package org.labkey.assay.plate;

import com.fasterxml.jackson.databind.JsonNode;
import com.fasterxml.jackson.databind.ObjectMapper;
import org.jetbrains.annotations.NotNull;
import org.jetbrains.annotations.Nullable;
import org.json.JSONObject;
import org.labkey.api.assay.AssayProtocolSchema;
import org.labkey.api.assay.AssayProvider;
import org.labkey.api.assay.AssayResultDomainKind;
import org.labkey.api.assay.AssaySchema;
import org.labkey.api.assay.SimpleAssayDataImportHelper;
import org.labkey.api.assay.plate.AssayPlateMetadataService;
import org.labkey.api.assay.plate.Plate;
import org.labkey.api.assay.plate.PlateService;
import org.labkey.api.assay.plate.Position;
import org.labkey.api.assay.plate.PositionImpl;
import org.labkey.api.assay.plate.WellGroup;
import org.labkey.api.assay.security.DesignAssayPermission;
import org.labkey.api.collections.CaseInsensitiveHashMap;
import org.labkey.api.collections.CaseInsensitiveLinkedHashMap;
import org.labkey.api.data.Container;
import org.labkey.api.data.JdbcType;
import org.labkey.api.data.ParameterMapStatement;
import org.labkey.api.data.PropertyStorageSpec;
import org.labkey.api.data.SimpleFilter;
import org.labkey.api.data.TableInfo;
import org.labkey.api.data.TableSelector;
import org.labkey.api.exp.ExperimentException;
import org.labkey.api.exp.Lsid;
import org.labkey.api.exp.OntologyManager;
import org.labkey.api.exp.PropertyDescriptor;
import org.labkey.api.exp.api.ExpData;
import org.labkey.api.exp.api.ExpProtocol;
import org.labkey.api.exp.api.ExpRun;
import org.labkey.api.exp.property.Domain;
import org.labkey.api.exp.property.DomainKind;
import org.labkey.api.exp.property.DomainProperty;
import org.labkey.api.exp.property.PropertyService;
import org.labkey.api.query.BatchValidationException;
import org.labkey.api.query.FieldKey;
import org.labkey.api.query.QueryUpdateService;
import org.labkey.api.query.ValidationException;
import org.labkey.api.security.User;
import org.labkey.assay.TSVProtocolSchema;
import org.labkey.assay.plate.model.Well;
import org.labkey.assay.plate.model.WellCustomField;
import org.labkey.assay.query.AssayDbSchema;

import java.io.File;
import java.util.ArrayList;
import java.util.Collections;
import java.util.HashMap;
import java.util.HashSet;
import java.util.List;
import java.util.Map;
import java.util.Set;

import static org.labkey.api.assay.AssayResultDomainKind.WELL_LSID_COLUMN_NAME;

public class AssayPlateMetadataServiceImpl implements AssayPlateMetadataService
{
    private boolean _domainDirty;

    @Override
    public void addAssayPlateMetadata(
        ExpData resultData,
        Map<String, MetadataLayer> plateMetadata,
        Container container,
        User user,
        ExpRun run,
        AssayProvider provider,
        ExpProtocol protocol,
        List<Map<String, Object>> inserted,
        Map<Integer, String> rowIdToLsidMap
    ) throws ExperimentException
    {
        try
        {
            Domain runDomain = provider.getRunDomain(protocol);
            DomainProperty property = runDomain.getPropertyByName(AssayPlateMetadataService.PLATE_TEMPLATE_COLUMN_NAME);
            Lsid plateLsid = null;

            if (property != null)
                plateLsid = Lsid.parse(String.valueOf(run.getProperty(property)));

            Map<Position, Map<String, Object>> plateData = prepareMergedPlateData(plateLsid, plateMetadata, user, protocol, true);
            Domain domain = getPlateDataDomain(protocol);

            Map<String, PropertyDescriptor> descriptorMap = new CaseInsensitiveHashMap<>();
            domain.getProperties().forEach(dp -> descriptorMap.put(dp.getName(), dp.getPropertyDescriptor()));
            List<Map<String, Object>> jsonData = new ArrayList<>();
            Set<PropertyDescriptor> propsToInsert = new HashSet<>();

            // merge the plate data with the uploaded result data
            for (Map<String, Object> row : inserted)
            {
                // ensure the result data includes a wellLocation field with values like : A1, F12, etc
                if (row.containsKey(AssayResultDomainKind.WELL_LOCATION_COLUMN_NAME))
                {
                    Object rowId = row.get("RowId");
                    if (rowId != null)
                    {
                        PositionImpl well = new PositionImpl(container, String.valueOf(row.get(AssayResultDomainKind.WELL_LOCATION_COLUMN_NAME)));
                        // need to adjust the column value to be 0 based to match the template locations
                        well.setColumn(well.getColumn()-1);

                        if (plateData.containsKey(well))
                        {
                            Map<String, Object> jsonRow = new HashMap<>();
                            plateData.get(well).forEach((k, v) -> {
                                if (descriptorMap.containsKey(k))
                                {
                                    if (v != null)
                                    {
                                        jsonRow.put(descriptorMap.get(k).getURI(), v);
                                        propsToInsert.add(descriptorMap.get(k));
                                    }
                                }
                            });
                            jsonRow.put("Lsid", rowIdToLsidMap.get(rowId));
                            jsonData.add(jsonRow);
                        }
                    }
                }
                else
                    throw new ExperimentException("Imported data must contain a WellLocation column to support plate metadata integration");
            }

            if (!jsonData.isEmpty())
            {
                AssayProtocolSchema schema = provider.createProtocolSchema(user, container, protocol, null);
                TableInfo tableInfo = schema.createTable(TSVProtocolSchema.PLATE_DATA_TABLE, null);
                if (tableInfo != null)
                {
                    QueryUpdateService qus = tableInfo.getUpdateService();
                    BatchValidationException errors = new BatchValidationException();

                    qus.insertRows(user, container, jsonData, errors, null, null);
                    if (errors.hasErrors())
                    {
                        throw new ExperimentException(errors.getLastRowError());
                    }
                }
            }
        }
        catch (Exception e)
        {
            throw new ExperimentException(e);
        }
    }

    /**
     * Helper to merge the plate metadata to the plate wells, producing a map of well location
     * to metadata properties.
     */
    private Map<Position, Map<String, Object>> prepareMergedPlateData(
            Lsid plateLsid,
            Map<String, MetadataLayer> plateMetadata,
            @Nullable User user,
            ExpProtocol protocol,
            boolean ensurePlateDomain           // true to create the plate domain and properties if they don't exist
    ) throws ExperimentException
    {
        Plate plate = PlateService.get().getPlate(protocol.getContainer(), plateLsid);
        if (plate == null)
            throw new ExperimentException("Unable to resolve the plate template for the run");

        if (plateMetadata.isEmpty())
            throw new ExperimentException("No plate information was parsed from the JSON metadata, please check the format of the metadata.");

        Map<Position, Map<String, Object>> plateData = new HashMap<>();
        Set<String> metadataFieldNames = new HashSet<>();

        Domain domain = null;
        if (ensurePlateDomain)
            domain = ensureDomain(protocol);

        // map the metadata to the plate template
        for (int row=0; row < plate.getRows(); row++)
        {
            for (int col=0; col < plate.getColumns(); col++)
            {
                Position pos = plate.getPosition(row, col);
                Map<String, Object> wellProps = new CaseInsensitiveHashMap<>();
                plateData.put(pos, wellProps);

                for (WellGroup group : plate.getWellGroups(pos))
                {
                    MetadataLayer plateLayer = plateMetadata.get(group.getType().name());
                    if (plateLayer != null)
                    {
                        // ensure the column for the plate layer that we will insert the well group name into
                        String layerName = plateLayer.getName() + TSVProtocolSchema.PLATE_DATA_LAYER_SUFFIX;
                        if (ensurePlateDomain)
                            ensureDomainProperty(user, domain, layerName, JdbcType.VARCHAR);

                        MetadataWellGroup wellGroup = plateLayer.getWellGroups().get(group.getName());
                        if (wellGroup != null)
                        {
                            // insert the well group name into the layer
                            wellProps.put(layerName, wellGroup.getName());
                            metadataFieldNames.add(layerName);

                            // combine both properties from the metadata and those explicitly set on the plate template
                            Map<String, Object> props = new HashMap<>(wellGroup.getProperties());
                            props.putAll(((WellGroupImpl)group).getProperties());

                            for (Map.Entry<String, Object> entry : props.entrySet())
                            {
                                String propName = entry.getKey();

                                if (ensurePlateDomain)
                                    ensureDomainProperty(user, domain, propName, JdbcType.valueOf(entry.getValue().getClass()));
                                if (!wellProps.containsKey(propName))
                                {
                                    wellProps.put(propName, entry.getValue());
                                    metadataFieldNames.add(propName);
                                }
                                else
                                    throw new ExperimentException("The metadata property name : " + propName + " already exists from a different well group for " +
                                            "the well location : " + pos.getDescription() + ". If well groups overlap from different layers, their metadata property names " +
                                            "need to be unique.");
                            }
                        }
                    }
                }
            }
        }

        if (_domainDirty && ensurePlateDomain)
            domain.save(user);

        // ensure each well position has the entire set of metadata field names (to help with merging with result data)
        plateData.values().forEach(wellProp -> {
            metadataFieldNames.forEach(prop -> {
                if (!wellProp.containsKey(prop))
                    wellProp.put(prop, null);
            });
        });

        return plateData;
    }

    @Override
    public List<Map<String, Object>> mergePlateMetadata(
            Container container,
            User user,
            Lsid plateLsid,
            List<Map<String, Object>> rows,
            @Nullable Map<String, MetadataLayer> plateMetadata,
            ExpProtocol protocol) throws ExperimentException
    {
        List<Map<String, Object>> mergedRows = new ArrayList<>();
        for (Map<String, Object> row : rows)
        {
            Map<String, Object> newRow = new CaseInsensitiveLinkedHashMap<>(row);
            // ensure the result data includes a wellLocation field with values like : A1, F12, etc
            if (!newRow.containsKey(AssayResultDomainKind.WELL_LOCATION_COLUMN_NAME))
                throw new ExperimentException("Imported data must contain a WellLocation column to support plate metadata integration");
            mergedRows.add(newRow);
        }

        if (plateMetadata != null)
        {
            Map<Position, Map<String, Object>> plateData = prepareMergedPlateData(plateLsid, plateMetadata, null, protocol, false);
            for (Map<String, Object> row : mergedRows)
            {
                PositionImpl well = new PositionImpl(null, String.valueOf(row.get(AssayResultDomainKind.WELL_LOCATION_COLUMN_NAME)));
                // need to adjust the column value to be 0 based to match the template locations
                well.setColumn(well.getColumn()-1);

                if (plateData.containsKey(well))
                    row.putAll(plateData.get(well));
            }
        }

        if (AssayPlateMetadataService.isExperimentalAppPlateEnabled())
        {
            // include metadata that may have been applied directly to the plate
            Plate plate = PlateService.get().getPlate(protocol.getContainer(), plateLsid);
            if (plate == null)
                throw new ExperimentException("Unable to resolve the plate for the run");

            // if there are metadata fields configured for this plate
            if (!PlateManager.get().getFields(container, user, plate.getRowId()).isEmpty())
            {
                // create the map of well locations to the well
                Map<Position, Well> positionToWell = new HashMap<>();

                SimpleFilter filter = SimpleFilter.createContainerFilter(plate.getContainer());
                filter.addCondition(FieldKey.fromParts("PlateId"), plate.getRowId());
                for (Well well : new TableSelector(AssayDbSchema.getInstance().getTableInfoWell(), filter, null).getArrayList(Well.class))
                    positionToWell.put(new PositionImpl(plate.getContainer(), well.getRow(), well.getCol()), well);

                for (Map<String, Object> row : mergedRows)
                {
                    PositionImpl well = new PositionImpl(null, String.valueOf(row.get(AssayResultDomainKind.WELL_LOCATION_COLUMN_NAME)));
                    // need to adjust the column value to be 0 based to match the template locations
                    well.setColumn(well.getColumn()-1);

                    if (positionToWell.containsKey(well))
                    {
                        for (WellCustomField customField : PlateManager.get().getWellCustomFields(container, user, plate.getRowId(), positionToWell.get(well).getRowId()))
                        {
                            row.put(customField.getName(), customField.getValue());
                        }
                    }
                }
            }
        }
        return mergedRows;
    }

    @Override
    public @Nullable Domain getPlateDataDomain(ExpProtocol protocol)
    {
        String uri = getPlateDataDomainUri(protocol);
        return PropertyService.get().getDomain(protocol.getContainer(), uri);
    }

    private String getPlateDataDomainUri(ExpProtocol protocol)
    {
        DomainKind domainKind = PropertyService.get().getDomainKindByName(AssayPlateDataDomainKind.KIND_NAME);
        return domainKind.generateDomainURI(AssaySchema.NAME, protocol.getName(), protocol.getContainer(), null);
    }

    private Domain ensureDomain(ExpProtocol protocol)
    {
        Domain domain = getPlateDataDomain(protocol);
        if (domain == null)
        {
            _domainDirty = true;
            domain = PropertyService.get().createDomain(protocol.getContainer(), getPlateDataDomainUri(protocol), "PlateDataDomain");
        }
        return domain;
    }

    private DomainProperty ensureDomainProperty(User user, Domain domain, String name, JdbcType type) throws ExperimentException
    {
        DomainProperty domainProperty = domain.getPropertyByName(name);
        if (domainProperty == null)
        {
            // we are dynamically adding a new property to the plate data domain, ensure the user has at least
            // the DesignAssayPermission
            if (!domain.getContainer().hasPermission(user, DesignAssayPermission.class))
                throw new ExperimentException("This import will create a new plate metadata field : " + name + ". Only users with the AssayDesigner role are allowed to do this.");

            _domainDirty = true;
            PropertyStorageSpec spec = new PropertyStorageSpec(name, type);
            return domain.addProperty(spec);
        }
        return domainProperty;
    }

    @Override
    public Map<String, MetadataLayer> parsePlateMetadata(JSONObject json) throws ExperimentException
    {
        try
        {
            ObjectMapper mapper = new ObjectMapper();
            if (json == null)
                throw new ExperimentException("No plate metadata was uploaded");

            return _parsePlateMetadata(mapper.readTree(json.toString()));
        }
        catch (Exception e)
        {
            throw new ExperimentException(e);
        }
    }

    @Override
    public Map<String, MetadataLayer> parsePlateMetadata(File jsonData) throws ExperimentException
    {
        try
        {
            ObjectMapper mapper = new ObjectMapper();
            if (jsonData == null)
                throw new ExperimentException("No plate metadata was uploaded");

            return _parsePlateMetadata(mapper.readTree(jsonData));
        }
        catch (Exception e)
        {
            throw new ExperimentException(e);
        }
    }

    private Map<String, MetadataLayer> _parsePlateMetadata(JsonNode rootNode) throws ExperimentException
    {
        Map<String, MetadataLayer> layers = new CaseInsensitiveHashMap<>();

        rootNode.fields().forEachRemaining(layerEntry -> {

            String layerName = layerEntry.getKey();
            if (!layers.containsKey(layerName))
                layers.put(layerName, new MetadataLayerImpl(layerName));

            MetadataLayerImpl currentLayer = (MetadataLayerImpl)layers.get(layerName);

            layerEntry.getValue().fields().forEachRemaining(wellEntry -> {

                if (!currentLayer.getWellGroups().containsKey(wellEntry.getKey()))
                    currentLayer.addWellGroup(new MetadataWellGroupImpl(wellEntry.getKey()));

                MetadataWellGroupImpl currentWellGroup = (MetadataWellGroupImpl)currentLayer.getWellGroups().get(wellEntry.getKey());
                wellEntry.getValue().fields().forEachRemaining(propEntry -> {
                    if (propEntry.getValue().isTextual())
                        currentWellGroup.addProperty(propEntry.getKey(), propEntry.getValue().textValue());
                    else if (propEntry.getValue().isNumber())
                        currentWellGroup.addProperty(propEntry.getKey(), propEntry.getValue().numberValue());
                    else if (propEntry.getValue().isBoolean())
                        currentWellGroup.addProperty(propEntry.getKey(), propEntry.getValue().booleanValue());
                    else
                    {
                        throw new RuntimeException("Only string, numeric and boolean properties can be added through plate metadata");
                    }
                });
            });
        });
        return layers;
    }

    @Override
<<<<<<< HEAD
=======
    @NotNull
>>>>>>> 098f6c96
    public OntologyManager.UpdateableTableImportHelper getImportHelper(
            Container container,
            User user,
            ExpRun run,
            ExpData data,
            ExpProtocol protocol,
            AssayProvider provider) throws ExperimentException
    {
        // get the plate associated with this run
        Domain runDomain = provider.getRunDomain(protocol);
        DomainProperty property = runDomain.getPropertyByName(AssayPlateMetadataService.PLATE_TEMPLATE_COLUMN_NAME);
        Lsid plateLsid = null;

        if (property != null)
            plateLsid = Lsid.parse(String.valueOf(run.getProperty(property)));

        Plate plate = PlateService.get().getPlate(protocol.getContainer(), plateLsid);
        if (plate == null)
            throw new ExperimentException(String.format("Unable to resolve the plate : %s for the run", plateLsid));

        // create the map of well locations to the well table lsid
        Map<Position, Lsid> positionToWellLsid = new HashMap<>();

        SimpleFilter filter = SimpleFilter.createContainerFilter(plate.getContainer());
        filter.addCondition(FieldKey.fromParts("PlateId"), plate.getRowId());
        for (Well well : new TableSelector(AssayDbSchema.getInstance().getTableInfoWell(), filter, null).getArrayList(Well.class))
            positionToWellLsid.put(new PositionImpl(plate.getContainer(), well.getRow(), well.getCol()), Lsid.parse(well.getLsid()));

        return new PlateMetadataImportHelper(plate.getContainer(), data, Collections.unmodifiableMap(positionToWellLsid));
    }

    private static class PlateMetadataImportHelper extends SimpleAssayDataImportHelper
    {
        private Map<Position, Lsid> _wellPositionMap;
        private Container _container;

        public PlateMetadataImportHelper(Container container, ExpData data, Map<Position, Lsid> wellPositionMap)
        {
            super(data);
            _wellPositionMap = wellPositionMap;
            _container = container;
        }

        @Override
        public void bindAdditionalParameters(Map<String, Object> map, ParameterMapStatement target) throws ValidationException
        {
            super.bindAdditionalParameters(map, target);

            // to join plate based metadata to assay results we need to line up the incoming assay results with the
            // corresponding well on the plate used in the import
            if (map.containsKey(AssayResultDomainKind.WELL_LOCATION_COLUMN_NAME))
            {
                PositionImpl pos = new PositionImpl(_container, String.valueOf(map.get(AssayResultDomainKind.WELL_LOCATION_COLUMN_NAME)));
                // need to adjust the column value to be 0 based to match the template locations
                pos.setCol(pos.getColumn() - 1);
                if (_wellPositionMap.containsKey(pos))
                    target.put(WELL_LSID_COLUMN_NAME, _wellPositionMap.get(pos));
            }
        }
    }

    private static class MetadataLayerImpl implements MetadataLayer
    {
        private String _name;
        private Map<String, MetadataWellGroup> _wellGroupMap = new CaseInsensitiveHashMap<>();

        public MetadataLayerImpl(String name)
        {
            _name = name;
        }

        @Override
        public String getName()
        {
            return _name;
        }

        @Override
        public Map<String, MetadataWellGroup> getWellGroups()
        {
            return _wellGroupMap;
        }

        public void addWellGroup(MetadataWellGroup wellGroup)
        {
            _wellGroupMap.put(wellGroup.getName(), wellGroup);
        }
    }

    private static class MetadataWellGroupImpl implements MetadataWellGroup
    {
        private String _name;
        private Map<String, Object> _properties = new CaseInsensitiveHashMap<>();

        public MetadataWellGroupImpl(String name)
        {
            _name = name;
        }

        @Override
        public String getName()
        {
            return _name;
        }

        @Override
        public Map<String, Object> getProperties()
        {
            return _properties;
        }

        public void addProperty(String name, Object value)
        {
            _properties.put(name, value);
        }
    }
}<|MERGE_RESOLUTION|>--- conflicted
+++ resolved
@@ -423,10 +423,7 @@
     }
 
     @Override
-<<<<<<< HEAD
-=======
     @NotNull
->>>>>>> 098f6c96
     public OntologyManager.UpdateableTableImportHelper getImportHelper(
             Container container,
             User user,
