package org.labkey.assay.plate;

import org.apache.commons.collections4.MultiValuedMap;
import org.apache.commons.collections4.multimap.HashSetValuedHashMap;
import org.apache.commons.lang3.StringUtils;
import org.jetbrains.annotations.NotNull;
import org.jetbrains.annotations.Nullable;
import org.junit.BeforeClass;
import org.junit.Test;
import org.labkey.api.assay.AssayProvider;
import org.labkey.api.assay.AssayResultDomainKind;
import org.labkey.api.assay.SimpleAssayDataImportHelper;
import org.labkey.api.assay.plate.AssayPlateMetadataService;
import org.labkey.api.assay.plate.ExcelPlateReader;
import org.labkey.api.assay.plate.Plate;
import org.labkey.api.assay.plate.PlateService;
import org.labkey.api.assay.plate.PlateSet;
import org.labkey.api.assay.plate.PlateType;
import org.labkey.api.assay.plate.PlateUtils;
import org.labkey.api.assay.plate.Position;
import org.labkey.api.assay.plate.PositionImpl;
import org.labkey.api.assay.plate.Well;
import org.labkey.api.assay.plate.WellCustomField;
import org.labkey.api.collections.CaseInsensitiveHashSet;
import org.labkey.api.collections.CaseInsensitiveLinkedHashMap;
import org.labkey.api.data.Container;
import org.labkey.api.data.ContainerFilter;
import org.labkey.api.data.ParameterMapStatement;
import org.labkey.api.data.SimpleFilter;
import org.labkey.api.data.TableSelector;
import org.labkey.api.exp.ExperimentException;
import org.labkey.api.exp.Lsid;
import org.labkey.api.exp.OntologyManager;
import org.labkey.api.exp.api.ExpData;
import org.labkey.api.exp.api.ExpMaterial;
import org.labkey.api.exp.api.ExpProtocol;
import org.labkey.api.exp.api.ExpRun;
import org.labkey.api.exp.api.ExperimentService;
import org.labkey.api.exp.property.Domain;
import org.labkey.api.exp.property.DomainProperty;
import org.labkey.api.exp.property.PropertyService;
<<<<<<< HEAD
=======
import org.labkey.api.iterator.ValidatingDataRowIterator;
import org.labkey.api.query.BatchValidationException;
>>>>>>> f4e48b4e
import org.labkey.api.query.FieldKey;
import org.labkey.api.query.ValidationException;
import org.labkey.api.security.User;
import org.labkey.api.util.JunitUtil;
import org.labkey.api.util.Pair;
import org.labkey.api.util.TestContext;
import org.labkey.assay.plate.model.WellBean;
import org.labkey.assay.query.AssayDbSchema;

import java.io.File;
import java.util.ArrayList;
import java.util.Collection;
import java.util.Collections;
import java.util.HashMap;
import java.util.HashSet;
import java.util.LinkedHashMap;
import java.util.List;
import java.util.Map;
import java.util.Set;
import java.util.function.Supplier;
import java.util.stream.Collectors;

import static org.junit.Assert.assertEquals;
import static org.junit.Assert.assertNotNull;
import static org.junit.Assert.assertNull;
import static org.labkey.api.assay.AssayResultDomainKind.WELL_LSID_COLUMN_NAME;

public class AssayPlateMetadataServiceImpl implements AssayPlateMetadataService
{
<<<<<<< HEAD
=======
    private boolean _domainDirty;
    private final Map<String, Set<Object>> _propValues = new HashMap<>();

    @Override
    public OntologyManager.RowCallback getAssayPlateMetadataRowCallback(
        ExpData resultData,
        Map<String, MetadataLayer> plateMetadata,
        Container container,
        User user,
        ExpRun run,
        AssayProvider provider,
        ExpProtocol protocol
    ) throws ExperimentException
    {
        Domain runDomain = provider.getRunDomain(protocol);
        Domain resultDomain = provider.getResultsDomain(protocol);
        // The run level plate template value is to support the legacy JSON plate metadata feature
        DomainProperty templateProperty = runDomain.getPropertyByName(AssayPlateMetadataService.PLATE_TEMPLATE_COLUMN_NAME);
        DomainProperty wellLocationProperty = resultDomain.getPropertyByName(AssayResultDomainKind.WELL_LOCATION_COLUMN_NAME);
        Lsid plateLsid = null;

        if (templateProperty != null)
            plateLsid = Lsid.parse(String.valueOf(run.getProperty(templateProperty)));

        Map<Position, Map<String, Object>> plateData = prepareMergedPlateData(container, user, plateLsid, plateMetadata, protocol, true);
        Domain domain = getPlateDataDomain(protocol);

        Map<String, PropertyDescriptor> descriptorMap = new CaseInsensitiveHashMap<>();
        domain.getProperties().forEach(dp -> descriptorMap.put(dp.getName(), dp.getPropertyDescriptor()));
        List<Map<String, Object>> jsonData = new ArrayList<>();

        return new OntologyManager.RowCallback()
        {
            @Override
            public void rowProcessed(Map<String, Object> row, String lsid) throws ValidationException
            {
                // ensure the result data includes a wellLocation field with values like : A1, F12, etc
                Object wellLocation = PropertyService.get().getDomainPropertyValueFromRow(wellLocationProperty, row);
                if (wellLocation != null)
                {
                    Object rowId = row.get("RowId");
                    if (rowId != null)
                    {
                        PositionImpl well = new PositionImpl(container, String.valueOf(wellLocation));
                        // need to adjust the column value to be 0 based to match the template locations
                        well.setColumn(well.getColumn()-1);

                        if (plateData.containsKey(well))
                        {
                            Map<String, Object> jsonRow = new HashMap<>();
                            plateData.get(well).forEach((k, v) -> {
                                if (descriptorMap.containsKey(k))
                                {
                                    if (v != null)
                                        jsonRow.put(descriptorMap.get(k).getURI(), v);
                                }
                            });
                            jsonRow.put("Lsid", lsid);
                            jsonData.add(jsonRow);
                        }
                    }
                }
                else
                    throw new ValidationException("Imported data must contain a WellLocation column to support plate metadata integration.");
            }

            @Override
            public void complete() throws ValidationException
            {
                if (!jsonData.isEmpty())
                {
                    AssayProtocolSchema schema = provider.createProtocolSchema(user, container, protocol, null);
                    TableInfo tableInfo = schema.createTable(TSVProtocolSchema.PLATE_DATA_TABLE, null);
                    if (tableInfo != null)
                    {
                        QueryUpdateService qus = tableInfo.getUpdateService();
                        BatchValidationException errors = new BatchValidationException();

                        try
                        {
                            qus.insertRows(user, container, jsonData, errors, null, null);
                            if (errors.hasErrors())
                            {
                                throw new ValidationException(errors.getLastRowError());                            }
                        }
                        catch (Exception e)
                        {
                            ValidationException ve = new ValidationException(e.getMessage());
                            ve.initCause(e);
                            throw ve;
                        }
                    }
                }
            }
        };
    }

    /**
     * Helper to merge the plate metadata to the plate wells, producing a map of well location
     * to metadata properties.
     */
    private Map<Position, Map<String, Object>> prepareMergedPlateData(
        Container container,
        User user,
        Lsid plateLsid,
        Map<String, MetadataLayer> plateMetadata,
        ExpProtocol protocol,
        boolean ensurePlateDomain           // true to create the plate domain and properties if they don't exist
    ) throws ExperimentException
    {
        _domainDirty = false;
        _propValues.clear();

        Plate plate = PlateService.get().getPlate(PlateManager.get().getPlateContainerFilter(protocol, container, user), plateLsid);
        if (plate == null)
            throw new ExperimentException("Unable to resolve the plate template for the run");

        if (plateMetadata.isEmpty())
            throw new ExperimentException("No plate information was parsed from the JSON metadata, please check the format of the metadata.");

        Map<Position, Map<String, Object>> plateData = new HashMap<>();
        Set<String> metadataFieldNames = new HashSet<>();

        Domain domain = null;
        if (ensurePlateDomain)
            domain = ensureDomain(protocol);

        // map the metadata to the plate template
        for (int row=0; row < plate.getRows(); row++)
        {
            for (int col=0; col < plate.getColumns(); col++)
            {
                Position pos = plate.getPosition(row, col);
                Map<String, Object> wellProps = new CaseInsensitiveHashMap<>();
                plateData.put(pos, wellProps);

                for (WellGroup group : plate.getWellGroups(pos))
                {
                    MetadataLayer plateLayer = plateMetadata.get(group.getType().name());
                    if (plateLayer != null)
                    {
                        // ensure the column for the plate layer that we will insert the well group name into
                        String layerName = plateLayer.getName() + TSVProtocolSchema.PLATE_DATA_LAYER_SUFFIX;
                        if (ensurePlateDomain)
                            ensureDomainProperty(domain, layerName, group.getName());

                        MetadataWellGroup wellGroup = plateLayer.getWellGroups().get(group.getName());
                        if (wellGroup != null)
                        {
                            // insert the well group name into the layer
                            wellProps.put(layerName, wellGroup.getName());
                            metadataFieldNames.add(layerName);

                            // combine both properties from the metadata and those explicitly set on the plate template
                            Map<String, Object> props = new HashMap<>(wellGroup.getProperties());
                            props.putAll(((WellGroupImpl)group).getProperties());

                            for (Map.Entry<String, Object> entry : props.entrySet())
                            {
                                String propName = entry.getKey();

                                if (ensurePlateDomain)
                                    ensureDomainProperty(domain, propName, entry.getValue());
                                if (!wellProps.containsKey(propName))
                                {
                                    wellProps.put(propName, entry.getValue());
                                    metadataFieldNames.add(propName);
                                }
                                else
                                    throw new ExperimentException("The metadata property name : " + propName + " already exists from a different well group for " +
                                            "the well location : " + pos.getDescription() + ". If well groups overlap from different layers, their metadata property names " +
                                            "need to be unique.");
                            }
                        }
                    }
                }
            }
        }

        if (_domainDirty && ensurePlateDomain)
        {
            createNewDomainProperties(user, domain);
            domain.save(user);
        }

        // ensure each well position has the entire set of metadata field names (to help with merging with result data)
        plateData.values().forEach(wellProp -> {
            metadataFieldNames.forEach(prop -> {
                if (!wellProp.containsKey(prop))
                    wellProp.put(prop, null);
            });
        });

        return plateData;
    }

>>>>>>> f4e48b4e
    @Override
    public Supplier<ValidatingDataRowIterator> mergePlateMetadata(
        Container container,
        User user,
        Integer plateSetId,
<<<<<<< HEAD
        List<Map<String, Object>> rows,
=======
        Supplier<ValidatingDataRowIterator> rows,
        @Nullable Map<String, MetadataLayer> plateMetadata,
>>>>>>> f4e48b4e
        AssayProvider provider,
        ExpProtocol protocol
    ) throws ExperimentException
    {
        Domain resultDomain = provider.getResultsDomain(protocol);
        DomainProperty plateProperty = resultDomain.getPropertyByName(AssayResultDomainKind.PLATE_COLUMN_NAME);
        DomainProperty wellLocationProperty = resultDomain.getPropertyByName(AssayResultDomainKind.WELL_LOCATION_COLUMN_NAME);

        Map<Position, Map<String, Object>> plateData = plateMetadata == null ? null : prepareMergedPlateData(container, user, plateLsid, plateMetadata, protocol, false);

<<<<<<< HEAD
            mergedRows.add(newRow);
        }

        if (AssayPlateMetadataService.isExperimentalAppPlateEnabled())
        {
            Map<Object, Pair<Plate, Map<Position, WellBean>>> plateIdentifierMap = new HashMap<>();
            ContainerFilter cf = PlateManager.get().getPlateContainerFilter(protocol, container, user);
            int rowCounter = 0;
            Map<Integer, ExpMaterial> sampleMap = new HashMap<>();
=======
        return () -> new ValidatingDataRowIterator.Wrapper(rows.get())
        {
            final Map<Object, Pair<Plate, Map<Position, WellBean>>> plateIdentifierMap = new HashMap<>();
            final ContainerFilter cf = PlateManager.get().getPlateContainerFilter(protocol, container, user);
            int rowCounter = 0;
            final Map<Integer, ExpMaterial> sampleMap = new HashMap<>();

            @Override
            public Map<String, Object> next() throws ValidationException
            {
                Map<String, Object> row = new CaseInsensitiveLinkedHashMap<>(super.next());

                // ensure the result data includes a wellLocation field with values like : A1, F12, etc
                Object wellLocation = PropertyService.get().getDomainPropertyValueFromRow(wellLocationProperty, row);
                if (wellLocation == null)
                    throw new ValidationException("Imported data must contain a WellLocation column to support plate metadata integration.");

                if (plateMetadata != null)
                {
                    PositionImpl well = new PositionImpl(null, String.valueOf(wellLocation));
                    // need to adjust the column value to be 0 based to match the template locations
                    well.setColumn(well.getColumn() - 1);

                    if (plateData.containsKey(well))
                        row.putAll(plateData.get(well));
                }
>>>>>>> f4e48b4e

                if (AssayPlateMetadataService.isExperimentalAppPlateEnabled())
                {
                    // include metadata that may have been applied directly to the plate
                    rowCounter++;

                    Object plateIdentifier = PropertyService.get().getDomainPropertyValueFromRow(plateProperty, row);
                    if (plateIdentifier == null)
                        throw new ValidationException("Unable to resolve plate identifier for results row (" + rowCounter + ").");

                    Plate plate = PlateService.get().getPlate(cf, plateSetId, plateIdentifier);
                    if (plate == null)
                        throw new ValidationException("Unable to resolve the plate \"" + plateIdentifier + "\" for the results row (" + rowCounter + ").");

                    plateIdentifierMap.putIfAbsent(plateIdentifier, new Pair<>(plate, new HashMap<>()));

                    // if the plate identifier is the plate name, we need to make sure it resolves during importRows
                    // so replace it with the plateId (which will be unique)
                    if (!StringUtils.isNumeric(plateIdentifier.toString()))
                        PropertyService.get().replaceDomainPropertyValue(plateProperty, row, plate.getPlateId());

                    // create the map of well locations to the well for the given plate
                    Map<Position, WellBean> positionToWell = plateIdentifierMap.get(plateIdentifier).second;
                    if (positionToWell.isEmpty())
                    {
                        SimpleFilter filter = SimpleFilter.createContainerFilter(plate.getContainer());
                        filter.addCondition(FieldKey.fromParts("PlateId"), plate.getRowId());
                        Set<Integer> wellSamples = new HashSet<>();
                        for (WellBean well : new TableSelector(AssayDbSchema.getInstance().getTableInfoWell(), filter, null).getArrayList(WellBean.class))
                        {
                            positionToWell.put(new PositionImpl(plate.getContainer(), well.getRow(), well.getCol()), well);
                            if (well.getSampleId() != null && !sampleMap.containsKey(well.getSampleId()))
                                wellSamples.add(well.getSampleId());
                        }

                        if (!wellSamples.isEmpty())
                            // stash away any samples associated with the plate
                            ExperimentService.get().getExpMaterials(wellSamples).forEach(s -> sampleMap.put(s.getRowId(), s));
                    }

                    PositionImpl well = new PositionImpl(null, String.valueOf(wellLocation));
                    // need to adjust the column value to be 0 based to match the template locations
                    well.setColumn(well.getColumn() - 1);

                    if (positionToWell.containsKey(well))
                    {
                        WellBean wellBean = positionToWell.get(well);
                        for (WellCustomField customField : PlateManager.get().getWellCustomFields(user, plate, wellBean.getRowId()))
                            row.put(customField.getName(), customField.getValue());

                        // include the sample information from the well (Issue 50276)
                        if (!sampleMap.isEmpty())
                        {
                            ExpMaterial sample = sampleMap.get(wellBean.getSampleId());
                            row.put("SampleID", sample != null ? sample.getRowId() : null);
                            row.put("SampleName", sample != null ? sample.getName() : null);
                        }
                    }
                    else
                        throw new ValidationException("Unable to resolve well \"" + wellLocation + "\" for plate \"" + plate.getName() + "\".");
                }

                return row;
            }
        };
    }

    @Override
<<<<<<< HEAD
    public List<Map<String, Object>> parsePlateData(
=======
    public @Nullable Domain getPlateDataDomain(ExpProtocol protocol)
    {
        String uri = getPlateDataDomainUri(protocol);
        return PropertyService.get().getDomain(protocol.getContainer(), uri);
    }

    private String getPlateDataDomainUri(ExpProtocol protocol)
    {
        DomainKind<?> domainKind = PropertyService.get().getDomainKindByName(AssayPlateDataDomainKind.KIND_NAME);
        return domainKind.generateDomainURI(AssaySchema.NAME, protocol.getName(), protocol.getContainer(), null);
    }

    private Domain ensureDomain(ExpProtocol protocol)
    {
        Domain domain = getPlateDataDomain(protocol);
        if (domain == null)
        {
            _domainDirty = true;
            domain = PropertyService.get().createDomain(protocol.getContainer(), getPlateDataDomainUri(protocol), "PlateDataDomain");
        }
        return domain;
    }

    /**
     * Check if the field name exists in the domain. If not save the value being assigned to the field. We will
     * collect all values, so we can later determine the type of the field to create.
     */
    private void ensureDomainProperty(Domain domain, String name, Object value)
    {
        DomainProperty domainProperty = domain.getPropertyByName(name);
        if (domainProperty == null)
        {
            _domainDirty = true;
            _propValues.computeIfAbsent(name, f -> new HashSet<>()).add(value);
        }
    }

    // classes to test from most to least specific
    private final static List<Class<?>> CONVERT_CLASSES = List.of(Date.class, Integer.class, Double.class, Boolean.class, String.class);

    private void createNewDomainProperties(User user, Domain domain) throws ExperimentException
    {
        for (Map.Entry<String, Set<Object>> entry : _propValues.entrySet())
        {
            // test all values for the domain property finding the most appropriate type for
            // the property
            int classIdx = 0;
            for (Object val : entry.getValue())
            {
                for (int i = classIdx; i < CONVERT_CLASSES.size(); i++)
                {
                    try
                    {
                        Object convertedVal = ConvertUtils.convert(String.valueOf(val), CONVERT_CLASSES.get(i));
                        // found a class that we can convert to
                        if (convertedVal != null && i > classIdx)
                            classIdx = i;
                        break;
                    }
                    catch (Exception e)
                    {
                        // no match, keep going
                    }
                }
            }
            createDomainProperty(user, domain, entry.getKey(), JdbcType.valueOf(CONVERT_CLASSES.get(classIdx)));
        }
    }

    private void createDomainProperty(User user, Domain domain, String name, JdbcType type) throws ExperimentException
    {
        DomainProperty domainProperty = domain.getPropertyByName(name);
        if (domainProperty == null)
        {
            // we are dynamically adding a new property to the plate data domain, ensure the user has at least
            // the DesignAssayPermission
            if (!domain.getContainer().hasPermission(user, DesignAssayPermission.class))
                throw new ExperimentException("This import will create a new plate metadata field : " + name + ". Only users with the AssayDesigner role are allowed to do this.");

            PropertyStorageSpec spec = new PropertyStorageSpec(name, type);
            domain.addProperty(spec);
        }
    }

    @Override
    public Map<String, MetadataLayer> parsePlateMetadata(JSONObject json) throws ExperimentException
    {
        try
        {
            if (json == null)
                throw new ExperimentException("No plate metadata was uploaded");

            return _parsePlateMetadata(JsonUtil.DEFAULT_MAPPER.readTree(json.toString()));
        }
        catch (Exception e)
        {
            throw new ExperimentException(e);
        }
    }

    @Override
    public Map<String, MetadataLayer> parsePlateMetadata(File jsonData) throws ExperimentException
    {
        try
        {
            if (jsonData == null)
                throw new ExperimentException("No plate metadata was uploaded");

            return _parsePlateMetadata(JsonUtil.DEFAULT_MAPPER.readTree(jsonData));
        }
        catch (Exception e)
        {
            throw new ExperimentException(e);
        }
    }

    private Map<String, MetadataLayer> _parsePlateMetadata(JsonNode rootNode)
    {
        Map<String, MetadataLayer> layers = new CaseInsensitiveHashMap<>();

        rootNode.fields().forEachRemaining(layerEntry -> {

            String layerName = layerEntry.getKey();
            if (!layers.containsKey(layerName))
                layers.put(layerName, new MetadataLayerImpl(layerName));

            MetadataLayerImpl currentLayer = (MetadataLayerImpl)layers.get(layerName);

            layerEntry.getValue().fields().forEachRemaining(wellEntry -> {

                if (!currentLayer.getWellGroups().containsKey(wellEntry.getKey()))
                    currentLayer.addWellGroup(new MetadataWellGroupImpl(wellEntry.getKey()));

                MetadataWellGroupImpl currentWellGroup = (MetadataWellGroupImpl)currentLayer.getWellGroups().get(wellEntry.getKey());
                wellEntry.getValue().fields().forEachRemaining(propEntry -> {
                    if (propEntry.getValue().isTextual())
                        currentWellGroup.addProperty(propEntry.getKey(), propEntry.getValue().textValue());
                    else if (propEntry.getValue().isNumber())
                        currentWellGroup.addProperty(propEntry.getKey(), propEntry.getValue().numberValue());
                    else if (propEntry.getValue().isBoolean())
                        currentWellGroup.addProperty(propEntry.getKey(), propEntry.getValue().booleanValue());
                    else
                    {
                        throw new RuntimeException("Only string, numeric and boolean properties can be added through plate metadata");
                    }
                });
            });
        });
        return layers;
    }

    @Override
    public Supplier<ValidatingDataRowIterator> parsePlateData(
>>>>>>> f4e48b4e
        Container container,
        User user,
        AssayProvider provider,
        ExpProtocol protocol,
        Integer plateSetId,
        File dataFile,
        Supplier<ValidatingDataRowIterator> data
    ) throws ExperimentException
    {
        // get the ordered list of plates for the plate set
        ContainerFilter cf = PlateManager.get().getPlateContainerFilter(protocol, container, user);
        PlateSet plateSet = PlateManager.get().getPlateSet(cf, plateSetId);
        if (plateSet == null)
            throw new ExperimentException("Plate set " + plateSetId + " not found.");
        if (plateSet.isTemplate())
            throw new ExperimentException(String.format("Plate set \"%s\" is a template plate set. Template plate sets do not support associating assay data.", plateSet.getName()));

        List<Plate> plates = PlateManager.get().getPlatesForPlateSet(plateSet);
        if (plates.isEmpty())
            throw new ExperimentException("No plates were found for the plate set (" + plateSetId + ").");

        try (ValidatingDataRowIterator i = data.get())
        {
            List<Map<String, Object>> rows = i.collect();

            if (isGridFormat(rows))
            {
                List<Map<String, Object>> gridRows = parsePlateGrids(container, user, provider, protocol, plateSet, plates, dataFile);

                // best attempt at returning something we can import
                return () -> ValidatingDataRowIterator.of((gridRows.isEmpty() && !rows.isEmpty()) ? rows : gridRows);
            }

            return parsePlateRows(provider, protocol, plates, rows);
        }
        catch (ValidationException e)
        {
            throw new ExperimentException(e);
        }
    }

    private boolean isGridFormat(List<Map<String, Object>> data)
    {
        // best guess whether the incoming data is in a graphical grid format
        if (data.isEmpty())
            return true;

        // only the tabular formats will have the well location field
        return !data.get(0).containsKey(AssayResultDomainKind.WELL_LOCATION_COLUMN_NAME) && !data.get(0).containsKey("Well Location");
    }

    private Supplier<ValidatingDataRowIterator> parsePlateRows(
        AssayProvider provider,
        ExpProtocol protocol,
        List<Plate> plates,
        List<Map<String, Object>> data
    ) throws ExperimentException
    {
        DomainProperty plateProp = provider.getResultsDomain(protocol).getPropertyByName(AssayResultDomainKind.PLATE_COLUMN_NAME);
        Set<String> importAliases = new CaseInsensitiveHashSet(plateProp.getImportAliasSet());
        importAliases.add(AssayResultDomainKind.PLATE_COLUMN_NAME);

        // check whether the data rows have plate identifiers
        String plateIdField = data.get(0).keySet().stream().filter(importAliases::contains).findFirst().orElse(null);
        boolean hasPlateIdentifiers = plateIdField != null && (data.stream().filter(row -> row.get(plateIdField) != null).findFirst().orElse(null) != null);

        if (hasPlateIdentifiers)
            return () -> ValidatingDataRowIterator.of(data);

        final String ERROR_MESSAGE = "Unable to automatically assign plate identifiers to the data rows because %s. Please include plate identifiers for the data rows.";

        // verify all plates in the set have the same shape
        Set<PlateType> types = plates.stream().map(Plate::getPlateType).collect(Collectors.toSet());
        if (types.size() > 1)
            throw new ExperimentException(String.format(ERROR_MESSAGE, "the plate set contains different plate types"));

        PlateType type = types.stream().toList().get(0);
        int plateSize = type.getRows() * type.getColumns();
        if ((data.size() % plateSize) != 0)
            throw new ExperimentException(String.format(ERROR_MESSAGE, "the number of rows in the data (" + data.size() + ") does not fit evenly and would result in a plate with partial wells filled"));

        if (data.size() > (plates.size() * plateSize))
            throw new ExperimentException(String.format(ERROR_MESSAGE, "the number of rows in the data (" + data.size() + ") exceeds the total number of wells available in the plate set (" + (plates.size() * plateSize) + ")"));

        // attempt to add the plate identifier into the data rows in the order that they appear in the plate set
        List<Map<String, Object>> newData = new ArrayList<>();
        int rowCount = 0;
        int curPlate = 0;
        Set<Position> positions = new HashSet<>();
        String plateFieldName = plateIdField != null ? plateIdField : AssayResultDomainKind.PLATE_COLUMN_NAME;
        for (Map<String, Object> row : data)
        {
            // well location field is required, return if not provided or it will fail downstream
            String well = String.valueOf(row.get(AssayResultDomainKind.WELL_LOCATION_COLUMN_NAME));
            if (well == null)
                return () -> ValidatingDataRowIterator.of(data);

            Position position = new PositionImpl(null, well);
            if (positions.contains(position))
                throw new ExperimentException(String.format(ERROR_MESSAGE, "there is more than one well referencing the same position in the plate " + position));

            positions.add(position);
            Map<String, Object> newRow = new HashMap<>(row);
            newRow.put(plateFieldName, plates.get(curPlate).getPlateId());
            newData.add(newRow);

            if (++rowCount >= plateSize)
            {
                // move to the next plate in the set
                rowCount = 0;
                curPlate++;
                positions.clear();
            }
        }

        return () -> ValidatingDataRowIterator.of(newData);
    }

    /**
     * Helper class to organize plate grid info and annotations
     */
    private static class PlateGridInfo extends PlateUtils.GridInfo
    {
        public static final String PLATE_PREFIX = "plate";
        public static final String MEASURE_PREFIX = "measure";
        private Plate _plate;
        private String _measureName;

        public PlateGridInfo(PlateUtils.GridInfo info, PlateSet plateSet) throws ExperimentException
        {
            super(info.getData(), info.getAnnotations());

            // locate the plate in the plate set this grid is associated with plus an optional
            // measure name
            List<Plate> plates = PlateManager.get().getPlatesForPlateSet(plateSet);
            List<String> annotations = getAnnotations();

            // single annotation can only be a plate identifier
            if (annotations.size() == 1)
                _plate = getPlateForId(annotations.get(0), plates);
            else
            {
                // multiple annotation must have an annotation prefix
                for (String annotation : annotations)
                {
                    String plateID = getPrefixedValue(annotation, PLATE_PREFIX);
                    if (plateID != null)
                        _plate = getPlateForId(plateID, plates);
                    else
                        _measureName = getPrefixedValue(annotation, MEASURE_PREFIX);
                }
            }
        }

        private @NotNull Plate getPlateForId(String annotation, List<Plate> platesetPlates) throws ExperimentException
        {
            Plate plate = platesetPlates.stream().filter(p -> p.isIdentifierMatch(annotation)).findFirst().orElse(null);
            if (plate == null)
                throw new ExperimentException("The plate identifier (" + annotation + ") is not valid for the configured plate set.");

            return plate;
        }

        private @Nullable String getPrefixedValue(String annotation, String prefix)
        {
            if (annotation != null && annotation.trim().toLowerCase().startsWith(prefix))
            {
                String[] parts = annotation.split(":");
                if (parts.length == 2)
                {
                    return parts[1].trim();
                }
            }
            return null;
        }

        public @Nullable Plate getPlate()
        {
            return _plate;
        }

        public @Nullable String getMeasureName()
        {
            return _measureName;
        }
    }

    private List<Map<String, Object>> parsePlateGrids(
        Container container,
        User user,
        AssayProvider provider,
        ExpProtocol protocol,
        PlateSet plateSet,
        List<Plate> plates,
        File dataFile
    ) throws ExperimentException
    {
        // parse the data file for each distinct plate type found in the set of plates for the plateSetId
        ExcelPlateReader plateReader = new ExcelPlateReader();
        MultiValuedMap<PlateType, PlateGridInfo> plateTypeGrids = new HashSetValuedHashMap<>();

        boolean hasPlateIdentifiers = false;
        boolean missingPlateIdentifiers = false;
        boolean multipleMeasures = false;

        for (Plate plate : plates)
        {
            if (!plateTypeGrids.containsKey(plate.getPlateType()))
            {
                Plate p = PlateService.get().createPlate(container, TsvPlateLayoutHandler.TYPE, plate.getPlateType());
                for (PlateUtils.GridInfo gridInfo : plateReader.loadMultiGridFile(p, dataFile))
                {
                    PlateGridInfo plateInfo = new PlateGridInfo(gridInfo, plateSet);
                    plateTypeGrids.put(plate.getPlateType(), plateInfo);

                    if (plateInfo.getPlate() != null && !hasPlateIdentifiers)
                        hasPlateIdentifiers = true;
                    if (plateInfo.getPlate() == null && !missingPlateIdentifiers)
                        missingPlateIdentifiers = true;
                    if (plateInfo.getMeasureName() != null && !multipleMeasures)
                        multipleMeasures = true;
                }
            }
        }

        List<DomainProperty> measureProperties = provider.getResultsDomain(protocol).getProperties().stream().filter(DomainProperty::isMeasure).collect(Collectors.toList());
        if (!multipleMeasures && measureProperties.size() != 1)
            throw new ExperimentException("The assay protocol must have exactly one measure property to support graphical plate layout file parsing.");
        String defaultMeasureName = measureProperties.get(0).getName();

        // if any of the plateGrids keys have plate identifiers, import using those identifiers
        List<Map<String, Object>> dataRows = new ArrayList<>();
        if (hasPlateIdentifiers)
        {
            if (missingPlateIdentifiers)
                throw new ExperimentException("Some plate grids parsed from the file are missing plate identifiers.");

            for (Map.Entry<PlateType, Collection<PlateGridInfo>> plateTypeMapEntry : plateTypeGrids.asMap().entrySet())
            {
                if (multipleMeasures)
                {
                    // group by plate within the plate type
                    MultiValuedMap<Plate, PlateGridInfo> plateMaps = new HashSetValuedHashMap<>();
                    plateTypeMapEntry.getValue().forEach(gi -> {plateMaps.put(gi.getPlate(), gi);});

                    for (Map.Entry<Plate, Collection<PlateGridInfo>> entry : plateMaps.asMap().entrySet())
                    {
                        Set<String> measures = new HashSet<>();
                        Map<Position, Map<String, Object>> measureDataRows = new LinkedHashMap<>();
                        for (PlateGridInfo gridInfo : entry.getValue())
                        {
                            String measureName = gridInfo.getMeasureName();
                            if (measureName == null)
                                throw new ExperimentException("The measure name for plate (" + gridInfo.getPlate().getPlateId() + ") has not been specified in the data file.");

                            if (measures.contains(measureName))
                                throw new ExperimentException("The measure name (" + measureName + ") has been previously associated with data for the same plate.");
                            measures.add(measureName);

                            Plate currentPlate = gridInfo.getPlate();
                            Plate dataForPlate = PlateService.get().createPlate(currentPlate, gridInfo.getData(), null);
                            // get wells guarantees a consistent row/column oriented order
                            for (Well well : dataForPlate.getWells())
                            {
                                measureDataRows.computeIfAbsent(well, f -> getDataRowFromWell(currentPlate.getPlateId(), well, measureName)).put(measureName, well.getValue());
                            }
                        }

                        // add combined measures to rows for the entire run
                        dataRows.addAll(measureDataRows.values());
                    }
                }
                else
                {
                    for (PlateGridInfo gridInfo : plateTypeMapEntry.getValue())
                    {
                        Plate matchingPlate = gridInfo.getPlate();
                        if (matchingPlate != null)
                        {
                            double[][] plateGrid = gridInfo.getData();
                            PlateType plateGridType = PlateManager.get().getPlateType(plateGrid.length, plateGrid[0].length);
                            if (matchingPlate.getPlateType().equals(plateGridType))
                            {
                                Plate dataForPlate = PlateService.get().createPlate(matchingPlate, plateGrid, null);
                                for (Well well : dataForPlate.getWells())
                                    dataRows.add(getDataRowFromWell(matchingPlate.getPlateId(), well, defaultMeasureName));
                            }
                        }
                    }
                }
            }
        }
        // else if only one plateType was parsed (i.e. all 96-well plate grids), use plateGrids ordering to match plate set order
        else if (plateTypeGrids.keySet().size() == 1)
        {
            for (Map.Entry<PlateType, Collection<PlateGridInfo>> entry : plateTypeGrids.asMap().entrySet())
            {
                if (entry.getValue().size() > plates.size())
                    throw new ExperimentException("The number of plate grids parsed from the file exceeds the number of plates in the plate set.");

                int plateIndex = 0;
                for (PlateGridInfo gridInfo : entry.getValue())
                {
                    Plate targetPlate = plates.get(plateIndex++);
                    Plate dataForPlate = PlateService.get().createPlate(targetPlate, gridInfo.getData(), null);
                    for (Well well : dataForPlate.getWells())
                        dataRows.add(getDataRowFromWell(targetPlate.getPlateId(), well, defaultMeasureName));
                }
            }
        }
        else if (plateTypeGrids.keySet().size() > 1)
            throw new ExperimentException("Unable to match the plate grids parsed from the file to the plates in the plate set. Please include plate identifiers for the plate grids.");

        return dataRows;
    }

    private Map<String, Object> getDataRowFromWell(String plateId, Well well, String measure)
    {
        Map<String, Object> row = new LinkedHashMap<>();
        row.put(AssayResultDomainKind.PLATE_COLUMN_NAME, plateId);
        row.put(AssayResultDomainKind.WELL_LOCATION_COLUMN_NAME, well.getDescription());
        row.put(measure, well.getValue());
        return row;
    }

    @Override
    @NotNull
    public OntologyManager.UpdateableTableImportHelper getImportHelper(
        Container container,
        User user,
        ExpRun run,
        ExpData data,
        ExpProtocol protocol,
        AssayProvider provider
    )
    {
        return new PlateMetadataImportHelper(data, container, user, run, protocol, provider);
    }

    private static class PlateMetadataImportHelper extends SimpleAssayDataImportHelper
    {
        private final Map<Integer, Map<Position, Lsid>> _wellPositionMap;
        private final Map<Object, Plate> _plateIdentifierMap;
        private final Container _container;
        private final User _user;
        private final ExpRun _run;
        private final ExpProtocol _protocol;
        private final AssayProvider _provider;

        public PlateMetadataImportHelper(ExpData data, Container container, User user, ExpRun run, ExpProtocol protocol, AssayProvider provider)
        {
            super(data, protocol, provider);
            _wellPositionMap = new HashMap<>();
            _plateIdentifierMap = new HashMap<>();
            _container = container;
            _user = user;
            _run = run;
            _protocol = protocol;
            _provider = provider;
        }

        @Override
        public void bindAdditionalParameters(Map<String, Object> map, ParameterMapStatement target) throws ValidationException
        {
            super.bindAdditionalParameters(map, target);

            Domain runDomain = _provider.getRunDomain(_protocol);
            Domain resultDomain = _provider.getResultsDomain(_protocol);
            DomainProperty plateSetProperty = runDomain.getPropertyByName(AssayPlateMetadataService.PLATE_SET_COLUMN_NAME);
            DomainProperty plateProperty = resultDomain.getPropertyByName(AssayResultDomainKind.PLATE_COLUMN_NAME);
            DomainProperty wellLocationProperty = resultDomain.getPropertyByName(AssayResultDomainKind.WELL_LOCATION_COLUMN_NAME);

            // get the plate associated with this row (checking the results domain field first)
            Object plateIdentifier = PropertyService.get().getDomainPropertyValueFromRow(plateProperty, map);
            Plate plate = _plateIdentifierMap.get(plateIdentifier);
            if (plate == null)
            {
                if (plateSetProperty != null && plateIdentifier != null)
                {
                    Object plateSetVal = _run.getProperty(plateSetProperty);
                    Integer plateSetRowId = plateSetVal != null ? Integer.parseInt(String.valueOf(plateSetVal)) : null;
                    plate = PlateService.get().getPlate(PlateManager.get().getPlateContainerFilter(_protocol, _container, _user), plateSetRowId, plateIdentifier);
                }
                _plateIdentifierMap.put(plateIdentifier, plate);
            }

            if (plate == null)
                throw new ValidationException("Unable to resolve the plate for the data result row.");

            // create the map of well locations to the well table lsid for the plate
            if (!_wellPositionMap.containsKey(plate.getRowId()))
            {
                Map<Position, Lsid> positionToWellLsid = new HashMap<>();
                SimpleFilter filter = SimpleFilter.createContainerFilter(plate.getContainer());
                filter.addCondition(FieldKey.fromParts("PlateId"), plate.getRowId());
                for (WellBean well : new TableSelector(AssayDbSchema.getInstance().getTableInfoWell(), filter, null).getArrayList(WellBean.class))
                    positionToWellLsid.put(new PositionImpl(plate.getContainer(), well.getRow(), well.getCol()), Lsid.parse(well.getLsid()));
                _wellPositionMap.put(plate.getRowId(), positionToWellLsid);
            }
            Map<Position, Lsid> positionToWellLsid = _wellPositionMap.get(plate.getRowId());

            // to join plate based metadata to assay results we need to line up the incoming assay results with the
            // corresponding well on the plate used in the import
            String wellLocationStr = (String) PropertyService.get().getDomainPropertyValueFromRow(wellLocationProperty, map);
            if (wellLocationStr != null)
            {
                PositionImpl pos = new PositionImpl(_container, wellLocationStr);
                // need to adjust the column value to be 0 based to match the template locations
                pos.setCol(pos.getColumn() - 1);
                if (positionToWellLsid.containsKey(pos))
                    target.put(WELL_LSID_COLUMN_NAME, positionToWellLsid.get(pos));
            }
        }
    }

    public static final class TestCase
    {
        private static Container container;
        private static User user;

        @BeforeClass
        public static void setup()
        {
            JunitUtil.deleteTestContainer();

            container = JunitUtil.getTestContainer();
            user = TestContext.get().getUser();
        }

        @Test
        public void testGridAnnotations() throws Exception
        {
            PlateType plateType = PlateManager.get().getPlateType(8, 12);
            assertNotNull("Expected 8x12 plate type to resolve", plateType);

            List<PlateManager.CreatePlateSetPlate> plates = List.of(
                new PlateManager.CreatePlateSetPlate(null, plateType.getRowId(), null, Collections.emptyList()),
                new PlateManager.CreatePlateSetPlate(null, plateType.getRowId(), null, Collections.emptyList())
            );

            PlateSet plateSet = PlateManager.get().createPlateSet(container, user, new PlateSetImpl(), plates, null);
            List<Plate> plateSetPlates = PlateManager.get().getPlatesForPlateSet(plateSet);
            assertEquals("Expected two plates to be created.", 2, plateSetPlates.size());
            Plate plate = plateSetPlates.get(0);

            PlateGridInfo gridInfo = new PlateGridInfo(
                    new PlateUtils.GridInfo(new double[8][12], List.of(plate.getPlateId())),
                    plateSet);
            assertEquals("Expected plate to resolve on annotation", plate.getRowId(), gridInfo.getPlate().getRowId());

            gridInfo = new PlateGridInfo(
                    new PlateUtils.GridInfo(new double[8][12], List.of(plate.getName())),
                    plateSet);
            assertEquals("Expected plate to resolve on annotation", plate.getRowId(), gridInfo.getPlate().getRowId());

            gridInfo = new PlateGridInfo(
                    new PlateUtils.GridInfo(new double[8][12], List.of(plate.getRowId().toString())),
                    plateSet);
            assertEquals("Expected plate to resolve on annotation", plate.getRowId(), gridInfo.getPlate().getRowId());

            // test for multiple annotations
            gridInfo = new PlateGridInfo(
                    new PlateUtils.GridInfo(new double[8][12], List.of(plate.getPlateId(), "Density")),
                    plateSet);
            assertNull("Expected plate to not resolve on annotation without a prefix", gridInfo.getPlate());
            assertNull("Expected measure to not resolve on annotation without a prefix", gridInfo.getMeasureName());

            gridInfo = new PlateGridInfo(
                    new PlateUtils.GridInfo(new double[8][12], List.of("PLATE:" + plate.getPlateId(), "Density")),
                    plateSet);
            assertEquals("Expected plate to resolve on annotation with a prefix", plate.getRowId(), gridInfo.getPlate().getRowId());
            assertNull("Expected measure to not resolve on annotation without a prefix", gridInfo.getMeasureName());

            gridInfo = new PlateGridInfo(
                    new PlateUtils.GridInfo(new double[8][12], List.of("plate:" + plate.getPlateId(), "MEASURE : Density")),
                    plateSet);
            assertEquals("Expected plate to resolve on annotation with a prefix", plate.getRowId(), gridInfo.getPlate().getRowId());
            assertEquals("Expected measure to resolve on annotation with a prefix", "Density", gridInfo.getMeasureName());

            gridInfo = new PlateGridInfo(
                    new PlateUtils.GridInfo(new double[8][12], List.of(plate.getPlateId(), "measure : Density")),
                    plateSet);
            assertNull("Expected plate to not resolve on annotation without a prefix", gridInfo.getPlate());
            assertEquals("Expected measure to resolve on annotation with a prefix", "Density", gridInfo.getMeasureName());
        }
    }
}<|MERGE_RESOLUTION|>--- conflicted
+++ resolved
@@ -39,11 +39,7 @@
 import org.labkey.api.exp.property.Domain;
 import org.labkey.api.exp.property.DomainProperty;
 import org.labkey.api.exp.property.PropertyService;
-<<<<<<< HEAD
-=======
 import org.labkey.api.iterator.ValidatingDataRowIterator;
-import org.labkey.api.query.BatchValidationException;
->>>>>>> f4e48b4e
 import org.labkey.api.query.FieldKey;
 import org.labkey.api.query.ValidationException;
 import org.labkey.api.security.User;
@@ -73,216 +69,12 @@
 
 public class AssayPlateMetadataServiceImpl implements AssayPlateMetadataService
 {
-<<<<<<< HEAD
-=======
-    private boolean _domainDirty;
-    private final Map<String, Set<Object>> _propValues = new HashMap<>();
-
-    @Override
-    public OntologyManager.RowCallback getAssayPlateMetadataRowCallback(
-        ExpData resultData,
-        Map<String, MetadataLayer> plateMetadata,
-        Container container,
-        User user,
-        ExpRun run,
-        AssayProvider provider,
-        ExpProtocol protocol
-    ) throws ExperimentException
-    {
-        Domain runDomain = provider.getRunDomain(protocol);
-        Domain resultDomain = provider.getResultsDomain(protocol);
-        // The run level plate template value is to support the legacy JSON plate metadata feature
-        DomainProperty templateProperty = runDomain.getPropertyByName(AssayPlateMetadataService.PLATE_TEMPLATE_COLUMN_NAME);
-        DomainProperty wellLocationProperty = resultDomain.getPropertyByName(AssayResultDomainKind.WELL_LOCATION_COLUMN_NAME);
-        Lsid plateLsid = null;
-
-        if (templateProperty != null)
-            plateLsid = Lsid.parse(String.valueOf(run.getProperty(templateProperty)));
-
-        Map<Position, Map<String, Object>> plateData = prepareMergedPlateData(container, user, plateLsid, plateMetadata, protocol, true);
-        Domain domain = getPlateDataDomain(protocol);
-
-        Map<String, PropertyDescriptor> descriptorMap = new CaseInsensitiveHashMap<>();
-        domain.getProperties().forEach(dp -> descriptorMap.put(dp.getName(), dp.getPropertyDescriptor()));
-        List<Map<String, Object>> jsonData = new ArrayList<>();
-
-        return new OntologyManager.RowCallback()
-        {
-            @Override
-            public void rowProcessed(Map<String, Object> row, String lsid) throws ValidationException
-            {
-                // ensure the result data includes a wellLocation field with values like : A1, F12, etc
-                Object wellLocation = PropertyService.get().getDomainPropertyValueFromRow(wellLocationProperty, row);
-                if (wellLocation != null)
-                {
-                    Object rowId = row.get("RowId");
-                    if (rowId != null)
-                    {
-                        PositionImpl well = new PositionImpl(container, String.valueOf(wellLocation));
-                        // need to adjust the column value to be 0 based to match the template locations
-                        well.setColumn(well.getColumn()-1);
-
-                        if (plateData.containsKey(well))
-                        {
-                            Map<String, Object> jsonRow = new HashMap<>();
-                            plateData.get(well).forEach((k, v) -> {
-                                if (descriptorMap.containsKey(k))
-                                {
-                                    if (v != null)
-                                        jsonRow.put(descriptorMap.get(k).getURI(), v);
-                                }
-                            });
-                            jsonRow.put("Lsid", lsid);
-                            jsonData.add(jsonRow);
-                        }
-                    }
-                }
-                else
-                    throw new ValidationException("Imported data must contain a WellLocation column to support plate metadata integration.");
-            }
-
-            @Override
-            public void complete() throws ValidationException
-            {
-                if (!jsonData.isEmpty())
-                {
-                    AssayProtocolSchema schema = provider.createProtocolSchema(user, container, protocol, null);
-                    TableInfo tableInfo = schema.createTable(TSVProtocolSchema.PLATE_DATA_TABLE, null);
-                    if (tableInfo != null)
-                    {
-                        QueryUpdateService qus = tableInfo.getUpdateService();
-                        BatchValidationException errors = new BatchValidationException();
-
-                        try
-                        {
-                            qus.insertRows(user, container, jsonData, errors, null, null);
-                            if (errors.hasErrors())
-                            {
-                                throw new ValidationException(errors.getLastRowError());                            }
-                        }
-                        catch (Exception e)
-                        {
-                            ValidationException ve = new ValidationException(e.getMessage());
-                            ve.initCause(e);
-                            throw ve;
-                        }
-                    }
-                }
-            }
-        };
-    }
-
-    /**
-     * Helper to merge the plate metadata to the plate wells, producing a map of well location
-     * to metadata properties.
-     */
-    private Map<Position, Map<String, Object>> prepareMergedPlateData(
-        Container container,
-        User user,
-        Lsid plateLsid,
-        Map<String, MetadataLayer> plateMetadata,
-        ExpProtocol protocol,
-        boolean ensurePlateDomain           // true to create the plate domain and properties if they don't exist
-    ) throws ExperimentException
-    {
-        _domainDirty = false;
-        _propValues.clear();
-
-        Plate plate = PlateService.get().getPlate(PlateManager.get().getPlateContainerFilter(protocol, container, user), plateLsid);
-        if (plate == null)
-            throw new ExperimentException("Unable to resolve the plate template for the run");
-
-        if (plateMetadata.isEmpty())
-            throw new ExperimentException("No plate information was parsed from the JSON metadata, please check the format of the metadata.");
-
-        Map<Position, Map<String, Object>> plateData = new HashMap<>();
-        Set<String> metadataFieldNames = new HashSet<>();
-
-        Domain domain = null;
-        if (ensurePlateDomain)
-            domain = ensureDomain(protocol);
-
-        // map the metadata to the plate template
-        for (int row=0; row < plate.getRows(); row++)
-        {
-            for (int col=0; col < plate.getColumns(); col++)
-            {
-                Position pos = plate.getPosition(row, col);
-                Map<String, Object> wellProps = new CaseInsensitiveHashMap<>();
-                plateData.put(pos, wellProps);
-
-                for (WellGroup group : plate.getWellGroups(pos))
-                {
-                    MetadataLayer plateLayer = plateMetadata.get(group.getType().name());
-                    if (plateLayer != null)
-                    {
-                        // ensure the column for the plate layer that we will insert the well group name into
-                        String layerName = plateLayer.getName() + TSVProtocolSchema.PLATE_DATA_LAYER_SUFFIX;
-                        if (ensurePlateDomain)
-                            ensureDomainProperty(domain, layerName, group.getName());
-
-                        MetadataWellGroup wellGroup = plateLayer.getWellGroups().get(group.getName());
-                        if (wellGroup != null)
-                        {
-                            // insert the well group name into the layer
-                            wellProps.put(layerName, wellGroup.getName());
-                            metadataFieldNames.add(layerName);
-
-                            // combine both properties from the metadata and those explicitly set on the plate template
-                            Map<String, Object> props = new HashMap<>(wellGroup.getProperties());
-                            props.putAll(((WellGroupImpl)group).getProperties());
-
-                            for (Map.Entry<String, Object> entry : props.entrySet())
-                            {
-                                String propName = entry.getKey();
-
-                                if (ensurePlateDomain)
-                                    ensureDomainProperty(domain, propName, entry.getValue());
-                                if (!wellProps.containsKey(propName))
-                                {
-                                    wellProps.put(propName, entry.getValue());
-                                    metadataFieldNames.add(propName);
-                                }
-                                else
-                                    throw new ExperimentException("The metadata property name : " + propName + " already exists from a different well group for " +
-                                            "the well location : " + pos.getDescription() + ". If well groups overlap from different layers, their metadata property names " +
-                                            "need to be unique.");
-                            }
-                        }
-                    }
-                }
-            }
-        }
-
-        if (_domainDirty && ensurePlateDomain)
-        {
-            createNewDomainProperties(user, domain);
-            domain.save(user);
-        }
-
-        // ensure each well position has the entire set of metadata field names (to help with merging with result data)
-        plateData.values().forEach(wellProp -> {
-            metadataFieldNames.forEach(prop -> {
-                if (!wellProp.containsKey(prop))
-                    wellProp.put(prop, null);
-            });
-        });
-
-        return plateData;
-    }
-
->>>>>>> f4e48b4e
     @Override
     public Supplier<ValidatingDataRowIterator> mergePlateMetadata(
         Container container,
         User user,
         Integer plateSetId,
-<<<<<<< HEAD
-        List<Map<String, Object>> rows,
-=======
         Supplier<ValidatingDataRowIterator> rows,
-        @Nullable Map<String, MetadataLayer> plateMetadata,
->>>>>>> f4e48b4e
         AssayProvider provider,
         ExpProtocol protocol
     ) throws ExperimentException
@@ -291,19 +83,6 @@
         DomainProperty plateProperty = resultDomain.getPropertyByName(AssayResultDomainKind.PLATE_COLUMN_NAME);
         DomainProperty wellLocationProperty = resultDomain.getPropertyByName(AssayResultDomainKind.WELL_LOCATION_COLUMN_NAME);
 
-        Map<Position, Map<String, Object>> plateData = plateMetadata == null ? null : prepareMergedPlateData(container, user, plateLsid, plateMetadata, protocol, false);
-
-<<<<<<< HEAD
-            mergedRows.add(newRow);
-        }
-
-        if (AssayPlateMetadataService.isExperimentalAppPlateEnabled())
-        {
-            Map<Object, Pair<Plate, Map<Position, WellBean>>> plateIdentifierMap = new HashMap<>();
-            ContainerFilter cf = PlateManager.get().getPlateContainerFilter(protocol, container, user);
-            int rowCounter = 0;
-            Map<Integer, ExpMaterial> sampleMap = new HashMap<>();
-=======
         return () -> new ValidatingDataRowIterator.Wrapper(rows.get())
         {
             final Map<Object, Pair<Plate, Map<Position, WellBean>>> plateIdentifierMap = new HashMap<>();
@@ -320,17 +99,6 @@
                 Object wellLocation = PropertyService.get().getDomainPropertyValueFromRow(wellLocationProperty, row);
                 if (wellLocation == null)
                     throw new ValidationException("Imported data must contain a WellLocation column to support plate metadata integration.");
-
-                if (plateMetadata != null)
-                {
-                    PositionImpl well = new PositionImpl(null, String.valueOf(wellLocation));
-                    // need to adjust the column value to be 0 based to match the template locations
-                    well.setColumn(well.getColumn() - 1);
-
-                    if (plateData.containsKey(well))
-                        row.putAll(plateData.get(well));
-                }
->>>>>>> f4e48b4e
 
                 if (AssayPlateMetadataService.isExperimentalAppPlateEnabled())
                 {
@@ -399,163 +167,7 @@
     }
 
     @Override
-<<<<<<< HEAD
-    public List<Map<String, Object>> parsePlateData(
-=======
-    public @Nullable Domain getPlateDataDomain(ExpProtocol protocol)
-    {
-        String uri = getPlateDataDomainUri(protocol);
-        return PropertyService.get().getDomain(protocol.getContainer(), uri);
-    }
-
-    private String getPlateDataDomainUri(ExpProtocol protocol)
-    {
-        DomainKind<?> domainKind = PropertyService.get().getDomainKindByName(AssayPlateDataDomainKind.KIND_NAME);
-        return domainKind.generateDomainURI(AssaySchema.NAME, protocol.getName(), protocol.getContainer(), null);
-    }
-
-    private Domain ensureDomain(ExpProtocol protocol)
-    {
-        Domain domain = getPlateDataDomain(protocol);
-        if (domain == null)
-        {
-            _domainDirty = true;
-            domain = PropertyService.get().createDomain(protocol.getContainer(), getPlateDataDomainUri(protocol), "PlateDataDomain");
-        }
-        return domain;
-    }
-
-    /**
-     * Check if the field name exists in the domain. If not save the value being assigned to the field. We will
-     * collect all values, so we can later determine the type of the field to create.
-     */
-    private void ensureDomainProperty(Domain domain, String name, Object value)
-    {
-        DomainProperty domainProperty = domain.getPropertyByName(name);
-        if (domainProperty == null)
-        {
-            _domainDirty = true;
-            _propValues.computeIfAbsent(name, f -> new HashSet<>()).add(value);
-        }
-    }
-
-    // classes to test from most to least specific
-    private final static List<Class<?>> CONVERT_CLASSES = List.of(Date.class, Integer.class, Double.class, Boolean.class, String.class);
-
-    private void createNewDomainProperties(User user, Domain domain) throws ExperimentException
-    {
-        for (Map.Entry<String, Set<Object>> entry : _propValues.entrySet())
-        {
-            // test all values for the domain property finding the most appropriate type for
-            // the property
-            int classIdx = 0;
-            for (Object val : entry.getValue())
-            {
-                for (int i = classIdx; i < CONVERT_CLASSES.size(); i++)
-                {
-                    try
-                    {
-                        Object convertedVal = ConvertUtils.convert(String.valueOf(val), CONVERT_CLASSES.get(i));
-                        // found a class that we can convert to
-                        if (convertedVal != null && i > classIdx)
-                            classIdx = i;
-                        break;
-                    }
-                    catch (Exception e)
-                    {
-                        // no match, keep going
-                    }
-                }
-            }
-            createDomainProperty(user, domain, entry.getKey(), JdbcType.valueOf(CONVERT_CLASSES.get(classIdx)));
-        }
-    }
-
-    private void createDomainProperty(User user, Domain domain, String name, JdbcType type) throws ExperimentException
-    {
-        DomainProperty domainProperty = domain.getPropertyByName(name);
-        if (domainProperty == null)
-        {
-            // we are dynamically adding a new property to the plate data domain, ensure the user has at least
-            // the DesignAssayPermission
-            if (!domain.getContainer().hasPermission(user, DesignAssayPermission.class))
-                throw new ExperimentException("This import will create a new plate metadata field : " + name + ". Only users with the AssayDesigner role are allowed to do this.");
-
-            PropertyStorageSpec spec = new PropertyStorageSpec(name, type);
-            domain.addProperty(spec);
-        }
-    }
-
-    @Override
-    public Map<String, MetadataLayer> parsePlateMetadata(JSONObject json) throws ExperimentException
-    {
-        try
-        {
-            if (json == null)
-                throw new ExperimentException("No plate metadata was uploaded");
-
-            return _parsePlateMetadata(JsonUtil.DEFAULT_MAPPER.readTree(json.toString()));
-        }
-        catch (Exception e)
-        {
-            throw new ExperimentException(e);
-        }
-    }
-
-    @Override
-    public Map<String, MetadataLayer> parsePlateMetadata(File jsonData) throws ExperimentException
-    {
-        try
-        {
-            if (jsonData == null)
-                throw new ExperimentException("No plate metadata was uploaded");
-
-            return _parsePlateMetadata(JsonUtil.DEFAULT_MAPPER.readTree(jsonData));
-        }
-        catch (Exception e)
-        {
-            throw new ExperimentException(e);
-        }
-    }
-
-    private Map<String, MetadataLayer> _parsePlateMetadata(JsonNode rootNode)
-    {
-        Map<String, MetadataLayer> layers = new CaseInsensitiveHashMap<>();
-
-        rootNode.fields().forEachRemaining(layerEntry -> {
-
-            String layerName = layerEntry.getKey();
-            if (!layers.containsKey(layerName))
-                layers.put(layerName, new MetadataLayerImpl(layerName));
-
-            MetadataLayerImpl currentLayer = (MetadataLayerImpl)layers.get(layerName);
-
-            layerEntry.getValue().fields().forEachRemaining(wellEntry -> {
-
-                if (!currentLayer.getWellGroups().containsKey(wellEntry.getKey()))
-                    currentLayer.addWellGroup(new MetadataWellGroupImpl(wellEntry.getKey()));
-
-                MetadataWellGroupImpl currentWellGroup = (MetadataWellGroupImpl)currentLayer.getWellGroups().get(wellEntry.getKey());
-                wellEntry.getValue().fields().forEachRemaining(propEntry -> {
-                    if (propEntry.getValue().isTextual())
-                        currentWellGroup.addProperty(propEntry.getKey(), propEntry.getValue().textValue());
-                    else if (propEntry.getValue().isNumber())
-                        currentWellGroup.addProperty(propEntry.getKey(), propEntry.getValue().numberValue());
-                    else if (propEntry.getValue().isBoolean())
-                        currentWellGroup.addProperty(propEntry.getKey(), propEntry.getValue().booleanValue());
-                    else
-                    {
-                        throw new RuntimeException("Only string, numeric and boolean properties can be added through plate metadata");
-                    }
-                });
-            });
-        });
-        return layers;
-    }
-
-    @Override
     public Supplier<ValidatingDataRowIterator> parsePlateData(
->>>>>>> f4e48b4e
         Container container,
         User user,
         AssayProvider provider,
