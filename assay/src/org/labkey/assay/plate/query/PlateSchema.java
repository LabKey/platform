/*
 * Copyright (c) 2008-2019 LabKey Corporation
 *
 * Licensed under the Apache License, Version 2.0 (the "License");
 * you may not use this file except in compliance with the License.
 * You may obtain a copy of the License at
 *
 *     http://www.apache.org/licenses/LICENSE-2.0
 *
 * Unless required by applicable law or agreed to in writing, software
 * distributed under the License is distributed on an "AS IS" BASIS,
 * WITHOUT WARRANTIES OR CONDITIONS OF ANY KIND, either express or implied.
 * See the License for the specific language governing permissions and
 * limitations under the License.
 */

package org.labkey.assay.plate.query;

import org.jetbrains.annotations.NotNull;
import org.labkey.api.assay.plate.PlateService;
import org.labkey.api.collections.CaseInsensitiveTreeSet;
import org.labkey.api.data.Container;
import org.labkey.api.data.ContainerFilter;
import org.labkey.api.data.TableInfo;
import org.labkey.api.module.Module;
import org.labkey.api.query.DefaultSchema;
import org.labkey.api.query.QuerySchema;
import org.labkey.api.query.SimpleUserSchema;
import org.labkey.api.security.User;
import org.labkey.assay.query.AssayDbSchema;

import java.util.List;
import java.util.Set;

/**
 * User: brittp
 * Date: Nov 1, 2006
 * Time: 4:33:11 PM
 */
public class PlateSchema extends SimpleUserSchema
{
    public static final String SCHEMA_NAME = "plate";
    public static final String SCHEMA_DESCR = "Contains data about defined plates";

    private static final Set<String> AVAILABLE_TABLES = new CaseInsensitiveTreeSet(List.of(
            PlateTable.NAME,
            WellGroupTable.NAME,
            WellTable.NAME
    ));
<<<<<<< HEAD

    static public class Provider extends DefaultSchema.SchemaProvider
    {
        public Provider(@NotNull Module module)
        {
            super(module);
        }

        @Override
        public boolean isAvailable(DefaultSchema schema, Module module)
        {
            return !PlateService.get().getPlateTemplates(schema.getContainer()).isEmpty();
        }

        @Override
        public QuerySchema createSchema(DefaultSchema schema, Module module)
        {
            return new PlateSchema(schema.getUser(), schema.getContainer());
        }
    }
=======
>>>>>>> ddf1592f

    public PlateSchema(User user, Container container)
    {
        super(SCHEMA_NAME, SCHEMA_DESCR, user, container, AssayDbSchema.getInstance().getSchema(),
                null, AVAILABLE_TABLES, null);
    }

    @Override
    public Set<String> getTableNames()
    {
        return AVAILABLE_TABLES;
    }

    @Override
    public TableInfo createTable(String name, ContainerFilter cf)
    {
        if (name.equalsIgnoreCase(PlateTable.NAME))
            return new PlateTable(this, cf).init();
        if (name.equalsIgnoreCase(WellGroupTable.NAME))
            return new WellGroupTable(this, cf).init();
        if (name.equalsIgnoreCase(WellTable.NAME))
            return new WellTable(this, cf).init();

        return null;
    }

    static public void register(Module module)
    {
        DefaultSchema.registerProvider(SCHEMA_NAME, new DefaultSchema.SchemaProvider(module)
        {
            @Override
            public QuerySchema createSchema(DefaultSchema schema, Module module)
            {
                return new PlateSchema(schema.getUser(), schema.getContainer());
            }
<<<<<<< HEAD
=======

            @Override
            public boolean isAvailable(DefaultSchema schema, Module module)
            {
                // because assays are always available
                return true;
            }
>>>>>>> ddf1592f
        });
    }
}<|MERGE_RESOLUTION|>--- conflicted
+++ resolved
@@ -47,29 +47,6 @@
             WellGroupTable.NAME,
             WellTable.NAME
     ));
-<<<<<<< HEAD
-
-    static public class Provider extends DefaultSchema.SchemaProvider
-    {
-        public Provider(@NotNull Module module)
-        {
-            super(module);
-        }
-
-        @Override
-        public boolean isAvailable(DefaultSchema schema, Module module)
-        {
-            return !PlateService.get().getPlateTemplates(schema.getContainer()).isEmpty();
-        }
-
-        @Override
-        public QuerySchema createSchema(DefaultSchema schema, Module module)
-        {
-            return new PlateSchema(schema.getUser(), schema.getContainer());
-        }
-    }
-=======
->>>>>>> ddf1592f
 
     public PlateSchema(User user, Container container)
     {
@@ -105,8 +82,6 @@
             {
                 return new PlateSchema(schema.getUser(), schema.getContainer());
             }
-<<<<<<< HEAD
-=======
 
             @Override
             public boolean isAvailable(DefaultSchema schema, Module module)
@@ -114,7 +89,6 @@
                 // because assays are always available
                 return true;
             }
->>>>>>> ddf1592f
         });
     }
 }