/*
 * Copyright (c) 2008-2019 LabKey Corporation
 *
 * Licensed under the Apache License, Version 2.0 (the "License");
 * you may not use this file except in compliance with the License.
 * You may obtain a copy of the License at
 *
 *     http://www.apache.org/licenses/LICENSE-2.0
 *
 * Unless required by applicable law or agreed to in writing, software
 * distributed under the License is distributed on an "AS IS" BASIS,
 * WITHOUT WARRANTIES OR CONDITIONS OF ANY KIND, either express or implied.
 * See the License for the specific language governing permissions and
 * limitations under the License.
 */

package org.labkey.assay.plate.query;

import org.jetbrains.annotations.NotNull;
import org.jetbrains.annotations.Nullable;
import org.labkey.api.assay.plate.Plate;
import org.labkey.api.assay.plate.PlateTemplate;
import org.labkey.api.collections.CaseInsensitiveHashSet;
import org.labkey.api.data.ColumnInfo;
import org.labkey.api.data.CompareType;
import org.labkey.api.data.Container;
import org.labkey.api.data.ContainerFilter;
import org.labkey.api.data.DbScope;
import org.labkey.api.data.MutableColumnInfo;
import org.labkey.api.data.SimpleFilter;
import org.labkey.api.data.TableInfo;
import org.labkey.api.data.TableSelector;
import org.labkey.api.dataiterator.DataIteratorBuilder;
import org.labkey.api.dataiterator.DataIteratorContext;
import org.labkey.api.dataiterator.DetailedAuditLogDataIterator;
import org.labkey.api.dataiterator.LoggingDataIterator;
import org.labkey.api.dataiterator.SimpleTranslator;
import org.labkey.api.dataiterator.StandardDataIteratorBuilder;
import org.labkey.api.dataiterator.TableInsertDataIteratorBuilder;
import org.labkey.api.exp.Lsid;
import org.labkey.api.exp.OntologyManager;
import org.labkey.api.exp.PropertyDescriptor;
import org.labkey.api.exp.PropertyType;
import org.labkey.api.query.AliasedColumn;
import org.labkey.api.query.BatchValidationException;
import org.labkey.api.query.DefaultQueryUpdateService;
import org.labkey.api.query.FieldKey;
import org.labkey.api.query.InvalidKeyException;
import org.labkey.api.query.PropertyForeignKey;
import org.labkey.api.query.QueryUpdateService;
import org.labkey.api.query.QueryUpdateServiceException;
import org.labkey.api.query.SimpleUserSchema;
import org.labkey.api.query.UserSchema;
import org.labkey.api.query.ValidationException;
import org.labkey.api.security.User;
import org.labkey.api.util.GUID;
import org.labkey.assay.plate.PlateManager;
import org.labkey.assay.query.AssayDbSchema;

import java.sql.SQLException;
import java.util.ArrayList;
import java.util.Collections;
import java.util.List;
import java.util.Map;
import java.util.TreeMap;
import java.util.function.Supplier;

/**
 * User: brittp
 * Date: Nov 1, 2006
 * Time: 4:37:02 PM
 */
public class PlateTable extends SimpleUserSchema.SimpleTable<UserSchema>
{
    public static final String NAME = "Plate";
    private static final List<FieldKey> defaultVisibleColumns = new ArrayList<>();

    static
    {
        defaultVisibleColumns.add(FieldKey.fromParts("Name"));
        defaultVisibleColumns.add(FieldKey.fromParts("Created"));
        defaultVisibleColumns.add(FieldKey.fromParts("CreatedBy"));
        defaultVisibleColumns.add(FieldKey.fromParts("Modified"));
        defaultVisibleColumns.add(FieldKey.fromParts("ModifiedBy"));
        defaultVisibleColumns.add(FieldKey.fromParts("Template"));
        defaultVisibleColumns.add(FieldKey.fromParts("Rows"));
        defaultVisibleColumns.add(FieldKey.fromParts("Columns"));
        defaultVisibleColumns.add(FieldKey.fromParts("Type"));
    }

    public PlateTable(PlateSchema schema, @Nullable ContainerFilter cf)
    {
        super(schema, AssayDbSchema.getInstance().getTableInfoPlate(), cf);
        setTitleColumn("Name");
    }

    @Override
    public void addColumns()
    {
        super.addColumns();
        addColumn(createPropertiesColumn());
    }

    @Override
    public List<FieldKey> getDefaultVisibleColumns()
    {
        return defaultVisibleColumns;
    }

    private MutableColumnInfo createPropertiesColumn()
    {
        ColumnInfo lsidCol = getColumn("LSID", false);
        var col = new AliasedColumn(this, "Properties", lsidCol);
        col.setDescription("Properties associated with this Plate");
        col.setHidden(true);
        col.setUserEditable(false);
        col.setReadOnly(true);
        col.setCalculated(true);
        col.setIsUnselectable(true);

        String propPrefix = new Lsid("PlateTemplate", "Folder-" + getContainer().getRowId(), "objectType#").toString();
        SimpleFilter filter = SimpleFilter.createContainerFilter(getContainer());
        filter.addCondition(FieldKey.fromParts("PropertyURI"), propPrefix, CompareType.STARTS_WITH);
        final Map<String, PropertyDescriptor> map = new TreeMap<>();

        new TableSelector(OntologyManager.getTinfoPropertyDescriptor(), filter, null).forEach(PropertyDescriptor.class, pd -> {
            if (pd.getPropertyType() == PropertyType.DOUBLE)
                pd.setFormat("0.##");
            map.put(pd.getName(), pd);
        });
        col.setFk(new PropertyForeignKey(getUserSchema(), getContainerFilter(), map));

        return col;
    }

    @Override
    public QueryUpdateService getUpdateService()
    {
        return new PlateUpdateService(this, AssayDbSchema.getInstance().getTableInfoPlate());
    }

    protected static class PlateUpdateService extends DefaultQueryUpdateService
    {
        public PlateUpdateService(TableInfo queryTable, TableInfo dbTable)
        {
            super(queryTable, dbTable);
        }

        @Override
        public DataIteratorBuilder createImportDIB(User user, Container container, DataIteratorBuilder data, DataIteratorContext context)
        {
            final TableInfo plateTable = getQueryTable();

            SimpleTranslator lsidRemover = new SimpleTranslator(data.getDataIterator(context), context);
            lsidRemover.selectAll();
            if (lsidRemover.getColumnNameMap().containsKey("lsid"))
            {
                // remove any furnished lsid since we will be computing one
                lsidRemover.removeColumn(lsidRemover.getColumnNameMap().get("lsid"));
            }

            SimpleTranslator lsidGenerator = new SimpleTranslator(lsidRemover, context);
            lsidGenerator.setDebugName("lsidGenerator");
            lsidGenerator.selectAll();
            final Map<String, Integer> nameMap = lsidGenerator.getColumnNameMap();

            if (!nameMap.containsKey("template"))
            {
                context.getErrors().addRowError(new ValidationException("Template is a required field"));
                return data;
            }

            // generate a value for the lsid
            lsidGenerator.addColumn(plateTable.getColumn("lsid"),
                    (Supplier) () -> {
                        Object isTemplate = lsidGenerator.get(nameMap.get("template"));
                        if (isTemplate instanceof String template)
                            isTemplate = Boolean.valueOf(template);

                        return PlateManager.get().getLsid(Plate.class, container, (Boolean)isTemplate, true);
                    });

            // generate the data file id if not provided
            if (!nameMap.containsKey("dataFileId"))
            {
                lsidGenerator.addColumn(plateTable.getColumn("dataFileId"),
                        (Supplier) () -> GUID.makeGUID());
            }

            DataIteratorBuilder dib = StandardDataIteratorBuilder.forInsert(plateTable, lsidGenerator, container, user, context);
            dib = new TableInsertDataIteratorBuilder(dib, plateTable, container)
                    .setKeyColumns(new CaseInsensitiveHashSet("RowId", "Lsid"));
            dib = LoggingDataIterator.wrap(dib);
            dib = DetailedAuditLogDataIterator.getDataIteratorBuilder(getQueryTable(), dib, context.getInsertOption(), user, container);

            return dib;
        }

        @Override
        public List<Map<String, Object>> insertRows(User user, Container container, List<Map<String, Object>> rows, BatchValidationException errors, @Nullable Map<Enum, Object> configParameters, Map<String, Object> extraScriptContext)
        {
            return super._insertRowsUsingDIB(user, container, rows, getDataIteratorContext(errors, InsertOption.INSERT, configParameters), extraScriptContext);
        }

        @Override
        protected Map<String, Object> updateRow(User user, Container container, Map<String, Object> row, @NotNull Map<String, Object> oldRow) throws InvalidKeyException, ValidationException, QueryUpdateServiceException, SQLException
        {
            Integer plateId = (Integer) oldRow.get("RowId");
            PlateTemplate plate = PlateManager.get().getPlateTemplate(container, plateId);
            if (plate != null)
            {
                int runsInUse = PlateManager.get().getRunCountUsingPlateTemplate(container, plate);
                if (runsInUse > 0)
                    throw new QueryUpdateServiceException(String.format("Plate template is used by %d runs and cannot be updated", runsInUse));

                return super.updateRow(user, container, row, oldRow);
            }
            return Collections.emptyMap();
        }

        @Override
        protected Map<String, Object> deleteRow(User user, Container container, Map<String, Object> oldRowMap) throws QueryUpdateServiceException, SQLException, InvalidKeyException
        {
<<<<<<< HEAD
            try (DbScope.Transaction transaction = AssayDbSchema.getInstance().getScope().ensureTransaction())
            {
                Integer plateId = (Integer)oldRowMap.get("RowId");
                PlateTemplate plate = PlateManager.get().getPlate(container, plateId);
                if (plate != null)
                {
                    int runsInUse = PlateManager.get().getRunCountUsingPlateTemplate(container, plate);
                    if (runsInUse > 0)
                        throw new QueryUpdateServiceException(String.format("Plate template is used by %d runs and cannot be deleted", runsInUse));

=======
            Integer plateId = (Integer)oldRowMap.get("RowId");
            PlateTemplate plate = PlateManager.get().getPlateTemplate(container, plateId);
            if (plate != null)
            {
                int runsInUse = PlateManager.get().getRunCountUsingPlateTemplate(container, plate);
                if (runsInUse > 0)
                    throw new QueryUpdateServiceException(String.format("Plate template is used by %d runs and cannot be deleted", runsInUse));

                try (DbScope.Transaction transaction = AssayDbSchema.getInstance().getScope().ensureTransaction())
                {
>>>>>>> ddf1592f
                    PlateManager.get().beforePlateDelete(container, plateId);
                    Map<String, Object> returnMap = super.deleteRow(user, container, oldRowMap);

                    transaction.addCommitTask(() -> PlateManager.get().clearCache(), DbScope.CommitTaskOption.POSTCOMMIT);
                    transaction.commit();

                    return returnMap;
                }
<<<<<<< HEAD
                return Collections.emptyMap();
            }
=======
            }
            return Collections.emptyMap();
>>>>>>> ddf1592f
        }
    }
}<|MERGE_RESOLUTION|>--- conflicted
+++ resolved
@@ -221,18 +221,6 @@
         @Override
         protected Map<String, Object> deleteRow(User user, Container container, Map<String, Object> oldRowMap) throws QueryUpdateServiceException, SQLException, InvalidKeyException
         {
-<<<<<<< HEAD
-            try (DbScope.Transaction transaction = AssayDbSchema.getInstance().getScope().ensureTransaction())
-            {
-                Integer plateId = (Integer)oldRowMap.get("RowId");
-                PlateTemplate plate = PlateManager.get().getPlate(container, plateId);
-                if (plate != null)
-                {
-                    int runsInUse = PlateManager.get().getRunCountUsingPlateTemplate(container, plate);
-                    if (runsInUse > 0)
-                        throw new QueryUpdateServiceException(String.format("Plate template is used by %d runs and cannot be deleted", runsInUse));
-
-=======
             Integer plateId = (Integer)oldRowMap.get("RowId");
             PlateTemplate plate = PlateManager.get().getPlateTemplate(container, plateId);
             if (plate != null)
@@ -243,7 +231,6 @@
 
                 try (DbScope.Transaction transaction = AssayDbSchema.getInstance().getScope().ensureTransaction())
                 {
->>>>>>> ddf1592f
                     PlateManager.get().beforePlateDelete(container, plateId);
                     Map<String, Object> returnMap = super.deleteRow(user, container, oldRowMap);
 
@@ -252,13 +239,8 @@
 
                     return returnMap;
                 }
-<<<<<<< HEAD
-                return Collections.emptyMap();
-            }
-=======
             }
             return Collections.emptyMap();
->>>>>>> ddf1592f
         }
     }
 }