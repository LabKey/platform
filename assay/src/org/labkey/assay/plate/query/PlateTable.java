/*
 * Copyright (c) 2008-2019 LabKey Corporation
 *
 * Licensed under the Apache License, Version 2.0 (the "License");
 * you may not use this file except in compliance with the License.
 * You may obtain a copy of the License at
 *
 *     http://www.apache.org/licenses/LICENSE-2.0
 *
 * Unless required by applicable law or agreed to in writing, software
 * distributed under the License is distributed on an "AS IS" BASIS,
 * WITHOUT WARRANTIES OR CONDITIONS OF ANY KIND, either express or implied.
 * See the License for the specific language governing permissions and
 * limitations under the License.
 */

package org.labkey.assay.plate.query;

import org.jetbrains.annotations.NotNull;
import org.jetbrains.annotations.Nullable;
import org.labkey.api.assay.plate.Plate;
import org.labkey.api.collections.CaseInsensitiveHashSet;
import org.labkey.api.data.ColumnInfo;
import org.labkey.api.data.CompareType;
import org.labkey.api.data.Container;
import org.labkey.api.data.ContainerFilter;
import org.labkey.api.data.DbScope;
import org.labkey.api.data.MutableColumnInfo;
import org.labkey.api.data.SimpleFilter;
import org.labkey.api.data.TableInfo;
import org.labkey.api.data.TableSelector;
import org.labkey.api.data.validator.ColumnValidator;
import org.labkey.api.dataiterator.DataIteratorBuilder;
import org.labkey.api.dataiterator.DataIteratorContext;
import org.labkey.api.dataiterator.DetailedAuditLogDataIterator;
import org.labkey.api.dataiterator.LoggingDataIterator;
import org.labkey.api.dataiterator.SimpleTranslator;
import org.labkey.api.dataiterator.StandardDataIteratorBuilder;
import org.labkey.api.dataiterator.TableInsertDataIteratorBuilder;
import org.labkey.api.dataiterator.ValidatorIterator;
import org.labkey.api.exp.Lsid;
import org.labkey.api.exp.OntologyManager;
import org.labkey.api.exp.PropertyDescriptor;
import org.labkey.api.exp.PropertyType;
import org.labkey.api.exp.property.ValidatorContext;
import org.labkey.api.query.AliasedColumn;
import org.labkey.api.query.BatchValidationException;
import org.labkey.api.query.DefaultQueryUpdateService;
import org.labkey.api.query.FieldKey;
import org.labkey.api.query.InvalidKeyException;
import org.labkey.api.query.PropertyForeignKey;
import org.labkey.api.query.QueryUpdateService;
import org.labkey.api.query.QueryUpdateServiceException;
import org.labkey.api.query.SimpleUserSchema;
import org.labkey.api.query.UserSchema;
import org.labkey.api.query.ValidationException;
import org.labkey.api.security.User;
import org.labkey.api.util.GUID;
import org.labkey.assay.plate.PlateManager;
import org.labkey.assay.query.AssayDbSchema;

import java.sql.SQLException;
import java.util.ArrayList;
import java.util.Collections;
import java.util.List;
import java.util.Map;
import java.util.TreeMap;
import java.util.function.Supplier;

/**
 * User: brittp
 * Date: Nov 1, 2006
 * Time: 4:37:02 PM
 */
public class PlateTable extends SimpleUserSchema.SimpleTable<UserSchema>
{
    public static final String NAME = "Plate";
    private static final List<FieldKey> defaultVisibleColumns = new ArrayList<>();

    static
    {
        defaultVisibleColumns.add(FieldKey.fromParts("Name"));
        defaultVisibleColumns.add(FieldKey.fromParts("Created"));
        defaultVisibleColumns.add(FieldKey.fromParts("CreatedBy"));
        defaultVisibleColumns.add(FieldKey.fromParts("Modified"));
        defaultVisibleColumns.add(FieldKey.fromParts("ModifiedBy"));
        defaultVisibleColumns.add(FieldKey.fromParts("Template"));
        defaultVisibleColumns.add(FieldKey.fromParts("Rows"));
        defaultVisibleColumns.add(FieldKey.fromParts("Columns"));
        defaultVisibleColumns.add(FieldKey.fromParts("Type"));
    }

    public PlateTable(PlateSchema schema, @Nullable ContainerFilter cf)
    {
        super(schema, AssayDbSchema.getInstance().getTableInfoPlate(), cf);
        setTitleColumn("Name");
    }

    @Override
    public void addColumns()
    {
        super.addColumns();
        addColumn(createPropertiesColumn());
    }

    @Override
    public MutableColumnInfo wrapColumn(ColumnInfo col)
    {
        var columnInfo = super.wrapColumn(col);

        // require a plate name
        if (columnInfo.getName().equalsIgnoreCase("Name"))
            columnInfo.setRequired(true);

        return columnInfo;
    }

    @Override
    public List<FieldKey> getDefaultVisibleColumns()
    {
        return defaultVisibleColumns;
    }

    private MutableColumnInfo createPropertiesColumn()
    {
        ColumnInfo lsidCol = getColumn("LSID", false);
        var col = new AliasedColumn(this, "Properties", lsidCol);
        col.setDescription("Properties associated with this Plate");
        col.setHidden(true);
        col.setUserEditable(false);
        col.setReadOnly(true);
        col.setCalculated(true);
        col.setIsUnselectable(true);

        String propPrefix = new Lsid("PlateTemplate", "Folder-" + getContainer().getRowId(), "objectType#").toString();
        SimpleFilter filter = SimpleFilter.createContainerFilter(getContainer());
        filter.addCondition(FieldKey.fromParts("PropertyURI"), propPrefix, CompareType.STARTS_WITH);
        final Map<String, PropertyDescriptor> map = new TreeMap<>();

        new TableSelector(OntologyManager.getTinfoPropertyDescriptor(), filter, null).forEach(PropertyDescriptor.class, pd -> {
            if (pd.getPropertyType() == PropertyType.DOUBLE)
                pd.setFormat("0.##");
            map.put(pd.getName(), pd);
        });
        col.setFk(new PropertyForeignKey(getUserSchema(), getContainerFilter(), map));

        return col;
    }

    @Override
    public QueryUpdateService getUpdateService()
    {
        return new PlateUpdateService(this, AssayDbSchema.getInstance().getTableInfoPlate());
    }

    protected static class PlateUpdateService extends DefaultQueryUpdateService
    {
        public PlateUpdateService(TableInfo queryTable, TableInfo dbTable)
        {
            super(queryTable, dbTable);
        }

        @Override
        public DataIteratorBuilder createImportDIB(User user, Container container, DataIteratorBuilder data, DataIteratorContext context)
        {
            final TableInfo plateTable = getQueryTable();

            SimpleTranslator lsidRemover = new SimpleTranslator(data.getDataIterator(context), context);
            lsidRemover.selectAll();
            if (lsidRemover.getColumnNameMap().containsKey("lsid"))
            {
                // remove any furnished lsid since we will be computing one
                lsidRemover.removeColumn(lsidRemover.getColumnNameMap().get("lsid"));
            }

            SimpleTranslator lsidGenerator = new SimpleTranslator(lsidRemover, context);
            lsidGenerator.setDebugName("lsidGenerator");
            lsidGenerator.selectAll();
            final Map<String, Integer> nameMap = lsidGenerator.getColumnNameMap();

            if (!nameMap.containsKey("template"))
            {
                context.getErrors().addRowError(new ValidationException("Template is a required field"));
                return data;
            }

            // generate a value for the lsid
            lsidGenerator.addColumn(plateTable.getColumn("lsid"),
                    (Supplier) () -> {
                        Object isTemplate = lsidGenerator.get(nameMap.get("template"));
                        if (isTemplate instanceof String template)
                            isTemplate = Boolean.valueOf(template);

                        return PlateManager.get().getLsid(Plate.class, container, (Boolean)isTemplate, true);
                    });

            // generate the data file id if not provided
            if (!nameMap.containsKey("dataFileId"))
            {
                lsidGenerator.addColumn(plateTable.getColumn("dataFileId"),
                        (Supplier) () -> GUID.makeGUID());
            }

            if (!nameMap.containsKey("name"))
            {
                context.getErrors().addRowError(new ValidationException("Name is a required field"));
                return data;
            }

            ValidatorIterator vi = new ValidatorIterator(lsidGenerator, context, container, user);
            vi.addValidator(nameMap.get("name"), new UniquePlateNameValidator(container));

            DataIteratorBuilder dib = StandardDataIteratorBuilder.forInsert(plateTable, vi, container, user, context);
            dib = new TableInsertDataIteratorBuilder(dib, plateTable, container)
                    .setKeyColumns(new CaseInsensitiveHashSet("RowId", "Lsid"));
            dib = LoggingDataIterator.wrap(dib);
            dib = DetailedAuditLogDataIterator.getDataIteratorBuilder(getQueryTable(), dib, context.getInsertOption(), user, container);

            return dib;
        }

        @Override
        public List<Map<String, Object>> insertRows(User user, Container container, List<Map<String, Object>> rows, BatchValidationException errors, @Nullable Map<Enum, Object> configParameters, Map<String, Object> extraScriptContext)
        {
            List<Map<String, Object>> results = super._insertRowsUsingDIB(user, container, rows, getDataIteratorContext(errors, InsertOption.INSERT, configParameters), extraScriptContext);
            PlateManager.get().clearCache(container);
            return results;
        }

        @Override
        protected Map<String, Object> updateRow(User user, Container container, Map<String, Object> row, @NotNull Map<String, Object> oldRow) throws InvalidKeyException, ValidationException, QueryUpdateServiceException, SQLException
        {
            Integer plateId = (Integer) oldRow.get("RowId");
            Plate plate = PlateManager.get().getPlate(container, plateId);
            if (plate == null)
                return Collections.emptyMap();

            int runsInUse = PlateManager.get().getRunCountUsingPlate(container, plate);
            if (runsInUse > 0)
                throw new QueryUpdateServiceException(String.format("%s is used by %d runs and cannot be updated", plate.isTemplate() ? "Plate template" : "Plate", runsInUse));

<<<<<<< HEAD
=======
            // if the name is changing, check for duplicates
            String oldName = (String) oldRow.get("Name");
            String newName = (String) row.get("Name");
            if (!newName.equals(oldName))
            {
                if (PlateManager.get().plateExists(container, newName))
                    throw new QueryUpdateServiceException("Plate with name : " + newName + " already exists in the folder.");
            }

>>>>>>> 2aa61308
            Map<String, Object> newRow = super.updateRow(user, container, row, oldRow);
            PlateManager.get().clearCache(container);
            return newRow;
        }

        @Override
        protected Map<String, Object> deleteRow(User user, Container container, Map<String, Object> oldRowMap) throws QueryUpdateServiceException, SQLException, InvalidKeyException
        {
            Integer plateId = (Integer)oldRowMap.get("RowId");
            Plate plate = PlateManager.get().getPlate(container, plateId);
            if (plate == null)
                return Collections.emptyMap();

            int runsInUse = PlateManager.get().getRunCountUsingPlate(container, plate);
            if (runsInUse > 0)
                throw new QueryUpdateServiceException(String.format("%s is used by %d runs and cannot be deleted", plate.isTemplate() ? "Plate template" : "Plate", runsInUse));

            try (DbScope.Transaction transaction = AssayDbSchema.getInstance().getScope().ensureTransaction())
            {
                PlateManager.get().beforePlateDelete(container, plateId);
                Map<String, Object> returnMap = super.deleteRow(user, container, oldRowMap);

                transaction.addCommitTask(() -> PlateManager.get().clearCache(container), DbScope.CommitTaskOption.POSTCOMMIT);
                transaction.commit();

                return returnMap;
            }
        }
    }

    private static class UniquePlateNameValidator implements ColumnValidator
    {
        private Container _container;

        public UniquePlateNameValidator(Container container)
        {
            _container = container;
        }

        @Override
        public String validate(int rowNum, Object value)
        {
            return validate(String.valueOf(value));
        }

        @Override
        public String validate(int rowNum, Object value, ValidatorContext validatorContext)
        {
            return validate(String.valueOf(value));
        }

        private String validate(String name)
        {
            if (PlateManager.get().plateExists(_container, name))
                return "Plate with name : " + name + " already exists in the folder.";
            else
                return null;
        }
    }
}<|MERGE_RESOLUTION|>--- conflicted
+++ resolved
@@ -239,8 +239,6 @@
             if (runsInUse > 0)
                 throw new QueryUpdateServiceException(String.format("%s is used by %d runs and cannot be updated", plate.isTemplate() ? "Plate template" : "Plate", runsInUse));
 
-<<<<<<< HEAD
-=======
             // if the name is changing, check for duplicates
             String oldName = (String) oldRow.get("Name");
             String newName = (String) row.get("Name");
@@ -250,7 +248,6 @@
                     throw new QueryUpdateServiceException("Plate with name : " + newName + " already exists in the folder.");
             }
 
->>>>>>> 2aa61308
             Map<String, Object> newRow = super.updateRow(user, container, row, oldRow);
             PlateManager.get().clearCache(container);
             return newRow;
