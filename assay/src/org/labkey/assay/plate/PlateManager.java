--- conflicted
+++ resolved
@@ -85,10 +85,6 @@
 import org.labkey.api.query.ValidationException;
 import org.labkey.api.search.SearchService;
 import org.labkey.api.security.User;
-<<<<<<< HEAD
-import org.labkey.api.security.permissions.DeletePermission;
-=======
->>>>>>> 7736e678
 import org.labkey.api.security.permissions.InsertPermission;
 import org.labkey.api.security.permissions.Permission;
 import org.labkey.api.security.permissions.ReadPermission;
@@ -1777,7 +1773,6 @@
         return plateSet;
     }
 
-<<<<<<< HEAD
     public void archivePlateSets(Container container, User user, List<Integer> plateSetIds, boolean archive) throws Exception
     {
         String action = archive ? "archive" : "restore";
@@ -1818,8 +1813,6 @@
         }
     }
 
-=======
->>>>>>> 7736e678
     public static final class TestCase
     {
         private static Container container;
