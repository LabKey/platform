--- conflicted
+++ resolved
@@ -2834,21 +2834,12 @@
     }
 
     public List<Object[]> getWorklist(
-<<<<<<< HEAD
         int sourcePlateSetId,
         int destinationPlateSetId,
-        Set<FieldKey> sourceIncludedMetadataCols,
-        Set<FieldKey> destinationIncludedMetadataCols,
+        List<FieldKey> sourceIncludedMetadataCols,
+        List<FieldKey> destinationIncludedMetadataCols,
         Container c,
         User u
-=======
-            int sourcePlateSetId,
-            int destinationPlateSetId,
-            List<FieldKey> sourceIncludedMetadataCols,
-            List<FieldKey> destinationIncludedMetadataCols,
-            Container c,
-            User u
->>>>>>> 2fccfa59
     ) throws RuntimeSQLException
     {
         TableInfo wellTable = getWellTable(c, u);
@@ -2860,612 +2851,4 @@
         TableInfo wellTable = getWellTable(c, u);
         return new PlateSetExport().getInstrumentInstructions(wellTable, plateSetId, includedMetadataCols);
     }
-<<<<<<< HEAD
-=======
-
-    public static final class TestCase
-    {
-        private static Container container;
-        private static User user;
-        private static ExpSampleType sampleType;
-
-        @BeforeClass
-        public static void setupTest() throws Exception
-        {
-            container = JunitUtil.getTestContainer();
-            user = TestContext.get().getUser();
-
-            PlateService.get().deleteAllPlateData(container);
-            Domain domain = PlateManager.get().getPlateMetadataDomain(container ,user);
-            if (domain != null)
-                domain.delete(user);
-
-            // create custom properties
-            List<GWTPropertyDescriptor> customFields = List.of(
-                    new GWTPropertyDescriptor("barcode", "http://www.w3.org/2001/XMLSchema#string"),
-                    new GWTPropertyDescriptor("concentration", "http://www.w3.org/2001/XMLSchema#double"),
-                    new GWTPropertyDescriptor("negativeControl", "http://www.w3.org/2001/XMLSchema#double"));
-
-            PlateManager.get().createPlateMetadataFields(container, user, customFields);
-
-            // create sample type
-            List<GWTPropertyDescriptor> props = new ArrayList<>();
-            props.add(new GWTPropertyDescriptor("col1", "string"));
-            props.add(new GWTPropertyDescriptor("col2", "string"));
-            sampleType = SampleTypeService.get().createSampleType(container, user, "SampleType1", null, props, emptyList(), 0, -1, -1, -1, null, null);
-        }
-
-        @After
-        public void cleanupTest()
-        {
-            PlateManager.get().deleteAllPlateData(container);
-        }
-
-        @AfterClass
-        public static void onComplete()
-        {
-            deleteTestContainer();
-            container = null;
-            user = null;
-        }
-
-        @Test
-        public void createPlateTemplate() throws Exception
-        {
-            //
-            // INSERT
-            //
-
-            PlateLayoutHandler handler = PlateManager.get().getPlateLayoutHandler(TsvPlateLayoutHandler.TYPE);
-            PlateType plateType = PlateManager.get().getPlateType(8, 12);
-            assertNotNull("96 well plate type was not found", plateType);
-
-            Plate template = handler.createTemplate("UNUSED", container, plateType);
-            template.setName("bob");
-            template.setProperty("friendly", "yes");
-            assertNull(template.getRowId());
-            assertNull(template.getLSID());
-
-            WellGroup wg1 = template.addWellGroup("wg1", WellGroup.Type.SAMPLE,
-                    PlateService.get().createPosition(container, 0, 0),
-                    PlateService.get().createPosition(container, 0, 11));
-            wg1.setProperty("score", "100");
-            assertNull(wg1.getRowId());
-            assertNull(wg1.getLSID());
-
-            int plateId = PlateService.get().save(container, user, template);
-
-            //
-            // VERIFY INSERT
-            //
-
-            assertEquals(1, PlateManager.get().getPlateTemplates(container).size());
-
-            Plate savedTemplate = PlateManager.get().getPlateByName(container, "bob");
-            assertEquals(plateId, savedTemplate.getRowId().intValue());
-            assertEquals("bob", savedTemplate.getName());
-            assertEquals("yes", savedTemplate.getProperty("friendly")); assertNotNull(savedTemplate.getLSID());
-            assertEquals(plateType.getRowId(), savedTemplate.getPlateType().getRowId());
-
-            List<WellGroup> wellGroups = savedTemplate.getWellGroups();
-            assertEquals(3, wellGroups.size());
-
-            // TsvPlateTypeHandler creates two CONTROL well groups "Positive" and "Negative"
-            List<WellGroup> controlWellGroups = savedTemplate.getWellGroups(WellGroup.Type.CONTROL);
-            assertEquals(2, controlWellGroups.size());
-
-            List<WellGroup> sampleWellGroups = savedTemplate.getWellGroups(WellGroup.Type.SAMPLE);
-            assertEquals(1, sampleWellGroups.size());
-            WellGroup savedWg1 = sampleWellGroups.get(0);
-            assertEquals("wg1", savedWg1.getName());
-            assertEquals("100", savedWg1.getProperty("score"));
-
-            List<Position> savedWg1Positions = savedWg1.getPositions();
-            assertEquals(12, savedWg1Positions.size());
-
-            //
-            // UPDATE
-            //
-
-            // rename plate
-            savedTemplate.setName("sally");
-
-            // add well group
-            WellGroup wg2 = savedTemplate.addWellGroup("wg2", WellGroup.Type.SAMPLE,
-                    PlateService.get().createPosition(container, 1, 0),
-                    PlateService.get().createPosition(container, 1, 11));
-
-            // rename existing well group
-            ((WellGroupImpl)savedWg1).setName("wg1_renamed");
-
-            // add positions
-            controlWellGroups.get(0).setPositions(List.of(
-                    PlateService.get().createPosition(container, 0, 0),
-                    PlateService.get().createPosition(container, 0, 1)));
-
-            // delete well group
-            ((PlateImpl)savedTemplate).markWellGroupForDeletion(controlWellGroups.get(1));
-
-            int newPlateId = PlateService.get().save(container, user, savedTemplate);
-            assertEquals(savedTemplate.getRowId().intValue(), newPlateId);
-
-            //
-            // VERIFY UPDATE
-            //
-
-            // verify plate
-            Plate updatedTemplate = PlateService.get().getPlate(container, plateId);
-            assertEquals("sally", updatedTemplate.getName());
-            assertEquals(savedTemplate.getLSID(), updatedTemplate.getLSID());
-
-            // verify well group rename
-            WellGroup updatedWg1 = updatedTemplate.getWellGroup(savedWg1.getRowId());
-            assertNotNull(updatedWg1);
-            assertEquals(savedWg1.getLSID(), updatedWg1.getLSID());
-            assertEquals("wg1_renamed", updatedWg1.getName());
-
-            // verify added well group
-            WellGroup updatedWg2 = updatedTemplate.getWellGroup(wg2.getRowId());
-            assertNotNull(updatedWg2);
-
-            // verify deleted well group
-            List<WellGroup> updatedControlWellGroups = updatedTemplate.getWellGroups(WellGroup.Type.CONTROL);
-            assertEquals(1, updatedControlWellGroups.size());
-
-            // verify added positions
-            assertEquals(2, updatedControlWellGroups.get(0).getPositions().size());
-
-            // verify plate type information
-            assertEquals(plateType.getRows().intValue(), updatedTemplate.getRows());
-            assertEquals(plateType.getColumns().intValue(), updatedTemplate.getColumns());
-
-            //
-            // DELETE
-            //
-
-            PlateService.get().deletePlate(container, user, updatedTemplate.getRowId());
-
-            assertNull(PlateService.get().getPlate(container, updatedTemplate.getRowId()));
-            assertEquals(0, PlateManager.get().getPlateTemplates(container).size());
-        }
-
-        @Test
-        public void testCreateAndSavePlate() throws Exception
-        {
-            // Arrange
-            PlateType plateType = PlateManager.get().getPlateType(8, 12);
-            assertNotNull("96 well plate type was not found", plateType);
-
-            // Act
-            Plate plate = PlateManager.get().createAndSavePlate(container, user, plateType, "testCreateAndSavePlate plate", null, null, null);
-
-            // Assert
-            assertTrue("Expected plate to have been persisted and provided with a rowId", plate.getRowId() > 0);
-            assertTrue("Expected plate to have been persisted and provided with a plateId", plate.getPlateId() != null);
-
-            // verify access via plate ID
-            Plate savedPlate = PlateService.get().getPlate(container, plate.getPlateId());
-            assertTrue("Expected plate to be accessible via it's plate ID", savedPlate != null);
-            assertTrue("Plate retrieved by plate ID doesn't match the original plate.", savedPlate.getRowId().equals(plate.getRowId()));
-
-            // verify container filter access
-            savedPlate = PlateService.get().getPlate(ContainerManager.getSharedContainer(), plate.getRowId());
-            assertTrue("Saved plate should not exist in the shared container", savedPlate == null);
-
-            savedPlate = PlateService.get().getPlate(ContainerFilter.Type.CurrentAndSubfolders.create(ContainerManager.getSharedContainer(), user), plate.getRowId());
-            assertTrue("Expected plate to be accessible via a container filter", plate.getRowId().equals(savedPlate.getRowId()));
-        }
-
-        @Test
-        public void testAccessPlateByIdentifiers() throws Exception
-        {
-            // Arrange
-            PlateType plateType = PlateManager.get().getPlateType(8, 12);
-            assertNotNull("96 well plate type was not found", plateType);
-            PlateSetImpl plateSetImpl = new PlateSetImpl();
-            plateSetImpl.setName("testAccessPlateByIdentifiersPlateSet");
-            ContainerFilter cf = ContainerFilter.Type.CurrentAndSubfolders.create(ContainerManager.getSharedContainer(), user);
-
-            // Act
-            PlateSet plateSet = PlateManager.get().createPlateSet(container, user, plateSetImpl, List.of(
-                new CreatePlateSetPlate("testAccessPlateByIdentifiersFirst", plateType.getRowId(), null),
-                new CreatePlateSetPlate("testAccessPlateByIdentifiersSecond", plateType.getRowId(), null),
-                new CreatePlateSetPlate("testAccessPlateByIdentifiersThird", plateType.getRowId(), null)
-            ), null);
-
-            // Assert
-            assertTrue("Expected plateSet to have been persisted and provided with a rowId", plateSet.getRowId() > 0);
-            List<Plate> plates = plateSet.getPlates(user);
-            assertEquals("Expected plateSet to have 3 plates", 3, plates.size());
-
-            // verify access via plate rowId
-            assertNotNull("Expected plate to be accessible via it's rowId", PlateService.get().getPlate(cf, plateSet.getRowId(), plates.get(0).getRowId()));
-            assertNotNull("Expected plate to be accessible via it's rowId", PlateService.get().getPlate(cf, plateSet.getRowId(), plates.get(1).getRowId()));
-            assertNotNull("Expected plate to be accessible via it's rowId", PlateService.get().getPlate(cf, plateSet.getRowId(), plates.get(2).getRowId()));
-
-            // verify access via plate ID
-            assertNotNull("Expected plate to be accessible via it's plate ID", PlateService.get().getPlate(cf, plateSet.getRowId(), plates.get(0).getPlateId()));
-            assertNotNull("Expected plate to be accessible via it's plate ID", PlateService.get().getPlate(cf, plateSet.getRowId(), plates.get(1).getPlateId()));
-            assertNotNull("Expected plate to be accessible via it's plate ID", PlateService.get().getPlate(cf, plateSet.getRowId(), plates.get(2).getPlateId()));
-
-            // verify access via plate name
-            assertNotNull("Expected plate to be accessible via it's name", PlateService.get().getPlate(cf, plateSet.getRowId(), "testAccessPlateByIdentifiersFirst"));
-            // verify error when trying to access non-existing plate name
-            try
-            {
-                PlateService.get().getPlate(cf, plateSet.getRowId(), "testAccessPlateByIdentifiersBogus");
-                fail("Expected a validation error when accessing plates by non-existing name");
-            }
-            catch (IllegalArgumentException e)
-            {
-                assertEquals("Expected validation exception", "The plate identifier \"testAccessPlateByIdentifiersBogus\" does not match any plate in the plate set \"testAccessPlateByIdentifiersPlateSet\".", e.getMessage());
-            }
-        }
-
-        @Test
-        public void testCreatePlateTemplates() throws Exception
-        {
-            // Verify plate service assumptions about plate templates
-            PlateType plateType = PlateManager.get().getPlateType(16, 24);
-            assertNotNull("384 well plate type was not found", plateType);
-            Plate plate = PlateService.get().createPlateTemplate(container, TsvPlateLayoutHandler.TYPE, plateType);
-            plate.setName("my plate template");
-            int plateId = PlateService.get().save(container, user, plate);
-
-            // Assert
-            assertTrue("Expected saved plateId to be returned", plateId != 0);
-            assertTrue("Expected saved plate to have the template field set to true", PlateService.get().getPlate(container, plateId).isTemplate());
-
-            // Verify only plate templates are returned
-            plateType = PlateManager.get().getPlateType(8, 12);
-            assertNotNull("96 well plate type was not found", plateType);
-
-            plate = PlateService.get().createPlate(container, TsvPlateLayoutHandler.TYPE, plateType);
-            plate.setName("non plate template");
-            PlateService.get().save(container, user, plate);
-
-            List<Plate> plates = PlateService.get().getPlateTemplates(container);
-            assertEquals("Expected only a single plate to be returned", 1, plates.size());
-            for (Plate template : plates)
-            {
-                assertTrue("Expected saved plate to have the template field set to true", template.isTemplate());
-            }
-        }
-
-        @Test
-        public void testCreatePlateMetadata() throws Exception
-        {
-            PlateType plateType = PlateManager.get().getPlateType(16, 24);
-            assertNotNull("384 well plate type was not found", plateType);
-
-            Plate plate = PlateService.get().createPlateTemplate(container, TsvPlateLayoutHandler.TYPE, plateType);
-            plate.setName("new plate with metadata");
-            int plateId = PlateService.get().save(container, user, plate);
-
-            // Assert
-            assertTrue("Expected saved plateId to be returned", plateId != 0);
-
-            List<PlateCustomField> fields = PlateManager.get().getPlateMetadataFields(container, user);
-
-            // Verify returned sorted by name
-            assertEquals("Expected plate custom fields", 3, fields.size());
-            assertEquals("Expected barcode custom field", "barcode", fields.get(0).getName());
-            assertEquals("Expected concentration custom field", "concentration", fields.get(1).getName());
-            assertEquals("Expected negativeControl custom field", "negativeControl", fields.get(2).getName());
-
-            // assign custom fields to the plate
-            assertEquals("Expected custom fields to be added to the plate", 3, PlateManager.get().addFields(container, user, plateId, fields).size());
-
-            // verification when adding custom fields to the plate
-            try
-            {
-                PlateManager.get().addFields(container, user, plateId, fields);
-                fail("Expected a validation error when adding existing fields");
-            }
-            catch (IllegalArgumentException e)
-            {
-                assertEquals("Expected validation exception", "Failed to add plate custom fields. Custom field \"barcode\" already is associated with this plate.", e.getMessage());
-            }
-
-            // remove a plate custom field
-            fields = PlateManager.get().removeFields(container, user, plateId, List.of(fields.get(0)));
-            assertEquals("Expected 2 plate custom fields", 2, fields.size());
-            assertEquals("Expected concentration custom field", "concentration", fields.get(0).getName());
-            assertEquals("Expected negativeControl custom field", "negativeControl", fields.get(1).getName());
-
-            // select wells
-            SimpleFilter filter = SimpleFilter.createContainerFilter(container);
-            filter.addCondition(FieldKey.fromParts("PlateId"), plateId);
-            filter.addCondition(FieldKey.fromParts("Row"), 0);
-            List<WellBean> wells = new TableSelector(AssayDbSchema.getInstance().getTableInfoWell(), filter, new Sort("Col")).getArrayList(WellBean.class);
-
-            assertEquals("Expected 24 wells to be returned", 24, wells.size());
-
-            // update
-            TableInfo wellTable = QueryService.get().getUserSchema(user, container, PlateSchema.SCHEMA_NAME).getTable(WellTable.NAME);
-            QueryUpdateService qus = wellTable.getUpdateService();
-            assertNotNull(qus);
-            BatchValidationException errors = new BatchValidationException();
-
-            // add metadata to 2 rows
-            WellBean well = wells.get(0);
-            List<Map<String, Object>> rows = List.of(CaseInsensitiveHashMap.of(
-                    "rowid", well.getRowId(),
-                    "properties/concentration", 1.25,
-                    "properties/negativeControl", 5.25
-            ));
-
-            qus.updateRows(user, container, rows, null, errors, null, null);
-            if (errors.hasErrors())
-                fail(errors.getMessage());
-
-            well = wells.get(1);
-            rows = List.of(CaseInsensitiveHashMap.of(
-                    "rowid", well.getRowId(),
-                    "properties/concentration", 2.25,
-                    "properties/negativeControl", 6.25
-            ));
-
-            qus.updateRows(user, container, rows, null, errors, null, null);
-            if (errors.hasErrors())
-                fail(errors.getMessage());
-
-            FieldKey fkConcentration = FieldKey.fromParts("properties", "concentration");
-            FieldKey fkNegativeControl = FieldKey.fromParts("properties", "negativeControl");
-            Map<FieldKey, ColumnInfo> columns = QueryService.get().getColumns(wellTable, List.of(fkConcentration, fkNegativeControl));
-
-            // verify plate metadata property updates
-            try (Results r = QueryService.get().select(wellTable, columns.values(), filter, new Sort("Col")))
-            {
-                int row = 0;
-                while (r.next())
-                {
-                    if (row == 0)
-                    {
-                        assertEquals(1.25, r.getDouble(fkConcentration), 0);
-                        assertEquals(5.25, r.getDouble(fkNegativeControl), 0);
-                    }
-                    else if (row == 1)
-                    {
-                        assertEquals(2.25, r.getDouble(fkConcentration), 0);
-                        assertEquals(6.25, r.getDouble(fkNegativeControl), 0);
-                    }
-                    else
-                    {
-                        // the remainder should be null
-                        assertEquals(0, r.getDouble(fkConcentration), 0);
-                        assertEquals(0, r.getDouble(fkNegativeControl), 0);
-                    }
-                    row++;
-                }
-            }
-        }
-
-        @Test
-        public void testCreateAndSavePlateWithData() throws Exception
-        {
-            // Arrange
-            PlateType plateType = PlateManager.get().getPlateType(8, 12);
-            assertNotNull("96 well plate type was not found", plateType);
-
-            // Act
-            List<Map<String, Object>> rows = List.of(
-                    CaseInsensitiveHashMap.of(
-                            "wellLocation", "A1",
-                            "properties/concentration", 2.25,
-                            "properties/barcode", "B1234")
-                    ,
-                    CaseInsensitiveHashMap.of(
-                            "wellLocation", "A2",
-                            "properties/concentration", 1.25,
-                            "properties/barcode", "B5678"
-                    )
-            );
-            Plate plate = PlateManager.get().createAndSavePlate(container, user, plateType, "hit selection plate", null, null, rows);
-            assertEquals("Expected 2 plate custom fields", 2, plate.getCustomFields().size());
-
-            TableInfo wellTable = QueryService.get().getUserSchema(user, container, PlateSchema.SCHEMA_NAME).getTable(WellTable.NAME);
-            FieldKey fkConcentration = FieldKey.fromParts("properties", "concentration");
-            FieldKey fkBarcode = FieldKey.fromParts("properties", "barcode");
-            Map<FieldKey, ColumnInfo> columns = QueryService.get().getColumns(wellTable, List.of(fkConcentration, fkBarcode));
-
-            // verify that well data was added
-            SimpleFilter filter = SimpleFilter.createContainerFilter(container);
-            filter.addCondition(FieldKey.fromParts("PlateId"), plate.getRowId());
-            filter.addCondition(FieldKey.fromParts("Row"), 0);
-            try (Results r = QueryService.get().select(wellTable, columns.values(), filter, new Sort("Col")))
-            {
-                int row = 0;
-                while (r.next())
-                {
-                    if (row == 0)
-                    {
-                        assertEquals(2.25, r.getDouble(fkConcentration), 0);
-                        assertEquals("B1234", r.getString(fkBarcode));
-                    }
-                    else if (row == 1)
-                    {
-                        assertEquals(1.25, r.getDouble(fkConcentration), 0);
-                        assertEquals("B5678", r.getString(fkBarcode));
-                    }
-                    else
-                    {
-                        // the remainder should be null
-                        assertEquals(0, r.getDouble(fkConcentration), 0);
-                        assertNull(r.getString(fkBarcode));
-                    }
-                    row++;
-                }
-            }
-        }
-
-        @Test
-        public void getWellSampleData()
-        {
-            // Act
-            int[] sampleIdsSorted = new int[]{0, 3, 5, 8, 10, 11, 12, 13, 15, 17, 19};
-            Pair<Integer, List<Map<String, Object>>> wellSampleDataFilledFull = PlateManager.get().getWellSampleData(sampleIdsSorted, 2, 3, 0, container);
-
-            Pair<Integer, List<Map<String, Object>>> wellSampleDataFilledParital = PlateManager.get().getWellSampleData(sampleIdsSorted, 2, 3, 6, container);
-
-            // Assert
-            assertEquals(wellSampleDataFilledFull.first, 6, 0);
-            ArrayList<String> wellLocations = new ArrayList<>(Arrays.asList("A1", "A2", "A3", "B1", "B2", "B3"));
-            for (int i = 0; i < wellSampleDataFilledFull.second.size(); i++)
-            {
-                Map<String, Object> well = wellSampleDataFilledFull.second.get(i);
-                assertEquals(well.get("sampleId"), sampleIdsSorted[i]);
-                assertEquals(well.get("wellLocation"), wellLocations.get(i));
-            }
-
-            assertEquals(wellSampleDataFilledParital.first, 11, 0);
-            for (int i = 0; i < wellSampleDataFilledParital.second.size(); i++)
-            {
-                Map<String, Object> well = wellSampleDataFilledParital.second.get(i);
-                assertEquals(well.get("sampleId"), sampleIdsSorted[i + 6]);
-                assertEquals(well.get("wellLocation"), wellLocations.get(i));
-            }
-
-            // Act
-            try
-            {
-                PlateManager.get().getWellSampleData(new int[]{}, 2, 3, 0, container);
-            }
-            // Assert
-            catch (IllegalArgumentException e)
-            {
-                assertEquals("Expected validation exception", "No samples are in the current selection.", e.getMessage());
-            }
-        }
-
-        @Test
-        public void getInstrumentInstructions() throws Exception
-        {
-            // Arrange
-            final ExpMaterial sample1 = ExperimentService.get().createExpMaterial(container, sampleType.generateSampleLSID().setObjectId("sampleOne").toString(), "sampleOne");
-            sample1.setCpasType(sampleType.getLSID());
-            sample1.save(user);
-            final ExpMaterial sample2 = ExperimentService.get().createExpMaterial(container, sampleType.generateSampleLSID().setObjectId("sampleTwo").toString(), "sampleTwo");
-            sample2.setCpasType(sampleType.getLSID());
-            sample2.save(user);
-
-            PlateType plateType = PlateManager.get().getPlateType(8, 12);
-            assertNotNull("96 well plate type was not found", plateType);
-
-            List<Map<String, Object>> rows = List.of(
-                    CaseInsensitiveHashMap.of(
-                            "wellLocation", "A1",
-                            "sampleId", sample1.getRowId(),
-                            "properties/concentration", 2.25,
-                            "properties/barcode", "B1234")
-                    ,
-                    CaseInsensitiveHashMap.of(
-                            "wellLocation", "A2",
-                            "sampleId", sample2.getRowId(),
-                            "properties/concentration", 1.25,
-                            "properties/barcode", "B5678"
-                    )
-            );
-            Plate p = PlateManager.get().createAndSavePlate(container, user, plateType, "myPlate", null, null, rows);
-
-            // Act
-            List<FieldKey> includedMetadataCols = WellTable.getMetadataColumns(p.getPlateSet(), user);
-            List<Object[]> result = PlateManager.get().getInstrumentInstructions(p.getPlateSet().getRowId(), includedMetadataCols, container, user);
-
-            // Assert
-            Object[] row1 = result.get(0);
-            String[] valuesRow1 = new String[]{"myPlate", "A1", "96-well", "sampleOne", "B1234", "2.25"};
-            for (int i = 0; i < row1.length; i++)
-                assertEquals(row1[i].toString(), valuesRow1[i]);
-
-            Object[] row2 = result.get(1);
-            String[] valuesRow2 = new String[]{"myPlate", "A2", "96-well", "sampleTwo", "B5678", "1.25"};
-            for (int i = 0; i < row1.length; i++)
-                assertEquals(row2[i].toString(), valuesRow2[i]);
-        }
-
-        @Test
-        public void getWorklist() throws Exception
-        {
-            // Arrange
-            final ExpMaterial sample1 = ExperimentService.get().createExpMaterial(container, sampleType.generateSampleLSID().setObjectId("sampleA").toString(), "sampleA");
-            sample1.setCpasType(sampleType.getLSID());
-            sample1.save(user);
-            final ExpMaterial sample2 = ExperimentService.get().createExpMaterial(container,  sampleType.generateSampleLSID().setObjectId("sampleB").toString(), "sampleB");
-            sample2.setCpasType(sampleType.getLSID());
-            sample2.save(user);
-
-            List<GWTPropertyDescriptor> customFields = List.of(
-                    new GWTPropertyDescriptor("Z", "http://www.w3.org/2001/XMLSchema#string"),
-                    new GWTPropertyDescriptor("a", "http://www.w3.org/2001/XMLSchema#string")
-            );
-
-            PlateManager.get().createPlateMetadataFields(container, user, customFields);
-
-            PlateType plateType = PlateManager.get().getPlateType(8, 12);
-            assertNotNull("96 well plate type was not found", plateType);
-
-            // Test sorting
-            List<Map<String, Object>> rows1 = List.of(
-                    CaseInsensitiveHashMap.of(
-                            "wellLocation", "A1",
-                            "sampleId", sample1.getRowId(),
-                            "properties/a", 2.25,
-                            "properties/Z", "B1234")
-                    ,
-                    CaseInsensitiveHashMap.of(
-                            "wellLocation", "A2",
-                            "sampleId", sample2.getRowId(),
-                            "properties/a", 1.25,
-                            "properties/Z", "B5678"
-                    )
-            );
-            Plate plateSource = PlateManager.get().createAndSavePlate(container, user, plateType, "myPlate1", null, null, rows1);
-            assertNotNull("Expected plate set to be specified on plate", plateSource.getPlateSet());
-
-            List<Map<String, Object>> rows2 = List.of(
-                    CaseInsensitiveHashMap.of(
-                            "wellLocation", "A1",
-                            "sampleId", sample2.getRowId())
-                    ,
-                    CaseInsensitiveHashMap.of(
-                            "wellLocation", "A2",
-                            "sampleId", sample1.getRowId())
-                    ,
-                    CaseInsensitiveHashMap.of(
-                            "wellLocation", "A3",
-                            "sampleId", sample2.getRowId())
-            );
-            Plate plateDestination = PlateManager.get().createAndSavePlate(container, user, plateType, "myPlate2", null, null, rows2);
-            assertNotNull("Expected plate set to be specified on plate", plateDestination.getPlateSet());
-
-            // Act
-            List<FieldKey> sourceIncludedMetadataCols = WellTable.getMetadataColumns(plateSource.getPlateSet(), user);
-            List<FieldKey> destinationIncludedMetadataCols = WellTable.getMetadataColumns(plateDestination.getPlateSet(), user);
-            List<Object[]> plateDataRows = PlateManager.get().getWorklist(plateSource.getPlateSet().getRowId(), plateDestination.getPlateSet().getRowId(), sourceIncludedMetadataCols, destinationIncludedMetadataCols, container, user);
-
-            // Assert
-            Object[] row1 = plateDataRows.get(0);
-            String[] valuesRow1 = new String[]{"myPlate1", "A1", "96-well", "sampleA", "B1234", "2.25", "myPlate2", "A2", "96-well"};
-            for (int i = 0; i < row1.length; i++)
-                assertEquals(row1[i].toString(), valuesRow1[i]);
-
-            Object[] row2 = plateDataRows.get(1);
-            String[] valuesRow2 = new String[]{"myPlate1", "A2", "96-well", "sampleB", "B5678", "1.25", "myPlate2", "A1", "96-well"};
-            for (int i = 0; i < row2.length; i++)
-                assertEquals(row2[i].toString(), valuesRow2[i]);
-
-            Object[] row3 = plateDataRows.get(2);
-            String[] valuesRow3 = new String[]{"myPlate1", "A2", "96-well", "sampleB", "B5678", "1.25", "myPlate2", "A3", "96-well"};
-            for (int i = 0; i < row3.length; i++)
-                assertEquals(row3[i].toString(), valuesRow3[i]);
-
-            // Clean Up
-            List<PlateCustomField> fields = PlateManager.get().getPlateMetadataFields(container, user);
-            List<PlateCustomField> fieldsToRemove = List.of(fields.get(0), fields.get(1));
-            PlateManager.get().removeFields(container, user, plateSource.getRowId(), fieldsToRemove);
-            PlateManager.get().deletePlateMetadataFields(container, user, fieldsToRemove);
-        }
-    }
->>>>>>> 2fccfa59
 }