--- conflicted
+++ resolved
@@ -52,10 +52,7 @@
 import org.labkey.api.data.DbScope;
 import org.labkey.api.data.ImportAliasable;
 import org.labkey.api.data.ObjectFactory;
-<<<<<<< HEAD
 import org.labkey.api.data.Results;
-=======
->>>>>>> dc9e9c7d
 import org.labkey.api.data.RuntimeSQLException;
 import org.labkey.api.data.SQLFragment;
 import org.labkey.api.data.SimpleFilter;
@@ -1114,12 +1111,6 @@
 
     public void beforePlateSetDelete(Container container, User user, Integer rowId)
     {
-<<<<<<< HEAD
-        // We'll want to consider having a way of stitching up the lineage when deleting plate sets
-        SQLFragment sql = new SQLFragment("DELETE FROM ").append(AssayDbSchema.getInstance().getTableInfoPlateSetEdge(), "PSE")
-                .append("WHERE fromPlateSetId = ? OR toPlateSetId = ? OR RootPlateSetId = ?").addAll(rowId, rowId, rowId);
-        new SqlExecutor(AssayDbSchema.getInstance().getSchema()).execute(sql);
-=======
         beforePlateSetsDelete(List.of(rowId));
     }
 
@@ -1146,7 +1137,6 @@
         SQLFragment rootPlateSetSql = new SQLFragment("UPDATE ").append(schema.getTableInfoPlateSet())
                 .append(" SET RootPlateSetId = NULL WHERE RootPlateSetId ").appendInClause(plateSetIds, sqlDialect);
         new SqlExecutor(schema.getSchema()).execute(rootPlateSetSql);
->>>>>>> dc9e9c7d
     }
 
     private void deleteWellGroup(Container container, User user, int wellGroupId) throws Exception
@@ -1186,9 +1176,10 @@
     @Override
     public void deleteAllPlateData(Container container)
     {
-<<<<<<< HEAD
-        final AssayDbSchema schema = AssayDbSchema.getInstance();
-        // delete well group positions
+        try (DbScope.Transaction tx = ensureTransaction())
+        {
+            final AssayDbSchema schema = AssayDbSchema.getInstance();
+            // delete well group positions
         {
             SQLFragment sql = new SQLFragment("DELETE FROM ").append(schema.getTableInfoWellGroupPositions())
                     .append(" WHERE wellId IN (SELECT rowId FROM ").append(schema.getTableInfoWell())
@@ -1196,8 +1187,8 @@
             new SqlExecutor(schema.getSchema()).execute(sql);
         }
 
-        // delete PlateProperty mappings
-        {
+            // delete PlateProperty mappings
+            {
             SQLFragment sql = new SQLFragment("DELETE FROM ")
                     .append(schema.getTableInfoPlateProperty(), "")
                     .append(" WHERE PlateId IN (SELECT RowId FROM ").append(schema.getTableInfoPlate())
@@ -1205,73 +1196,6 @@
             new SqlExecutor(schema.getSchema()).execute(sql);
         }
 
-        // delete plate metadata values from the provisioned table
-        TableInfo provisionedTable = getPlateMetadataTable(container, User.getAdminServiceUser());
-        if (provisionedTable != null)
-        {
-            SQLFragment sql = new SQLFragment("DELETE FROM ").append(provisionedTable)
-                    .append(" WHERE Lsid IN (")
-                    .append(" SELECT Lsid FROM ").append(schema.getTableInfoWell())
-                    .append(" WHERE Container = ?)").add(container);
-            new SqlExecutor(schema.getSchema()).execute(sql);
-        }
-
-        SimpleFilter filter = SimpleFilter.createContainerFilter(container);
-        Table.delete(schema.getTableInfoWell(), filter);
-        Table.delete(schema.getTableInfoWellGroup(), filter);
-        Table.delete(schema.getTableInfoPlate(), filter);
-
-        // delete empty plate sets in this container
-        {
-            SQLFragment emptyPlateSetsSql = new SQLFragment("SELECT RowId FROM ").append(schema.getTableInfoPlateSet())
-                    .append(" WHERE RowId NOT IN (SELECT DISTINCT PlateSet FROM ").append(schema.getTableInfoPlate()).append(")")
-                    .append(" AND Container = ?").add(container);
-
-            ArrayList<Integer> emptyPlateSetIds = new SqlSelector(schema.getSchema(), emptyPlateSetsSql).getArrayList(Integer.class);
-
-            if (!emptyPlateSetIds.isEmpty())
-            {
-                final SqlDialect sqlDialect = schema.getSchema().getSqlDialect();
-
-                SQLFragment edgeSql = new SQLFragment("DELETE FROM ").append(schema.getTableInfoPlateSetEdge())
-                        .append(" WHERE FromPlateSetId ").appendInClause(emptyPlateSetIds, sqlDialect)
-                        .append(" OR ToPlateSetId ").appendInClause(emptyPlateSetIds, sqlDialect)
-                        .append(" OR RootPlateSetId ").appendInClause(emptyPlateSetIds, sqlDialect);
-                new SqlExecutor(schema.getSchema()).execute(edgeSql);
-
-                SQLFragment primaryPlateSetSql = new SQLFragment("UPDATE ").append(schema.getTableInfoPlateSet())
-                        .append(" SET PrimaryPlateSetId = NULL WHERE PrimaryPlateSetId ").appendInClause(emptyPlateSetIds, sqlDialect);
-                new SqlExecutor(schema.getSchema()).execute(primaryPlateSetSql);
-
-                SQLFragment rootPlateSetSql = new SQLFragment("UPDATE ").append(schema.getTableInfoPlateSet())
-                        .append(" SET RootPlateSetId = NULL WHERE RootPlateSetId ").appendInClause(emptyPlateSetIds, sqlDialect);
-                new SqlExecutor(schema.getSchema()).execute(rootPlateSetSql);
-
-                SQLFragment sql = new SQLFragment("DELETE FROM ").append(schema.getTableInfoPlateSet())
-                        .append(" WHERE RowId ").appendInClause(emptyPlateSetIds, sqlDialect);
-                new SqlExecutor(schema.getSchema()).execute(sql);
-            }
-=======
-        try (DbScope.Transaction tx = ensureTransaction())
-        {
-            final AssayDbSchema schema = AssayDbSchema.getInstance();
-            // delete well group positions
-            {
-                SQLFragment sql = new SQLFragment("DELETE FROM ").append(schema.getTableInfoWellGroupPositions())
-                        .append(" WHERE wellId IN (SELECT rowId FROM ").append(schema.getTableInfoWell())
-                        .append(" WHERE container = ?)").add(container);
-                new SqlExecutor(schema.getSchema()).execute(sql);
-            }
-
-            // delete PlateProperty mappings
-            {
-                SQLFragment sql = new SQLFragment("DELETE FROM ")
-                        .append(schema.getTableInfoPlateProperty(), "")
-                        .append(" WHERE PlateId IN (SELECT RowId FROM ").append(schema.getTableInfoPlate())
-                        .append(" WHERE Container = ?)").add(container);
-                new SqlExecutor(schema.getSchema()).execute(sql);
-            }
-
             // delete plate metadata values from the provisioned table
             TableInfo provisionedTable = getPlateMetadataTable(container, User.getAdminServiceUser());
             if (provisionedTable != null)
@@ -1307,7 +1231,6 @@
             }
 
             tx.commit();
->>>>>>> dc9e9c7d
         }
 
         clearCache(container);
@@ -1939,7 +1862,6 @@
                 for (WellCustomField customField : fields)
                     customFieldMap.put(FieldKey.fromParts("properties", customField.getName()), customField);
 
-<<<<<<< HEAD
                 SimpleFilter filter = new SimpleFilter(FieldKey.fromParts("rowId"), wellId);
                 Map<FieldKey, ColumnInfo> columnMap = QueryService.get().getColumns(wellTable, customFieldMap.keySet());
                 try (Results r = QueryService.get().select(wellTable, columnMap.values(), filter, null))
@@ -1960,8 +1882,6 @@
             }
         }
 
-=======
->>>>>>> dc9e9c7d
         return fields.stream().sorted(Comparator.comparing(PlateCustomField::getName)).toList();
     }
 
