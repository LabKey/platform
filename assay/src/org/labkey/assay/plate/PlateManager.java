--- conflicted
+++ resolved
@@ -221,11 +221,8 @@
         @NotNull User user,
         @NotNull PlateType plateType,
         @Nullable String plateName,
-<<<<<<< HEAD
+        @Nullable Integer plateSetId,
         @Nullable String assayType,
-=======
-        @Nullable Integer plateSetId,
->>>>>>> 7736e678
         @Nullable List<Map<String, Object>> data
     ) throws Exception
     {
@@ -1768,7 +1765,7 @@
                 {
                     // TODO: Write a cheaper plate create/save for multiple plates
                     if (plateType != null)
-                        createAndSavePlate(container, user, plateType, null, plateSetId, null);
+                        createAndSavePlate(container, user, plateType, null, plateSetId, null, null);
                 }
             }
 
@@ -1938,7 +1935,7 @@
             assertNotNull("96 well plate type was not found", plateType);
 
             // Act
-            Plate plate = PlateManager.get().createAndSavePlate(container, user, plateType, "testCreateAndSavePlate plate", null, null);
+            Plate plate = PlateManager.get().createAndSavePlate(container, user, plateType, "testCreateAndSavePlate plate", null, null, null);
 
             // Assert
             assertTrue("Expected plate to have been persisted and provided with a rowId", plate.getRowId() > 0);
@@ -2109,7 +2106,7 @@
                             "properties/barcode", "B5678"
                     )
             );
-            Plate plate = PlateManager.get().createAndSavePlate(container, user, plateType, "hit selection plate", null, rows);
+            Plate plate = PlateManager.get().createAndSavePlate(container, user, plateType, "hit selection plate", null, null, rows);
             assertEquals("Expected 2 plate custom fields", 2, plate.getCustomFields().size());
 
             TableInfo wellTable = QueryService.get().getUserSchema(user, container, PlateSchema.SCHEMA_NAME).getTable(WellTable.NAME);
