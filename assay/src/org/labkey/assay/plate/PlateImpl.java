/*
 * Copyright (c) 2008-2019 LabKey Corporation
 *
 * Licensed under the Apache License, Version 2.0 (the "License");
 * you may not use this file except in compliance with the License.
 * You may obtain a copy of the License at
 *
 *     http://www.apache.org/licenses/LICENSE-2.0
 *
 * Unless required by applicable law or agreed to in writing, software
 * distributed under the License is distributed on an "AS IS" BASIS,
 * WITHOUT WARRANTIES OR CONDITIONS OF ANY KIND, either express or implied.
 * See the License for the specific language governing permissions and
 * limitations under the License.
 */

package org.labkey.assay.plate;

import com.fasterxml.jackson.annotation.JsonIgnore;
import com.fasterxml.jackson.annotation.JsonInclude;
import org.jetbrains.annotations.NotNull;
import org.jetbrains.annotations.Nullable;
import org.labkey.api.assay.plate.Plate;
import org.labkey.api.assay.plate.PlateService;
import org.labkey.api.assay.plate.Position;
import org.labkey.api.assay.plate.PositionImpl;
import org.labkey.api.assay.plate.WellGroup;
import org.labkey.api.data.Container;
import org.labkey.api.data.Transient;
import org.labkey.api.query.QueryRowReference;
import org.labkey.api.util.GUID;
import org.labkey.api.view.ActionURL;
import org.labkey.assay.PlateController;

import java.util.ArrayList;
import java.util.Collections;
import java.util.Date;
import java.util.HashMap;
import java.util.LinkedHashMap;
import java.util.List;
import java.util.Map;

@JsonInclude(JsonInclude.Include.NON_NULL)
public class PlateImpl extends PropertySetImpl implements Plate
{
    private String _name;
    private Integer _rowId;
    private int _rows;
    private int _columns;
    private int _createdBy;
    private long _created;
    private int _modifiedBy;
    private long _modified;
    private String _dataFileId;
    private String _type;
    private boolean _isTemplate;

    private Map<WellGroup.Type, Map<String, WellGroupImpl>> _groups;
    private List<WellGroupImpl> _deletedGroups;

    private WellImpl[][] _wells;
    private int _runId;      // NO_RUNID means no run yet, well data comes from file, dilution data must be calculated
    private int _plateNumber;

    public PlateImpl()
    {
        // no-param constructor for reflection
        _wells = null;
        _runId = PlateService.NO_RUNID;
        _plateNumber = 1;
    }

    public PlateImpl(Container container, String name, String type, int rowCount, int colCount)
    {
        super(container);
        _name = name;
        _type = type;
        _rows = rowCount;
        _columns = colCount;
        _container = container;
        _dataFileId = GUID.makeGUID();
    }

    public PlateImpl(PlateImpl template, double[][] wellValues, boolean[][] excluded, int runId, int plateNumber)
    {
        this(template.getContainer(), template.getName(), template.getType(), template.getRows(), template.getColumns());

        if (wellValues == null)
            wellValues = new double[template.getRows()][template.getColumns()];
        else if (wellValues.length != template.getRows() && wellValues[0].length != template.getColumns())
            throw new IllegalArgumentException("Well values array size must match the template size");

        if (excluded != null && (excluded.length != template.getRows() && excluded[0].length != template.getColumns()))
            throw new IllegalArgumentException("Excluded values array size must match the template size");

        _wells = new WellImpl[template.getRows()][template.getColumns()];
        _runId = runId;
        _plateNumber = plateNumber;
        for (int row = 0; row < template.getRows(); row++)
        {
            for (int col = 0; col < template.getColumns(); col++)
                _wells[row][col] = new WellImpl(this, row, col, wellValues[row][col], excluded != null && excluded[row][col]);
        }
        for (Map.Entry<String, Object> entry : template.getProperties().entrySet())
            setProperty(entry.getKey(), entry.getValue());

        for (WellGroup groupTemplate : template.getWellGroupTemplates(null))
            addWellGroup(new WellGroupImpl(this, (WellGroupImpl) groupTemplate));
        setContainer(template.getContainer());
    }

    @JsonIgnore
    @Override
    public @Nullable ActionURL detailsURL()
    {
        return new ActionURL(PlateController.DesignerAction.class, getContainer())
                .addParameter("templateName", getName())
                .addParameter("plateId", getRowId());
    }

    @JsonIgnore
    @Override
    public @Nullable QueryRowReference getQueryRowReference()
    {
        return null;
    }

    @JsonIgnore
    @Transient
    @Override
    public String getLSIDNamespacePrefix()
    {
        return Plate.super.getLSIDNamespacePrefix();
    }

    @Override
    public WellGroup addWellGroup(String name, WellGroup.Type type, Position upperLeft, Position lowerRight)
    {
        int regionWidth = lowerRight.getColumn() - upperLeft.getColumn() + 1;
        int regionHeight = lowerRight.getRow() - upperLeft.getRow();
        List<Position> allPositions = new ArrayList<>(regionWidth * regionHeight);
        for (int col = upperLeft.getColumn(); col <= lowerRight.getColumn(); col++)
        {
            for (int row = upperLeft.getRow(); row <= lowerRight.getRow(); row++)
                allPositions.add(new PositionImpl(_container, row, col));
        }
        return addWellGroup(name, type, allPositions);
<<<<<<< HEAD
    }

    @JsonIgnore
    @Override
    public WellGroupImpl addWellGroup(String name, WellGroup.Type type, List<Position> positions)
    {
        return storeWellGroup(createWellGroup(name, type, positions));
    }

    public WellGroup addWellGroup(WellGroupImpl template)
    {
        return storeWellGroup(template);
    }

    @JsonIgnore
    protected WellGroupImpl storeWellGroup(WellGroupImpl template)
    {
        template.setPlate(this);

        if (_groups == null)
            _groups = new HashMap<>();
        Map<String, WellGroupImpl> templatesByType = _groups.computeIfAbsent(template.getType(), k -> new LinkedHashMap<>());
        templatesByType.put(template.getName(), template);
        if (!wellGroupsInOrder(templatesByType))
        {
            List<WellGroupImpl> sortedWellGroups = new ArrayList<>(templatesByType.values());
            sortedWellGroups.sort(new WellGroupComparator());
            templatesByType.clear();
            for (WellGroupImpl wellGroup : sortedWellGroups)
                templatesByType.put(wellGroup.getName(), wellGroup);
        }
        if (!wellGroupsInOrder(templatesByType))
            throw new IllegalArgumentException("WellGroupTemplates are out of order.");
        return template;
    }

    private boolean wellGroupsInOrder(Map<String, WellGroupImpl> templates)
    {
        int row = -1;
        int col = -1;
        for (String name : templates.keySet())
        {
            WellGroupImpl template = templates.get(name);
            Position topLeft = template.getTopLeft();
            if (topLeft != null)
            {
                if (col > topLeft.getColumn())
                    return false;
                if (col == topLeft.getColumn() && row > topLeft.getRow())
                    return false;
                row = topLeft.getRow();
                col = topLeft.getColumn();
            }
        }
        return true;
    }

    @JsonIgnore
    @Override
    public List<WellGroup> getWellGroups(Position position)
    {
        List<WellGroup> groups = new ArrayList<>();
        for (WellGroup template : getWellGroupTemplates(null))
        {
            if (template.contains(position))
                groups.add(template);
        }
        return groups;
    }

    @JsonIgnore
    @Override
    public List<WellGroup> getWellGroups()
    {
        return getWellGroupTemplates(null);
    }

    @JsonIgnore
    @Override
    public @Nullable WellGroup getWellGroup(int rowId)
    {
        return getWellGroupTemplates(null)
                .stream()
                .filter(wg -> wg.getRowId() != null && wg.getRowId() == rowId)
                .findFirst()
                .orElse(null);
    }

    @JsonIgnore
    @Override
    public List<WellGroup> getWellGroups(WellGroup.Type type)
    {
        return getWellGroupTemplates(type);
    }

    @JsonIgnore
    @Nullable
    public WellGroup getWellGroupTemplate(WellGroup.Type type, String name)
    {
        if (_groups == null)
            return null;
        Map<String, WellGroupImpl> typedGroups = _groups.get(type);
        if (typedGroups == null)
            return null;
        return typedGroups.get(name);
    }

    @JsonIgnore
    @NotNull
    public List<WellGroup> getWellGroupTemplates(@Nullable WellGroup.Type type)
    {
        List<WellGroup> allGroupTemplates = new ArrayList<>();
        if (_groups != null)
        {
            if (type != null)
            {
                var typedGroupTemplates = _groups.get(type);
                if (typedGroupTemplates != null && !typedGroupTemplates.isEmpty())
                    allGroupTemplates.addAll(typedGroupTemplates.values());
            }
            else
            {
                for (Map<String, WellGroupImpl> typedGroupTemplates : _groups.values())
                    allGroupTemplates.addAll(typedGroupTemplates.values());
            }
        }
        return allGroupTemplates;
=======
>>>>>>> 2aa61308
    }

    @JsonIgnore
    @Override
<<<<<<< HEAD
    public Map<WellGroup.Type, Map<String, WellGroup>> getWellGroupTemplateMap()
    {
        Map<WellGroup.Type, Map<String, WellGroup>> wellgroupTypeMap = new HashMap<>();
        if (_groups != null)
        {
            for (Map.Entry<WellGroup.Type, Map<String, WellGroupImpl>> templateEntry : _groups.entrySet())
            {
                Map<String, WellGroup> templateMap = new HashMap<>(templateEntry.getValue());
                wellgroupTypeMap.put(templateEntry.getKey(), templateMap);
            }
        }
        return wellgroupTypeMap;
    }

    @Override
    public int getColumns()
    {
        return _columns;
    }

    @Override
    public String getName()
    {
        return _name;
    }

    @Override
    public int getRows()
    {
        return _rows;
=======
    public WellGroupImpl addWellGroup(String name, WellGroup.Type type, List<Position> positions)
    {
        return storeWellGroup(createWellGroup(name, type, positions));
    }

    public WellGroup addWellGroup(WellGroupImpl template)
    {
        return storeWellGroup(template);
    }

    @JsonIgnore
    protected WellGroupImpl storeWellGroup(WellGroupImpl template)
    {
        template.setPlate(this);

        if (_groups == null)
            _groups = new HashMap<>();
        Map<String, WellGroupImpl> templatesByType = _groups.computeIfAbsent(template.getType(), k -> new LinkedHashMap<>());
        templatesByType.put(template.getName(), template);
        if (!wellGroupsInOrder(templatesByType))
        {
            List<WellGroupImpl> sortedWellGroups = new ArrayList<>(templatesByType.values());
            sortedWellGroups.sort(new WellGroupComparator());
            templatesByType.clear();
            for (WellGroupImpl wellGroup : sortedWellGroups)
                templatesByType.put(wellGroup.getName(), wellGroup);
        }
        if (!wellGroupsInOrder(templatesByType))
            throw new IllegalArgumentException("WellGroupTemplates are out of order.");
        return template;
    }

    private boolean wellGroupsInOrder(Map<String, WellGroupImpl> templates)
    {
        int row = -1;
        int col = -1;
        for (String name : templates.keySet())
        {
            WellGroupImpl template = templates.get(name);
            Position topLeft = template.getTopLeft();
            if (topLeft != null)
            {
                if (col > topLeft.getColumn())
                    return false;
                if (col == topLeft.getColumn() && row > topLeft.getRow())
                    return false;
                row = topLeft.getRow();
                col = topLeft.getColumn();
            }
        }
        return true;
>>>>>>> 2aa61308
    }

    @JsonIgnore
    public PositionImpl getPosition(int row, int col)
    {
        return new PositionImpl(_container, row, col);
    }

    @Override
<<<<<<< HEAD
    public Integer getRowId()
    {
        return _rowId;
    }

    public void setRowId(Integer rowId)
    {
        _rowId = rowId;
    }

    public void setColumns(int columns)
    {
        _columns = columns;
    }

    public void setRows(int rows)
    {
        _rows = rows;
=======
    public List<WellGroup> getWellGroups(Position position)
    {
        List<WellGroup> groups = new ArrayList<>();
        for (WellGroup template : getWellGroupTemplates(null))
        {
            if (template.contains(position))
                groups.add(template);
        }
        return groups;
>>>>>>> 2aa61308
    }

    @JsonIgnore
    @Override
<<<<<<< HEAD
    public void setName(String name)
    {
        _name = name;
    }

    public Date getCreated()
    {
        return new Date(_created);
    }

    public void setCreated(Date created)
    {
        _created = created.getTime();
    }

    public int getCreatedBy()
    {
        return _createdBy;
    }

    public void setCreatedBy(int createdBy)
    {
        _createdBy = createdBy;
    }

    public Date getModified()
    {
        return new Date(_modified);
    }

    public void setModified(Date modified)
    {
        _modified = modified.getTime();
    }

    public int getModifiedBy()
    {
        return _modifiedBy;
    }

    public void setModifiedBy(int modifiedBy)
    {
        _modifiedBy = modifiedBy;
    }

    public String getDataFileId()
    {
        return _dataFileId;
    }

    public String getEntityId()
    {
        return _dataFileId;
    }

    public void setDataFileId(String dataFileId)
    {
        _dataFileId = dataFileId;
    }

    public String getContainerId()
    {
        return _container.getId();
=======
    public List<WellGroup> getWellGroups()
    {
        return getWellGroupTemplates(null);
>>>>>>> 2aa61308
    }

    @JsonIgnore
    @Override
<<<<<<< HEAD
    public int getWellGroupCount()
    {
        int size = 0;
        if (_groups != null)
        {
            for (Map.Entry<WellGroup.Type, Map<String, WellGroupImpl>> entry : _groups.entrySet())
                size += entry.getValue().size();
        }
        return size;
=======
    public @Nullable WellGroup getWellGroup(int rowId)
    {
        return getWellGroupTemplates(null)
                .stream()
                .filter(wg -> wg.getRowId() != null && wg.getRowId() == rowId)
                .findFirst()
                .orElse(null);
>>>>>>> 2aa61308
    }

    @JsonIgnore
    @Override
<<<<<<< HEAD
    public int getWellGroupCount(WellGroup.Type type)
    {
        if (_groups != null)
        {
            Map<String, WellGroupImpl> typeMatch = _groups.get(type);
            if (typeMatch != null)
                return typeMatch.size();
        }
        return 0;
    }

    @Override
    public String getType()
    {
        return _type;
    }

    public void setType(String type)
    {
        _type = type;
    }

    @JsonIgnore
    public void markWellGroupForDeletion(WellGroup group)
    {
        WellGroupImpl wellGroup = (WellGroupImpl) group;
        if (wellGroup.getRowId() == null || wellGroup.getRowId() <= 0)
            throw new IllegalArgumentException();

        WellGroup existing = getWellGroup(wellGroup.getRowId());
        if (existing == null)
            throw new IllegalArgumentException("WellGroup doesn't exist on plate: " + wellGroup.getRowId());

        Map<String, WellGroupImpl> groupsForType = _groups.get(existing.getType());
        if (groupsForType != null)
            groupsForType.remove(existing.getName());

        if (_deletedGroups == null)
            _deletedGroups = new ArrayList<>();

        wellGroup.delete();
        _deletedGroups.add(wellGroup);
=======
    public List<WellGroup> getWellGroups(WellGroup.Type type)
    {
        return getWellGroupTemplates(type);
    }

    @JsonIgnore
    @Nullable
    public WellGroup getWellGroupTemplate(WellGroup.Type type, String name)
    {
        if (_groups == null)
            return null;
        Map<String, WellGroupImpl> typedGroups = _groups.get(type);
        if (typedGroups == null)
            return null;
        return typedGroups.get(name);
>>>>>>> 2aa61308
    }

    @JsonIgnore
    @NotNull
<<<<<<< HEAD
    public List<WellGroupImpl> getDeletedWellGroups()
    {
        return _deletedGroups == null ? Collections.emptyList() : Collections.unmodifiableList(_deletedGroups);
=======
    public List<WellGroup> getWellGroupTemplates(@Nullable WellGroup.Type type)
    {
        List<WellGroup> allGroupTemplates = new ArrayList<>();
        if (_groups != null)
        {
            if (type != null)
            {
                var typedGroupTemplates = _groups.get(type);
                if (typedGroupTemplates != null && !typedGroupTemplates.isEmpty())
                    allGroupTemplates.addAll(typedGroupTemplates.values());
            }
            else
            {
                for (Map<String, WellGroupImpl> typedGroupTemplates : _groups.values())
                    allGroupTemplates.addAll(typedGroupTemplates.values());
            }
        }
        return allGroupTemplates;
>>>>>>> 2aa61308
    }

    @JsonIgnore
    @Override
<<<<<<< HEAD
    public WellImpl getWell(int row, int col)
    {
        if (_wells != null)
            return _wells[row][col];
        else
        {
            // there is no data associated with this plate, return a well will no data.
            return new WellImpl(this, row, col, null, false);
        }
=======
    public Map<WellGroup.Type, Map<String, WellGroup>> getWellGroupTemplateMap()
    {
        Map<WellGroup.Type, Map<String, WellGroup>> wellgroupTypeMap = new HashMap<>();
        if (_groups != null)
        {
            for (Map.Entry<WellGroup.Type, Map<String, WellGroupImpl>> templateEntry : _groups.entrySet())
            {
                Map<String, WellGroup> templateMap = new HashMap<>(templateEntry.getValue());
                wellgroupTypeMap.put(templateEntry.getKey(), templateMap);
            }
        }
        return wellgroupTypeMap;
    }

    @Override
    public int getColumns()
    {
        return _columns;
    }

    @Override
    public String getName()
    {
        return _name;
    }

    @Override
    public int getRows()
    {
        return _rows;
>>>>>>> 2aa61308
    }

    @JsonIgnore
    public PositionImpl getPosition(int row, int col)
    {
        return new PositionImpl(_container, row, col);
    }

    @Override
<<<<<<< HEAD
    public WellGroup getWellGroup(WellGroup.Type type, String wellGroupName)
    {
=======
    public Integer getRowId()
    {
        return _rowId;
    }

    public void setRowId(Integer rowId)
    {
        _rowId = rowId;
    }

    public void setColumns(int columns)
    {
        _columns = columns;
    }

    public void setRows(int rows)
    {
        _rows = rows;
    }

    @Override
    public void setName(String name)
    {
        _name = name;
    }

    public Date getCreated()
    {
        return new Date(_created);
    }

    public void setCreated(Date created)
    {
        _created = created.getTime();
    }

    public int getCreatedBy()
    {
        return _createdBy;
    }

    public void setCreatedBy(int createdBy)
    {
        _createdBy = createdBy;
    }

    public Date getModified()
    {
        return new Date(_modified);
    }

    public void setModified(Date modified)
    {
        _modified = modified.getTime();
    }

    public int getModifiedBy()
    {
        return _modifiedBy;
    }

    public void setModifiedBy(int modifiedBy)
    {
        _modifiedBy = modifiedBy;
    }

    public String getDataFileId()
    {
        return _dataFileId;
    }

    public String getEntityId()
    {
        return _dataFileId;
    }

    public void setDataFileId(String dataFileId)
    {
        _dataFileId = dataFileId;
    }

    public String getContainerId()
    {
        return _container.getId();
    }

    @JsonIgnore
    @Override
    public int getWellGroupCount()
    {
        int size = 0;
        if (_groups != null)
        {
            for (Map.Entry<WellGroup.Type, Map<String, WellGroupImpl>> entry : _groups.entrySet())
                size += entry.getValue().size();
        }
        return size;
    }

    @JsonIgnore
    @Override
    public int getWellGroupCount(WellGroup.Type type)
    {
        if (_groups != null)
        {
            Map<String, WellGroupImpl> typeMatch = _groups.get(type);
            if (typeMatch != null)
                return typeMatch.size();
        }
        return 0;
    }

    @Override
    public String getType()
    {
        return _type;
    }

    public void setType(String type)
    {
        _type = type;
    }

    @JsonIgnore
    public void markWellGroupForDeletion(WellGroup group)
    {
        WellGroupImpl wellGroup = (WellGroupImpl) group;
        if (wellGroup.getRowId() == null || wellGroup.getRowId() <= 0)
            throw new IllegalArgumentException();

        WellGroup existing = getWellGroup(wellGroup.getRowId());
        if (existing == null)
            throw new IllegalArgumentException("WellGroup doesn't exist on plate: " + wellGroup.getRowId());

        Map<String, WellGroupImpl> groupsForType = _groups.get(existing.getType());
        if (groupsForType != null)
            groupsForType.remove(existing.getName());

        if (_deletedGroups == null)
            _deletedGroups = new ArrayList<>();

        wellGroup.delete();
        _deletedGroups.add(wellGroup);
    }

    @JsonIgnore
    @NotNull
    public List<WellGroupImpl> getDeletedWellGroups()
    {
        return _deletedGroups == null ? Collections.emptyList() : Collections.unmodifiableList(_deletedGroups);
    }

    @JsonIgnore
    @Override
    public WellImpl getWell(int row, int col)
    {
        if (_wells != null)
            return _wells[row][col];
        else
        {
            // there is no data associated with this plate, return a well will no data.
            return new WellImpl(this, row, col, null, false);
        }
    }

    @JsonIgnore
    @Override
    public WellGroup getWellGroup(WellGroup.Type type, String wellGroupName)
    {
>>>>>>> 2aa61308
        WellGroup groupTemplate = getWellGroupTemplate(type, wellGroupName);
        if (groupTemplate == null)
            return null;
        return (WellGroupImpl) groupTemplate;
    }

    @JsonIgnore
    protected WellGroupImpl createWellGroup(String name, WellGroup.Type type, List<Position> positions)
    {
        return new WellGroupImpl(this, name, type, positions);
    }

    @JsonIgnore
    public void setWells(WellImpl[][] wells)
    {
        _wells = wells;
    }

    @JsonIgnore
    public WellImpl[][] getWells()
    {
        return _wells;
    }

    @Override
    public boolean isTemplate()
    {
        return _isTemplate;
    }

    public void setTemplate(boolean template)
    {
        _isTemplate = template;
    }

    @JsonIgnore
    public int getRunId()
    {
        return _runId;
    }

    public boolean mustCalculateStats()
    {
        return _runId == PlateService.NO_RUNID;
    }

    @JsonIgnore
    @Override
    public int getPlateNumber()
    {
        return _plateNumber;
    }
}<|MERGE_RESOLUTION|>--- conflicted
+++ resolved
@@ -145,7 +145,6 @@
                 allPositions.add(new PositionImpl(_container, row, col));
         }
         return addWellGroup(name, type, allPositions);
-<<<<<<< HEAD
     }
 
     @JsonIgnore
@@ -273,13 +272,10 @@
             }
         }
         return allGroupTemplates;
-=======
->>>>>>> 2aa61308
-    }
-
-    @JsonIgnore
-    @Override
-<<<<<<< HEAD
+    }
+
+    @JsonIgnore
+    @Override
     public Map<WellGroup.Type, Map<String, WellGroup>> getWellGroupTemplateMap()
     {
         Map<WellGroup.Type, Map<String, WellGroup>> wellgroupTypeMap = new HashMap<>();
@@ -310,59 +306,6 @@
     public int getRows()
     {
         return _rows;
-=======
-    public WellGroupImpl addWellGroup(String name, WellGroup.Type type, List<Position> positions)
-    {
-        return storeWellGroup(createWellGroup(name, type, positions));
-    }
-
-    public WellGroup addWellGroup(WellGroupImpl template)
-    {
-        return storeWellGroup(template);
-    }
-
-    @JsonIgnore
-    protected WellGroupImpl storeWellGroup(WellGroupImpl template)
-    {
-        template.setPlate(this);
-
-        if (_groups == null)
-            _groups = new HashMap<>();
-        Map<String, WellGroupImpl> templatesByType = _groups.computeIfAbsent(template.getType(), k -> new LinkedHashMap<>());
-        templatesByType.put(template.getName(), template);
-        if (!wellGroupsInOrder(templatesByType))
-        {
-            List<WellGroupImpl> sortedWellGroups = new ArrayList<>(templatesByType.values());
-            sortedWellGroups.sort(new WellGroupComparator());
-            templatesByType.clear();
-            for (WellGroupImpl wellGroup : sortedWellGroups)
-                templatesByType.put(wellGroup.getName(), wellGroup);
-        }
-        if (!wellGroupsInOrder(templatesByType))
-            throw new IllegalArgumentException("WellGroupTemplates are out of order.");
-        return template;
-    }
-
-    private boolean wellGroupsInOrder(Map<String, WellGroupImpl> templates)
-    {
-        int row = -1;
-        int col = -1;
-        for (String name : templates.keySet())
-        {
-            WellGroupImpl template = templates.get(name);
-            Position topLeft = template.getTopLeft();
-            if (topLeft != null)
-            {
-                if (col > topLeft.getColumn())
-                    return false;
-                if (col == topLeft.getColumn() && row > topLeft.getRow())
-                    return false;
-                row = topLeft.getRow();
-                col = topLeft.getColumn();
-            }
-        }
-        return true;
->>>>>>> 2aa61308
     }
 
     @JsonIgnore
@@ -372,7 +315,6 @@
     }
 
     @Override
-<<<<<<< HEAD
     public Integer getRowId()
     {
         return _rowId;
@@ -391,22 +333,9 @@
     public void setRows(int rows)
     {
         _rows = rows;
-=======
-    public List<WellGroup> getWellGroups(Position position)
-    {
-        List<WellGroup> groups = new ArrayList<>();
-        for (WellGroup template : getWellGroupTemplates(null))
-        {
-            if (template.contains(position))
-                groups.add(template);
-        }
-        return groups;
->>>>>>> 2aa61308
-    }
-
-    @JsonIgnore
-    @Override
-<<<<<<< HEAD
+    }
+
+    @Override
     public void setName(String name)
     {
         _name = name;
@@ -470,16 +399,10 @@
     public String getContainerId()
     {
         return _container.getId();
-=======
-    public List<WellGroup> getWellGroups()
-    {
-        return getWellGroupTemplates(null);
->>>>>>> 2aa61308
-    }
-
-    @JsonIgnore
-    @Override
-<<<<<<< HEAD
+    }
+
+    @JsonIgnore
+    @Override
     public int getWellGroupCount()
     {
         int size = 0;
@@ -489,20 +412,10 @@
                 size += entry.getValue().size();
         }
         return size;
-=======
-    public @Nullable WellGroup getWellGroup(int rowId)
-    {
-        return getWellGroupTemplates(null)
-                .stream()
-                .filter(wg -> wg.getRowId() != null && wg.getRowId() == rowId)
-                .findFirst()
-                .orElse(null);
->>>>>>> 2aa61308
-    }
-
-    @JsonIgnore
-    @Override
-<<<<<<< HEAD
+    }
+
+    @JsonIgnore
+    @Override
     public int getWellGroupCount(WellGroup.Type type)
     {
         if (_groups != null)
@@ -545,56 +458,17 @@
 
         wellGroup.delete();
         _deletedGroups.add(wellGroup);
-=======
-    public List<WellGroup> getWellGroups(WellGroup.Type type)
-    {
-        return getWellGroupTemplates(type);
-    }
-
-    @JsonIgnore
-    @Nullable
-    public WellGroup getWellGroupTemplate(WellGroup.Type type, String name)
-    {
-        if (_groups == null)
-            return null;
-        Map<String, WellGroupImpl> typedGroups = _groups.get(type);
-        if (typedGroups == null)
-            return null;
-        return typedGroups.get(name);
->>>>>>> 2aa61308
     }
 
     @JsonIgnore
     @NotNull
-<<<<<<< HEAD
     public List<WellGroupImpl> getDeletedWellGroups()
     {
         return _deletedGroups == null ? Collections.emptyList() : Collections.unmodifiableList(_deletedGroups);
-=======
-    public List<WellGroup> getWellGroupTemplates(@Nullable WellGroup.Type type)
-    {
-        List<WellGroup> allGroupTemplates = new ArrayList<>();
-        if (_groups != null)
-        {
-            if (type != null)
-            {
-                var typedGroupTemplates = _groups.get(type);
-                if (typedGroupTemplates != null && !typedGroupTemplates.isEmpty())
-                    allGroupTemplates.addAll(typedGroupTemplates.values());
-            }
-            else
-            {
-                for (Map<String, WellGroupImpl> typedGroupTemplates : _groups.values())
-                    allGroupTemplates.addAll(typedGroupTemplates.values());
-            }
-        }
-        return allGroupTemplates;
->>>>>>> 2aa61308
-    }
-
-    @JsonIgnore
-    @Override
-<<<<<<< HEAD
+    }
+
+    @JsonIgnore
+    @Override
     public WellImpl getWell(int row, int col)
     {
         if (_wells != null)
@@ -604,221 +478,12 @@
             // there is no data associated with this plate, return a well will no data.
             return new WellImpl(this, row, col, null, false);
         }
-=======
-    public Map<WellGroup.Type, Map<String, WellGroup>> getWellGroupTemplateMap()
-    {
-        Map<WellGroup.Type, Map<String, WellGroup>> wellgroupTypeMap = new HashMap<>();
-        if (_groups != null)
-        {
-            for (Map.Entry<WellGroup.Type, Map<String, WellGroupImpl>> templateEntry : _groups.entrySet())
-            {
-                Map<String, WellGroup> templateMap = new HashMap<>(templateEntry.getValue());
-                wellgroupTypeMap.put(templateEntry.getKey(), templateMap);
-            }
-        }
-        return wellgroupTypeMap;
-    }
-
-    @Override
-    public int getColumns()
-    {
-        return _columns;
-    }
-
-    @Override
-    public String getName()
-    {
-        return _name;
-    }
-
-    @Override
-    public int getRows()
-    {
-        return _rows;
->>>>>>> 2aa61308
-    }
-
-    @JsonIgnore
-    public PositionImpl getPosition(int row, int col)
-    {
-        return new PositionImpl(_container, row, col);
-    }
-
-    @Override
-<<<<<<< HEAD
+    }
+
+    @JsonIgnore
+    @Override
     public WellGroup getWellGroup(WellGroup.Type type, String wellGroupName)
     {
-=======
-    public Integer getRowId()
-    {
-        return _rowId;
-    }
-
-    public void setRowId(Integer rowId)
-    {
-        _rowId = rowId;
-    }
-
-    public void setColumns(int columns)
-    {
-        _columns = columns;
-    }
-
-    public void setRows(int rows)
-    {
-        _rows = rows;
-    }
-
-    @Override
-    public void setName(String name)
-    {
-        _name = name;
-    }
-
-    public Date getCreated()
-    {
-        return new Date(_created);
-    }
-
-    public void setCreated(Date created)
-    {
-        _created = created.getTime();
-    }
-
-    public int getCreatedBy()
-    {
-        return _createdBy;
-    }
-
-    public void setCreatedBy(int createdBy)
-    {
-        _createdBy = createdBy;
-    }
-
-    public Date getModified()
-    {
-        return new Date(_modified);
-    }
-
-    public void setModified(Date modified)
-    {
-        _modified = modified.getTime();
-    }
-
-    public int getModifiedBy()
-    {
-        return _modifiedBy;
-    }
-
-    public void setModifiedBy(int modifiedBy)
-    {
-        _modifiedBy = modifiedBy;
-    }
-
-    public String getDataFileId()
-    {
-        return _dataFileId;
-    }
-
-    public String getEntityId()
-    {
-        return _dataFileId;
-    }
-
-    public void setDataFileId(String dataFileId)
-    {
-        _dataFileId = dataFileId;
-    }
-
-    public String getContainerId()
-    {
-        return _container.getId();
-    }
-
-    @JsonIgnore
-    @Override
-    public int getWellGroupCount()
-    {
-        int size = 0;
-        if (_groups != null)
-        {
-            for (Map.Entry<WellGroup.Type, Map<String, WellGroupImpl>> entry : _groups.entrySet())
-                size += entry.getValue().size();
-        }
-        return size;
-    }
-
-    @JsonIgnore
-    @Override
-    public int getWellGroupCount(WellGroup.Type type)
-    {
-        if (_groups != null)
-        {
-            Map<String, WellGroupImpl> typeMatch = _groups.get(type);
-            if (typeMatch != null)
-                return typeMatch.size();
-        }
-        return 0;
-    }
-
-    @Override
-    public String getType()
-    {
-        return _type;
-    }
-
-    public void setType(String type)
-    {
-        _type = type;
-    }
-
-    @JsonIgnore
-    public void markWellGroupForDeletion(WellGroup group)
-    {
-        WellGroupImpl wellGroup = (WellGroupImpl) group;
-        if (wellGroup.getRowId() == null || wellGroup.getRowId() <= 0)
-            throw new IllegalArgumentException();
-
-        WellGroup existing = getWellGroup(wellGroup.getRowId());
-        if (existing == null)
-            throw new IllegalArgumentException("WellGroup doesn't exist on plate: " + wellGroup.getRowId());
-
-        Map<String, WellGroupImpl> groupsForType = _groups.get(existing.getType());
-        if (groupsForType != null)
-            groupsForType.remove(existing.getName());
-
-        if (_deletedGroups == null)
-            _deletedGroups = new ArrayList<>();
-
-        wellGroup.delete();
-        _deletedGroups.add(wellGroup);
-    }
-
-    @JsonIgnore
-    @NotNull
-    public List<WellGroupImpl> getDeletedWellGroups()
-    {
-        return _deletedGroups == null ? Collections.emptyList() : Collections.unmodifiableList(_deletedGroups);
-    }
-
-    @JsonIgnore
-    @Override
-    public WellImpl getWell(int row, int col)
-    {
-        if (_wells != null)
-            return _wells[row][col];
-        else
-        {
-            // there is no data associated with this plate, return a well will no data.
-            return new WellImpl(this, row, col, null, false);
-        }
-    }
-
-    @JsonIgnore
-    @Override
-    public WellGroup getWellGroup(WellGroup.Type type, String wellGroupName)
-    {
->>>>>>> 2aa61308
         WellGroup groupTemplate = getWellGroupTemplate(type, wellGroupName);
         if (groupTemplate == null)
             return null;
