--- conflicted
+++ resolved
@@ -18,10 +18,7 @@
 
 import com.fasterxml.jackson.annotation.JsonIgnore;
 import com.fasterxml.jackson.annotation.JsonInclude;
-<<<<<<< HEAD
 import org.jetbrains.annotations.NotNull;
-=======
->>>>>>> 541be4ec
 import org.jetbrains.annotations.Nullable;
 import org.labkey.api.assay.plate.Plate;
 import org.labkey.api.assay.plate.PlateService;
@@ -44,11 +41,7 @@
 import java.util.Map;
 
 @JsonInclude(JsonInclude.Include.NON_NULL)
-<<<<<<< HEAD
 public class PlateImpl extends PropertySetImpl implements Plate
-=======
-public class PlateImpl extends PlateTemplateImpl implements Plate
->>>>>>> 541be4ec
 {
     private String _name;
     private Integer _rowId;
@@ -77,7 +70,6 @@
         _plateNumber = 1;
     }
 
-<<<<<<< HEAD
     public PlateImpl(Container container, String name, String type, int rowCount, int colCount)
     {
         super(container);
@@ -90,9 +82,6 @@
     }
 
     public PlateImpl(PlateImpl template, double[][] wellValues, boolean[][] excluded, int runId, int plateNumber)
-=======
-    public PlateImpl(PlateTemplateImpl template, double[][] wellValues, boolean[][] excluded, int runId, int plateNumber)
->>>>>>> 541be4ec
     {
         this(template.getContainer(), template.getName(), template.getType(), template.getRows(), template.getColumns());
 
@@ -137,7 +126,6 @@
     }
 
     @JsonIgnore
-<<<<<<< HEAD
     @Transient
     @Override
     public String getLSIDNamespacePrefix()
@@ -145,8 +133,6 @@
         return Plate.super.getLSIDNamespacePrefix();
     }
 
-=======
->>>>>>> 541be4ec
     @Override
     public WellGroup addWellGroup(String name, WellGroup.Type type, Position upperLeft, Position lowerRight)
     {
@@ -302,7 +288,6 @@
         return wellgroupTypeMap;
     }
 
-    @JsonIgnore
     @Override
     public int getColumns()
     {
@@ -358,7 +343,6 @@
         _name = name;
     }
 
-<<<<<<< HEAD
     public Date getCreated()
     {
         return new Date(_created);
@@ -432,8 +416,6 @@
         return size;
     }
 
-=======
->>>>>>> 541be4ec
     @JsonIgnore
     @Override
     public int getWellGroupCount(WellGroup.Type type)
@@ -447,7 +429,7 @@
         return 0;
     }
 
-<<<<<<< HEAD
+    @JsonIgnore
     @Override
     public String getType()
     {
@@ -459,6 +441,7 @@
         _type = type;
     }
 
+    @JsonIgnore
     public void markWellGroupForDeletion(WellGroup group)
     {
         WellGroupImpl wellGroup = (WellGroupImpl) group;
@@ -516,8 +499,6 @@
         return new WellGroupImpl(this, name, type, positions);
     }
 
-=======
->>>>>>> 541be4ec
     @JsonIgnore
     public void setWells(WellImpl[][] wells)
     {
