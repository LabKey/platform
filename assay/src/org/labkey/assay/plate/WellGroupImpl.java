--- conflicted
+++ resolved
@@ -42,14 +42,6 @@
 import java.util.Map;
 import java.util.Set;
 
-<<<<<<< HEAD
-/**
- * User: brittp
- * Date: Oct 20, 2006
- * Time: 4:32:11 PM
- */
-=======
->>>>>>> 2aa61308
 public class WellGroupImpl extends PropertySetImpl implements WellGroup
 {
     private PlateImpl _plate;
@@ -96,8 +88,6 @@
     public @Nullable ActionURL detailsURL()
     {
         if (_plateId == null)
-<<<<<<< HEAD
-=======
             return null;
 
         Plate template = PlateService.get().getPlate(getContainer(), _plateId);
@@ -180,112 +170,7 @@
     {
         _type = WellGroup.Type.valueOf(type);
     }
-    
-    public Integer getPlateId()
-    {
-        return _plateId;
-    }
-
-    public void setPlateId(Integer plateId)
-    {
-        _plateId = plateId;
-    }
-
-    public boolean isTemplate()
-    {
-        return _plate != null ? _plate.isTemplate() : false;
-    }
-
-    public Position getTopLeft()
-    {
-        if (_positions.isEmpty())
->>>>>>> 2aa61308
-            return null;
-        return _positions.get(0);
-    }
-
-<<<<<<< HEAD
-        Plate template = PlateService.get().getPlate(getContainer(), _plateId);
-        if (template == null)
-            return null;
-
-        return template.detailsURL();
-    }
-
-
-    private static List<? extends Position> sortPositions(List<? extends Position> positions)
-    {
-        List<? extends Position> sortedPositions = new ArrayList<>(positions);
-        sortedPositions.sort((Comparator<Position>) Comparator.comparingInt(Position::getColumn).thenComparingInt(Position::getRow));
-        return sortedPositions;
-    }
-
-    @Override
-    public List<Position> getPositions()
-    {
-        return Collections.unmodifiableList(_positions);
-    }
-
-    @Override
-    public void setPositions(List<? extends Position> positions)
-    {
-        _positions = sortPositions(positions);
-    }
-
-    @Override
-    public WellGroup.Type getType()
-    {
-        return _type;
-    }
-
-    @Override
-    public String getName()
-    {
-        return _name;
-    }
-
-    public void setName(String name)
-    {
-        _name = name;
-    }
-
-    @Override
-    public boolean contains(Position position)
-    {
-        return _positions.contains(position);
-    }
-
-    @Override
-    public String getPositionDescription()
-    {
-        if (_positions == null || _positions.size() == 0)
-            return "";
-        if (_positions.size() == 1)
-            return _positions.get(0).getDescription();
-        return _positions.get(0).getDescription() + "-" + _positions.get(_positions.size() - 1).getDescription();
-    }
-
-    @Override
-    public Integer getRowId()
-    {
-        return _rowId;
-    }
-
-    public void setRowId(Integer rowId)
-    {
-        _rowId = rowId;
-    }
-
-    public String getTypeName()
-    {
-        return _type.name();
-    }
-
-    public void setTypeName(String type)
-    {
-        _type = WellGroup.Type.valueOf(type);
-    }
-    
+
     public Integer getPlateId()
     {
         return _plateId;
@@ -308,8 +193,6 @@
         return _positions.get(0);
     }
 
-=======
->>>>>>> 2aa61308
     /**
      * Mark the well group as deleted.
      * @see PlateImpl#markWellGroupForDeletion(WellGroup)
