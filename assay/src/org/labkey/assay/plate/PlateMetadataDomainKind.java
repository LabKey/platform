--- conflicted
+++ resolved
@@ -1,6 +1,5 @@
 package org.labkey.assay.plate;
 
-import com.google.common.collect.Sets;
 import org.jetbrains.annotations.NotNull;
 import org.jetbrains.annotations.Nullable;
 import org.json.JSONObject;
@@ -32,12 +31,8 @@
 import org.labkey.assay.plate.query.PlateSchema;
 
 import java.util.Arrays;
-<<<<<<< HEAD
-import java.util.Collections;
-=======
 import java.util.List;
 import java.util.Map;
->>>>>>> 63c4f12e
 import java.util.Set;
 import java.util.stream.Collectors;
 
@@ -46,26 +41,18 @@
     public static final String KIND_NAME = "PlateMetadata";
     public static final String DOMAiN_NAME = "PlateMetadataDomain";
     private static final Set<String> RESERVED_NAMES;
-<<<<<<< HEAD
-    private static final Set<PropertyStorageSpec.Index> INDEXES;
-=======
     private static final Set<String> MANDATORY_PROPS;
     private static final Set<PropertyStorageSpec.Index> INDEXES;
     private static final List<PropertyStorageSpec> REQUIRED_PROPS;
->>>>>>> 63c4f12e
     private static final String PROVISIONED_SCHEMA_NAME = "assaywell";
 
     public enum Column
     {
-<<<<<<< HEAD
-        Col,
-=======
         Amount,
         AmountUnits,
         Col,
         Concentration,
         ConcentrationUnits,
->>>>>>> 63c4f12e
         Container,
         Created,
         CreatedBy,
@@ -74,12 +61,6 @@
         Modified,
         ModifiedBy,
         PlateId,
-<<<<<<< HEAD
-        Row,
-        RowId,
-        SampleId,
-        Value
-=======
         Position,
         Row,
         RowId,
@@ -87,15 +68,11 @@
         Type,
         Value,
         WellGroup
->>>>>>> 63c4f12e
     }
 
     static
     {
         RESERVED_NAMES = new CaseInsensitiveHashSet(Arrays.stream(Column.values()).map(Enum::name).toList());
-<<<<<<< HEAD
-        INDEXES = Collections.unmodifiableSet(Sets.newLinkedHashSet(Arrays.asList(new PropertyStorageSpec.Index(false, Column.Lsid.name()))));
-=======
         INDEXES = Set.of(new PropertyStorageSpec.Index(true, Column.Lsid.name()));
         REQUIRED_PROPS = List.of(
                 new PropertyStorageSpec(Column.Amount.name(), JdbcType.DOUBLE),
@@ -104,7 +81,6 @@
                 new PropertyStorageSpec(Column.ConcentrationUnits.name(), JdbcType.VARCHAR, 60)
         );
         MANDATORY_PROPS = REQUIRED_PROPS.stream().map(PropertyStorageSpec::getName).collect(Collectors.toSet());
->>>>>>> 63c4f12e
     }
 
     @Override
@@ -127,9 +103,6 @@
     @Override
     public Set<PropertyStorageSpec> getBaseProperties(Domain domain)
     {
-<<<<<<< HEAD
-        return Collections.singleton(new PropertyStorageSpec(Column.Lsid.name(), JdbcType.VARCHAR, 200).setNullable(false));
-=======
         return Set.of(new PropertyStorageSpec(Column.Lsid.name(), JdbcType.VARCHAR, 200).setNullable(false));
     }
 
@@ -146,7 +119,6 @@
     public Set<String> getMandatoryPropertyNames(Domain domain)
     {
         return MANDATORY_PROPS;
->>>>>>> 63c4f12e
     }
 
     @Override
