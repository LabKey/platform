--- conflicted
+++ resolved
@@ -1132,8 +1132,6 @@
             return success();
         }
     }
-<<<<<<< HEAD
-=======
 
     public static class PlateSetAssaysForm
     {
@@ -1184,5 +1182,4 @@
             return PlateManager.get().getPlateSetAssays(getContainer(), getUser(), form.getPlateSetId(), cf);
         }
     }
->>>>>>> 27acb5de
 }