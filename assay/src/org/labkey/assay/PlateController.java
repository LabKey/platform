--- conflicted
+++ resolved
@@ -547,7 +547,7 @@
     {
         private String _name;
         private Integer _plateSetId;
-        private PlateType _plateType;
+         private PlateType _plateType;
         private List<Map<String, Object>> _data = new ArrayList<>();
 
         public String getName()
@@ -926,7 +926,6 @@
             return null;
         }
     }
-<<<<<<< HEAD
 
     public static class ArchiveForm
     {
@@ -982,6 +981,4 @@
             return null;
         }
     }
-=======
->>>>>>> 7736e678
 }