--- conflicted
+++ resolved
@@ -216,11 +216,7 @@
         result.setProtocolParameters(gwtProtocolParams);
         if (provider instanceof PlateBasedAssayProvider)
         {
-<<<<<<< HEAD
-            Plate plateTemplate = ((PlateBasedAssayProvider)provider).getPlateTemplate(getContainer(), protocol);
-=======
             Plate plateTemplate = ((PlateBasedAssayProvider)provider).getPlate(getContainer(), protocol);
->>>>>>> 2aa61308
             if (plateTemplate != null)
                 result.setSelectedPlateTemplate(plateTemplate.getName());
             setPlateTemplateList(provider, result);
