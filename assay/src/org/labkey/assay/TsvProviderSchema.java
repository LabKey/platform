--- conflicted
+++ resolved
@@ -47,24 +47,7 @@
         {
             super(schema, AssayDbSchema.getInstance().getTableInfoPlate(), cf);
             setName(PLATE_TEMPLATE_TABLE);
-<<<<<<< HEAD
-
-            var column = addWrapColumn(_rootTable.getColumn(FieldKey.fromParts("Lsid")));
-            column.setKeyField(true);
-
-            addWrapColumn(_rootTable.getColumn(FieldKey.fromParts("Container")));
-            addWrapColumn(_rootTable.getColumn(FieldKey.fromParts("Name")));
-            addWrapColumn(_rootTable.getColumn(FieldKey.fromParts("Type")));
-            addWrapColumn(_rootTable.getColumn(FieldKey.fromParts("Created")));
-            addWrapColumn(_rootTable.getColumn(FieldKey.fromParts("CreatedBy")));
-            addWrapColumn(_rootTable.getColumn(FieldKey.fromParts("Modified")));
-            addWrapColumn(_rootTable.getColumn(FieldKey.fromParts("ModifiedBy")));
-            addWrapColumn(_rootTable.getColumn(FieldKey.fromParts("Rows")));
-            addWrapColumn(_rootTable.getColumn(FieldKey.fromParts("Columns")));
-            addWrapColumn(_rootTable.getColumn(FieldKey.fromParts("Template")));
-=======
             setTitleColumn("Name");
->>>>>>> 541be4ec
 
             addCondition(new SimpleFilter(FieldKey.fromParts("Type"), TsvPlateTypeHandler.TYPE));
         }
