{
  "name": "assay",
  "version": "0.0.0",
  "private": true,
  "scripts": {
    "setup": "npm ci",
    "build": "npm run build-dev",
    "start": "cross-env NODE_ENV=development LK_MODULE_CONTAINER=platform LK_MODULE=assay webpack-dev-server --config node_modules/@labkey/build/webpack/watch.config.js",
    "start-link": "cross-env LINK=true npm run start",
    "build-dev": "npm run clean && cross-env NODE_ENV=development LK_MODULE_CONTAINER=platform LK_MODULE=assay webpack --config node_modules/@labkey/build/webpack/dev.config.js --progress --profile --colors",
    "build-prod": "npm run clean && cross-env NODE_ENV=production PROD_SOURCE_MAP=source-map LK_MODULE_CONTAINER=platform LK_MODULE=assay webpack --config node_modules/@labkey/build/webpack/prod.config.js --progress --profile --colors",
    "clean": "rimraf resources/web/assay/gen && rimraf resources/views/gen && rimraf resources/views/*.*"
  },
  "dependencies": {
<<<<<<< HEAD
    "@labkey/components": "1.7.1-fb-fieldEditorRowSelection-8012-0.2"
=======
    "@labkey/components": "1.11.2"
>>>>>>> ca4fe337
  },
  "devDependencies": {
    "@labkey/build": "0.5.1"
  }
}<|MERGE_RESOLUTION|>--- conflicted
+++ resolved
@@ -12,11 +12,7 @@
     "clean": "rimraf resources/web/assay/gen && rimraf resources/views/gen && rimraf resources/views/*.*"
   },
   "dependencies": {
-<<<<<<< HEAD
     "@labkey/components": "1.7.1-fb-fieldEditorRowSelection-8012-0.2"
-=======
-    "@labkey/components": "1.11.2"
->>>>>>> ca4fe337
   },
   "devDependencies": {
     "@labkey/build": "0.5.1"
