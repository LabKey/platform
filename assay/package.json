--- conflicted
+++ resolved
@@ -12,11 +12,7 @@
     "clean": "rimraf resources/web/assay/gen && rimraf resources/views/gen && rimraf resources/web/gen"
   },
   "dependencies": {
-<<<<<<< HEAD
-    "@labkey/components": "4.11.0-fb-calcFieldsRemoveExpFlag.1"
-=======
     "@labkey/components": "4.14.1"
->>>>>>> b4d92005
   },
   "devDependencies": {
     "@labkey/build": "7.6.0",
