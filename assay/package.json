--- conflicted
+++ resolved
@@ -12,11 +12,7 @@
     "clean": "rimraf resources/web/assay/gen && rimraf resources/views/gen && rimraf resources/web/gen"
   },
   "dependencies": {
-<<<<<<< HEAD
-    "@labkey/components": "4.0.7-limsProduct.5"
-=======
-    "@labkey/components": "4.1.0"
->>>>>>> b16232d3
+    "@labkey/components": "4.1.1-limsProduct.7"
   },
   "devDependencies": {
     "@labkey/build": "7.3.0",
