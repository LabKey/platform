--- conflicted
+++ resolved
@@ -29,11 +29,7 @@
     }
   },
   "dependencies": {
-<<<<<<< HEAD
-    "@labkey/components": "0.28.2-fb-mergeSTUI-6848.7"
-=======
-    "@labkey/components": "0.31.1"
->>>>>>> d6e16d2d
+    "@labkey/components": "0.31.3-fb-mergeSTUI-6848.9"
   },
   "devDependencies": {
     "@hot-loader/react-dom": "16.9.0",
