--- conflicted
+++ resolved
@@ -12,14 +12,10 @@
     "clean": "rimraf resources/web/assay/gen && rimraf resources/views/gen && rimraf resources/web/gen"
   },
   "dependencies": {
-<<<<<<< HEAD
-    "@labkey/components": "2.381.2-fb-dataTypeUserValidator.1"
-=======
     "@labkey/components": "2.382.0"
->>>>>>> b827bbae
   },
   "devDependencies": {
-    "@labkey/build": "6.16.0",
+    "@labkey/build": "6.15.0",
     "@types/jest": "29.5.4",
     "@types/react": "16.14.46",
     "@types/react-dom": "16.9.19"
