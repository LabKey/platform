--- conflicted
+++ resolved
@@ -12,11 +12,7 @@
     "clean": "rimraf resources/web/assay/gen && rimraf resources/views/gen && rimraf resources/web/gen"
   },
   "dependencies": {
-<<<<<<< HEAD
-    "@labkey/components": "4.10.2-fb-calcFieldsRemoveExpFlag.1"
-=======
     "@labkey/components": "4.10.3"
->>>>>>> 1b3be8b0
   },
   "devDependencies": {
     "@labkey/build": "7.4.0",
