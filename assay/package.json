--- conflicted
+++ resolved
@@ -29,11 +29,7 @@
     }
   },
   "dependencies": {
-<<<<<<< HEAD
-    "@labkey/components": "0.25.0-fb-mergeSTUI-6848.1"
-=======
-    "@labkey/components": "0.28.0-fb-list-designer-6798.0"
->>>>>>> 6288da34
+    "@labkey/components": "0.28.0-fb-mergeSTUI-6848.3"
   },
   "devDependencies": {
     "@hot-loader/react-dom": "16.9.0",
