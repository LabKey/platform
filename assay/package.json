{
  "name": "assay",
  "version": "0.0.0",
  "private": true,
  "scripts": {
    "setup": "npm ci --legacy-peer-deps",
    "build": "npm run build-dev",
    "start": "cross-env NODE_ENV=development webpack serve --config node_modules/@labkey/build/webpack/watch.config.js",
    "start-link": "cross-env LINK=true npm run start",
    "build-dev": "npm run clean && cross-env NODE_ENV=development webpack --config node_modules/@labkey/build/webpack/dev.config.js --color",
    "build-prod": "npm run clean && cross-env NODE_ENV=production PROD_SOURCE_MAP=source-map webpack --config node_modules/@labkey/build/webpack/prod.config.js --color --progress --profile",
    "clean": "rimraf resources/web/assay/gen && rimraf resources/views/gen && rimraf resources/views/*.* && rimraf resources/web/gen"
  },
  "dependencies": {
<<<<<<< HEAD
    "@labkey/components": "2.246.3-commonAssayDesigner.4"
=======
    "@labkey/components": "2.248.0"
>>>>>>> 0454d601
  },
  "devDependencies": {
    "@labkey/build": "6.4.0",
    "@types/jest": "29.2.0",
    "@types/react": "16.14.34",
    "@types/react-dom": "16.9.17"
  }
}<|MERGE_RESOLUTION|>--- conflicted
+++ resolved
@@ -12,11 +12,7 @@
     "clean": "rimraf resources/web/assay/gen && rimraf resources/views/gen && rimraf resources/views/*.* && rimraf resources/web/gen"
   },
   "dependencies": {
-<<<<<<< HEAD
-    "@labkey/components": "2.246.3-commonAssayDesigner.4"
-=======
-    "@labkey/components": "2.248.0"
->>>>>>> 0454d601
+    "@labkey/components": "2.248.1-commonAssayDesigner.7"
   },
   "devDependencies": {
     "@labkey/build": "6.4.0",
