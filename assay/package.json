{
  "name": "assay",
  "version": "0.0.0",
  "private": true,
  "scripts": {
    "setup": "npm ci",
    "build": "npm run build-dev",
    "start": "cross-env NODE_ENV=development LK_MODULE_CONTAINER=platform LK_MODULE=assay webpack serve --config node_modules/@labkey/build/webpack/watch.config.js",
    "start-link": "cross-env LINK=true npm run start",
    "build-dev": "npm run clean && cross-env NODE_ENV=development LK_MODULE_CONTAINER=platform LK_MODULE=assay webpack --config node_modules/@labkey/build/webpack/dev.config.js",
    "build-prod": "npm run clean && cross-env NODE_ENV=production PROD_SOURCE_MAP=source-map LK_MODULE_CONTAINER=platform LK_MODULE=assay webpack --config node_modules/@labkey/build/webpack/prod.config.js --progress --profile",
    "clean": "rimraf resources/web/assay/gen && rimraf resources/views/gen && rimraf resources/views/*.*"
  },
  "dependencies": {
<<<<<<< HEAD
    "@labkey/components": "2.12.0-reservedDomainFields.5"
=======
    "@labkey/components": "2.11.1"
>>>>>>> dfc9493e
  },
  "devDependencies": {
    "@labkey/build": "2.0.1"
  }
}<|MERGE_RESOLUTION|>--- conflicted
+++ resolved
@@ -12,11 +12,7 @@
     "clean": "rimraf resources/web/assay/gen && rimraf resources/views/gen && rimraf resources/views/*.*"
   },
   "dependencies": {
-<<<<<<< HEAD
     "@labkey/components": "2.12.0-reservedDomainFields.5"
-=======
-    "@labkey/components": "2.11.1"
->>>>>>> dfc9493e
   },
   "devDependencies": {
     "@labkey/build": "2.0.1"
