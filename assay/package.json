--- conflicted
+++ resolved
@@ -12,11 +12,7 @@
     "clean": "rimraf resources/web/assay/gen && rimraf resources/views/gen && rimraf resources/web/gen"
   },
   "dependencies": {
-<<<<<<< HEAD
-    "@labkey/components": "2.383.3-fb-sample-type-join-rowId.0"
-=======
     "@labkey/components": "2.384.0"
->>>>>>> aea165aa
   },
   "devDependencies": {
     "@labkey/build": "6.16.1",
