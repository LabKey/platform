{
  "name": "assay",
  "version": "0.1.0",
  "private": true,
  "scripts": {
    "setup": "npm install",
    "build": "npm run clean && better-npm-run build:prod",
    "start": "better-npm-run build:watch",
    "build-prod": "npm run build",
    "clean": "better-npm-run clean"
  },
  "betterScripts": {
    "build:watch": {
      "command": "webpack-dev-server --config webpack/dev.config.js",
      "env": {
        "NODE_ENV": "development"
      }
    },
    "build:prod": {
      "command": "webpack --config webpack/prod.config.js --progress --profile --colors",
      "env": {
        "NODE_ENV": "production"
      }
    },
    "clean": {
      "command": "rimraf resources/web/assay/gen && rimraf resources/views/*.*"
    }
  },
  "dependencies": {
<<<<<<< HEAD
    "@labkey/components": "0.6.5-fb-documentationLinks.4"
=======
    "@labkey/components": "0.7.0"
>>>>>>> 7ce3fca3
  },
  "devDependencies": {
    "@babel/core": "7.4.5",
    "@babel/polyfill": "7.4.4",
    "@babel/preset-env": "7.4.5",
    "@babel/preset-react": "7.0.0",
    "@hot-loader/react-dom": "16.9.0",
    "@types/react-hot-loader": "4.1.0",
    "babel-loader": "8.0.6",
    "better-npm-run": "0.1.1",
    "css-loader": "2.1.1",
    "file-loader": "3.0.1",
    "html-webpack-plugin": "3.2.0",
    "mini-css-extract-plugin": "0.7.0",
    "node-sass": "4.12.0",
    "postcss-loader": "3.0.0",
    "react-hot-loader": "4.8.8",
    "resolve-url-loader": "3.1.0",
    "sass-loader": "7.1.0",
    "style-loader": "1.0.0",
    "ts-loader": "6.0.2",
    "typescript": "3.7.3",
    "url-loader": "1.1.2",
    "webpack": "4.33.0",
    "webpack-cli": "3.3.2",
    "webpack-dev-server": "3.6.0"
  },
  "typings": "./src/client/typings/main.d.ts"
}<|MERGE_RESOLUTION|>--- conflicted
+++ resolved
@@ -27,11 +27,7 @@
     }
   },
   "dependencies": {
-<<<<<<< HEAD
-    "@labkey/components": "0.6.5-fb-documentationLinks.4"
-=======
-    "@labkey/components": "0.7.0"
->>>>>>> 7ce3fca3
+    "@labkey/components": "0.8.0-fb-documentationLinks.5"
   },
   "devDependencies": {
     "@babel/core": "7.4.5",
