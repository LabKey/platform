--- conflicted
+++ resolved
@@ -12,11 +12,7 @@
     "clean": "rimraf resources/web/assay/gen && rimraf resources/views/gen && rimraf resources/views/*.*"
   },
   "dependencies": {
-<<<<<<< HEAD
-    "@labkey/components": "2.15.0-fb-copytostudy-8591.0"
-=======
     "@labkey/components": "2.15.2"
->>>>>>> 403030ac
   },
   "devDependencies": {
     "@labkey/build": "2.1.0"
