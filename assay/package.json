--- conflicted
+++ resolved
@@ -27,13 +27,8 @@
     }
   },
   "dependencies": {
-<<<<<<< HEAD
-    "@glass/base": "0.18.0",
-    "@glass/domainproperties": "0.0.40-fb-domain-validation.19"
-=======
     "@glass/base": "0.19.0",
-    "@glass/domainproperties": "0.0.41"
->>>>>>> d70f37c8
+    "@glass/domainproperties": "0.0.40-fb-domain-validation.20"
   },
   "devDependencies": {
     "@babel/core": "7.4.5",
