--- conflicted
+++ resolved
@@ -25,7 +25,6 @@
 import org.labkey.api.exp.Lsid;
 import org.labkey.api.exp.OntologyManager;
 import org.labkey.api.exp.TemplateInfo;
-import org.json.JSONObject;
 import org.labkey.api.exp.api.ExpProtocol;
 import org.labkey.api.exp.api.ExperimentService;
 import org.labkey.api.exp.property.BaseAbstractDomainKind;
@@ -35,10 +34,6 @@
 import org.labkey.api.gwt.client.DefaultValueType;
 import org.labkey.api.gwt.client.model.GWTDomain;
 import org.labkey.api.security.User;
-<<<<<<< HEAD
-import org.labkey.api.assay.security.DesignAssayPermission;
-=======
->>>>>>> 6288da34
 import org.labkey.api.util.PageFlowUtil;
 import org.labkey.api.util.Pair;
 import org.labkey.api.view.ActionURL;
@@ -54,11 +49,7 @@
  * Date: June 25, 2007
  * Time: 1:01:43 PM
  */
-<<<<<<< HEAD
-public abstract class AssayDomainKind extends AbstractDomainKind<JSONObject>
-=======
 public abstract class AssayDomainKind extends BaseAbstractDomainKind<JSONObject>
->>>>>>> 6288da34
 {
     private final String _namespacePrefix;
     private final Priority _priority;
@@ -72,12 +63,6 @@
     {
         _namespacePrefix = namespacePrefix;
         _priority = priority;
-    }
-
-    @Override
-    public Class<JSONObject> getTypeClass()
-    {
-        return JSONObject.class;
     }
 
     public String getTypeLabel(Domain domain)
