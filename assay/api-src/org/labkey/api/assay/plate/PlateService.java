/*
 * Copyright (c) 2019 LabKey Corporation
 *
 * Licensed under the Apache License, Version 2.0 (the "License");
 * you may not use this file except in compliance with the License.
 * You may obtain a copy of the License at
 *
 *     http://www.apache.org/licenses/LICENSE-2.0
 *
 * Unless required by applicable law or agreed to in writing, software
 * distributed under the License is distributed on an "AS IS" BASIS,
 * WITHOUT WARRANTIES OR CONDITIONS OF ANY KIND, either express or implied.
 * See the License for the specific language governing permissions and
 * limitations under the License.
 */

package org.labkey.api.assay.plate;

import org.jetbrains.annotations.NotNull;
import org.jetbrains.annotations.Nullable;
import org.labkey.api.assay.dilution.DilutionCurve;
import org.labkey.api.data.Container;
import org.labkey.api.data.statistics.FitFailedException;
import org.labkey.api.data.statistics.StatsService;
import org.labkey.api.exp.Lsid;
import org.labkey.api.exp.api.ExpRun;
import org.labkey.api.security.User;
import org.labkey.api.services.ServiceRegistry;
import org.labkey.api.view.ActionURL;

import java.sql.SQLException;
import java.util.List;

/**
 * User: brittp
 * Date: Oct 20, 2006
 * Time: 10:12:22 AM
 */
public interface PlateService
{
    int NO_RUNID = -1;

    class NameConflictException extends Exception
    {
        public NameConflictException(String name)
        {
            super("An object with name '" + name + "' already exists.");
        }
    }

    static void setInstance(PlateService serviceImpl)
    {
        ServiceRegistry.get().registerService(PlateService.class, serviceImpl);
    }

    static PlateService get()
    {
        return ServiceRegistry.get().getService(PlateService.class);
    }

    /**
     * Instantiates a new plate instance based on the specified plate and well data.
     * This plate is not persisted to the database.
<<<<<<< HEAD
     * This plate is not persisted to the database.
=======
>>>>>>> 2aa61308
     * @param plate The plate that this instance is based upon.
     * @param wellValues A two-dimensional array of the machine data.
     * @param excludedWells A two-dimensional array of wells that are excluded (can be null)
     * @param runId Id of the run, if already exists, otherwise -1
     * @param plateNumber Plate number (1-based)
     * @return A plate instance object with the applied data.
     */
    @Nullable Plate createPlate(Plate plate, double[][] wellValues, boolean[][] excludedWells, int runId, int plateNumber);

    /**
     * Instantiates a new plate instance based on the specified plate and well data.
     * This plate is not persisted to the database.
<<<<<<< HEAD
     * This plate is not persisted to the database.
=======
>>>>>>> 2aa61308
     * @param plate The plate that this instance is based upon.
     * @param wellValues A two-dimensional array of the machine data.
     * @param excludedWells A two-dimensional array of wells that are excluded (can be null)
     * @return A plate instance object.
     */
    @Nullable Plate createPlate(Plate plate, double[][] wellValues, boolean[][] excludedWells);

    /**
     * Creates a new plate
     * @param container The template's container.
     * @param templateType The type of plate, if associated with a particular assay.
     * @param rowCount The number of columns in the plate.
     * @param columnCount The number of rows in the plate.
     * @return A newly created plate instance
     * @throws IllegalArgumentException Thrown if a template of the specified name already exists in the container.
     */
<<<<<<< HEAD
    Plate createPlate(Container container, String templateType, int rowCount, int columnCount);
=======
    @NotNull Plate createPlate(Container container, String templateType, int rowCount, int columnCount);
>>>>>>> 2aa61308

    /**
     * Creates a new plate template.
     * @param container The template's container.
     * @param templateType The type of plate template, if associated with a particular assay.
     * @param rowCount The number of columns in the plate.
     * @param columnCount The number of rows in the plate.
     * @return A newly created plate template instance.
     * @throws IllegalArgumentException Thrown if a template of the specified name already exists in the container.
     */
<<<<<<< HEAD
    Plate createPlateTemplate(Container container, String templateType, int rowCount, int columnCount);
=======
    @NotNull Plate createPlateTemplate(Container container, String templateType, int rowCount, int columnCount);
>>>>>>> 2aa61308

    /**
     * Adds a new well group to the plate
     * @param plate A plate instance object.
     * @param name The name of the well group.
     * @param type The type of well group to create.
     * @param positions A list of positions which comprises the group.
     * @return
     */
    WellGroup createWellGroup(Plate plate, String name, WellGroup.Type type, List<Position> positions);

    /**
     * Gets an existing plate.
     * @param container The plate's container.
     * @param plateName The plate's name.
     * @return  The requested plate, or null if no template exists with the specified name in the specified container.
     */
    @Nullable Plate getPlate(Container container, String plateName);

    /**
     * Gets an existing plate.
     * @param container The plate's container.
     * @param lsid The plate's lsid.
     * @return  The requested plate, or null if no plate exists with the specified name in the specified container.
     */
    @Nullable Plate getPlate(Container container, Lsid lsid);

    /**
     * Gets a plate instance object by row id.
     * @param container The plate's container.
     * @param rowId The row id of the plate.
     * @return The requested plate, or null if no plate exists with the specified row id.
     */
    @Nullable Plate getPlate(Container container, int rowId);

    /**
     * Gets all plate templates for the specified container. Plate templates are Plate instances
     * which have their template field set to TRUE.
     *
     * @return An array of all plates that are configured as templates from the specified container.
     */
    @NotNull
    List<Plate> getPlateTemplates(Container container);

    /**
     * Returns the number of assay runs that are linked to the specified plate. Currently, this only works
     * for the standard assay with plate support since other assays types do not store the plate ID with the
     * run.
     */
    int getRunCountUsingPlate(@NotNull Container c, @NotNull Plate plate);

    List<? extends ExpRun> getRunsUsingPlate(@NotNull Container c, @NotNull Plate plate);

    /**
     * Creates a new plate template.
     * @param container The template's container.
     * @param user The current user.
     * @param plate The plate template to save.
     * @return A newly created plate template instance.
     * @throws SQLException Thrown in the event of a database failure.
     * @throws IllegalArgumentException Thrown if a template of the specified name already exists in the container.
     */
    int save(Container container, User user, Plate plate) throws Exception;

    /**
     * Gets a well group by row id.
     * @param container The object's container.
     * @param rowid The row id of the well group.
     * @return The requested well group, or null if no well group exists with the specified row id.
     */
    WellGroup getWellGroup(Container container, int rowid);

    /**
     * Creates a position object.
     * @param container The object's container.
     * @param row The position's row.
     * @param column The position's column.
     * @return A newly created position.
     */
    Position createPosition(Container container, int row, int column);

    /**
     * Deletes all plate and template data from the specified container.  Typically used
     * only when a container is deleted.
     * @param container The container from which to delete all plate data.
     */
    void deleteAllPlateData(Container container);

    /**
     * Deletes a single plate object.
     * @param container The object's container.
     * @param rowid The row id of the plate object to be deleted.
     */
    void deletePlate(Container container, User user, int rowid) throws Exception;

    /**
     * Registration of a details link provider allows plate grid views to include links to plate-specific detail pages.
     * @param resolver A resolver implementation that will return details URLs for recognized plate instances.
     */
    void registerDetailsLinkResolver(PlateDetailsResolver resolver);

    /**
     * Copies a plate from one container to another.
     * @param source The source plate template
     * @param user The user performing the copy
     * @param destination The destinatino container
     * @return The copied plate template
     * @throws SQLException Thrown in the event of a database failure.
     * @throws NameConflictException Thrown if the destination container already contains a template by the same name.
     */
    Plate copyPlate(Plate source, User user, Container destination) throws Exception;

    /**
     * Registers a handler for a particular type of plate
     */
    void registerPlateTypeHandler(PlateTypeHandler handler);

    /**
     * Calculates a dilution curve for the specified well groups.
     * @param wellGroups The well groups containing WellData objects over which a curve should be calculated. WellData objects from these
     * groups will be traversed in the provided group order.
     * @param assumeDecreasing Whether the curve is assumed to be decreasing by default.  Used only if the data points are too chaotic to provide a reasonable guess.
     * @param percentCalculator A callback to allow the caller to determine the plottable value for a given WellData within its WellGroup.
     * @param type The Type of fit desired.
     * @return A DilutionCurve instance of the appropriate type, if a fit was possible.
     * @throws FitFailedException Thrown if a curve cannot be fit to the data points.
     */
    DilutionCurve getDilutionCurve(List<WellGroup> wellGroups, boolean assumeDecreasing, DilutionCurve.PercentCalculator percentCalculator, StatsService.CurveFitType type) throws FitFailedException;


    /**
     * A PlateDetailsResolver implementation provides a URL where a detailed, plate-type specific
     * UI can be found.
     */
    interface PlateDetailsResolver
    {
        /**
         * Returns a URL to the details page for this plate.
         * @param plate The plate instance for which a details URL is desired.
         * @return A valid and complete ActionURL if the plate is recognized, or null if it is not.
         */
        ActionURL getDetailsURL(Plate plate);
    }
}<|MERGE_RESOLUTION|>--- conflicted
+++ resolved
@@ -61,10 +61,7 @@
     /**
      * Instantiates a new plate instance based on the specified plate and well data.
      * This plate is not persisted to the database.
-<<<<<<< HEAD
-     * This plate is not persisted to the database.
-=======
->>>>>>> 2aa61308
+     * This plate is not persisted to the database.
      * @param plate The plate that this instance is based upon.
      * @param wellValues A two-dimensional array of the machine data.
      * @param excludedWells A two-dimensional array of wells that are excluded (can be null)
@@ -77,10 +74,7 @@
     /**
      * Instantiates a new plate instance based on the specified plate and well data.
      * This plate is not persisted to the database.
-<<<<<<< HEAD
-     * This plate is not persisted to the database.
-=======
->>>>>>> 2aa61308
+     * This plate is not persisted to the database.
      * @param plate The plate that this instance is based upon.
      * @param wellValues A two-dimensional array of the machine data.
      * @param excludedWells A two-dimensional array of wells that are excluded (can be null)
@@ -97,11 +91,7 @@
      * @return A newly created plate instance
      * @throws IllegalArgumentException Thrown if a template of the specified name already exists in the container.
      */
-<<<<<<< HEAD
-    Plate createPlate(Container container, String templateType, int rowCount, int columnCount);
-=======
     @NotNull Plate createPlate(Container container, String templateType, int rowCount, int columnCount);
->>>>>>> 2aa61308
 
     /**
      * Creates a new plate template.
@@ -112,11 +102,7 @@
      * @return A newly created plate template instance.
      * @throws IllegalArgumentException Thrown if a template of the specified name already exists in the container.
      */
-<<<<<<< HEAD
-    Plate createPlateTemplate(Container container, String templateType, int rowCount, int columnCount);
-=======
     @NotNull Plate createPlateTemplate(Container container, String templateType, int rowCount, int columnCount);
->>>>>>> 2aa61308
 
     /**
      * Adds a new well group to the plate
