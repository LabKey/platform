/*
 * Copyright (c) 2019 LabKey Corporation
 *
 * Licensed under the Apache License, Version 2.0 (the "License");
 * you may not use this file except in compliance with the License.
 * You may obtain a copy of the License at
 *
 *     http://www.apache.org/licenses/LICENSE-2.0
 *
 * Unless required by applicable law or agreed to in writing, software
 * distributed under the License is distributed on an "AS IS" BASIS,
 * WITHOUT WARRANTIES OR CONDITIONS OF ANY KIND, either express or implied.
 * See the License for the specific language governing permissions and
 * limitations under the License.
 */

package org.labkey.api.assay.plate;

import org.jetbrains.annotations.NotNull;
import org.jetbrains.annotations.Nullable;
import org.labkey.api.assay.AbstractAssayProvider;
import org.labkey.api.assay.AbstractTsvAssayProvider;
import org.labkey.api.assay.AssayDataType;
import org.labkey.api.assay.AssayProvider;
import org.labkey.api.assay.AssayRunCreator;
import org.labkey.api.assay.AssayRunUploadContext;
import org.labkey.api.assay.AssayService;
import org.labkey.api.assay.actions.PlateUploadForm;
import org.labkey.api.data.Container;
import org.labkey.api.data.EnumTableInfo;
import org.labkey.api.data.RenderContext;
import org.labkey.api.data.SQLFragment;
import org.labkey.api.data.statistics.StatsService;
import org.labkey.api.exp.ExperimentException;
import org.labkey.api.exp.ObjectProperty;
import org.labkey.api.exp.api.ExpData;
import org.labkey.api.exp.api.ExpMaterial;
import org.labkey.api.exp.api.ExpProtocol;
import org.labkey.api.exp.api.ExpRun;
import org.labkey.api.exp.api.ExperimentService;
import org.labkey.api.exp.property.Domain;
import org.labkey.api.exp.property.DomainProperty;
import org.labkey.api.exp.property.PropertyService;
import org.labkey.api.module.Module;
import org.labkey.api.query.UserSchema;
import org.labkey.api.security.User;
import org.labkey.api.study.assay.ParticipantVisitResolverType;
import org.labkey.api.study.assay.SampleMetadataInputFormat;
import org.labkey.api.study.assay.StudyParticipantVisitResolverType;
import org.labkey.api.util.Pair;
import org.labkey.api.view.HtmlView;
import org.labkey.api.view.InsertView;

import java.io.File;
import java.util.ArrayList;
import java.util.Collection;
import java.util.Collections;
import java.util.EnumSet;
import java.util.HashMap;
import java.util.List;
import java.util.Map;

/**
 * User: brittp
 * Date: Sep 27, 2007
 * Time: 3:26:44 PM
 */
public abstract class AbstractPlateBasedAssayProvider extends AbstractTsvAssayProvider implements PlateBasedAssayProvider
{
    public static final String ASSAY_DOMAIN_SAMPLE_WELLGROUP = ExpProtocol.ASSAY_DOMAIN_PREFIX + "SampleWellGroup";
    public static final String SAMPLE_METADATA_INPUT_ROLE = "Sample Metadata";
    public static final String METADATA_INPUT_FORMAT_SUFFIX = "#SampleMetadataInputFormat";
    public static final String VIRUS_WELL_GROUP_NAME = "VirusWellGroupName";

    public AbstractPlateBasedAssayProvider(String protocolLSIDPrefix, String runLSIDPrefix, String resultRowLsidPrefix, AssayDataType dataType, Module declaringModule)
    {
        super(protocolLSIDPrefix, runLSIDPrefix, resultRowLsidPrefix, dataType, declaringModule);
    }

    @Override
<<<<<<< HEAD
    public void setPlateTemplate(Container container, ExpProtocol protocol, Plate template)
=======
    public void setPlate(Container container, ExpProtocol protocol, Plate template)
>>>>>>> 2aa61308
    {
        if (!isPlateBased())
            throw new IllegalStateException("Only plate-based assays may store a plate template.");
        Map<String, ObjectProperty> props = new HashMap<>(protocol.getObjectProperties());
        ObjectProperty prop = new ObjectProperty(protocol.getLSID(), protocol.getContainer(),
                protocol.getLSID() + "#PlateTemplate", template.getName());
        props.put(prop.getPropertyURI(), prop);
        protocol.setObjectProperties(props);
    }

    @Override
<<<<<<< HEAD
    public Plate getPlateTemplate(Container container, ExpProtocol protocol)
=======
    @Nullable
    public Plate getPlate(Container container, ExpProtocol protocol)
>>>>>>> 2aa61308
    {
        ObjectProperty prop = protocol.getObjectProperties().get(protocol.getLSID() + "#PlateTemplate");
        return prop != null ? PlateService.get().getPlate(protocol.getContainer(), prop.getStringValue()) : null;
    }

    public boolean isPlateBased()
    {
        return true;
    }

    protected Pair<Domain, Map<DomainProperty, Object>> createSampleWellGroupDomain(Container c, User user)
    {
        String domainLsid = getPresubstitutionLsid(ASSAY_DOMAIN_SAMPLE_WELLGROUP);
        Domain sampleWellGroupDomain = PropertyService.get().createDomain(c, domainLsid, "Sample Fields");
        sampleWellGroupDomain.setDescription("Define the sample fields for this assay design. The user will be prompted to enter these fields for each of the sample well groups in their chosen plate template.");
        return new Pair<>(sampleWellGroupDomain, Collections.emptyMap());
    }

    @Override
    public List<Pair<Domain, Map<DomainProperty, Object>>> createDefaultDomains(Container c, User user)
    {
        List<Pair<Domain, Map<DomainProperty, Object>>> result = super.createDefaultDomains(c, user);
        result.add(createSampleWellGroupDomain(c, user));
        return result;
    }

    @Override
    public AssayRunCreator getRunCreator()
    {
        return new PlateBasedRunCreator(this);
    }

    @Override
    public File getSampleMetadataFile(Container container, int runId)
    {
        ExpRun run = ExperimentService.get().getExpRun(runId);
        if (!run.getContainer().equals(container))
            return null;
        if (getMetadataInputFormat(run.getProtocol()) == SampleMetadataInputFormat.MANUAL)
            return null;
        AssayProvider provider = AssayService.get().getProvider(run.getProtocol());
        if (!(provider instanceof AbstractPlateBasedAssayProvider))
            return null;

        Map<ExpMaterial, String> materials = run.getMaterialInputs();
        if (materials.isEmpty())
            return null;

        ExpMaterial firstMaterial = materials.entrySet().iterator().next().getKey();

        ExpRun sampleDerivationRun = firstMaterial.getRun();

        Map<ExpData, String> sampleDerivationInputs = sampleDerivationRun.getDataInputs();

        for (Map.Entry<ExpData, String> entry : sampleDerivationInputs.entrySet())
        {
            if (SAMPLE_METADATA_INPUT_ROLE.equals(entry.getValue()))
                return entry.getKey().getFile();
        }
        return null;
    }

    @Override
    public Domain getSampleWellGroupDomain(ExpProtocol protocol)
    {
        return getDomainByPrefix(protocol, ASSAY_DOMAIN_SAMPLE_WELLGROUP);
    }

    @Override
    public SampleMetadataInputFormat[] getSupportedMetadataInputFormats()
    {
        return new SampleMetadataInputFormat[]{SampleMetadataInputFormat.MANUAL};
    }

    protected SampleMetadataInputFormat getDefaultMetadataInputFormat()
    {
        return SampleMetadataInputFormat.MANUAL;
    }

    @Override
    public SampleMetadataInputFormat getMetadataInputFormat(ExpProtocol protocol)
    {
        ObjectProperty prop = protocol.getObjectProperties().get(protocol.getLSID() + METADATA_INPUT_FORMAT_SUFFIX);
        if (prop != null)
        {
            SampleMetadataInputFormat format = SampleMetadataInputFormat.valueOf(prop.getStringValue());

            if (format != null)
                return format;
        }
        return getDefaultMetadataInputFormat();
    }

    @Override
    public void setMetadataInputFormat(ExpProtocol protocol, SampleMetadataInputFormat format) throws ExperimentException
    {
        for (SampleMetadataInputFormat inputFormat : getSupportedMetadataInputFormats())
        {
            if (format == inputFormat)
            {
                Map<String, ObjectProperty> props = new HashMap<>(protocol.getObjectProperties());
                String propertyURI = protocol.getLSID() + METADATA_INPUT_FORMAT_SUFFIX;
                ObjectProperty prop = new ObjectProperty(protocol.getLSID(), protocol.getContainer(), propertyURI, format.name());
                props.put(propertyURI, prop);

                protocol.setObjectProperties(props);
                return;
            }
        }
        throw new ExperimentException("This assay protocol does not support the specified metadata input format : " + format.name());
    }

    @Override
    public PlateSamplePropertyHelper getSamplePropertyHelper(PlateUploadForm context, ParticipantVisitResolverType filterInputsForType)
    {
        // Re-use the same PlateSamplePropertyHelper so it's able to utilize member variables across calls.
        PlateSamplePropertyHelper helper = context.getSamplePropertyHelper();
<<<<<<< HEAD
        Plate template = getPlateTemplate(context.getContainer(), context.getProtocol());
=======
        Plate template = getPlate(context.getContainer(), context.getProtocol());
>>>>>>> 2aa61308
        Domain sampleDomain = getSampleWellGroupDomain(context.getProtocol());
        List<? extends DomainProperty> allSampleProperties = sampleDomain.getProperties();
        List<? extends DomainProperty> selectedSampleProperties = allSampleProperties;
        if (filterInputsForType != null)
        {
            List<DomainProperty> selected = new ArrayList<>();
            for (DomainProperty possible : allSampleProperties)
            {
                if (filterInputsForType.collectPropertyOnUpload(context, possible.getName()))
                    selected.add(possible);
            }
            selectedSampleProperties = selected;
        }
        // If we don't have a sample helper yet, create it here:
        if (helper == null)
        {
            helper = createSampleFilePropertyHelper(context.getContainer(), context.getProtocol(), selectedSampleProperties, template, ((PlateBasedAssayProvider)context.getProvider()).getMetadataInputFormat(context.getProtocol()));
            context.setSamplePropertyHelper(helper);
        }
        else
        {
            // We already have a sample helper, but the desired domain properties may have changed:
            helper.setDomainProperties(selectedSampleProperties);
        }
        return helper;
    }

    protected PlateSamplePropertyHelper createSampleFilePropertyHelper(Container c, ExpProtocol protocol, List<? extends DomainProperty> sampleProperties, Plate template, SampleMetadataInputFormat inputFormat)
    {
        if (inputFormat == SampleMetadataInputFormat.MANUAL)
            return new PlateSamplePropertyHelper(sampleProperties, template);
        else
            return new PlateSampleFilePropertyHelper(c, protocol, sampleProperties, template, inputFormat);
    }

    /**
     * Resolves a plate reader instance from a reader name
     */
    @Override
    public PlateReader getPlateReader(String readerName)
    {
        return null;
    }

    @Override
    public Collection<StatsService.CurveFitType> getCurveFits()
    {
        return Collections.emptyList();
    }

    public static class SpecimenIDLookupResolverType extends StudyParticipantVisitResolverType
    {
        // null means we haven't checked the request yet to know whether
        // or not to include the data
        private Boolean includeParticipantAndVisit = null;

        private static final String INCLUDE_PARTICIPANT_AND_VISIT = "includeParticipantAndVisit";

        @Override
        public String getName()
        {
            return "SpecimenID";
        }

        @Override
        public String getDescription()
        {
            return "Specimen/sample id.";
        }

        @Override
        public void render(RenderContext ctx) throws Exception
        {
            HtmlView view = new HtmlView(
                    "<input type=\"checkbox\" name=\"" +
                            INCLUDE_PARTICIPANT_AND_VISIT +
                            "\">I will also provide participant id and visit id");
            view.render(ctx.getRequest(), ctx.getViewContext().getResponse());
        }

        @Override
        public boolean collectPropertyOnUpload(AssayRunUploadContext<?> uploadContext, String propertyName)
        {
            if (propertyName.equals(AbstractAssayProvider.DATE_PROPERTY_NAME))
                return false;

            if (propertyName.equals(AbstractAssayProvider.PARTICIPANTID_PROPERTY_NAME) ||
                propertyName.equals(AbstractAssayProvider.VISITID_PROPERTY_NAME))
            {
                if (includeParticipantAndVisit == null)
                {
                    // Need to initialize it
                    String param = uploadContext.getRequest().getParameter(INCLUDE_PARTICIPANT_AND_VISIT);
                    if ("on".equals(param))
                        includeParticipantAndVisit = Boolean.TRUE;
                    else
                        includeParticipantAndVisit = Boolean.FALSE;
                }
                return includeParticipantAndVisit.booleanValue();
            }
            return true;
        }

        @Override
        public void addHiddenFormFields(AssayRunUploadContext<?> form, InsertView view)
        {
            view.getDataRegion().addHiddenFormField(INCLUDE_PARTICIPANT_AND_VISIT,
                    form.getRequest().getParameter(INCLUDE_PARTICIPANT_AND_VISIT));
        }
    }

    public static class ParticipantVisitLookupResolverType extends StudyParticipantVisitResolverType
    {
        @Override
        public String getName()
        {
            return "ParticipantVisit";
        }

        @Override
        public String getDescription()
        {
            return "Participant id and visit id.";
        }

        @Override
        public boolean collectPropertyOnUpload(AssayRunUploadContext<?> uploadContext, String propertyName)
        {
            return !(propertyName.equals(AbstractAssayProvider.SPECIMENID_PROPERTY_NAME) ||
                    propertyName.equals(AbstractAssayProvider.DATE_PROPERTY_NAME));
        }
    }

    public static class ParticipantDateLookupResolverType extends StudyParticipantVisitResolverType
    {
        @Override
        public String getName()
        {
            return "ParticipantDate";
        }

        @Override
        public String getDescription()
        {
            return "Participant id and date.";
        }

        @Override
        public boolean collectPropertyOnUpload(AssayRunUploadContext<?> uploadContext, String propertyName)
        {
            return !(propertyName.equals(AbstractAssayProvider.SPECIMENID_PROPERTY_NAME) ||
                    propertyName.equals(AbstractAssayProvider.VISITID_PROPERTY_NAME));
        }
    }

    public static class ParticipantVisitDateLookupResolverType extends StudyParticipantVisitResolverType
    {
        @Override
        public String getName()
        {
            return "ParticipantVisitDate";
        }

        @Override
        public String getDescription()
        {
            return "Participant id, visit id, and date.";
        }

        @Override
        public boolean collectPropertyOnUpload(AssayRunUploadContext<?> uploadContext, String propertyName)
        {
            return !(propertyName.equals(AbstractAssayProvider.SPECIMENID_PROPERTY_NAME));
        }
    }

    public static class CurveFitTableInfo extends EnumTableInfo
    {
        PlateBasedAssayProvider _provider;

        public CurveFitTableInfo(UserSchema schema, PlateBasedAssayProvider provider, String description)
        {
            super(StatsService.CurveFitType.class, schema, description, false);
            _provider = provider;
        }

        @Override
        public @NotNull SQLFragment getFromSQL()
        {
            checkReadBeforeExecute();
            SQLFragment sql = new SQLFragment();
            String separator = "";
            EnumSet<StatsService.CurveFitType> enumSet = EnumSet.allOf(_enum);
            for (StatsService.CurveFitType e : enumSet)
            {
                if (_provider.getCurveFits().contains(e))
                {
                    sql.append(separator);
                    separator = " UNION ";
                    sql.append("SELECT ? AS VALUE, ? AS RowId, ? As Ordinal");
                    sql.add(_valueGetter.getValue(e));
                    sql.add(_rowIdGetter.getRowId(e));
                    sql.add(e.ordinal());
                }
            }
            return sql;
        }
    }
}<|MERGE_RESOLUTION|>--- conflicted
+++ resolved
@@ -78,11 +78,7 @@
     }
 
     @Override
-<<<<<<< HEAD
-    public void setPlateTemplate(Container container, ExpProtocol protocol, Plate template)
-=======
     public void setPlate(Container container, ExpProtocol protocol, Plate template)
->>>>>>> 2aa61308
     {
         if (!isPlateBased())
             throw new IllegalStateException("Only plate-based assays may store a plate template.");
@@ -94,12 +90,8 @@
     }
 
     @Override
-<<<<<<< HEAD
-    public Plate getPlateTemplate(Container container, ExpProtocol protocol)
-=======
     @Nullable
     public Plate getPlate(Container container, ExpProtocol protocol)
->>>>>>> 2aa61308
     {
         ObjectProperty prop = protocol.getObjectProperties().get(protocol.getLSID() + "#PlateTemplate");
         return prop != null ? PlateService.get().getPlate(protocol.getContainer(), prop.getStringValue()) : null;
@@ -217,11 +209,7 @@
     {
         // Re-use the same PlateSamplePropertyHelper so it's able to utilize member variables across calls.
         PlateSamplePropertyHelper helper = context.getSamplePropertyHelper();
-<<<<<<< HEAD
-        Plate template = getPlateTemplate(context.getContainer(), context.getProtocol());
-=======
         Plate template = getPlate(context.getContainer(), context.getProtocol());
->>>>>>> 2aa61308
         Domain sampleDomain = getSampleWellGroupDomain(context.getProtocol());
         List<? extends DomainProperty> allSampleProperties = sampleDomain.getProperties();
         List<? extends DomainProperty> selectedSampleProperties = allSampleProperties;
