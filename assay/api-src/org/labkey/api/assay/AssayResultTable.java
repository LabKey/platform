--- conflicted
+++ resolved
@@ -308,9 +308,6 @@
         return lsidCol;
     }
 
-<<<<<<< HEAD
-    private void configureSpecimensLookup(MutableColumnInfo specimenIdCol, boolean foundTargetStudyCol)
-=======
     // Expensive render-time fetching of all ontology properties attached to the object row
     protected BaseColumnInfo createPropertiesColumn()
     {
@@ -327,8 +324,7 @@
     }
 
 
-    private void configureSpecimensLookup(BaseColumnInfo specimenIdCol, boolean foundTargetStudyCol)
->>>>>>> 23a972e5
+    private void configureSpecimensLookup(MutableColumnInfo specimenIdCol, boolean foundTargetStudyCol)
     {
         // Add FK to specimens
         if (specimenIdCol != null && specimenIdCol.getFk() == null)
