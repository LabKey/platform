--- conflicted
+++ resolved
@@ -50,11 +50,7 @@
         Map<String, Map<DomainProperty, String>>props = form.getSampleProperties();
 
         DilutionAssayProvider provider = form.getProvider();
-<<<<<<< HEAD
-        Plate template = provider.getPlateTemplate(form.getContainer(), form.getProtocol());
-=======
         Plate template = provider.getPlate(form.getContainer(), form.getProtocol());
->>>>>>> 2aa61308
 
         // add in the specimen information, the data will be serialized to a tsv and the file
         // location will be added to the run properties file.
@@ -71,11 +67,7 @@
         if (provider instanceof AbstractPlateBasedAssayProvider)
         {
             AbstractPlateBasedAssayProvider plateProvider = (AbstractPlateBasedAssayProvider)provider;
-<<<<<<< HEAD
-            Plate template = plateProvider.getPlateTemplate(viewContext.getContainer(), protocol);
-=======
             Plate template = plateProvider.getPlate(viewContext.getContainer(), protocol);
->>>>>>> 2aa61308
             List<? extends DomainProperty> props = plateProvider.getSampleWellGroupDomain(protocol).getProperties();
 
             Map<String, Map<DomainProperty, String>>specimens = createTestSampleProperties(props, template, WellGroup.Type.SPECIMEN);
