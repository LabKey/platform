--- conflicted
+++ resolved
@@ -90,13 +90,8 @@
     }
   },
   "dependencies": {
-<<<<<<< HEAD
-    "@labkey/api": "0.2.3",
+    "@labkey/api": "0.2.4",
     "@labkey/components": "0.53.0-fb-datasetDesigner.0",
-=======
-    "@labkey/api": "0.2.4",
-    "@labkey/components": "0.52.1",
->>>>>>> 3037ba08
     "@labkey/eslint-config-react": "0.0.5",
     "react-toggle-button": "2.2.0"
   },
