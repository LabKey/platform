{
  "name": "labkey-core",
  "version": "0.0.0",
  "scripts": {
    "setup": "npm ci --legacy-peer-deps",
    "build": "npm run build-dev",
    "build-analyze": "cross-env ANALYZE=true npm run build",
    "build-dev": "npm run copy-distributions && cross-env NODE_ENV=development webpack --config node_modules/@labkey/build/webpack/dev.config.js --color",
    "build-prod": "npm run copy-distributions && cross-env NODE_ENV=production PROD_SOURCE_MAP=source-map webpack --config node_modules/@labkey/build/webpack/prod.config.js --color --progress --profile",
    "clean": "rimraf resources/web/core/gen && rimraf resources/web/core/css && rimraf resources/web/clientapi && rimraf resources/views/gen && rimraf resources/web/gen",
    "copy-distributions": "npm run clean && node copy-distributions.js",
    "start": "cross-env NODE_ENV=development webpack serve --config node_modules/@labkey/build/webpack/watch.config.js",
    "start-link": "cross-env LINK=true npm run start",
    "test": "cross-env NODE_ENV=test jest --silent",
    "lint": "eslint",
    "lint-fix": "eslint --fix"
  },
  "jest": {
    "globals": {
      "LABKEY": {
        "container": {
          "formats": {
            "dateFormat": "yyyy-MM-dd"
          }
        },
        "user": {
          "id": 1004
        },
        "project": {},
        "moduleContext": {}
      }
    },
    "moduleFileExtensions": [
      "tsx",
      "ts",
      "js"
    ],
    "preset": "ts-jest",
    "setupFilesAfterEnv": [
      "<rootDir>/test/js/setup.ts"
    ],
    "testEnvironment": "jsdom",
    "testMatch": null,
    "testRegex": "(\\.(test|spec))\\.(ts|tsx)$",
    "testResultsProcessor": "jest-teamcity-reporter",
    "transform": {
      "^.+\\.tsx?$": [
        "ts-jest",
        {
          "isolatedModules": true,
          "tsconfig": "node_modules/@labkey/build/webpack/tsconfig.json"
        }
      ]
    }
  },
  "dependencies": {
<<<<<<< HEAD
    "@labkey/components": "3.17.2-fb-plateSetAssayImportPart1.1",
=======
    "@labkey/components": "3.18.1",
>>>>>>> 752b0f74
    "@labkey/themes": "1.3.3"
  },
  "devDependencies": {
    "@labkey/build": "7.0.2",
    "@labkey/eslint-config-react": "0.0.13",
    "@types/enzyme": "3.10.13",
    "@types/enzyme-adapter-react-16": "1.0.6",
    "@types/jest": "29.5.4",
    "@types/react": "16.14.54",
    "@types/react-dom": "16.9.19",
    "enzyme": "3.11.0",
    "enzyme-adapter-react-16": "1.15.7",
    "enzyme-to-json": "3.6.2",
    "fs-extra": "11.1.1",
    "jest": "29.7.0",
    "jest-environment-jsdom": "29.7.0",
    "jest-teamcity-reporter": "0.9.0",
    "react-test-renderer": "16.14.0",
    "ts-jest": "29.1.1"
  }
}<|MERGE_RESOLUTION|>--- conflicted
+++ resolved
@@ -54,11 +54,7 @@
     }
   },
   "dependencies": {
-<<<<<<< HEAD
-    "@labkey/components": "3.17.2-fb-plateSetAssayImportPart1.1",
-=======
     "@labkey/components": "3.18.1",
->>>>>>> 752b0f74
     "@labkey/themes": "1.3.3"
   },
   "devDependencies": {
