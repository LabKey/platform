--- conflicted
+++ resolved
@@ -54,11 +54,7 @@
     }
   },
   "dependencies": {
-<<<<<<< HEAD
-    "@labkey/components": "4.1.1-limsProduct.7",
-=======
-    "@labkey/components": "4.2.0",
->>>>>>> bf208335
+    "@labkey/components": "4.2.1-limsProduct.7",
     "@labkey/themes": "1.3.3"
   },
   "devDependencies": {
