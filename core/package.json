{
  "name": "labkey-core",
  "version": "0.0.0",
  "scripts": {
    "setup": "npm ci",
    "build": "npm run build-dev",
    "build-dev": "npm run copy-distributions && cross-env NODE_ENV=development webpack --config node_modules/@labkey/build/webpack/dev.config.js --color",
    "build-prod": "npm run copy-distributions && cross-env NODE_ENV=production PROD_SOURCE_MAP=source-map webpack --config node_modules/@labkey/build/webpack/prod.config.js --color --progress --profile",
    "clean": "rimraf resources/web/core/gen && rimraf resources/web/core/css && rimraf resources/web/clientapi && rimraf resources/views/gen && rimraf resources/views/authenticationConfiguration.* && rimraf resources/views/components.* && rimraf resources/web/gen",
    "copy-distributions": "npm run clean && node copy-distributions.js",
    "start": "cross-env NODE_ENV=development webpack serve --config node_modules/@labkey/build/webpack/watch.config.js",
    "start-link": "cross-env LINK=true npm run start",
    "test": "cross-env NODE_ENV=test jest",
    "lint": "eslint --ext '*.ts,*.tsx'",
    "lint-all": "eslint --ext '*.ts,*.tsx' src/client/**/*",
    "lint-fix": "eslint --fix --ext '*.ts,*.tsx'"
  },
  "jest": {
    "globals": {
      "ts-jest": {
        "tsconfig": "node_modules/@labkey/build/webpack/tsconfig.json"
      },
      "LABKEY": {
        "container": {
          "formats": {
            "dateFormat": "yyyy-MM-dd"
          }
        },
        "user": {
          "id": 1004
        },
        "project": {},
        "moduleContext": {}
      }
    },
    "moduleFileExtensions": [
      "js",
      "ts",
      "tsx"
    ],
    "moduleNameMapper": {
      "\\.(css|scss)$": "<rootDir>/test/js/styleMock.ts"
    },
    "preset": "ts-jest",
    "setupFilesAfterEnv": [
      "<rootDir>/test/js/setup.ts"
    ],
    "testEnvironment": "jsdom",
    "testMatch": null,
    "testRegex": "(\\.(test|spec))\\.(ts|tsx)$",
    "testResultsProcessor": "jest-teamcity-reporter"
  },
  "dependencies": {
    "@labkey/api": "1.6.10",
<<<<<<< HEAD
    "@labkey/components": "2.106.0-fb-textChoiceUI.6",
=======
    "@labkey/components": "2.107.0",
>>>>>>> 4027b498
    "@labkey/themes": "1.2.1"
  },
  "devDependencies": {
    "@labkey/build": "4.0.1",
    "@labkey/eslint-config-react": "0.0.8",
    "@types/enzyme": "3.10.9",
    "@types/enzyme-adapter-react-16": "1.0.6",
    "@types/jest": "27.0.1",
    "@typescript-eslint/eslint-plugin": "3.8.0",
    "@typescript-eslint/parser": "3.8.0",
    "enzyme": "3.11.0",
    "enzyme-adapter-react-16": "1.15.6",
    "enzyme-to-json": "3.6.2",
    "fs-extra": "10.0.0",
    "jest": "27.1.1",
    "jest-teamcity-reporter": "0.9.0",
    "mixin-deep": "2.0.1",
    "prettier": "2.0.5",
    "react-test-renderer": "16.14.0",
    "ts-jest": "27.0.5"
  }
}<|MERGE_RESOLUTION|>--- conflicted
+++ resolved
@@ -52,11 +52,7 @@
   },
   "dependencies": {
     "@labkey/api": "1.6.10",
-<<<<<<< HEAD
-    "@labkey/components": "2.106.0-fb-textChoiceUI.6",
-=======
     "@labkey/components": "2.107.0",
->>>>>>> 4027b498
     "@labkey/themes": "1.2.1"
   },
   "devDependencies": {
