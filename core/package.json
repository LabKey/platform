{
  "name": "labkey-core",
  "version": "0.0.0",
  "scripts": {
    "setup": "npm ci",
    "prebuild": "bnr clean",
    "build": "bnr build-themes:dev && bnr build-pages:prod",
    "prebuild-prod": "bnr clean",
    "build-prod": "bnr build-themes:prod && bnr build-pages:prod",
    "clean": "bnr clean",
    "start": "bnr build-pages:watch",
    "build-pages": "bnr build-pages:prod",
    "prebuild-themes": "bnr clean",
    "build-themes": "bnr build-themes:dev",
    "prebuild-themes-prod": "bnr clean",
    "build-themes-prod": "bnr build-themes:prod",
    "test": "cross-env NODE_ENV=test jest",
    "lint": "eslint --ext '*.ts,*.tsx'",
    "lint-all": "eslint --ext '*.ts,*.tsx' src/client/**/*",
    "lint-fix": "eslint --fix --ext '*.ts,*.tsx'"
  },
  "betterScripts": {
    "clean": {
      "command": "rimraf resources/web/core/gen && rimraf resources/web/core/css && rimraf resources/web/clientapi"
    },
    "build-themes:dev": {
      "command": "node build.js && node webpack/themes/buildThemes.js",
      "env": {
        "NODE_ENV": "development"
      }
    },
    "build-themes:prod": {
      "command": "node build.js && node webpack/themes/buildThemes.js",
      "env": {
        "NODE_ENV": "production"
      }
    },
    "build-pages:prod": {
      "command": "webpack --config ../webpack/prod.config.js --progress --profile --colors",
      "env": {
        "LK_MODULE": "core",
        "NODE_ENV": "production"
      }
    },
    "build-pages:watch": {
      "command": "webpack-dev-server --config ../webpack/dev.config.js",
      "env": {
        "LK_MODULE": "core",
        "NODE_ENV": "development"
      }
    }
  },
  "jest": {
    "globals": {
      "LABKEY": {
        "container": {
          "formats": {
            "dateFormat": "yyyy-MM-dd"
          }
        }
      }
    },
    "moduleFileExtensions": [
      "js",
      "ts",
      "tsx"
    ],
    "setupFilesAfterEnv": [
      "<rootDir>/test/jest.setup.ts"
    ],
    "testRegex": "(\\.(test|spec))\\.(ts|tsx)$",
    "transform": {
      "^.+\\.tsx?$": "ts-jest"
    },
    "moduleNameMapper": {
      "\\.(css|scss)$": "<rootDir>/test/styleMock.ts"
    }
  },
  "dependencies": {
<<<<<<< HEAD
    "@labkey/api": "0.0.43",
    "@labkey/components": "0.42.1",
=======
    "@labkey/components": "0.43.0-fb-rungraph-lineage.1",
>>>>>>> 0bec8395
    "@labkey/eslint-config-react": "0.0.5",
    "react-toggle-button": "2.2.0"
  },
  "devDependencies": {
    "@hot-loader/react-dom": "16.13.0",
    "@labkey/eslint-config-base": "0.0.5",
    "@types/enzyme": "3.10.5",
    "@types/enzyme-adapter-react-16": "1.0.6",
    "@types/jest": "24.0.18",
    "@types/react-hot-loader": "4.1.0",
    "@typescript-eslint/eslint-plugin": "2.12.0",
    "@typescript-eslint/parser": "2.12.0",
    "better-npm-run": "0.1.1",
    "bootstrap-sass": "3.4.1",
    "cross-env": "5.2.1",
    "enzyme": "3.11.0",
    "enzyme-adapter-react-16": "1.15.2",
    "enzyme-to-json": "3.4.4",
    "eslint": "6.7.2",
    "eslint-config-prettier": "6.7.0",
    "eslint-plugin-import": "2.19.1",
    "eslint-plugin-jest": "23.1.1",
    "eslint-plugin-prettier": "3.1.2",
    "eslint-plugin-react": "7.17.0",
    "fs-extra": "8.1.0",
    "jest": "24.9.0",
    "mixin-deep": "2.0.1",
    "optimize-css-assets-webpack-plugin": "5.0.3",
    "prettier": "1.19.1",
    "react-hot-loader": "4.12.20",
    "react-test-renderer": "16.8.6",
    "rimraf": "3.0.2",
    "ts-jest": "24.0.2",
    "uglifyjs-webpack-plugin": "2.2.0",
    "webpack": "4.42.0",
    "webpack-cli": "3.3.11",
    "webpack-dev-server": "3.10.3"
  },
  "typings": "./src/client/typings/main.d.ts"
}<|MERGE_RESOLUTION|>--- conflicted
+++ resolved
@@ -77,12 +77,8 @@
     }
   },
   "dependencies": {
-<<<<<<< HEAD
     "@labkey/api": "0.0.43",
-    "@labkey/components": "0.42.1",
-=======
-    "@labkey/components": "0.43.0-fb-rungraph-lineage.1",
->>>>>>> 0bec8395
+    "@labkey/components": "0.44.0-fb-rungraph-lineage.0",
     "@labkey/eslint-config-react": "0.0.5",
     "react-toggle-button": "2.2.0"
   },
