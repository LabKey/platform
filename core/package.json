--- conflicted
+++ resolved
@@ -54,11 +54,7 @@
     }
   },
   "dependencies": {
-<<<<<<< HEAD
-    "@labkey/components": "5.8.2-fb-charts2410.1",
-=======
     "@labkey/components": "5.10.0",
->>>>>>> e057b067
     "@labkey/themes": "1.3.3"
   },
   "devDependencies": {
