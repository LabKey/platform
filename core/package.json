{
  "name": "labkey-core",
  "version": "0.0.0",
  "scripts": {
    "setup": "npm ci --legacy-peer-deps",
    "build": "npm run build-dev",
    "build-analyze": "cross-env ANALYZE=true npm run build",
    "build-dev": "npm run copy-distributions && cross-env NODE_ENV=development webpack --config node_modules/@labkey/build/webpack/dev.config.js --color",
    "build-prod": "npm run copy-distributions && cross-env NODE_ENV=production PROD_SOURCE_MAP=source-map webpack --config node_modules/@labkey/build/webpack/prod.config.js --color --progress --profile",
    "clean": "rimraf resources/web/core/gen && rimraf resources/web/core/css && rimraf resources/web/clientapi && rimraf resources/views/gen && rimraf resources/web/gen",
    "copy-distributions": "npm run clean && node copy-distributions.js",
    "start": "cross-env NODE_ENV=development webpack serve --config node_modules/@labkey/build/webpack/watch.config.js",
    "start-link": "cross-env LINK=true npm run start",
    "test": "cross-env NODE_ENV=test jest --silent",
    "lint": "eslint",
    "lint-fix": "eslint --fix"
  },
  "jest": {
    "globals": {
      "LABKEY": {
        "container": {
          "formats": {
            "dateFormat": "yyyy-MM-dd"
          }
        },
        "user": {
          "id": 1004
        },
        "project": {},
        "moduleContext": {}
      }
    },
    "moduleFileExtensions": [
      "tsx",
      "ts",
      "js"
    ],
    "preset": "ts-jest",
    "setupFilesAfterEnv": [
      "<rootDir>/test/js/setup.ts"
    ],
    "testEnvironment": "jsdom",
    "testMatch": null,
    "testRegex": "(\\.(test|spec))\\.(ts|tsx)$",
    "testResultsProcessor": "jest-teamcity-reporter",
    "transform": {
      "^.+\\.tsx?$": [
        "ts-jest",
        {
          "isolatedModules": true,
          "tsconfig": "node_modules/@labkey/build/webpack/tsconfig.json"
        }
      ]
    }
  },
  "dependencies": {
    "@labkey/api": "1.26.1",
<<<<<<< HEAD
    "@labkey/components": "2.388.0-fb-fieldEditorUniqueConstraint.0",
=======
    "@labkey/components": "2.388.1",
>>>>>>> 6d0eb982
    "@labkey/themes": "1.3.2"
  },
  "devDependencies": {
    "@labkey/build": "6.16.1",
    "@labkey/eslint-config-react": "0.0.13",
    "@types/enzyme": "3.10.13",
    "@types/enzyme-adapter-react-16": "1.0.6",
    "@types/jest": "29.5.4",
    "@types/react": "16.14.46",
    "@types/react-dom": "16.9.19",
    "enzyme": "3.11.0",
    "enzyme-adapter-react-16": "1.15.7",
    "enzyme-to-json": "3.6.2",
    "fs-extra": "11.1.1",
    "jest": "29.7.0",
    "jest-environment-jsdom": "29.7.0",
    "jest-teamcity-reporter": "0.9.0",
    "react-test-renderer": "16.14.0",
    "ts-jest": "29.1.1"
  }
}<|MERGE_RESOLUTION|>--- conflicted
+++ resolved
@@ -55,11 +55,7 @@
   },
   "dependencies": {
     "@labkey/api": "1.26.1",
-<<<<<<< HEAD
-    "@labkey/components": "2.388.0-fb-fieldEditorUniqueConstraint.0",
-=======
     "@labkey/components": "2.388.1",
->>>>>>> 6d0eb982
     "@labkey/themes": "1.3.2"
   },
   "devDependencies": {
