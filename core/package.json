--- conflicted
+++ resolved
@@ -54,17 +54,12 @@
     }
   },
   "dependencies": {
-<<<<<<< HEAD
-    "@labkey/api": "1.25.0",
-    "@labkey/components": "2.381.2-fb-dataTypeUserValidator.1",
-=======
     "@labkey/api": "1.26.1",
     "@labkey/components": "2.382.1",
->>>>>>> b827bbae
     "@labkey/themes": "1.3.2"
   },
   "devDependencies": {
-    "@labkey/build": "6.16.0",
+    "@labkey/build": "6.15.0",
     "@labkey/eslint-config-react": "0.0.13",
     "@types/enzyme": "3.10.13",
     "@types/enzyme-adapter-react-16": "1.0.6",
