--- conflicted
+++ resolved
@@ -49,11 +49,7 @@
   },
   "dependencies": {
     "@labkey/api": "1.1.3",
-<<<<<<< HEAD
-    "@labkey/components": "1.9.1-bugFixes21.1-seh.0",
-=======
-    "@labkey/components": "1.10.0",
->>>>>>> 7741cbbd
+    "@labkey/components": "1.10.1-bugFixes21.1-seh.2",
     "@labkey/eslint-config-react": "0.0.8",
     "@labkey/themes": "1.0.1"
   },
