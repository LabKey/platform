{
  "name": "labkey-core",
  "version": "0.0.0",
  "scripts": {
    "setup": "npm ci --legacy-peer-deps",
    "build": "npm run build-dev",
    "build-analyze": "cross-env ANALYZE=true npm run build",
    "build-dev": "npm run copy-distributions && cross-env NODE_ENV=development webpack --config node_modules/@labkey/build/webpack/dev.config.js --color",
    "build-prod": "npm run copy-distributions && cross-env NODE_ENV=production PROD_SOURCE_MAP=source-map webpack --config node_modules/@labkey/build/webpack/prod.config.js --color --progress --profile",
    "clean": "rimraf resources/web/core/gen && rimraf resources/web/core/css && rimraf resources/web/clientapi && rimraf resources/views/gen && rimraf resources/web/gen",
    "copy-distributions": "npm run clean && node copy-distributions.js",
    "start": "cross-env NODE_ENV=development webpack serve --config node_modules/@labkey/build/webpack/watch.config.js",
    "start-link": "cross-env LINK=true npm run start",
    "test": "cross-env NODE_ENV=test jest",
    "lint": "eslint",
    "lint-fix": "eslint --fix"
  },
  "jest": {
    "globals": {
      "LABKEY": {
        "container": {
          "formats": {
            "dateFormat": "yyyy-MM-dd"
          }
        },
        "user": {
          "id": 1004
        },
        "project": {},
        "moduleContext": {}
      }
    },
    "moduleFileExtensions": [
      "tsx",
      "ts",
      "js"
    ],
    "preset": "ts-jest",
    "setupFilesAfterEnv": [
      "<rootDir>/test/js/setup.ts"
    ],
    "testEnvironment": "jsdom",
    "testMatch": null,
    "testRegex": "(\\.(test))\\.(ts|tsx)$",
    "testResultsProcessor": "jest-teamcity-reporter",
    "transform": {
      "^.+\\.tsx?$": [
        "ts-jest",
        {
          "isolatedModules": true,
          "tsconfig": "node_modules/@labkey/build/webpack/tsconfig.json"
        }
      ]
    }
  },
  "dependencies": {
<<<<<<< HEAD
    "@labkey/components": "5.7.0-fb-charts2410.4",
=======
    "@labkey/components": "5.8.2",
>>>>>>> 5c55ba6a
    "@labkey/themes": "1.3.3"
  },
  "devDependencies": {
    "@labkey/build": "7.7.1",
    "@labkey/eslint-config-react": "0.0.15",
    "@types/jest": "29.5.12",
    "@types/react": "18.3.3",
    "@types/react-dom": "18.3.0",
    "fs-extra": "11.2.0",
    "jest": "29.7.0",
    "jest-environment-jsdom": "29.7.0",
    "jest-teamcity-reporter": "0.9.0",
    "react-test-renderer": "16.14.0",
    "ts-jest": "29.2.3"
  }
}<|MERGE_RESOLUTION|>--- conflicted
+++ resolved
@@ -54,11 +54,7 @@
     }
   },
   "dependencies": {
-<<<<<<< HEAD
-    "@labkey/components": "5.7.0-fb-charts2410.4",
-=======
     "@labkey/components": "5.8.2",
->>>>>>> 5c55ba6a
     "@labkey/themes": "1.3.3"
   },
   "devDependencies": {
