{
  "name": "labkey-core",
  "version": "0.0.0",
  "scripts": {
    "setup": "npm ci",
    "prebuild": "bnr clean",
    "build": "bnr build-themes:dev && bnr build-pages:prod",
    "prebuild-prod": "bnr clean",
    "build-prod": "bnr build-themes:prod && bnr build-pages:prod",
    "clean": "bnr clean",
    "start": "bnr build-pages:watch",
    "build-pages": "bnr build-pages:prod",
    "prebuild-themes": "bnr clean",
    "build-themes": "bnr build-themes:dev",
    "prebuild-themes-prod": "bnr clean",
    "build-themes-prod": "bnr build-themes:prod",
    "test": "cross-env NODE_ENV=test jest",
    "lint": "eslint --ext '*.ts,*.tsx'",
    "lint-all": "eslint --ext '*.ts,*.tsx' src/client/**/*",
    "lint-fix": "eslint --fix --ext '*.ts,*.tsx'"
  },
  "betterScripts": {
    "clean": {
      "command": "rimraf resources/web/core/gen && rimraf resources/web/core/css && rimraf resources/web/clientapi"
    },
    "build-themes:dev": {
      "command": "node build.js && node webpack/themes/buildThemes.js",
      "env": {
        "NODE_ENV": "development"
      }
    },
    "build-themes:prod": {
      "command": "node build.js && node webpack/themes/buildThemes.js",
      "env": {
        "NODE_ENV": "production"
      }
    },
    "build-pages:prod": {
      "command": "webpack --config ../webpack/prod.config.js --progress --profile --colors",
      "env": {
        "LK_MODULE": "core",
        "NODE_ENV": "production"
      }
    },
    "build-pages:watch": {
      "command": "webpack-dev-server --config ../webpack/dev.config.js",
      "env": {
        "LK_MODULE": "core",
        "NODE_ENV": "development"
      }
    }
  },
  "jest": {
    "globals": {
      "LABKEY": {
        "container": {
          "formats": {
            "dateFormat": "yyyy-MM-dd"
          }
        }
      }
    },
    "moduleFileExtensions": [
      "js",
      "ts",
      "tsx"
    ],
    "setupFilesAfterEnv": [
      "<rootDir>/test/jest.setup.ts"
    ],
    "testRegex": "(\\.(test|spec))\\.(ts|tsx)$",
    "transform": {
      "^.+\\.tsx?$": "ts-jest"
    },
    "moduleNameMapper": {
      "\\.(css|scss)$": "<rootDir>/test/styleMock.ts"
    }
  },
  "dependencies": {
<<<<<<< HEAD
    "@labkey/components": "0.40.0-fb-query-model.0",
=======
    "@labkey/components": "0.39.4",
>>>>>>> fee46337
    "@labkey/eslint-config-react": "0.0.5",
    "react-toggle-button": "2.2.0"
  },
  "devDependencies": {
    "@hot-loader/react-dom": "16.13.0",
    "@labkey/eslint-config-base": "0.0.5",
    "@types/enzyme": "3.10.5",
    "@types/enzyme-adapter-react-16": "1.0.6",
    "@types/jest": "24.0.18",
    "@types/react-hot-loader": "4.1.0",
    "@typescript-eslint/eslint-plugin": "2.12.0",
    "@typescript-eslint/parser": "2.12.0",
    "better-npm-run": "0.1.1",
    "bootstrap-sass": "3.4.1",
    "cross-env": "5.2.1",
    "enzyme": "3.11.0",
    "enzyme-adapter-react-16": "1.15.2",
    "enzyme-to-json": "3.4.4",
    "eslint": "6.7.2",
    "eslint-config-prettier": "6.7.0",
    "eslint-plugin-import": "2.19.1",
    "eslint-plugin-jest": "23.1.1",
    "eslint-plugin-prettier": "3.1.2",
    "eslint-plugin-react": "7.17.0",
    "fs-extra": "8.1.0",
    "jest": "24.9.0",
    "mixin-deep": "2.0.1",
    "optimize-css-assets-webpack-plugin": "5.0.3",
    "prettier": "1.19.1",
    "react-hot-loader": "4.12.20",
    "react-test-renderer": "16.8.6",
    "rimraf": "3.0.2",
    "ts-jest": "24.0.2",
    "uglifyjs-webpack-plugin": "2.2.0",
    "webpack": "4.42.0",
    "webpack-cli": "3.3.11",
    "webpack-dev-server": "3.10.3"
  },
  "typings": "./src/client/typings/main.d.ts"
}<|MERGE_RESOLUTION|>--- conflicted
+++ resolved
@@ -77,11 +77,7 @@
     }
   },
   "dependencies": {
-<<<<<<< HEAD
     "@labkey/components": "0.40.0-fb-query-model.0",
-=======
-    "@labkey/components": "0.39.4",
->>>>>>> fee46337
     "@labkey/eslint-config-react": "0.0.5",
     "react-toggle-button": "2.2.0"
   },
