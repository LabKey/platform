{
  "name": "labkey-core",
  "version": "0.0.0",
  "scripts": {
    "prebuild": "bnr clean",
    "build": "bnr build-themes:dev && bnr build-pages:prod",
    "prebuild-prod": "bnr clean",
    "build-prod": "bnr build-themes:prod && bnr build-pages:prod",
    "clean": "bnr clean",
    "setup": "npm install",
    "start": "bnr build-pages:watch",
    "build-pages": "bnr build-pages:prod",
    "prebuild-themes": "bnr clean",
    "build-themes": "bnr build-themes:dev",
    "prebuild-themes-prod": "bnr clean",
    "build-themes-prod": "bnr build-themes:prod",
    "test": "cross-env NODE_ENV=test jest",
    "lint": "eslint --ext '*.ts,*.tsx'",
    "lint-all": "eslint --ext '*.ts,*.tsx' src/client/**/*",
    "lint-fix": "eslint --fix --ext '*.ts,*.tsx'"
  },
  "betterScripts": {
    "clean": {
      "command": "rimraf resources/web/core/gen && rimraf resources/web/core/css && rimraf resources/web/clientapi"
    },
    "build-themes:dev": {
      "command": "node build.js && node webpack/themes/buildThemes.js",
      "env": {
        "NODE_ENV": "development"
      }
    },
    "build-themes:prod": {
      "command": "node build.js && node webpack/themes/buildThemes.js",
      "env": {
        "NODE_ENV": "production"
      }
    },
    "build-pages:prod": {
      "command": "webpack --config ../webpack/prod.config.js --progress --profile --colors",
      "env": {
        "LK_MODULE": "core",
        "NODE_ENV": "production"
      }
    },
    "build-pages:watch": {
      "command": "webpack-dev-server --config ../webpack/dev.config.js",
      "env": {
        "LK_MODULE": "core",
        "NODE_ENV": "development"
      }
    }
  },
  "jest": {
    "globals": {
      "LABKEY": {
        "container": {
          "formats": {
            "dateFormat": "yyyy-MM-dd"
          }
        }
      }
    },
    "moduleFileExtensions": [
      "js",
      "ts",
      "tsx"
    ],
    "setupFilesAfterEnv": [
      "<rootDir>/test/jest.setup.ts"
    ],
    "testRegex": "(\\.(test|spec))\\.(ts|tsx)$",
    "transform": {
      "^.+\\.tsx?$": "ts-jest"
    },
    "moduleNameMapper": {
      "\\.(scss)$": "<rootDir>/test/styleMock.ts"
    }
  },
  "dependencies": {
<<<<<<< HEAD
    "@labkey/components": "0.33.3-fb-smSourceCRUD.0",
=======
    "@labkey/components": "0.31.4",
>>>>>>> 2d6c83a2
    "@labkey/eslint-config-react": "0.0.5",
    "react-toggle-button": "2.2.0"
  },
  "devDependencies": {
    "@hot-loader/react-dom": "16.9.0",
    "@labkey/eslint-config-base": "0.0.5",
    "@types/enzyme": "3.9.3",
    "@types/enzyme-adapter-react-16": "1.0.5",
    "@types/jest": "24.0.18",
    "@types/react-hot-loader": "4.1.0",
    "@typescript-eslint/eslint-plugin": "2.12.0",
    "@typescript-eslint/parser": "2.12.0",
    "better-npm-run": "0.1.1",
    "bootstrap-sass": "3.4.1",
    "cross-env": "5.2.1",
    "enzyme": "3.10.0",
    "enzyme-adapter-react-16": "1.14.0",
    "enzyme-to-json": "3.4.3",
    "eslint": "6.7.2",
    "eslint-config-prettier": "6.7.0",
    "eslint-plugin-import": "2.19.1",
    "eslint-plugin-jest": "23.1.1",
    "eslint-plugin-prettier": "3.1.2",
    "eslint-plugin-react": "7.17.0",
    "fs-extra": "8.1.0",
    "jest": "24.9.0",
    "mixin-deep": "2.0.1",
    "optimize-css-assets-webpack-plugin": "5.0.3",
    "prettier": "1.19.1",
    "react-hot-loader": "4.12.17",
    "react-test-renderer": "16.8.6",
    "rimraf": "3.0.0",
    "ts-jest": "24.0.2",
    "uglifyjs-webpack-plugin": "2.2.0",
    "webpack": "4.41.2",
    "webpack-cli": "3.3.9",
    "webpack-dev-server": "3.9.0"
  },
  "typings": "./src/client/typings/main.d.ts"
}<|MERGE_RESOLUTION|>--- conflicted
+++ resolved
@@ -77,11 +77,7 @@
     }
   },
   "dependencies": {
-<<<<<<< HEAD
-    "@labkey/components": "0.33.3-fb-smSourceCRUD.0",
-=======
     "@labkey/components": "0.31.4",
->>>>>>> 2d6c83a2
     "@labkey/eslint-config-react": "0.0.5",
     "react-toggle-button": "2.2.0"
   },
