{
  "name": "labkey-core",
  "version": "0.0.0",
  "scripts": {
    "setup": "npm ci",
    "build": "bnr clean && bnr build-themes:dev && bnr build-pages:prod",
    "build-dev": "bnr clean && bnr build-themes:dev && bnr build-pages:dev",
    "build-prod": "bnr clean && bnr build-themes:prod && bnr build-pages:prod",
    "clean": "bnr clean",
    "start": "bnr build-pages:watch",
    "build-pages": "bnr build-pages:prod",
    "build-themes": "bnr clean && bnr build-themes:dev",
    "build-themes-prod": "bnr clean && bnr build-themes:prod",
    "test": "bnr build:jest-test",
    "teamcity": "bnr build:jest-teamcity",
    "lint": "eslint --ext '*.ts,*.tsx'",
    "lint-all": "eslint --ext '*.ts,*.tsx' src/client/**/*",
    "lint-fix": "eslint --fix --ext '*.ts,*.tsx'"
  },
  "betterScripts": {
    "clean": {
      "command": "rimraf resources/web/core/gen && rimraf resources/web/core/css && rimraf resources/web/clientapi"
    },
    "build:jest-test": {
      "command": "jest",
      "env": {
        "NODE_ENV": "test"
      }
    },
    "build-themes:dev": {
      "command": "node build.js && node webpack/themes/buildThemes.js",
      "env": {
        "NODE_ENV": "development"
      }
    },
    "build-themes:prod": {
      "command": "node build.js && node webpack/themes/buildThemes.js",
      "env": {
        "NODE_ENV": "production"
      }
    },
    "build-pages:dev": {
      "command": "webpack --config ../webpack/dev.config.js --progress --profile --colors",
      "env": {
        "LK_MODULE": "core",
        "NODE_ENV": "development"
      }
    },
    "build-pages:prod": {
      "command": "webpack --config ../webpack/prod.config.js --progress --profile --colors",
      "env": {
        "LK_MODULE": "core",
        "NODE_ENV": "production"
      }
    },
    "build-pages:watch": {
      "command": "webpack-dev-server --config ../webpack/watch.config.js",
      "env": {
        "LK_MODULE": "core",
        "NODE_ENV": "development"
      }
    },
    "build:jest-teamcity": {
      "command": "jest --testResultsProcessor=jest-teamcity-reporter",
      "env": {
        "NODE_ENV": "test"
      }
    }
  },
  "jest": {
    "globals": {
      "LABKEY": {
        "container": {
          "formats": {
            "dateFormat": "yyyy-MM-dd"
          }
        }
      }
    },
    "moduleFileExtensions": [
      "js",
      "ts",
      "tsx"
    ],
    "setupFilesAfterEnv": [
      "<rootDir>/test/jest.setup.ts"
    ],
    "testRegex": "(\\.(test|spec))\\.(ts|tsx)$",
    "transform": {
      "^.+\\.tsx?$": "ts-jest"
    },
    "moduleNameMapper": {
      "\\.(css|scss)$": "<rootDir>/test/styleMock.ts"
    }
  },
  "dependencies": {
<<<<<<< HEAD
    "@labkey/api": "0.3.1",
    "@labkey/components": "0.67.2-fb-sharedCompFixes207.1",
=======
    "@labkey/api": "0.3.2",
    "@labkey/components": "0.68.0",
>>>>>>> 855ac7ab
    "@labkey/eslint-config-react": "0.0.5",
    "react-toggle-button": "2.2.0"
  },
  "devDependencies": {
    "@hot-loader/react-dom": "16.13.0",
    "@labkey/eslint-config-base": "0.0.5",
    "@types/enzyme": "3.10.5",
    "@types/enzyme-adapter-react-16": "1.0.6",
    "@types/jest": "24.0.18",
    "@types/react": "16.8.19",
    "@typescript-eslint/eslint-plugin": "2.12.0",
    "@typescript-eslint/parser": "2.12.0",
    "better-npm-run": "0.1.1",
    "bootstrap-sass": "3.4.1",
    "cross-env": "5.2.1",
    "enzyme": "3.11.0",
    "enzyme-adapter-react-16": "1.15.2",
    "enzyme-to-json": "3.4.4",
    "eslint": "6.7.2",
    "eslint-config-prettier": "6.7.0",
    "eslint-plugin-import": "2.19.1",
    "eslint-plugin-jest": "23.1.1",
    "eslint-plugin-prettier": "3.1.2",
    "eslint-plugin-react": "7.17.0",
    "fs-extra": "8.1.0",
    "jest": "24.9.0",
    "jest-teamcity-reporter": "0.9.0",
    "mixin-deep": "2.0.1",
    "optimize-css-assets-webpack-plugin": "5.0.3",
    "prettier": "1.19.1",
    "react-hot-loader": "4.12.21",
    "react-test-renderer": "16.8.6",
    "rimraf": "3.0.2",
    "ts-jest": "24.0.2",
    "typescript": "3.7.3",
    "uglifyjs-webpack-plugin": "2.2.0",
    "webpack": "4.43.0",
    "webpack-cli": "3.3.11",
    "webpack-dev-server": "3.11.0"
  }
}<|MERGE_RESOLUTION|>--- conflicted
+++ resolved
@@ -94,13 +94,8 @@
     }
   },
   "dependencies": {
-<<<<<<< HEAD
-    "@labkey/api": "0.3.1",
-    "@labkey/components": "0.67.2-fb-sharedCompFixes207.1",
-=======
     "@labkey/api": "0.3.2",
     "@labkey/components": "0.68.0",
->>>>>>> 855ac7ab
     "@labkey/eslint-config-react": "0.0.5",
     "react-toggle-button": "2.2.0"
   },
