--- conflicted
+++ resolved
@@ -54,11 +54,7 @@
     }
   },
   "dependencies": {
-<<<<<<< HEAD
-    "@labkey/components": "4.11.0-fb-abdiscplatecontrols.0",
-=======
     "@labkey/components": "4.12.0",
->>>>>>> 47660c24
     "@labkey/themes": "1.3.3"
   },
   "devDependencies": {
