--- conflicted
+++ resolved
@@ -54,13 +54,8 @@
     }
   },
   "dependencies": {
-<<<<<<< HEAD
-    "@labkey/api": "1.18.5-fb-deleteprojectsinapp.0",
-    "@labkey/components": "2.298.0-fb-deleteprojectsinapp.1",
-=======
     "@labkey/api": "1.18.6",
     "@labkey/components": "2.300.1",
->>>>>>> 5c25d006
     "@labkey/themes": "1.3.0"
   },
   "devDependencies": {
