{
  "name": "labkey-core",
  "version": "0.0.0",
  "scripts": {
    "setup": "npm ci",
    "build": "npm run build-dev",
    "build-dev": "npm run copy-distributions && cross-env NODE_ENV=development webpack --config node_modules/@labkey/build/webpack/dev.config.js --color",
    "build-prod": "npm run copy-distributions && cross-env NODE_ENV=production PROD_SOURCE_MAP=source-map webpack --config node_modules/@labkey/build/webpack/prod.config.js --color --progress --profile",
    "clean": "rimraf resources/web/core/gen && rimraf resources/web/core/css && rimraf resources/web/clientapi && rimraf resources/views/gen && rimraf resources/views/authenticationConfiguration.* && rimraf resources/views/components.* && rimraf resources/web/gen",
    "copy-distributions": "npm run clean && node copy-distributions.js",
    "start": "cross-env NODE_ENV=development webpack serve --config node_modules/@labkey/build/webpack/watch.config.js",
    "start-link": "cross-env LINK=true npm run start",
    "test": "cross-env NODE_ENV=test jest",
    "lint": "eslint --ext '*.ts,*.tsx'",
    "lint-all": "eslint --ext '*.ts,*.tsx' src/client/**/*",
    "lint-fix": "eslint --fix --ext '*.ts,*.tsx'"
  },
  "jest": {
    "globals": {
      "ts-jest": {
        "tsconfig": "node_modules/@labkey/build/webpack/tsconfig.json"
      },
      "LABKEY": {
        "container": {
          "formats": {
            "dateFormat": "yyyy-MM-dd"
          }
        },
        "user": {
          "id": 1004
        },
        "project": {},
        "moduleContext": {}
      }
    },
    "moduleFileExtensions": [
      "js",
      "ts",
      "tsx"
    ],
    "moduleNameMapper": {
      "\\.(css|scss)$": "<rootDir>/test/js/styleMock.ts"
    },
    "preset": "ts-jest",
    "setupFilesAfterEnv": [
      "<rootDir>/test/js/setup.ts"
    ],
    "testEnvironment": "jsdom",
    "testMatch": null,
    "testRegex": "(\\.(test|spec))\\.(ts|tsx)$",
    "testResultsProcessor": "jest-teamcity-reporter"
  },
  "dependencies": {
    "@labkey/api": "1.6.10",
<<<<<<< HEAD
    "@labkey/components": "2.102.0-fb-scanOption.0",
=======
    "@labkey/components": "2.103.0",
>>>>>>> f9a3ad43
    "@labkey/themes": "1.2.1"
  },
  "devDependencies": {
    "@labkey/build": "4.0.1",
    "@labkey/eslint-config-react": "0.0.8",
    "@types/enzyme": "3.10.9",
    "@types/enzyme-adapter-react-16": "1.0.6",
    "@types/jest": "27.0.1",
    "@typescript-eslint/eslint-plugin": "3.8.0",
    "@typescript-eslint/parser": "3.8.0",
    "enzyme": "3.11.0",
    "enzyme-adapter-react-16": "1.15.6",
    "enzyme-to-json": "3.6.2",
    "fs-extra": "10.0.0",
    "jest": "27.1.1",
    "jest-teamcity-reporter": "0.9.0",
    "mixin-deep": "2.0.1",
    "prettier": "2.0.5",
    "react-test-renderer": "16.14.0",
    "ts-jest": "27.0.5"
  }
}<|MERGE_RESOLUTION|>--- conflicted
+++ resolved
@@ -52,11 +52,7 @@
   },
   "dependencies": {
     "@labkey/api": "1.6.10",
-<<<<<<< HEAD
-    "@labkey/components": "2.102.0-fb-scanOption.0",
-=======
-    "@labkey/components": "2.103.0",
->>>>>>> f9a3ad43
+    "@labkey/components": "2.103.0-fb-scanOption.1",
     "@labkey/themes": "1.2.1"
   },
   "devDependencies": {
