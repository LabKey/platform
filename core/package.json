{
  "name": "labkey-core",
  "version": "0.0.0",
  "scripts": {
    "setup": "npm ci --legacy-peer-deps",
    "build": "npm run build-dev",
    "build-analyze": "cross-env ANALYZE=true npm run build",
    "build-dev": "npm run copy-distributions && cross-env NODE_ENV=development webpack --config node_modules/@labkey/build/webpack/dev.config.js --color",
    "build-prod": "npm run copy-distributions && cross-env NODE_ENV=production PROD_SOURCE_MAP=source-map webpack --config node_modules/@labkey/build/webpack/prod.config.js --color --progress --profile",
    "clean": "rimraf resources/web/core/gen && rimraf resources/web/core/css && rimraf resources/web/clientapi && rimraf resources/views/gen && rimraf resources/views/authenticationConfiguration.* && rimraf resources/views/components.* && rimraf resources/web/gen",
    "copy-distributions": "npm run clean && node copy-distributions.js",
    "start": "cross-env NODE_ENV=development webpack serve --config node_modules/@labkey/build/webpack/watch.config.js",
    "start-link": "cross-env LINK=true npm run start",
    "test": "cross-env NODE_ENV=test jest",
    "lint": "eslint",
    "lint-fix": "eslint --fix"
  },
  "jest": {
    "globals": {
      "LABKEY": {
        "container": {
          "formats": {
            "dateFormat": "yyyy-MM-dd"
          }
        },
        "user": {
          "id": 1004
        },
        "project": {},
        "moduleContext": {}
      }
    },
    "moduleFileExtensions": [
      "tsx",
      "ts",
      "js"
    ],
    "preset": "ts-jest",
    "setupFilesAfterEnv": [
      "<rootDir>/test/js/setup.ts"
    ],
    "testEnvironment": "jsdom",
    "testMatch": null,
    "testRegex": "(\\.(test|spec))\\.(ts|tsx)$",
    "testResultsProcessor": "jest-teamcity-reporter",
    "transform": {
      "^.+\\.tsx?$": [
        "ts-jest",
        {
          "isolatedModules": true,
          "tsconfig": "node_modules/@labkey/build/webpack/tsconfig.json"
        }
      ]
    }
  },
  "dependencies": {
<<<<<<< HEAD
    "@labkey/api": "1.18.3-fb-sampleWorkflowDelete.0",
    "@labkey/components": "2.294.0-fb-sampleWorkflowDelete.1",
=======
    "@labkey/api": "1.18.3",
    "@labkey/components": "2.295.0",
>>>>>>> e6ccdca4
    "@labkey/themes": "1.3.0"
  },
  "devDependencies": {
    "@labkey/build": "6.9.0",
    "@labkey/eslint-config-react": "0.0.12",
    "@types/enzyme": "3.10.12",
    "@types/enzyme-adapter-react-16": "1.0.6",
    "@types/jest": "29.2.0",
    "@types/react": "16.14.34",
    "@types/react-dom": "16.9.17",
    "enzyme": "3.11.0",
    "enzyme-adapter-react-16": "1.15.6",
    "enzyme-to-json": "3.6.2",
    "fs-extra": "10.1.0",
    "jest": "29.2.2",
    "jest-environment-jsdom": "29.2.2",
    "jest-teamcity-reporter": "0.9.0",
    "react-test-renderer": "16.14.0",
    "ts-jest": "29.0.3"
  }
}<|MERGE_RESOLUTION|>--- conflicted
+++ resolved
@@ -54,13 +54,8 @@
     }
   },
   "dependencies": {
-<<<<<<< HEAD
     "@labkey/api": "1.18.3-fb-sampleWorkflowDelete.0",
-    "@labkey/components": "2.294.0-fb-sampleWorkflowDelete.1",
-=======
-    "@labkey/api": "1.18.3",
     "@labkey/components": "2.295.0",
->>>>>>> e6ccdca4
     "@labkey/themes": "1.3.0"
   },
   "devDependencies": {
