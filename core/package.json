--- conflicted
+++ resolved
@@ -52,11 +52,7 @@
   },
   "dependencies": {
     "@labkey/api": "1.4.0",
-<<<<<<< HEAD
-    "@labkey/components": "2.33.1-fb-conceptdisplaycolumn.4",
-=======
-    "@labkey/components": "2.36.0",
->>>>>>> d0382c05
+    "@labkey/components": "2.36.0-fb-conceptdisplaycolumn.4",
     "@labkey/eslint-config-react": "0.0.8",
     "@labkey/themes": "1.2.0"
   },
