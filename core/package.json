--- conflicted
+++ resolved
@@ -51,13 +51,8 @@
     "testResultsProcessor": "jest-teamcity-reporter"
   },
   "dependencies": {
-<<<<<<< HEAD
-    "@labkey/api": "1.6.10",
-    "@labkey/components": "2.108.0-fb-numScanOption.1",
-=======
     "@labkey/api": "1.7.1",
-    "@labkey/components": "2.109.0",
->>>>>>> c6d2118d
+    "@labkey/components": "2.109.0-fb-numScanOption.1",
     "@labkey/themes": "1.2.1"
   },
   "devDependencies": {
