{
  "name": "labkey-core",
  "version": "0.0.0",
  "scripts": {
    "setup": "npm ci",
    "build": "npm run build-dev",
    "build-dev": "npm run copy-distributions && cross-env NODE_ENV=development webpack --config node_modules/@labkey/build/webpack/dev.config.js --color",
    "build-prod": "npm run copy-distributions && cross-env NODE_ENV=production PROD_SOURCE_MAP=source-map webpack --config node_modules/@labkey/build/webpack/prod.config.js --color --progress --profile",
    "clean": "rimraf resources/web/core/gen && rimraf resources/web/core/css && rimraf resources/web/clientapi && rimraf resources/views/gen && rimraf resources/views/authenticationConfiguration.* && rimraf resources/views/components.*",
    "copy-distributions": "npm run clean && node copy-distributions.js",
    "start": "cross-env NODE_ENV=development webpack serve --config node_modules/@labkey/build/webpack/watch.config.js",
    "start-link": "cross-env LINK=true npm run start",
    "test": "cross-env NODE_ENV=test jest",
    "lint": "eslint --ext '*.ts,*.tsx'",
    "lint-all": "eslint --ext '*.ts,*.tsx' src/client/**/*",
    "lint-fix": "eslint --fix --ext '*.ts,*.tsx'"
  },
  "jest": {
    "globals": {
      "ts-jest": {
        "tsconfig": "node_modules/@labkey/build/webpack/tsconfig.json"
      },
      "LABKEY": {
        "container": {
          "formats": {
            "dateFormat": "yyyy-MM-dd"
          }
        },
        "user": {
          "id": 1004
        },
        "project": {},
        "moduleContext": {}
      }
    },
    "moduleFileExtensions": [
      "js",
      "ts",
      "tsx"
    ],
    "moduleNameMapper": {
      "\\.(css|scss)$": "<rootDir>/test/js/styleMock.ts"
    },
    "preset": "ts-jest",
    "setupFilesAfterEnv": [
      "<rootDir>/test/js/setup.ts"
    ],
    "testEnvironment": "jsdom",
    "testMatch": null,
    "testRegex": "(\\.(test|spec))\\.(ts|tsx)$",
    "testResultsProcessor": "jest-teamcity-reporter"
  },
  "dependencies": {
<<<<<<< HEAD
    "@labkey/api": "1.4.0",
    "@labkey/components": "2.31.0-fb-unprefixed-search.0",
=======
    "@labkey/api": "1.5.0",
    "@labkey/components": "2.43.0",
>>>>>>> 478c6a2f
    "@labkey/eslint-config-react": "0.0.8",
    "@labkey/themes": "1.2.0"
  },
  "devDependencies": {
    "@labkey/build": "3.1.0",
    "@labkey/eslint-config-base": "0.0.8",
    "@types/enzyme": "3.10.8",
    "@types/enzyme-adapter-react-16": "1.0.6",
    "@types/jest": "26.0.23",
    "@typescript-eslint/eslint-plugin": "3.8.0",
    "@typescript-eslint/parser": "3.8.0",
    "enzyme": "3.11.0",
    "enzyme-adapter-react-16": "1.15.6",
    "enzyme-to-json": "3.6.2",
    "eslint": "7.6.0",
    "eslint-config-prettier": "6.11.0",
    "eslint-plugin-import": "2.22.0",
    "eslint-plugin-jest": "23.20.0",
    "eslint-plugin-prettier": "3.1.4",
    "eslint-plugin-react": "7.20.5",
    "fs-extra": "9.0.1",
    "jest": "27.0.3",
    "jest-teamcity-reporter": "0.9.0",
    "mixin-deep": "2.0.1",
    "prettier": "2.0.5",
    "react-test-renderer": "16.14.0",
    "ts-jest": "27.0.2"
  }
}<|MERGE_RESOLUTION|>--- conflicted
+++ resolved
@@ -51,13 +51,8 @@
     "testResultsProcessor": "jest-teamcity-reporter"
   },
   "dependencies": {
-<<<<<<< HEAD
-    "@labkey/api": "1.4.0",
-    "@labkey/components": "2.31.0-fb-unprefixed-search.0",
-=======
     "@labkey/api": "1.5.0",
-    "@labkey/components": "2.43.0",
->>>>>>> 478c6a2f
+    "@labkey/components": "2.43.0-fb-unprefixed-search.1",
     "@labkey/eslint-config-react": "0.0.8",
     "@labkey/themes": "1.2.0"
   },
