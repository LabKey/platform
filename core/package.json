--- conflicted
+++ resolved
@@ -54,11 +54,7 @@
     }
   },
   "dependencies": {
-<<<<<<< HEAD
-    "@labkey/components": "5.5.8-projectToFolder.17",
-=======
-    "@labkey/components": "5.5.10",
->>>>>>> 936e1ce9
+    "@labkey/components": "5.6.1-projectToFolder.17",
     "@labkey/themes": "1.3.3"
   },
   "devDependencies": {
