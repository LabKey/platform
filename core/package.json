--- conflicted
+++ resolved
@@ -54,11 +54,7 @@
     }
   },
   "dependencies": {
-<<<<<<< HEAD
-    "@labkey/components": "2.396.3-fb-moveRowsAPI.0",
-=======
     "@labkey/components": "2.396.3",
->>>>>>> 4c1fa981
     "@labkey/themes": "1.3.2"
   },
   "devDependencies": {
