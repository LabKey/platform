{
  "name": "labkey-core",
  "version": "0.0.0",
  "scripts": {
    "setup": "npm ci --legacy-peer-deps",
    "build": "npm run build-dev",
    "build-analyze": "cross-env ANALYZE=true npm run build",
    "build-dev": "npm run copy-distributions && cross-env NODE_ENV=development webpack --config node_modules/@labkey/build/webpack/dev.config.js --color",
    "build-prod": "npm run copy-distributions && cross-env NODE_ENV=production PROD_SOURCE_MAP=source-map webpack --config node_modules/@labkey/build/webpack/prod.config.js --color --progress --profile",
    "clean": "rimraf resources/web/core/gen && rimraf resources/web/core/css && rimraf resources/web/clientapi && rimraf resources/views/gen && rimraf resources/web/gen",
    "copy-distributions": "npm run clean && node copy-distributions.js",
    "start": "cross-env NODE_ENV=development webpack serve --config node_modules/@labkey/build/webpack/watch.config.js",
    "start-link": "cross-env LINK=true npm run start",
    "test": "cross-env NODE_ENV=test jest --silent",
    "lint": "eslint",
    "lint-fix": "eslint --fix"
  },
  "jest": {
    "globals": {
      "LABKEY": {
        "container": {
          "formats": {
            "dateFormat": "yyyy-MM-dd"
          }
        },
        "user": {
          "id": 1004
        },
        "project": {},
        "moduleContext": {}
      }
    },
    "moduleFileExtensions": [
      "tsx",
      "ts",
      "js"
    ],
    "preset": "ts-jest",
    "setupFilesAfterEnv": [
      "<rootDir>/test/js/setup.ts"
    ],
    "testEnvironment": "jsdom",
    "testMatch": null,
    "testRegex": "(\\.(test|spec))\\.(ts|tsx)$",
    "testResultsProcessor": "jest-teamcity-reporter",
    "transform": {
      "^.+\\.tsx?$": [
        "ts-jest",
        {
          "isolatedModules": true,
          "tsconfig": "node_modules/@labkey/build/webpack/tsconfig.json"
        }
      ]
    }
  },
  "dependencies": {
<<<<<<< HEAD
    "@labkey/components": "3.47.0-fb-assayResultsFiles.0",
=======
    "@labkey/components": "3.48.1",
>>>>>>> 9b197ffe
    "@labkey/themes": "1.3.3"
  },
  "devDependencies": {
    "@labkey/build": "7.3.0",
    "@labkey/eslint-config-react": "0.0.14",
    "@types/enzyme": "3.10.18",
    "@types/enzyme-adapter-react-16": "1.0.9",
    "@types/jest": "29.5.12",
    "@types/react": "16.14.59",
    "@types/react-dom": "16.9.24",
    "enzyme": "3.11.0",
    "enzyme-adapter-react-16": "1.15.8",
    "enzyme-to-json": "3.6.2",
    "fs-extra": "11.2.0",
    "jest": "29.7.0",
    "jest-environment-jsdom": "29.7.0",
    "jest-teamcity-reporter": "0.9.0",
    "react-test-renderer": "16.14.0",
    "ts-jest": "29.1.2"
  }
}<|MERGE_RESOLUTION|>--- conflicted
+++ resolved
@@ -54,11 +54,7 @@
     }
   },
   "dependencies": {
-<<<<<<< HEAD
-    "@labkey/components": "3.47.0-fb-assayResultsFiles.0",
-=======
     "@labkey/components": "3.48.1",
->>>>>>> 9b197ffe
     "@labkey/themes": "1.3.3"
   },
   "devDependencies": {
