{
  "name": "labkey-core",
  "version": "0.0.0",
  "scripts": {
    "setup": "npm ci --legacy-peer-deps",
    "build": "npm run build-dev",
    "build-dev": "npm run copy-distributions && cross-env NODE_ENV=development webpack --config node_modules/@labkey/build/webpack/dev.config.js --color",
    "build-prod": "npm run copy-distributions && cross-env NODE_ENV=production PROD_SOURCE_MAP=source-map webpack --config node_modules/@labkey/build/webpack/prod.config.js --color --progress --profile",
    "clean": "rimraf resources/web/core/gen && rimraf resources/web/core/css && rimraf resources/web/clientapi && rimraf resources/views/gen && rimraf resources/views/authenticationConfiguration.* && rimraf resources/views/components.* && rimraf resources/web/gen",
    "copy-distributions": "npm run clean && node copy-distributions.js",
    "start": "cross-env NODE_ENV=development webpack serve --config node_modules/@labkey/build/webpack/watch.config.js",
    "start-link": "cross-env LINK=true npm run start",
    "test": "cross-env NODE_ENV=test jest",
    "lint": "eslint",
    "lint-fix": "eslint --fix"
  },
  "jest": {
    "globals": {
      "ts-jest": {
        "tsconfig": "node_modules/@labkey/build/webpack/tsconfig.json",
        "isolatedModules": true
      },
      "LABKEY": {
        "container": {
          "formats": {
            "dateFormat": "yyyy-MM-dd"
          }
        },
        "user": {
          "id": 1004
        },
        "project": {},
        "moduleContext": {}
      }
    },
    "moduleFileExtensions": [
      "tsx",
      "ts",
      "js"
    ],
    "preset": "ts-jest",
    "setupFilesAfterEnv": [
      "<rootDir>/test/js/setup.ts"
    ],
    "testEnvironment": "jsdom",
    "testMatch": null,
    "testRegex": "(\\.(test|spec))\\.(ts|tsx)$",
    "testResultsProcessor": "jest-teamcity-reporter",
    "transform": {
      "^.+\\.tsx?$": "ts-jest"
    }
  },
  "dependencies": {
    "@labkey/api": "1.15.0",
<<<<<<< HEAD
    "@labkey/components": "2.211.4-fb-editDetailsWithFile.0",
=======
    "@labkey/components": "2.212.0",
>>>>>>> a2d02bd1
    "@labkey/themes": "1.3.0"
  },
  "devDependencies": {
    "@labkey/build": "6.1.7",
    "@labkey/eslint-config-react": "0.0.12",
    "@types/enzyme": "3.10.11",
    "@types/enzyme-adapter-react-16": "1.0.6",
    "@types/jest": "28.1.6",
    "@types/react": "16.14.23",
    "enzyme": "3.11.0",
    "enzyme-adapter-react-16": "1.15.6",
    "enzyme-to-json": "3.6.2",
    "fs-extra": "10.0.1",
    "jest": "28.1.3",
    "jest-environment-jsdom": "28.1.3",
    "jest-teamcity-reporter": "0.9.0",
    "react-test-renderer": "16.14.0",
    "ts-jest": "28.0.7"
  }
}<|MERGE_RESOLUTION|>--- conflicted
+++ resolved
@@ -52,11 +52,7 @@
   },
   "dependencies": {
     "@labkey/api": "1.15.0",
-<<<<<<< HEAD
-    "@labkey/components": "2.211.4-fb-editDetailsWithFile.0",
-=======
     "@labkey/components": "2.212.0",
->>>>>>> a2d02bd1
     "@labkey/themes": "1.3.0"
   },
   "devDependencies": {
