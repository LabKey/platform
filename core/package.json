--- conflicted
+++ resolved
@@ -54,13 +54,8 @@
     }
   },
   "dependencies": {
-<<<<<<< HEAD
-    "@labkey/api": "1.19.0",
+    "@labkey/api": "1.19.1",
     "@labkey/components": "2.326.1-fb-restricted-issue-tracker.0",
-=======
-    "@labkey/api": "1.19.1",
-    "@labkey/components": "2.328.0",
->>>>>>> 8e8216fe
     "@labkey/themes": "1.3.0"
   },
   "devDependencies": {
