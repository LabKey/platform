--- conflicted
+++ resolved
@@ -95,11 +95,7 @@
   },
   "dependencies": {
     "@labkey/api": "0.2.8",
-<<<<<<< HEAD
-    "@labkey/components": "0.59.1-fb-domainDesignersIssue40347.0",
-=======
     "@labkey/components": "0.62.0",
->>>>>>> 5a483c79
     "@labkey/eslint-config-react": "0.0.5",
     "react-toggle-button": "2.2.0"
   },
