{
  "name": "labkey-core",
  "version": "0.0.0",
  "scripts": {
    "setup": "npm ci --legacy-peer-deps",
    "build": "npm run build-dev",
    "build-analyze": "cross-env ANALYZE=true npm run build",
    "build-dev": "npm run copy-distributions && cross-env NODE_ENV=development webpack --config node_modules/@labkey/build/webpack/dev.config.js --color",
    "build-prod": "npm run copy-distributions && cross-env NODE_ENV=production PROD_SOURCE_MAP=source-map webpack --config node_modules/@labkey/build/webpack/prod.config.js --color --progress --profile",
    "clean": "rimraf resources/web/core/gen && rimraf resources/web/core/css && rimraf resources/web/clientapi && rimraf resources/views/gen && rimraf resources/web/gen",
    "copy-distributions": "npm run clean && node copy-distributions.js",
    "start": "cross-env NODE_ENV=development webpack serve --config node_modules/@labkey/build/webpack/watch.config.js",
    "start-link": "cross-env LINK=true npm run start",
    "test": "cross-env NODE_ENV=test jest --silent",
    "lint": "eslint",
    "lint-fix": "eslint --fix"
  },
  "jest": {
    "globals": {
      "LABKEY": {
        "container": {
          "formats": {
            "dateFormat": "yyyy-MM-dd"
          }
        },
        "user": {
          "id": 1004
        },
        "project": {},
        "moduleContext": {}
      }
    },
    "moduleFileExtensions": [
      "tsx",
      "ts",
      "js"
    ],
    "preset": "ts-jest",
    "setupFilesAfterEnv": [
      "<rootDir>/test/js/setup.ts"
    ],
    "testEnvironment": "jsdom",
    "testMatch": null,
    "testRegex": "(\\.(test|spec))\\.(ts|tsx)$",
    "testResultsProcessor": "jest-teamcity-reporter",
    "transform": {
      "^.+\\.tsx?$": [
        "ts-jest",
        {
          "isolatedModules": true,
          "tsconfig": "node_modules/@labkey/build/webpack/tsconfig.json"
        }
      ]
    }
  },
  "dependencies": {
<<<<<<< HEAD
    "@labkey/components": "3.26.0",
=======
    "@labkey/components": "3.24.8",
>>>>>>> 35169733
    "@labkey/themes": "1.3.3"
  },
  "devDependencies": {
    "@labkey/build": "7.1.0",
    "@labkey/eslint-config-react": "0.0.13",
    "@types/enzyme": "3.10.13",
    "@types/enzyme-adapter-react-16": "1.0.6",
    "@types/jest": "29.5.4",
    "@types/react": "16.14.54",
    "@types/react-dom": "16.9.19",
    "enzyme": "3.11.0",
    "enzyme-adapter-react-16": "1.15.7",
    "enzyme-to-json": "3.6.2",
    "fs-extra": "11.1.1",
    "jest": "29.7.0",
    "jest-environment-jsdom": "29.7.0",
    "jest-teamcity-reporter": "0.9.0",
    "react-test-renderer": "16.14.0",
    "ts-jest": "29.1.1"
  }
}<|MERGE_RESOLUTION|>--- conflicted
+++ resolved
@@ -54,11 +54,7 @@
     }
   },
   "dependencies": {
-<<<<<<< HEAD
-    "@labkey/components": "3.26.0",
-=======
-    "@labkey/components": "3.24.8",
->>>>>>> 35169733
+    "@labkey/components": "3.27.2-mergeFrom243v1.0",
     "@labkey/themes": "1.3.3"
   },
   "devDependencies": {
