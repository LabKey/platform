{
  "name": "labkey-core",
  "version": "0.0.0",
  "scripts": {
    "setup": "npm ci --legacy-peer-deps",
    "build": "npm run build-dev",
    "build-analyze": "cross-env ANALYZE=true npm run build",
    "build-dev": "npm run copy-distributions && cross-env NODE_ENV=development webpack --config node_modules/@labkey/build/webpack/dev.config.js --color",
    "build-prod": "npm run copy-distributions && cross-env NODE_ENV=production PROD_SOURCE_MAP=source-map webpack --config node_modules/@labkey/build/webpack/prod.config.js --color --progress --profile",
    "clean": "rimraf resources/web/core/gen && rimraf resources/web/core/css && rimraf resources/web/clientapi && rimraf resources/views/gen && rimraf resources/views/authenticationConfiguration.* && rimraf resources/views/components.* && rimraf resources/web/gen",
    "copy-distributions": "npm run clean && node copy-distributions.js",
    "start": "cross-env NODE_ENV=development webpack serve --config node_modules/@labkey/build/webpack/watch.config.js",
    "start-link": "cross-env LINK=true npm run start",
    "test": "cross-env NODE_ENV=test jest --silent",
    "lint": "eslint",
    "lint-fix": "eslint --fix"
  },
  "jest": {
    "globals": {
      "LABKEY": {
        "container": {
          "formats": {
            "dateFormat": "yyyy-MM-dd"
          }
        },
        "user": {
          "id": 1004
        },
        "project": {},
        "moduleContext": {}
      }
    },
    "moduleFileExtensions": [
      "tsx",
      "ts",
      "js"
    ],
    "preset": "ts-jest",
    "setupFilesAfterEnv": [
      "<rootDir>/test/js/setup.ts"
    ],
    "testEnvironment": "jsdom",
    "testMatch": null,
    "testRegex": "(\\.(test|spec))\\.(ts|tsx)$",
    "testResultsProcessor": "jest-teamcity-reporter",
    "transform": {
      "^.+\\.tsx?$": [
        "ts-jest",
        {
          "isolatedModules": true,
          "tsconfig": "node_modules/@labkey/build/webpack/tsconfig.json"
        }
      ]
    }
  },
  "dependencies": {
<<<<<<< HEAD
    "@labkey/api": "1.22.0-fb-newlinesupport.5",
    "@labkey/components": "2.351.0-newlinesupport.1",
=======
    "@labkey/api": "1.22.0",
    "@labkey/components": "2.352.0",
>>>>>>> da0fa764
    "@labkey/themes": "1.3.0"
  },
  "devDependencies": {
    "@labkey/build": "6.12.0",
    "@labkey/eslint-config-react": "0.0.12",
    "@types/enzyme": "3.10.12",
    "@types/enzyme-adapter-react-16": "1.0.6",
    "@types/jest": "29.2.0",
    "@types/react": "16.14.34",
    "@types/react-dom": "16.9.17",
    "enzyme": "3.11.0",
    "enzyme-adapter-react-16": "1.15.6",
    "enzyme-to-json": "3.6.2",
    "fs-extra": "10.1.0",
    "jest": "29.2.2",
    "jest-environment-jsdom": "29.2.2",
    "jest-teamcity-reporter": "0.9.0",
    "react-test-renderer": "16.14.0",
    "ts-jest": "29.0.3"
  }
}<|MERGE_RESOLUTION|>--- conflicted
+++ resolved
@@ -54,13 +54,8 @@
     }
   },
   "dependencies": {
-<<<<<<< HEAD
-    "@labkey/api": "1.22.0-fb-newlinesupport.5",
-    "@labkey/components": "2.351.0-newlinesupport.1",
-=======
     "@labkey/api": "1.22.0",
     "@labkey/components": "2.352.0",
->>>>>>> da0fa764
     "@labkey/themes": "1.3.0"
   },
   "devDependencies": {
