--- conflicted
+++ resolved
@@ -51,13 +51,8 @@
     "testResultsProcessor": "jest-teamcity-reporter"
   },
   "dependencies": {
-<<<<<<< HEAD
-    "@labkey/api": "1.5.0",
-    "@labkey/components": "2.39.0-fb-smCoryFixes217.1",
-=======
     "@labkey/api": "1.4.0",
     "@labkey/components": "2.40.0",
->>>>>>> dfc27bcb
     "@labkey/eslint-config-react": "0.0.8",
     "@labkey/themes": "1.2.0"
   },
