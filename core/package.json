--- conflicted
+++ resolved
@@ -52,15 +52,11 @@
   },
   "dependencies": {
     "@labkey/api": "1.16.1",
-<<<<<<< HEAD
-    "@labkey/components": "2.235.0-fb-assaySubpackage.0",
-=======
     "@labkey/components": "2.236.0",
->>>>>>> 269d465d
     "@labkey/themes": "1.3.0"
   },
   "devDependencies": {
-    "@labkey/build": "6.3.0-fb-assaySubpackage.0",
+    "@labkey/build": "6.3.0",
     "@labkey/eslint-config-react": "0.0.12",
     "@types/enzyme": "3.10.11",
     "@types/enzyme-adapter-react-16": "1.0.6",
