--- conflicted
+++ resolved
@@ -52,11 +52,7 @@
   },
   "dependencies": {
     "@labkey/api": "1.6.10",
-<<<<<<< HEAD
-    "@labkey/components": "2.104.0-fb-subfolder-nav.1",
-=======
     "@labkey/components": "2.105.0",
->>>>>>> 2fbad930
     "@labkey/themes": "1.2.1"
   },
   "devDependencies": {
