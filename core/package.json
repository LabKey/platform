{
  "name": "labkey-core",
  "version": "0.0.0",
  "scripts": {
    "setup": "npm ci",
    "build": "npm run build-dev",
    "build-dev": "npm run copy-distributions && cross-env NODE_ENV=development webpack --config node_modules/@labkey/build/webpack/dev.config.js --color",
    "build-prod": "npm run copy-distributions && cross-env NODE_ENV=production PROD_SOURCE_MAP=source-map webpack --config node_modules/@labkey/build/webpack/prod.config.js --color --progress --profile",
    "clean": "rimraf resources/web/core/gen && rimraf resources/web/core/css && rimraf resources/web/clientapi && rimraf resources/views/gen && rimraf resources/views/authenticationConfiguration.* && rimraf resources/views/components.* && rimraf resources/web/gen",
    "copy-distributions": "npm run clean && node copy-distributions.js",
    "start": "cross-env NODE_ENV=development webpack serve --config node_modules/@labkey/build/webpack/watch.config.js",
    "start-link": "cross-env LINK=true npm run start",
    "test": "cross-env NODE_ENV=test jest",
    "lint": "eslint",
    "lint-fix": "eslint --fix"
  },
  "jest": {
    "globals": {
      "ts-jest": {
        "tsconfig": "node_modules/@labkey/build/webpack/tsconfig.json"
      },
      "LABKEY": {
        "container": {
          "formats": {
            "dateFormat": "yyyy-MM-dd"
          }
        },
        "user": {
          "id": 1004
        },
        "project": {},
        "moduleContext": {}
      }
    },
    "moduleFileExtensions": [
      "tsx",
      "ts",
      "js"
    ],
    "moduleNameMapper": {
      "\\.(css|scss)$": "<rootDir>/test/js/styleMock.ts"
    },
    "preset": "ts-jest",
    "setupFilesAfterEnv": [
      "<rootDir>/test/js/setup.ts"
    ],
    "testEnvironment": "jsdom",
    "testMatch": null,
    "testRegex": "(\\.(test|spec))\\.(ts|tsx)$",
    "testResultsProcessor": "jest-teamcity-reporter"
  },
  "dependencies": {
<<<<<<< HEAD
    "@labkey/api": "1.12.0-fb-securityPolicy45091.0",
    "@labkey/components": "2.164.0",
=======
    "@labkey/api": "1.12.0",
    "@labkey/components": "2.171.0",
>>>>>>> 348f4aa2
    "@labkey/themes": "1.2.1"
  },
  "devDependencies": {
    "@labkey/build": "6.1.1",
    "@labkey/eslint-config-react": "0.0.11",
    "@types/enzyme": "3.10.11",
    "@types/enzyme-adapter-react-16": "1.0.6",
    "@types/jest": "27.4.1",
    "enzyme": "3.11.0",
    "enzyme-adapter-react-16": "1.15.6",
    "enzyme-to-json": "3.6.2",
    "fs-extra": "10.0.1",
    "jest": "27.5.1",
    "jest-teamcity-reporter": "0.9.0",
    "react-test-renderer": "16.14.0",
    "ts-jest": "27.1.4"
  }
}<|MERGE_RESOLUTION|>--- conflicted
+++ resolved
@@ -50,13 +50,8 @@
     "testResultsProcessor": "jest-teamcity-reporter"
   },
   "dependencies": {
-<<<<<<< HEAD
-    "@labkey/api": "1.12.0-fb-securityPolicy45091.0",
-    "@labkey/components": "2.164.0",
-=======
     "@labkey/api": "1.12.0",
     "@labkey/components": "2.171.0",
->>>>>>> 348f4aa2
     "@labkey/themes": "1.2.1"
   },
   "devDependencies": {
