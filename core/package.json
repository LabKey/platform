--- conflicted
+++ resolved
@@ -51,13 +51,8 @@
     "testResultsProcessor": "jest-teamcity-reporter"
   },
   "dependencies": {
-<<<<<<< HEAD
-    "@labkey/api": "1.6.0",
-    "@labkey/components": "2.55.0-fb-conceptSubtreeFilterDialog.0",
-=======
     "@labkey/api": "1.6.3",
     "@labkey/components": "2.54.0",
->>>>>>> 1b57dca6
     "@labkey/themes": "1.2.0"
   },
   "devDependencies": {
