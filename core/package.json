--- conflicted
+++ resolved
@@ -90,12 +90,8 @@
     }
   },
   "dependencies": {
-<<<<<<< HEAD
-    "@labkey/components": "0.46.0",
-=======
     "@labkey/api": "0.1.1",
     "@labkey/components": "0.47.0",
->>>>>>> 532e1cb0
     "@labkey/eslint-config-react": "0.0.5",
     "react-toggle-button": "2.2.0"
   },
