--- conflicted
+++ resolved
@@ -48,13 +48,8 @@
     }
   },
   "dependencies": {
-<<<<<<< HEAD
-    "@labkey/api": "1.1.1",
+    "@labkey/api": "1.1.3",
     "@labkey/components": "1.7.1-fb-fieldEditorRowSelection-8012-0.2",
-=======
-    "@labkey/api": "1.1.3",
-    "@labkey/components": "1.11.2",
->>>>>>> ca4fe337
     "@labkey/eslint-config-react": "0.0.8",
     "@labkey/themes": "1.0.2"
   },
