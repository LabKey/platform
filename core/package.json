{
  "name": "labkey-core",
  "version": "0.0.0",
  "scripts": {
    "setup": "npm ci",
    "build": "npm run build-dev",
    "build-dev": "npm run copy-distributions && cross-env NODE_ENV=development LK_MODULE_CONTAINER=platform LK_MODULE=core webpack --config node_modules/@labkey/build/webpack/dev.config.js --progress --profile --colors",
    "build-prod": "npm run copy-distributions && cross-env NODE_ENV=production PROD_SOURCE_MAP=source-map LK_MODULE_CONTAINER=platform LK_MODULE=core webpack --config node_modules/@labkey/build/webpack/prod.config.js --progress --profile --colors",
    "clean": "rimraf resources/web/core/gen && rimraf resources/web/core/css && rimraf resources/web/clientapi && rimraf resources/views/gen && rimraf resources/views/authenticationConfiguration.* && rimraf resources/views/components.*",
    "copy-distributions": "npm run clean && node copy-distributions.js",
    "start": "cross-env NODE_ENV=development LK_MODULE_CONTAINER=platform LK_MODULE=core webpack-dev-server --config node_modules/@labkey/build/webpack/watch.config.js",
    "start-link": "cross-env LINK=true npm run start",
    "test": "cross-env NODE_ENV=test jest",
    "teamcity": "cross-env NODE_ENV=test jest --testResultsProcessor=jest-teamcity-reporter",
    "lint": "eslint --ext '*.ts,*.tsx'",
    "lint-all": "eslint --ext '*.ts,*.tsx' src/client/**/*",
    "lint-fix": "eslint --fix --ext '*.ts,*.tsx'"
  },
  "jest": {
    "globals": {
      "LABKEY": {
        "container": {
          "formats": {
            "dateFormat": "yyyy-MM-dd"
          }
        },
        "user": {
          "id": 1004
        },
        "project": {},
        "moduleContext": {}
      }
    },
    "moduleFileExtensions": [
      "js",
      "ts",
      "tsx"
    ],
    "setupFilesAfterEnv": [
      "<rootDir>/test/jest.setup.ts"
    ],
    "testRegex": "(\\.(test|spec))\\.(ts|tsx)$",
    "transform": {
      "^.+\\.tsx?$": "ts-jest"
    },
    "moduleNameMapper": {
      "\\.(css|scss)$": "<rootDir>/test/styleMock.ts"
    }
  },
  "dependencies": {
<<<<<<< HEAD
    "@labkey/api": "1.1.3",
    "@labkey/components": "1.12.0-fb-fieldEditorRowSelection-8012-0.3",
=======
    "@labkey/api": "1.1.6",
    "@labkey/components": "1.12.2",
>>>>>>> 72b715e6
    "@labkey/eslint-config-react": "0.0.8",
    "@labkey/themes": "1.0.2"
  },
  "devDependencies": {
    "@labkey/build": "0.5.1",
    "@labkey/eslint-config-base": "0.0.8",
    "@types/enzyme": "3.10.5",
    "@types/enzyme-adapter-react-16": "1.0.6",
    "@types/jest": "26.0.8",
    "@typescript-eslint/eslint-plugin": "3.8.0",
    "@typescript-eslint/parser": "3.8.0",
    "enzyme": "3.11.0",
    "enzyme-adapter-react-16": "1.15.2",
    "enzyme-to-json": "3.5.0",
    "eslint": "7.6.0",
    "eslint-config-prettier": "6.11.0",
    "eslint-plugin-import": "2.22.0",
    "eslint-plugin-jest": "23.20.0",
    "eslint-plugin-prettier": "3.1.4",
    "eslint-plugin-react": "7.20.5",
    "fs-extra": "9.0.1",
    "jest": "26.2.2",
    "jest-teamcity-reporter": "0.9.0",
    "mixin-deep": "2.0.1",
    "prettier": "2.0.5",
    "react-test-renderer": "16.13.1",
    "ts-jest": "26.1.4"
  }
}<|MERGE_RESOLUTION|>--- conflicted
+++ resolved
@@ -48,13 +48,8 @@
     }
   },
   "dependencies": {
-<<<<<<< HEAD
-    "@labkey/api": "1.1.3",
-    "@labkey/components": "1.12.0-fb-fieldEditorRowSelection-8012-0.3",
-=======
     "@labkey/api": "1.1.6",
     "@labkey/components": "1.12.2",
->>>>>>> 72b715e6
     "@labkey/eslint-config-react": "0.0.8",
     "@labkey/themes": "1.0.2"
   },
