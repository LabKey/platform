--- conflicted
+++ resolved
@@ -54,11 +54,7 @@
     }
   },
   "dependencies": {
-<<<<<<< HEAD
-    "@labkey/components": "4.0.7-fb-248FixesCAN.0",
-=======
     "@labkey/components": "4.1.0",
->>>>>>> b16232d3
     "@labkey/themes": "1.3.3"
   },
   "devDependencies": {
