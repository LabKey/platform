--- conflicted
+++ resolved
@@ -52,11 +52,7 @@
   },
   "dependencies": {
     "@labkey/api": "1.2.1",
-<<<<<<< HEAD
-    "@labkey/components": "2.19.0",
-=======
     "@labkey/components": "2.20.1",
->>>>>>> 83c7e345
     "@labkey/eslint-config-react": "0.0.8",
     "@labkey/themes": "1.1.0"
   },
