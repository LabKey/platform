{
  "name": "labkey-core",
  "version": "0.0.0",
  "scripts": {
    "setup": "npm ci --legacy-peer-deps",
    "build": "npm run build-dev",
    "build-analyze": "cross-env ANALYZE=true npm run build",
    "build-dev": "npm run copy-distributions && cross-env NODE_ENV=development webpack --config node_modules/@labkey/build/webpack/dev.config.js --color",
    "build-prod": "npm run copy-distributions && cross-env NODE_ENV=production PROD_SOURCE_MAP=source-map webpack --config node_modules/@labkey/build/webpack/prod.config.js --color --progress --profile",
    "clean": "rimraf resources/web/core/gen && rimraf resources/web/core/css && rimraf resources/web/clientapi && rimraf resources/views/gen && rimraf resources/web/gen",
    "copy-distributions": "npm run clean && node copy-distributions.js",
    "start": "cross-env NODE_ENV=development webpack serve --config node_modules/@labkey/build/webpack/watch.config.js",
    "start-link": "cross-env LINK=true npm run start",
    "test": "cross-env NODE_ENV=test jest --silent",
    "lint": "eslint",
    "lint-fix": "eslint --fix"
  },
  "jest": {
    "globals": {
      "LABKEY": {
        "container": {
          "formats": {
            "dateFormat": "yyyy-MM-dd"
          }
        },
        "user": {
          "id": 1004
        },
        "project": {},
        "moduleContext": {}
      }
    },
    "moduleFileExtensions": [
      "tsx",
      "ts",
      "js"
    ],
    "preset": "ts-jest",
    "setupFilesAfterEnv": [
      "<rootDir>/test/js/setup.ts"
    ],
    "testEnvironment": "jsdom",
    "testMatch": null,
    "testRegex": "(\\.(test|spec))\\.(ts|tsx)$",
    "testResultsProcessor": "jest-teamcity-reporter",
    "transform": {
      "^.+\\.tsx?$": [
        "ts-jest",
        {
          "isolatedModules": true,
          "tsconfig": "node_modules/@labkey/build/webpack/tsconfig.json"
        }
      ]
    }
  },
  "dependencies": {
<<<<<<< HEAD
    "@labkey/components": "4.0.7-limsProduct.5",
=======
    "@labkey/components": "4.1.0",
>>>>>>> b16232d3
    "@labkey/themes": "1.3.3"
  },
  "devDependencies": {
    "@labkey/build": "7.3.0",
    "@labkey/eslint-config-react": "0.0.14",
    "@types/enzyme": "3.10.18",
    "@types/enzyme-adapter-react-16": "1.0.9",
    "@types/jest": "29.5.12",
    "@types/react": "16.14.59",
    "@types/react-dom": "16.9.24",
    "enzyme": "3.11.0",
    "enzyme-adapter-react-16": "1.15.8",
    "enzyme-to-json": "3.6.2",
    "fs-extra": "11.2.0",
    "jest": "29.7.0",
    "jest-environment-jsdom": "29.7.0",
    "jest-teamcity-reporter": "0.9.0",
    "react-test-renderer": "16.14.0",
    "ts-jest": "29.1.2"
  }
}<|MERGE_RESOLUTION|>--- conflicted
+++ resolved
@@ -54,11 +54,7 @@
     }
   },
   "dependencies": {
-<<<<<<< HEAD
-    "@labkey/components": "4.0.7-limsProduct.5",
-=======
-    "@labkey/components": "4.1.0",
->>>>>>> b16232d3
+    "@labkey/components": "4.1.1-limsProduct.7",
     "@labkey/themes": "1.3.3"
   },
   "devDependencies": {
