--- conflicted
+++ resolved
@@ -51,13 +51,8 @@
     "testResultsProcessor": "jest-teamcity-reporter"
   },
   "dependencies": {
-<<<<<<< HEAD
-    "@labkey/api": "1.5.0",
-    "@labkey/components": "2.43.0-fb-unprefixed-search.1",
-=======
     "@labkey/api": "1.6.0",
-    "@labkey/components": "2.44.0",
->>>>>>> 47e901bb
+    "@labkey/components": "2.44.0-fb-unprefixed-search.2",
     "@labkey/eslint-config-react": "0.0.8",
     "@labkey/themes": "1.2.0"
   },
