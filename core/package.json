--- conflicted
+++ resolved
@@ -51,13 +51,8 @@
     }
   },
   "dependencies": {
-<<<<<<< HEAD
-    "@labkey/api": "1.2.1",
-    "@labkey/components": "2.22.5-fb-issue42527-1.0",
-=======
     "@labkey/api": "1.3.0",
     "@labkey/components": "2.23.0",
->>>>>>> 2d1d29d1
     "@labkey/eslint-config-react": "0.0.8",
     "@labkey/themes": "1.1.0"
   },
