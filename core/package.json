--- conflicted
+++ resolved
@@ -52,11 +52,7 @@
   },
   "dependencies": {
     "@labkey/api": "1.5.0",
-<<<<<<< HEAD
-    "@labkey/components": "2.41.0-fb-smPermissionsUpdates.1",
-=======
     "@labkey/components": "2.41.1",
->>>>>>> 1487fb7e
     "@labkey/eslint-config-react": "0.0.8",
     "@labkey/themes": "1.2.0"
   },
