{
  "name": "labkey-core",
  "version": "0.0.0",
  "scripts": {
    "setup": "npm ci --legacy-peer-deps",
    "build": "npm run build-dev",
    "build-dev": "npm run copy-distributions && cross-env NODE_ENV=development webpack --config node_modules/@labkey/build/webpack/dev.config.js --color",
    "build-prod": "npm run copy-distributions && cross-env NODE_ENV=production PROD_SOURCE_MAP=source-map webpack --config node_modules/@labkey/build/webpack/prod.config.js --color --progress --profile",
    "clean": "rimraf resources/web/core/gen && rimraf resources/web/core/css && rimraf resources/web/clientapi && rimraf resources/views/gen && rimraf resources/views/authenticationConfiguration.* && rimraf resources/views/components.* && rimraf resources/web/gen",
    "copy-distributions": "npm run clean && node copy-distributions.js",
    "start": "cross-env NODE_ENV=development webpack serve --config node_modules/@labkey/build/webpack/watch.config.js",
    "start-link": "cross-env LINK=true npm run start",
    "test": "cross-env NODE_ENV=test jest",
    "lint": "eslint",
    "lint-fix": "eslint --fix"
  },
  "jest": {
    "globals": {
      "LABKEY": {
        "container": {
          "formats": {
            "dateFormat": "yyyy-MM-dd"
          }
        },
        "user": {
          "id": 1004
        },
        "project": {},
        "moduleContext": {}
      }
    },
    "moduleFileExtensions": [
      "tsx",
      "ts",
      "js"
    ],
    "preset": "ts-jest",
    "setupFilesAfterEnv": [
      "<rootDir>/test/js/setup.ts"
    ],
    "testEnvironment": "jsdom",
    "testMatch": null,
    "testRegex": "(\\.(test|spec))\\.(ts|tsx)$",
    "testResultsProcessor": "jest-teamcity-reporter",
    "transform": {
      "^.+\\.tsx?$": [
        "ts-jest",
        {
          "isolatedModules": true,
          "tsconfig": "node_modules/@labkey/build/webpack/tsconfig.json"
        }
      ]
    }
  },
  "dependencies": {
    "@labkey/api": "1.16.1",
<<<<<<< HEAD
    "@labkey/components": "2.247.1-commonAssayDesigner.5",
=======
    "@labkey/components": "2.248.0",
>>>>>>> 0454d601
    "@labkey/themes": "1.3.0"
  },
  "devDependencies": {
    "@labkey/build": "6.4.0",
    "@labkey/eslint-config-react": "0.0.12",
    "@types/enzyme": "3.10.12",
    "@types/enzyme-adapter-react-16": "1.0.6",
    "@types/jest": "29.2.0",
    "@types/react": "16.14.34",
    "@types/react-dom": "16.9.17",
    "enzyme": "3.11.0",
    "enzyme-adapter-react-16": "1.15.6",
    "enzyme-to-json": "3.6.2",
    "fs-extra": "10.1.0",
    "jest": "29.2.2",
    "jest-environment-jsdom": "29.2.2",
    "jest-teamcity-reporter": "0.9.0",
    "react-test-renderer": "16.14.0",
    "ts-jest": "29.0.3"
  }
}<|MERGE_RESOLUTION|>--- conflicted
+++ resolved
@@ -54,11 +54,7 @@
   },
   "dependencies": {
     "@labkey/api": "1.16.1",
-<<<<<<< HEAD
-    "@labkey/components": "2.247.1-commonAssayDesigner.5",
-=======
-    "@labkey/components": "2.248.0",
->>>>>>> 0454d601
+    "@labkey/components": "2.248.1-commonAssayDesigner.7",
     "@labkey/themes": "1.3.0"
   },
   "devDependencies": {
