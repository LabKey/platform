--- conflicted
+++ resolved
@@ -54,11 +54,7 @@
     }
   },
   "dependencies": {
-<<<<<<< HEAD
-    "@labkey/components": "5.15.2-fb-datetime-formats.1",
-=======
     "@labkey/components": "5.17.0",
->>>>>>> 7c1a518c
     "@labkey/themes": "1.3.3"
   },
   "devDependencies": {
