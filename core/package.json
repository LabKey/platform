{
  "name": "labkey-core",
  "version": "0.0.0",
  "scripts": {
    "setup": "npm ci",
    "build": "npm run build-dev",
    "build-dev": "npm run copy-distributions && cross-env NODE_ENV=development LK_MODULE_CONTAINER=platform LK_MODULE=core webpack --config node_modules/@labkey/build/webpack/dev.config.js --color",
    "build-prod": "npm run copy-distributions && cross-env NODE_ENV=production PROD_SOURCE_MAP=source-map LK_MODULE_CONTAINER=platform LK_MODULE=core webpack --config node_modules/@labkey/build/webpack/prod.config.js --color --progress --profile",
    "clean": "rimraf resources/web/core/gen && rimraf resources/web/core/css && rimraf resources/web/clientapi && rimraf resources/views/gen && rimraf resources/views/authenticationConfiguration.* && rimraf resources/views/components.*",
    "copy-distributions": "npm run clean && node copy-distributions.js",
    "start": "cross-env NODE_ENV=development LK_MODULE_CONTAINER=platform LK_MODULE=core webpack serve --config node_modules/@labkey/build/webpack/watch.config.js",
    "start-link": "cross-env LINK=true npm run start",
    "test": "cross-env NODE_ENV=test jest",
    "teamcity": "cross-env NODE_ENV=test jest --testResultsProcessor=jest-teamcity-reporter",
    "lint": "eslint --ext '*.ts,*.tsx'",
    "lint-all": "eslint --ext '*.ts,*.tsx' src/client/**/*",
    "lint-fix": "eslint --fix --ext '*.ts,*.tsx'"
  },
  "jest": {
    "globals": {
      "ts-jest": {
        "tsconfig": "node_modules/@labkey/build/webpack/tsconfig.json"
      },
      "LABKEY": {
        "container": {
          "formats": {
            "dateFormat": "yyyy-MM-dd"
          }
        },
        "user": {
          "id": 1004
        },
        "project": {},
        "moduleContext": {}
      }
    },
    "moduleFileExtensions": [
      "js",
      "ts",
      "tsx"
    ],
    "setupFilesAfterEnv": [
      "<rootDir>/test/js/setup.ts"
    ],
    "testRegex": "(\\.(test|spec))\\.(ts|tsx)$",
    "transform": {
      "^.+\\.tsx?$": "ts-jest"
    },
    "moduleNameMapper": {
      "\\.(css|scss)$": "<rootDir>/test/js/styleMock.ts"
    }
  },
  "dependencies": {
<<<<<<< HEAD
    "@labkey/api": "1.2.1",
    "@labkey/components": "2.19.0-fb-createdModifiedConceptURI.1",
=======
    "@labkey/api": "1.1.8",
    "@labkey/components": "2.20.0",
>>>>>>> 95e06033
    "@labkey/eslint-config-react": "0.0.8",
    "@labkey/themes": "1.0.2"
  },
  "devDependencies": {
    "@labkey/build": "2.1.0",
    "@labkey/eslint-config-base": "0.0.8",
    "@types/enzyme": "3.10.5",
    "@types/enzyme-adapter-react-16": "1.0.6",
    "@types/jest": "26.0.20",
    "@typescript-eslint/eslint-plugin": "3.8.0",
    "@typescript-eslint/parser": "3.8.0",
    "enzyme": "3.11.0",
    "enzyme-adapter-react-16": "1.15.2",
    "enzyme-to-json": "3.5.0",
    "eslint": "7.6.0",
    "eslint-config-prettier": "6.11.0",
    "eslint-plugin-import": "2.22.0",
    "eslint-plugin-jest": "23.20.0",
    "eslint-plugin-prettier": "3.1.4",
    "eslint-plugin-react": "7.20.5",
    "fs-extra": "9.0.1",
    "jest": "26.6.3",
    "jest-teamcity-reporter": "0.9.0",
    "mixin-deep": "2.0.1",
    "prettier": "2.0.5",
    "react-test-renderer": "16.13.1",
    "ts-jest": "26.5.3"
  }
}<|MERGE_RESOLUTION|>--- conflicted
+++ resolved
@@ -51,13 +51,8 @@
     }
   },
   "dependencies": {
-<<<<<<< HEAD
     "@labkey/api": "1.2.1",
-    "@labkey/components": "2.19.0-fb-createdModifiedConceptURI.1",
-=======
-    "@labkey/api": "1.1.8",
     "@labkey/components": "2.20.0",
->>>>>>> 95e06033
     "@labkey/eslint-config-react": "0.0.8",
     "@labkey/themes": "1.0.2"
   },
