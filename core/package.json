{
  "name": "labkey-core",
  "version": "0.0.0",
  "scripts": {
    "setup": "npm ci",
    "build": "npm run build-dev",
    "build-dev": "npm run copy-distributions && cross-env NODE_ENV=development LK_MODULE_CONTAINER=platform LK_MODULE=core webpack --config node_modules/@labkey/build/webpack/dev.config.js --progress --profile --colors",
    "build-prod": "npm run copy-distributions && cross-env NODE_ENV=production PROD_SOURCE_MAP=source-map LK_MODULE_CONTAINER=platform LK_MODULE=core webpack --config node_modules/@labkey/build/webpack/prod.config.js --progress --profile --colors",
    "clean": "rimraf resources/web/core/gen && rimraf resources/web/core/css && rimraf resources/web/clientapi && rimraf resources/views/gen && rimraf resources/views/authenticationConfiguration.* && rimraf resources/views/components.*",
    "copy-distributions": "npm run clean && node copy-distributions.js",
    "start": "cross-env NODE_ENV=development LK_MODULE_CONTAINER=platform LK_MODULE=core webpack-dev-server --config node_modules/@labkey/build/webpack/watch.config.js",
    "start-link": "cross-env LINK=true npm run start",
    "test": "cross-env NODE_ENV=test jest",
    "teamcity": "cross-env NODE_ENV=test jest --testResultsProcessor=jest-teamcity-reporter",
    "lint": "eslint --ext '*.ts,*.tsx'",
    "lint-all": "eslint --ext '*.ts,*.tsx' src/client/**/*",
    "lint-fix": "eslint --fix --ext '*.ts,*.tsx'"
  },
  "jest": {
    "globals": {
      "LABKEY": {
        "container": {
          "formats": {
            "dateFormat": "yyyy-MM-dd"
          }
        },
        "user": {
          "id": 1004
        },
        "project": {},
        "moduleContext": {}
      }
    },
    "moduleFileExtensions": [
      "js",
      "ts",
      "tsx"
    ],
    "setupFilesAfterEnv": [
      "<rootDir>/test/jest.setup.ts"
    ],
    "testRegex": "(\\.(test|spec))\\.(ts|tsx)$",
    "transform": {
      "^.+\\.tsx?$": "ts-jest"
    },
    "moduleNameMapper": {
      "\\.(css|scss)$": "<rootDir>/test/styleMock.ts"
    }
  },
  "dependencies": {
    "@labkey/api": "1.1.8",
<<<<<<< HEAD
    "@labkey/components": "2.10.0-reservedDomainFields.3",
=======
    "@labkey/components": "2.10.0",
>>>>>>> 00baec1e
    "@labkey/eslint-config-react": "0.0.8",
    "@labkey/themes": "1.0.2"
  },
  "devDependencies": {
    "@labkey/build": "1.1.1",
    "@labkey/eslint-config-base": "0.0.8",
    "@types/enzyme": "3.10.5",
    "@types/enzyme-adapter-react-16": "1.0.6",
    "@types/jest": "26.0.8",
    "@typescript-eslint/eslint-plugin": "3.8.0",
    "@typescript-eslint/parser": "3.8.0",
    "enzyme": "3.11.0",
    "enzyme-adapter-react-16": "1.15.2",
    "enzyme-to-json": "3.5.0",
    "eslint": "7.6.0",
    "eslint-config-prettier": "6.11.0",
    "eslint-plugin-import": "2.22.0",
    "eslint-plugin-jest": "23.20.0",
    "eslint-plugin-prettier": "3.1.4",
    "eslint-plugin-react": "7.20.5",
    "fs-extra": "9.0.1",
    "jest": "26.2.2",
    "jest-teamcity-reporter": "0.9.0",
    "mixin-deep": "2.0.1",
    "prettier": "2.0.5",
    "react-test-renderer": "16.13.1",
    "ts-jest": "26.1.4"
  }
}<|MERGE_RESOLUTION|>--- conflicted
+++ resolved
@@ -49,11 +49,7 @@
   },
   "dependencies": {
     "@labkey/api": "1.1.8",
-<<<<<<< HEAD
-    "@labkey/components": "2.10.0-reservedDomainFields.3",
-=======
-    "@labkey/components": "2.10.0",
->>>>>>> 00baec1e
+    "@labkey/components": "2.12.0-reservedDomainFields.4",
     "@labkey/eslint-config-react": "0.0.8",
     "@labkey/themes": "1.0.2"
   },
