{
  "name": "labkey-core",
  "version": "0.0.0",
  "scripts": {
    "setup": "npm ci --legacy-peer-deps",
    "build": "npm run build-dev",
    "build-analyze": "cross-env ANALYZE=true npm run build",
    "build-dev": "npm run copy-distributions && cross-env NODE_ENV=development webpack --config node_modules/@labkey/build/webpack/dev.config.js --color",
    "build-prod": "npm run copy-distributions && cross-env NODE_ENV=production PROD_SOURCE_MAP=source-map webpack --config node_modules/@labkey/build/webpack/prod.config.js --color --progress --profile",
    "clean": "rimraf resources/web/core/gen && rimraf resources/web/core/css && rimraf resources/web/clientapi && rimraf resources/views/gen && rimraf resources/web/gen",
    "copy-distributions": "npm run clean && node copy-distributions.js",
    "start": "cross-env NODE_ENV=development webpack serve --config node_modules/@labkey/build/webpack/watch.config.js",
    "start-link": "cross-env LINK=true npm run start",
    "test": "cross-env NODE_ENV=test jest",
    "lint": "eslint",
    "lint-fix": "eslint --fix"
  },
  "types": "src/client/typings/main.d.ts",
  "jest": {
    "globals": {
      "LABKEY": {
        "container": {
          "formats": {
            "dateFormat": "yyyy-MM-dd"
          }
        },
        "user": {
          "id": 1004
        },
        "project": {},
        "moduleContext": {}
      }
    },
    "moduleFileExtensions": [
      "tsx",
      "ts",
      "js"
    ],
    "preset": "ts-jest",
    "setupFilesAfterEnv": [
      "<rootDir>/test/js/setup.ts"
    ],
    "testEnvironment": "jsdom",
    "testMatch": null,
    "testRegex": "(\\.(test))\\.(ts|tsx)$",
    "testResultsProcessor": "jest-teamcity-reporter",
    "transform": {
      "^.+\\.tsx?$": [
        "ts-jest",
        {
          "isolatedModules": true,
          "tsconfig": "node_modules/@labkey/build/webpack/tsconfig.json"
        }
      ]
    }
  },
  "dependencies": {
<<<<<<< HEAD
    "@labkey/components": "5.2.0-fb-calcFields2410Fixes.1",
=======
    "@labkey/components": "5.3.0",
>>>>>>> e9e6e707
    "@labkey/themes": "1.3.3"
  },
  "devDependencies": {
    "@labkey/build": "7.7.1",
    "@labkey/eslint-config-react": "0.0.15",
    "@types/jest": "29.5.12",
    "@types/react": "18.3.3",
    "@types/react-dom": "18.3.0",
    "fs-extra": "11.2.0",
    "jest": "29.7.0",
    "jest-environment-jsdom": "29.7.0",
    "jest-teamcity-reporter": "0.9.0",
    "react-test-renderer": "16.14.0",
    "ts-jest": "29.2.3"
  }
}<|MERGE_RESOLUTION|>--- conflicted
+++ resolved
@@ -15,7 +15,6 @@
     "lint": "eslint",
     "lint-fix": "eslint --fix"
   },
-  "types": "src/client/typings/main.d.ts",
   "jest": {
     "globals": {
       "LABKEY": {
@@ -55,11 +54,7 @@
     }
   },
   "dependencies": {
-<<<<<<< HEAD
-    "@labkey/components": "5.2.0-fb-calcFields2410Fixes.1",
-=======
     "@labkey/components": "5.3.0",
->>>>>>> e9e6e707
     "@labkey/themes": "1.3.3"
   },
   "devDependencies": {
