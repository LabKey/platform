{
  "name": "labkey-core",
  "version": "0.0.0",
  "scripts": {
    "setup": "npm ci --legacy-peer-deps",
    "build": "npm run build-dev",
    "build-analyze": "cross-env ANALYZE=true npm run build",
    "build-dev": "npm run copy-distributions && cross-env NODE_ENV=development webpack --config node_modules/@labkey/build/webpack/dev.config.js --color",
    "build-prod": "npm run copy-distributions && cross-env NODE_ENV=production PROD_SOURCE_MAP=source-map webpack --config node_modules/@labkey/build/webpack/prod.config.js --color --progress --profile",
    "clean": "rimraf resources/web/core/gen && rimraf resources/web/core/css && rimraf resources/web/clientapi && rimraf resources/views/gen && rimraf resources/web/gen",
    "copy-distributions": "npm run clean && node copy-distributions.js",
    "start": "cross-env NODE_ENV=development webpack serve --config node_modules/@labkey/build/webpack/watch.config.js",
    "start-link": "cross-env LINK=true npm run start",
    "test": "cross-env NODE_ENV=test jest --silent",
    "lint": "eslint",
    "lint-fix": "eslint --fix"
  },
  "jest": {
    "globals": {
      "LABKEY": {
        "container": {
          "formats": {
            "dateFormat": "yyyy-MM-dd"
          }
        },
        "user": {
          "id": 1004
        },
        "project": {},
        "moduleContext": {}
      }
    },
    "moduleFileExtensions": [
      "tsx",
      "ts",
      "js"
    ],
    "preset": "ts-jest",
    "setupFilesAfterEnv": [
      "<rootDir>/test/js/setup.ts"
    ],
    "testEnvironment": "jsdom",
    "testMatch": null,
    "testRegex": "(\\.(test|spec))\\.(ts|tsx)$",
    "testResultsProcessor": "jest-teamcity-reporter",
    "transform": {
      "^.+\\.tsx?$": [
        "ts-jest",
        {
          "isolatedModules": true,
          "tsconfig": "node_modules/@labkey/build/webpack/tsconfig.json"
        }
      ]
    }
  },
  "dependencies": {
<<<<<<< HEAD
    "@labkey/components": "3.57.1-fb-calcColsInFieldEditor.0",
=======
    "@labkey/components": "4.0.0",
>>>>>>> 27830653
    "@labkey/themes": "1.3.3"
  },
  "devDependencies": {
    "@labkey/build": "7.3.0",
    "@labkey/eslint-config-react": "0.0.14",
    "@types/enzyme": "3.10.18",
    "@types/enzyme-adapter-react-16": "1.0.9",
    "@types/jest": "29.5.12",
    "@types/react": "16.14.59",
    "@types/react-dom": "16.9.24",
    "enzyme": "3.11.0",
    "enzyme-adapter-react-16": "1.15.8",
    "enzyme-to-json": "3.6.2",
    "fs-extra": "11.2.0",
    "jest": "29.7.0",
    "jest-environment-jsdom": "29.7.0",
    "jest-teamcity-reporter": "0.9.0",
    "react-test-renderer": "16.14.0",
    "ts-jest": "29.1.2"
  }
}<|MERGE_RESOLUTION|>--- conflicted
+++ resolved
@@ -54,11 +54,7 @@
     }
   },
   "dependencies": {
-<<<<<<< HEAD
-    "@labkey/components": "3.57.1-fb-calcColsInFieldEditor.0",
-=======
     "@labkey/components": "4.0.0",
->>>>>>> 27830653
     "@labkey/themes": "1.3.3"
   },
   "devDependencies": {
