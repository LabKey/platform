{
  "name": "labkey-core",
  "version": "0.0.0",
  "scripts": {
    "setup": "npm ci --legacy-peer-deps",
    "build": "npm run build-dev",
    "build-analyze": "cross-env ANALYZE=true npm run build",
    "build-dev": "npm run copy-distributions && cross-env NODE_ENV=development webpack --config node_modules/@labkey/build/webpack/dev.config.js --color",
    "build-prod": "npm run copy-distributions && cross-env NODE_ENV=production PROD_SOURCE_MAP=source-map webpack --config node_modules/@labkey/build/webpack/prod.config.js --color --progress --profile",
    "clean": "rimraf resources/web/core/gen && rimraf resources/web/core/css && rimraf resources/web/clientapi && rimraf resources/views/gen && rimraf resources/views/authenticationConfiguration.* && rimraf resources/views/components.* && rimraf resources/web/gen",
    "copy-distributions": "npm run clean && node copy-distributions.js",
    "start": "cross-env NODE_ENV=development webpack serve --config node_modules/@labkey/build/webpack/watch.config.js",
    "start-link": "cross-env LINK=true npm run start",
    "test": "cross-env NODE_ENV=test jest --silent",
    "lint": "eslint",
    "lint-fix": "eslint --fix"
  },
  "jest": {
    "globals": {
      "LABKEY": {
        "container": {
          "formats": {
            "dateFormat": "yyyy-MM-dd"
          }
        },
        "user": {
          "id": 1004
        },
        "project": {},
        "moduleContext": {}
      }
    },
    "moduleFileExtensions": [
      "tsx",
      "ts",
      "js"
    ],
    "preset": "ts-jest",
    "setupFilesAfterEnv": [
      "<rootDir>/test/js/setup.ts"
    ],
    "testEnvironment": "jsdom",
    "testMatch": null,
    "testRegex": "(\\.(test|spec))\\.(ts|tsx)$",
    "testResultsProcessor": "jest-teamcity-reporter",
    "transform": {
      "^.+\\.tsx?$": [
        "ts-jest",
        {
          "isolatedModules": true,
          "tsconfig": "node_modules/@labkey/build/webpack/tsconfig.json"
        }
      ]
    }
  },
  "dependencies": {
    "@labkey/api": "1.24.2",
<<<<<<< HEAD
    "@labkey/components": "2.368.0-fb-projectAdmin.1",
=======
    "@labkey/components": "2.368.2",
>>>>>>> 0b8ff1e5
    "@labkey/themes": "1.3.1"
  },
  "devDependencies": {
    "@labkey/build": "6.12.0",
    "@labkey/eslint-config-react": "0.0.12",
    "@types/enzyme": "3.10.12",
    "@types/enzyme-adapter-react-16": "1.0.6",
    "@types/jest": "29.2.0",
    "@types/react": "16.14.34",
    "@types/react-dom": "16.9.17",
    "enzyme": "3.11.0",
    "enzyme-adapter-react-16": "1.15.6",
    "enzyme-to-json": "3.6.2",
    "fs-extra": "10.1.0",
    "jest": "29.2.2",
    "jest-environment-jsdom": "29.2.2",
    "jest-teamcity-reporter": "0.9.0",
    "react-test-renderer": "16.14.0",
    "ts-jest": "29.0.3"
  }
}<|MERGE_RESOLUTION|>--- conflicted
+++ resolved
@@ -55,11 +55,7 @@
   },
   "dependencies": {
     "@labkey/api": "1.24.2",
-<<<<<<< HEAD
-    "@labkey/components": "2.368.0-fb-projectAdmin.1",
-=======
     "@labkey/components": "2.368.2",
->>>>>>> 0b8ff1e5
     "@labkey/themes": "1.3.1"
   },
   "devDependencies": {
