--- conflicted
+++ resolved
@@ -91,11 +91,7 @@
   },
   "dependencies": {
     "@labkey/api": "0.2.8",
-<<<<<<< HEAD
-    "@labkey/components": "0.60.0-fb-biolgicsAssayImport.5",
-=======
-    "@labkey/components": "0.60.0",
->>>>>>> cb9dd496
+    "@labkey/components": "0.61.0-fb-biolgicsAssayImport.6",
     "@labkey/eslint-config-react": "0.0.5",
     "react-toggle-button": "2.2.0"
   },
