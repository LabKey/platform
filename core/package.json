{
  "name": "labkey-core",
  "version": "0.0.0",
  "scripts": {
    "setup": "npm ci",
    "build": "npm run build-dev",
    "build-dev": "npm run copy-distributions && cross-env NODE_ENV=development LK_MODULE_CONTAINER=platform LK_MODULE=core webpack --config node_modules/@labkey/build/webpack/dev.config.js --color",
    "build-prod": "npm run copy-distributions && cross-env NODE_ENV=production PROD_SOURCE_MAP=source-map LK_MODULE_CONTAINER=platform LK_MODULE=core webpack --config node_modules/@labkey/build/webpack/prod.config.js --color --progress --profile",
    "clean": "rimraf resources/web/core/gen && rimraf resources/web/core/css && rimraf resources/web/clientapi && rimraf resources/views/gen && rimraf resources/views/authenticationConfiguration.* && rimraf resources/views/components.*",
    "copy-distributions": "npm run clean && node copy-distributions.js",
    "start": "cross-env NODE_ENV=development LK_MODULE_CONTAINER=platform LK_MODULE=core webpack serve --config node_modules/@labkey/build/webpack/watch.config.js",
    "start-link": "cross-env LINK=true npm run start",
    "test": "cross-env NODE_ENV=test jest",
    "teamcity": "cross-env NODE_ENV=test jest --testResultsProcessor=jest-teamcity-reporter",
    "lint": "eslint --ext '*.ts,*.tsx'",
    "lint-all": "eslint --ext '*.ts,*.tsx' src/client/**/*",
    "lint-fix": "eslint --fix --ext '*.ts,*.tsx'"
  },
  "jest": {
    "globals": {
      "ts-jest": {
        "tsconfig": "node_modules/@labkey/build/webpack/tsconfig.json"
      },
      "LABKEY": {
        "container": {
          "formats": {
            "dateFormat": "yyyy-MM-dd"
          }
        },
        "user": {
          "id": 1004
        },
        "project": {},
        "moduleContext": {}
      }
    },
    "moduleFileExtensions": [
      "js",
      "ts",
      "tsx"
    ],
    "setupFilesAfterEnv": [
      "<rootDir>/test/js/setup.ts"
    ],
    "testRegex": "(\\.(test|spec))\\.(ts|tsx)$",
    "transform": {
      "^.+\\.tsx?$": "ts-jest"
    },
    "moduleNameMapper": {
      "\\.(css|scss)$": "<rootDir>/test/js/styleMock.ts"
    }
  },
  "dependencies": {
<<<<<<< HEAD
    "@labkey/api": "1.3.0-fb-ontFilter.3",
    "@labkey/components": "2.24.4-fb-ontFilter.7",
=======
    "@labkey/api": "1.3.0",
    "@labkey/components": "2.24.3",
>>>>>>> 8e4f7c50
    "@labkey/eslint-config-react": "0.0.8",
    "@labkey/themes": "1.1.1"
  },
  "devDependencies": {
    "@labkey/build": "2.1.0",
    "@labkey/eslint-config-base": "0.0.8",
    "@types/enzyme": "3.10.5",
    "@types/enzyme-adapter-react-16": "1.0.6",
    "@types/jest": "26.0.20",
    "@typescript-eslint/eslint-plugin": "3.8.0",
    "@typescript-eslint/parser": "3.8.0",
    "enzyme": "3.11.0",
    "enzyme-adapter-react-16": "1.15.2",
    "enzyme-to-json": "3.5.0",
    "eslint": "7.6.0",
    "eslint-config-prettier": "6.11.0",
    "eslint-plugin-import": "2.22.0",
    "eslint-plugin-jest": "23.20.0",
    "eslint-plugin-prettier": "3.1.4",
    "eslint-plugin-react": "7.20.5",
    "fs-extra": "9.0.1",
    "jest": "26.6.3",
    "jest-teamcity-reporter": "0.9.0",
    "mixin-deep": "2.0.1",
    "prettier": "2.0.5",
    "react-test-renderer": "16.13.1",
    "ts-jest": "26.5.3"
  }
}<|MERGE_RESOLUTION|>--- conflicted
+++ resolved
@@ -51,13 +51,8 @@
     }
   },
   "dependencies": {
-<<<<<<< HEAD
     "@labkey/api": "1.3.0-fb-ontFilter.3",
     "@labkey/components": "2.24.4-fb-ontFilter.7",
-=======
-    "@labkey/api": "1.3.0",
-    "@labkey/components": "2.24.3",
->>>>>>> 8e4f7c50
     "@labkey/eslint-config-react": "0.0.8",
     "@labkey/themes": "1.1.1"
   },
