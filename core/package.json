{
  "name": "labkey-core",
  "version": "0.0.0",
  "scripts": {
    "prebuild": "bnr clean",
    "build": "bnr build-themes:dev && bnr build-pages:prod",
    "prebuild-prod": "bnr clean",
    "build-prod": "bnr build-themes:prod && bnr build-pages:prod",
    "clean": "bnr clean",
    "setup": "npm install",
    "start": "bnr build-pages:watch",
    "build-pages": "bnr build-pages:prod",
    "prebuild-themes": "bnr clean",
    "build-themes": "bnr build-themes:dev",
    "prebuild-themes-prod": "bnr clean",
    "build-themes-prod": "bnr build-themes:prod",
    "test": "cross-env NODE_ENV=test jest",
    "lint": "eslint --ext '*.ts,*.tsx'",
    "lint-all": "eslint --ext '*.ts,*.tsx' src/client/**/*",
    "lint-fix": "eslint --fix --ext '*.ts,*.tsx'"
  },
  "betterScripts": {
    "clean": {
      "command": "rimraf resources/web/core/gen && rimraf resources/web/core/css && rimraf resources/web/clientapi"
    },
    "build-themes:dev": {
      "command": "node build.js && node webpack/themes/buildThemes.js",
      "env": {
        "NODE_ENV": "development"
      }
    },
    "build-themes:prod": {
      "command": "node build.js && node webpack/themes/buildThemes.js",
      "env": {
        "NODE_ENV": "production"
      }
    },
    "build-pages:prod": {
      "command": "webpack --config ../webpack/prod.config.js --progress --profile --colors",
      "env": {
        "LK_MODULE": "core",
        "NODE_ENV": "production"
      }
    },
    "build-pages:watch": {
      "command": "webpack-dev-server --config ../webpack/dev.config.js",
      "env": {
        "LK_MODULE": "core",
        "NODE_ENV": "development"
      }
    }
  },
  "jest": {
    "globals": {
      "LABKEY": {
        "container": {
          "formats": {
            "dateFormat": "yyyy-MM-dd"
          }
        }
      }
    },
    "moduleFileExtensions": [
      "js",
      "ts",
      "tsx"
    ],
    "setupFilesAfterEnv": [
      "<rootDir>/test/jest.setup.ts"
    ],
    "testRegex": "(\\.(test|spec))\\.(ts|tsx)$",
    "transform": {
      "^.+\\.tsx?$": "ts-jest"
    },
    "moduleNameMapper": {
      "\\.(scss)$": "<rootDir>/test/styleMock.ts"
    }
  },
  "dependencies": {
<<<<<<< HEAD
    "@labkey/components": "0.25.0-fb-mergeSTUI-6848.1",
=======
    "@labkey/components": "0.28.0-fb-list-designer-6798.0",
>>>>>>> 6288da34
    "@labkey/eslint-config-react": "0.0.5",
    "react-toggle-button": "2.2.0"
  },
  "devDependencies": {
    "@hot-loader/react-dom": "16.9.0",
    "@labkey/eslint-config-base": "0.0.5",
    "@types/enzyme": "3.9.3",
    "@types/enzyme-adapter-react-16": "1.0.5",
    "@types/jest": "24.0.18",
    "@types/react-hot-loader": "4.1.0",
    "@typescript-eslint/eslint-plugin": "2.12.0",
    "@typescript-eslint/parser": "2.12.0",
    "better-npm-run": "0.1.1",
    "bootstrap-sass": "3.4.1",
    "cross-env": "5.2.1",
    "enzyme": "3.10.0",
    "enzyme-adapter-react-16": "1.14.0",
    "enzyme-to-json": "3.4.3",
    "eslint": "6.7.2",
    "eslint-config-prettier": "6.7.0",
    "eslint-plugin-import": "2.19.1",
    "eslint-plugin-jest": "23.1.1",
    "eslint-plugin-prettier": "3.1.2",
    "eslint-plugin-react": "7.17.0",
    "fs-extra": "8.1.0",
    "jest": "24.9.0",
    "mixin-deep": "2.0.1",
    "optimize-css-assets-webpack-plugin": "5.0.3",
    "prettier": "1.19.1",
    "react-hot-loader": "4.12.17",
    "react-test-renderer": "16.8.6",
    "rimraf": "3.0.0",
    "ts-jest": "24.0.2",
    "uglifyjs-webpack-plugin": "2.2.0",
    "webpack": "4.41.2",
    "webpack-cli": "3.3.9",
    "webpack-dev-server": "3.9.0"
  },
  "typings": "./src/client/typings/main.d.ts"
}<|MERGE_RESOLUTION|>--- conflicted
+++ resolved
@@ -77,11 +77,7 @@
     }
   },
   "dependencies": {
-<<<<<<< HEAD
-    "@labkey/components": "0.25.0-fb-mergeSTUI-6848.1",
-=======
-    "@labkey/components": "0.28.0-fb-list-designer-6798.0",
->>>>>>> 6288da34
+    "@labkey/components": "0.28.0-fb-mergeSTUI-6848.3",
     "@labkey/eslint-config-react": "0.0.5",
     "react-toggle-button": "2.2.0"
   },
