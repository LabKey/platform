--- conflicted
+++ resolved
@@ -48,13 +48,8 @@
     }
   },
   "dependencies": {
-<<<<<<< HEAD
-    "@labkey/api": "1.1.6",
-    "@labkey/components": "1.17.1-fb-ontBrowser.0",
-=======
     "@labkey/api": "1.1.8",
     "@labkey/components": "2.2.0",
->>>>>>> 62a4d259
     "@labkey/eslint-config-react": "0.0.8",
     "@labkey/themes": "1.0.2"
   },
