--- conflicted
+++ resolved
@@ -54,11 +54,7 @@
     }
   },
   "dependencies": {
-<<<<<<< HEAD
-    "@labkey/components": "3.46.4-fb-assayResultsFiles.0",
-=======
     "@labkey/components": "3.47.0",
->>>>>>> 9ca5979f
     "@labkey/themes": "1.3.3"
   },
   "devDependencies": {
