{
  "name": "labkey-core",
  "version": "0.0.0",
  "scripts": {
    "setup": "npm ci",
    "build": "npm run build-dev",
    "build-dev": "npm run copy-distributions && cross-env NODE_ENV=development webpack --config node_modules/@labkey/build/webpack/dev.config.js --color",
    "build-prod": "npm run copy-distributions && cross-env NODE_ENV=production PROD_SOURCE_MAP=source-map webpack --config node_modules/@labkey/build/webpack/prod.config.js --color --progress --profile",
    "clean": "rimraf resources/web/core/gen && rimraf resources/web/core/css && rimraf resources/web/clientapi && rimraf resources/views/gen && rimraf resources/views/authenticationConfiguration.* && rimraf resources/views/components.* && rimraf resources/web/gen",
    "copy-distributions": "npm run clean && node copy-distributions.js",
    "start": "cross-env NODE_ENV=development webpack serve --config node_modules/@labkey/build/webpack/watch.config.js",
    "start-link": "cross-env LINK=true npm run start",
    "test": "cross-env NODE_ENV=test jest",
    "lint": "eslint",
    "lint-fix": "eslint --fix"
  },
  "jest": {
    "globals": {
      "ts-jest": {
        "tsconfig": "node_modules/@labkey/build/webpack/tsconfig.json"
      },
      "LABKEY": {
        "container": {
          "formats": {
            "dateFormat": "yyyy-MM-dd"
          }
        },
        "user": {
          "id": 1004
        },
        "project": {},
        "moduleContext": {}
      }
    },
    "moduleFileExtensions": [
      "tsx",
      "ts",
      "js"
    ],
    "moduleNameMapper": {
      "\\.(css|scss)$": "<rootDir>/test/js/styleMock.ts"
    },
    "preset": "ts-jest",
    "setupFilesAfterEnv": [
      "<rootDir>/test/js/setup.ts"
    ],
    "testEnvironment": "jsdom",
    "testMatch": null,
    "testRegex": "(\\.(test|spec))\\.(ts|tsx)$",
    "testResultsProcessor": "jest-teamcity-reporter"
  },
  "dependencies": {
    "@labkey/api": "1.10.0",
<<<<<<< HEAD
    "@labkey/components": "2.149.0-fb-removeQueryGridPanel.0",
=======
    "@labkey/components": "2.149.5",
>>>>>>> 3355a021
    "@labkey/themes": "1.2.1"
  },
  "devDependencies": {
    "@labkey/build": "6.0.0",
    "@labkey/eslint-config-react": "0.0.11",
    "@types/enzyme": "3.10.11",
    "@types/enzyme-adapter-react-16": "1.0.6",
    "@types/jest": "27.4.1",
    "enzyme": "3.11.0",
    "enzyme-adapter-react-16": "1.15.6",
    "enzyme-to-json": "3.6.2",
    "fs-extra": "10.0.1",
    "jest": "27.5.1",
    "jest-teamcity-reporter": "0.9.0",
    "react-test-renderer": "16.14.0",
    "ts-jest": "27.1.4"
  }
}<|MERGE_RESOLUTION|>--- conflicted
+++ resolved
@@ -51,11 +51,7 @@
   },
   "dependencies": {
     "@labkey/api": "1.10.0",
-<<<<<<< HEAD
-    "@labkey/components": "2.149.0-fb-removeQueryGridPanel.0",
-=======
     "@labkey/components": "2.149.5",
->>>>>>> 3355a021
     "@labkey/themes": "1.2.1"
   },
   "devDependencies": {
