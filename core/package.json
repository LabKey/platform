--- conflicted
+++ resolved
@@ -54,11 +54,7 @@
     }
   },
   "dependencies": {
-<<<<<<< HEAD
-    "@labkey/components": "5.7.0-fb-requireLineage.6",
-=======
-    "@labkey/components": "5.7.0",
->>>>>>> 1dde2bac
+    "@labkey/components": "5.8.0-fb-requireLineage.1",
     "@labkey/themes": "1.3.3"
   },
   "devDependencies": {
