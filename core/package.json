--- conflicted
+++ resolved
@@ -54,11 +54,7 @@
     }
   },
   "dependencies": {
-<<<<<<< HEAD
-    "@labkey/components": "5.4.0-fb-calcFields2410Fixes.0",
-=======
     "@labkey/components": "5.5.1",
->>>>>>> eb66d90e
     "@labkey/themes": "1.3.3"
   },
   "devDependencies": {
