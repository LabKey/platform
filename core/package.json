{
  "name": "labkey-core",
  "version": "0.0.0",
  "scripts": {
    "setup": "npm ci --legacy-peer-deps",
    "build": "npm run build-dev",
    "build-dev": "npm run copy-distributions && cross-env NODE_ENV=development webpack --config node_modules/@labkey/build/webpack/dev.config.js --color",
    "build-prod": "npm run copy-distributions && cross-env NODE_ENV=production PROD_SOURCE_MAP=source-map webpack --config node_modules/@labkey/build/webpack/prod.config.js --color --progress --profile",
    "clean": "rimraf resources/web/core/gen && rimraf resources/web/core/css && rimraf resources/web/clientapi && rimraf resources/views/gen && rimraf resources/views/authenticationConfiguration.* && rimraf resources/views/components.* && rimraf resources/web/gen",
    "copy-distributions": "npm run clean && node copy-distributions.js",
    "start": "cross-env NODE_ENV=development webpack serve --config node_modules/@labkey/build/webpack/watch.config.js",
    "start-link": "cross-env LINK=true npm run start",
    "test": "cross-env NODE_ENV=test jest",
    "lint": "eslint",
    "lint-fix": "eslint --fix"
  },
  "jest": {
    "globals": {
      "LABKEY": {
        "container": {
          "formats": {
            "dateFormat": "yyyy-MM-dd"
          }
        },
        "user": {
          "id": 1004
        },
        "project": {},
        "moduleContext": {}
      }
    },
    "moduleFileExtensions": [
      "tsx",
      "ts",
      "js"
    ],
    "preset": "ts-jest",
    "setupFilesAfterEnv": [
      "<rootDir>/test/js/setup.ts"
    ],
    "testEnvironment": "jsdom",
    "testMatch": null,
    "testRegex": "(\\.(test|spec))\\.(ts|tsx)$",
    "testResultsProcessor": "jest-teamcity-reporter",
    "transform": {
      "^.+\\.tsx?$": [
        "ts-jest",
        {
          "isolatedModules": true,
          "tsconfig": "node_modules/@labkey/build/webpack/tsconfig.json"
        }
      ]
    }
  },
  "dependencies": {
    "@labkey/api": "1.16.1",
<<<<<<< HEAD
    "@labkey/components": "2.246.2-fb-sampleListingPageConsistency.0",
=======
    "@labkey/components": "2.247.0",
>>>>>>> de838bfe
    "@labkey/themes": "1.3.0"
  },
  "devDependencies": {
    "@labkey/build": "6.4.0",
    "@labkey/eslint-config-react": "0.0.12",
    "@types/enzyme": "3.10.12",
    "@types/enzyme-adapter-react-16": "1.0.6",
    "@types/jest": "29.2.0",
    "@types/react": "16.14.34",
    "@types/react-dom": "16.9.17",
    "enzyme": "3.11.0",
    "enzyme-adapter-react-16": "1.15.6",
    "enzyme-to-json": "3.6.2",
    "fs-extra": "10.1.0",
    "jest": "29.2.2",
    "jest-environment-jsdom": "29.2.2",
    "jest-teamcity-reporter": "0.9.0",
    "react-test-renderer": "16.14.0",
    "ts-jest": "29.0.3"
  }
}<|MERGE_RESOLUTION|>--- conflicted
+++ resolved
@@ -54,11 +54,7 @@
   },
   "dependencies": {
     "@labkey/api": "1.16.1",
-<<<<<<< HEAD
-    "@labkey/components": "2.246.2-fb-sampleListingPageConsistency.0",
-=======
     "@labkey/components": "2.247.0",
->>>>>>> de838bfe
     "@labkey/themes": "1.3.0"
   },
   "devDependencies": {
