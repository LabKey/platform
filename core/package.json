--- conflicted
+++ resolved
@@ -51,13 +51,8 @@
     "testResultsProcessor": "jest-teamcity-reporter"
   },
   "dependencies": {
-<<<<<<< HEAD
-    "@labkey/api": "1.7.1",
-    "@labkey/components": "2.113.0-fb-textChoicePart3.1",
-=======
     "@labkey/api": "1.7.2",
     "@labkey/components": "2.114.0",
->>>>>>> 27f08104
     "@labkey/themes": "1.2.1"
   },
   "devDependencies": {
