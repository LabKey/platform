{
  "name": "labkey-core",
  "version": "0.0.0",
  "scripts": {
    "setup": "npm ci --legacy-peer-deps",
    "build": "npm run build-dev",
    "build-analyze": "cross-env ANALYZE=true npm run build",
    "build-dev": "npm run copy-distributions && cross-env NODE_ENV=development webpack --config node_modules/@labkey/build/webpack/dev.config.js --color",
    "build-prod": "npm run copy-distributions && cross-env NODE_ENV=production PROD_SOURCE_MAP=source-map webpack --config node_modules/@labkey/build/webpack/prod.config.js --color --progress --profile",
    "clean": "rimraf resources/web/core/gen && rimraf resources/web/core/css && rimraf resources/web/clientapi && rimraf resources/views/gen && rimraf resources/web/gen",
    "copy-distributions": "npm run clean && node copy-distributions.js",
    "start": "cross-env NODE_ENV=development webpack serve --config node_modules/@labkey/build/webpack/watch.config.js",
    "start-link": "cross-env LINK=true npm run start",
    "test": "cross-env NODE_ENV=test jest --silent",
    "lint": "eslint",
    "lint-fix": "eslint --fix"
  },
  "jest": {
    "globals": {
      "LABKEY": {
        "container": {
          "formats": {
            "dateFormat": "yyyy-MM-dd"
          }
        },
        "user": {
          "id": 1004
        },
        "project": {},
        "moduleContext": {}
      }
    },
    "moduleFileExtensions": [
      "tsx",
      "ts",
      "js"
    ],
    "preset": "ts-jest",
    "setupFilesAfterEnv": [
      "<rootDir>/test/js/setup.ts"
    ],
    "testEnvironment": "jsdom",
    "testMatch": null,
    "testRegex": "(\\.(test|spec))\\.(ts|tsx)$",
    "testResultsProcessor": "jest-teamcity-reporter",
    "transform": {
      "^.+\\.tsx?$": [
        "ts-jest",
        {
          "isolatedModules": true,
          "tsconfig": "node_modules/@labkey/build/webpack/tsconfig.json"
        }
      ]
    }
  },
  "dependencies": {
<<<<<<< HEAD
    "@labkey/components": "4.11.0-fb-calcFieldsRemoveExpFlag.1",
=======
    "@labkey/components": "4.14.1",
>>>>>>> b4d92005
    "@labkey/themes": "1.3.3"
  },
  "devDependencies": {
    "@labkey/build": "7.6.0",
    "@labkey/eslint-config-react": "0.0.15",
    "@types/enzyme": "3.10.18",
    "@types/enzyme-adapter-react-16": "1.0.9",
    "@types/jest": "29.5.12",
    "@types/react": "16.14.60",
    "@types/react-dom": "16.9.24",
    "enzyme": "3.11.0",
    "enzyme-adapter-react-16": "1.15.8",
    "enzyme-to-json": "3.6.2",
    "fs-extra": "11.2.0",
    "jest": "29.7.0",
    "jest-environment-jsdom": "29.7.0",
    "jest-teamcity-reporter": "0.9.0",
    "react-test-renderer": "16.14.0",
    "ts-jest": "29.2.3"
  }
}<|MERGE_RESOLUTION|>--- conflicted
+++ resolved
@@ -54,11 +54,7 @@
     }
   },
   "dependencies": {
-<<<<<<< HEAD
-    "@labkey/components": "4.11.0-fb-calcFieldsRemoveExpFlag.1",
-=======
     "@labkey/components": "4.14.1",
->>>>>>> b4d92005
     "@labkey/themes": "1.3.3"
   },
   "devDependencies": {
