--- conflicted
+++ resolved
@@ -52,11 +52,7 @@
   },
   "dependencies": {
     "@labkey/api": "1.4.0",
-<<<<<<< HEAD
-    "@labkey/components": "2.29.0-smPicklists.13",
-=======
-    "@labkey/components": "2.29.0",
->>>>>>> 8a26f73a
+    "@labkey/components": "2.30.0-smPicklists.13",
     "@labkey/eslint-config-react": "0.0.8",
     "@labkey/themes": "1.1.1"
   },
