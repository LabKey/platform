--- conflicted
+++ resolved
@@ -52,12 +52,7 @@
   },
   "dependencies": {
     "@labkey/api": "1.6.0",
-<<<<<<< HEAD
-    "@labkey/components": "2.52.0-fb-miscDomainFormUpdates.1",
-    "@labkey/eslint-config-react": "0.0.8",
-=======
     "@labkey/components": "2.53.0",
->>>>>>> ad62dc2a
     "@labkey/themes": "1.2.0"
   },
   "devDependencies": {
