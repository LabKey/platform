--- conflicted
+++ resolved
@@ -54,13 +54,8 @@
     }
   },
   "dependencies": {
-<<<<<<< HEAD
-    "@labkey/components": "2.397.2-fb-issue41718.0",
-    "@labkey/themes": "1.3.2"
-=======
     "@labkey/components": "3.2.2",
     "@labkey/themes": "1.3.3"
->>>>>>> 15fcd8c3
   },
   "devDependencies": {
     "@labkey/build": "7.0.2",
