--- conflicted
+++ resolved
@@ -54,13 +54,8 @@
     }
   },
   "dependencies": {
-<<<<<<< HEAD
-    "@labkey/api": "1.22.0-fb-newlinesupport.6",
-    "@labkey/components": "2.355.0-fb-newlinesupport.0",
-=======
     "@labkey/api": "1.22.0",
     "@labkey/components": "2.355.1",
->>>>>>> a59f3b39
     "@labkey/themes": "1.3.0"
   },
   "devDependencies": {
