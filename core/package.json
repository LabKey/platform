{
  "name": "labkey-core",
  "version": "0.0.0",
  "scripts": {
    "setup": "npm ci",
    "build": "npm run build-dev",
    "build-dev": "npm run copy-distributions && cross-env NODE_ENV=development LK_MODULE_CONTAINER=platform LK_MODULE=core webpack --config node_modules/@labkey/build/webpack/dev.config.js",
    "build-prod": "npm run copy-distributions && cross-env NODE_ENV=production PROD_SOURCE_MAP=source-map LK_MODULE_CONTAINER=platform LK_MODULE=core webpack --config node_modules/@labkey/build/webpack/prod.config.js --progress --profile",
    "clean": "rimraf resources/web/core/gen && rimraf resources/web/core/css && rimraf resources/web/clientapi && rimraf resources/views/gen && rimraf resources/views/authenticationConfiguration.* && rimraf resources/views/components.*",
    "copy-distributions": "npm run clean && node copy-distributions.js",
    "start": "cross-env NODE_ENV=development LK_MODULE_CONTAINER=platform LK_MODULE=core webpack serve --config node_modules/@labkey/build/webpack/watch.config.js",
    "start-link": "cross-env LINK=true npm run start",
    "test": "cross-env NODE_ENV=test jest",
    "teamcity": "cross-env NODE_ENV=test jest --testResultsProcessor=jest-teamcity-reporter",
    "lint": "eslint --ext '*.ts,*.tsx'",
    "lint-all": "eslint --ext '*.ts,*.tsx' src/client/**/*",
    "lint-fix": "eslint --fix --ext '*.ts,*.tsx'"
  },
  "jest": {
    "globals": {
      "ts-jest": {
        "tsconfig": "node_modules/@labkey/build/webpack/tsconfig.json"
      },
      "LABKEY": {
        "container": {
          "formats": {
            "dateFormat": "yyyy-MM-dd"
          }
        },
        "user": {
          "id": 1004
        },
        "project": {},
        "moduleContext": {}
      }
    },
    "moduleFileExtensions": [
      "js",
      "ts",
      "tsx"
    ],
    "setupFilesAfterEnv": [
      "<rootDir>/test/js/setup.ts"
    ],
    "testRegex": "(\\.(test|spec))\\.(ts|tsx)$",
    "transform": {
      "^.+\\.tsx?$": "ts-jest"
    },
    "moduleNameMapper": {
      "\\.(css|scss)$": "<rootDir>/test/js/styleMock.ts"
    }
  },
  "dependencies": {
    "@labkey/api": "1.1.8",
<<<<<<< HEAD
    "@labkey/components": "2.13.0-reservedDomainFields.10",
=======
    "@labkey/components": "2.13.0",
>>>>>>> bd02362f
    "@labkey/eslint-config-react": "0.0.8",
    "@labkey/themes": "1.0.2"
  },
  "devDependencies": {
    "@labkey/build": "2.1.0",
    "@labkey/eslint-config-base": "0.0.8",
    "@types/enzyme": "3.10.5",
    "@types/enzyme-adapter-react-16": "1.0.6",
    "@types/jest": "26.0.20",
    "@typescript-eslint/eslint-plugin": "3.8.0",
    "@typescript-eslint/parser": "3.8.0",
    "enzyme": "3.11.0",
    "enzyme-adapter-react-16": "1.15.2",
    "enzyme-to-json": "3.5.0",
    "eslint": "7.6.0",
    "eslint-config-prettier": "6.11.0",
    "eslint-plugin-import": "2.22.0",
    "eslint-plugin-jest": "23.20.0",
    "eslint-plugin-prettier": "3.1.4",
    "eslint-plugin-react": "7.20.5",
    "fs-extra": "9.0.1",
    "jest": "26.6.3",
    "jest-teamcity-reporter": "0.9.0",
    "mixin-deep": "2.0.1",
    "prettier": "2.0.5",
    "react-test-renderer": "16.13.1",
    "ts-jest": "26.5.3"
  }
}<|MERGE_RESOLUTION|>--- conflicted
+++ resolved
@@ -52,11 +52,7 @@
   },
   "dependencies": {
     "@labkey/api": "1.1.8",
-<<<<<<< HEAD
     "@labkey/components": "2.13.0-reservedDomainFields.10",
-=======
-    "@labkey/components": "2.13.0",
->>>>>>> bd02362f
     "@labkey/eslint-config-react": "0.0.8",
     "@labkey/themes": "1.0.2"
   },
