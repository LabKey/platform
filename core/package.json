{
  "name": "labkey-core",
  "version": "0.0.0",
  "scripts": {
    "setup": "npm ci",
    "prebuild": "bnr clean",
    "build": "bnr build-themes:dev && bnr build-pages:prod",
    "prebuild-prod": "bnr clean",
    "build-prod": "bnr build-themes:prod && bnr build-pages:prod",
    "clean": "bnr clean",
    "start": "bnr build-pages:watch",
    "build-pages": "bnr build-pages:prod",
    "prebuild-themes": "bnr clean",
    "build-themes": "bnr build-themes:dev",
    "prebuild-themes-prod": "bnr clean",
    "build-themes-prod": "bnr build-themes:prod",
    "test": "bnr build:jest-test",
    "teamcity": "bnr build:jest-teamcity",
    "lint": "eslint --ext '*.ts,*.tsx'",
    "lint-all": "eslint --ext '*.ts,*.tsx' src/client/**/*",
    "lint-fix": "eslint --fix --ext '*.ts,*.tsx'"
  },
  "betterScripts": {
    "clean": {
      "command": "rimraf resources/web/core/gen && rimraf resources/web/core/css && rimraf resources/web/clientapi"
    },
    "build:jest-test": {
      "command": "jest",
      "env": {
        "NODE_ENV": "test"
      }
    },
    "build-themes:dev": {
      "command": "node build.js && node webpack/themes/buildThemes.js",
      "env": {
        "NODE_ENV": "development"
      }
    },
    "build-themes:prod": {
      "command": "node build.js && node webpack/themes/buildThemes.js",
      "env": {
        "NODE_ENV": "production"
      }
    },
    "build-pages:prod": {
      "command": "webpack --config ../webpack/prod.config.js --progress --profile --colors",
      "env": {
        "LK_MODULE": "core",
        "NODE_ENV": "production"
      }
    },
    "build-pages:watch": {
      "command": "webpack-dev-server --config ../webpack/dev.config.js",
      "env": {
        "LK_MODULE": "core",
        "NODE_ENV": "development"
      }
    },
    "build:jest-teamcity": {
      "command": "jest --testResultsProcessor=jest-teamcity-reporter",
      "env": {
        "NODE_ENV": "test"
      }
    }
  },
  "jest": {
    "globals": {
      "LABKEY": {
        "container": {
          "formats": {
            "dateFormat": "yyyy-MM-dd"
          }
        }
      }
    },
    "moduleFileExtensions": [
      "js",
      "ts",
      "tsx"
    ],
    "setupFilesAfterEnv": [
      "<rootDir>/test/jest.setup.ts"
    ],
    "testRegex": "(\\.(test|spec))\\.(ts|tsx)$",
    "transform": {
      "^.+\\.tsx?$": "ts-jest"
    },
    "moduleNameMapper": {
      "\\.(css|scss)$": "<rootDir>/test/styleMock.ts"
    }
  },
  "dependencies": {
    "@labkey/components": "0.39.4",
    "@labkey/eslint-config-react": "0.0.5",
    "react-toggle-button": "2.2.0"
  },
  "devDependencies": {
    "@hot-loader/react-dom": "16.13.0",
    "@labkey/eslint-config-base": "0.0.5",
    "@types/enzyme": "3.10.5",
    "@types/enzyme-adapter-react-16": "1.0.6",
    "@types/jest": "24.0.18",
    "@types/react-hot-loader": "4.1.0",
    "@typescript-eslint/eslint-plugin": "2.12.0",
    "@typescript-eslint/parser": "2.12.0",
    "better-npm-run": "0.1.1",
    "bootstrap-sass": "3.4.1",
<<<<<<< HEAD
    "enzyme": "3.10.0",
    "enzyme-adapter-react-16": "1.14.0",
    "enzyme-to-json": "3.4.3",
=======
    "cross-env": "5.2.1",
    "enzyme": "3.11.0",
    "enzyme-adapter-react-16": "1.15.2",
    "enzyme-to-json": "3.4.4",
>>>>>>> 1103d314
    "eslint": "6.7.2",
    "eslint-config-prettier": "6.7.0",
    "eslint-plugin-import": "2.19.1",
    "eslint-plugin-jest": "23.1.1",
    "eslint-plugin-prettier": "3.1.2",
    "eslint-plugin-react": "7.17.0",
    "fs-extra": "8.1.0",
    "jest": "24.9.0",
    "jest-teamcity-reporter": "0.9.0",
    "mixin-deep": "2.0.1",
    "optimize-css-assets-webpack-plugin": "5.0.3",
    "prettier": "1.19.1",
    "react-hot-loader": "4.12.20",
    "react-test-renderer": "16.8.6",
    "rimraf": "3.0.2",
    "ts-jest": "24.0.2",
    "typescript": "3.7.3",
    "uglifyjs-webpack-plugin": "2.2.0",
    "webpack": "4.42.0",
    "webpack-cli": "3.3.11",
    "webpack-dev-server": "3.10.3"
  },
  "typings": "./src/client/typings/main.d.ts"
}<|MERGE_RESOLUTION|>--- conflicted
+++ resolved
@@ -105,16 +105,10 @@
     "@typescript-eslint/parser": "2.12.0",
     "better-npm-run": "0.1.1",
     "bootstrap-sass": "3.4.1",
-<<<<<<< HEAD
-    "enzyme": "3.10.0",
-    "enzyme-adapter-react-16": "1.14.0",
-    "enzyme-to-json": "3.4.3",
-=======
     "cross-env": "5.2.1",
     "enzyme": "3.11.0",
     "enzyme-adapter-react-16": "1.15.2",
     "enzyme-to-json": "3.4.4",
->>>>>>> 1103d314
     "eslint": "6.7.2",
     "eslint-config-prettier": "6.7.0",
     "eslint-plugin-import": "2.19.1",
