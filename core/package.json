--- conflicted
+++ resolved
@@ -51,11 +51,7 @@
   },
   "dependencies": {
     "@labkey/api": "1.15.0",
-<<<<<<< HEAD
-    "@labkey/components": "2.186.1-fb-addToDisplayViewChanges.1",
-=======
     "@labkey/components": "2.187.1",
->>>>>>> 9e1c7bb7
     "@labkey/themes": "1.2.3"
   },
   "devDependencies": {
