--- conflicted
+++ resolved
@@ -37,11 +37,7 @@
     SelectInputOption,
     ServerContext,
     ServerContextProvider,
-<<<<<<< HEAD
-    Container,
-=======
     withAppUser,
->>>>>>> 47cb123a
 } from '@labkey/components';
 import { getServerContext } from "@labkey/api";
 import { CREATE_ROW, GRID_COLUMNS, GRID_DATA, SEARCH_RESULT_HITS } from './constants';
@@ -175,16 +171,7 @@
     };
 
     render() {
-<<<<<<< HEAD
-        const { selected, showProgress, showConfirm, showLoadingModal, showChangePassword } = this.state;
-        const serverContext = getServerContext();
-        const ctx = Object.assign({}, serverContext, {
-            container: new Container(serverContext.container),
-            user: new User(serverContext.user),
-        });
-=======
         const { selected, serverContext, showProgress, showConfirm, showLoadingModal, showChangePassword } = this.state;
->>>>>>> 47cb123a
 
         return (
             <ServerContextProvider initialContext={serverContext}>
