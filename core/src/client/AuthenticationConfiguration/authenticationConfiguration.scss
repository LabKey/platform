@import "@labkey/components-scss";
@import './restoreBootstrapInCore.scss';

.bold-text {
  font-weight: bold;
}

// revert panel styling changes in ui-components/panel.scss
.panel-heading {
  font-size: 16px !important;
  background-color: #f5f5f5 !important;
  border-bottom: 1px solid #ddd !important;
  margin: 0 !important;
  padding: 10px 15px !important;
}

.parent-panel {
  min-width: 1200px;
  padding-bottom: 40px;
}

.parent-panel__save-button {
  text-transform: none;
}

.global-settings__text-row {
  margin-bottom: 14px;
}

.global-settings__text {
  margin-left: 14px;
}

.configurations__auth-tab {
  margin-top: 14px;
  border-bottom: 1px solid #eee;
  margin-bottom: 16px;
}

.configurations__help-link {
  float: right;
}

.configurations__dropdown {
  margin-bottom: 17px;
  display: block;
}

.configurations__config-section-title {
  margin-bottom: 18px;
}

.deleteIcon {
  color: #999999;
  &:hover {
    color: #d9534f;
  }
}

.editOrViewIcon {
  color: #999999;
  &:hover {
    color: #0176AC;
  }
}

.domain-row-base-fields {
  padding-top: 15px;
}

.globalAuthConfig-textInput{
  width: 15em;
}

.globalAuthConfig-leftMargin{
  margin-left: 29px;
}

.database-modal__field-row {
  height: 50px;
}

.database-modal__field {
  float: right;
}

.auth-config-input-row {
  display: flex;
  height: 50px;
  align-items: center;
  position: relative;
}

.auth-config-input-row__caption {
  width: 220px;
  flex-shrink: 0;
}

.auth-config-input-row__input {
  flex-grow: 1;
}

.auth-config-section {
  margin-top: 10px;
  font-weight: bold;
}

.sso-fields__file-attachment {
  flex-grow: 1;
}

.sso-fields__image-holder {
<<<<<<< HEAD
  float: left;
  width: 240px;
  height: 95px;
=======
  flex-grow: 1;
>>>>>>> b9bdc29a
  display: flex;
  align-items: center;
  justify-content: center;
}

.sso-field__image-border {
  border: 1px solid #ddd;
  border-radius: 4px;
  padding: 5px;
}

.sso-fields__image {
  border: 1px solid #ddd;
  border-radius: 4px;
  max-width: 100%;
  padding: 5px;
  width: auto;
}

.sso-fields__image__header-logo {
  max-height: 44px;
}

.sso-fields__image__page-logo {
  max-height: 44px;
}

.sso-fields__delete-img {
  color: #d9534f;
  margin-left: 5px;
  padding-bottom: 30px;
}

.sso-fields__image-holder {
  position: relative;
}

.sso-fields__image-holder--view-only {
  margin-left: 20px;
}

.fa-cloud-upload:before {
  content: "\f0ee";
}

.global-settings__default-domain-form {
  border-radius: 5px;
  width: 200px;
}

.global-settings__default-domain-form1 {
  border-radius: 5px;
  width: 300px;
  float: left;
}

.global-settings__default-domain {
  display: flex;
  align-items: center;
}

.global-settings__default-domain-field {
  margin-left: 30px;
}

.configurations__dropdown .dropdown .dropdown-menu .disabled::after {
  content: "Only one configuration of this type is allowed";
  display: none;
  position: absolute;
  top: -0px;
  right: -30px;
  width: 150px;
  text-align: center;
  background-color: #575858;
  border: 1px solid #888888;
  color: #eeeeee;
  border-radius: 2px;
  font-size: 0.8em;
}
.configurations__dropdown .dropdown .dropdown-menu .disabled:hover::after {
  display: inline;
}

<<<<<<< HEAD
// Issue 50926
.modal {
  .modal-dialog {
    margin-top: 30px;
  }
=======
// Adjusts styling of FileAttachmentForm for our specific purposes
.file-upload--one-row {
  display: block;
}

.file-upload--file-entry-listing {
  overflow-y: auto;
}

.wizard-row--container {
  margin: 0;
>>>>>>> b9bdc29a
}<|MERGE_RESOLUTION|>--- conflicted
+++ resolved
@@ -110,13 +110,7 @@
 }
 
 .sso-fields__image-holder {
-<<<<<<< HEAD
-  float: left;
-  width: 240px;
-  height: 95px;
-=======
   flex-grow: 1;
->>>>>>> b9bdc29a
   display: flex;
   align-items: center;
   justify-content: center;
@@ -200,13 +194,13 @@
   display: inline;
 }
 
-<<<<<<< HEAD
 // Issue 50926
 .modal {
   .modal-dialog {
     margin-top: 30px;
   }
-=======
+}
+
 // Adjusts styling of FileAttachmentForm for our specific purposes
 .file-upload--one-row {
   display: block;
@@ -218,5 +212,4 @@
 
 .wizard-row--container {
   margin: 0;
->>>>>>> b9bdc29a
 }