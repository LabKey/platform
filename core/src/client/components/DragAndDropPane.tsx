import React, { PureComponent } from 'react';

import { DragDropContext, Draggable, Droppable } from 'react-beautiful-dnd';

import AuthRow from './AuthRow';
<<<<<<< HEAD
import {Actions, AuthConfig, AuthConfigProvider} from "../AuthenticationConfiguration/models";
=======
import { Actions, AuthConfig, AuthConfigProvider } from "./models";
>>>>>>> a0b8a472

interface Props {
    configType: string;
    authConfigs: AuthConfig[];
    providers: AuthConfigProvider[];
    canEdit: boolean;
    isDragDisabled: boolean;
    actions: Actions;
}

export default class DragAndDropPane extends PureComponent<Props> {
    render() {
        const { providers, configType, authConfigs } = this.props;
        const { onDragEnd, onDelete, toggleModalOpen, updateAuthRowsAfterSave } = this.props.actions;

        const DragAndDropAuthRows = authConfigs.map((authConfig, index) => (
            <Draggable
                key={authConfig.configuration}
                draggableId={authConfig.configuration}
                index={index}
                isDragDisabled={this.props.isDragDisabled}>
                {provided => (
                    <div ref={provided.innerRef} {...provided.draggableProps} {...provided.dragHandleProps}>
                        <AuthRow
                            index={index.toString()}
                            authConfig={authConfig}
                            canEdit={this.props.canEdit}
                            draggable={true}
                            modalType={providers ? providers[authConfig.provider] : null }
                            configType={configType}
                            onDelete={() => onDelete(authConfig.configuration, configType)}
                            toggleModalOpen={toggleModalOpen}
                            updateAuthRowsAfterSave={updateAuthRowsAfterSave}
                        />
                    </div>
                )}
            </Draggable>
        ));

        return (
            <DragDropContext onDragEnd={onDragEnd}>
                <Droppable droppableId={configType}>
                    {provided => (
                        <div ref={provided.innerRef} {...provided.droppableProps}>
                            {DragAndDropAuthRows}
                            {provided.placeholder}
                        </div>
                    )}
                </Droppable>
            </DragDropContext>
        );
    }
}<|MERGE_RESOLUTION|>--- conflicted
+++ resolved
@@ -3,11 +3,7 @@
 import { DragDropContext, Draggable, Droppable } from 'react-beautiful-dnd';
 
 import AuthRow from './AuthRow';
-<<<<<<< HEAD
-import {Actions, AuthConfig, AuthConfigProvider} from "../AuthenticationConfiguration/models";
-=======
 import { Actions, AuthConfig, AuthConfigProvider } from "./models";
->>>>>>> a0b8a472
 
 interface Props {
     configType: string;
