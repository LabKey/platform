import React, { PureComponent } from 'react';
import { Button, ButtonGroup, FormControl, Modal } from 'react-bootstrap';
import { ActionURL, Ajax } from '@labkey/api';
<<<<<<< HEAD
import { DatabasePasswordRules, DatabasePasswordSettings} from "../AuthenticationConfiguration/models";
=======
import { AuthConfig, DatabasePasswordRules, DatabasePasswordSettings } from "./models";
>>>>>>> a0b8a472

const OPTIONS_MAP = {
    Never: 'Never',
    FiveSeconds: 'Every five seconds — for testing',
    ThreeMonths: 'Every three months',
    SixMonths: 'Every six months',
    OneYear: 'Every twelve months',
};

interface Props {
    closeModal: Function;
    canEdit: boolean;
}

interface State {
    passwordRules: DatabasePasswordRules;
    currentSettings: DatabasePasswordSettings;
    helpLink: string;
}

export default class DatabaseConfigurationModal extends PureComponent<Props, State> {
    constructor(props) {
        super(props);
        this.state = {
            passwordRules: { Weak: '', Strong: '' },
            helpLink: null,
            currentSettings: { strength: '', expiration: '' },
        };
    }

    componentDidMount = (): void => {
        Ajax.request({
            url: ActionURL.buildURL('login', 'getDbLoginProperties'),
            method: 'GET',
            scope: this,
            failure: function(error) {
                alert('Error: ' + error);
            },
            success: function(result) {
                const response = JSON.parse(result.response);
                this.setState({ ...response });
            },
        });
    };

    handleChange = event => {
        const { name, value } = event.target;
        this.setState(prevState => ({
            ...prevState,
            currentSettings: {
                ...prevState.currentSettings,
                [name]: value,
            },
        }));
    };

    saveChanges = (): void => {
        Ajax.request({
            url: ActionURL.buildURL('login', 'SaveDbLoginProperties'),
            method: 'POST',
            jsonData: this.state.currentSettings,
            scope: this,
            failure: function(error) {
                alert('Error: ' + error);
            },
            success: function(result) {
                this.props.closeModal();
            },
        });
    };

    render() {
        const { canEdit } = this.props;
        const { currentSettings } = this.state;
        const { strength, expiration } = currentSettings;

        return (
            <Modal show={true} onHide={this.props.closeModal}>
                <Modal.Header closeButton>
                    <Modal.Title>
                        Configure Database Authentication
                    </Modal.Title>
                </Modal.Header>

                <Modal.Body>
                    <div className="database-modal__field-row">
                        <span>Password Strength:</span>

                        <span className="database-modal__field">
                            <ButtonGroup onClick={this.handleChange}>
                                <Button
                                    value="Weak"
                                    name="strength"
                                    active={strength == 'Weak'}
                                    disabled={!canEdit}>
                                    Weak
                                </Button>
                                <Button
                                    value="Strong"
                                    name="strength"
                                    active={strength == 'Strong'}
                                    disabled={!canEdit}>
                                    Strong
                                </Button>
                            </ButtonGroup>
                        </span>
                    </div>

                    {/* this.state.passwordRules.Weak is safe server-generated HTML */}
                    <div className="bold-text"> Weak </div>
                    <div>
                        <div dangerouslySetInnerHTML={{ __html: this.state.passwordRules.Weak }} />
                    </div>

                    <br/>

                    {/* this.state.passwordRules.Strong is safe server-generated HTML */}
                    <div className="bold-text"> Strong </div>
                    <div>
                        <div dangerouslySetInnerHTML={{ __html: this.state.passwordRules.Strong }} />
                    </div>

                    <br/>

                    <div className="database-modal__field-row">
                        <span>Password Expiration:</span>

                        <span className="database-modal__field">
                            {canEdit ? (
                                <FormControl
                                    componentClass="select"
                                    name="expiration"
                                    placeholder="select"
                                    onChange={this.handleChange}
                                    value={expiration}
                                >
                                    {Object.keys(OPTIONS_MAP).map((option) =>
                                        <option value={option} key={option}>
                                            {OPTIONS_MAP[option]}
                                        </option>
                                    )}
                                </FormControl>
                            ) : (
                                OPTIONS_MAP[expiration]
                            )}
                        </span>
                    </div>

                    <div className="database-modal__bottom">
                        <div className="modal__bottom-buttons">
                            <a target="_blank" href={this.state.helpLink} className="modal__help-link">
                                More about authentication
                            </a>
                            {canEdit && (
                                <Button className="labkey-button primary" onClick={this.saveChanges}>
                                    Apply
                                </Button>
                            )}
                        </div>

                        <Button className="labkey-button modal__save-button" onClick={this.props.closeModal}>
                            {canEdit ? 'Cancel' : 'Close'}
                        </Button>
                    </div>
                </Modal.Body>
            </Modal>
        );
    }
}<|MERGE_RESOLUTION|>--- conflicted
+++ resolved
@@ -1,11 +1,7 @@
 import React, { PureComponent } from 'react';
 import { Button, ButtonGroup, FormControl, Modal } from 'react-bootstrap';
 import { ActionURL, Ajax } from '@labkey/api';
-<<<<<<< HEAD
-import { DatabasePasswordRules, DatabasePasswordSettings} from "../AuthenticationConfiguration/models";
-=======
-import { AuthConfig, DatabasePasswordRules, DatabasePasswordSettings } from "./models";
->>>>>>> a0b8a472
+import { DatabasePasswordRules, DatabasePasswordSettings } from "./models";
 
 const OPTIONS_MAP = {
     Never: 'Never',
