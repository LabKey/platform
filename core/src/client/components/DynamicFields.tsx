--- conflicted
+++ resolved
@@ -15,8 +15,8 @@
         (event: ChangeEvent<HTMLInputElement>) => onChange(event.target.name, event.target.value),
         [onChange]
     );
-    const inputClassName = classNames('form-control', 'modal__text-input-field', {
-        'modal__text-input-field--error': requiredFieldEmpty,
+    const inputClassName = classNames('form-control', 'auth-config-input-row__input', {
+        'auth-config-input-row__input--error': requiredFieldEmpty,
     });
 
     return (
@@ -34,20 +34,7 @@
             {requiredFieldEmpty && <div className="modal__tiny-error"> This field is required </div>}
 
             {canEdit ? (
-<<<<<<< HEAD
                 <input name={name} type={type} value={value} onChange={onChange_} className={inputClassName} />
-=======
-                <FormControl
-                    name={name}
-                    type={type}
-                    value={value}
-                    onChange={onChange_}
-                    className={
-                        'auth-config-input-row__input' +
-                        (requiredFieldEmpty ? ' auth-config-input-row__input--error' : '')
-                    }
-                />
->>>>>>> b9bdc29a
             ) : (
                 <span className="auth-config-input-row__input"> {value} </span>
             )}
@@ -114,13 +101,8 @@
             </span>
 
             {canEdit && (
-<<<<<<< HEAD
-                <div className="modal__option-input">
+                <div className="auth-config-input-row__input">
                     <select className="form-control" name={name} onChange={onChange_} value={value}>
-=======
-                <div className="auth-config-input-row__input">
-                    <FormControl componentClass="select" name={name} onChange={onChange_} value={value}>
->>>>>>> b9bdc29a
                         {Object.keys(options).map(item => (
                             <option value={item} key={item}>
                                 {options[item]}
