--- conflicted
+++ resolved
@@ -19,21 +19,11 @@
                 <span className="modal__field-label">
                     {caption}
                     {description && (
-                        <LabelHelpTip
-                            title={'Tip'}
-                            body={() => {
-                                return <div> {description} </div>;
-                            }}
-                        />
+                        <LabelHelpTip title="Tip" body={() => <div> {description} </div>} />
                     )}
                     {required ? ' *' : null}
                 </span>
 
-<<<<<<< HEAD
-                <LabelHelpTip title="Tip" body={() => <div> {description} </div>} />
-
-=======
->>>>>>> 63e64a6d
                 {requiredFieldEmpty && <div className="modal__tiny-error"> This field is required </div>}
 
                 {canEdit ? (
@@ -70,21 +60,11 @@
                 <span className="modal__field-label">
                     {caption}
                     {description && (
-                        <LabelHelpTip
-                            title={'Tip'}
-                            body={() => {
-                                return <div> {description} </div>;
-                            }}
-                        />
+                        <LabelHelpTip title="Tip" body={() => <div> {description} </div>} />
                     )}
                     {required ? ' *' : null}
                 </span>
 
-<<<<<<< HEAD
-                <LabelHelpTip title="Tip" body={() => <div> {description} </div>} />
-
-=======
->>>>>>> 63e64a6d
                 <span className="modal__input">
                     {this.props.canEdit ? (
                     <FACheckBox
@@ -116,21 +96,11 @@
                 <span className="modal__field-label">
                     {caption}
                     {description && (
-                        <LabelHelpTip
-                            title={'Tip'}
-                            body={() => {
-                                return <div> {description} </div>;
-                            }}
-                        />
+                        <LabelHelpTip title="Tip" body={() => <div> {description} </div>} />
                     )}
                     {required ? ' *' : null}
                 </span>
 
-<<<<<<< HEAD
-                <LabelHelpTip title="Tip" body={() => <div> {description} </div>} />
-
-=======
->>>>>>> 63e64a6d
                 {canEdit ? (
                     <div className="modal__option-input">
                         <FormControl
@@ -190,21 +160,11 @@
                 <span className="modal__field-label">
                     {caption}
                     {description && (
-                        <LabelHelpTip
-                            title={'Tip'}
-                            body={() => {
-                                return <div> {description} </div>;
-                            }}
-                        />
+                        <LabelHelpTip title="Tip" body={() => <div> {description} </div>} />
                     )}
                     {required ? ' *' : null}
                 </span>
 
-<<<<<<< HEAD
-                <LabelHelpTip title="Tip" body={() => <div> {description} </div>} />
-
-=======
->>>>>>> 63e64a6d
                 {requiredFieldEmpty && (
                     <div className="modal__tiny-error--small-file-input"> This file is required </div>
                 )}
