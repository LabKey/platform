<%
/*
 * Copyright (c) 2008-2019 LabKey Corporation
 *
 * Licensed under the Apache License, Version 2.0 (the "License");
 * you may not use this file except in compliance with the License.
 * You may obtain a copy of the License at
 *
 *     http://www.apache.org/licenses/LICENSE-2.0
 *
 * Unless required by applicable law or agreed to in writing, software
 * distributed under the License is distributed on an "AS IS" BASIS,
 * WITHOUT WARRANTIES OR CONDITIONS OF ANY KIND, either express or implied.
 * See the License for the specific language governing permissions and
 * limitations under the License.
 */
%>
<%@ taglib prefix="labkey" uri="http://www.labkey.org/taglib" %>
<%@ page import="org.labkey.api.data.ContainerManager" %>
<%@ page import="org.labkey.api.security.User"%>
<%@ page import="org.labkey.api.security.permissions.AdminOperationsPermission" %>
<%@ page import="org.labkey.api.security.permissions.SiteAdminPermission" %>
<%@ page import="org.labkey.api.settings.AppProps" %>
<%@ page import="org.labkey.api.util.HtmlString" %>
<%@ page import="org.labkey.api.util.UsageReportingLevel" %>
<%@ page import="org.labkey.api.view.HttpView" %>
<%@ page import="org.labkey.api.view.JspView" %>
<%@ page import="org.labkey.core.admin.AdminController" %>
<%@ page import="java.io.File" %>
<%@ page import="java.util.List" %>
<%@ page import="java.util.Objects" %>
<%@ page import="java.util.Set" %>
<%@ page import="static org.labkey.api.security.SecurityManager.SECONDS_PER_DAY" %>
<%@ page import="static org.labkey.api.util.ExceptionReportingLevel.*" %>
<%@ page import="static org.labkey.api.settings.SiteSettingsProperties.*" %>
<%@ page import="org.labkey.api.util.MothershipReport" %>
<%@ page extends="org.labkey.api.jsp.JspBase" %>

<%=formatMissedErrors("form")%>
<%
    AdminController.SiteSettingsBean bean = ((JspView<AdminController.SiteSettingsBean>)HttpView.currentView()).getModelBean();
    AppProps appProps = AppProps.getInstance();
    boolean hasAdminOpsPerms = getContainer().hasPermission(getUser(), AdminOperationsPermission.class);
%>
<script type="text/javascript" nonce="<%=getScriptNonce()%>">

var submitSystemMaintenance;

(function(){

    submitSystemMaintenance = function()
    {
        document.forms['systemMaintenance'].submit();
    }
})();

var enableExceptionTest = function() {
    var el = document.getElementById('testExceptionReport');
    var level = document.querySelector('input[name="exceptionReportingLevel"]:checked').value;
    enableTestButton(el, level);
};

var enableTestButton = function(el, level) {
    if ("NONE" == level)
    {
        LABKEY.Utils.addClass(el, 'labkey-disabled-button');
    }
    else
    {
        LABKEY.Utils.removeClass(el, 'labkey-disabled-button');
    }
};

var testUsageReport = function(download) {
    testMothershipReport('CheckForUpdates', '<%=UsageReportingLevel.ON%>', download);
};

var testExceptionReport = function(download) {
    var level = document.querySelector('input[name="exceptionReportingLevel"]:checked').value;
    testMothershipReport('ReportException', level, download);
};

var testMothershipReport = function (type, level, download) {
    var params = { type: type, level: level };
    if (download) {
        params.download = true;
    }
    var url = LABKEY.ActionURL.buildURL("admin", "testMothershipReport", null, params);
    if (download) {
        window.location = url;
    }
    else {
        window.open(url, '_blank', 'noopener noreferrer');
    }
};
</script>

<labkey:form name="preferences" enctype="multipart/form-data" method="post">
<input type="hidden" name="upgradeInProgress" value="<%=bean._upgradeInProgress ? 1 : 0%>" />

<table>
<%
if (bean._upgradeInProgress)
{%>
<tr>
    <td><p>You can use this page to customize your LabKey Server installation. If you prefer to customize it later, you can reach this page again by clicking <strong>Admin->Site->Admin Console->Site Settings</strong>.</p>
Click the Save button at any time to accept the current settings and continue.</td>
</tr>
<%}%>
<tr>
    <td>
        <%= hasAdminOpsPerms ? button("Save").submit(true) : HtmlString.EMPTY_STRING %>
        <%= button(!hasAdminOpsPerms ? "Done" : "Cancel").href(new AdminController.AdminUrlsImpl().getAdminConsoleURL()) %>
    </td>
</tr>
</table>

<table class="lk-fields-table">
<tr>
    <th style="width: 35em;"></th>
    <th></th>
</tr>
<%=getTroubleshooterWarning(hasAdminOpsPerms, HtmlString.unsafe("<tr>\n" +
        "        <td colspan=2>&nbsp;</td>\n" +
        "    </tr>\n" +
        "    <tr>\n" +
        "        <td colspan=2>"), HtmlString.unsafe("</td>\n" +
        "    </tr>"))%>
<tr>
    <td colspan=2>&nbsp;</td>
</tr>

<tr>
    <td colspan=2>Set site administrators (<%=bean.getSiteSettingsHelpLink("siteadmins")%>)</td>
</tr>
<tr><td colspan=3 class=labkey-title-area-line></td></tr>
<tr>
    <td class="labkey-form-label" valign="top">Primary site administrator</td>
    <td>
        <select name="<%=administratorContactEmail%>" id="<%=administratorContactEmail%>">
            <%
                List<User> siteAdmins = org.labkey.api.security.SecurityManager.getUsersWithPermissions(ContainerManager.getRoot(), Set.of(SiteAdminPermission.class));
                String selectedAdminEmail = appProps.getAdministratorContactEmail(false);
                for (User siteAdmin : siteAdmins) { %>
                    <option value="<%=h(siteAdmin.getEmail())%>"<%=selected(Objects.equals(siteAdmin.getEmail(), selectedAdminEmail))%>><%=h(siteAdmin.getEmail())%></option>
            <% } %>
        </select>
    </td>
</tr>
<tr>
    <td>&nbsp;</td>
</tr>

<tr>
    <td colspan=2>URL settings (<%=bean.getSiteSettingsHelpLink("url")%>)</td>

</tr>
<tr><td colspan=3 class=labkey-title-area-line></td></tr>
<tr>
    <td class="labkey-form-label">Base server URL (used to create links in emails sent by the system)</td>
    <td><input type="text" name="<%=baseServerURL%>" id="<%=baseServerURL%>" size="50" value="<%= h(appProps.getBaseServerUrl()) %>"></td>
</tr>
<tr>
    <td class="labkey-form-label">Use "path first" urls (/home/project-begin.view)</td>
    <td><labkey:checkbox id="<%=useContainerRelativeURL.name()%>" name="<%=useContainerRelativeURL.name()%>" checked="<%= appProps.getUseContainerRelativeURL() %>" value="true" /></td>
</tr>
<tr>
    <td>&nbsp;</td>
</tr>


<tr>
    <td colspan=2>Automatically check for updates to LabKey Server and
        report usage statistics to LabKey. (<%=bean.getSiteSettingsHelpLink("usage")%>)</td>
</tr>
<tr><td colspan=3 class=labkey-title-area-line></td></tr>
<tr>
    <td class="labkey-form-label" style="vertical-align: top">Check for updates and report usage statistics to the LabKey team.<br>
        LabKey uses this data to prioritize LabKey Server enhancements. Turn this on to ensure the
        features you use are maintained and improved over time.<br>All data is transmitted securely over HTTPS.
    </td>
    <td>
        <table>
<%
        if (MothershipReport.shouldReceiveMarketingUpdates(MothershipReport.getDistributionName()))
        {
%>
            <tr>
                <td><span>Update checks and usage reporting are automatically <strong>on</strong> for servers running a LabKey Server Community Edition.</span></td>

            </tr>
<%
        }
        else
        {
%>
            <tr>
                <td style="vertical-align: top">
                    <label>
<<<<<<< HEAD
                        <input type="radio" name="<%=usageReportingLevel%>" id="<%=usageReportingLevel%>1" onchange="enableUsageTest();"
                               value="<%=UsageReportingLevel.NONE%>"<%=checked(appProps.getUsageReportingLevel() == UsageReportingLevel.NONE)%>>
=======
                        <labkey:input formGroup="false" type="radio" name="<%=(usageReportingLevel.name())%>" id='<%=(usageReportingLevel + "1")%>' onChange="enableUsageTest();" value="<%=UsageReportingLevel.NONE%>" checked="<%=(appProps.getUsageReportingLevel() == UsageReportingLevel.NONE)%>" />
>>>>>>> faec87d7
                        <strong>OFF</strong> - Do not check for updates or report any usage data.
                    </label>
                </td>
            </tr>
            <tr>
                <td style="vertical-align: top">
                    <label>
                        <labkey:input formGroup="false" type="radio" name="<%=(usageReportingLevel.name())%>" id='<%=(usageReportingLevel + "2")%>' onChange="enableUsageTest();"
                               value="<%=UsageReportingLevel.ON%>" checked="<%=(appProps.getUsageReportingLevel() == UsageReportingLevel.ON)%>" />
                        <strong>ON</strong> - Check for updates and report system information, usage data, and organization details.
                    </label>
                </td>
            </tr>
<%
        }
%>
            <tr>
                <td style="padding: 5px 0 5px;" colspan="2">
                            <%=button("View").id("testUsageReport").onClick("testUsageReport(false); return false;")%>
                            <%=button("Download").id("testUsageReportDownload").onClick("testUsageReport(true); return false;")%>
                    Generate an example usage report. <strong>No data will be submitted.</strong></td>
            </tr>
        </table>
    </td>
</tr>
<tr>
    <td>&nbsp;</td>
</tr>
<tr>
    <td colspan=2>Automatically report exceptions (<%=bean.getSiteSettingsHelpLink("exception")%>)</td>
</tr>
<tr><td colspan=3 class=labkey-title-area-line></td></tr>
<tr>
    <td class="labkey-form-label" style="vertical-align: top">Report exceptions to the LabKey team who will use this information to identify and fix product issues encountered on your deployment.<br>All data is transmitted securely over HTTPS.</td>
    <td>
        <table>
            <tr>
                <td valign="top">
                    <label>
                        <labkey:input formGroup="false" type="radio" name="<%=exceptionReportingLevel.name()%>" onChange="enableExceptionTest();" id='<%=(exceptionReportingLevel + "1")%>' value="<%=NONE%>" checked="<%=(appProps.getExceptionReportingLevel() == NONE)%>" />
                        <strong>OFF</strong> - Do not report exceptions.
                    </label>
                </td>
            </tr>
            <tr>
                <td valign="top">
                    <label>
                        <labkey:input formGroup="false" type="radio" name="<%=exceptionReportingLevel.name()%>" onChange="enableExceptionTest();" id='<%=(exceptionReportingLevel + "2")%>' value="<%=LOW%>" checked="<%=(appProps.getExceptionReportingLevel() == LOW)%>" />
                        <strong>ON, low</strong> - Include anonymous system and exception information.
                    </label>
                </td>
            </tr>
            <tr>
                <td valign="top">
                    <label>
                        <labkey:input formGroup="false" type="radio" name="<%=exceptionReportingLevel.name()%>" onChange="enableExceptionTest();" id='<%=(exceptionReportingLevel + "3")%>' value="<%=MEDIUM%>" checked="<%=(appProps.getExceptionReportingLevel() == MEDIUM)%>" />
                        <strong>ON, medium</strong> - Include anonymous system and exception information, as well as the URL that triggered the exception.
                    </label>
                </td>
            </tr>
            <tr>
                <td valign="top">
                    <label>
                        <labkey:input formGroup="false" type="radio" name="<%=exceptionReportingLevel.name()%>" onChange="enableExceptionTest();" id='<%=(exceptionReportingLevel + "4")%>' value="<%=HIGH%>" checked="<%=(appProps.getExceptionReportingLevel() == HIGH)%>" />
                        <strong>ON, high</strong> - Include the above, plus the user's email address. The user will be contacted only for assistance in reproducing the bug, if necessary.
                    </label>
                </td>
            </tr>
            <tr >
                <td style="padding: 5px 0 5px;" colspan="2">
                    <%=button("View").id("testExceptionReport").onClick("testExceptionReport(false); return false;").enabled(appProps.getExceptionReportingLevel() != NONE)%>
                    <%=button("Download").id("testExceptionReportDownload").onClick("testExceptionReport(true); return false;").enabled(appProps.getExceptionReportingLevel() != NONE)%>
                    Generate an example report for the selected level. <strong>No data will be submitted.</strong></td>
            </tr>
        </table>
    </td>
</tr>
<%-- Only show this option if the mothership module has enabled it --%>
<% if (bean._showSelfReportExceptions) { %>
<tr>
    <td class="labkey-form-label" valign="top">Report exceptions to the local server</td>
    <td>
        <label for="<%=selfReportExceptions%>">
            <input type="checkbox" name="<%=selfReportExceptions%>" id="<%=selfReportExceptions%>"<%=checked(appProps.isSelfReportExceptions())%>/> Self-reporting is always at the "high" level described above
        </label>
    </td>
</tr>
<% } %>
<tr>
    <td>&nbsp;</td>
</tr>

<tr>
    <td colspan=2>Customize LabKey system properties (<%=bean.getSiteSettingsHelpLink("props")%>)</td>
</tr>
<tr><td colspan=3 class=labkey-title-area-line></td></tr>
<tr>
    <td class="labkey-form-label">Log memory usage frequency, in minutes (for debugging, set to 0 to disable)</td>
    <td><input type="text" name="<%=memoryUsageDumpInterval%>" id="<%=memoryUsageDumpInterval%>" size="4" value="<%=appProps.getMemoryUsageDumpInterval()%>"></td>
</tr>
<tr>
    <td class="labkey-form-label">Maximum file size, in bytes, to allow in database BLOBs</td>
    <td><input type="text" name="<%=maxBLOBSize%>" id="<%=maxBLOBSize%>" size="10" value="<%=appProps.getMaxBLOBSize()%>"></td>
</tr>
<tr>
    <td class="labkey-form-label">Require ExtJS v3.4.1 be loaded on each page</td>
    <td><input type="checkbox" name="<%=ext3Required%>" id="<%=ext3Required%>"<%=checked(appProps.isExt3Required())%>></td>
</tr>
<tr>
    <td class="labkey-form-label">Require ExtJS v3.x based Client API be loaded on each page</td>
    <td><input type="checkbox" name="<%=ext3APIRequired%>" id="<%=ext3APIRequired%>"<%=checked(appProps.isExt3APIRequired())%>></td>
</tr>
<tr>
    <td>&nbsp;</td>
</tr>

<tr>
    <td colspan=2>Configure Security (<%=bean.getSiteSettingsHelpLink("security")%>)</td>
</tr>
<tr><td colspan=3 class=labkey-title-area-line></td></tr>
<tr>
    <td class="labkey-form-label">Require SSL connections (users must connect via SSL)</td>
    <td><input type="checkbox" name="<%=sslRequired%>" id="<%=sslRequired%>"<%=checked(appProps.isSSLRequired())%>></td>
</tr>
<tr>
    <td class="labkey-form-label">SSL port number (specified in server config file)</td>
    <td><input type="text" name="<%=sslPort%>" id="<%=sslPort%>" value="<%=appProps.getSSLPort()%>" size="6"></td>
</tr>

<tr>
    <td>&nbsp;</td>
</tr>
<tr>
    <td colspan=2>Configure API Keys (<%=bean.getSiteSettingsHelpLink("apiKey")%>)</td>
</tr>
<tr><td colspan=3 class=labkey-title-area-line></td></tr>
<tr>
    <td class="labkey-form-label">Let users create API keys</td>
    <td><labkey:checkbox id="<%=allowApiKeys.name()%>" name="<%=allowApiKeys.name()%>" checked="<%=AppProps.getInstance().isAllowApiKeys()%>" value="true"/></td>
</tr>
<tr>
    <td class="labkey-form-label">Expire API keys</td>
<%
    final int currentExpiration = AppProps.getInstance().getApiKeyExpirationSeconds();
%>
    <td><select name="<%=apiKeyExpirationSeconds%>" id="<%=apiKeyExpirationSeconds%>">
        <option value=-1 <%=selectedEq(-1, currentExpiration)%>>Never</option>
<%
    if (AppProps.getInstance().isDevMode())
    { %>
        <option value=10 <%=selectedEq(10, currentExpiration)%>>10 seconds - for testing purposes only</option>
<%  } %>
        <option value=<%=7*SECONDS_PER_DAY%> <%=selectedEq(7*SECONDS_PER_DAY, currentExpiration)%>>7 days</option>
        <option value=<%=30*SECONDS_PER_DAY%> <%=selectedEq(30*SECONDS_PER_DAY, currentExpiration)%>>30 days</option>
        <option value=<%=90*SECONDS_PER_DAY%> <%=selectedEq(90*SECONDS_PER_DAY, currentExpiration)%>>90 days</option>
        <option value=<%=365*SECONDS_PER_DAY%> <%=selectedEq(365*SECONDS_PER_DAY, currentExpiration)%>>365 days</option>
    </select></td>
</tr>
<tr>
    <td class="labkey-form-label">Let users create session keys</td>
    <td><labkey:checkbox id="<%=allowSessionKeys.name()%>" name="<%=allowSessionKeys.name()%>" checked="<%=appProps.isAllowSessionKeys()%>" value="true"/></td>
</tr>

<tr>
    <td>&nbsp;</td>
</tr>
<tr>
    <td colspan=2>Configure pipeline settings (<%=bean.getSiteSettingsHelpLink("pipeline")%>)</td>
</tr>
<tr><td colspan=3 class=labkey-title-area-line></td></tr>
<tr>
    <td class="labkey-form-label">Pipeline tools<%= helpPopup("Pipeline Tools", "A '" + File.pathSeparator + "' separated list of directories on the web server containing executables that are run for pipeline jobs (e.g. TPP or XTandem)") %></td>
    <td><input type="text" name="<%=pipelineToolsDirectory%>" id="<%=pipelineToolsDirectory%>" size="50" value="<%= h(appProps.getPipelineToolsDirectory()) %>"></td>
</tr>
<tr>
    <td>&nbsp;</td>
</tr>

<tr>
    <td colspan=2>Ribbon Bar Message (<%=bean.getSiteSettingsHelpLink("ribbon")%>)</td>
</tr>
<tr><td colspan=3 class=labkey-title-area-line></td></tr>
<tr>
    <td class="labkey-form-label">Display message</td>
    <td><input type="checkbox" name="<%=showRibbonMessage%>" id="<%=showRibbonMessage%>"<%=checked(appProps.isShowRibbonMessage())%>></td>
</tr>
<tr>
    <td class="labkey-form-label">Message HTML</td>
    <td><textarea name="<%=ribbonMessage%>" id="<%=ribbonMessage%>" cols="60" rows="3"><%=h(appProps.getRibbonMessage())%></textarea></td>
</tr>

<tr>
    <td>&nbsp;</td>
</tr>
<tr>
    <td colspan=2>Put web site in administrative mode (<%=bean.getSiteSettingsHelpLink("adminonly")%>)</td>
</tr>
<tr><td colspan=3 class=labkey-title-area-line></td></tr>
<tr>
    <td class="labkey-form-label">Admin only mode (only site admins may log in)</td>
    <td><input type="checkbox" name="<%=adminOnlyMode%>" id="<%=adminOnlyMode%>"<%=checked(appProps.isUserRequestedAdminOnlyMode())%>></td>
</tr>
<tr>
    <td class="labkey-form-label" valign="top">Message to users when site is in admin-only mode<br/>(Wiki formatting allowed)</td>
    <td><textarea id="adminOnlyMessage" name="<%=adminOnlyMessage%>" cols="60" rows="3"><%= h(appProps.getAdminOnlyMessage()) %></textarea></td>
</tr>

<tr>
    <td>&nbsp;</td>
</tr>
<tr>
    <td colspan=2>HTTP security settings (<%=bean.getSiteSettingsHelpLink("http")%>)</td>
</tr>
<tr><td colspan=3 class=labkey-title-area-line></td></tr>
<tr>
    <td class="labkey-form-label">X-Frame-Options</td>
    <td><select name="<%=XFrameOption%>" id="<%=XFrameOption%>">
        <% String option = appProps.getXFrameOption(); %>
        <%-- BREAKS GWT <option value="DENY" <%=selectedEq("DENY",option)%>>DENY</option> --%>
        <option value="SAMEORIGIN" <%=selectedEq("SAMEORIGIN",option)%>>SAMEORIGIN</option>
        <option value="ALLOW" <%=selectedEq("ALLOW",option)%>>Allow</option></select></td>
</tr>
<tr>
    <td>&nbsp;</td>
</tr>
<tr>
    <td colspan=2>Customize navigation options (<%=bean.getSiteSettingsHelpLink("nav")%>)</td>
</tr>
<tr><td colspan=3 class=labkey-title-area-line></td></tr>
<tr>
    <td class="labkey-form-label">
        Always include inaccessible parent folders in project menu when child folder is accessible<%=helpPopup("Project menu access",
            "Unchecking this will only allow users to see folders in the project menu where they have permissions to see the root project and all parent folders.")%>
    </td>
    <td><input type="checkbox" name="<%=navAccessOpen%>" id="<%=navAccessOpen%>"<%=checked(appProps.isNavigationAccessOpen())%>></td>
</tr>
<tr><td>&nbsp;</td></tr>
<tr><td>&nbsp;</td></tr>
<tr><td>&nbsp;</td></tr>
<tr>
    <td>
        <%= hasAdminOpsPerms ? button("Save").submit(true) : HtmlString.EMPTY_STRING %>
        <%= button(!hasAdminOpsPerms ? "Done" : "Cancel").href(new AdminController.AdminUrlsImpl().getAdminConsoleURL()) %>
    </td>
</tr>
</table>
</labkey:form>
<|MERGE_RESOLUTION|>--- conflicted
+++ resolved
@@ -1,452 +1,448 @@
-<%
-/*
- * Copyright (c) 2008-2019 LabKey Corporation
- *
- * Licensed under the Apache License, Version 2.0 (the "License");
- * you may not use this file except in compliance with the License.
- * You may obtain a copy of the License at
- *
- *     http://www.apache.org/licenses/LICENSE-2.0
- *
- * Unless required by applicable law or agreed to in writing, software
- * distributed under the License is distributed on an "AS IS" BASIS,
- * WITHOUT WARRANTIES OR CONDITIONS OF ANY KIND, either express or implied.
- * See the License for the specific language governing permissions and
- * limitations under the License.
- */
-%>
-<%@ taglib prefix="labkey" uri="http://www.labkey.org/taglib" %>
-<%@ page import="org.labkey.api.data.ContainerManager" %>
-<%@ page import="org.labkey.api.security.User"%>
-<%@ page import="org.labkey.api.security.permissions.AdminOperationsPermission" %>
-<%@ page import="org.labkey.api.security.permissions.SiteAdminPermission" %>
-<%@ page import="org.labkey.api.settings.AppProps" %>
-<%@ page import="org.labkey.api.util.HtmlString" %>
-<%@ page import="org.labkey.api.util.UsageReportingLevel" %>
-<%@ page import="org.labkey.api.view.HttpView" %>
-<%@ page import="org.labkey.api.view.JspView" %>
-<%@ page import="org.labkey.core.admin.AdminController" %>
-<%@ page import="java.io.File" %>
-<%@ page import="java.util.List" %>
-<%@ page import="java.util.Objects" %>
-<%@ page import="java.util.Set" %>
-<%@ page import="static org.labkey.api.security.SecurityManager.SECONDS_PER_DAY" %>
-<%@ page import="static org.labkey.api.util.ExceptionReportingLevel.*" %>
-<%@ page import="static org.labkey.api.settings.SiteSettingsProperties.*" %>
-<%@ page import="org.labkey.api.util.MothershipReport" %>
-<%@ page extends="org.labkey.api.jsp.JspBase" %>
-
-<%=formatMissedErrors("form")%>
-<%
-    AdminController.SiteSettingsBean bean = ((JspView<AdminController.SiteSettingsBean>)HttpView.currentView()).getModelBean();
-    AppProps appProps = AppProps.getInstance();
-    boolean hasAdminOpsPerms = getContainer().hasPermission(getUser(), AdminOperationsPermission.class);
-%>
-<script type="text/javascript" nonce="<%=getScriptNonce()%>">
-
-var submitSystemMaintenance;
-
-(function(){
-
-    submitSystemMaintenance = function()
-    {
-        document.forms['systemMaintenance'].submit();
-    }
-})();
-
-var enableExceptionTest = function() {
-    var el = document.getElementById('testExceptionReport');
-    var level = document.querySelector('input[name="exceptionReportingLevel"]:checked').value;
-    enableTestButton(el, level);
-};
-
-var enableTestButton = function(el, level) {
-    if ("NONE" == level)
-    {
-        LABKEY.Utils.addClass(el, 'labkey-disabled-button');
-    }
-    else
-    {
-        LABKEY.Utils.removeClass(el, 'labkey-disabled-button');
-    }
-};
-
-var testUsageReport = function(download) {
-    testMothershipReport('CheckForUpdates', '<%=UsageReportingLevel.ON%>', download);
-};
-
-var testExceptionReport = function(download) {
-    var level = document.querySelector('input[name="exceptionReportingLevel"]:checked').value;
-    testMothershipReport('ReportException', level, download);
-};
-
-var testMothershipReport = function (type, level, download) {
-    var params = { type: type, level: level };
-    if (download) {
-        params.download = true;
-    }
-    var url = LABKEY.ActionURL.buildURL("admin", "testMothershipReport", null, params);
-    if (download) {
-        window.location = url;
-    }
-    else {
-        window.open(url, '_blank', 'noopener noreferrer');
-    }
-};
-</script>
-
-<labkey:form name="preferences" enctype="multipart/form-data" method="post">
-<input type="hidden" name="upgradeInProgress" value="<%=bean._upgradeInProgress ? 1 : 0%>" />
-
-<table>
-<%
-if (bean._upgradeInProgress)
-{%>
-<tr>
-    <td><p>You can use this page to customize your LabKey Server installation. If you prefer to customize it later, you can reach this page again by clicking <strong>Admin->Site->Admin Console->Site Settings</strong>.</p>
-Click the Save button at any time to accept the current settings and continue.</td>
-</tr>
-<%}%>
-<tr>
-    <td>
-        <%= hasAdminOpsPerms ? button("Save").submit(true) : HtmlString.EMPTY_STRING %>
-        <%= button(!hasAdminOpsPerms ? "Done" : "Cancel").href(new AdminController.AdminUrlsImpl().getAdminConsoleURL()) %>
-    </td>
-</tr>
-</table>
-
-<table class="lk-fields-table">
-<tr>
-    <th style="width: 35em;"></th>
-    <th></th>
-</tr>
-<%=getTroubleshooterWarning(hasAdminOpsPerms, HtmlString.unsafe("<tr>\n" +
-        "        <td colspan=2>&nbsp;</td>\n" +
-        "    </tr>\n" +
-        "    <tr>\n" +
-        "        <td colspan=2>"), HtmlString.unsafe("</td>\n" +
-        "    </tr>"))%>
-<tr>
-    <td colspan=2>&nbsp;</td>
-</tr>
-
-<tr>
-    <td colspan=2>Set site administrators (<%=bean.getSiteSettingsHelpLink("siteadmins")%>)</td>
-</tr>
-<tr><td colspan=3 class=labkey-title-area-line></td></tr>
-<tr>
-    <td class="labkey-form-label" valign="top">Primary site administrator</td>
-    <td>
-        <select name="<%=administratorContactEmail%>" id="<%=administratorContactEmail%>">
-            <%
-                List<User> siteAdmins = org.labkey.api.security.SecurityManager.getUsersWithPermissions(ContainerManager.getRoot(), Set.of(SiteAdminPermission.class));
-                String selectedAdminEmail = appProps.getAdministratorContactEmail(false);
-                for (User siteAdmin : siteAdmins) { %>
-                    <option value="<%=h(siteAdmin.getEmail())%>"<%=selected(Objects.equals(siteAdmin.getEmail(), selectedAdminEmail))%>><%=h(siteAdmin.getEmail())%></option>
-            <% } %>
-        </select>
-    </td>
-</tr>
-<tr>
-    <td>&nbsp;</td>
-</tr>
-
-<tr>
-    <td colspan=2>URL settings (<%=bean.getSiteSettingsHelpLink("url")%>)</td>
-
-</tr>
-<tr><td colspan=3 class=labkey-title-area-line></td></tr>
-<tr>
-    <td class="labkey-form-label">Base server URL (used to create links in emails sent by the system)</td>
-    <td><input type="text" name="<%=baseServerURL%>" id="<%=baseServerURL%>" size="50" value="<%= h(appProps.getBaseServerUrl()) %>"></td>
-</tr>
-<tr>
-    <td class="labkey-form-label">Use "path first" urls (/home/project-begin.view)</td>
-    <td><labkey:checkbox id="<%=useContainerRelativeURL.name()%>" name="<%=useContainerRelativeURL.name()%>" checked="<%= appProps.getUseContainerRelativeURL() %>" value="true" /></td>
-</tr>
-<tr>
-    <td>&nbsp;</td>
-</tr>
-
-
-<tr>
-    <td colspan=2>Automatically check for updates to LabKey Server and
-        report usage statistics to LabKey. (<%=bean.getSiteSettingsHelpLink("usage")%>)</td>
-</tr>
-<tr><td colspan=3 class=labkey-title-area-line></td></tr>
-<tr>
-    <td class="labkey-form-label" style="vertical-align: top">Check for updates and report usage statistics to the LabKey team.<br>
-        LabKey uses this data to prioritize LabKey Server enhancements. Turn this on to ensure the
-        features you use are maintained and improved over time.<br>All data is transmitted securely over HTTPS.
-    </td>
-    <td>
-        <table>
-<%
-        if (MothershipReport.shouldReceiveMarketingUpdates(MothershipReport.getDistributionName()))
-        {
-%>
-            <tr>
-                <td><span>Update checks and usage reporting are automatically <strong>on</strong> for servers running a LabKey Server Community Edition.</span></td>
-
-            </tr>
-<%
-        }
-        else
-        {
-%>
-            <tr>
-                <td style="vertical-align: top">
-                    <label>
-<<<<<<< HEAD
-                        <input type="radio" name="<%=usageReportingLevel%>" id="<%=usageReportingLevel%>1" onchange="enableUsageTest();"
-                               value="<%=UsageReportingLevel.NONE%>"<%=checked(appProps.getUsageReportingLevel() == UsageReportingLevel.NONE)%>>
-=======
-                        <labkey:input formGroup="false" type="radio" name="<%=(usageReportingLevel.name())%>" id='<%=(usageReportingLevel + "1")%>' onChange="enableUsageTest();" value="<%=UsageReportingLevel.NONE%>" checked="<%=(appProps.getUsageReportingLevel() == UsageReportingLevel.NONE)%>" />
->>>>>>> faec87d7
-                        <strong>OFF</strong> - Do not check for updates or report any usage data.
-                    </label>
-                </td>
-            </tr>
-            <tr>
-                <td style="vertical-align: top">
-                    <label>
-                        <labkey:input formGroup="false" type="radio" name="<%=(usageReportingLevel.name())%>" id='<%=(usageReportingLevel + "2")%>' onChange="enableUsageTest();"
-                               value="<%=UsageReportingLevel.ON%>" checked="<%=(appProps.getUsageReportingLevel() == UsageReportingLevel.ON)%>" />
-                        <strong>ON</strong> - Check for updates and report system information, usage data, and organization details.
-                    </label>
-                </td>
-            </tr>
-<%
-        }
-%>
-            <tr>
-                <td style="padding: 5px 0 5px;" colspan="2">
-                            <%=button("View").id("testUsageReport").onClick("testUsageReport(false); return false;")%>
-                            <%=button("Download").id("testUsageReportDownload").onClick("testUsageReport(true); return false;")%>
-                    Generate an example usage report. <strong>No data will be submitted.</strong></td>
-            </tr>
-        </table>
-    </td>
-</tr>
-<tr>
-    <td>&nbsp;</td>
-</tr>
-<tr>
-    <td colspan=2>Automatically report exceptions (<%=bean.getSiteSettingsHelpLink("exception")%>)</td>
-</tr>
-<tr><td colspan=3 class=labkey-title-area-line></td></tr>
-<tr>
-    <td class="labkey-form-label" style="vertical-align: top">Report exceptions to the LabKey team who will use this information to identify and fix product issues encountered on your deployment.<br>All data is transmitted securely over HTTPS.</td>
-    <td>
-        <table>
-            <tr>
-                <td valign="top">
-                    <label>
-                        <labkey:input formGroup="false" type="radio" name="<%=exceptionReportingLevel.name()%>" onChange="enableExceptionTest();" id='<%=(exceptionReportingLevel + "1")%>' value="<%=NONE%>" checked="<%=(appProps.getExceptionReportingLevel() == NONE)%>" />
-                        <strong>OFF</strong> - Do not report exceptions.
-                    </label>
-                </td>
-            </tr>
-            <tr>
-                <td valign="top">
-                    <label>
-                        <labkey:input formGroup="false" type="radio" name="<%=exceptionReportingLevel.name()%>" onChange="enableExceptionTest();" id='<%=(exceptionReportingLevel + "2")%>' value="<%=LOW%>" checked="<%=(appProps.getExceptionReportingLevel() == LOW)%>" />
-                        <strong>ON, low</strong> - Include anonymous system and exception information.
-                    </label>
-                </td>
-            </tr>
-            <tr>
-                <td valign="top">
-                    <label>
-                        <labkey:input formGroup="false" type="radio" name="<%=exceptionReportingLevel.name()%>" onChange="enableExceptionTest();" id='<%=(exceptionReportingLevel + "3")%>' value="<%=MEDIUM%>" checked="<%=(appProps.getExceptionReportingLevel() == MEDIUM)%>" />
-                        <strong>ON, medium</strong> - Include anonymous system and exception information, as well as the URL that triggered the exception.
-                    </label>
-                </td>
-            </tr>
-            <tr>
-                <td valign="top">
-                    <label>
-                        <labkey:input formGroup="false" type="radio" name="<%=exceptionReportingLevel.name()%>" onChange="enableExceptionTest();" id='<%=(exceptionReportingLevel + "4")%>' value="<%=HIGH%>" checked="<%=(appProps.getExceptionReportingLevel() == HIGH)%>" />
-                        <strong>ON, high</strong> - Include the above, plus the user's email address. The user will be contacted only for assistance in reproducing the bug, if necessary.
-                    </label>
-                </td>
-            </tr>
-            <tr >
-                <td style="padding: 5px 0 5px;" colspan="2">
-                    <%=button("View").id("testExceptionReport").onClick("testExceptionReport(false); return false;").enabled(appProps.getExceptionReportingLevel() != NONE)%>
-                    <%=button("Download").id("testExceptionReportDownload").onClick("testExceptionReport(true); return false;").enabled(appProps.getExceptionReportingLevel() != NONE)%>
-                    Generate an example report for the selected level. <strong>No data will be submitted.</strong></td>
-            </tr>
-        </table>
-    </td>
-</tr>
-<%-- Only show this option if the mothership module has enabled it --%>
-<% if (bean._showSelfReportExceptions) { %>
-<tr>
-    <td class="labkey-form-label" valign="top">Report exceptions to the local server</td>
-    <td>
-        <label for="<%=selfReportExceptions%>">
-            <input type="checkbox" name="<%=selfReportExceptions%>" id="<%=selfReportExceptions%>"<%=checked(appProps.isSelfReportExceptions())%>/> Self-reporting is always at the "high" level described above
-        </label>
-    </td>
-</tr>
-<% } %>
-<tr>
-    <td>&nbsp;</td>
-</tr>
-
-<tr>
-    <td colspan=2>Customize LabKey system properties (<%=bean.getSiteSettingsHelpLink("props")%>)</td>
-</tr>
-<tr><td colspan=3 class=labkey-title-area-line></td></tr>
-<tr>
-    <td class="labkey-form-label">Log memory usage frequency, in minutes (for debugging, set to 0 to disable)</td>
-    <td><input type="text" name="<%=memoryUsageDumpInterval%>" id="<%=memoryUsageDumpInterval%>" size="4" value="<%=appProps.getMemoryUsageDumpInterval()%>"></td>
-</tr>
-<tr>
-    <td class="labkey-form-label">Maximum file size, in bytes, to allow in database BLOBs</td>
-    <td><input type="text" name="<%=maxBLOBSize%>" id="<%=maxBLOBSize%>" size="10" value="<%=appProps.getMaxBLOBSize()%>"></td>
-</tr>
-<tr>
-    <td class="labkey-form-label">Require ExtJS v3.4.1 be loaded on each page</td>
-    <td><input type="checkbox" name="<%=ext3Required%>" id="<%=ext3Required%>"<%=checked(appProps.isExt3Required())%>></td>
-</tr>
-<tr>
-    <td class="labkey-form-label">Require ExtJS v3.x based Client API be loaded on each page</td>
-    <td><input type="checkbox" name="<%=ext3APIRequired%>" id="<%=ext3APIRequired%>"<%=checked(appProps.isExt3APIRequired())%>></td>
-</tr>
-<tr>
-    <td>&nbsp;</td>
-</tr>
-
-<tr>
-    <td colspan=2>Configure Security (<%=bean.getSiteSettingsHelpLink("security")%>)</td>
-</tr>
-<tr><td colspan=3 class=labkey-title-area-line></td></tr>
-<tr>
-    <td class="labkey-form-label">Require SSL connections (users must connect via SSL)</td>
-    <td><input type="checkbox" name="<%=sslRequired%>" id="<%=sslRequired%>"<%=checked(appProps.isSSLRequired())%>></td>
-</tr>
-<tr>
-    <td class="labkey-form-label">SSL port number (specified in server config file)</td>
-    <td><input type="text" name="<%=sslPort%>" id="<%=sslPort%>" value="<%=appProps.getSSLPort()%>" size="6"></td>
-</tr>
-
-<tr>
-    <td>&nbsp;</td>
-</tr>
-<tr>
-    <td colspan=2>Configure API Keys (<%=bean.getSiteSettingsHelpLink("apiKey")%>)</td>
-</tr>
-<tr><td colspan=3 class=labkey-title-area-line></td></tr>
-<tr>
-    <td class="labkey-form-label">Let users create API keys</td>
-    <td><labkey:checkbox id="<%=allowApiKeys.name()%>" name="<%=allowApiKeys.name()%>" checked="<%=AppProps.getInstance().isAllowApiKeys()%>" value="true"/></td>
-</tr>
-<tr>
-    <td class="labkey-form-label">Expire API keys</td>
-<%
-    final int currentExpiration = AppProps.getInstance().getApiKeyExpirationSeconds();
-%>
-    <td><select name="<%=apiKeyExpirationSeconds%>" id="<%=apiKeyExpirationSeconds%>">
-        <option value=-1 <%=selectedEq(-1, currentExpiration)%>>Never</option>
-<%
-    if (AppProps.getInstance().isDevMode())
-    { %>
-        <option value=10 <%=selectedEq(10, currentExpiration)%>>10 seconds - for testing purposes only</option>
-<%  } %>
-        <option value=<%=7*SECONDS_PER_DAY%> <%=selectedEq(7*SECONDS_PER_DAY, currentExpiration)%>>7 days</option>
-        <option value=<%=30*SECONDS_PER_DAY%> <%=selectedEq(30*SECONDS_PER_DAY, currentExpiration)%>>30 days</option>
-        <option value=<%=90*SECONDS_PER_DAY%> <%=selectedEq(90*SECONDS_PER_DAY, currentExpiration)%>>90 days</option>
-        <option value=<%=365*SECONDS_PER_DAY%> <%=selectedEq(365*SECONDS_PER_DAY, currentExpiration)%>>365 days</option>
-    </select></td>
-</tr>
-<tr>
-    <td class="labkey-form-label">Let users create session keys</td>
-    <td><labkey:checkbox id="<%=allowSessionKeys.name()%>" name="<%=allowSessionKeys.name()%>" checked="<%=appProps.isAllowSessionKeys()%>" value="true"/></td>
-</tr>
-
-<tr>
-    <td>&nbsp;</td>
-</tr>
-<tr>
-    <td colspan=2>Configure pipeline settings (<%=bean.getSiteSettingsHelpLink("pipeline")%>)</td>
-</tr>
-<tr><td colspan=3 class=labkey-title-area-line></td></tr>
-<tr>
-    <td class="labkey-form-label">Pipeline tools<%= helpPopup("Pipeline Tools", "A '" + File.pathSeparator + "' separated list of directories on the web server containing executables that are run for pipeline jobs (e.g. TPP or XTandem)") %></td>
-    <td><input type="text" name="<%=pipelineToolsDirectory%>" id="<%=pipelineToolsDirectory%>" size="50" value="<%= h(appProps.getPipelineToolsDirectory()) %>"></td>
-</tr>
-<tr>
-    <td>&nbsp;</td>
-</tr>
-
-<tr>
-    <td colspan=2>Ribbon Bar Message (<%=bean.getSiteSettingsHelpLink("ribbon")%>)</td>
-</tr>
-<tr><td colspan=3 class=labkey-title-area-line></td></tr>
-<tr>
-    <td class="labkey-form-label">Display message</td>
-    <td><input type="checkbox" name="<%=showRibbonMessage%>" id="<%=showRibbonMessage%>"<%=checked(appProps.isShowRibbonMessage())%>></td>
-</tr>
-<tr>
-    <td class="labkey-form-label">Message HTML</td>
-    <td><textarea name="<%=ribbonMessage%>" id="<%=ribbonMessage%>" cols="60" rows="3"><%=h(appProps.getRibbonMessage())%></textarea></td>
-</tr>
-
-<tr>
-    <td>&nbsp;</td>
-</tr>
-<tr>
-    <td colspan=2>Put web site in administrative mode (<%=bean.getSiteSettingsHelpLink("adminonly")%>)</td>
-</tr>
-<tr><td colspan=3 class=labkey-title-area-line></td></tr>
-<tr>
-    <td class="labkey-form-label">Admin only mode (only site admins may log in)</td>
-    <td><input type="checkbox" name="<%=adminOnlyMode%>" id="<%=adminOnlyMode%>"<%=checked(appProps.isUserRequestedAdminOnlyMode())%>></td>
-</tr>
-<tr>
-    <td class="labkey-form-label" valign="top">Message to users when site is in admin-only mode<br/>(Wiki formatting allowed)</td>
-    <td><textarea id="adminOnlyMessage" name="<%=adminOnlyMessage%>" cols="60" rows="3"><%= h(appProps.getAdminOnlyMessage()) %></textarea></td>
-</tr>
-
-<tr>
-    <td>&nbsp;</td>
-</tr>
-<tr>
-    <td colspan=2>HTTP security settings (<%=bean.getSiteSettingsHelpLink("http")%>)</td>
-</tr>
-<tr><td colspan=3 class=labkey-title-area-line></td></tr>
-<tr>
-    <td class="labkey-form-label">X-Frame-Options</td>
-    <td><select name="<%=XFrameOption%>" id="<%=XFrameOption%>">
-        <% String option = appProps.getXFrameOption(); %>
-        <%-- BREAKS GWT <option value="DENY" <%=selectedEq("DENY",option)%>>DENY</option> --%>
-        <option value="SAMEORIGIN" <%=selectedEq("SAMEORIGIN",option)%>>SAMEORIGIN</option>
-        <option value="ALLOW" <%=selectedEq("ALLOW",option)%>>Allow</option></select></td>
-</tr>
-<tr>
-    <td>&nbsp;</td>
-</tr>
-<tr>
-    <td colspan=2>Customize navigation options (<%=bean.getSiteSettingsHelpLink("nav")%>)</td>
-</tr>
-<tr><td colspan=3 class=labkey-title-area-line></td></tr>
-<tr>
-    <td class="labkey-form-label">
-        Always include inaccessible parent folders in project menu when child folder is accessible<%=helpPopup("Project menu access",
-            "Unchecking this will only allow users to see folders in the project menu where they have permissions to see the root project and all parent folders.")%>
-    </td>
-    <td><input type="checkbox" name="<%=navAccessOpen%>" id="<%=navAccessOpen%>"<%=checked(appProps.isNavigationAccessOpen())%>></td>
-</tr>
-<tr><td>&nbsp;</td></tr>
-<tr><td>&nbsp;</td></tr>
-<tr><td>&nbsp;</td></tr>
-<tr>
-    <td>
-        <%= hasAdminOpsPerms ? button("Save").submit(true) : HtmlString.EMPTY_STRING %>
-        <%= button(!hasAdminOpsPerms ? "Done" : "Cancel").href(new AdminController.AdminUrlsImpl().getAdminConsoleURL()) %>
-    </td>
-</tr>
-</table>
-</labkey:form>
+<%
+/*
+ * Copyright (c) 2008-2019 LabKey Corporation
+ *
+ * Licensed under the Apache License, Version 2.0 (the "License");
+ * you may not use this file except in compliance with the License.
+ * You may obtain a copy of the License at
+ *
+ *     http://www.apache.org/licenses/LICENSE-2.0
+ *
+ * Unless required by applicable law or agreed to in writing, software
+ * distributed under the License is distributed on an "AS IS" BASIS,
+ * WITHOUT WARRANTIES OR CONDITIONS OF ANY KIND, either express or implied.
+ * See the License for the specific language governing permissions and
+ * limitations under the License.
+ */
+%>
+<%@ taglib prefix="labkey" uri="http://www.labkey.org/taglib" %>
+<%@ page import="org.labkey.api.data.ContainerManager" %>
+<%@ page import="org.labkey.api.security.User"%>
+<%@ page import="org.labkey.api.security.permissions.AdminOperationsPermission" %>
+<%@ page import="org.labkey.api.security.permissions.SiteAdminPermission" %>
+<%@ page import="org.labkey.api.settings.AppProps" %>
+<%@ page import="org.labkey.api.util.HtmlString" %>
+<%@ page import="org.labkey.api.util.UsageReportingLevel" %>
+<%@ page import="org.labkey.api.view.HttpView" %>
+<%@ page import="org.labkey.api.view.JspView" %>
+<%@ page import="org.labkey.core.admin.AdminController" %>
+<%@ page import="java.io.File" %>
+<%@ page import="java.util.List" %>
+<%@ page import="java.util.Objects" %>
+<%@ page import="java.util.Set" %>
+<%@ page import="static org.labkey.api.security.SecurityManager.SECONDS_PER_DAY" %>
+<%@ page import="static org.labkey.api.util.ExceptionReportingLevel.*" %>
+<%@ page import="static org.labkey.api.settings.SiteSettingsProperties.*" %>
+<%@ page import="org.labkey.api.util.MothershipReport" %>
+<%@ page extends="org.labkey.api.jsp.JspBase" %>
+
+<%=formatMissedErrors("form")%>
+<%
+    AdminController.SiteSettingsBean bean = ((JspView<AdminController.SiteSettingsBean>)HttpView.currentView()).getModelBean();
+    AppProps appProps = AppProps.getInstance();
+    boolean hasAdminOpsPerms = getContainer().hasPermission(getUser(), AdminOperationsPermission.class);
+%>
+<script type="text/javascript" nonce="<%=getScriptNonce()%>">
+
+var submitSystemMaintenance;
+
+(function(){
+
+    submitSystemMaintenance = function()
+    {
+        document.forms['systemMaintenance'].submit();
+    }
+})();
+
+var enableExceptionTest = function() {
+    var el = document.getElementById('testExceptionReport');
+    var level = document.querySelector('input[name="exceptionReportingLevel"]:checked').value;
+    enableTestButton(el, level);
+};
+
+var enableTestButton = function(el, level) {
+    if ("NONE" == level)
+    {
+        LABKEY.Utils.addClass(el, 'labkey-disabled-button');
+    }
+    else
+    {
+        LABKEY.Utils.removeClass(el, 'labkey-disabled-button');
+    }
+};
+
+var testUsageReport = function(download) {
+    testMothershipReport('CheckForUpdates', '<%=UsageReportingLevel.ON%>', download);
+};
+
+var testExceptionReport = function(download) {
+    var level = document.querySelector('input[name="exceptionReportingLevel"]:checked').value;
+    testMothershipReport('ReportException', level, download);
+};
+
+var testMothershipReport = function (type, level, download) {
+    var params = { type: type, level: level };
+    if (download) {
+        params.download = true;
+    }
+    var url = LABKEY.ActionURL.buildURL("admin", "testMothershipReport", null, params);
+    if (download) {
+        window.location = url;
+    }
+    else {
+        window.open(url, '_blank', 'noopener noreferrer');
+    }
+};
+</script>
+
+<labkey:form name="preferences" enctype="multipart/form-data" method="post">
+<input type="hidden" name="upgradeInProgress" value="<%=bean._upgradeInProgress ? 1 : 0%>" />
+
+<table>
+<%
+if (bean._upgradeInProgress)
+{%>
+<tr>
+    <td><p>You can use this page to customize your LabKey Server installation. If you prefer to customize it later, you can reach this page again by clicking <strong>Admin->Site->Admin Console->Site Settings</strong>.</p>
+Click the Save button at any time to accept the current settings and continue.</td>
+</tr>
+<%}%>
+<tr>
+    <td>
+        <%= hasAdminOpsPerms ? button("Save").submit(true) : HtmlString.EMPTY_STRING %>
+        <%= button(!hasAdminOpsPerms ? "Done" : "Cancel").href(new AdminController.AdminUrlsImpl().getAdminConsoleURL()) %>
+    </td>
+</tr>
+</table>
+
+<table class="lk-fields-table">
+<tr>
+    <th style="width: 35em;"></th>
+    <th></th>
+</tr>
+<%=getTroubleshooterWarning(hasAdminOpsPerms, HtmlString.unsafe("<tr>\n" +
+        "        <td colspan=2>&nbsp;</td>\n" +
+        "    </tr>\n" +
+        "    <tr>\n" +
+        "        <td colspan=2>"), HtmlString.unsafe("</td>\n" +
+        "    </tr>"))%>
+<tr>
+    <td colspan=2>&nbsp;</td>
+</tr>
+
+<tr>
+    <td colspan=2>Set site administrators (<%=bean.getSiteSettingsHelpLink("siteadmins")%>)</td>
+</tr>
+<tr><td colspan=3 class=labkey-title-area-line></td></tr>
+<tr>
+    <td class="labkey-form-label" valign="top">Primary site administrator</td>
+    <td>
+        <select name="<%=administratorContactEmail%>" id="<%=administratorContactEmail%>">
+            <%
+                List<User> siteAdmins = org.labkey.api.security.SecurityManager.getUsersWithPermissions(ContainerManager.getRoot(), Set.of(SiteAdminPermission.class));
+                String selectedAdminEmail = appProps.getAdministratorContactEmail(false);
+                for (User siteAdmin : siteAdmins) { %>
+                    <option value="<%=h(siteAdmin.getEmail())%>"<%=selected(Objects.equals(siteAdmin.getEmail(), selectedAdminEmail))%>><%=h(siteAdmin.getEmail())%></option>
+            <% } %>
+        </select>
+    </td>
+</tr>
+<tr>
+    <td>&nbsp;</td>
+</tr>
+
+<tr>
+    <td colspan=2>URL settings (<%=bean.getSiteSettingsHelpLink("url")%>)</td>
+
+</tr>
+<tr><td colspan=3 class=labkey-title-area-line></td></tr>
+<tr>
+    <td class="labkey-form-label">Base server URL (used to create links in emails sent by the system)</td>
+    <td><input type="text" name="<%=baseServerURL%>" id="<%=baseServerURL%>" size="50" value="<%= h(appProps.getBaseServerUrl()) %>"></td>
+</tr>
+<tr>
+    <td class="labkey-form-label">Use "path first" urls (/home/project-begin.view)</td>
+    <td><labkey:checkbox id="<%=useContainerRelativeURL.name()%>" name="<%=useContainerRelativeURL.name()%>" checked="<%= appProps.getUseContainerRelativeURL() %>" value="true" /></td>
+</tr>
+<tr>
+    <td>&nbsp;</td>
+</tr>
+
+
+<tr>
+    <td colspan=2>Automatically check for updates to LabKey Server and
+        report usage statistics to LabKey. (<%=bean.getSiteSettingsHelpLink("usage")%>)</td>
+</tr>
+<tr><td colspan=3 class=labkey-title-area-line></td></tr>
+<tr>
+    <td class="labkey-form-label" style="vertical-align: top">Check for updates and report usage statistics to the LabKey team.<br>
+        LabKey uses this data to prioritize LabKey Server enhancements. Turn this on to ensure the
+        features you use are maintained and improved over time.<br>All data is transmitted securely over HTTPS.
+    </td>
+    <td>
+        <table>
+<%
+        if (MothershipReport.shouldReceiveMarketingUpdates(MothershipReport.getDistributionName()))
+        {
+%>
+            <tr>
+                <td><span>Update checks and usage reporting are automatically <strong>on</strong> for servers running a LabKey Server Community Edition.</span></td>
+
+            </tr>
+<%
+        }
+        else
+        {
+%>
+            <tr>
+                <td style="vertical-align: top">
+                    <label>
+                        <labkey:input formGroup="false" type="radio" name="<%=(usageReportingLevel.name())%>" id='<%=(usageReportingLevel + "1")%>' onChange="enableUsageTest();"
+                               value="<%=UsageReportingLevel.NONE%>" checked="<%=(appProps.getUsageReportingLevel() == UsageReportingLevel.NONE)%>" />
+                        <strong>OFF</strong> - Do not check for updates or report any usage data.
+                    </label>
+                </td>
+            </tr>
+            <tr>
+                <td style="vertical-align: top">
+                    <label>
+                        <labkey:input formGroup="false" type="radio" name="<%=(usageReportingLevel.name())%>" id='<%=(usageReportingLevel + "2")%>' onChange="enableUsageTest();"
+                               value="<%=UsageReportingLevel.ON%>" checked="<%=(appProps.getUsageReportingLevel() == UsageReportingLevel.ON)%>" />
+                        <strong>ON</strong> - Check for updates and report system information, usage data, and organization details.
+                    </label>
+                </td>
+            </tr>
+<%
+        }
+%>
+            <tr>
+                <td style="padding: 5px 0 5px;" colspan="2">
+                            <%=button("View").id("testUsageReport").onClick("testUsageReport(false); return false;")%>
+                            <%=button("Download").id("testUsageReportDownload").onClick("testUsageReport(true); return false;")%>
+                    Generate an example usage report. <strong>No data will be submitted.</strong></td>
+            </tr>
+        </table>
+    </td>
+</tr>
+<tr>
+    <td>&nbsp;</td>
+</tr>
+<tr>
+    <td colspan=2>Automatically report exceptions (<%=bean.getSiteSettingsHelpLink("exception")%>)</td>
+</tr>
+<tr><td colspan=3 class=labkey-title-area-line></td></tr>
+<tr>
+    <td class="labkey-form-label" style="vertical-align: top">Report exceptions to the LabKey team who will use this information to identify and fix product issues encountered on your deployment.<br>All data is transmitted securely over HTTPS.</td>
+    <td>
+        <table>
+            <tr>
+                <td valign="top">
+                    <label>
+                        <labkey:input formGroup="false" type="radio" name="<%=exceptionReportingLevel.name()%>" onChange="enableExceptionTest();" id='<%=(exceptionReportingLevel + "1")%>' value="<%=NONE%>" checked="<%=(appProps.getExceptionReportingLevel() == NONE)%>" />
+                        <strong>OFF</strong> - Do not report exceptions.
+                    </label>
+                </td>
+            </tr>
+            <tr>
+                <td valign="top">
+                    <label>
+                        <labkey:input formGroup="false" type="radio" name="<%=exceptionReportingLevel.name()%>" onChange="enableExceptionTest();" id='<%=(exceptionReportingLevel + "2")%>' value="<%=LOW%>" checked="<%=(appProps.getExceptionReportingLevel() == LOW)%>" />
+                        <strong>ON, low</strong> - Include anonymous system and exception information.
+                    </label>
+                </td>
+            </tr>
+            <tr>
+                <td valign="top">
+                    <label>
+                        <labkey:input formGroup="false" type="radio" name="<%=exceptionReportingLevel.name()%>" onChange="enableExceptionTest();" id='<%=(exceptionReportingLevel + "3")%>' value="<%=MEDIUM%>" checked="<%=(appProps.getExceptionReportingLevel() == MEDIUM)%>" />
+                        <strong>ON, medium</strong> - Include anonymous system and exception information, as well as the URL that triggered the exception.
+                    </label>
+                </td>
+            </tr>
+            <tr>
+                <td valign="top">
+                    <label>
+                        <labkey:input formGroup="false" type="radio" name="<%=exceptionReportingLevel.name()%>" onChange="enableExceptionTest();" id='<%=(exceptionReportingLevel + "4")%>' value="<%=HIGH%>" checked="<%=(appProps.getExceptionReportingLevel() == HIGH)%>" />
+                        <strong>ON, high</strong> - Include the above, plus the user's email address. The user will be contacted only for assistance in reproducing the bug, if necessary.
+                    </label>
+                </td>
+            </tr>
+            <tr >
+                <td style="padding: 5px 0 5px;" colspan="2">
+                    <%=button("View").id("testExceptionReport").onClick("testExceptionReport(false); return false;").enabled(appProps.getExceptionReportingLevel() != NONE)%>
+                    <%=button("Download").id("testExceptionReportDownload").onClick("testExceptionReport(true); return false;").enabled(appProps.getExceptionReportingLevel() != NONE)%>
+                    Generate an example report for the selected level. <strong>No data will be submitted.</strong></td>
+            </tr>
+        </table>
+    </td>
+</tr>
+<%-- Only show this option if the mothership module has enabled it --%>
+<% if (bean._showSelfReportExceptions) { %>
+<tr>
+    <td class="labkey-form-label" valign="top">Report exceptions to the local server</td>
+    <td>
+        <label for="<%=selfReportExceptions%>">
+            <input type="checkbox" name="<%=selfReportExceptions%>" id="<%=selfReportExceptions%>"<%=checked(appProps.isSelfReportExceptions())%>/> Self-reporting is always at the "high" level described above
+        </label>
+    </td>
+</tr>
+<% } %>
+<tr>
+    <td>&nbsp;</td>
+</tr>
+
+<tr>
+    <td colspan=2>Customize LabKey system properties (<%=bean.getSiteSettingsHelpLink("props")%>)</td>
+</tr>
+<tr><td colspan=3 class=labkey-title-area-line></td></tr>
+<tr>
+    <td class="labkey-form-label">Log memory usage frequency, in minutes (for debugging, set to 0 to disable)</td>
+    <td><input type="text" name="<%=memoryUsageDumpInterval%>" id="<%=memoryUsageDumpInterval%>" size="4" value="<%=appProps.getMemoryUsageDumpInterval()%>"></td>
+</tr>
+<tr>
+    <td class="labkey-form-label">Maximum file size, in bytes, to allow in database BLOBs</td>
+    <td><input type="text" name="<%=maxBLOBSize%>" id="<%=maxBLOBSize%>" size="10" value="<%=appProps.getMaxBLOBSize()%>"></td>
+</tr>
+<tr>
+    <td class="labkey-form-label">Require ExtJS v3.4.1 be loaded on each page</td>
+    <td><input type="checkbox" name="<%=ext3Required%>" id="<%=ext3Required%>"<%=checked(appProps.isExt3Required())%>></td>
+</tr>
+<tr>
+    <td class="labkey-form-label">Require ExtJS v3.x based Client API be loaded on each page</td>
+    <td><input type="checkbox" name="<%=ext3APIRequired%>" id="<%=ext3APIRequired%>"<%=checked(appProps.isExt3APIRequired())%>></td>
+</tr>
+<tr>
+    <td>&nbsp;</td>
+</tr>
+
+<tr>
+    <td colspan=2>Configure Security (<%=bean.getSiteSettingsHelpLink("security")%>)</td>
+</tr>
+<tr><td colspan=3 class=labkey-title-area-line></td></tr>
+<tr>
+    <td class="labkey-form-label">Require SSL connections (users must connect via SSL)</td>
+    <td><input type="checkbox" name="<%=sslRequired%>" id="<%=sslRequired%>"<%=checked(appProps.isSSLRequired())%>></td>
+</tr>
+<tr>
+    <td class="labkey-form-label">SSL port number (specified in server config file)</td>
+    <td><input type="text" name="<%=sslPort%>" id="<%=sslPort%>" value="<%=appProps.getSSLPort()%>" size="6"></td>
+</tr>
+
+<tr>
+    <td>&nbsp;</td>
+</tr>
+<tr>
+    <td colspan=2>Configure API Keys (<%=bean.getSiteSettingsHelpLink("apiKey")%>)</td>
+</tr>
+<tr><td colspan=3 class=labkey-title-area-line></td></tr>
+<tr>
+    <td class="labkey-form-label">Let users create API keys</td>
+    <td><labkey:checkbox id="<%=allowApiKeys.name()%>" name="<%=allowApiKeys.name()%>" checked="<%=AppProps.getInstance().isAllowApiKeys()%>" value="true"/></td>
+</tr>
+<tr>
+    <td class="labkey-form-label">Expire API keys</td>
+<%
+    final int currentExpiration = AppProps.getInstance().getApiKeyExpirationSeconds();
+%>
+    <td><select name="<%=apiKeyExpirationSeconds%>" id="<%=apiKeyExpirationSeconds%>">
+        <option value=-1 <%=selectedEq(-1, currentExpiration)%>>Never</option>
+<%
+    if (AppProps.getInstance().isDevMode())
+    { %>
+        <option value=10 <%=selectedEq(10, currentExpiration)%>>10 seconds - for testing purposes only</option>
+<%  } %>
+        <option value=<%=7*SECONDS_PER_DAY%> <%=selectedEq(7*SECONDS_PER_DAY, currentExpiration)%>>7 days</option>
+        <option value=<%=30*SECONDS_PER_DAY%> <%=selectedEq(30*SECONDS_PER_DAY, currentExpiration)%>>30 days</option>
+        <option value=<%=90*SECONDS_PER_DAY%> <%=selectedEq(90*SECONDS_PER_DAY, currentExpiration)%>>90 days</option>
+        <option value=<%=365*SECONDS_PER_DAY%> <%=selectedEq(365*SECONDS_PER_DAY, currentExpiration)%>>365 days</option>
+    </select></td>
+</tr>
+<tr>
+    <td class="labkey-form-label">Let users create session keys</td>
+    <td><labkey:checkbox id="<%=allowSessionKeys.name()%>" name="<%=allowSessionKeys.name()%>" checked="<%=appProps.isAllowSessionKeys()%>" value="true"/></td>
+</tr>
+
+<tr>
+    <td>&nbsp;</td>
+</tr>
+<tr>
+    <td colspan=2>Configure pipeline settings (<%=bean.getSiteSettingsHelpLink("pipeline")%>)</td>
+</tr>
+<tr><td colspan=3 class=labkey-title-area-line></td></tr>
+<tr>
+    <td class="labkey-form-label">Pipeline tools<%= helpPopup("Pipeline Tools", "A '" + File.pathSeparator + "' separated list of directories on the web server containing executables that are run for pipeline jobs (e.g. TPP or XTandem)") %></td>
+    <td><input type="text" name="<%=pipelineToolsDirectory%>" id="<%=pipelineToolsDirectory%>" size="50" value="<%= h(appProps.getPipelineToolsDirectory()) %>"></td>
+</tr>
+<tr>
+    <td>&nbsp;</td>
+</tr>
+
+<tr>
+    <td colspan=2>Ribbon Bar Message (<%=bean.getSiteSettingsHelpLink("ribbon")%>)</td>
+</tr>
+<tr><td colspan=3 class=labkey-title-area-line></td></tr>
+<tr>
+    <td class="labkey-form-label">Display message</td>
+    <td><input type="checkbox" name="<%=showRibbonMessage%>" id="<%=showRibbonMessage%>"<%=checked(appProps.isShowRibbonMessage())%>></td>
+</tr>
+<tr>
+    <td class="labkey-form-label">Message HTML</td>
+    <td><textarea name="<%=ribbonMessage%>" id="<%=ribbonMessage%>" cols="60" rows="3"><%=h(appProps.getRibbonMessage())%></textarea></td>
+</tr>
+
+<tr>
+    <td>&nbsp;</td>
+</tr>
+<tr>
+    <td colspan=2>Put web site in administrative mode (<%=bean.getSiteSettingsHelpLink("adminonly")%>)</td>
+</tr>
+<tr><td colspan=3 class=labkey-title-area-line></td></tr>
+<tr>
+    <td class="labkey-form-label">Admin only mode (only site admins may log in)</td>
+    <td><input type="checkbox" name="<%=adminOnlyMode%>" id="<%=adminOnlyMode%>"<%=checked(appProps.isUserRequestedAdminOnlyMode())%>></td>
+</tr>
+<tr>
+    <td class="labkey-form-label" valign="top">Message to users when site is in admin-only mode<br/>(Wiki formatting allowed)</td>
+    <td><textarea id="adminOnlyMessage" name="<%=adminOnlyMessage%>" cols="60" rows="3"><%= h(appProps.getAdminOnlyMessage()) %></textarea></td>
+</tr>
+
+<tr>
+    <td>&nbsp;</td>
+</tr>
+<tr>
+    <td colspan=2>HTTP security settings (<%=bean.getSiteSettingsHelpLink("http")%>)</td>
+</tr>
+<tr><td colspan=3 class=labkey-title-area-line></td></tr>
+<tr>
+    <td class="labkey-form-label">X-Frame-Options</td>
+    <td><select name="<%=XFrameOption%>" id="<%=XFrameOption%>">
+        <% String option = appProps.getXFrameOption(); %>
+        <%-- BREAKS GWT <option value="DENY" <%=selectedEq("DENY",option)%>>DENY</option> --%>
+        <option value="SAMEORIGIN" <%=selectedEq("SAMEORIGIN",option)%>>SAMEORIGIN</option>
+        <option value="ALLOW" <%=selectedEq("ALLOW",option)%>>Allow</option></select></td>
+</tr>
+<tr>
+    <td>&nbsp;</td>
+</tr>
+<tr>
+    <td colspan=2>Customize navigation options (<%=bean.getSiteSettingsHelpLink("nav")%>)</td>
+</tr>
+<tr><td colspan=3 class=labkey-title-area-line></td></tr>
+<tr>
+    <td class="labkey-form-label">
+        Always include inaccessible parent folders in project menu when child folder is accessible<%=helpPopup("Project menu access",
+            "Unchecking this will only allow users to see folders in the project menu where they have permissions to see the root project and all parent folders.")%>
+    </td>
+    <td><input type="checkbox" name="<%=navAccessOpen%>" id="<%=navAccessOpen%>"<%=checked(appProps.isNavigationAccessOpen())%>></td>
+</tr>
+<tr><td>&nbsp;</td></tr>
+<tr><td>&nbsp;</td></tr>
+<tr><td>&nbsp;</td></tr>
+<tr>
+    <td>
+        <%= hasAdminOpsPerms ? button("Save").submit(true) : HtmlString.EMPTY_STRING %>
+        <%= button(!hasAdminOpsPerms ? "Done" : "Cancel").href(new AdminController.AdminUrlsImpl().getAdminConsoleURL()) %>
+    </td>
+</tr>
+</table>
+</labkey:form>