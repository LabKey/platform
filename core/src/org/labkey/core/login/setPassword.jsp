--- conflicted
+++ resolved
@@ -1,255 +1,158 @@
-<%
-/*
- * Copyright (c) 2005-2017 Fred Hutchinson Cancer Research Center
- *
- * Licensed under the Apache License, Version 2.0 (the "License");
- * you may not use this file except in compliance with the License.
- * You may obtain a copy of the License at
- *
- *     http://www.apache.org/licenses/LICENSE-2.0
- *
- * Unless required by applicable law or agreed to in writing, software
- * distributed under the License is distributed on an "AS IS" BASIS,
- * WITHOUT WARRANTIES OR CONDITIONS OF ANY KIND, either express or implied.
- * See the License for the specific language governing permissions and
- * limitations under the License.
- */
-%>
-<%@ taglib prefix="labkey" uri="http://www.labkey.org/taglib" %>
-<%@ page import="org.labkey.api.collections.NamedObject" %>
-<%@ page import="org.labkey.api.data.Container" %>
-<%@ page import="org.labkey.api.data.ContainerManager" %>
-<%@ page import="org.labkey.api.security.DbLoginService" %>
-<%@ page import="org.labkey.api.security.PasswordRule" %>
-<%@ page import="org.labkey.api.util.HtmlString" %>
-<%@ page import="org.labkey.api.util.URLHelper" %>
-<%@ page import="org.labkey.api.view.ActionURL" %>
-<%@ page import="org.labkey.api.view.HttpView" %>
-<%@ page import="org.labkey.api.view.JspView" %>
-<%@ page import="org.labkey.api.view.template.ClientDependencies" %>
-<%@ page import="org.labkey.core.login.LoginController" %>
-<%@ page import="org.labkey.core.login.LoginController.SetPasswordBean" %>
-<%@ page import="org.labkey.core.portal.ProjectController.HomeAction" %>
-<%@ page import="org.labkey.core.portal.ProjectController.StartAction" %>
-<%@ page extends="org.labkey.api.jsp.JspBase" %>
-<%!
-    @Override
-    public void addClientDependencies(ClientDependencies dependencies)
-    {
-        dependencies.add("login.css");
-        dependencies.add("passwordGauge.js");
-    }
-%>
-<%
-    SetPasswordBean bean = ((JspView<SetPasswordBean>)HttpView.currentView()).getModelBean();
-    String errors = formatMissedErrorsStr("form");
-    int gaugeWidth = 350;
-    int gaugeHeight = 30;
-    String firstPasswordId = null;
-    PasswordRule rule = DbLoginService.get().getPasswordRule();
-%>
-<style>
-    .labkey-button {
-        width: 100px;
-    }
-</style>
-<labkey:form method="POST" id="setPasswordForm" action="<%=urlFor(bean.action)%>" layout="horizontal" className="auth-form">
-    <% if (bean.title != null) { %>
-        <div class="auth-header"><%=h(bean.title)%></div>
-    <% } %>
-
-    <% if (!errors.isEmpty()) { %>
-        <%=text(errors)%>
-    <% } %>
-
-    <div class="auth-form-body">
-    <% if (!bean.unrecoverableError) { %>
-        <p><%=h(bean.message)%></p>
-
-        <%
-            for (NamedObject input : bean.nonPasswordInputs)
-            { %>
-            <label for="<%=h(input.getObject().toString())%>">
-                <%=h(input.getName())%>
-            </label>
-            <input
-                type="text"
-                id="<%=h(input.getObject().toString())%>"
-                name="<%=h(input.getObject().toString())%>"
-                value="<%=h(input.getDefaultValue())%>"
-                class="input-block"
-            />
-        <%  }
-
-            for (NamedObject input : bean.passwordInputs) {
-                boolean firstPassword = LoginController.PASSWORD1_TEXT_FIELD_NAME.equals(input.getObject());
-                HtmlString contextContent = firstPassword ? rule.getSummaryRuleHtml() : HtmlString.EMPTY_STRING;
-        %>
-            <p>
-                <%=contextContent%>
-            </p>
-            <label for="<%=h(input.getObject().toString())%>">
-                <%=h(input.getName())%>
-            </label>
-            <input
-                type="password"
-                id="<%=h(input.getObject().toString())%>"
-                name="<%=h(input.getObject().toString())%>"
-                class="input-block"
-                autocomplete="off"
-            />
-        <%
-                if (rule.shouldShowPasswordGuidance() && firstPassword)
-                {
-                    firstPasswordId = input.getObject().toString();
-
-        %>
-            <canvas id="strengthGuidance" width="<%=gaugeWidth%>" height="<%=gaugeHeight%>">
-                Your browser does not support the HTML5 canvas element.
-            </canvas>
-        <%
-                }
-            }
-        %>
-
-        <div>
-        <% if (null != bean.email) { %>
-            <labkey:input type="hidden" name="email" value="<%=bean.email%>"/>
-        <% }
-
-        if (null != bean.form.getVerification()) { %>
-            <labkey:input type="hidden" name="verification" value="<%=bean.form.getVerification()%>"/>
-        <% }
-
-        if (null != bean.form.getMessage()) { %>
-            <labkey:input type="hidden" name="message" value="<%=bean.form.getMessage()%>"/>
-        <% }
-
-        if (bean.form.getSkipProfile()) { %>
-            <labkey:input type="hidden" name="skipProfile" value="1"/>
-        <% }
-
-        if (null != bean.form.getReturnURLHelper()) { %>
-            <%=generateReturnUrlFormField(bean.form)%>
-        <% } %>
-        </div>
-
-        <div class="auth-item">
-            <%= button(bean.buttonText).submit(true).name("set") %>
-            <%=unsafe(bean.cancellable ? button("Cancel").href(bean.form.getReturnURLHelper() != null ? bean.form.getReturnURLHelper() : new ActionURL(HomeAction.class, getContainer())).toString() : "")%>
-        </div>
-    <% }
-       else
-       {
-            Container c = getContainer().isRoot() ? ContainerManager.getHomeContainer() : getContainer();
-            URLHelper homeURL = bean.form.getReturnURLHelper() != null ? bean.form.getReturnURLHelper() : new ActionURL(StartAction.class, c);
-    %>
-            <div class="auth-item">
-                <%= unsafe(button("Home").href(homeURL).toString()) %>
-            </div>
-    <% } %>
-    </div>
-</labkey:form>
-<labkey:script>
-    LABKEY.Utils.onReady(function() {
-        LABKEY.login.PasswordGauge.createComponent('strengthGuidance', <%=q(firstPasswordId)%>, 'email', <%=q(bean.email)%>);
-    });
-
-<<<<<<< HEAD
-</labkey:script>
-=======
-    function render(canvas, ctx, originalWidth, originalHeight)
-    {
-        const ratio = increaseResolution(canvas, ctx, originalWidth, originalHeight);
-        const borderWidth = drawOutline(canvas, ctx, ratio) + ratio; // leave one css pixel between border and bar
-        const maxBarWidth = canvas.width - 2 * borderWidth;
-        const barHeight = canvas.height - 2 * borderWidth;
-        const centerX = canvas.width / 2;
-        const centerY = canvas.height / 2;
-
-        ctx.lineWidth = ratio;
-        ctx.font = 12 * ratio + "pt Sans-Serif"
-        ctx.textAlign = "center";
-        ctx.textBaseLine = "middle";
-
-        // textBaseLine = middle sets the text too high, IMO. Adjust by half the size of the vertical bound.
-        const metrics = ctx.measureText("H");
-        const textHeightFix = (metrics.fontBoundingBoxAscent - metrics.fontBoundingBoxDescent) / 2 - 1;
-
-        const firstPassword = document.getElementById(<%=q(firstPasswordId)%>);
-        const email = <%=q(bean.email)%>;
-        const emailField = document.getElementById("email");
-
-        // Remove existing event, if present (resize case)
-        if (renderBarFunction)
-            firstPassword.removeEventListener('input', renderBarFunction);
-
-        renderBarFunction = function() {
-            const showPlaceholderText = !firstPassword.value;
-            LABKEY.Ajax.request({
-                url: LABKEY.ActionURL.buildURL("login", "getPasswordScore.api"),
-                method: 'POST',
-                params: {
-                    password: firstPassword.value,
-                    email: email || emailField?.value
-                },
-                success: LABKEY.Utils.getCallbackWrapper(function(responseText)
-                {
-                    // Clear everything inside the border. You might think I could clear using the same coordinates as
-                    // I fill below (that's what I thought, anyway), but this tended to leave single-pixel trails of
-                    // color behind. I clear a larger rectangle than what I filled to erase these trails.
-                    ctx.clearRect(borderWidth - ratio, borderWidth - ratio, maxBarWidth + 2 * ratio, barHeight + 2 * ratio);
-
-                    // Render bar
-                    const percent = Math.min(responseText.score / 90, 0.99999);
-                    const colorIndex = Math.floor(percent * 3);
-                    ctx.fillStyle = ["red", "yellow", "green"][colorIndex];
-                    const barWidth = percent * maxBarWidth;
-                    ctx.fillRect(borderWidth, borderWidth, barWidth, barHeight);
-
-                    // Render text
-                    ctx.fillStyle = 2 === colorIndex ? "white" : showPlaceholderText ? "gray" : "black";
-                    const textIndex = Math.floor(percent * 6);
-                    const text = showPlaceholderText ?  "Password Strength Gauge" : ["Very Weak", "Very Weak", "Weak", "Weak", "Strong", "Very Strong"][textIndex];
-                    ctx.fillText(text, centerX, centerY + textHeightFix);
-                    canvas.innerText = text;
-                })
-            });
-        };
-
-        firstPassword.addEventListener('input', renderBarFunction);
-        renderBarFunction(); // Proactive render otherwise box will be empty after resizing until next change
-    }
-
-    function drawOutline(canvas, ctx, ratio) {
-        ctx.lineWidth = 3 * ratio;
-        ctx.strokeRect(0, 0, canvas.width, canvas.height);
-        return ctx.lineWidth / 2; // IDK why the border seems to be drawn at half of lineWidth
-    }
-
-    // Modifies a canvas element's resolution to match the native monitor resolution. This results in much clearer text.
-    // See https://stackoverflow.com/questions/15661339/how-do-i-fix-blurry-text-in-my-html5-canvas
-    function increaseResolution(canvas, ctx, originalWidth, originalHeight)
-    {
-        const dpr = window.devicePixelRatio || 1;
-        const bsr = ctx.webkitBackingStorePixelRatio ||
-            ctx.mozBackingStorePixelRatio ||
-            ctx.msBackingStorePixelRatio ||
-            ctx.oBackingStorePixelRatio ||
-            ctx.backingStorePixelRatio || 1;
-
-        const ratio = dpr / bsr;
-
-        canvas.width = originalWidth * ratio;
-        canvas.height = originalHeight * ratio;
-        canvas.style.width = originalWidth + "px";
-        canvas.style.height = originalHeight + "px";
-
-        // Uncomment if you want to draw using the original width + height coordinates instead new high resolution coordinates
-        //ctx.setTransform(ratio, 0, 0, ratio, 0, 0);
-
-        return ratio;
-    }
-</labkey:script>
-
->>>>>>> b3df5bac
+<%
+/*
+ * Copyright (c) 2005-2017 Fred Hutchinson Cancer Research Center
+ *
+ * Licensed under the Apache License, Version 2.0 (the "License");
+ * you may not use this file except in compliance with the License.
+ * You may obtain a copy of the License at
+ *
+ *     http://www.apache.org/licenses/LICENSE-2.0
+ *
+ * Unless required by applicable law or agreed to in writing, software
+ * distributed under the License is distributed on an "AS IS" BASIS,
+ * WITHOUT WARRANTIES OR CONDITIONS OF ANY KIND, either express or implied.
+ * See the License for the specific language governing permissions and
+ * limitations under the License.
+ */
+%>
+<%@ taglib prefix="labkey" uri="http://www.labkey.org/taglib" %>
+<%@ page import="org.labkey.api.collections.NamedObject" %>
+<%@ page import="org.labkey.api.data.Container" %>
+<%@ page import="org.labkey.api.data.ContainerManager" %>
+<%@ page import="org.labkey.api.security.DbLoginService" %>
+<%@ page import="org.labkey.api.security.PasswordRule" %>
+<%@ page import="org.labkey.api.util.HtmlString" %>
+<%@ page import="org.labkey.api.util.URLHelper" %>
+<%@ page import="org.labkey.api.view.ActionURL" %>
+<%@ page import="org.labkey.api.view.HttpView" %>
+<%@ page import="org.labkey.api.view.JspView" %>
+<%@ page import="org.labkey.api.view.template.ClientDependencies" %>
+<%@ page import="org.labkey.core.login.LoginController" %>
+<%@ page import="org.labkey.core.login.LoginController.SetPasswordBean" %>
+<%@ page import="org.labkey.core.portal.ProjectController.HomeAction" %>
+<%@ page import="org.labkey.core.portal.ProjectController.StartAction" %>
+<%@ page extends="org.labkey.api.jsp.JspBase" %>
+<%!
+    @Override
+    public void addClientDependencies(ClientDependencies dependencies)
+    {
+        dependencies.add("login.css");
+        dependencies.add("passwordGauge.js");
+    }
+%>
+<%
+    SetPasswordBean bean = ((JspView<SetPasswordBean>)HttpView.currentView()).getModelBean();
+    String errors = formatMissedErrorsStr("form");
+    int gaugeWidth = 350;
+    int gaugeHeight = 30;
+    String firstPasswordId = null;
+    PasswordRule rule = DbLoginService.get().getPasswordRule();
+%>
+<style>
+    .labkey-button {
+        width: 100px;
+    }
+</style>
+<labkey:form method="POST" id="setPasswordForm" action="<%=urlFor(bean.action)%>" layout="horizontal" className="auth-form">
+    <% if (bean.title != null) { %>
+        <div class="auth-header"><%=h(bean.title)%></div>
+    <% } %>
+
+    <% if (!errors.isEmpty()) { %>
+        <%=text(errors)%>
+    <% } %>
+
+    <div class="auth-form-body">
+    <% if (!bean.unrecoverableError) { %>
+        <p><%=h(bean.message)%></p>
+
+        <%
+            for (NamedObject input : bean.nonPasswordInputs)
+            { %>
+            <label for="<%=h(input.getObject().toString())%>">
+                <%=h(input.getName())%>
+            </label>
+            <input
+                type="text"
+                id="<%=h(input.getObject().toString())%>"
+                name="<%=h(input.getObject().toString())%>"
+                value="<%=h(input.getDefaultValue())%>"
+                class="input-block"
+            />
+        <%  }
+
+            for (NamedObject input : bean.passwordInputs) {
+                boolean firstPassword = LoginController.PASSWORD1_TEXT_FIELD_NAME.equals(input.getObject());
+                HtmlString contextContent = firstPassword ? rule.getSummaryRuleHtml() : HtmlString.EMPTY_STRING;
+        %>
+            <p>
+                <%=contextContent%>
+            </p>
+            <label for="<%=h(input.getObject().toString())%>">
+                <%=h(input.getName())%>
+            </label>
+            <input
+                type="password"
+                id="<%=h(input.getObject().toString())%>"
+                name="<%=h(input.getObject().toString())%>"
+                class="input-block"
+                autocomplete="off"
+            />
+        <%
+                if (rule.shouldShowPasswordGuidance() && firstPassword)
+                {
+                    firstPasswordId = input.getObject().toString();
+
+        %>
+            <canvas id="strengthGuidance" width="<%=gaugeWidth%>" height="<%=gaugeHeight%>">
+                Your browser does not support the HTML5 canvas element.
+            </canvas>
+        <%
+                }
+            }
+        %>
+
+        <div>
+        <% if (null != bean.email) { %>
+            <labkey:input type="hidden" name="email" value="<%=bean.email%>"/>
+        <% }
+
+        if (null != bean.form.getVerification()) { %>
+            <labkey:input type="hidden" name="verification" value="<%=bean.form.getVerification()%>"/>
+        <% }
+
+        if (null != bean.form.getMessage()) { %>
+            <labkey:input type="hidden" name="message" value="<%=bean.form.getMessage()%>"/>
+        <% }
+
+        if (bean.form.getSkipProfile()) { %>
+            <labkey:input type="hidden" name="skipProfile" value="1"/>
+        <% }
+
+        if (null != bean.form.getReturnURLHelper()) { %>
+            <%=generateReturnUrlFormField(bean.form)%>
+        <% } %>
+        </div>
+
+        <div class="auth-item">
+            <%= button(bean.buttonText).submit(true).name("set") %>
+            <%=unsafe(bean.cancellable ? button("Cancel").href(bean.form.getReturnURLHelper() != null ? bean.form.getReturnURLHelper() : new ActionURL(HomeAction.class, getContainer())).toString() : "")%>
+        </div>
+    <% }
+       else
+       {
+            Container c = getContainer().isRoot() ? ContainerManager.getHomeContainer() : getContainer();
+            URLHelper homeURL = bean.form.getReturnURLHelper() != null ? bean.form.getReturnURLHelper() : new ActionURL(StartAction.class, c);
+    %>
+            <div class="auth-item">
+                <%= unsafe(button("Home").href(homeURL).toString()) %>
+            </div>
+    <% } %>
+    </div>
+</labkey:form>
+<labkey:script>
+    LABKEY.Utils.onReady(function() {
+        LABKEY.login.PasswordGauge.createComponent('strengthGuidance', <%=q(firstPasswordId)%>, 'email', <%=q(bean.email)%>);
+    });
+
+</labkey:script>