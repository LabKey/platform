--- conflicted
+++ resolved
@@ -556,8 +556,6 @@
         }
     }
 
-<<<<<<< HEAD
-=======
     /**
      * If user is already logged in, then redirect immediately. This handles users clicking on stale login links
      * (e.g., multiple tab scenario) but is also necessary because of Excel's link behavior (see #9246).
@@ -579,7 +577,6 @@
         return null;
     }
 
->>>>>>> 1541420d
     @RequiresNoPermission
     @ActionNames("login, showLogin")
     @IgnoresTermsOfUse
