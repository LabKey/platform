/*
 * Copyright (c) 2008-2019 LabKey Corporation
 *
 * Licensed under the Apache License, Version 2.0 (the "License");
 * you may not use this file except in compliance with the License.
 * You may obtain a copy of the License at
 *
 *     http://www.apache.org/licenses/LICENSE-2.0
 *
 * Unless required by applicable law or agreed to in writing, software
 * distributed under the License is distributed on an "AS IS" BASIS,
 * WITHOUT WARRANTIES OR CONDITIONS OF ANY KIND, either express or implied.
 * See the License for the specific language governing permissions and
 * limitations under the License.
 */

package org.labkey.core.login;

import org.apache.commons.lang3.StringUtils;
import org.apache.log4j.Logger;
import org.jetbrains.annotations.NotNull;
import org.jetbrains.annotations.Nullable;
import org.json.JSONArray;
import org.labkey.api.action.ApiResponse;
import org.labkey.api.action.ApiSimpleResponse;
import org.labkey.api.action.ConfirmAction;
import org.labkey.api.action.FormHandlerAction;
import org.labkey.api.action.FormViewAction;
import org.labkey.api.action.MutatingApiAction;
import org.labkey.api.action.ReadOnlyApiAction;
import org.labkey.api.action.ReturnUrlForm;
import org.labkey.api.action.SimpleRedirectAction;
import org.labkey.api.action.SimpleViewAction;
import org.labkey.api.action.SpringActionController;
import org.labkey.api.collections.LabKeyCollectors;
import org.labkey.api.collections.NamedObjectList;
import org.labkey.api.data.Container;
import org.labkey.api.data.ContainerManager;
import org.labkey.api.data.CoreSchema;
import org.labkey.api.data.DbScope;
import org.labkey.api.data.Project;
import org.labkey.api.module.AllowedBeforeInitialUserIsSet;
import org.labkey.api.module.AllowedDuringUpgrade;
import org.labkey.api.module.Module;
import org.labkey.api.module.ModuleHtmlView;
import org.labkey.api.module.ModuleLoader;
import org.labkey.api.security.ActionNames;
import org.labkey.api.security.AdminConsoleAction;
import org.labkey.api.security.AuthenticationConfiguration.LoginFormAuthenticationConfiguration;
import org.labkey.api.security.AuthenticationConfiguration.SSOAuthenticationConfiguration;
import org.labkey.api.security.AuthenticationConfiguration.SecondaryAuthenticationConfiguration;
import org.labkey.api.security.AuthenticationConfigurationCache;
import org.labkey.api.security.AuthenticationManager;
import org.labkey.api.security.AuthenticationManager.AuthenticationResult;
import org.labkey.api.security.AuthenticationManager.AuthenticationStatus;
import org.labkey.api.security.AuthenticationManager.LoginReturnProperties;
import org.labkey.api.security.AuthenticationManager.PrimaryAuthenticationResult;
import org.labkey.api.security.AuthenticationProvider;
import org.labkey.api.security.AuthenticationProvider.SSOAuthenticationProvider;
import org.labkey.api.security.CSRF;
import org.labkey.api.security.Group;
import org.labkey.api.security.IgnoresTermsOfUse;
import org.labkey.api.security.LoginUrls;
import org.labkey.api.security.RequiresLogin;
import org.labkey.api.security.RequiresNoPermission;
import org.labkey.api.security.RequiresPermission;
import org.labkey.api.security.SecurityManager;
import org.labkey.api.security.SecurityManager.UserManagementException;
import org.labkey.api.security.SecurityMessage;
import org.labkey.api.security.TokenAuthenticationManager;
import org.labkey.api.security.User;
import org.labkey.api.security.UserManager;
import org.labkey.api.security.ValidEmail;
import org.labkey.api.security.ValidEmail.InvalidEmailException;
import org.labkey.api.security.WikiTermsOfUseProvider;
import org.labkey.api.security.WikiTermsOfUseProvider.TermsOfUseType;
import org.labkey.api.security.permissions.AbstractActionPermissionTest;
import org.labkey.api.security.permissions.AdminOperationsPermission;
import org.labkey.api.security.permissions.TroubleShooterPermission;
import org.labkey.api.settings.AppProps;
import org.labkey.api.settings.LookAndFeelProperties;
import org.labkey.api.settings.WriteableAppProps;
import org.labkey.api.settings.WriteableLookAndFeelProperties;
import org.labkey.api.util.CSRFUtil;
import org.labkey.api.util.ConfigurationException;
import org.labkey.api.util.HelpTopic;
import org.labkey.api.util.HtmlString;
import org.labkey.api.util.MailHelper;
import org.labkey.api.util.PageFlowUtil;
import org.labkey.api.util.Pair;
import org.labkey.api.util.SimpleNamedObject;
import org.labkey.api.util.TestContext;
import org.labkey.api.util.URLHelper;
import org.labkey.api.view.ActionURL;
import org.labkey.api.view.BadRequestException;
import org.labkey.api.view.HtmlView;
import org.labkey.api.view.HttpView;
import org.labkey.api.view.JspView;
import org.labkey.api.view.NavTree;
import org.labkey.api.view.NotFoundException;
import org.labkey.api.view.RedirectException;
import org.labkey.api.view.VBox;
import org.labkey.api.view.ViewContext;
import org.labkey.api.view.WebPartView;
import org.labkey.api.view.template.PageConfig;
import org.labkey.api.wiki.WikiRendererType;
import org.labkey.api.wiki.WikiRenderingService;
import org.labkey.core.CoreUpgradeCode;
import org.labkey.core.admin.AdminController;
import org.springframework.validation.BindException;
import org.springframework.validation.Errors;
import org.springframework.web.servlet.ModelAndView;
import org.springframework.web.servlet.mvc.Controller;

import javax.mail.Message;
import javax.mail.MessagingException;
import javax.servlet.ServletException;
import javax.servlet.http.Cookie;
import javax.servlet.http.HttpServletRequest;
import javax.servlet.http.HttpServletResponse;
import java.io.IOException;
import java.io.PrintWriter;
import java.util.ArrayList;
import java.util.Arrays;
import java.util.Collection;
import java.util.Comparator;
import java.util.HashMap;
import java.util.LinkedList;
import java.util.List;
import java.util.Map;
import java.util.stream.Collectors;

import static org.apache.commons.lang3.StringUtils.isNotBlank;
import static org.labkey.api.security.AuthenticationManager.AUTO_CREATE_ACCOUNTS_KEY;
import static org.labkey.api.security.AuthenticationManager.AuthenticationStatus.Success;
import static org.labkey.api.security.AuthenticationManager.SELF_REGISTRATION_KEY;
import static org.labkey.api.security.AuthenticationManager.SELF_SERVICE_EMAIL_CHANGES_KEY;
import static org.labkey.api.util.PageFlowUtil.urlProvider;

/**
 * User: adam
 * Date: Nov 25, 2007
 * Time: 8:22:37 PM
 */
public class LoginController extends SpringActionController
{
    private static final Logger _log = Logger.getLogger(LoginController.class);
    private static final ActionResolver _actionResolver = new DefaultActionResolver(LoginController.class);

    public LoginController()
    {
        setActionResolver(_actionResolver);
    }

    @Override
    public PageConfig defaultPageConfig()
    {
        PageConfig ret = super.defaultPageConfig();
        ret.setFrameOption(PageConfig.FrameOption.DENY);
        return ret;
    }

    @Override
    protected void beforeAction(Controller action) throws ServletException
    {
        ActionURL url = getViewContext().getActionURL();
        if (isNotBlank(url.getParameter("password")))
            throw new BadRequestException(HttpServletResponse.SC_BAD_REQUEST, "password is not allowed on URL", null);
    }

    public static class LoginUrlsImpl implements LoginUrls
    {
        @Override
        public NavTree appendAuthenticationNavTrail(NavTree root)
        {
            root.addChild("Admin Console", AdminController.getShowAdminURL());
            root.addChild("Authentication", getConfigureURL());
            return root;
        }

        @Override
        public ActionURL getConfigureURL()
        {
            return new ActionURL(ConfigureAction.class, ContainerManager.getRoot());
        }

        @Override
        public ActionURL getInitialUserURL()
        {
            return new ActionURL(InitialUserAction.class, ContainerManager.getRoot());
        }

        @Override
        public ActionURL getVerificationURL(Container c, ValidEmail email, String verification, @Nullable List<Pair<String, String>> extraParameters)
        {
            //FIX: 6021, use project container for this URL so it remains short but maintains the project look & feel settings 
            ActionURL url = new ActionURL(SetPasswordAction.class, LookAndFeelProperties.getSettingsContainer(c));
            url.addParameter("verification", verification);
            url.addParameter("email", email.getEmailAddress());

            if (null != extraParameters)
                url.addParameters(extraParameters);

            return url;
        }

        @Override
        public ActionURL getChangePasswordURL(Container c, User user, URLHelper returnURL, @Nullable String message)
        {
            ActionURL url = new ActionURL(ChangePasswordAction.class, LookAndFeelProperties.getSettingsContainer(c));
            url.addParameter("email", user.getEmail());     // TODO: seems peculiar... why not user id?

            if (null != message)
                url.addParameter("message", message);

            url.addReturnURL(returnURL);

            return url;
        }

        @Override
        public ActionURL getLoginURL()
        {
            return getLoginURL(HttpView.getContextContainer(), HttpView.getContextURLHelper());
        }

        @Override
        public ActionURL getLoginURL(URLHelper returnURL)
        {
            // Use root as placeholder; extra path of returnURL determines the real login URL path
            ActionURL url = new ActionURL(LoginAction.class, ContainerManager.getRoot());

            if (null == returnURL)
                returnURL = AppProps.getInstance().getHomePageActionURL();

            if (returnURL instanceof ActionURL)
                url.setExtraPath(((ActionURL) returnURL).getExtraPath());

            url.addReturnURL(returnURL);
            return url;
        }

        @Override
        public ActionURL getLoginURL(Container c, @Nullable URLHelper returnURL)
        {
            ActionURL url = new ActionURL(LoginAction.class, c);

            if (null != returnURL)
                url.addReturnURL(returnURL);

            return url;
        }

        @Override
        public ActionURL getLogoutURL(Container c)
        {
            return new ActionURL(LogoutAction.class, c);
        }

        @Override
        public ActionURL getLogoutURL(Container c, URLHelper returnURL)
        {
            ActionURL url = getLogoutURL(c);
            url.addReturnURL(returnURL);
            return url;
        }

        @Override
        public ActionURL getStopImpersonatingURL(Container c, @Nullable URLHelper returnURL)
        {
            ActionURL url = new ActionURL(StopImpersonatingAction.class, c);

            if (null != returnURL)
                url.addReturnURL(returnURL);

            return url;
        }

        @Override
        public ActionURL getAgreeToTermsURL(Container c, URLHelper returnURL)
        {
            ActionURL url = new ActionURL(AgreeToTermsAction.class, c);
            url.addReturnURL(returnURL);
            return url;
        }

        @Override
        public ActionURL getSSORedirectURL(SSOAuthenticationConfiguration<?> configuration, URLHelper returnURL, boolean skipProfile)
        {
            ActionURL url = new ActionURL(SsoRedirectAction.class, ContainerManager.getRoot());
            url.addParameter("configuration", configuration.getRowId());
            if (skipProfile)
            {
                url.addParameter("skipProfile", 1);
            }
            if (null != returnURL)
            {
                String fragment = returnURL.getFragment();
                if (!returnURL.isReadOnly())
                    returnURL.setFragment(null);
                url.addReturnURL(returnURL);
                if (!StringUtils.isBlank(fragment))
                    url.replaceParameter("urlhash", "#" + fragment);
            }
            return url;
        }
    }

    private static LoginUrlsImpl getUrls()
    {
        return new LoginUrlsImpl();
    }

    private static boolean authenticate(LoginForm form, BindException errors, HttpServletRequest request)
    {
        if (request != null)
        {
            // 31000: fail login actions if parameters present on URL
            for (Pair<String, String> param : PageFlowUtil.fromQueryString(request.getQueryString()))
            {
                if ("email".equalsIgnoreCase(param.getKey()) || "password".equalsIgnoreCase(param.getKey()))
                {
                    errors.reject(ERROR_MSG, "Invalid request. email and/or password are not allowed on the URL.");
                    return false;
                }
            }
        }

        if (null == form.getEmail() || null == form.getPassword())
        {
            errors.reject(ERROR_MSG, "Please sign in using your email address and password.");
        }
        else
        {
            try
            {
                // Attempt authentication with all active form providers
                PrimaryAuthenticationResult result = AuthenticationManager.authenticate(request, form.getEmail(), form.getPassword(), form.getReturnURLHelper(), true);
                AuthenticationStatus status = result.getStatus();

                if (Success == status)
                {
                    AuthenticationManager.setPrimaryAuthenticationResult(request, result);
                    return true;   // Only success case... all other cases return false
                }
                else
                {
                    // Explicit test for valid email
                    new ValidEmail(form.getEmail());

                    if (status.requiresRedirect())
                    {
                        AuthenticationManager.setLoginReturnProperties(request, new LoginReturnProperties(result.getRedirectURL(), form.getUrlhash(), form.getSkipProfile()));
                    }
                    else
                    {
                        status.addUserErrorMessage(errors, result);
                    }
                }
            }
            catch (InvalidEmailException e)
            {
                String defaultDomain = ValidEmail.getDefaultDomain();
                StringBuilder sb = new StringBuilder();
                sb.append("Please sign in using your full email address, for example: ");
                if (defaultDomain != null && defaultDomain.length() > 0)
                {
                    sb.append("employee@");
                    sb.append(defaultDomain);
                    sb.append(" or ");
                }
                sb.append("employee@domain.com");
                errors.reject(ERROR_MSG, sb.toString());
            }
        }

        return false;
    }

    @SuppressWarnings("unused")
    @RequiresNoPermission
    @IgnoresTermsOfUse
    public class RegisterAction extends SimpleViewAction<RegisterForm>
    {
        @Override
        public ModelAndView getView(RegisterForm form, BindException errors)
        {
            ModelAndView redirectView = redirectIfLoggedIn(form);
            if (redirectView != null) return redirectView;

            if (!AuthenticationManager.isRegistrationEnabled())
                throw new NotFoundException("Registration is not enabled.");
            PageConfig config = getPageConfig();
            config.setTitle("Register");
            config.setTemplate(PageConfig.Template.Dialog);
            config.setIncludeLoginLink(false);
            config.setIncludeSearch(false);

            JspView jsp = new JspView("/org/labkey/core/login/register.jsp");

            WebPartView view = ModuleHtmlView.get(ModuleLoader.getInstance().getCoreModule(), "register");
            view.setFrame(WebPartView.FrameType.NONE);
            jsp.setView("registerView", view);
            return jsp;
        }

        @Override
        public void addNavTrail(NavTree root)
        {
        }
    }

    @SuppressWarnings("unused")
    @RequiresNoPermission
    @IgnoresTermsOfUse
    public class SuccessAction extends SimpleViewAction<Object>
    {
        @Override
        public ModelAndView getView(Object form, BindException errors)
        {
            PageConfig config = getPageConfig();
            config.setTitle("Success");
            config.setTemplate(PageConfig.Template.Dialog);
            config.setIncludeLoginLink(false);
            config.setIncludeSearch(false);
            return ModuleHtmlView.get(ModuleLoader.getInstance().getCoreModule(), "success");
        }

        @Override
        public void addNavTrail(NavTree root)
        {
        }
    }

    @SuppressWarnings("unused")
    @RequiresNoPermission
    @IgnoresTermsOfUse
    @AllowedDuringUpgrade
    public class RegisterUserAction extends MutatingApiAction<RegisterForm>
    {
        @Override
        public void validateForm(RegisterForm form, Errors errors)
        {
            if (StringUtils.isEmpty(form.getEmail()) || StringUtils.isEmpty(form.getEmailConfirmation()))
            {
                errors.reject(ERROR_REQUIRED, "You must verify your email address.");
            }
            else
            {
                try
                {
                    ValidEmail email = new ValidEmail(form.getEmail());
                    if (!form.getEmail().equals(form.getEmailConfirmation()))
                        errors.reject(ERROR_MSG, "The email addresses you have entered do not match. Please verify your email addresses below.");
                    else if (UserManager.userExists(email))
                    {
                        errors.reject(ERROR_MSG, "The email address you have entered is already associated with an account. If you have forgotten your password, you can <a href=\"login-resetPassword.view?\">reset your password</a>. Otherwise, please contact your administrator.");
                    }
                }
                catch (InvalidEmailException e)
                {
                    errors.reject(ERROR_MSG, "Your email address is not valid. Please verify your email address below.");
                }
            }

            String expectedKatpcha = (String)getViewContext().getRequest().getSession(true).getAttribute("KAPTCHA_SESSION_KEY");
            if (expectedKatpcha == null)
            {
                logger.error("Captcha not initialized for self-registration attempt");
                errors.reject(ERROR_MSG,"Captcha not initialized, please retry.");
            }
            else
            {
                if (!expectedKatpcha.equalsIgnoreCase(StringUtils.trimToNull(form.getKaptchaText())))
                {
                    logger.warn("Captcha text did not match for self-registration attempt for " + form.getEmail());
                    errors.reject(ERROR_MSG,"Verification text does not match, please retry.");
                }
            }
        }

        @Override
        public Object execute(RegisterForm form, BindException errors) throws Exception
        {
            ApiSimpleResponse response = new ApiSimpleResponse();

            if (!AuthenticationManager.isRegistrationEnabled())
            {
                _log.warn("Attempt to register user using email " + form.getEmail() + " with registration not enabled");
                throw new NotFoundException("Registration is not enabled.");
            }

            ValidEmail email = new ValidEmail(form.getEmail());

            try
            {
                List<Pair<String, String>> extraParameters = form.getExtraParametersList();
                SecurityManager.addSelfRegisteredUser(getViewContext(), email, extraParameters, form.getProvider());
            }
            catch (ConfigurationException e)
            {
                errors.reject(ERROR_MSG, "There was a problem sending the registration email. Please contact your administrator.");
                _log.error("Error adding self registered user", e);
            }
            response.put("success", !errors.hasErrors());
            if (!errors.hasErrors())
                response.put("email", email.getEmailAddress());
            return response;
        }
    }

    public static class RegisterForm extends AbstractLoginForm
    {
        private String _email;
        private String _emailConfirmation;
        private boolean _isConfirmation;
        private String _kaptchaText;
        private String _provider = null;

        public void setEmail(String email)
        {
            _email = email;
        }

        public String getEmail()
        {
            return _email;
        }

        @SuppressWarnings("unused")
        public void setEmailConfirmation(String email)
        {
            _emailConfirmation = email;
        }

        public String getEmailConfirmation()
        {
            return _emailConfirmation;
        }

        public boolean isConfirmation()
        {
            return _isConfirmation;
        }

        @SuppressWarnings("unused")
        public void setIsConfirmation(boolean isConfirmation)
        {
            _isConfirmation = isConfirmation;
        }

        public String getKaptchaText()
        {
            return _kaptchaText;
        }

        @SuppressWarnings("unused")
        public void setKaptchaText(String kaptchaText)
        {
            _kaptchaText = kaptchaText;
        }

        public String getProvider()
        {
            return _provider;
        }

        @SuppressWarnings("unused")
        public void setProvider(String provider)
        {
            _provider = provider;
        }
    }

    /**
     * If user is already logged in, then redirect immediately. This handles users clicking on stale login links
     * (e.g., multiple tab scenario) but is also necessary because of Excel's link behavior (see #9246).
     * @return a view that will redirect the user if they're already logged in, or null if they're not logged in already
     */
    @Nullable
    private ModelAndView redirectIfLoggedIn(AbstractLoginForm form)
    {
        if (!getUser().isGuest())
        {
            URLHelper returnURL = form.getReturnURLHelper();

            // Create LoginReturnProperties if we have a returnURL or skipProfile param
            LoginReturnProperties properties = null != returnURL || form.getSkipProfile()
                    ? new LoginReturnProperties(returnURL, form.getUrlhash(), form.getSkipProfile()) : null;

            return HttpView.redirect(AuthenticationManager.getAfterLoginURL(getContainer(), properties, getUser()), true);
        }
        return null;
    }

    @RequiresNoPermission
    @ActionNames("login, showLogin")
    @IgnoresTermsOfUse
    @AllowedDuringUpgrade
    public class LoginAction extends SimpleViewAction<LoginForm>
    {
        @Override
        public ModelAndView getView(LoginForm form, BindException errors)
        {
            ModelAndView redirectView = redirectIfLoggedIn(form);
            if (redirectView != null) return redirectView;

            HttpServletRequest request = getViewContext().getRequest();

            // Clear authentication state. If, for example, user hits back button in the midst of two-factor auth workflow
            // then start all over with the authentication process. Preserve other session attributes (e.g., login return
            // properties, terms of use acceptance, etc.)
            AuthenticationManager.clearAuthenticationProcessAttributes(request);

            return showLogin(form, errors, request, getPageConfig());
        }

<<<<<<< HEAD
        public void addNavTrail(NavTree root)
=======
        @Override
        public NavTree appendNavTrail(NavTree root)
>>>>>>> 393b937b
        {
        }
    }

    @SuppressWarnings("unused")
    @RequiresNoPermission
    @IgnoresTermsOfUse
    @AllowedDuringUpgrade
    @CSRF(CSRF.Method.NONE) // don't need CSRF for actions that require a password
    public class LoginApiAction extends MutatingApiAction<LoginForm>
    {
        @Override
        public Object execute(LoginForm form, BindException errors)
        {
            HttpServletRequest request = getViewContext().getRequest();

            // Store passed in returnURL and skipProfile param at the start of the login so we can redirect to it after
            // any password resets, secondary logins, profile updates, etc. have finished
            URLHelper returnURL = form.getReturnURLHelper();
            if (null != returnURL || form.getSkipProfile())
            {
                LoginReturnProperties properties = new LoginReturnProperties(returnURL, form.getUrlhash(), form.getSkipProfile());
                AuthenticationManager.setLoginReturnProperties(request, properties);
            }

            // TODO: check during upgrade?
            Project termsProject = getTermsOfUseProject(form);
            boolean isGuest = getUser().isGuest();

            if (!isTermsOfUseApproved(form) && !form.isApprovedTermsOfUse())
            {
                if (null != termsProject)
                {
                    // Adjust message for guest vs. already logged in
                    errors.rejectValue("approvedTermsOfUse", ERROR_MSG, "To use the " + termsProject.getName() + " project, you must " + (isGuest ? "log in and " : "") + "approve the terms of use.");
                }
                else
                {
                    errors.rejectValue("approvedTermsOfUse", ERROR_MSG, "To use this site, you must check the box to approve the terms of use.");
                }
                return false;
            }

            ApiSimpleResponse response = null;
            boolean success = authenticate(form, errors, request);

            // TODO: Handle errors? Handle setPassword? SSO? Update profile?

            if (success)
            {
                AuthenticationResult authResult = AuthenticationManager.handleAuthentication(request, getContainer());
                // getUser will return null if authentication is incomplete as is the case when secondary authentication is required
                User user = authResult.getUser();
                URLHelper redirectUrl = authResult.getRedirectURL();
                response = new ApiSimpleResponse();
                response.put("success", true);

                if (form.isApprovedTermsOfUse())
                {
                    if (form.getTermsOfUseType() == TermsOfUseType.PROJECT_LEVEL)
                        WikiTermsOfUseProvider.setTermsOfUseApproved(getViewContext(), termsProject, true);
                    else if (form.getTermsOfUseType() == TermsOfUseType.SITE_WIDE)
                        WikiTermsOfUseProvider.setTermsOfUseApproved(getViewContext(), null, true);
                    response.put("approvedTermsOfUse", true);
                }

                // Use the full hostname in the URL if we have one, otherwise just go with a local URI
                String redirectString = redirectUrl.getHost() != null && redirectUrl.getScheme() != null ? redirectUrl.getURIString() : redirectUrl.toString();

                if (null != user)
                {
                    response.put("user", User.getUserProps(user, getContainer()));
                    if (!StringUtils.isEmpty(redirectUrl.getURIString()))
                        response.put("returnUrl", redirectString);
                    else
                        response.put("returnUrl", StringUtils.defaultIfEmpty(form.getReturnUrl(),  AppProps.getInstance().getHomePageActionURL().getPath()));
                }
                else
                {
                    // AuthenticationResult returned by AuthenticationManager.handleAuthentication indicated that a secondary authentication is needed
                    // in the ajax response inform js handler to load page from secondary authenticator url
                    response.put("returnUrl", redirectString);
                }
            }
            else if (!errors.hasErrors())
            {
                // If no errors and failure includes a redirect URL then send it to the client -- for example, password is expired or fails complexity test
                AuthenticationResult authResult = AuthenticationManager.handleAuthentication(getViewContext().getRequest(), getContainer());
                if (null != authResult.getRedirectURL() && !authResult.getRedirectURL().getPath().isEmpty())
                {
                    URLHelper redirectUrl = authResult.getRedirectURL();

                    // Use the full hostname in the URL if we have one, otherwise just go with a local URI
                    String redirectString = redirectUrl.getHost() != null && redirectUrl.getScheme() != null ? redirectUrl.getURIString() : redirectUrl.toString();

                    response = new ApiSimpleResponse();
                    response.put("success", false);
                    response.put("returnUrl", redirectString);
                    AuthenticationManager.setLoginReturnProperties(getViewContext().getRequest(), null);
                }
            }

            /* add CSRF token here, might help some callers avoid second call to whoami.api */
            if (null != response)
                response.put("CSRF", CSRFUtil.getExpectedToken(getViewContext()));
            return response;
        }
    }

    @SuppressWarnings("unused")
    @RequiresNoPermission
    @IgnoresTermsOfUse
    @AllowedDuringUpgrade
    public class GetPasswordRulesInfoAction extends ReadOnlyApiAction
    {
        @Override
        public Object execute(Object o, BindException errors)
        {
            ApiSimpleResponse response = new ApiSimpleResponse();
            response.put("full", DbLoginManager.getPasswordRule().getFullRuleHTML());
            response.put("summary", DbLoginManager.getPasswordRule().getSummaryRuleHTML());
            return response;
        }
    }

    @SuppressWarnings("unused")
    @RequiresNoPermission
    @IgnoresTermsOfUse
    @AllowedDuringUpgrade
    public class ChangePasswordApiAction extends MutatingApiAction<SetPasswordForm>
    {
        protected ValidEmail _email = null;

        @Override
        public void validateForm(SetPasswordForm form, Errors errors)
        {
            ValidEmail email = form.getValidEmail(getViewContext(), errors);
            if (!errors.hasErrors())
            {
                validateChangePassword(email, errors);
                _email = email;
            }
        }

        @Override
        public Object execute(SetPasswordForm form, BindException errors) throws Exception
        {
            ApiSimpleResponse response = new ApiSimpleResponse();
            HttpServletRequest request = getViewContext().getRequest();
            String oldPassword = request.getParameter("oldPassword");

            if (isOldPasswordMatch(oldPassword, form, errors))
            {
                AuthenticationResult result = attemptSetPassword(_email, form.getReturnURLHelper(), "Changed password.", false, errors);
                if (result != null)
                    response.put("returnUrl", result.getRedirectURL());
            }

            response.put("success", !errors.hasErrors());
            if (errors.hasErrors())
                response.put("message", errors.getMessage());
            return response;
        }
    }

    @SuppressWarnings("unused")
    @RequiresNoPermission
    @IgnoresTermsOfUse
    @AllowedDuringUpgrade
    public class SetPasswordApiAction extends MutatingApiAction<SetPasswordForm>
    {
        @Override
        public Object execute(SetPasswordForm form, BindException errors) throws Exception
        {
            ApiSimpleResponse response = new ApiSimpleResponse();
            ValidEmail email = form.getValidEmail(getViewContext(), errors);

            if (!errors.hasErrors())
            {
                if (attemptVerification(form, email, errors))
                {
                    AuthenticationResult result = attemptSetPassword(email, form.getReturnURLHelper(), "Verified and chose a password.", true, errors);
                    if (result != null)
                        response.put("returnUrl", result.getRedirectURL());
                }
            }

            response.put("success", !errors.hasErrors());
            if (errors.hasErrors())
                response.put("message", errors.getMessage());

            return response;
        }
    }

    @SuppressWarnings("unused")
    @RequiresNoPermission
    @IgnoresTermsOfUse
    @AllowedDuringUpgrade
    public class ResetPasswordApiAction extends MutatingApiAction<LoginForm>
    {
        @Override
        public Object execute(LoginForm form, BindException errors)
        {
            final ApiSimpleResponse response = new ApiSimpleResponse();

            Pair<Boolean, String> pair = attemptReset(form.getEmail(), form.getProvider());
            response.put("success", pair.first);
            response.put("message", pair.second);

            return response;
        }
    }

    private Pair<Boolean, String> attemptReset(String rawEmail, String providerName)
    {
        if (null == rawEmail)
        {
            return Pair.of(false, "You must enter an email address.");
        }

        ValidEmail email;

        try
        {
            email = new ValidEmail(rawEmail);
        }
        catch (InvalidEmailException e)
        {
            return Pair.of(false, "Reset Password failed: " + rawEmail + " is not a valid email address.");
        }

        if (SecurityManager.isLdapEmail(email))
        {
            // ldap authentication users must reset through their ldap administrator
            return Pair.of(false, "Reset Password failed: " + email + " is an LDAP email address. Please contact your LDAP administrator to reset the password for this account.");
        }

        // Every case below this point should result in the same, generic message being displayed to the user to avoid revealing any details about accounts, #33907

        final User user = UserManager.getUser(email);

        if (null == user)
        {
            _log.error("Password reset attempted for an email that doesn't match an existing account: " + email);
            return resetPasswordResponse(user, null, null);
        }

        if (!SecurityManager.loginExists(email))
        {
            _log.error("Password reset attempted for an account that doesn't have a password: " + email);
            return resetPasswordResponse(user, "You cannot reset the password for your account because it doesn't have a password. This usually means you log in via a single sign-on provider. Contact a server administrator if you have questions.", "Reset Password failed: " + email + " does not have a password");
        }

        if (!user.isActive())
        {
            return resetPasswordResponse(user, "You cannot reset your password because your account has been deactivated. Contact a server administrator if you have questions.", email + " attempted to reset the password for an inactive account" );
        }

        try
        {
            // Create a verification key to email the user
            String verification = SecurityManager.createTempPassword();
            SecurityManager.setVerification(email, verification);
            try
            {
                Container c = getContainer();
                LookAndFeelProperties laf = LookAndFeelProperties.getInstance(c);
                final SecurityMessage message = SecurityManager.getResetMessage(false, user, providerName);
                ActionURL verificationURL = SecurityManager.createModuleVerificationURL(c, email, verification, null, providerName, false);

                final User system = new User(laf.getSystemEmailAddress(), 0);
                system.setFirstName(laf.getCompanyName());
                SecurityManager.sendEmail(c, system, message, email.getEmailAddress(), verificationURL);

                // TODO: When is this ever true? Admin reset goes through a different code path!
                if (!user.getEmail().equals(email.getEmailAddress()))
                {
                    final SecurityMessage adminMessage = SecurityManager.getResetMessage(true, user, providerName);
                    message.setTo(email.getEmailAddress());
                    SecurityManager.sendEmail(c, user, adminMessage, user.getEmail(), verificationURL);
                }
            }
            catch (ConfigurationException | MessagingException e)
            {
                _log.error("Password reset email could not be sent", e);
                return resetPasswordResponse(user, "Your reset password email could not be sent due to a server configuration problem. Contact a server administrator.", email + " reset the password, but sending the email failed");
            }
        }
        catch (UserManagementException e)
        {
            _log.error("Password reset failed", e);
            return resetPasswordResponse(user, null, email + " attempted to reset the password, but the reset failed: " + e.getMessage());
        }

        return resetPasswordResponse(user, null, null);
    }

    // Generic message that we display to users for most success and failure situations, to avoid revealing whether an account exists or not, #33907
    private static final String GENERIC_RESET_PASSWORD_MESSAGE = "Password reset was attempted. If an active account with this email address exists on the server, you will receive an email message with password reset instructions.";

    private Pair<Boolean, String> resetPasswordResponse(User user, @Nullable String failureEmailMessage, @Nullable String failureLogMessage)
    {
        if (null != failureEmailMessage)
        {
            try
            {
                Container c = getContainer();
                LookAndFeelProperties laf = LookAndFeelProperties.getInstance(c);
                Message msg = MailHelper.createMessage(laf.getSystemEmailAddress(), user.getEmail());
                msg.setSubject(laf.getShortName() + " Password Reset Attempt Failed");
                msg.setText(failureEmailMessage + "\n\nThe " + laf.getCompanyName() + " " + laf.getShortName() + " home page is " + ActionURL.getBaseServerURL() + ".");
                MailHelper.send(msg, user, c);
            }
            catch (MessagingException e)
            {
                _log.error("Error sending failure message email to password reset user", e);
            }
        }

        if (null != failureLogMessage)
        {
            UserManager.addToUserHistory(user, failureLogMessage);
        }

        return Pair.of(true, GENERIC_RESET_PASSWORD_MESSAGE);
    }

    @SuppressWarnings("unused")
    @RequiresNoPermission
    @IgnoresTermsOfUse
    @AllowedDuringUpgrade
    public class AcceptTermsOfUseApiAction extends MutatingApiAction<AgreeToTermsForm>
    {
        @Override
        public Object execute(AgreeToTermsForm form, BindException errors)
        {
            Project project = getTermsOfUseProject(form);
            if (!form.isApprovedTermsOfUse())
            {
                if (null != project)
                {
                    errors.reject(ERROR_MSG, "To use the " + project.getName() + " project, you must check the box to approve the terms of use.");
                }
                else
                {
                    errors.reject(ERROR_MSG, "To use this site, you must check the box to approve the terms of use.");
                }
                return false;
            }
            if (form.getTermsOfUseType() == TermsOfUseType.PROJECT_LEVEL)
                WikiTermsOfUseProvider.setTermsOfUseApproved(getViewContext(), project, true);
            else if (form.getTermsOfUseType() == TermsOfUseType.SITE_WIDE)
                WikiTermsOfUseProvider.setTermsOfUseApproved(getViewContext(), null, true);
            else
            {
                errors.reject(ERROR_MSG, "Unable to determine the terms of use type from the information submitted on the form.");
            }
            ApiSimpleResponse response = new ApiSimpleResponse();
            response.put("success", true);
            return response;
        }
    }

    @SuppressWarnings("unused")
    @RequiresNoPermission
    @IgnoresTermsOfUse
    @AllowedDuringUpgrade
    public class GetTermsOfUseApiAction extends MutatingApiAction<AgreeToTermsForm>
    {
        @Override
        public Object execute(AgreeToTermsForm form, BindException errors)
        {
            ApiSimpleResponse response = new ApiSimpleResponse();
            WikiTermsOfUseProvider.TermsOfUse tou = WikiTermsOfUseProvider.getTermsOfUse(getTermsOfUseProject(form));
            response.put("termsOfUseContent", HtmlString.toString(tou.getHtml()));
            response.put("termsOfUseType", tou.getType());
            return response;
        }
    }

    @SuppressWarnings("unused")
    @RequiresNoPermission
    @IgnoresTermsOfUse
    @AllowedDuringUpgrade
    public class GetLoginMechanismsApiAction extends MutatingApiAction<LoginForm>
    {
        @Override
        public Object execute(LoginForm form, BindException errors)
        {
            ApiSimpleResponse response = new ApiSimpleResponse();
            URLHelper returnURL = form.getReturnURLHelper();
            if (null != returnURL && null != form.getUrlhash())
            {
                returnURL.setFragment(form.getUrlhash().replace("#", ""));
            }
            HtmlString otherLoginMechanisms = AuthenticationManager.getLoginPageLogoHtml(returnURL);
            response.put("otherLoginMechanismsContent", null != otherLoginMechanisms ? otherLoginMechanisms.toString() : null);
            return response;
        }
    }

    @SuppressWarnings("unused")
    @RequiresNoPermission
    @IgnoresTermsOfUse
    @AllowedDuringUpgrade
    public class GetRegistrationConfigApiAction extends ReadOnlyApiAction
    {
        @Override
        public Object execute(Object o, BindException errors)
        {
            ApiSimpleResponse response = new ApiSimpleResponse();
            response.put("enabled", AuthenticationManager.isRegistrationEnabled());
            return response;
        }
    }


    @SuppressWarnings("unused")
    @RequiresNoPermission
    @IgnoresTermsOfUse
    // @AllowedDuringUpgrade
    public class IsAgreeOnlyApiAction extends MutatingApiAction<AgreeToTermsForm>
    {
        @Override
        public Object execute(AgreeToTermsForm form, BindException errors)
        {
            ApiSimpleResponse response = new ApiSimpleResponse();
            boolean isGuest = getUser().isGuest();
            if (!isGuest) {
                response.put("isAgreeOnly", true);
            }
            return response;
        }
    }

    private HttpView showLogin(LoginForm form, BindException errors, HttpServletRequest request, PageConfig page)
    {
        String email = form.getEmail();

        // If email is null, check to see if email is saved in cookie
        // If email is already filled in (e.g., from setPassword), use it instead of the cookie

        if (null == email)
        {
            email = getEmailFromCookie(request);
            form.setEmail(email);
        }

        VBox vBox = new VBox();

        if (ModuleLoader.getInstance().isUpgradeRequired() || ModuleLoader.getInstance().isUpgradeInProgress())
        {
            HtmlView updateMessageView = new HtmlView("Server upgrade in progress",
                    "This server is being upgraded to a new version of LabKey Server.<br/>" +
                    "Only Site Administrators are permitted to log in during the upgrade process.");
            vBox.addView(updateMessageView);
        }
        else if (!ModuleLoader.getInstance().isStartupComplete())
        {
            HtmlView startupMessageView = new HtmlView("Server startup in progress",
                    "This server is starting up.<br/>" +
                    "Only Site Administrators are permitted to log in during the startup process.");
            vBox.addView(startupMessageView);
        }
        else if (isAdminOnlyMode())
        {
            WikiRenderingService wikiService = WikiRenderingService.get();
            String content = wikiService.getFormattedHtml(WikiRendererType.RADEOX, ModuleLoader.getInstance().getAdminOnlyMessage());
            HtmlView adminMessageView = new HtmlView("The site is currently undergoing maintenance", content);
            vBox.addView(adminMessageView);
        }
        else if (request.getParameter("_skipAutoRedirect") == null)
        {
            // see if any of the SSO auth providers are set to autoRedirect from the login action
            SSOAuthenticationConfiguration ssoAuthenticationConfiguration = AuthenticationManager.getAutoRedirectSSOAuthConfiguration();
            if (ssoAuthenticationConfiguration != null)
                return HttpView.redirect(ssoAuthenticationConfiguration.getLinkFactory().getURL(form.getReturnURLHelper(), form.getSkipProfile()));
        }

        page.setTemplate(PageConfig.Template.Dialog);
        page.setIncludeLoginLink(false);
        page.setIncludeSearch(false);
        page.setTitle("Sign In");

        WebPartView view = getLoginView(errors);

        vBox.addView(view);

        return vBox;
    }

    private WebPartView getLoginView(BindException errors)
    {
        // Get the login page specified by controller-action in the Look and Feel Settings
        // This is placed in showLogin() instead of the getLoginURL() to ensure that the logic above
        // regarding 'server upgrade' and 'server startup' is executed regardless of the custom login action the user specified.
        String loginController = "login";
        String loginAction = "login";
        String customLogin = StringUtils.trimToNull(LookAndFeelProperties.getInstance(ContainerManager.getRoot()).getCustomLogin());
        WebPartView view = null;
        if (null != customLogin)
        {
            ActionURL url = new ActionURL(customLogin);
            String customLoginAction = url.getAction();
            String customLoginController =  url.getController();
            if (null != customLoginController && !customLoginController.equals("") && null != customLoginAction && !customLoginAction.equals(""))
            {
                loginController = customLoginController;
                loginAction = customLoginAction;
            }
        }
        if (!loginController.equals("login") || !loginAction.equals("login"))
        {
            Module loginModule = ModuleLoader.getInstance().getModule(loginController);
            // custom login
            if (null != loginModule)
                view = ModuleHtmlView.get(loginModule, loginAction);
            if (null == view )
            {
                // custom failed so default to login-login html with error message
                errors.reject(ERROR_MSG, "Custom login page specified via Look and Feel Settings as: '" + customLogin + "' was not found. Default login page being used instead.");
                view = ModuleHtmlView.get(ModuleLoader.getInstance().getCoreModule(), "login");
            }
        }
        else
        {
            // the login.html is in the core/resources/views
            view = ModuleHtmlView.get(ModuleLoader.getInstance().getCoreModule(), loginAction);
        }
        if (null != view)
        {
            view.setFrame(WebPartView.FrameType.NONE);
        }
        else
        {
            // Neither the default login page at core/resources/views/login.html or the custom login described in admin console were found
            throw new NotFoundException("Neither the custom login page specified via Look and Feel Settings as: " + customLogin + " or the default login page were found.");
        }
        return view;
    }

    public boolean isAdminOnlyMode()
    {
        return AppProps.getInstance().isUserRequestedAdminOnlyMode() || (ModuleLoader.getInstance().isUpgradeRequired() && !UserManager.hasNoUsers());
    }


    @Nullable
    private String getEmailFromCookie(HttpServletRequest request)
    {
        String email = null;
        Cookie[] cookies = request.getCookies();

        if (null != cookies)
        {
            // Starting in LabKey 9.1, the cookie value is URL encoded to allow for special characters like @.  See #6736.
            String encodedEmail = PageFlowUtil.getCookieValue(cookies, "email", null);

            if (null != encodedEmail)
                email = PageFlowUtil.decode(encodedEmail);
        }

        return email;
    }

    @RequiresNoPermission
    @IgnoresTermsOfUse
    public class AgreeToTermsAction extends FormViewAction<AgreeToTermsForm>
    {
        @Override
        public void validateCommand(AgreeToTermsForm form, Errors errors)
        {
        }

        @Override
        public ModelAndView getView(AgreeToTermsForm form, boolean reshow, BindException errors)
        {
            // Consider: replace with a getCustomAgreeToTermsView() that reads a custom agreeToTerms.html file
            AgreeToTermsView view = new AgreeToTermsView(form, errors);

            PageConfig page = getPageConfig();

            page.setTemplate(PageConfig.Template.Dialog);
            page.setTitle("Terms Of Use");
            page.setIncludeLoginLink(false);
            page.setIncludeSearch(false);

            return view;
        }

        @Override
        public boolean handlePost(AgreeToTermsForm form, BindException errors)
        {
            Project project = getTermsOfUseProject(form);

            if (!form.isApprovedTermsOfUse())
            {
                if (null != project)
                {
                    errors.reject(ERROR_MSG, "To use the " + project.getName() + " project, you must check the box to approve the terms of use.");
                }
                else
                {
                    errors.reject(ERROR_MSG, "To use this site, you must check the box to approve the terms of use.");
                }
                return false;
            }

            if (form.getTermsOfUseType() == TermsOfUseType.PROJECT_LEVEL)
                WikiTermsOfUseProvider.setTermsOfUseApproved(getViewContext(), project, true);
            else if (form.getTermsOfUseType() == TermsOfUseType.SITE_WIDE)
                WikiTermsOfUseProvider.setTermsOfUseApproved(getViewContext(), null, true);

            return true;
        }

        @Override
        public URLHelper getSuccessURL(AgreeToTermsForm form)
        {
            return form.getReturnURLHelper();
        }

        @Override
        public void addNavTrail(NavTree root)
        {
        }
    }

    private class AgreeToTermsView extends JspView<AgreeToTermsBean>
    {
        private AgreeToTermsView(AgreeToTermsForm form, BindException errors)
        {
            super("/org/labkey/core/login/termsOfUse.jsp", new AgreeToTermsBean(form), errors);
            setFrame(FrameType.NONE);
        }
    }

    public class AgreeToTermsBean
    {
        public final AgreeToTermsForm form;
        public HtmlString termsOfUseHTML = null;

        private AgreeToTermsBean(AgreeToTermsForm form)
        {
            this.form = form;

            try
            {
                Project project = getTermsOfUseProject(form);

                // Display the terms of use if this is the terms-of-use page or user hasn't already approved them. #4684
                WikiTermsOfUseProvider.TermsOfUse terms = WikiTermsOfUseProvider.getTermsOfUse(project);
                if (terms.getType() != TermsOfUseType.NONE)
                {
                    this.form.setTermsOfUseType(terms.getType());
                    termsOfUseHTML = terms.getHtml();
                }
            }
            catch (Exception e)
            {
                throw new RuntimeException(e);
            }
        }
    }


    @Nullable
    private Project getTermsOfUseProject(AgreeToTermsForm form)
    {
        if (null != form.getTermsOfUseType() && (form.getTermsOfUseType() == TermsOfUseType.SITE_WIDE))
            return null;
        else
            return PageFlowUtil.getTermsOfUseProject(getContainer(), form.getReturnUrl());
    }


    private boolean isTermsOfUseApproved(AgreeToTermsForm form)
    {
        Project termsProject = getTermsOfUseProject(form);
        return form.isApprovedTermsOfUse() || !WikiTermsOfUseProvider.isTermsOfUseRequired(termsProject) || WikiTermsOfUseProvider.isTermsOfUseApproved(getViewContext(), termsProject);
    }


    private static abstract class AbstractLoginForm extends ReturnUrlForm
    {
        private boolean _skipProfile = false;

        public boolean getSkipProfile()
        {
            return _skipProfile;
        }

        @SuppressWarnings({"UnusedDeclaration"})
        public void setSkipProfile(boolean skipProfile)
        {
            _skipProfile = skipProfile;
        }

        public List<Pair<String, String>> getExtraParametersList()
        {
            List<Pair<String, String>> extraParams = new ArrayList<>();
            if (getSkipProfile())
                extraParams.add(new Pair<>("skipProfile", "1"));

            if (null != getReturnUrl())
                extraParams.add(new Pair<>(ActionURL.Param.returnUrl.name(), getReturnUrl()));

            return extraParams;
        }
    }


    public static class AgreeToTermsForm extends AbstractLoginForm
    {
        private boolean approvedTermsOfUse;
        private TermsOfUseType termsOfUseType;

        public void setTermsOfUseType(TermsOfUseType type) { this.termsOfUseType = type; }

        public TermsOfUseType getTermsOfUseType() { return this.termsOfUseType; }

        public boolean isApprovedTermsOfUse()
        {
            return approvedTermsOfUse;
        }

        @SuppressWarnings({"UnusedDeclaration"})
        public void setApprovedTermsOfUse(boolean approvedTermsOfUse)
        {
            this.approvedTermsOfUse = approvedTermsOfUse;
        }
    }


    public static class LoginForm extends AgreeToTermsForm
    {
        private boolean remember;
        private String email;
        private String password;
        private String provider;

        public void setProvider(String provider)
        {
            this.provider = provider;
        }
        public void setEmail(String email)
        {
            this.email = email;
        }

        public String getProvider()
        {
            return this.provider;
        }

        public String getEmail()
        {
            return this.email;
        }

        public String getPassword()
        {
            return password;
        }

        @SuppressWarnings({"UnusedDeclaration"})
        public void setPassword(String password)
        {
            this.password = password;
        }

        public boolean isRemember()
        {
            return this.remember;
        }

        @SuppressWarnings({"UnusedDeclaration"})
        public void setRemember(boolean remember)
        {
            this.remember = remember;
        }
    }


    @RequiresNoPermission
    @IgnoresTermsOfUse
    @AllowedDuringUpgrade
    public class LogoutAction extends FormHandlerAction<ReturnUrlForm>
    {
        private URLHelper _redirectURL = null;

        @Override
        public void validateCommand(ReturnUrlForm target, Errors errors)
        {
        }

        @Override
        public boolean handlePost(ReturnUrlForm form, BindException errors) throws Exception
        {
            _redirectURL = SecurityManager.logoutUser(getViewContext().getRequest(), getUser(), form.getReturnURLHelper(AppProps.getInstance().getHomePageActionURL()));
            return true;
        }

        @Override
        public URLHelper getSuccessURL(ReturnUrlForm form)
        {
            if (null != _redirectURL)
            {
                try
                {
                    getViewContext().getResponse().sendRedirect(_redirectURL.getURIString());
                    return null;
                }
                catch (IOException e)
                {
                    throw new RuntimeException(e);
                }
            }
            return form.getReturnURLHelper(AuthenticationManager.getWelcomeURL());
        }
    }


    @RequiresNoPermission
    @IgnoresTermsOfUse
    @AllowedDuringUpgrade
    public class StopImpersonatingAction extends FormHandlerAction<ReturnUrlForm>
    {
        @Override
        public void validateCommand(ReturnUrlForm form, Errors errors)
        {
            if (!getUser().isImpersonated())
                errors.reject(ERROR_MSG, "Error: You are not impersonating!");
        }

        @Override
        public boolean handlePost(ReturnUrlForm form, BindException errors) throws Exception
        {
            SecurityManager.stopImpersonating(getViewContext().getRequest(), getUser().getImpersonationContext().getFactory());

            return true;
        }

        @Override
        public URLHelper getSuccessURL(ReturnUrlForm form)
        {
            return form.getReturnURLHelper(AuthenticationManager.getWelcomeURL());
        }
    }


    @SuppressWarnings("unused")
    @RequiresNoPermission
    @IgnoresTermsOfUse
    @AllowedDuringUpgrade
    public class LogoutApiAction extends MutatingApiAction<ReturnUrlForm>
    {
        @Override
        public Object execute(ReturnUrlForm form, BindException errors)
        {
            URLHelper redirectURL = SecurityManager.logoutUser(getViewContext().getRequest(), getUser(), form.getReturnURLHelper(AppProps.getInstance().getHomePageActionURL()));
            ApiSimpleResponse response = new ApiSimpleResponse("success", true);
            if (null != redirectURL)
                response.put("redirectUrl", redirectURL.getURIString());
            return response;
        }
    }


    public static class SsoRedirectForm extends AbstractLoginForm
    {
        private String _provider;
        private int _configuration;

        public String getProvider()
        {
            return _provider;
        }

        @SuppressWarnings("unused")
        public void setProvider(String provider)
        {
            _provider = provider;
        }

        public int getConfiguration()
        {
            return _configuration;
        }

        @SuppressWarnings("unused")
        public void setConfiguration(int configuration)
        {
            _configuration = configuration;
        }
    }


    @RequiresNoPermission
    @AllowedDuringUpgrade
    public class SsoRedirectAction extends SimpleViewAction<SsoRedirectForm>
    {
        @Override
        public ModelAndView getView(SsoRedirectForm form, BindException errors)
        {
            // If logged in then redirect immediately
            if (!getUser().isGuest())
                return HttpView.redirect(form.getReturnActionURL(AppProps.getInstance().getHomePageActionURL()));

            // If we have a returnURL or skipProfile param then create and stash LoginReturnProperties
            URLHelper returnURL = form.getReturnURLHelper();
            if (null != returnURL || form.getSkipProfile())
            {
                LoginReturnProperties properties = new LoginReturnProperties(returnURL, form.getUrlhash(), form.getSkipProfile());
                AuthenticationManager.setLoginReturnProperties(getViewContext().getRequest(), properties);
            }

            String csrf = CSRFUtil.getExpectedToken(getViewContext());

            final URLHelper url;
            int rowId = form.getConfiguration();

            SSOAuthenticationConfiguration configuration = AuthenticationManager.getActiveSSOConfiguration(rowId);

            if (null == configuration)
                throw new NotFoundException("Authentication configuration is not valid");

            url = configuration.getUrl(csrf, getViewContext());

            return HttpView.redirect(url.getURIString());
        }

        @Override
        public final void addNavTrail(NavTree root)
        {
        }
    }


    public static final String PASSWORD1_TEXT_FIELD_NAME = "password";
    public static final String PASSWORD2_TEXT_FIELD_NAME = "password2";

    private abstract class AbstractSetPasswordAction extends FormViewAction<SetPasswordForm>
    {
        protected ValidEmail _email = null;
        protected boolean _unrecoverableError = false;
        protected URLHelper _successUrl = null;

        @Override
        public void validateCommand(SetPasswordForm form, Errors errors)
        {
            ValidEmail email = form.getValidEmail(getViewContext(), errors);

            if (errors.hasErrors())
                _unrecoverableError = true;
            else
                verify(form, email, errors);
        }

        protected void verifyBeforeView(SetPasswordForm form, boolean reshow, BindException errors) throws RedirectException
        {
            if (!reshow)
                validateCommand(form, errors);

            if (errors.hasErrors())
            {
                if (_unrecoverableError)
                    _log.warn("Verification failed: " + form.getEmail() + " " + form.getVerification());
                else
                    _log.warn("Password entry error: " + form.getEmail());
            }
        }

        protected String getEmailForForm(SetPasswordForm form)
        {
            return null != _email ? _email.getEmailAddress() : form.getEmail();
        }

        @Override
        public ModelAndView getView(SetPasswordForm form, boolean reshow, BindException errors) throws Exception
        {
            verifyBeforeView(form, reshow, errors);

            NamedObjectList nonPasswordInputs = getNonPasswordInputs(form);
            NamedObjectList passwordInputs = getPasswordInputs(form);
            String buttonText = getButtonText();
            SetPasswordBean bean = new SetPasswordBean(
                    form, getEmailForForm(form), _unrecoverableError, getMessage(form),
                    nonPasswordInputs, passwordInputs, getClass(), isCancellable(form),
                    buttonText, getTitle()
            );
            HttpView view = new JspView<>("/org/labkey/core/login/setPassword.jsp", bean, errors);

            PageConfig page = getPageConfig();
            page.setTemplate(PageConfig.Template.Dialog);
            page.setTitle(getTitle());
            page.setIncludeLoginLink(false);
            page.setIncludeSearch(false);

            // If we have a returnURL or skipProfile param then create and stash LoginReturnProperties
            URLHelper returnURL = form.getReturnURLHelper();
            if (null != returnURL || form.getSkipProfile())
            {
                LoginReturnProperties properties = new LoginReturnProperties(returnURL, form.getUrlhash(), form.getSkipProfile());
                AuthenticationManager.setLoginReturnProperties(getViewContext().getRequest(), properties);
            }

            // If we're going to display the form, then set focus on the first input.
            if (!_unrecoverableError)
            {
                String firstInput = (String)(nonPasswordInputs.isEmpty() ? passwordInputs.get(0) : nonPasswordInputs.get(0));
                page.setFocusId(firstInput);
            }

            return view;
        }

        @Override
        public boolean handlePost(SetPasswordForm form, BindException errors) throws Exception
        {
            AuthenticationResult result = attemptSetPassword(_email, form.getReturnURLHelper(), getAuditMessage(), clearVerification(), errors);

            if (errors.hasErrors())
                return false;
            if (result != null)
                _successUrl = result.getRedirectURL();
            return true;
        }

        @Override
        public URLHelper getSuccessURL(SetPasswordForm form)
        {
            return _successUrl;
        }

        @Override
        public void addNavTrail(NavTree root)
        {
        }

        protected NamedObjectList getNonPasswordInputs(SetPasswordForm form)
        {
            return new NamedObjectList();
        }

        protected String getTitle()
        {
            return "Choose a Password";
        }

        protected String getButtonText()
        {
            return "Set Password";
        }

        protected abstract void verify(SetPasswordForm form, ValidEmail email, Errors errors);
        protected abstract String getMessage(SetPasswordForm form);
        protected abstract NamedObjectList getPasswordInputs(SetPasswordForm form);
        protected boolean clearVerification()
        {
            return false;
        }
        protected abstract String getAuditMessage();
        protected abstract boolean isCancellable(SetPasswordForm form);
    }

    private AuthenticationResult attemptSetPassword(ValidEmail email, URLHelper returnUrlHelper, String auditMessage, boolean clearVerification, BindException errors) throws InvalidEmailException
    {
        HttpServletRequest request = getViewContext().getRequest();
        String password = request.getParameter("password");
        String password2 = request.getParameter("password2");

        Collection<String> messages = new LinkedList<>();
        User user = UserManager.getUser(email);

        if (!DbLoginManager.getPasswordRule().isValidToStore(password, password2, user, messages))
        {
            for (String message : messages)
                errors.reject("setPassword", message);
            return null;
        }

        try
        {
            SecurityManager.setPassword(email, password);
        }
        catch (UserManagementException e)
        {
            errors.reject("setPassword", "Setting password failed: " + e.getMessage() + ".  Contact the " + LookAndFeelProperties.getInstance(ContainerManager.getRoot()).getShortName() + " team.");
            return null;
        }

        try
        {
            if (clearVerification)
                SecurityManager.setVerification(email, null);
            UserManager.addToUserHistory(user, auditMessage);
        }
        catch (UserManagementException e)
        {
            errors.reject("setPassword", "Resetting verification failed.  Contact the " + LookAndFeelProperties.getInstance(ContainerManager.getRoot()).getShortName() + " team.");
            return null;
        }

        // Should log user in only for initial user, choose password, and forced change password scenarios, but not for scenarios
        // where a user is already logged in (normal change password, admins initializing another user's password, etc.)
        if (getUser().isGuest())
        {
            PrimaryAuthenticationResult result = AuthenticationManager.authenticate(request, email.getEmailAddress(), password, returnUrlHelper, true);

            if (result.getStatus() == Success)
            {
                // This user has passed primary authentication
                AuthenticationManager.setPrimaryAuthenticationResult(request, result);
            }
        }

        return AuthenticationManager.handleAuthentication(getViewContext().getRequest(), getContainer());
    }

    @RequiresNoPermission
    @AllowedDuringUpgrade
    public class SetPasswordAction extends AbstractSetPasswordAction
    {
        @Override
        protected void verify(SetPasswordForm form, ValidEmail email, Errors errors)
        {
            if (!attemptVerification(form, email, errors))
            {
                _unrecoverableError = true;
            }
            else
            {
                _email = email;
            }
        }

        @Override
        protected String getMessage(SetPasswordForm form)
        {
            return "Your email address (" + form.getEmail() + ") has been verified! Create an account password below.";
        }

        @Override
        protected boolean isCancellable(SetPasswordForm form)
        {
            return false;
        }

        @Override
        protected NamedObjectList getPasswordInputs(SetPasswordForm form)
        {
            NamedObjectList list = new NamedObjectList();
            list.put(new SimpleNamedObject("Password", PASSWORD1_TEXT_FIELD_NAME));
            list.put(new SimpleNamedObject("Confirm Password", PASSWORD2_TEXT_FIELD_NAME));

            return list;
        }

        @Override
        protected boolean clearVerification()
        {
            return true;
        }

        @Override
        protected String getAuditMessage()
        {
            return "Verified and chose a password.";
        }

        @Override
        public URLHelper getSuccessURL(SetPasswordForm form)
        {
            return null;
        }

        @Override
        public ModelAndView getSuccessView(SetPasswordForm form)
        {
            // Issue 33599: allow the returnUrl for this action to redirect to an absolute URL (ex. labkey.org back to accounts.trial.labkey.host)
            return HttpView.redirect(_successUrl, true);
        }
    }


    private static boolean attemptVerification(SetPasswordForm form, ValidEmail email, Errors errors)
    {
        String verification = form.getVerification();
        boolean isVerified = SecurityManager.verify(email, verification);

        User user = UserManager.getUser(email);
        LoginController.checkVerificationErrors(isVerified, user, email, verification, errors);

        return isVerified && !errors.hasErrors();
    }


    public static void checkVerificationErrors(boolean isVerified, User user, ValidEmail email, String verification, Errors errors)
    {
        if(isVerified)
        {
            if (user == null)
            {
                errors.reject("setPassword", "This user doesn't exist.  Make sure you've copied the entire link into your browser's address bar.");
            }
            else if (!user.isActive())
            {
                errors.reject("setPassword", "This user account has been deactivated. Please contact a system "
                        + "administrator if you need to reactivate this account.");
            }
        }
        else
        {
            if (!SecurityManager.loginExists(email))
            {
                if (SecurityManager.isLdapEmail(email))
                    errors.reject("setPassword", "Your account will use your institution's LDAP authentication server and you do not need to set a separate password.");
                else
                    errors.reject("setPassword", "This email address is not associated with an account.  Make sure you've copied the entire link into your browser's address bar.");
            }
            else if (SecurityManager.isVerified(email))
                errors.reject("setPassword", "This email address has already been verified.");
            else if (null == verification || verification.length() < SecurityManager.tempPasswordLength)
                errors.reject("setPassword", "Make sure you've copied the entire link into your browser's address bar.");
            else
                // Incorrect verification string
                errors.reject("setPassword", "Verification failed.  Make sure you've copied the entire link into your browser's address bar.");
        }
    }


    @RequiresNoPermission
    @AllowedDuringUpgrade
    @AllowedBeforeInitialUserIsSet
    public class InitialUserAction extends AbstractSetPasswordAction
    {
        @Override
        protected void verify(SetPasswordForm form, ValidEmail email, Errors errors)
        {
            if (!UserManager.hasNoRealUsers())
                throw new RedirectException(AdminController.getModuleStatusURL(null));

            _email = email;
            _unrecoverableError = false;
        }

        @Override
        protected void verifyBeforeView(SetPasswordForm form, boolean reshow, BindException errors) throws RedirectException
        {
            verify(form, null, errors);
        }

        @Override
        protected String getMessage(SetPasswordForm form)
        {
            return "Welcome! We see that this is your first time logging in. This wizard will guide you through " +
                    "creating a Site Administrator account that has full control over this server, installing the modules " +
                    "required to use LabKey Server, and setting some basic configuration.";
        }

        @Override
        protected NamedObjectList getNonPasswordInputs(SetPasswordForm form)
        {
            NamedObjectList list = new NamedObjectList();
            list.put(new SimpleNamedObject("Email", "email", form.getEmail()));

            return list;
        }

        @Override
        protected NamedObjectList getPasswordInputs(SetPasswordForm form)
        {
            NamedObjectList list = new NamedObjectList();
            list.put(new SimpleNamedObject("Password", PASSWORD1_TEXT_FIELD_NAME));
            list.put(new SimpleNamedObject("Confirm Password", PASSWORD2_TEXT_FIELD_NAME));

            return list;
        }

        @Override
        protected String getAuditMessage()
        {
            // Put it here to get ordering right... "Added to the system" gets logged before first login
            return "Added to the system via the initial user page.";
        }

        @Override
        public ModelAndView getView(SetPasswordForm form, boolean reshow, BindException errors) throws Exception
        {
            ModelAndView result = super.getView(form, reshow, errors);
            getPageConfig().setNavTrail(AdminController.getInstallUpgradeWizardSteps());
            getPageConfig().setTitle("Account Setup");
            getPageConfig().setTemplate(PageConfig.Template.Wizard);
            return result;
        }

        @Override
        public boolean handlePost(SetPasswordForm form, BindException errors) throws Exception
        {
            boolean success = false;
            DbScope scope = CoreSchema.getInstance().getSchema().getScope();

           // All initial user creation steps need to be transacted
            try (DbScope.Transaction transaction = scope.ensureTransaction())
            {
                ValidEmail email = new ValidEmail(form.getEmail());

                synchronized (ModuleLoader.SCRIPT_RUNNING_LOCK)
                {
                    // Add the initial user
                    SecurityManager.NewUserStatus newUserBean = SecurityManager.addUser(email, null);
                    // Set the password
                    success = super.handlePost(form, errors);

                    // If successful, add audit event, make site admin, set some properties based on email domain, and commit
                    if (success)
                    {
                        SecurityManager.addMember(SecurityManager.getGroup(Group.groupAdministrators), newUserBean.getUser());

                        //set default "from" address for system emails to first registered user
                        WriteableLookAndFeelProperties laf = LookAndFeelProperties.getWriteableInstance(ContainerManager.getRoot());
                        laf.setSystemEmailAddress(newUserBean.getEmail());
                        laf.save();

                        //set default domain to user email domain
                        String userEmailAddress = newUserBean.getEmail().getEmailAddress();
                        int atSign = userEmailAddress.indexOf("@");

                        //did user most likely enter a valid email address? if so, set default domain
                        if (atSign > 0 && atSign < userEmailAddress.length() - 1)
                        {
                            String defaultDomain = userEmailAddress.substring(atSign + 1);
                            WriteableAppProps appProps = AppProps.getWriteableInstance();
                            appProps.setDefaultDomain(defaultDomain);
                            appProps.save(null);
                        }

                        transaction.commit();
                    }
                }
            }
            catch (UserManagementException e)
            {
                errors.reject(ERROR_MSG, "Unable to create user '" + PageFlowUtil.filter(e.getEmail()) + "': " + e.getMessage());
            }
            catch (InvalidEmailException e)
            {
                errors.rejectValue("email", ERROR_MSG, "The string '" + PageFlowUtil.filter(form.getEmail()) + "' is not a valid email address.  Please enter an email address in this form: user@domain.tld");
            }

            return success;
        }

        @Override
        protected boolean isCancellable(SetPasswordForm form)
        {
            return false;
        }

        @Override
        protected String getTitle()
        {
            return "Register First User";
        }

        @Override
        protected String getButtonText()
        {
            return "Next";
        }

        @Override
        protected String getEmailForForm(SetPasswordForm form)
        {
            return null;
        }

        @Override
        public URLHelper getSuccessURL(SetPasswordForm form)
        {
            // Call super to login the admin user, but ignore the usual password reset redirect
            super.getSuccessURL(form);

            // Always go to module status to continue the wizard
            return AdminController.getModuleStatusURL(null);
        }
    }


    @RequiresNoPermission
    @AllowedDuringUpgrade
    // @CSRF don't need CSRF for actions that require a password
    public class ChangePasswordAction extends AbstractSetPasswordAction
    {
        @Override
        protected void verify(SetPasswordForm form, ValidEmail email, Errors errors)
        {
            _unrecoverableError = validateChangePassword(email, errors);

            if (!_unrecoverableError)
                _email = email;
        }

        @Override
        protected String getTitle()
        {
            return "Change Password";
        }

        @Override
        protected String getMessage(SetPasswordForm form)
        {
            return form.getMessage();
        }

        @Override
        protected boolean isCancellable(SetPasswordForm form)
        {
            // No message => user clicked "change password" button -- allow cancel in this case
            return null == form.getMessage();
        }

        @Override
        protected NamedObjectList getPasswordInputs(SetPasswordForm form)
        {
            NamedObjectList list = new NamedObjectList();
            list.put(new SimpleNamedObject("Old Password", "oldPassword"));
            list.put(new SimpleNamedObject("New Password", PASSWORD1_TEXT_FIELD_NAME));
            list.put(new SimpleNamedObject("Confirm New Password", PASSWORD2_TEXT_FIELD_NAME));

            return list;
        }

        @Override
        protected String getAuditMessage()
        {
            return "Changed password.";
        }

        @Override
        public boolean handlePost(SetPasswordForm form, BindException errors) throws Exception
        {
            // Verify the old password on post
            HttpServletRequest request = getViewContext().getRequest();
            String oldPassword = request.getParameter("oldPassword");
            if (isOldPasswordMatch(oldPassword, form, errors))
                return super.handlePost(form, errors);
            else
                return false;
        }
    }

    private boolean isOldPasswordMatch(String oldPassword, SetPasswordForm form, BindException errors) throws InvalidEmailException
    {
        String hash = SecurityManager.getPasswordHash(new ValidEmail(form.getEmail()));
        if (!SecurityManager.matchPassword(oldPassword, hash))
        {
            errors.reject("password", "Incorrect old password.");
            return false;
        }

        return true;
    }

    private boolean validateChangePassword(ValidEmail email, Errors errors)
    {
        if (!SecurityManager.loginExists(email))
        {
            errors.reject("setPassword", "This email address is not associated with an account.");
            return true;
        }

        // Issue 33321: this action does make sense if the server is set to auto redirect from the login page
        if (AuthenticationManager.getAutoRedirectSSOAuthConfiguration() != null)
        {
            errors.reject("setPassword", "This action is invalid for a server set to use SSO auto redirect.");
            return true;
        }

        return false;
    }

    public static class SetPasswordBean
    {
        public final String email;
        public final SetPasswordForm form;
        public final boolean unrecoverableError;
        public final String message;
        public final NamedObjectList nonPasswordInputs;
        public final NamedObjectList passwordInputs;
        public final Class action;
        public final boolean cancellable;
        public final String buttonText;
        public final String title;

        // TODO switch to builder pattern
        private SetPasswordBean(SetPasswordForm form, @Nullable String emailForForm, boolean unrecoverableError,
                                String message, NamedObjectList nonPasswordInputs, NamedObjectList passwordInputs,
                                Class<? extends AbstractSetPasswordAction> clazz, boolean cancellable,
                                String buttonText, String title)
        {
            this.form = form;
            this.email = emailForForm;
            this.unrecoverableError = unrecoverableError;
            this.message = message;
            this.nonPasswordInputs = nonPasswordInputs;
            this.passwordInputs = passwordInputs;
            this.action = clazz;
            this.cancellable = cancellable;
            this.buttonText = buttonText;
            this.title = title;
        }
    }


    public static class SetPasswordForm extends AbstractLoginForm
    {
        private String _verification;
        private String _email;
        private String _message;

        @SuppressWarnings({"UnusedDeclaration"})
        public void setEmail(String email)
        {
            _email = email;
        }

        public String getEmail()
        {
            return _email;
        }

        // Actions should use this method for consistency
        public ValidEmail getValidEmail(ViewContext context, Errors errors)
        {
            String rawEmail = getEmail();

            // Some plain text email clients get confused by the encoding... explicitly look for encoded name
            if (null == rawEmail)
                rawEmail = context.getActionURL().getParameter("amp;email");

            ValidEmail email = null;

            try
            {
                email = new ValidEmail(rawEmail);
            }
            catch (InvalidEmailException e)
            {
                errors.reject("setPassword", "Invalid email address" + (null == rawEmail ? "" : ": " + rawEmail));
            }

            return email;
        }

        @SuppressWarnings({"UnusedDeclaration"})
        public void setVerification(String verification)
        {
            _verification = verification;
        }

        public String getVerification()
        {
            return _verification;
        }

        public String getMessage()
        {
            return _message;
        }

        @SuppressWarnings({"UnusedDeclaration"})
        public void setMessage(String message)
        {
            _message = message;
        }
    }


    @RequiresNoPermission
    @AllowedDuringUpgrade
    public class ResetPasswordAction extends FormViewAction<LoginForm>
    {
        private HttpView _finishView = null;

        @Override
        public void validateCommand(LoginForm form, Errors errors)
        {
            // All validation is handled in attemptReset()
        }

        @Override
        public ModelAndView getView(LoginForm form, boolean reshow, BindException errors)
        {
            getPageConfig().setTemplate(PageConfig.Template.Dialog);
            getPageConfig().setTitle("Reset Password");
            getPageConfig().setIncludeLoginLink(false);
            getPageConfig().setIncludeSearch(false);
            getPageConfig().setHelpTopic(new HelpTopic("passwordReset"));
            getPageConfig().setNoIndex();

            if (null != _finishView)
                return _finishView;

            JspView view = new JspView<>("/org/labkey/core/login/resetPassword.jsp", form, errors);

            if (null == form.getEmail())
            {
                form.setEmail(getEmailFromCookie(getViewContext().getRequest()));
            }

            return view;
        }

        @Override
        public boolean handlePost(LoginForm form, BindException errors)
        {
            Pair<Boolean, String> pair = attemptReset(form.getEmail(), form.getProvider());

            if (pair.first)
                _finishView = new JspView<>("/org/labkey/core/login/finishResetPassword.jsp", pair.second);
            else
                errors.reject("reset", pair.second);

            return false;
        }

        @Override
        public ActionURL getSuccessURL(LoginForm loginForm)
        {
            return null;
        }

<<<<<<< HEAD
        public void addNavTrail(NavTree root)
=======
        @Override
        public NavTree appendNavTrail(NavTree root)
>>>>>>> 393b937b
        {
            root.addChild("Reset Password");
        }
    }


    @SuppressWarnings("unused")
    @RequiresLogin
    public class CreateTokenAction extends SimpleViewAction<TokenAuthenticationForm>
    {
        @Override
        public ModelAndView getView(TokenAuthenticationForm form, BindException errors) throws Exception
        {
            URLHelper returnUrl = form.getValidReturnUrl();

            if (null == returnUrl)
            {
                PageConfig page = getPageConfig();
                page.setTemplate(PageConfig.Template.Dialog);
                page.setTitle("Token Authentication Error");
                return new HtmlView("Error: a valid returnUrl was not specified.");
            }

            String token = TokenAuthenticationManager.get().createKey(getViewContext().getRequest(), getUser());
            returnUrl.addParameter("labkeyToken", token);
            returnUrl.addParameter("labkeyEmail", getUser().getEmail());

            getViewContext().getResponse().sendRedirect(returnUrl.getURIString());
            return null;
        }

<<<<<<< HEAD
        public void addNavTrail(NavTree root)
=======
        @Override
        public NavTree appendNavTrail(NavTree root)
>>>>>>> 393b937b
        {
        }
    }


    @SuppressWarnings("unused")
    @RequiresNoPermission
    @IgnoresTermsOfUse
    @CSRF(CSRF.Method.NONE)
    public class VerifyTokenAction extends SimpleViewAction<TokenAuthenticationForm>
    {
        @Override
        public ModelAndView getView(TokenAuthenticationForm form, BindException errors) throws Exception
        {
            String message = null;
            User user = null;

            if (null == form.getLabkeyToken())
            {
                message = "Token was not specified";
            }
            else
            {
                user = TokenAuthenticationManager.get().getContext(form.getLabkeyToken());

                if (null == user)
                    message = "Unknown token";
            }

            HttpServletResponse response = getViewContext().getResponse();
            response.setContentType("text/xml");

            try (PrintWriter out = response.getWriter())
            {
                if (null != user)
                {
                    out.print("<TokenAuthentication success=\"true\" ");
                    out.print("token=\"" + form.getLabkeyToken() + "\" ");
                    out.print("email=\"" + user.getEmail() + "\" ");
                    out.print("permissions=\"" + getContainer().getPolicy().getPermsAsOldBitMask(user) + "\"/>");
                }
                else
                {
                    out.print("<TokenAuthentication success=\"false\" ");
                    out.print("message=\"" + message + "\"/>");
                }
            }

            response.flushBuffer();

            return null;
        }

<<<<<<< HEAD
        public void addNavTrail(NavTree root)
=======
        @Override
        public NavTree appendNavTrail(NavTree root)
>>>>>>> 393b937b
        {
        }
    }


    @SuppressWarnings("unused")
    @RequiresNoPermission
    // This action has historically accepted GET. Technically, it is a mutating operation, but only in the case
    // where the caller has a secret (the authentication token).
    public class InvalidateTokenAction extends SimpleRedirectAction<TokenAuthenticationForm>
    {
        @Override
        public @Nullable URLHelper getRedirectURL(TokenAuthenticationForm form)
        {
            if (null != form.getLabkeyToken())
                TokenAuthenticationManager.get().invalidateKey(form.getLabkeyToken());
            URLHelper returnUrl = form.getValidReturnUrl();
            if (null != returnUrl)
                return returnUrl;
            return AppProps.getInstance().getHomePageActionURL();
        }
    }


    public static class TokenAuthenticationForm extends ReturnUrlForm
    {
        private String _labkeyToken;

        public String getLabkeyToken()
        {
            return _labkeyToken;
        }

        @SuppressWarnings("unused")
        public void setLabkeyToken(String labkeyToken)
        {
            _labkeyToken = labkeyToken;
        }

        public URLHelper getValidReturnUrl()
        {
            return getReturnURLHelper();
        }
    }


    @AdminConsoleAction(AdminOperationsPermission.class)
    public class ConfigureAction extends SimpleViewAction<ReturnUrlForm>
    {
        @Override
        public ModelAndView getView(ReturnUrlForm form, BindException errors)
        {
            return ModuleHtmlView.get(ModuleLoader.getInstance().getModule("core"), "AuthenticationConfiguration");
        }

        @Override
        public void addNavTrail(NavTree root)
        {
            setHelpTopic(new HelpTopic("authenticationModule"));
            getUrls().appendAuthenticationNavTrail(root);
        }
    }

    @RequiresPermission(AdminOperationsPermission.class)
    public class SaveSettingsAction extends MutatingApiAction<SaveSettingsForm>
    {
        @Override
        public Object execute(SaveSettingsForm form, BindException errors) throws Exception
        {
            AuthenticationManager.saveAuthSettings(getUser(), Map.of(
                SELF_REGISTRATION_KEY, form.isSelfRegistration(),
                SELF_SERVICE_EMAIL_CHANGES_KEY, form.isSelfServiceEmailChanges(),
                AUTO_CREATE_ACCOUNTS_KEY, form.isAutoCreateAccounts()
            ));

            // Note from Rosaline: rowId arrays will be posted only if they are dirty
            AuthenticationManager.reorderConfigurations(getUser(), "LDAP", form.getFormConfigurations());
            AuthenticationManager.reorderConfigurations(getUser(), "SSO", form.getSsoConfigurations());
            AuthenticationManager.reorderConfigurations(getUser(), "Secondary", form.getSecondaryConfigurations());

            return new ApiSimpleResponse("success", true);
        }
    }

    public static class SaveSettingsForm
    {
        private boolean _selfRegistration;
        private boolean _selfServiceEmailChanges;
        private boolean _autoCreateAccounts;
        private int[] _formConfigurations;
        private int[] _ssoConfigurations;
        private int[] _secondaryConfigurations;

        public boolean isSelfRegistration()
        {
            return _selfRegistration;
        }

        @SuppressWarnings("unused")
        public void setSelfRegistration(boolean selfRegistration)
        {
            _selfRegistration = selfRegistration;
        }

        public boolean isSelfServiceEmailChanges()
        {
            return _selfServiceEmailChanges;
        }

        @SuppressWarnings("unused")
        public void setSelfServiceEmailChanges(boolean selfServiceEmailChanges)
        {
            _selfServiceEmailChanges = selfServiceEmailChanges;
        }

        public boolean isAutoCreateAccounts()
        {
            return _autoCreateAccounts;
        }

        @SuppressWarnings("unused")
        public void setAutoCreateAccounts(boolean autoCreateAccounts)
        {
            _autoCreateAccounts = autoCreateAccounts;
        }

        public int[] getFormConfigurations()
        {
            return _formConfigurations;
        }

        @SuppressWarnings("unused")
        public void setFormConfigurations(int[] formConfigurations)
        {
            _formConfigurations = formConfigurations;
        }

        public int[] getSsoConfigurations()
        {
            return _ssoConfigurations;
        }

        @SuppressWarnings("unused")
        public void setSsoConfigurations(int[] ssoConfigurations)
        {
            _ssoConfigurations = ssoConfigurations;
        }

        public int[] getSecondaryConfigurations()
        {
            return _secondaryConfigurations;
        }

        @SuppressWarnings("unused")
        public void setSecondaryConfigurations(int[] secondaryConfigurations)
        {
            _secondaryConfigurations = secondaryConfigurations;
        }
    }

    // TODO: Turn into an API action -- tests use this as a convenience
    @RequiresPermission(AdminOperationsPermission.class)
    public class SetAuthenticationParameterAction extends FormHandlerAction<AuthParameterForm>
    {
        @Override
        public void validateCommand(AuthParameterForm form, Errors errors)
        {
        }

        @Override
        public boolean handlePost(AuthParameterForm form, BindException errors) throws Exception
        {
            AuthenticationManager.saveAuthSetting(getUser(), form.getParameter(), form.isEnabled());
            return true;
        }

        @Override
        public URLHelper getSuccessURL(AuthParameterForm form)
        {
            return null;
        }
    }

    public static class AuthParameterForm
    {
        private String _parameter;
        private boolean _enabled;

        public boolean isEnabled()
        {
            return _enabled;
        }

        public void setEnabled(boolean enabled)
        {
            _enabled = enabled;
        }

        public String getParameter()
        {
            return _parameter;
        }

        public void setParameter(String parameter)
        {
            _parameter = parameter;
        }
    }

    public static class DeleteConfigurationForm
    {
        private int _configuration;

        public int getConfiguration()
        {
            return _configuration;
        }

        public void setConfiguration(int configuration)
        {
            _configuration = configuration;
        }
    }

    @RequiresPermission(AdminOperationsPermission.class)
    public class DeleteConfigurationAction extends MutatingApiAction<DeleteConfigurationForm>
    {
        @Override
        public Object execute(DeleteConfigurationForm form, BindException errors) throws Exception
        {
            AuthenticationManager.deleteConfiguration(getUser(), form.getConfiguration());
            return new ApiSimpleResponse("success", true);
        }
    }

    @RequiresPermission(AdminOperationsPermission.class)
    public class SaveDbLoginPropertiesAction extends MutatingApiAction<SaveDbLoginPropertiesForm>
    {
        @Override
        public Object execute(SaveDbLoginPropertiesForm form, BindException errors) throws Exception
        {
            DbLoginManager.saveProperties(getUser(), form);
            return new ApiSimpleResponse("success", true);
        }
    }

    public static class SaveDbLoginPropertiesForm
    {
        private String _strength;
        private String _expiration;

        public String getStrength()
        {
            return _strength;
        }

        @SuppressWarnings("unused")
        public void setStrength(String strength)
        {
            _strength = strength;
        }

        public String getExpiration()
        {
            return _expiration;
        }

        @SuppressWarnings("unused")
        public void setExpiration(String expiration)
        {
            _expiration = expiration;
        }
    }

    @RequiresPermission(TroubleShooterPermission.class)
    public class GetDbLoginPropertiesAction extends ReadOnlyApiAction
    {
        @Override
        public Object execute(Object o, BindException errors) throws Exception
        {
            Map<String, Object> map = Map.of(
                "currentSettings", Map.of(
                    "strength", DbLoginManager.getPasswordRule(),
                    "expiration", DbLoginManager.getPasswordExpiration()
                    ),
                "passwordRules", Arrays.stream(PasswordRule.values()).collect(Collectors.toMap(Enum::name, PasswordRule::getFullRuleHTML)),
                "helpLink", new HelpTopic("configDbLogin").getHelpTopicHref()
            );
            return new ApiSimpleResponse(map);
        }
    }

    @SuppressWarnings("unused")
    @RequiresNoPermission
    public class WhoAmIAction extends ReadOnlyApiAction
    {
        @Override
        public ApiResponse execute(Object o, BindException errors)
        {
            User user = getUser();
            ApiSimpleResponse res = new ApiSimpleResponse();
            res.put("id", user.getUserId());
            res.put("displayName", user.getDisplayName(user));
            res.put("email", user.getEmail());
            res.put("CSRF", CSRFUtil.getExpectedToken(getViewContext()));
            res.put("impersonated", user.isImpersonated());
            res.put("success", true);
            return res;
        }
    }

    @RequiresPermission(TroubleShooterPermission.class)
    public class InitialMountAction extends ReadOnlyApiAction
    {
        @Override
        public ApiResponse execute(Object o, BindException errors)
        {
            Map<String, Object> globalSettings = Map.of(
                SELF_REGISTRATION_KEY, AuthenticationManager.isRegistrationEnabled(),
                SELF_SERVICE_EMAIL_CHANGES_KEY, AuthenticationManager.isSelfServiceEmailChangesEnabled(),
                AUTO_CREATE_ACCOUNTS_KEY, AuthenticationManager.isAutoCreateAccountsEnabled()
            );

            // Primary providers
            Map<String, Map<String, Object>> primaryProviders = AuthenticationManager.getAllPrimaryProviders().stream()
                .filter(ap->!ap.isPermanent())
                .sorted(Comparator.comparing(AuthenticationProvider::getName))
                .collect(LabKeyCollectors.toLinkedMap(AuthenticationProvider::getName, ap->{
                    Map<String, Object> m = getProviderMap(ap);
                    m.put("sso", ap instanceof SSOAuthenticationProvider);
                    return m;
                }));

            // SSO configurations
            JSONArray ssoConfigurations = AuthenticationConfigurationCache.getConfigurations(SSOAuthenticationConfiguration.class).stream()
                .map(AuthenticationManager::getSsoConfigurationMap)
                .collect(LabKeyCollectors.toJSONArray());

            // Login form configurations
            JSONArray formConfigurations = AuthenticationConfigurationCache.getConfigurations(LoginFormAuthenticationConfiguration.class).stream()
                .map(AuthenticationManager::getConfigurationMap)
                .collect(LabKeyCollectors.toJSONArray());

            // Secondary providers
            Map<String, Map<String, Object>> secondaryProviders = AuthenticationManager.getAllSecondaryProviders().stream()
                .sorted(Comparator.comparing(AuthenticationProvider::getName))
                .collect(LabKeyCollectors.toLinkedMap(AuthenticationProvider::getName, this::getProviderMap));

            // Secondary configurations
            JSONArray secondaryConfigurations = AuthenticationConfigurationCache.getConfigurations(SecondaryAuthenticationConfiguration.class).stream()
                .map(AuthenticationManager::getConfigurationMap)
                .collect(LabKeyCollectors.toJSONArray());

            ApiSimpleResponse res = new ApiSimpleResponse();
            res.put("globalSettings", globalSettings);
            res.put("canEdit", getContainer().hasPermission(getUser(), AdminOperationsPermission.class));
            res.put("helpLink", new HelpTopic("authenticationModule"));

            res.put("primaryProviders", primaryProviders);
            res.put("ssoConfigurations", ssoConfigurations);
            res.put("formConfigurations", formConfigurations);

            res.put("secondaryProviders", secondaryProviders);
            res.put("secondaryConfigurations", secondaryConfigurations);

            return res;
        }

        private Map<String, Object> getProviderMap(AuthenticationProvider ap)
        {
            Map<String, Object> m = new HashMap<>();
            m.put("description", ap.getDescription());
            m.put("helpLink", new HelpTopic(ap.getHelpTopic()));
            ActionURL saveLink = ap.getSaveLink();
            if (null != saveLink)
                m.put("saveLink", saveLink);
            ActionURL testLink = ap.getTestLink();
            if (null != testLink)
                m.put("testLink", testLink);
            m.put("settingsFields", ap.getSettingsFields());
            return m;
        }
    }

    @RequiresPermission(AdminOperationsPermission.class)
    public class MigrateAuthenticationConfigurationsAction extends ConfirmAction
    {
        @Override
        public ModelAndView getConfirmView(Object o, BindException errors)
        {
            if (getPageConfig().getTitle() == null)
                setTitle("Migrate Authentication Configurations");

            return new HtmlView(HtmlString.of("Are you sure you want to re-run the authentication configuration migration? This may cause duplicate configurations (which can be deleted)."));
        }

        @Override
        public void validateCommand(Object o, Errors errors)
        {
        }

        @Override
        public boolean handlePost(Object o, BindException errors) throws Exception
        {
            new CoreUpgradeCode().migrateAuthenticationConfigurations(getUser());

            return true;
        }

        @Override
        public @NotNull URLHelper getSuccessURL(Object o)
        {
            return urlProvider(LoginUrls.class).getConfigureURL();
        }
    }

    public static class TestCase extends AbstractActionPermissionTest
    {
        @Override
        public void testActionPermissions()
        {
            User user = TestContext.get().getUser();
            assertTrue(user.hasSiteAdminPermission());

            LoginController controller = new LoginController();

            // @RequiresPermission(AdminOperationsPermission.class)
            assertForAdminOperationsPermission(user,
                controller.new DeleteConfigurationAction(),
                controller.new MigrateAuthenticationConfigurationsAction(),
                controller.new SaveDbLoginPropertiesAction(),
                controller.new SaveSettingsAction(),
                controller.new SetAuthenticationParameterAction()
            );

            // @AdminConsoleAction
            assertForAdminPermission(ContainerManager.getRoot(), user,
                controller.new ConfigureAction(),
                controller.new InitialMountAction(),
                controller.new GetDbLoginPropertiesAction()
            );
        }
    }
}<|MERGE_RESOLUTION|>--- conflicted
+++ resolved
@@ -615,12 +615,8 @@
             return showLogin(form, errors, request, getPageConfig());
         }
 
-<<<<<<< HEAD
+        @Override
         public void addNavTrail(NavTree root)
-=======
-        @Override
-        public NavTree appendNavTrail(NavTree root)
->>>>>>> 393b937b
         {
         }
     }
@@ -2256,12 +2252,8 @@
             return null;
         }
 
-<<<<<<< HEAD
+        @Override
         public void addNavTrail(NavTree root)
-=======
-        @Override
-        public NavTree appendNavTrail(NavTree root)
->>>>>>> 393b937b
         {
             root.addChild("Reset Password");
         }
@@ -2293,12 +2285,8 @@
             return null;
         }
 
-<<<<<<< HEAD
+        @Override
         public void addNavTrail(NavTree root)
-=======
-        @Override
-        public NavTree appendNavTrail(NavTree root)
->>>>>>> 393b937b
         {
         }
     }
@@ -2352,12 +2340,8 @@
             return null;
         }
 
-<<<<<<< HEAD
+        @Override
         public void addNavTrail(NavTree root)
-=======
-        @Override
-        public NavTree appendNavTrail(NavTree root)
->>>>>>> 393b937b
         {
         }
     }
