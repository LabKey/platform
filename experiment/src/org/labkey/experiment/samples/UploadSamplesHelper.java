/*
 * Copyright (c) 2008-2019 LabKey Corporation
 *
 * Licensed under the Apache License, Version 2.0 (the "License");
 * you may not use this file except in compliance with the License.
 * You may obtain a copy of the License at
 *
 *     http://www.apache.org/licenses/LICENSE-2.0
 *
 * Unless required by applicable law or agreed to in writing, software
 * distributed under the License is distributed on an "AS IS" BASIS,
 * WITHOUT WARRANTIES OR CONDITIONS OF ANY KIND, either express or implied.
 * See the License for the specific language governing permissions and
 * limitations under the License.
 */

package org.labkey.experiment.samples;

import org.apache.commons.lang3.StringUtils;
import org.apache.logging.log4j.LogManager;
import org.apache.logging.log4j.Logger;
import org.jetbrains.annotations.NotNull;
import org.jetbrains.annotations.Nullable;
import org.labkey.api.collections.CaseInsensitiveHashMap;
import org.labkey.api.collections.CaseInsensitiveHashSet;
import org.labkey.api.collections.Sets;
import org.labkey.api.data.BaseColumnInfo;
import org.labkey.api.data.ColumnInfo;
import org.labkey.api.data.Container;
<<<<<<< HEAD
import org.labkey.api.data.ForeignKey;
=======
import org.labkey.api.data.ContainerManager;
>>>>>>> 68ff1e44
import org.labkey.api.data.JdbcType;
import org.labkey.api.data.MultiValuedForeignKey;
import org.labkey.api.data.NameGenerator;
import org.labkey.api.data.RemapCache;
import org.labkey.api.data.TableInfo;
import org.labkey.api.dataiterator.DataIterator;
import org.labkey.api.dataiterator.DataIteratorBuilder;
import org.labkey.api.dataiterator.DataIteratorContext;
import org.labkey.api.dataiterator.DataIteratorUtil;
import org.labkey.api.dataiterator.LoggingDataIterator;
import org.labkey.api.dataiterator.MapDataIterator;
import org.labkey.api.dataiterator.SimpleTranslator;
import org.labkey.api.dataiterator.WrapperDataIterator;
import org.labkey.api.exp.ExperimentException;
import org.labkey.api.exp.Lsid;
import org.labkey.api.exp.PropertyType;
import org.labkey.api.exp.api.ExpData;
import org.labkey.api.exp.api.ExpDataClass;
import org.labkey.api.exp.api.ExpDataRunInput;
import org.labkey.api.exp.api.ExpLineage;
import org.labkey.api.exp.api.ExpLineageOptions;
import org.labkey.api.exp.api.ExpMaterial;
import org.labkey.api.exp.api.ExpProtocol;
import org.labkey.api.exp.api.ExpProtocolApplication;
import org.labkey.api.exp.api.ExpRun;
import org.labkey.api.exp.api.ExpRunItem;
import org.labkey.api.exp.api.ExpSampleType;
import org.labkey.api.exp.api.ExperimentService;
import org.labkey.api.exp.api.SampleTypeService;
import org.labkey.api.exp.api.SimpleRunRecord;
import org.labkey.api.exp.property.DomainProperty;
import org.labkey.api.exp.query.ExpMaterialTable;
import org.labkey.api.exp.query.ExpSchema;
import org.labkey.api.query.BatchValidationException;
import org.labkey.api.query.FieldKey;
import org.labkey.api.query.QueryKey;
import org.labkey.api.query.ValidationException;
import org.labkey.api.security.User;
import org.labkey.api.util.Pair;
import org.labkey.experiment.ExpDataIterators;
import org.labkey.experiment.api.ExpMaterialTableImpl;
import org.labkey.experiment.api.ExpSampleTypeImpl;
import org.labkey.experiment.api.ExperimentServiceImpl;
import org.labkey.experiment.api.MaterialSource;
import org.labkey.experiment.controllers.exp.RunInputOutputBean;

import java.io.IOException;
import java.util.HashMap;
import java.util.LinkedList;
import java.util.List;
import java.util.Map;
import java.util.Set;
import java.util.function.Supplier;

public abstract class UploadSamplesHelper
{
    private static final Logger _log = LogManager.getLogger(UploadSamplesHelper.class);
    private static final String MATERIAL_LSID_SUFFIX = "ToBeReplaced";

    private static final String INVALID_ALIQUOT_PROPERTY = "An aliquot-specific property [%1$s] value has been ignored for a non-aliquot sample.";
    private static final String INVALID_NONALIQUOT_PROPERTY = "A sample property [%1$s] value has been ignored for an aliquot.";


    private static boolean isNameHeader(String name)
    {
        return name.equalsIgnoreCase(ExpMaterialTable.Column.Name.name());
    }

    private static boolean isDescriptionHeader(String name)
    {
        return name.equalsIgnoreCase(ExpMaterialTable.Column.Description.name());
    }

    private static boolean isCommentHeader(String name)
    {
        return name.equalsIgnoreCase(ExpMaterialTable.Column.Flag.name()) || name.equalsIgnoreCase("Comment");
    }

    private static boolean isAliasHeader(String name)
    {
        return name.equalsIgnoreCase(ExpMaterialTable.Column.Alias.name());
    }

    public static boolean isInputOutputHeader(String name)
    {
        if(StringUtils.isBlank(name))
            return false;

        String[] parts = name.split("\\.|/");
        return parts[0].equalsIgnoreCase(ExpData.DATA_INPUT_PARENT) || parts[0].equalsIgnoreCase(ExpMaterial.MATERIAL_INPUT_PARENT) ||
                parts[0].equalsIgnoreCase(ExpData.DATA_OUTPUT_CHILD) || parts[0].equalsIgnoreCase(ExpMaterial.MATERIAL_OUTPUT_CHILD);
    }

    private static boolean isReservedHeader(String name)
    {
        if (isNameHeader(name) || isDescriptionHeader(name) || isCommentHeader(name) || "CpasType".equalsIgnoreCase(name) || isAliasHeader(name))
            return true;
        if (isInputOutputHeader(name))
            return true;
        for (ExpMaterialTable.Column column : ExpMaterialTable.Column.values())
        {
            if (name.equalsIgnoreCase(column.name()))
                return true;
        }
        return false;
    }

    private boolean getIdColPropertyURIs(MaterialSource source, List<String> idColNames)
    {
        boolean usingNameAsUniqueColumn = false;
        if (isNameHeader(source.getIdCol1()))
        {
            idColNames.add(source.getIdCol1());
            usingNameAsUniqueColumn = true;
        }
        else
        {
            idColNames.add(source.getIdCol1());
            if (source.getIdCol2() != null)
            {
                idColNames.add(source.getIdCol2());
            }
            if (source.getIdCol3() != null)
            {
                idColNames.add(source.getIdCol3());
            }
        }
        return usingNameAsUniqueColumn;
    }


    /**
     * Clear the source protocol application for this material.
     * If the run that created this material is not a sample derivation run, throw an error -- we don't
     * want to delete an assay run, for example.
     * If the run has more than the sample as an output, the material is removed as an output of the run
     * otherwise the run will be deleted.
     */
    public static void clearSampleSourceRun(User user, ExpMaterial material) throws ValidationException
    {
        ExpProtocolApplication existingSourceApp = material.getSourceApplication();
        if (existingSourceApp == null)
            return;

        ExpRun existingDerivationRun = existingSourceApp.getRun();
        if (existingDerivationRun == null)
            return;

        ExpProtocol protocol = existingDerivationRun.getProtocol();

        if (ExperimentServiceImpl.get().isSampleAliquot(protocol))
            return;

        if (!ExperimentServiceImpl.get().isSampleDerivation(protocol))
        {
            throw new ValidationException(
                    "Can't remove source run '" + existingDerivationRun.getName() + "'" +
                    " of protocol '" + protocol.getName() + "'" +
                    " for sample '" + material.getName() + "' since it is not a sample derivation run");
        }

        List<ExpData> dataOutputs = existingDerivationRun.getDataOutputs();
        List<ExpMaterial> materialOutputs = existingDerivationRun.getMaterialOutputs();
        if (dataOutputs.isEmpty() && (materialOutputs.isEmpty() || (materialOutputs.size() == 1 && materialOutputs.contains(material))))
        {
            _log.debug("Sample '" + material.getName() + "' has existing source derivation run '" + existingDerivationRun.getRowId() + "' -- run has no other outputs, deleting run");
            // if run has no other outputs, delete the run completely
            material.setSourceApplication(null);
            material.save(user);
            existingDerivationRun.delete(user);
        }
        else
        {
            _log.debug("Sample '" + material.getName() + "' has existing source derivation run '" + existingDerivationRun.getRowId() + "' -- run has other " + dataOutputs.size() + " data outputs and " + materialOutputs.size() + " material outputs, removing sample from run");
            // if the existing run has other outputs, remove the run as the source application for this sample
            // and remove it as an output from the run
            material.setSourceApplication(null);
            material.save(user);
            ExpProtocolApplication outputApp = existingDerivationRun.getOutputProtocolApplication();
            if (outputApp != null)
                outputApp.removeMaterialInput(user, material);
            existingSourceApp.removeMaterialInput(user, material);
            ExperimentService.get().queueSyncRunEdges(existingDerivationRun);
        }
    }

    /**
     * Collect the output material or data into a run record.
     * When merge is true, the outputs will be combined with
     * an existing record with the same input parents, if possible.
     */
    public static void record(boolean merge,
                              List<UploadSampleRunRecord> runRecords,
                              Map<ExpMaterial, String> parentMaterialMap,
                              Map<ExpMaterial, String> childMaterialMap,
                              Map<ExpData, String> parentDataMap,
                              Map<ExpData, String> childDataMap,
                              ExpMaterial aliquotParent,
                              ExpMaterial aliquotChild)
    {
        if (merge)
        {
            Set<ExpMaterial> parentMaterials = parentMaterialMap.keySet();
            Set<ExpData> parentDatas = parentDataMap.keySet();

            // find existing RunRecord with the same set of parents and add output children to it
            for (UploadSampleRunRecord record : runRecords)
            {
                if (record._aliquotInput != null && record._aliquotInput.equals(aliquotParent))
                {
                    record._aliquotOutputs.add(aliquotChild);
                    return;
                }
                else if ((!record.getInputMaterialMap().isEmpty() || !record.getInputDataMap().isEmpty()) && record.getInputMaterialMap().keySet().equals(parentMaterials) && record.getInputDataMap().keySet().equals(parentDatas))
                {
                    if (record._outputMaterial.isEmpty())
                        record._outputMaterial = childMaterialMap;
                    else
                        record._outputMaterial.putAll(childMaterialMap);

                    if (record._outputData.isEmpty())
                        record._outputData = childDataMap;
                    else
                        record._outputData.putAll(childDataMap);
                    return;
                }
            }
        }

        // otherwise, create new run record
        List<ExpMaterial> aliquots = null;
        if (aliquotChild != null)
        {
            aliquots = new LinkedList<>();
            aliquots.add(aliquotChild);
        }

        runRecords.add(new UploadSampleRunRecord(parentMaterialMap, childMaterialMap, parentDataMap, childDataMap, aliquotParent, aliquots));
    }

    public static class UploadSampleRunRecord implements SimpleRunRecord
    {
        private Map<ExpMaterial, String> _inputMaterial;
        Map<ExpMaterial, String> _outputMaterial;
        Map<ExpData, String> _inputData;
        Map<ExpData, String> _outputData;

        ExpMaterial _aliquotInput;
        List<ExpMaterial> _aliquotOutputs;

        public UploadSampleRunRecord(Map<ExpMaterial, String> inputMaterial, Map<ExpMaterial, String> outputMaterial,
                                     Map<ExpData, String> inputData, Map<ExpData, String> outputData,
                                     ExpMaterial aliquotInput, List<ExpMaterial> aliquotChildren)
        {
            _inputMaterial = inputMaterial;
            _outputMaterial = outputMaterial;
            _inputData = inputData;
            _outputData = outputData;
            _aliquotInput = aliquotInput;
            _aliquotOutputs = aliquotChildren;
        }

        @Override
        public Map<ExpMaterial, String> getInputMaterialMap()
        {
            return _inputMaterial;
        }

        @Override
        public Map<ExpMaterial, String> getOutputMaterialMap()
        {
            return _outputMaterial;
        }

        @Override
        public Map<ExpData, String> getInputDataMap()
        {
            return _inputData;
        }

        @Override
        public Map<ExpData, String> getOutputDataMap()
        {
            return _outputData;
        }

        @Override
        public ExpMaterial getAliquotInput()
        {
            return _aliquotInput;
        }

        @Override
        public List<ExpMaterial> getAliquotOutputs()
        {
            return _aliquotOutputs;
        }

    }

    /**
     * support for mapping DataClass or SampleSet objects as a parent input using the column name format:
     * DataInputs/<data class name> or MaterialInputs/<sample type name>. Either / or . works as a delimiter
     *
     * @param runItem the item whose parents are being modified.  If provided, existing parents of the item
     *                will be incorporated into the resolved inputs and outputs
     * @param parentNames set of (parent column name, parent value) pairs.  Parent values that are empty
     *                    indicate tha parent should be removed.
     * @throws ExperimentException
     */
    @NotNull
    public static Pair<RunInputOutputBean, RunInputOutputBean> resolveInputsAndOutputs(User user, Container c, @Nullable ExpRunItem runItem,
                                                                                       Set<Pair<String, String>> parentNames,
                                                                                       @Nullable MaterialSource source,
                                                                                       RemapCache cache,
                                                                                       Map<Integer, ExpMaterial> materialMap,
                                                                                       Map<Integer, ExpData> dataMap,
                                                                                       Map<String, ExpSampleType> sampleTypes,
                                                                                       Map<String, ExpDataClass> dataClasses,
                                                                                       @Nullable String aliquotedFrom,
                                                                                       String dataType /*sample type or source type name*/)
            throws ValidationException, ExperimentException
    {
        Map<ExpMaterial, String> parentMaterials = new HashMap<>();
        Map<ExpData, String> parentData = new HashMap<>();
        Set<String> parentDataTypesToRemove = new CaseInsensitiveHashSet();
        Set<String> parentSampleTypesToRemove = new CaseInsensitiveHashSet();

        Map<ExpMaterial, String> childMaterials = new HashMap<>();
        Map<ExpData, String> childData = new HashMap<>();
        boolean isMerge = runItem != null;

        ExpMaterial aliquotParent = null;
        boolean isAliquot = !StringUtils.isEmpty(aliquotedFrom);

        if (isAliquot)
        {
            ExpSampleType sampleType = sampleTypes.computeIfAbsent(dataType, (name) -> SampleTypeService.get().getSampleType(c, user, name));
            if (sampleType == null)
                throw new ValidationException("Invalid sample type: " + dataType);

            aliquotParent = findMaterial(c, user, sampleType, dataType, aliquotedFrom, cache, materialMap);

            if (aliquotParent == null)
            {
                String message = "Aliquot parent '" + aliquotedFrom + "' not found.";
                throw new ValidationException(message);
            }
        }

        for (Pair<String, String> pair : parentNames)
        {
            String parentColName = pair.first;
            String parentValue = pair.second;
            boolean isEmptyParent = StringUtils.isEmpty(parentValue);

            String[] parts = parentColName.split("\\.|/");
            if (parts.length == 1)
            {
                if (parts[0].equalsIgnoreCase("parent"))
                {
                    if (!isEmptyParent)
                    {
                        if (isAliquot)
                        {
                            String message = "Sample derivation parent input is not allowed for aliquots.";
                            throw new ValidationException(message);
                        }

                        ExpMaterial sample = findMaterial(c, user, null, null, parentValue, cache, materialMap);
                        if (sample != null)
                            parentMaterials.put(sample, sampleRole(sample));
                        else
                        {
                            String message = "Sample input '" + parentValue + "' not found";
                            throw new ValidationException(message);
                        }
                    }
                }
            }
            if (parts.length == 2)
            {
                String namePart = QueryKey.decodePart(parts[1]);
                if (parts[0].equalsIgnoreCase(ExpMaterial.MATERIAL_INPUT_PARENT))
                {
                    ExpSampleType sampleType = sampleTypes.computeIfAbsent(namePart, (name) -> SampleTypeService.get().getSampleType(c, user, name));
                    if (sampleType == null)
                        throw new ValidationException(String.format("Invalid import alias: parent SampleType [%1$s] does not exist or may have been deleted", namePart));

                    if (isEmptyParent)
                    {
                        if (isMerge && !isAliquot)
                            parentSampleTypesToRemove.add(namePart);
                    }
                    else
                    {
                        if (isAliquot)
                        {
                            String message = "Sample derivation parent input is not allowed for aliquots";
                            throw new ValidationException(message);
                        }

                        ExpMaterial sample = findMaterial(c, user, sampleType, namePart, parentValue, cache, materialMap);
                        if (sample != null)
                            parentMaterials.put(sample, sampleRole(sample));
                        else
                            throw new ValidationException("Sample input '" + parentValue + "' in SampleType '" + namePart + "' not found");

                    }
                 }
                else if (parts[0].equalsIgnoreCase(ExpMaterial.MATERIAL_OUTPUT_CHILD))
                {
                    ExpSampleType sampleType = sampleTypes.computeIfAbsent(namePart, (name) -> SampleTypeService.get().getSampleType(c, user, name));
                    if (sampleType == null)
                        throw new ValidationException(String.format("Invalid import alias: child SampleType [%1$s] does not exist or may have been deleted", namePart));

                    if (!isEmptyParent)
                    {
                        ExpMaterial sample = findMaterial(c, user, sampleType, namePart, parentValue, cache, materialMap);
                        if (sample != null)
                        {
                            if (StringUtils.isEmpty(sample.getAliquotedFromLSID()))
                                childMaterials.put(sample, sampleRole(sample));
                            else
                            {
                                String message = "Sample derivation output is not allowed for aliquots.";
                                throw new ValidationException(message);
                            }
                        }
                        else
                            throw new ValidationException("Sample output '" + parentValue + "' in SampleType '" + namePart + "' not found");
                    }
                }
                else if (parts[0].equalsIgnoreCase(ExpData.DATA_INPUT_PARENT))
                {
                    ExpDataClass dataClass = dataClasses.computeIfAbsent(namePart, (name) -> ExperimentService.get().getDataClass(c, user, name));
                    if (dataClass == null)
                        throw new ValidationException(String.format("Invalid import alias: parent DataClass [%1$s] does not exist or may have been deleted", namePart));

                    if (isEmptyParent)
                    {
                        if (isMerge && !isAliquot)
                            parentDataTypesToRemove.add(namePart);
                    }
                    else
                    {
                        if (isAliquot)
                        {
                            String message = parentColName + " is not allowed for aliquots";
                            throw new ValidationException(message);
                        }

                        ExpData data = findData(c, user, dataClass, namePart, parentValue, cache, dataMap);
                        if (data != null)
                            parentData.put(data, dataRole(data, user));
                        else
                            throw new ValidationException("Data input '" + parentValue + "' in DataClass '" + namePart + "' not found");
                    }
                }
                else if (parts[0].equalsIgnoreCase(ExpData.DATA_OUTPUT_CHILD))
                {
                    ExpDataClass dataClass = dataClasses.computeIfAbsent(namePart, (name) -> ExperimentService.get().getDataClass(c, user, name));
                    if (dataClass == null)
                        throw new ValidationException(String.format("Invalid import alias: child DataClass [%1$s] does not exist or may have been deleted", namePart));

                    if (!isEmptyParent)
                    {
                        ExpData data = findData(c, user, dataClass, namePart, parentValue, cache, dataMap);
                        if (data != null)
                            childData.put(data, dataRole(data, user));
                        else
                            throw new ValidationException("Data output '" + parentValue + "' in DataClass '" + namePart + "' not found");
                    }
                }
            }
        }


        if (isMerge)
        {
            ExpLineageOptions options = new ExpLineageOptions();
            options.setChildren(false);
            options.setDepth(2); // use 2 to get the first generation of parents because the first "parent" is the run

            ExpLineage lineage = ExperimentService.get().getLineage(c, user, runItem, options);
            Pair<Set<ExpData>, Set<ExpMaterial>> currentParents = Pair.of(lineage.getDatas(), lineage.getMaterials());
            if (currentParents.first != null)
            {
                Map<ExpData, String> existingParentData = new HashMap<>();
                currentParents.first.forEach((dataParent) -> {
                    ExpDataClass dataClass = dataParent.getDataClass(user);
                    String role = dataRole(dataParent, user);
                    if (dataClass != null && !parentData.containsValue(role) && !parentDataTypesToRemove.contains(role))
                    {
                        existingParentData.put(dataParent, role);
                    }
                });
                parentData.putAll(existingParentData);
            }
            if (currentParents.second != null)
            {
                boolean isExistingAliquot = false;
                if (runItem instanceof ExpMaterial)
                {
                    ExpMaterial currentMaterial = (ExpMaterial) runItem;
                    isExistingAliquot = !StringUtils.isEmpty(currentMaterial.getAliquotedFromLSID());

                    if (isExistingAliquot && !isAliquot)
                        throw new ValidationException("AliquotedFrom is absent for aliquot " + currentMaterial.getName() + ".");
                    else if (!isExistingAliquot && isAliquot)
                        throw new ValidationException("Unable to change sample to aliquot " + currentMaterial.getName() + ".");
                    else if (isExistingAliquot)
                    {
                        if (!currentMaterial.getAliquotedFromLSID().equals(aliquotParent.getLSID())
                            && !currentMaterial.getAliquotedFromLSID().equals(aliquotParent.getName())) // for insert using merge, parent name is temporarily stored as lsid
                            throw new ValidationException("Aliquot parents cannot be updated for sample " + currentMaterial.getName() + ".");
                        else if (currentMaterial.getAliquotedFromLSID().equals(aliquotParent.getLSID())) // when AliquotedFromLSID is lsid, aliquot is already processed
                            aliquotParent = null; // already exist, not need to recreate
                    }
                }

                Map<ExpMaterial, String> existingParentMaterials = new HashMap<>();
                if (isExistingAliquot && currentParents.second.size() > 1)
                    throw new ValidationException("Invalid parents for aliquot " + runItem.getName() + ".");

                if (!isAliquot)
                {
                    for (ExpMaterial materialParent : currentParents.second)
                    {
                        ExpSampleType sampleType = materialParent.getSampleType();
                        String role = sampleRole(materialParent);
                        if (sampleType != null && !parentMaterials.containsValue(role) && !parentSampleTypesToRemove.contains(role))
                            existingParentMaterials.put(materialParent, role);
                    }
                    parentMaterials.putAll(existingParentMaterials);
                }
            }
        }

        RunInputOutputBean parents = null;

        if (!parentMaterials.isEmpty() || !parentData.isEmpty() || !parentDataTypesToRemove.isEmpty() || !parentSampleTypesToRemove.isEmpty() || aliquotParent != null)
            parents = new RunInputOutputBean(parentMaterials, parentData, aliquotParent, !parentDataTypesToRemove.isEmpty() || !parentSampleTypesToRemove.isEmpty());

        RunInputOutputBean children = null;
        if (!childMaterials.isEmpty() || !childData.isEmpty())
            children = new RunInputOutputBean(childMaterials, childData, null);

        return Pair.of(parents, children);
    }


    public static String sampleRole(ExpMaterial material)
    {
        ExpSampleType st = material.getSampleType();
        return st != null ? st.getName() : "Sample";
    }

    public static String dataRole(ExpData data, User user)
    {
        ExpDataClass dc = data.getDataClass(user);
        return dc != null ? dc.getName() : ExpDataRunInput.DEFAULT_ROLE;
    }

    public static Lsid.LsidBuilder generateSampleLSID(MaterialSource source)
    {
        return new Lsid.LsidBuilder(source.getMaterialLSIDPrefix() + MATERIAL_LSID_SUFFIX);
    }


    private static ExpMaterial findMaterial(Container c, User user, ExpSampleType sampleType, String sampleTypeName, String sampleName, RemapCache cache, Map<Integer, ExpMaterial> materialCache)
            throws ValidationException
    {
        return ExperimentService.get().findExpMaterial(c, user, sampleType, sampleTypeName, sampleName, cache, materialCache);
    }

    private static ExpData findData(Container c, User user, @NotNull ExpDataClass dataClass, @NotNull String dataClassName, String dataName, RemapCache cache, Map<Integer, ExpData> dataCache)
            throws ValidationException
    {
        return ExperimentService.get().findExpData(c, user, dataClass, dataClassName, dataName, cache, dataCache);
    }

    /* this might be generally useful
     * See SimpleTranslator.selectAll(@NotNull Set<String> skipColumns) for similar functionality, but SampleTranslator
     * copies data, this is straight pass through.
     */
    static class DropColumnsDataIterator extends WrapperDataIterator
    {
        int[] indexMap;
        int columnCount = 0;

        DropColumnsDataIterator(DataIterator di, Set<String> drop)
        {
            super(di);
            int inputColumnCount = di.getColumnCount();
            indexMap = new int[inputColumnCount+1];
            for (int inIndex = 0 ; inIndex <= inputColumnCount ; inIndex++ )
            {
                String name = di.getColumnInfo(inIndex).getName();
                if (!drop.contains(name))
                {
                    indexMap[++columnCount] = inIndex;
                }
            }
        }

        @Override
        public int getColumnCount()
        {
            return columnCount;
        }

        @Override
        public Object get(int i)
        {
            return super.get(indexMap[i]);
        }

        @Override
        public ColumnInfo getColumnInfo(int i)
        {
            return super.getColumnInfo(indexMap[i]);
        }

        @Override
        public Object getConstantValue(int i)
        {
            return super.getConstantValue(indexMap[i]);
        }

        @Override
        public Supplier<Object> getSupplier(int i)
        {
            return super.getSupplier(indexMap[i]);
        }
    }


    /* TODO validate/compare functionality of CoerceDataIterator and loadRows() */

    public static class PrepareDataIteratorBuilder implements DataIteratorBuilder
    {
        private static final int BATCH_SIZE = 100;

        final ExpSampleTypeImpl sampletype;
        final DataIteratorBuilder builder;
        final Lsid.LsidBuilder lsidBuilder;
        final ExpMaterialTableImpl materialTable;

        public PrepareDataIteratorBuilder(ExpSampleTypeImpl sampletype, TableInfo materialTable, DataIteratorBuilder in)
        {
            this.sampletype = sampletype;
            this.builder = in;
            this.lsidBuilder = generateSampleLSID(sampletype.getDataObject());
            this.materialTable = materialTable instanceof ExpMaterialTableImpl ? (ExpMaterialTableImpl) materialTable : null;       // TODO: should we throw exception if not
        }

        @Override
        public DataIterator getDataIterator(DataIteratorContext context)
        {
            DataIterator source = LoggingDataIterator.wrap(builder.getDataIterator(context));

            // drop columns
            var drop = new CaseInsensitiveHashSet();
            for (int i=1 ; i<=source.getColumnCount() ; i++)
            {
                String name = source.getColumnInfo(i).getName();
                if (isReservedHeader(name))
                {
                    // Allow 'Name' and 'Comment' to be loaded by the TabLoader.
                    // Skip over other reserved names 'RowId', 'Run', etc.
                    if (isCommentHeader(name))
                        continue;
                    if (isNameHeader(name))
                        continue;
                    if (isDescriptionHeader(name))
                        continue;
                    if (isInputOutputHeader(name))
                        continue;
                    if (isAliasHeader(name))
                        continue;
                    drop.add(name);
                }
            }
            if (!drop.isEmpty())
                source = new DropColumnsDataIterator(source, drop);

//            CoerceDataIterator to handle the lookup/alternatekeys functionality of loadRows(),
//            TODO check if this covers all the functionality, in particular how is alternateKeyCandidates used?
            DataIterator c = LoggingDataIterator.wrap(new _SamplesCoerceDataIterator(source, context, sampletype, materialTable));

            // auto gen a sequence number for genId - reserve BATCH_SIZE numbers at a time so we don't select the next sequence value for every row
            SimpleTranslator addGenId = new SimpleTranslator(c, context);
            addGenId.setDebugName("add genId");
            Set<String> idColNames = Sets.newCaseInsensitiveHashSet("genId");
            materialTable.getColumns().stream().filter(ColumnInfo::isUniqueIdField).forEach(columnInfo -> {
                idColNames.add(columnInfo.getName());
            });
            addGenId.selectAll(idColNames);

            ColumnInfo genIdCol = new BaseColumnInfo(FieldKey.fromParts("genId"), JdbcType.INTEGER);
            final int batchSize = context.getInsertOption().batch ? BATCH_SIZE : 1;
            addGenId.addSequenceColumn(genIdCol, sampletype.getContainer(), ExpSampleTypeImpl.SEQUENCE_PREFIX, sampletype.getRowId(), batchSize);
            addGenId.addUniqueIdDbSequenceColumns(ContainerManager.getRoot(), materialTable);
            DataIterator dataIterator = LoggingDataIterator.wrap(addGenId);

            // Table Counters
            DataIteratorBuilder dib = ExpDataIterators.CounterDataIteratorBuilder.create(DataIteratorBuilder.wrap(dataIterator), sampletype.getContainer(), materialTable, ExpSampleType.SEQUENCE_PREFIX, sampletype.getRowId());
            dataIterator = dib.getDataIterator(context);

            // sampleset.createSampleNames() + generate lsid
            // TODO does not handle insertIgnore
            DataIterator names = new _GenerateNamesDataIterator(sampletype, DataIteratorUtil.wrapMap(dataIterator, false), context);

            return LoggingDataIterator.wrap(names);
        }
    }


    static class _GenerateNamesDataIterator extends SimpleTranslator
    {
        final ExpSampleTypeImpl sampletype;
        final NameGenerator nameGen;
        final NameGenerator.State nameState;
        final Lsid.LsidBuilder lsidBuilder;
        boolean first = true;

        String generatedName = null;
        String generatedLsid = null;

        _GenerateNamesDataIterator(ExpSampleTypeImpl sampletype, MapDataIterator source, DataIteratorContext context)
        {
            super(source, context);
            this.sampletype = sampletype;
            nameGen = sampletype.getNameGenerator();
            nameState = nameGen.createState(true);
            lsidBuilder = generateSampleLSID(sampletype.getDataObject());
            CaseInsensitiveHashSet skip = new CaseInsensitiveHashSet();
            skip.addAll("name","lsid", "rootmateriallsid");
            selectAll(skip);

            addColumn(new BaseColumnInfo("name",JdbcType.VARCHAR), (Supplier)() -> generatedName);
            addColumn(new BaseColumnInfo("lsid",JdbcType.VARCHAR), (Supplier)() -> generatedLsid);
            // Ensure we have a cpasType column and it is of the right value
            addColumn(new BaseColumnInfo("cpasType",JdbcType.VARCHAR), new SimpleTranslator.ConstantColumn(sampletype.getLSID()));
        }

        void onFirst()
        {
            first = false;
        }

        @Override
        protected void processNextInput()
        {
            Map<String,Object> map = ((MapDataIterator)getInput()).getMap();
            try
            {
                generatedName = nameGen.generateName(nameState, map);
                generatedLsid = lsidBuilder.setObjectId(generatedName).toString();
            }
            catch (NameGenerator.DuplicateNameException dup)
            {
                addRowError("Duplicate name '" + dup.getName() + "' on row " + dup.getRowNumber());
            }
            catch (NameGenerator.NameGenerationException e)
            {
                // Failed to generate a name due to some part of the expression not in the row
                if (sampletype.hasNameExpression())
                    addRowError("Failed to generate name for Sample on row " + e.getRowNumber());
                else if (sampletype.hasNameAsIdCol())
                    addRowError("Name is required for Sample on row " + e.getRowNumber());
                else
                    addRowError("All id columns are required for Sample on row " + e.getRowNumber());
            }
        }

        @Override
        public boolean next() throws BatchValidationException
        {
            // consider add  onFirst() as callback from SimpleTranslator
            if (first)
                onFirst();

            // calls processNextInput()
            return super.next();
        }

        @Override
        public void close() throws IOException
        {
            super.close();
            if (null != nameState)
                nameState.close();
        }
    }

    static class _SamplesCoerceDataIterator extends SimpleTranslator
    {
        private final ExpSampleTypeImpl _sampleType;

        public _SamplesCoerceDataIterator(DataIterator source, DataIteratorContext context, ExpSampleTypeImpl sampleType, ExpMaterialTableImpl materialTable)
        {
            super(source, context);
            _sampleType = sampleType;
            setDebugName("Coerce before trigger script - samples");
            init(materialTable, context.getInsertOption().useImportAliases);
        }

        void init(TableInfo target, boolean useImportAliases)
        {
            Map<String,ColumnInfo> targetMap = DataIteratorUtil.createTableMap(target, useImportAliases);
            Set<String> seen = new CaseInsensitiveHashSet();
            DataIterator di = getInput();
            int count = di.getColumnCount();

            Map<String, Boolean> propertyFields = new CaseInsensitiveHashMap<>();
            for (DomainProperty dp : _sampleType.getDomain().getProperties())
            {
                propertyFields.put(dp.getName(), ExpSchema.DerivationDataScopeType.ChildOnly.name().equalsIgnoreCase(dp.getDerivationDataScope()));
            }

            int derivationDataColInd = -1;
            for (int i=1 ; i<=count ; i++)
            {
                ColumnInfo from = di.getColumnInfo(i);
                if (from != null)
                {
                    if ("AliquotedFrom".equalsIgnoreCase(from.getName()))
                    {
                        derivationDataColInd = i;
                        break;
                    }
                }
            }
            for (int i=1 ; i<=count ; i++)
            {
                ColumnInfo from = di.getColumnInfo(i);
                ColumnInfo to = targetMap.get(from.getName());

                if (null != to)
                {
                    String name = to.getName();
                    boolean isPropertyField = propertyFields.containsKey(name);
                    seen.add(to.getName());

                    String ignoredAliquotPropValue = String.format(INVALID_ALIQUOT_PROPERTY, name);
                    String ignoredMetaPropValue = String.format(INVALID_NONALIQUOT_PROPERTY, name);
                    if (to.getPropertyType() == PropertyType.ATTACHMENT || to.getPropertyType() == PropertyType.FILE_LINK)
                    {
                        if (isPropertyField)
                        {
                            ColumnInfo clone = new BaseColumnInfo(to);
                            addColumn(clone, new DerivationScopedColumn(i, derivationDataColInd, propertyFields.get(name), ignoredAliquotPropValue, ignoredMetaPropValue));
                        }
                        else
                            addColumn(to, i);
                    }
                    else if (to.getFk() instanceof MultiValuedForeignKey)
                    {
                        // pass-through multi-value columns -- converting will stringify a collection
                        if (isPropertyField)
                        {
                            var col = new BaseColumnInfo(getInput().getColumnInfo(i));
                            col.setName(name);
                            addColumn(col, new DerivationScopedColumn(i, derivationDataColInd, propertyFields.get(name), ignoredAliquotPropValue, ignoredMetaPropValue));
                        }
                        else
                            addColumn(to.getName(), i);
                    }
                    else
                    {
                        if (isPropertyField)
                        {
                            _addConvertColumn(name, i, to.getJdbcType(), to.getFk(), derivationDataColInd, propertyFields.get(name));
                        }
                        else
                            addConvertColumn(to.getName(), i, to.getJdbcType(), to.getFk(), true);
                    }
                }
                else
                {
                    if (derivationDataColInd == i && _context.getInsertOption().mergeRows)
                    {
                        addColumn("AliquotedFromLSID", i); // temporarily populate sample name as lsid for merge, used to differentiate insert vs update for merge
                    }

                    addColumn(i);
                }
            }
        }

        private void _addConvertColumn(String name, int fromIndex, JdbcType toType, ForeignKey toFk, int derivationDataColInd, boolean isAliquotField)
        {
            var col = new BaseColumnInfo(getInput().getColumnInfo(fromIndex));
            col.setName(name);
            col.setJdbcType(toType);
            if (toFk != null)
                col.setFk(toFk);

            _addConvertColumn(col, fromIndex, derivationDataColInd, isAliquotField);
        }

        private void _addConvertColumn(ColumnInfo col, int fromIndex, int derivationDataColInd, boolean isAliquotField)
        {
            SimpleConvertColumn c = createConvertColumn(col, fromIndex, true);
            c = new DerivationScopedConvertColumn(fromIndex, c, derivationDataColInd, isAliquotField, String.format(INVALID_ALIQUOT_PROPERTY, col.getName()), String.format(INVALID_NONALIQUOT_PROPERTY, col.getName()));

            addColumn(col, c);
        }

        @Override
        public boolean next() throws BatchValidationException
        {
            return super.next();
        }

        @Override
        public Object get(int i)
        {
            return super.get(i);
        }

        @Override
        protected Object addConversionException(String fieldName, Object value, JdbcType target, Exception x)
        {
            return value;
        }
    }
}
<|MERGE_RESOLUTION|>--- conflicted
+++ resolved
@@ -1,964 +1,961 @@
-/*
- * Copyright (c) 2008-2019 LabKey Corporation
- *
- * Licensed under the Apache License, Version 2.0 (the "License");
- * you may not use this file except in compliance with the License.
- * You may obtain a copy of the License at
- *
- *     http://www.apache.org/licenses/LICENSE-2.0
- *
- * Unless required by applicable law or agreed to in writing, software
- * distributed under the License is distributed on an "AS IS" BASIS,
- * WITHOUT WARRANTIES OR CONDITIONS OF ANY KIND, either express or implied.
- * See the License for the specific language governing permissions and
- * limitations under the License.
- */
-
-package org.labkey.experiment.samples;
-
-import org.apache.commons.lang3.StringUtils;
-import org.apache.logging.log4j.LogManager;
-import org.apache.logging.log4j.Logger;
-import org.jetbrains.annotations.NotNull;
-import org.jetbrains.annotations.Nullable;
-import org.labkey.api.collections.CaseInsensitiveHashMap;
-import org.labkey.api.collections.CaseInsensitiveHashSet;
-import org.labkey.api.collections.Sets;
-import org.labkey.api.data.BaseColumnInfo;
-import org.labkey.api.data.ColumnInfo;
-import org.labkey.api.data.Container;
-<<<<<<< HEAD
-import org.labkey.api.data.ForeignKey;
-=======
-import org.labkey.api.data.ContainerManager;
->>>>>>> 68ff1e44
-import org.labkey.api.data.JdbcType;
-import org.labkey.api.data.MultiValuedForeignKey;
-import org.labkey.api.data.NameGenerator;
-import org.labkey.api.data.RemapCache;
-import org.labkey.api.data.TableInfo;
-import org.labkey.api.dataiterator.DataIterator;
-import org.labkey.api.dataiterator.DataIteratorBuilder;
-import org.labkey.api.dataiterator.DataIteratorContext;
-import org.labkey.api.dataiterator.DataIteratorUtil;
-import org.labkey.api.dataiterator.LoggingDataIterator;
-import org.labkey.api.dataiterator.MapDataIterator;
-import org.labkey.api.dataiterator.SimpleTranslator;
-import org.labkey.api.dataiterator.WrapperDataIterator;
-import org.labkey.api.exp.ExperimentException;
-import org.labkey.api.exp.Lsid;
-import org.labkey.api.exp.PropertyType;
-import org.labkey.api.exp.api.ExpData;
-import org.labkey.api.exp.api.ExpDataClass;
-import org.labkey.api.exp.api.ExpDataRunInput;
-import org.labkey.api.exp.api.ExpLineage;
-import org.labkey.api.exp.api.ExpLineageOptions;
-import org.labkey.api.exp.api.ExpMaterial;
-import org.labkey.api.exp.api.ExpProtocol;
-import org.labkey.api.exp.api.ExpProtocolApplication;
-import org.labkey.api.exp.api.ExpRun;
-import org.labkey.api.exp.api.ExpRunItem;
-import org.labkey.api.exp.api.ExpSampleType;
-import org.labkey.api.exp.api.ExperimentService;
-import org.labkey.api.exp.api.SampleTypeService;
-import org.labkey.api.exp.api.SimpleRunRecord;
-import org.labkey.api.exp.property.DomainProperty;
-import org.labkey.api.exp.query.ExpMaterialTable;
-import org.labkey.api.exp.query.ExpSchema;
-import org.labkey.api.query.BatchValidationException;
-import org.labkey.api.query.FieldKey;
-import org.labkey.api.query.QueryKey;
-import org.labkey.api.query.ValidationException;
-import org.labkey.api.security.User;
-import org.labkey.api.util.Pair;
-import org.labkey.experiment.ExpDataIterators;
-import org.labkey.experiment.api.ExpMaterialTableImpl;
-import org.labkey.experiment.api.ExpSampleTypeImpl;
-import org.labkey.experiment.api.ExperimentServiceImpl;
-import org.labkey.experiment.api.MaterialSource;
-import org.labkey.experiment.controllers.exp.RunInputOutputBean;
-
-import java.io.IOException;
-import java.util.HashMap;
-import java.util.LinkedList;
-import java.util.List;
-import java.util.Map;
-import java.util.Set;
-import java.util.function.Supplier;
-
-public abstract class UploadSamplesHelper
-{
-    private static final Logger _log = LogManager.getLogger(UploadSamplesHelper.class);
-    private static final String MATERIAL_LSID_SUFFIX = "ToBeReplaced";
-
-    private static final String INVALID_ALIQUOT_PROPERTY = "An aliquot-specific property [%1$s] value has been ignored for a non-aliquot sample.";
-    private static final String INVALID_NONALIQUOT_PROPERTY = "A sample property [%1$s] value has been ignored for an aliquot.";
-
-
-    private static boolean isNameHeader(String name)
-    {
-        return name.equalsIgnoreCase(ExpMaterialTable.Column.Name.name());
-    }
-
-    private static boolean isDescriptionHeader(String name)
-    {
-        return name.equalsIgnoreCase(ExpMaterialTable.Column.Description.name());
-    }
-
-    private static boolean isCommentHeader(String name)
-    {
-        return name.equalsIgnoreCase(ExpMaterialTable.Column.Flag.name()) || name.equalsIgnoreCase("Comment");
-    }
-
-    private static boolean isAliasHeader(String name)
-    {
-        return name.equalsIgnoreCase(ExpMaterialTable.Column.Alias.name());
-    }
-
-    public static boolean isInputOutputHeader(String name)
-    {
-        if(StringUtils.isBlank(name))
-            return false;
-
-        String[] parts = name.split("\\.|/");
-        return parts[0].equalsIgnoreCase(ExpData.DATA_INPUT_PARENT) || parts[0].equalsIgnoreCase(ExpMaterial.MATERIAL_INPUT_PARENT) ||
-                parts[0].equalsIgnoreCase(ExpData.DATA_OUTPUT_CHILD) || parts[0].equalsIgnoreCase(ExpMaterial.MATERIAL_OUTPUT_CHILD);
-    }
-
-    private static boolean isReservedHeader(String name)
-    {
-        if (isNameHeader(name) || isDescriptionHeader(name) || isCommentHeader(name) || "CpasType".equalsIgnoreCase(name) || isAliasHeader(name))
-            return true;
-        if (isInputOutputHeader(name))
-            return true;
-        for (ExpMaterialTable.Column column : ExpMaterialTable.Column.values())
-        {
-            if (name.equalsIgnoreCase(column.name()))
-                return true;
-        }
-        return false;
-    }
-
-    private boolean getIdColPropertyURIs(MaterialSource source, List<String> idColNames)
-    {
-        boolean usingNameAsUniqueColumn = false;
-        if (isNameHeader(source.getIdCol1()))
-        {
-            idColNames.add(source.getIdCol1());
-            usingNameAsUniqueColumn = true;
-        }
-        else
-        {
-            idColNames.add(source.getIdCol1());
-            if (source.getIdCol2() != null)
-            {
-                idColNames.add(source.getIdCol2());
-            }
-            if (source.getIdCol3() != null)
-            {
-                idColNames.add(source.getIdCol3());
-            }
-        }
-        return usingNameAsUniqueColumn;
-    }
-
-
-    /**
-     * Clear the source protocol application for this material.
-     * If the run that created this material is not a sample derivation run, throw an error -- we don't
-     * want to delete an assay run, for example.
-     * If the run has more than the sample as an output, the material is removed as an output of the run
-     * otherwise the run will be deleted.
-     */
-    public static void clearSampleSourceRun(User user, ExpMaterial material) throws ValidationException
-    {
-        ExpProtocolApplication existingSourceApp = material.getSourceApplication();
-        if (existingSourceApp == null)
-            return;
-
-        ExpRun existingDerivationRun = existingSourceApp.getRun();
-        if (existingDerivationRun == null)
-            return;
-
-        ExpProtocol protocol = existingDerivationRun.getProtocol();
-
-        if (ExperimentServiceImpl.get().isSampleAliquot(protocol))
-            return;
-
-        if (!ExperimentServiceImpl.get().isSampleDerivation(protocol))
-        {
-            throw new ValidationException(
-                    "Can't remove source run '" + existingDerivationRun.getName() + "'" +
-                    " of protocol '" + protocol.getName() + "'" +
-                    " for sample '" + material.getName() + "' since it is not a sample derivation run");
-        }
-
-        List<ExpData> dataOutputs = existingDerivationRun.getDataOutputs();
-        List<ExpMaterial> materialOutputs = existingDerivationRun.getMaterialOutputs();
-        if (dataOutputs.isEmpty() && (materialOutputs.isEmpty() || (materialOutputs.size() == 1 && materialOutputs.contains(material))))
-        {
-            _log.debug("Sample '" + material.getName() + "' has existing source derivation run '" + existingDerivationRun.getRowId() + "' -- run has no other outputs, deleting run");
-            // if run has no other outputs, delete the run completely
-            material.setSourceApplication(null);
-            material.save(user);
-            existingDerivationRun.delete(user);
-        }
-        else
-        {
-            _log.debug("Sample '" + material.getName() + "' has existing source derivation run '" + existingDerivationRun.getRowId() + "' -- run has other " + dataOutputs.size() + " data outputs and " + materialOutputs.size() + " material outputs, removing sample from run");
-            // if the existing run has other outputs, remove the run as the source application for this sample
-            // and remove it as an output from the run
-            material.setSourceApplication(null);
-            material.save(user);
-            ExpProtocolApplication outputApp = existingDerivationRun.getOutputProtocolApplication();
-            if (outputApp != null)
-                outputApp.removeMaterialInput(user, material);
-            existingSourceApp.removeMaterialInput(user, material);
-            ExperimentService.get().queueSyncRunEdges(existingDerivationRun);
-        }
-    }
-
-    /**
-     * Collect the output material or data into a run record.
-     * When merge is true, the outputs will be combined with
-     * an existing record with the same input parents, if possible.
-     */
-    public static void record(boolean merge,
-                              List<UploadSampleRunRecord> runRecords,
-                              Map<ExpMaterial, String> parentMaterialMap,
-                              Map<ExpMaterial, String> childMaterialMap,
-                              Map<ExpData, String> parentDataMap,
-                              Map<ExpData, String> childDataMap,
-                              ExpMaterial aliquotParent,
-                              ExpMaterial aliquotChild)
-    {
-        if (merge)
-        {
-            Set<ExpMaterial> parentMaterials = parentMaterialMap.keySet();
-            Set<ExpData> parentDatas = parentDataMap.keySet();
-
-            // find existing RunRecord with the same set of parents and add output children to it
-            for (UploadSampleRunRecord record : runRecords)
-            {
-                if (record._aliquotInput != null && record._aliquotInput.equals(aliquotParent))
-                {
-                    record._aliquotOutputs.add(aliquotChild);
-                    return;
-                }
-                else if ((!record.getInputMaterialMap().isEmpty() || !record.getInputDataMap().isEmpty()) && record.getInputMaterialMap().keySet().equals(parentMaterials) && record.getInputDataMap().keySet().equals(parentDatas))
-                {
-                    if (record._outputMaterial.isEmpty())
-                        record._outputMaterial = childMaterialMap;
-                    else
-                        record._outputMaterial.putAll(childMaterialMap);
-
-                    if (record._outputData.isEmpty())
-                        record._outputData = childDataMap;
-                    else
-                        record._outputData.putAll(childDataMap);
-                    return;
-                }
-            }
-        }
-
-        // otherwise, create new run record
-        List<ExpMaterial> aliquots = null;
-        if (aliquotChild != null)
-        {
-            aliquots = new LinkedList<>();
-            aliquots.add(aliquotChild);
-        }
-
-        runRecords.add(new UploadSampleRunRecord(parentMaterialMap, childMaterialMap, parentDataMap, childDataMap, aliquotParent, aliquots));
-    }
-
-    public static class UploadSampleRunRecord implements SimpleRunRecord
-    {
-        private Map<ExpMaterial, String> _inputMaterial;
-        Map<ExpMaterial, String> _outputMaterial;
-        Map<ExpData, String> _inputData;
-        Map<ExpData, String> _outputData;
-
-        ExpMaterial _aliquotInput;
-        List<ExpMaterial> _aliquotOutputs;
-
-        public UploadSampleRunRecord(Map<ExpMaterial, String> inputMaterial, Map<ExpMaterial, String> outputMaterial,
-                                     Map<ExpData, String> inputData, Map<ExpData, String> outputData,
-                                     ExpMaterial aliquotInput, List<ExpMaterial> aliquotChildren)
-        {
-            _inputMaterial = inputMaterial;
-            _outputMaterial = outputMaterial;
-            _inputData = inputData;
-            _outputData = outputData;
-            _aliquotInput = aliquotInput;
-            _aliquotOutputs = aliquotChildren;
-        }
-
-        @Override
-        public Map<ExpMaterial, String> getInputMaterialMap()
-        {
-            return _inputMaterial;
-        }
-
-        @Override
-        public Map<ExpMaterial, String> getOutputMaterialMap()
-        {
-            return _outputMaterial;
-        }
-
-        @Override
-        public Map<ExpData, String> getInputDataMap()
-        {
-            return _inputData;
-        }
-
-        @Override
-        public Map<ExpData, String> getOutputDataMap()
-        {
-            return _outputData;
-        }
-
-        @Override
-        public ExpMaterial getAliquotInput()
-        {
-            return _aliquotInput;
-        }
-
-        @Override
-        public List<ExpMaterial> getAliquotOutputs()
-        {
-            return _aliquotOutputs;
-        }
-
-    }
-
-    /**
-     * support for mapping DataClass or SampleSet objects as a parent input using the column name format:
-     * DataInputs/<data class name> or MaterialInputs/<sample type name>. Either / or . works as a delimiter
-     *
-     * @param runItem the item whose parents are being modified.  If provided, existing parents of the item
-     *                will be incorporated into the resolved inputs and outputs
-     * @param parentNames set of (parent column name, parent value) pairs.  Parent values that are empty
-     *                    indicate tha parent should be removed.
-     * @throws ExperimentException
-     */
-    @NotNull
-    public static Pair<RunInputOutputBean, RunInputOutputBean> resolveInputsAndOutputs(User user, Container c, @Nullable ExpRunItem runItem,
-                                                                                       Set<Pair<String, String>> parentNames,
-                                                                                       @Nullable MaterialSource source,
-                                                                                       RemapCache cache,
-                                                                                       Map<Integer, ExpMaterial> materialMap,
-                                                                                       Map<Integer, ExpData> dataMap,
-                                                                                       Map<String, ExpSampleType> sampleTypes,
-                                                                                       Map<String, ExpDataClass> dataClasses,
-                                                                                       @Nullable String aliquotedFrom,
-                                                                                       String dataType /*sample type or source type name*/)
-            throws ValidationException, ExperimentException
-    {
-        Map<ExpMaterial, String> parentMaterials = new HashMap<>();
-        Map<ExpData, String> parentData = new HashMap<>();
-        Set<String> parentDataTypesToRemove = new CaseInsensitiveHashSet();
-        Set<String> parentSampleTypesToRemove = new CaseInsensitiveHashSet();
-
-        Map<ExpMaterial, String> childMaterials = new HashMap<>();
-        Map<ExpData, String> childData = new HashMap<>();
-        boolean isMerge = runItem != null;
-
-        ExpMaterial aliquotParent = null;
-        boolean isAliquot = !StringUtils.isEmpty(aliquotedFrom);
-
-        if (isAliquot)
-        {
-            ExpSampleType sampleType = sampleTypes.computeIfAbsent(dataType, (name) -> SampleTypeService.get().getSampleType(c, user, name));
-            if (sampleType == null)
-                throw new ValidationException("Invalid sample type: " + dataType);
-
-            aliquotParent = findMaterial(c, user, sampleType, dataType, aliquotedFrom, cache, materialMap);
-
-            if (aliquotParent == null)
-            {
-                String message = "Aliquot parent '" + aliquotedFrom + "' not found.";
-                throw new ValidationException(message);
-            }
-        }
-
-        for (Pair<String, String> pair : parentNames)
-        {
-            String parentColName = pair.first;
-            String parentValue = pair.second;
-            boolean isEmptyParent = StringUtils.isEmpty(parentValue);
-
-            String[] parts = parentColName.split("\\.|/");
-            if (parts.length == 1)
-            {
-                if (parts[0].equalsIgnoreCase("parent"))
-                {
-                    if (!isEmptyParent)
-                    {
-                        if (isAliquot)
-                        {
-                            String message = "Sample derivation parent input is not allowed for aliquots.";
-                            throw new ValidationException(message);
-                        }
-
-                        ExpMaterial sample = findMaterial(c, user, null, null, parentValue, cache, materialMap);
-                        if (sample != null)
-                            parentMaterials.put(sample, sampleRole(sample));
-                        else
-                        {
-                            String message = "Sample input '" + parentValue + "' not found";
-                            throw new ValidationException(message);
-                        }
-                    }
-                }
-            }
-            if (parts.length == 2)
-            {
-                String namePart = QueryKey.decodePart(parts[1]);
-                if (parts[0].equalsIgnoreCase(ExpMaterial.MATERIAL_INPUT_PARENT))
-                {
-                    ExpSampleType sampleType = sampleTypes.computeIfAbsent(namePart, (name) -> SampleTypeService.get().getSampleType(c, user, name));
-                    if (sampleType == null)
-                        throw new ValidationException(String.format("Invalid import alias: parent SampleType [%1$s] does not exist or may have been deleted", namePart));
-
-                    if (isEmptyParent)
-                    {
-                        if (isMerge && !isAliquot)
-                            parentSampleTypesToRemove.add(namePart);
-                    }
-                    else
-                    {
-                        if (isAliquot)
-                        {
-                            String message = "Sample derivation parent input is not allowed for aliquots";
-                            throw new ValidationException(message);
-                        }
-
-                        ExpMaterial sample = findMaterial(c, user, sampleType, namePart, parentValue, cache, materialMap);
-                        if (sample != null)
-                            parentMaterials.put(sample, sampleRole(sample));
-                        else
-                            throw new ValidationException("Sample input '" + parentValue + "' in SampleType '" + namePart + "' not found");
-
-                    }
-                 }
-                else if (parts[0].equalsIgnoreCase(ExpMaterial.MATERIAL_OUTPUT_CHILD))
-                {
-                    ExpSampleType sampleType = sampleTypes.computeIfAbsent(namePart, (name) -> SampleTypeService.get().getSampleType(c, user, name));
-                    if (sampleType == null)
-                        throw new ValidationException(String.format("Invalid import alias: child SampleType [%1$s] does not exist or may have been deleted", namePart));
-
-                    if (!isEmptyParent)
-                    {
-                        ExpMaterial sample = findMaterial(c, user, sampleType, namePart, parentValue, cache, materialMap);
-                        if (sample != null)
-                        {
-                            if (StringUtils.isEmpty(sample.getAliquotedFromLSID()))
-                                childMaterials.put(sample, sampleRole(sample));
-                            else
-                            {
-                                String message = "Sample derivation output is not allowed for aliquots.";
-                                throw new ValidationException(message);
-                            }
-                        }
-                        else
-                            throw new ValidationException("Sample output '" + parentValue + "' in SampleType '" + namePart + "' not found");
-                    }
-                }
-                else if (parts[0].equalsIgnoreCase(ExpData.DATA_INPUT_PARENT))
-                {
-                    ExpDataClass dataClass = dataClasses.computeIfAbsent(namePart, (name) -> ExperimentService.get().getDataClass(c, user, name));
-                    if (dataClass == null)
-                        throw new ValidationException(String.format("Invalid import alias: parent DataClass [%1$s] does not exist or may have been deleted", namePart));
-
-                    if (isEmptyParent)
-                    {
-                        if (isMerge && !isAliquot)
-                            parentDataTypesToRemove.add(namePart);
-                    }
-                    else
-                    {
-                        if (isAliquot)
-                        {
-                            String message = parentColName + " is not allowed for aliquots";
-                            throw new ValidationException(message);
-                        }
-
-                        ExpData data = findData(c, user, dataClass, namePart, parentValue, cache, dataMap);
-                        if (data != null)
-                            parentData.put(data, dataRole(data, user));
-                        else
-                            throw new ValidationException("Data input '" + parentValue + "' in DataClass '" + namePart + "' not found");
-                    }
-                }
-                else if (parts[0].equalsIgnoreCase(ExpData.DATA_OUTPUT_CHILD))
-                {
-                    ExpDataClass dataClass = dataClasses.computeIfAbsent(namePart, (name) -> ExperimentService.get().getDataClass(c, user, name));
-                    if (dataClass == null)
-                        throw new ValidationException(String.format("Invalid import alias: child DataClass [%1$s] does not exist or may have been deleted", namePart));
-
-                    if (!isEmptyParent)
-                    {
-                        ExpData data = findData(c, user, dataClass, namePart, parentValue, cache, dataMap);
-                        if (data != null)
-                            childData.put(data, dataRole(data, user));
-                        else
-                            throw new ValidationException("Data output '" + parentValue + "' in DataClass '" + namePart + "' not found");
-                    }
-                }
-            }
-        }
-
-
-        if (isMerge)
-        {
-            ExpLineageOptions options = new ExpLineageOptions();
-            options.setChildren(false);
-            options.setDepth(2); // use 2 to get the first generation of parents because the first "parent" is the run
-
-            ExpLineage lineage = ExperimentService.get().getLineage(c, user, runItem, options);
-            Pair<Set<ExpData>, Set<ExpMaterial>> currentParents = Pair.of(lineage.getDatas(), lineage.getMaterials());
-            if (currentParents.first != null)
-            {
-                Map<ExpData, String> existingParentData = new HashMap<>();
-                currentParents.first.forEach((dataParent) -> {
-                    ExpDataClass dataClass = dataParent.getDataClass(user);
-                    String role = dataRole(dataParent, user);
-                    if (dataClass != null && !parentData.containsValue(role) && !parentDataTypesToRemove.contains(role))
-                    {
-                        existingParentData.put(dataParent, role);
-                    }
-                });
-                parentData.putAll(existingParentData);
-            }
-            if (currentParents.second != null)
-            {
-                boolean isExistingAliquot = false;
-                if (runItem instanceof ExpMaterial)
-                {
-                    ExpMaterial currentMaterial = (ExpMaterial) runItem;
-                    isExistingAliquot = !StringUtils.isEmpty(currentMaterial.getAliquotedFromLSID());
-
-                    if (isExistingAliquot && !isAliquot)
-                        throw new ValidationException("AliquotedFrom is absent for aliquot " + currentMaterial.getName() + ".");
-                    else if (!isExistingAliquot && isAliquot)
-                        throw new ValidationException("Unable to change sample to aliquot " + currentMaterial.getName() + ".");
-                    else if (isExistingAliquot)
-                    {
-                        if (!currentMaterial.getAliquotedFromLSID().equals(aliquotParent.getLSID())
-                            && !currentMaterial.getAliquotedFromLSID().equals(aliquotParent.getName())) // for insert using merge, parent name is temporarily stored as lsid
-                            throw new ValidationException("Aliquot parents cannot be updated for sample " + currentMaterial.getName() + ".");
-                        else if (currentMaterial.getAliquotedFromLSID().equals(aliquotParent.getLSID())) // when AliquotedFromLSID is lsid, aliquot is already processed
-                            aliquotParent = null; // already exist, not need to recreate
-                    }
-                }
-
-                Map<ExpMaterial, String> existingParentMaterials = new HashMap<>();
-                if (isExistingAliquot && currentParents.second.size() > 1)
-                    throw new ValidationException("Invalid parents for aliquot " + runItem.getName() + ".");
-
-                if (!isAliquot)
-                {
-                    for (ExpMaterial materialParent : currentParents.second)
-                    {
-                        ExpSampleType sampleType = materialParent.getSampleType();
-                        String role = sampleRole(materialParent);
-                        if (sampleType != null && !parentMaterials.containsValue(role) && !parentSampleTypesToRemove.contains(role))
-                            existingParentMaterials.put(materialParent, role);
-                    }
-                    parentMaterials.putAll(existingParentMaterials);
-                }
-            }
-        }
-
-        RunInputOutputBean parents = null;
-
-        if (!parentMaterials.isEmpty() || !parentData.isEmpty() || !parentDataTypesToRemove.isEmpty() || !parentSampleTypesToRemove.isEmpty() || aliquotParent != null)
-            parents = new RunInputOutputBean(parentMaterials, parentData, aliquotParent, !parentDataTypesToRemove.isEmpty() || !parentSampleTypesToRemove.isEmpty());
-
-        RunInputOutputBean children = null;
-        if (!childMaterials.isEmpty() || !childData.isEmpty())
-            children = new RunInputOutputBean(childMaterials, childData, null);
-
-        return Pair.of(parents, children);
-    }
-
-
-    public static String sampleRole(ExpMaterial material)
-    {
-        ExpSampleType st = material.getSampleType();
-        return st != null ? st.getName() : "Sample";
-    }
-
-    public static String dataRole(ExpData data, User user)
-    {
-        ExpDataClass dc = data.getDataClass(user);
-        return dc != null ? dc.getName() : ExpDataRunInput.DEFAULT_ROLE;
-    }
-
-    public static Lsid.LsidBuilder generateSampleLSID(MaterialSource source)
-    {
-        return new Lsid.LsidBuilder(source.getMaterialLSIDPrefix() + MATERIAL_LSID_SUFFIX);
-    }
-
-
-    private static ExpMaterial findMaterial(Container c, User user, ExpSampleType sampleType, String sampleTypeName, String sampleName, RemapCache cache, Map<Integer, ExpMaterial> materialCache)
-            throws ValidationException
-    {
-        return ExperimentService.get().findExpMaterial(c, user, sampleType, sampleTypeName, sampleName, cache, materialCache);
-    }
-
-    private static ExpData findData(Container c, User user, @NotNull ExpDataClass dataClass, @NotNull String dataClassName, String dataName, RemapCache cache, Map<Integer, ExpData> dataCache)
-            throws ValidationException
-    {
-        return ExperimentService.get().findExpData(c, user, dataClass, dataClassName, dataName, cache, dataCache);
-    }
-
-    /* this might be generally useful
-     * See SimpleTranslator.selectAll(@NotNull Set<String> skipColumns) for similar functionality, but SampleTranslator
-     * copies data, this is straight pass through.
-     */
-    static class DropColumnsDataIterator extends WrapperDataIterator
-    {
-        int[] indexMap;
-        int columnCount = 0;
-
-        DropColumnsDataIterator(DataIterator di, Set<String> drop)
-        {
-            super(di);
-            int inputColumnCount = di.getColumnCount();
-            indexMap = new int[inputColumnCount+1];
-            for (int inIndex = 0 ; inIndex <= inputColumnCount ; inIndex++ )
-            {
-                String name = di.getColumnInfo(inIndex).getName();
-                if (!drop.contains(name))
-                {
-                    indexMap[++columnCount] = inIndex;
-                }
-            }
-        }
-
-        @Override
-        public int getColumnCount()
-        {
-            return columnCount;
-        }
-
-        @Override
-        public Object get(int i)
-        {
-            return super.get(indexMap[i]);
-        }
-
-        @Override
-        public ColumnInfo getColumnInfo(int i)
-        {
-            return super.getColumnInfo(indexMap[i]);
-        }
-
-        @Override
-        public Object getConstantValue(int i)
-        {
-            return super.getConstantValue(indexMap[i]);
-        }
-
-        @Override
-        public Supplier<Object> getSupplier(int i)
-        {
-            return super.getSupplier(indexMap[i]);
-        }
-    }
-
-
-    /* TODO validate/compare functionality of CoerceDataIterator and loadRows() */
-
-    public static class PrepareDataIteratorBuilder implements DataIteratorBuilder
-    {
-        private static final int BATCH_SIZE = 100;
-
-        final ExpSampleTypeImpl sampletype;
-        final DataIteratorBuilder builder;
-        final Lsid.LsidBuilder lsidBuilder;
-        final ExpMaterialTableImpl materialTable;
-
-        public PrepareDataIteratorBuilder(ExpSampleTypeImpl sampletype, TableInfo materialTable, DataIteratorBuilder in)
-        {
-            this.sampletype = sampletype;
-            this.builder = in;
-            this.lsidBuilder = generateSampleLSID(sampletype.getDataObject());
-            this.materialTable = materialTable instanceof ExpMaterialTableImpl ? (ExpMaterialTableImpl) materialTable : null;       // TODO: should we throw exception if not
-        }
-
-        @Override
-        public DataIterator getDataIterator(DataIteratorContext context)
-        {
-            DataIterator source = LoggingDataIterator.wrap(builder.getDataIterator(context));
-
-            // drop columns
-            var drop = new CaseInsensitiveHashSet();
-            for (int i=1 ; i<=source.getColumnCount() ; i++)
-            {
-                String name = source.getColumnInfo(i).getName();
-                if (isReservedHeader(name))
-                {
-                    // Allow 'Name' and 'Comment' to be loaded by the TabLoader.
-                    // Skip over other reserved names 'RowId', 'Run', etc.
-                    if (isCommentHeader(name))
-                        continue;
-                    if (isNameHeader(name))
-                        continue;
-                    if (isDescriptionHeader(name))
-                        continue;
-                    if (isInputOutputHeader(name))
-                        continue;
-                    if (isAliasHeader(name))
-                        continue;
-                    drop.add(name);
-                }
-            }
-            if (!drop.isEmpty())
-                source = new DropColumnsDataIterator(source, drop);
-
-//            CoerceDataIterator to handle the lookup/alternatekeys functionality of loadRows(),
-//            TODO check if this covers all the functionality, in particular how is alternateKeyCandidates used?
-            DataIterator c = LoggingDataIterator.wrap(new _SamplesCoerceDataIterator(source, context, sampletype, materialTable));
-
-            // auto gen a sequence number for genId - reserve BATCH_SIZE numbers at a time so we don't select the next sequence value for every row
-            SimpleTranslator addGenId = new SimpleTranslator(c, context);
-            addGenId.setDebugName("add genId");
-            Set<String> idColNames = Sets.newCaseInsensitiveHashSet("genId");
-            materialTable.getColumns().stream().filter(ColumnInfo::isUniqueIdField).forEach(columnInfo -> {
-                idColNames.add(columnInfo.getName());
-            });
-            addGenId.selectAll(idColNames);
-
-            ColumnInfo genIdCol = new BaseColumnInfo(FieldKey.fromParts("genId"), JdbcType.INTEGER);
-            final int batchSize = context.getInsertOption().batch ? BATCH_SIZE : 1;
-            addGenId.addSequenceColumn(genIdCol, sampletype.getContainer(), ExpSampleTypeImpl.SEQUENCE_PREFIX, sampletype.getRowId(), batchSize);
-            addGenId.addUniqueIdDbSequenceColumns(ContainerManager.getRoot(), materialTable);
-            DataIterator dataIterator = LoggingDataIterator.wrap(addGenId);
-
-            // Table Counters
-            DataIteratorBuilder dib = ExpDataIterators.CounterDataIteratorBuilder.create(DataIteratorBuilder.wrap(dataIterator), sampletype.getContainer(), materialTable, ExpSampleType.SEQUENCE_PREFIX, sampletype.getRowId());
-            dataIterator = dib.getDataIterator(context);
-
-            // sampleset.createSampleNames() + generate lsid
-            // TODO does not handle insertIgnore
-            DataIterator names = new _GenerateNamesDataIterator(sampletype, DataIteratorUtil.wrapMap(dataIterator, false), context);
-
-            return LoggingDataIterator.wrap(names);
-        }
-    }
-
-
-    static class _GenerateNamesDataIterator extends SimpleTranslator
-    {
-        final ExpSampleTypeImpl sampletype;
-        final NameGenerator nameGen;
-        final NameGenerator.State nameState;
-        final Lsid.LsidBuilder lsidBuilder;
-        boolean first = true;
-
-        String generatedName = null;
-        String generatedLsid = null;
-
-        _GenerateNamesDataIterator(ExpSampleTypeImpl sampletype, MapDataIterator source, DataIteratorContext context)
-        {
-            super(source, context);
-            this.sampletype = sampletype;
-            nameGen = sampletype.getNameGenerator();
-            nameState = nameGen.createState(true);
-            lsidBuilder = generateSampleLSID(sampletype.getDataObject());
-            CaseInsensitiveHashSet skip = new CaseInsensitiveHashSet();
-            skip.addAll("name","lsid", "rootmateriallsid");
-            selectAll(skip);
-
-            addColumn(new BaseColumnInfo("name",JdbcType.VARCHAR), (Supplier)() -> generatedName);
-            addColumn(new BaseColumnInfo("lsid",JdbcType.VARCHAR), (Supplier)() -> generatedLsid);
-            // Ensure we have a cpasType column and it is of the right value
-            addColumn(new BaseColumnInfo("cpasType",JdbcType.VARCHAR), new SimpleTranslator.ConstantColumn(sampletype.getLSID()));
-        }
-
-        void onFirst()
-        {
-            first = false;
-        }
-
-        @Override
-        protected void processNextInput()
-        {
-            Map<String,Object> map = ((MapDataIterator)getInput()).getMap();
-            try
-            {
-                generatedName = nameGen.generateName(nameState, map);
-                generatedLsid = lsidBuilder.setObjectId(generatedName).toString();
-            }
-            catch (NameGenerator.DuplicateNameException dup)
-            {
-                addRowError("Duplicate name '" + dup.getName() + "' on row " + dup.getRowNumber());
-            }
-            catch (NameGenerator.NameGenerationException e)
-            {
-                // Failed to generate a name due to some part of the expression not in the row
-                if (sampletype.hasNameExpression())
-                    addRowError("Failed to generate name for Sample on row " + e.getRowNumber());
-                else if (sampletype.hasNameAsIdCol())
-                    addRowError("Name is required for Sample on row " + e.getRowNumber());
-                else
-                    addRowError("All id columns are required for Sample on row " + e.getRowNumber());
-            }
-        }
-
-        @Override
-        public boolean next() throws BatchValidationException
-        {
-            // consider add  onFirst() as callback from SimpleTranslator
-            if (first)
-                onFirst();
-
-            // calls processNextInput()
-            return super.next();
-        }
-
-        @Override
-        public void close() throws IOException
-        {
-            super.close();
-            if (null != nameState)
-                nameState.close();
-        }
-    }
-
-    static class _SamplesCoerceDataIterator extends SimpleTranslator
-    {
-        private final ExpSampleTypeImpl _sampleType;
-
-        public _SamplesCoerceDataIterator(DataIterator source, DataIteratorContext context, ExpSampleTypeImpl sampleType, ExpMaterialTableImpl materialTable)
-        {
-            super(source, context);
-            _sampleType = sampleType;
-            setDebugName("Coerce before trigger script - samples");
-            init(materialTable, context.getInsertOption().useImportAliases);
-        }
-
-        void init(TableInfo target, boolean useImportAliases)
-        {
-            Map<String,ColumnInfo> targetMap = DataIteratorUtil.createTableMap(target, useImportAliases);
-            Set<String> seen = new CaseInsensitiveHashSet();
-            DataIterator di = getInput();
-            int count = di.getColumnCount();
-
-            Map<String, Boolean> propertyFields = new CaseInsensitiveHashMap<>();
-            for (DomainProperty dp : _sampleType.getDomain().getProperties())
-            {
-                propertyFields.put(dp.getName(), ExpSchema.DerivationDataScopeType.ChildOnly.name().equalsIgnoreCase(dp.getDerivationDataScope()));
-            }
-
-            int derivationDataColInd = -1;
-            for (int i=1 ; i<=count ; i++)
-            {
-                ColumnInfo from = di.getColumnInfo(i);
-                if (from != null)
-                {
-                    if ("AliquotedFrom".equalsIgnoreCase(from.getName()))
-                    {
-                        derivationDataColInd = i;
-                        break;
-                    }
-                }
-            }
-            for (int i=1 ; i<=count ; i++)
-            {
-                ColumnInfo from = di.getColumnInfo(i);
-                ColumnInfo to = targetMap.get(from.getName());
-
-                if (null != to)
-                {
-                    String name = to.getName();
-                    boolean isPropertyField = propertyFields.containsKey(name);
-                    seen.add(to.getName());
-
-                    String ignoredAliquotPropValue = String.format(INVALID_ALIQUOT_PROPERTY, name);
-                    String ignoredMetaPropValue = String.format(INVALID_NONALIQUOT_PROPERTY, name);
-                    if (to.getPropertyType() == PropertyType.ATTACHMENT || to.getPropertyType() == PropertyType.FILE_LINK)
-                    {
-                        if (isPropertyField)
-                        {
-                            ColumnInfo clone = new BaseColumnInfo(to);
-                            addColumn(clone, new DerivationScopedColumn(i, derivationDataColInd, propertyFields.get(name), ignoredAliquotPropValue, ignoredMetaPropValue));
-                        }
-                        else
-                            addColumn(to, i);
-                    }
-                    else if (to.getFk() instanceof MultiValuedForeignKey)
-                    {
-                        // pass-through multi-value columns -- converting will stringify a collection
-                        if (isPropertyField)
-                        {
-                            var col = new BaseColumnInfo(getInput().getColumnInfo(i));
-                            col.setName(name);
-                            addColumn(col, new DerivationScopedColumn(i, derivationDataColInd, propertyFields.get(name), ignoredAliquotPropValue, ignoredMetaPropValue));
-                        }
-                        else
-                            addColumn(to.getName(), i);
-                    }
-                    else
-                    {
-                        if (isPropertyField)
-                        {
-                            _addConvertColumn(name, i, to.getJdbcType(), to.getFk(), derivationDataColInd, propertyFields.get(name));
-                        }
-                        else
-                            addConvertColumn(to.getName(), i, to.getJdbcType(), to.getFk(), true);
-                    }
-                }
-                else
-                {
-                    if (derivationDataColInd == i && _context.getInsertOption().mergeRows)
-                    {
-                        addColumn("AliquotedFromLSID", i); // temporarily populate sample name as lsid for merge, used to differentiate insert vs update for merge
-                    }
-
-                    addColumn(i);
-                }
-            }
-        }
-
-        private void _addConvertColumn(String name, int fromIndex, JdbcType toType, ForeignKey toFk, int derivationDataColInd, boolean isAliquotField)
-        {
-            var col = new BaseColumnInfo(getInput().getColumnInfo(fromIndex));
-            col.setName(name);
-            col.setJdbcType(toType);
-            if (toFk != null)
-                col.setFk(toFk);
-
-            _addConvertColumn(col, fromIndex, derivationDataColInd, isAliquotField);
-        }
-
-        private void _addConvertColumn(ColumnInfo col, int fromIndex, int derivationDataColInd, boolean isAliquotField)
-        {
-            SimpleConvertColumn c = createConvertColumn(col, fromIndex, true);
-            c = new DerivationScopedConvertColumn(fromIndex, c, derivationDataColInd, isAliquotField, String.format(INVALID_ALIQUOT_PROPERTY, col.getName()), String.format(INVALID_NONALIQUOT_PROPERTY, col.getName()));
-
-            addColumn(col, c);
-        }
-
-        @Override
-        public boolean next() throws BatchValidationException
-        {
-            return super.next();
-        }
-
-        @Override
-        public Object get(int i)
-        {
-            return super.get(i);
-        }
-
-        @Override
-        protected Object addConversionException(String fieldName, Object value, JdbcType target, Exception x)
-        {
-            return value;
-        }
-    }
-}
+/*
+ * Copyright (c) 2008-2019 LabKey Corporation
+ *
+ * Licensed under the Apache License, Version 2.0 (the "License");
+ * you may not use this file except in compliance with the License.
+ * You may obtain a copy of the License at
+ *
+ *     http://www.apache.org/licenses/LICENSE-2.0
+ *
+ * Unless required by applicable law or agreed to in writing, software
+ * distributed under the License is distributed on an "AS IS" BASIS,
+ * WITHOUT WARRANTIES OR CONDITIONS OF ANY KIND, either express or implied.
+ * See the License for the specific language governing permissions and
+ * limitations under the License.
+ */
+
+package org.labkey.experiment.samples;
+
+import org.apache.commons.lang3.StringUtils;
+import org.apache.logging.log4j.LogManager;
+import org.apache.logging.log4j.Logger;
+import org.jetbrains.annotations.NotNull;
+import org.jetbrains.annotations.Nullable;
+import org.labkey.api.collections.CaseInsensitiveHashMap;
+import org.labkey.api.collections.CaseInsensitiveHashSet;
+import org.labkey.api.collections.Sets;
+import org.labkey.api.data.BaseColumnInfo;
+import org.labkey.api.data.ColumnInfo;
+import org.labkey.api.data.Container;
+import org.labkey.api.data.ContainerManager;
+import org.labkey.api.data.ForeignKey;
+import org.labkey.api.data.JdbcType;
+import org.labkey.api.data.MultiValuedForeignKey;
+import org.labkey.api.data.NameGenerator;
+import org.labkey.api.data.RemapCache;
+import org.labkey.api.data.TableInfo;
+import org.labkey.api.dataiterator.DataIterator;
+import org.labkey.api.dataiterator.DataIteratorBuilder;
+import org.labkey.api.dataiterator.DataIteratorContext;
+import org.labkey.api.dataiterator.DataIteratorUtil;
+import org.labkey.api.dataiterator.LoggingDataIterator;
+import org.labkey.api.dataiterator.MapDataIterator;
+import org.labkey.api.dataiterator.SimpleTranslator;
+import org.labkey.api.dataiterator.WrapperDataIterator;
+import org.labkey.api.exp.ExperimentException;
+import org.labkey.api.exp.Lsid;
+import org.labkey.api.exp.PropertyType;
+import org.labkey.api.exp.api.ExpData;
+import org.labkey.api.exp.api.ExpDataClass;
+import org.labkey.api.exp.api.ExpDataRunInput;
+import org.labkey.api.exp.api.ExpLineage;
+import org.labkey.api.exp.api.ExpLineageOptions;
+import org.labkey.api.exp.api.ExpMaterial;
+import org.labkey.api.exp.api.ExpProtocol;
+import org.labkey.api.exp.api.ExpProtocolApplication;
+import org.labkey.api.exp.api.ExpRun;
+import org.labkey.api.exp.api.ExpRunItem;
+import org.labkey.api.exp.api.ExpSampleType;
+import org.labkey.api.exp.api.ExperimentService;
+import org.labkey.api.exp.api.SampleTypeService;
+import org.labkey.api.exp.api.SimpleRunRecord;
+import org.labkey.api.exp.property.DomainProperty;
+import org.labkey.api.exp.query.ExpMaterialTable;
+import org.labkey.api.exp.query.ExpSchema;
+import org.labkey.api.query.BatchValidationException;
+import org.labkey.api.query.FieldKey;
+import org.labkey.api.query.QueryKey;
+import org.labkey.api.query.ValidationException;
+import org.labkey.api.security.User;
+import org.labkey.api.util.Pair;
+import org.labkey.experiment.ExpDataIterators;
+import org.labkey.experiment.api.ExpMaterialTableImpl;
+import org.labkey.experiment.api.ExpSampleTypeImpl;
+import org.labkey.experiment.api.ExperimentServiceImpl;
+import org.labkey.experiment.api.MaterialSource;
+import org.labkey.experiment.controllers.exp.RunInputOutputBean;
+
+import java.io.IOException;
+import java.util.HashMap;
+import java.util.LinkedList;
+import java.util.List;
+import java.util.Map;
+import java.util.Set;
+import java.util.function.Supplier;
+
+public abstract class UploadSamplesHelper
+{
+    private static final Logger _log = LogManager.getLogger(UploadSamplesHelper.class);
+    private static final String MATERIAL_LSID_SUFFIX = "ToBeReplaced";
+
+    private static final String INVALID_ALIQUOT_PROPERTY = "An aliquot-specific property [%1$s] value has been ignored for a non-aliquot sample.";
+    private static final String INVALID_NONALIQUOT_PROPERTY = "A sample property [%1$s] value has been ignored for an aliquot.";
+
+
+    private static boolean isNameHeader(String name)
+    {
+        return name.equalsIgnoreCase(ExpMaterialTable.Column.Name.name());
+    }
+
+    private static boolean isDescriptionHeader(String name)
+    {
+        return name.equalsIgnoreCase(ExpMaterialTable.Column.Description.name());
+    }
+
+    private static boolean isCommentHeader(String name)
+    {
+        return name.equalsIgnoreCase(ExpMaterialTable.Column.Flag.name()) || name.equalsIgnoreCase("Comment");
+    }
+
+    private static boolean isAliasHeader(String name)
+    {
+        return name.equalsIgnoreCase(ExpMaterialTable.Column.Alias.name());
+    }
+
+    public static boolean isInputOutputHeader(String name)
+    {
+        if(StringUtils.isBlank(name))
+            return false;
+
+        String[] parts = name.split("\\.|/");
+        return parts[0].equalsIgnoreCase(ExpData.DATA_INPUT_PARENT) || parts[0].equalsIgnoreCase(ExpMaterial.MATERIAL_INPUT_PARENT) ||
+                parts[0].equalsIgnoreCase(ExpData.DATA_OUTPUT_CHILD) || parts[0].equalsIgnoreCase(ExpMaterial.MATERIAL_OUTPUT_CHILD);
+    }
+
+    private static boolean isReservedHeader(String name)
+    {
+        if (isNameHeader(name) || isDescriptionHeader(name) || isCommentHeader(name) || "CpasType".equalsIgnoreCase(name) || isAliasHeader(name))
+            return true;
+        if (isInputOutputHeader(name))
+            return true;
+        for (ExpMaterialTable.Column column : ExpMaterialTable.Column.values())
+        {
+            if (name.equalsIgnoreCase(column.name()))
+                return true;
+        }
+        return false;
+    }
+
+    private boolean getIdColPropertyURIs(MaterialSource source, List<String> idColNames)
+    {
+        boolean usingNameAsUniqueColumn = false;
+        if (isNameHeader(source.getIdCol1()))
+        {
+            idColNames.add(source.getIdCol1());
+            usingNameAsUniqueColumn = true;
+        }
+        else
+        {
+            idColNames.add(source.getIdCol1());
+            if (source.getIdCol2() != null)
+            {
+                idColNames.add(source.getIdCol2());
+            }
+            if (source.getIdCol3() != null)
+            {
+                idColNames.add(source.getIdCol3());
+            }
+        }
+        return usingNameAsUniqueColumn;
+    }
+
+
+    /**
+     * Clear the source protocol application for this material.
+     * If the run that created this material is not a sample derivation run, throw an error -- we don't
+     * want to delete an assay run, for example.
+     * If the run has more than the sample as an output, the material is removed as an output of the run
+     * otherwise the run will be deleted.
+     */
+    public static void clearSampleSourceRun(User user, ExpMaterial material) throws ValidationException
+    {
+        ExpProtocolApplication existingSourceApp = material.getSourceApplication();
+        if (existingSourceApp == null)
+            return;
+
+        ExpRun existingDerivationRun = existingSourceApp.getRun();
+        if (existingDerivationRun == null)
+            return;
+
+        ExpProtocol protocol = existingDerivationRun.getProtocol();
+
+        if (ExperimentServiceImpl.get().isSampleAliquot(protocol))
+            return;
+
+        if (!ExperimentServiceImpl.get().isSampleDerivation(protocol))
+        {
+            throw new ValidationException(
+                    "Can't remove source run '" + existingDerivationRun.getName() + "'" +
+                    " of protocol '" + protocol.getName() + "'" +
+                    " for sample '" + material.getName() + "' since it is not a sample derivation run");
+        }
+
+        List<ExpData> dataOutputs = existingDerivationRun.getDataOutputs();
+        List<ExpMaterial> materialOutputs = existingDerivationRun.getMaterialOutputs();
+        if (dataOutputs.isEmpty() && (materialOutputs.isEmpty() || (materialOutputs.size() == 1 && materialOutputs.contains(material))))
+        {
+            _log.debug("Sample '" + material.getName() + "' has existing source derivation run '" + existingDerivationRun.getRowId() + "' -- run has no other outputs, deleting run");
+            // if run has no other outputs, delete the run completely
+            material.setSourceApplication(null);
+            material.save(user);
+            existingDerivationRun.delete(user);
+        }
+        else
+        {
+            _log.debug("Sample '" + material.getName() + "' has existing source derivation run '" + existingDerivationRun.getRowId() + "' -- run has other " + dataOutputs.size() + " data outputs and " + materialOutputs.size() + " material outputs, removing sample from run");
+            // if the existing run has other outputs, remove the run as the source application for this sample
+            // and remove it as an output from the run
+            material.setSourceApplication(null);
+            material.save(user);
+            ExpProtocolApplication outputApp = existingDerivationRun.getOutputProtocolApplication();
+            if (outputApp != null)
+                outputApp.removeMaterialInput(user, material);
+            existingSourceApp.removeMaterialInput(user, material);
+            ExperimentService.get().queueSyncRunEdges(existingDerivationRun);
+        }
+    }
+
+    /**
+     * Collect the output material or data into a run record.
+     * When merge is true, the outputs will be combined with
+     * an existing record with the same input parents, if possible.
+     */
+    public static void record(boolean merge,
+                              List<UploadSampleRunRecord> runRecords,
+                              Map<ExpMaterial, String> parentMaterialMap,
+                              Map<ExpMaterial, String> childMaterialMap,
+                              Map<ExpData, String> parentDataMap,
+                              Map<ExpData, String> childDataMap,
+                              ExpMaterial aliquotParent,
+                              ExpMaterial aliquotChild)
+    {
+        if (merge)
+        {
+            Set<ExpMaterial> parentMaterials = parentMaterialMap.keySet();
+            Set<ExpData> parentDatas = parentDataMap.keySet();
+
+            // find existing RunRecord with the same set of parents and add output children to it
+            for (UploadSampleRunRecord record : runRecords)
+            {
+                if (record._aliquotInput != null && record._aliquotInput.equals(aliquotParent))
+                {
+                    record._aliquotOutputs.add(aliquotChild);
+                    return;
+                }
+                else if ((!record.getInputMaterialMap().isEmpty() || !record.getInputDataMap().isEmpty()) && record.getInputMaterialMap().keySet().equals(parentMaterials) && record.getInputDataMap().keySet().equals(parentDatas))
+                {
+                    if (record._outputMaterial.isEmpty())
+                        record._outputMaterial = childMaterialMap;
+                    else
+                        record._outputMaterial.putAll(childMaterialMap);
+
+                    if (record._outputData.isEmpty())
+                        record._outputData = childDataMap;
+                    else
+                        record._outputData.putAll(childDataMap);
+                    return;
+                }
+            }
+        }
+
+        // otherwise, create new run record
+        List<ExpMaterial> aliquots = null;
+        if (aliquotChild != null)
+        {
+            aliquots = new LinkedList<>();
+            aliquots.add(aliquotChild);
+        }
+
+        runRecords.add(new UploadSampleRunRecord(parentMaterialMap, childMaterialMap, parentDataMap, childDataMap, aliquotParent, aliquots));
+    }
+
+    public static class UploadSampleRunRecord implements SimpleRunRecord
+    {
+        private Map<ExpMaterial, String> _inputMaterial;
+        Map<ExpMaterial, String> _outputMaterial;
+        Map<ExpData, String> _inputData;
+        Map<ExpData, String> _outputData;
+
+        ExpMaterial _aliquotInput;
+        List<ExpMaterial> _aliquotOutputs;
+
+        public UploadSampleRunRecord(Map<ExpMaterial, String> inputMaterial, Map<ExpMaterial, String> outputMaterial,
+                                     Map<ExpData, String> inputData, Map<ExpData, String> outputData,
+                                     ExpMaterial aliquotInput, List<ExpMaterial> aliquotChildren)
+        {
+            _inputMaterial = inputMaterial;
+            _outputMaterial = outputMaterial;
+            _inputData = inputData;
+            _outputData = outputData;
+            _aliquotInput = aliquotInput;
+            _aliquotOutputs = aliquotChildren;
+        }
+
+        @Override
+        public Map<ExpMaterial, String> getInputMaterialMap()
+        {
+            return _inputMaterial;
+        }
+
+        @Override
+        public Map<ExpMaterial, String> getOutputMaterialMap()
+        {
+            return _outputMaterial;
+        }
+
+        @Override
+        public Map<ExpData, String> getInputDataMap()
+        {
+            return _inputData;
+        }
+
+        @Override
+        public Map<ExpData, String> getOutputDataMap()
+        {
+            return _outputData;
+        }
+
+        @Override
+        public ExpMaterial getAliquotInput()
+        {
+            return _aliquotInput;
+        }
+
+        @Override
+        public List<ExpMaterial> getAliquotOutputs()
+        {
+            return _aliquotOutputs;
+        }
+
+    }
+
+    /**
+     * support for mapping DataClass or SampleSet objects as a parent input using the column name format:
+     * DataInputs/<data class name> or MaterialInputs/<sample type name>. Either / or . works as a delimiter
+     *
+     * @param runItem the item whose parents are being modified.  If provided, existing parents of the item
+     *                will be incorporated into the resolved inputs and outputs
+     * @param parentNames set of (parent column name, parent value) pairs.  Parent values that are empty
+     *                    indicate tha parent should be removed.
+     * @throws ExperimentException
+     */
+    @NotNull
+    public static Pair<RunInputOutputBean, RunInputOutputBean> resolveInputsAndOutputs(User user, Container c, @Nullable ExpRunItem runItem,
+                                                                                       Set<Pair<String, String>> parentNames,
+                                                                                       @Nullable MaterialSource source,
+                                                                                       RemapCache cache,
+                                                                                       Map<Integer, ExpMaterial> materialMap,
+                                                                                       Map<Integer, ExpData> dataMap,
+                                                                                       Map<String, ExpSampleType> sampleTypes,
+                                                                                       Map<String, ExpDataClass> dataClasses,
+                                                                                       @Nullable String aliquotedFrom,
+                                                                                       String dataType /*sample type or source type name*/)
+            throws ValidationException, ExperimentException
+    {
+        Map<ExpMaterial, String> parentMaterials = new HashMap<>();
+        Map<ExpData, String> parentData = new HashMap<>();
+        Set<String> parentDataTypesToRemove = new CaseInsensitiveHashSet();
+        Set<String> parentSampleTypesToRemove = new CaseInsensitiveHashSet();
+
+        Map<ExpMaterial, String> childMaterials = new HashMap<>();
+        Map<ExpData, String> childData = new HashMap<>();
+        boolean isMerge = runItem != null;
+
+        ExpMaterial aliquotParent = null;
+        boolean isAliquot = !StringUtils.isEmpty(aliquotedFrom);
+
+        if (isAliquot)
+        {
+            ExpSampleType sampleType = sampleTypes.computeIfAbsent(dataType, (name) -> SampleTypeService.get().getSampleType(c, user, name));
+            if (sampleType == null)
+                throw new ValidationException("Invalid sample type: " + dataType);
+
+            aliquotParent = findMaterial(c, user, sampleType, dataType, aliquotedFrom, cache, materialMap);
+
+            if (aliquotParent == null)
+            {
+                String message = "Aliquot parent '" + aliquotedFrom + "' not found.";
+                throw new ValidationException(message);
+            }
+        }
+
+        for (Pair<String, String> pair : parentNames)
+        {
+            String parentColName = pair.first;
+            String parentValue = pair.second;
+            boolean isEmptyParent = StringUtils.isEmpty(parentValue);
+
+            String[] parts = parentColName.split("\\.|/");
+            if (parts.length == 1)
+            {
+                if (parts[0].equalsIgnoreCase("parent"))
+                {
+                    if (!isEmptyParent)
+                    {
+                        if (isAliquot)
+                        {
+                            String message = "Sample derivation parent input is not allowed for aliquots.";
+                            throw new ValidationException(message);
+                        }
+
+                        ExpMaterial sample = findMaterial(c, user, null, null, parentValue, cache, materialMap);
+                        if (sample != null)
+                            parentMaterials.put(sample, sampleRole(sample));
+                        else
+                        {
+                            String message = "Sample input '" + parentValue + "' not found";
+                            throw new ValidationException(message);
+                        }
+                    }
+                }
+            }
+            if (parts.length == 2)
+            {
+                String namePart = QueryKey.decodePart(parts[1]);
+                if (parts[0].equalsIgnoreCase(ExpMaterial.MATERIAL_INPUT_PARENT))
+                {
+                    ExpSampleType sampleType = sampleTypes.computeIfAbsent(namePart, (name) -> SampleTypeService.get().getSampleType(c, user, name));
+                    if (sampleType == null)
+                        throw new ValidationException(String.format("Invalid import alias: parent SampleType [%1$s] does not exist or may have been deleted", namePart));
+
+                    if (isEmptyParent)
+                    {
+                        if (isMerge && !isAliquot)
+                            parentSampleTypesToRemove.add(namePart);
+                    }
+                    else
+                    {
+                        if (isAliquot)
+                        {
+                            String message = "Sample derivation parent input is not allowed for aliquots";
+                            throw new ValidationException(message);
+                        }
+
+                        ExpMaterial sample = findMaterial(c, user, sampleType, namePart, parentValue, cache, materialMap);
+                        if (sample != null)
+                            parentMaterials.put(sample, sampleRole(sample));
+                        else
+                            throw new ValidationException("Sample input '" + parentValue + "' in SampleType '" + namePart + "' not found");
+
+                    }
+                 }
+                else if (parts[0].equalsIgnoreCase(ExpMaterial.MATERIAL_OUTPUT_CHILD))
+                {
+                    ExpSampleType sampleType = sampleTypes.computeIfAbsent(namePart, (name) -> SampleTypeService.get().getSampleType(c, user, name));
+                    if (sampleType == null)
+                        throw new ValidationException(String.format("Invalid import alias: child SampleType [%1$s] does not exist or may have been deleted", namePart));
+
+                    if (!isEmptyParent)
+                    {
+                        ExpMaterial sample = findMaterial(c, user, sampleType, namePart, parentValue, cache, materialMap);
+                        if (sample != null)
+                        {
+                            if (StringUtils.isEmpty(sample.getAliquotedFromLSID()))
+                                childMaterials.put(sample, sampleRole(sample));
+                            else
+                            {
+                                String message = "Sample derivation output is not allowed for aliquots.";
+                                throw new ValidationException(message);
+                            }
+                        }
+                        else
+                            throw new ValidationException("Sample output '" + parentValue + "' in SampleType '" + namePart + "' not found");
+                    }
+                }
+                else if (parts[0].equalsIgnoreCase(ExpData.DATA_INPUT_PARENT))
+                {
+                    ExpDataClass dataClass = dataClasses.computeIfAbsent(namePart, (name) -> ExperimentService.get().getDataClass(c, user, name));
+                    if (dataClass == null)
+                        throw new ValidationException(String.format("Invalid import alias: parent DataClass [%1$s] does not exist or may have been deleted", namePart));
+
+                    if (isEmptyParent)
+                    {
+                        if (isMerge && !isAliquot)
+                            parentDataTypesToRemove.add(namePart);
+                    }
+                    else
+                    {
+                        if (isAliquot)
+                        {
+                            String message = parentColName + " is not allowed for aliquots";
+                            throw new ValidationException(message);
+                        }
+
+                        ExpData data = findData(c, user, dataClass, namePart, parentValue, cache, dataMap);
+                        if (data != null)
+                            parentData.put(data, dataRole(data, user));
+                        else
+                            throw new ValidationException("Data input '" + parentValue + "' in DataClass '" + namePart + "' not found");
+                    }
+                }
+                else if (parts[0].equalsIgnoreCase(ExpData.DATA_OUTPUT_CHILD))
+                {
+                    ExpDataClass dataClass = dataClasses.computeIfAbsent(namePart, (name) -> ExperimentService.get().getDataClass(c, user, name));
+                    if (dataClass == null)
+                        throw new ValidationException(String.format("Invalid import alias: child DataClass [%1$s] does not exist or may have been deleted", namePart));
+
+                    if (!isEmptyParent)
+                    {
+                        ExpData data = findData(c, user, dataClass, namePart, parentValue, cache, dataMap);
+                        if (data != null)
+                            childData.put(data, dataRole(data, user));
+                        else
+                            throw new ValidationException("Data output '" + parentValue + "' in DataClass '" + namePart + "' not found");
+                    }
+                }
+            }
+        }
+
+
+        if (isMerge)
+        {
+            ExpLineageOptions options = new ExpLineageOptions();
+            options.setChildren(false);
+            options.setDepth(2); // use 2 to get the first generation of parents because the first "parent" is the run
+
+            ExpLineage lineage = ExperimentService.get().getLineage(c, user, runItem, options);
+            Pair<Set<ExpData>, Set<ExpMaterial>> currentParents = Pair.of(lineage.getDatas(), lineage.getMaterials());
+            if (currentParents.first != null)
+            {
+                Map<ExpData, String> existingParentData = new HashMap<>();
+                currentParents.first.forEach((dataParent) -> {
+                    ExpDataClass dataClass = dataParent.getDataClass(user);
+                    String role = dataRole(dataParent, user);
+                    if (dataClass != null && !parentData.containsValue(role) && !parentDataTypesToRemove.contains(role))
+                    {
+                        existingParentData.put(dataParent, role);
+                    }
+                });
+                parentData.putAll(existingParentData);
+            }
+            if (currentParents.second != null)
+            {
+                boolean isExistingAliquot = false;
+                if (runItem instanceof ExpMaterial)
+                {
+                    ExpMaterial currentMaterial = (ExpMaterial) runItem;
+                    isExistingAliquot = !StringUtils.isEmpty(currentMaterial.getAliquotedFromLSID());
+
+                    if (isExistingAliquot && !isAliquot)
+                        throw new ValidationException("AliquotedFrom is absent for aliquot " + currentMaterial.getName() + ".");
+                    else if (!isExistingAliquot && isAliquot)
+                        throw new ValidationException("Unable to change sample to aliquot " + currentMaterial.getName() + ".");
+                    else if (isExistingAliquot)
+                    {
+                        if (!currentMaterial.getAliquotedFromLSID().equals(aliquotParent.getLSID())
+                            && !currentMaterial.getAliquotedFromLSID().equals(aliquotParent.getName())) // for insert using merge, parent name is temporarily stored as lsid
+                            throw new ValidationException("Aliquot parents cannot be updated for sample " + currentMaterial.getName() + ".");
+                        else if (currentMaterial.getAliquotedFromLSID().equals(aliquotParent.getLSID())) // when AliquotedFromLSID is lsid, aliquot is already processed
+                            aliquotParent = null; // already exist, not need to recreate
+                    }
+                }
+
+                Map<ExpMaterial, String> existingParentMaterials = new HashMap<>();
+                if (isExistingAliquot && currentParents.second.size() > 1)
+                    throw new ValidationException("Invalid parents for aliquot " + runItem.getName() + ".");
+
+                if (!isAliquot)
+                {
+                    for (ExpMaterial materialParent : currentParents.second)
+                    {
+                        ExpSampleType sampleType = materialParent.getSampleType();
+                        String role = sampleRole(materialParent);
+                        if (sampleType != null && !parentMaterials.containsValue(role) && !parentSampleTypesToRemove.contains(role))
+                            existingParentMaterials.put(materialParent, role);
+                    }
+                    parentMaterials.putAll(existingParentMaterials);
+                }
+            }
+        }
+
+        RunInputOutputBean parents = null;
+
+        if (!parentMaterials.isEmpty() || !parentData.isEmpty() || !parentDataTypesToRemove.isEmpty() || !parentSampleTypesToRemove.isEmpty() || aliquotParent != null)
+            parents = new RunInputOutputBean(parentMaterials, parentData, aliquotParent, !parentDataTypesToRemove.isEmpty() || !parentSampleTypesToRemove.isEmpty());
+
+        RunInputOutputBean children = null;
+        if (!childMaterials.isEmpty() || !childData.isEmpty())
+            children = new RunInputOutputBean(childMaterials, childData, null);
+
+        return Pair.of(parents, children);
+    }
+
+
+    public static String sampleRole(ExpMaterial material)
+    {
+        ExpSampleType st = material.getSampleType();
+        return st != null ? st.getName() : "Sample";
+    }
+
+    public static String dataRole(ExpData data, User user)
+    {
+        ExpDataClass dc = data.getDataClass(user);
+        return dc != null ? dc.getName() : ExpDataRunInput.DEFAULT_ROLE;
+    }
+
+    public static Lsid.LsidBuilder generateSampleLSID(MaterialSource source)
+    {
+        return new Lsid.LsidBuilder(source.getMaterialLSIDPrefix() + MATERIAL_LSID_SUFFIX);
+    }
+
+
+    private static ExpMaterial findMaterial(Container c, User user, ExpSampleType sampleType, String sampleTypeName, String sampleName, RemapCache cache, Map<Integer, ExpMaterial> materialCache)
+            throws ValidationException
+    {
+        return ExperimentService.get().findExpMaterial(c, user, sampleType, sampleTypeName, sampleName, cache, materialCache);
+    }
+
+    private static ExpData findData(Container c, User user, @NotNull ExpDataClass dataClass, @NotNull String dataClassName, String dataName, RemapCache cache, Map<Integer, ExpData> dataCache)
+            throws ValidationException
+    {
+        return ExperimentService.get().findExpData(c, user, dataClass, dataClassName, dataName, cache, dataCache);
+    }
+
+    /* this might be generally useful
+     * See SimpleTranslator.selectAll(@NotNull Set<String> skipColumns) for similar functionality, but SampleTranslator
+     * copies data, this is straight pass through.
+     */
+    static class DropColumnsDataIterator extends WrapperDataIterator
+    {
+        int[] indexMap;
+        int columnCount = 0;
+
+        DropColumnsDataIterator(DataIterator di, Set<String> drop)
+        {
+            super(di);
+            int inputColumnCount = di.getColumnCount();
+            indexMap = new int[inputColumnCount+1];
+            for (int inIndex = 0 ; inIndex <= inputColumnCount ; inIndex++ )
+            {
+                String name = di.getColumnInfo(inIndex).getName();
+                if (!drop.contains(name))
+                {
+                    indexMap[++columnCount] = inIndex;
+                }
+            }
+        }
+
+        @Override
+        public int getColumnCount()
+        {
+            return columnCount;
+        }
+
+        @Override
+        public Object get(int i)
+        {
+            return super.get(indexMap[i]);
+        }
+
+        @Override
+        public ColumnInfo getColumnInfo(int i)
+        {
+            return super.getColumnInfo(indexMap[i]);
+        }
+
+        @Override
+        public Object getConstantValue(int i)
+        {
+            return super.getConstantValue(indexMap[i]);
+        }
+
+        @Override
+        public Supplier<Object> getSupplier(int i)
+        {
+            return super.getSupplier(indexMap[i]);
+        }
+    }
+
+
+    /* TODO validate/compare functionality of CoerceDataIterator and loadRows() */
+
+    public static class PrepareDataIteratorBuilder implements DataIteratorBuilder
+    {
+        private static final int BATCH_SIZE = 100;
+
+        final ExpSampleTypeImpl sampletype;
+        final DataIteratorBuilder builder;
+        final Lsid.LsidBuilder lsidBuilder;
+        final ExpMaterialTableImpl materialTable;
+
+        public PrepareDataIteratorBuilder(ExpSampleTypeImpl sampletype, TableInfo materialTable, DataIteratorBuilder in)
+        {
+            this.sampletype = sampletype;
+            this.builder = in;
+            this.lsidBuilder = generateSampleLSID(sampletype.getDataObject());
+            this.materialTable = materialTable instanceof ExpMaterialTableImpl ? (ExpMaterialTableImpl) materialTable : null;       // TODO: should we throw exception if not
+        }
+
+        @Override
+        public DataIterator getDataIterator(DataIteratorContext context)
+        {
+            DataIterator source = LoggingDataIterator.wrap(builder.getDataIterator(context));
+
+            // drop columns
+            var drop = new CaseInsensitiveHashSet();
+            for (int i=1 ; i<=source.getColumnCount() ; i++)
+            {
+                String name = source.getColumnInfo(i).getName();
+                if (isReservedHeader(name))
+                {
+                    // Allow 'Name' and 'Comment' to be loaded by the TabLoader.
+                    // Skip over other reserved names 'RowId', 'Run', etc.
+                    if (isCommentHeader(name))
+                        continue;
+                    if (isNameHeader(name))
+                        continue;
+                    if (isDescriptionHeader(name))
+                        continue;
+                    if (isInputOutputHeader(name))
+                        continue;
+                    if (isAliasHeader(name))
+                        continue;
+                    drop.add(name);
+                }
+            }
+            if (!drop.isEmpty())
+                source = new DropColumnsDataIterator(source, drop);
+
+//            CoerceDataIterator to handle the lookup/alternatekeys functionality of loadRows(),
+//            TODO check if this covers all the functionality, in particular how is alternateKeyCandidates used?
+            DataIterator c = LoggingDataIterator.wrap(new _SamplesCoerceDataIterator(source, context, sampletype, materialTable));
+
+            // auto gen a sequence number for genId - reserve BATCH_SIZE numbers at a time so we don't select the next sequence value for every row
+            SimpleTranslator addGenId = new SimpleTranslator(c, context);
+            addGenId.setDebugName("add genId");
+            Set<String> idColNames = Sets.newCaseInsensitiveHashSet("genId");
+            materialTable.getColumns().stream().filter(ColumnInfo::isUniqueIdField).forEach(columnInfo -> {
+                idColNames.add(columnInfo.getName());
+            });
+            addGenId.selectAll(idColNames);
+
+            ColumnInfo genIdCol = new BaseColumnInfo(FieldKey.fromParts("genId"), JdbcType.INTEGER);
+            final int batchSize = context.getInsertOption().batch ? BATCH_SIZE : 1;
+            addGenId.addSequenceColumn(genIdCol, sampletype.getContainer(), ExpSampleTypeImpl.SEQUENCE_PREFIX, sampletype.getRowId(), batchSize);
+            addGenId.addUniqueIdDbSequenceColumns(ContainerManager.getRoot(), materialTable);
+            DataIterator dataIterator = LoggingDataIterator.wrap(addGenId);
+
+            // Table Counters
+            DataIteratorBuilder dib = ExpDataIterators.CounterDataIteratorBuilder.create(DataIteratorBuilder.wrap(dataIterator), sampletype.getContainer(), materialTable, ExpSampleType.SEQUENCE_PREFIX, sampletype.getRowId());
+            dataIterator = dib.getDataIterator(context);
+
+            // sampleset.createSampleNames() + generate lsid
+            // TODO does not handle insertIgnore
+            DataIterator names = new _GenerateNamesDataIterator(sampletype, DataIteratorUtil.wrapMap(dataIterator, false), context);
+
+            return LoggingDataIterator.wrap(names);
+        }
+    }
+
+
+    static class _GenerateNamesDataIterator extends SimpleTranslator
+    {
+        final ExpSampleTypeImpl sampletype;
+        final NameGenerator nameGen;
+        final NameGenerator.State nameState;
+        final Lsid.LsidBuilder lsidBuilder;
+        boolean first = true;
+
+        String generatedName = null;
+        String generatedLsid = null;
+
+        _GenerateNamesDataIterator(ExpSampleTypeImpl sampletype, MapDataIterator source, DataIteratorContext context)
+        {
+            super(source, context);
+            this.sampletype = sampletype;
+            nameGen = sampletype.getNameGenerator();
+            nameState = nameGen.createState(true);
+            lsidBuilder = generateSampleLSID(sampletype.getDataObject());
+            CaseInsensitiveHashSet skip = new CaseInsensitiveHashSet();
+            skip.addAll("name","lsid", "rootmateriallsid");
+            selectAll(skip);
+
+            addColumn(new BaseColumnInfo("name",JdbcType.VARCHAR), (Supplier)() -> generatedName);
+            addColumn(new BaseColumnInfo("lsid",JdbcType.VARCHAR), (Supplier)() -> generatedLsid);
+            // Ensure we have a cpasType column and it is of the right value
+            addColumn(new BaseColumnInfo("cpasType",JdbcType.VARCHAR), new SimpleTranslator.ConstantColumn(sampletype.getLSID()));
+        }
+
+        void onFirst()
+        {
+            first = false;
+        }
+
+        @Override
+        protected void processNextInput()
+        {
+            Map<String,Object> map = ((MapDataIterator)getInput()).getMap();
+            try
+            {
+                generatedName = nameGen.generateName(nameState, map);
+                generatedLsid = lsidBuilder.setObjectId(generatedName).toString();
+            }
+            catch (NameGenerator.DuplicateNameException dup)
+            {
+                addRowError("Duplicate name '" + dup.getName() + "' on row " + dup.getRowNumber());
+            }
+            catch (NameGenerator.NameGenerationException e)
+            {
+                // Failed to generate a name due to some part of the expression not in the row
+                if (sampletype.hasNameExpression())
+                    addRowError("Failed to generate name for Sample on row " + e.getRowNumber());
+                else if (sampletype.hasNameAsIdCol())
+                    addRowError("Name is required for Sample on row " + e.getRowNumber());
+                else
+                    addRowError("All id columns are required for Sample on row " + e.getRowNumber());
+            }
+        }
+
+        @Override
+        public boolean next() throws BatchValidationException
+        {
+            // consider add  onFirst() as callback from SimpleTranslator
+            if (first)
+                onFirst();
+
+            // calls processNextInput()
+            return super.next();
+        }
+
+        @Override
+        public void close() throws IOException
+        {
+            super.close();
+            if (null != nameState)
+                nameState.close();
+        }
+    }
+
+    static class _SamplesCoerceDataIterator extends SimpleTranslator
+    {
+        private final ExpSampleTypeImpl _sampleType;
+
+        public _SamplesCoerceDataIterator(DataIterator source, DataIteratorContext context, ExpSampleTypeImpl sampleType, ExpMaterialTableImpl materialTable)
+        {
+            super(source, context);
+            _sampleType = sampleType;
+            setDebugName("Coerce before trigger script - samples");
+            init(materialTable, context.getInsertOption().useImportAliases);
+        }
+
+        void init(TableInfo target, boolean useImportAliases)
+        {
+            Map<String,ColumnInfo> targetMap = DataIteratorUtil.createTableMap(target, useImportAliases);
+            Set<String> seen = new CaseInsensitiveHashSet();
+            DataIterator di = getInput();
+            int count = di.getColumnCount();
+
+            Map<String, Boolean> propertyFields = new CaseInsensitiveHashMap<>();
+            for (DomainProperty dp : _sampleType.getDomain().getProperties())
+            {
+                propertyFields.put(dp.getName(), ExpSchema.DerivationDataScopeType.ChildOnly.name().equalsIgnoreCase(dp.getDerivationDataScope()));
+            }
+
+            int derivationDataColInd = -1;
+            for (int i=1 ; i<=count ; i++)
+            {
+                ColumnInfo from = di.getColumnInfo(i);
+                if (from != null)
+                {
+                    if ("AliquotedFrom".equalsIgnoreCase(from.getName()))
+                    {
+                        derivationDataColInd = i;
+                        break;
+                    }
+                }
+            }
+            for (int i=1 ; i<=count ; i++)
+            {
+                ColumnInfo from = di.getColumnInfo(i);
+                ColumnInfo to = targetMap.get(from.getName());
+
+                if (null != to)
+                {
+                    String name = to.getName();
+                    boolean isPropertyField = propertyFields.containsKey(name);
+                    seen.add(to.getName());
+
+                    String ignoredAliquotPropValue = String.format(INVALID_ALIQUOT_PROPERTY, name);
+                    String ignoredMetaPropValue = String.format(INVALID_NONALIQUOT_PROPERTY, name);
+                    if (to.getPropertyType() == PropertyType.ATTACHMENT || to.getPropertyType() == PropertyType.FILE_LINK)
+                    {
+                        if (isPropertyField)
+                        {
+                            ColumnInfo clone = new BaseColumnInfo(to);
+                            addColumn(clone, new DerivationScopedColumn(i, derivationDataColInd, propertyFields.get(name), ignoredAliquotPropValue, ignoredMetaPropValue));
+                        }
+                        else
+                            addColumn(to, i);
+                    }
+                    else if (to.getFk() instanceof MultiValuedForeignKey)
+                    {
+                        // pass-through multi-value columns -- converting will stringify a collection
+                        if (isPropertyField)
+                        {
+                            var col = new BaseColumnInfo(getInput().getColumnInfo(i));
+                            col.setName(name);
+                            addColumn(col, new DerivationScopedColumn(i, derivationDataColInd, propertyFields.get(name), ignoredAliquotPropValue, ignoredMetaPropValue));
+                        }
+                        else
+                            addColumn(to.getName(), i);
+                    }
+                    else
+                    {
+                        if (isPropertyField)
+                        {
+                            _addConvertColumn(name, i, to.getJdbcType(), to.getFk(), derivationDataColInd, propertyFields.get(name));
+                        }
+                        else
+                            addConvertColumn(to.getName(), i, to.getJdbcType(), to.getFk(), true);
+                    }
+                }
+                else
+                {
+                    if (derivationDataColInd == i && _context.getInsertOption().mergeRows)
+                    {
+                        addColumn("AliquotedFromLSID", i); // temporarily populate sample name as lsid for merge, used to differentiate insert vs update for merge
+                    }
+
+                    addColumn(i);
+                }
+            }
+        }
+
+        private void _addConvertColumn(String name, int fromIndex, JdbcType toType, ForeignKey toFk, int derivationDataColInd, boolean isAliquotField)
+        {
+            var col = new BaseColumnInfo(getInput().getColumnInfo(fromIndex));
+            col.setName(name);
+            col.setJdbcType(toType);
+            if (toFk != null)
+                col.setFk(toFk);
+
+            _addConvertColumn(col, fromIndex, derivationDataColInd, isAliquotField);
+        }
+
+        private void _addConvertColumn(ColumnInfo col, int fromIndex, int derivationDataColInd, boolean isAliquotField)
+        {
+            SimpleConvertColumn c = createConvertColumn(col, fromIndex, true);
+            c = new DerivationScopedConvertColumn(fromIndex, c, derivationDataColInd, isAliquotField, String.format(INVALID_ALIQUOT_PROPERTY, col.getName()), String.format(INVALID_NONALIQUOT_PROPERTY, col.getName()));
+
+            addColumn(col, c);
+        }
+
+        @Override
+        public boolean next() throws BatchValidationException
+        {
+            return super.next();
+        }
+
+        @Override
+        public Object get(int i)
+        {
+            return super.get(i);
+        }
+
+        @Override
+        protected Object addConversionException(String fieldName, Object value, JdbcType target, Exception x)
+        {
+            return value;
+        }
+    }
+}