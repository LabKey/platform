--- conflicted
+++ resolved
@@ -135,58 +135,6 @@
                         logFile = CompressedInputStreamXarSource.getLogFileFor(typesXarFile);
                     XarReader typesReader = getXarReader(job, ctx, root, typesXarFile);
 
-<<<<<<< HEAD
-                    if (job == null)
-                    {
-                        // need to fake up a job for the XarReader
-                        job = new PipelineJob()
-                        {
-                            @Override
-                            public User getUser()
-                            {
-                                return ctx.getUser();
-                            }
-
-                            @Override
-                            public Container getContainer()
-                            {
-                                return ctx.getContainer();
-                            }
-
-                            @Override
-                            public synchronized Logger getLogger()
-                            {
-                                return ctx.getLogger();
-                            }
-
-                            @Override
-                            public URLHelper getStatusHref()
-                            {
-                                return null;
-                            }
-
-                            @Override
-                            public String getDescription()
-                            {
-                                return "Sample Type and Data Class XAR Import";
-                            }
-                        };
-                    }
-
-                    XarSource typesXarSource = new CompressedInputStreamXarSource(xarDir.getInputStream(typesXarFile.getFileName().toString()), typesXarFile, logFile, job, ctx.getContainer());
-                    try
-                    {
-                        typesXarSource.init();
-                    }
-                    catch (Exception e)
-                    {
-                        log.error("Failed to initialize types XAR source", e);
-                        throw(e);
-                    }
-                    log.info("Importing the types XAR file: " + typesXarFile.getFileName().toString());
-                    XarReader typesReader = new FolderXarImporterFactory.FolderExportXarReader(typesXarSource, job);
-=======
->>>>>>> 5d0d7e39
                     typesReader.setStrictValidateExistingSampleType(xarCtx.isStrictValidateExistingSampleType());
                     typesReader.parseAndLoad(false, ctx.getAuditBehaviorType());
 
@@ -240,7 +188,7 @@
             job = getDummyPipelineJob(ctx);
         }
 
-        XarSource typesXarSource = new CompressedInputStreamXarSource(xarDir.getInputStream(typesXarFile.getFileName().toString()), typesXarFile, logFile, job);
+        XarSource typesXarSource = new CompressedInputStreamXarSource(xarDir.getInputStream(typesXarFile.getFileName().toString()), typesXarFile, logFile, job, ctx.getContainer());
         try
         {
             typesXarSource.init();
@@ -250,7 +198,7 @@
             log.error("Failed to initialize types XAR source", e);
             throw(e);
         }
-        return new XarReader(typesXarSource, job);
+        return new FolderXarImporterFactory.FolderExportXarReader(typesXarSource, job);
     }
 
     protected PipelineJob getDummyPipelineJob(ImportContext ctx)
