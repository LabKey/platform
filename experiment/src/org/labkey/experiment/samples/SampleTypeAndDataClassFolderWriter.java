package org.labkey.experiment.samples;

import org.labkey.api.admin.BaseFolderWriter;
import org.labkey.api.admin.FolderArchiveDataTypes;
import org.labkey.api.admin.FolderWriter;
import org.labkey.api.admin.FolderWriterFactory;
import org.labkey.api.admin.ImportContext;
import org.labkey.api.attachments.AttachmentParent;
import org.labkey.api.attachments.AttachmentService;
import org.labkey.api.collections.CaseInsensitiveHashSet;
import org.labkey.api.data.ColumnHeaderType;
import org.labkey.api.data.ColumnInfo;
import org.labkey.api.data.Container;
import org.labkey.api.data.DataColumn;
import org.labkey.api.data.DisplayColumn;
import org.labkey.api.data.DisplayColumnFactory;
import org.labkey.api.data.MultiValuedForeignKey;
import org.labkey.api.data.MutableColumnInfo;
import org.labkey.api.data.PHI;
import org.labkey.api.data.PropertyStorageSpec;
import org.labkey.api.data.RenderContext;
import org.labkey.api.data.ResultsFactory;
import org.labkey.api.data.SQLFragment;
import org.labkey.api.data.SimpleFilter;
import org.labkey.api.data.SqlSelector;
import org.labkey.api.data.TSVGridWriter;
import org.labkey.api.data.TableInfo;
import org.labkey.api.data.WrappedColumnInfo;
import org.labkey.api.exp.Lsid;
import org.labkey.api.exp.PropertyType;
import org.labkey.api.exp.XarExportContext;
import org.labkey.api.exp.api.ExpData;
import org.labkey.api.exp.api.ExpDataClass;
import org.labkey.api.exp.api.ExpMaterial;
import org.labkey.api.exp.api.ExpRun;
import org.labkey.api.exp.api.ExpSampleType;
import org.labkey.api.exp.api.ExperimentService;
import org.labkey.api.exp.api.SampleTypeService;
import org.labkey.api.exp.property.DomainProperty;
import org.labkey.api.exp.query.ExpDataClassDataTable;
import org.labkey.api.exp.query.ExpMaterialTable;
import org.labkey.api.exp.query.ExpSchema;
import org.labkey.api.exp.query.SamplesSchema;
import org.labkey.api.query.AliasedColumn;
import org.labkey.api.query.FieldKey;
import org.labkey.api.query.QueryService;
import org.labkey.api.query.UserSchema;
import org.labkey.api.study.SpecimenService;
import org.labkey.api.study.StudyService;
import org.labkey.api.util.ExceptionUtil;
import org.labkey.api.util.FileNameUniquifier;
import org.labkey.api.util.FileUtil;
import org.labkey.api.writer.VirtualFile;
import org.labkey.experiment.LSIDRelativizer;
import org.labkey.experiment.XarExporter;
import org.labkey.experiment.api.AliasInsertHelper;
import org.labkey.experiment.api.ExpDataClassAttachmentParent;
import org.labkey.experiment.xar.XarExportSelection;
import org.labkey.folder.xml.FolderDocument;

import java.io.IOException;
import java.io.InputStream;
import java.io.OutputStream;
import java.io.PrintWriter;
import java.sql.ResultSet;
import java.sql.SQLException;
import java.util.ArrayList;
import java.util.Collection;
import java.util.Collections;
import java.util.HashMap;
import java.util.HashSet;
import java.util.LinkedHashMap;
import java.util.List;
import java.util.Map;
import java.util.Set;
import java.util.stream.Collectors;

public class SampleTypeAndDataClassFolderWriter extends BaseFolderWriter
{
    public static final String DEFAULT_DIRECTORY = "sample-types";
    public static final String XAR_TYPES_NAME = "sample_types.xar";             // the file which contains the sample type and data class definitions
    public static final String XAR_RUNS_NAME = "runs.xar";                      // the file which contains the derivation runs for sample types and data classes
    private static final String XAR_TYPES_XML_NAME = XAR_TYPES_NAME + ".xml";
    private static final String XAR_RUNS_XML_NAME = XAR_RUNS_NAME + ".xml";
    public static final String SAMPLE_TYPE_PREFIX = "SAMPLE_TYPE_";
    public static final String DATA_CLASS_PREFIX = "DATA_CLASS_";
    private PHI _exportPhiLevel = PHI.NotPHI;
    private XarExportContext _xarCtx;

    private SampleTypeAndDataClassFolderWriter()
    {
    }

    @Override
    public String getDataType()
    {
        return FolderArchiveDataTypes.SAMPLE_TYPES_AND_DATA_CLASSES;
    }

    @Override
    public boolean show(Container c)
    {
        // need to always return true so it can be used in a folder template
        return true;
    }

    @Override
    public void write(Container object, ImportContext<FolderDocument.Folder> ctx, VirtualFile vf) throws Exception
    {
        // We will divide the sample type and data class definitions from the runs into two separate XAR files, the reason is
        // during import we want all data to be imported via the query update service and any lineage will be wired up
        // by the runs XAR.
        XarExportSelection typesSelection = new XarExportSelection();
        XarExportSelection runsSelection = new XarExportSelection();
        Set<ExpSampleType> sampleTypes = new HashSet<>();
        Set<ExpDataClass> dataClasses = new HashSet<>();
        List<ExpMaterial> materialsToExport = new ArrayList<>();
        List<ExpData> datasToExport = new ArrayList<>();
        _exportPhiLevel = ctx.getPhiLevel();
        boolean exportTypes = false;
        boolean exportRuns = false;
        _xarCtx = ctx.getContext(XarExportContext.class);

        Lsid sampleTypeLsid = new Lsid(ExperimentService.get().generateLSID(ctx.getContainer(), ExpSampleType.class, "export"));
        for (ExpSampleType sampleType : SampleTypeService.get().getSampleTypes(ctx.getContainer(), ctx.getUser(), true))
        {
            // ignore the magic sample type that is used for the specimen repository, it is managed by the specimen importer
            if (StudyService.get().getStudy(ctx.getContainer()) != null && SpecimenService.SAMPLE_TYPE_NAME.equals(sampleType.getName()))
                continue;

            // ignore sample types that are filtered out
            if (_xarCtx != null && !_xarCtx.getIncludedSamples().containsKey(sampleType.getRowId()))
                continue;

            // filter out non sample type material sources
            Lsid lsid = new Lsid(sampleType.getLSID());

            if (sampleTypeLsid.getNamespacePrefix().equals(lsid.getNamespacePrefix()))
            {
                Set<Integer> includedSamples = _xarCtx != null ? _xarCtx.getIncludedSamples().get(sampleType.getRowId()) : null;
                sampleTypes.add(sampleType);
                typesSelection.addSampleType(sampleType);
                materialsToExport.addAll(sampleType.getSamples(ctx.getContainer()).stream()
                        .filter(m -> includedSamples == null || includedSamples.contains(m.getRowId()))
                        .collect(Collectors.toList()));
                exportTypes = true;
            }
        }

        for (ExpDataClass dataClass : ExperimentService.get().getDataClasses(ctx.getContainer(), ctx.getUser(), false))
        {
            // ignore data classes that are filtered out
            if (_xarCtx != null && !_xarCtx.getIncludedDataClasses().containsKey(dataClass.getRowId()))
                continue;

            Set<Integer> includedDatas = _xarCtx != null ? _xarCtx.getIncludedDataClasses().get(dataClass.getRowId()) : null;
            dataClasses.add(dataClass);
            typesSelection.addDataClass(dataClass);
            datasToExport.addAll(dataClass.getDatas().stream()
                    .filter(d -> includedDatas == null || includedDatas.contains(d.getRowId()))
                    .collect(Collectors.toList()));
            exportTypes = true;
        }

<<<<<<< HEAD
        // add any sample derivation or aliquot runs
        List<ExpRun> runs = ExperimentService.get().getExpRuns(ctx.getContainer(), null, null).stream()
                .filter(run -> run.getProtocol().getLSID().equals(ExperimentService.SAMPLE_DERIVATION_PROTOCOL_LSID)
                || run.getProtocol().getLSID().equals(ExperimentService.SAMPLE_ALIQUOT_PROTOCOL_LSID))
                .collect(Collectors.toList());

=======
        // get the list of runs with the materials or data we expect to export, these will be the sample derivation
        // protocol runs to track the lineage
>>>>>>> a85cdcb8
        Set<ExpRun> exportedRuns = new HashSet<>();
        if (!materialsToExport.isEmpty())
            exportedRuns.addAll(ExperimentService.get().getRunsUsingMaterials(materialsToExport));

        if (!datasToExport.isEmpty())
            exportedRuns.addAll(ExperimentService.get().getRunsUsingDatas(datasToExport));

        if (!exportedRuns.isEmpty())
        {
            runsSelection.addRuns(exportedRuns);
            exportRuns = true;
        }
        VirtualFile xarDir = vf.getDir(DEFAULT_DIRECTORY);

        // UNDONE: The other exporters use FOLDER_RELATIVE, but it wants to use ${AutoFileLSID} replacements for DataClass LSIDs when exporting the TSV data.. see comment in ExportLsidDataColumn
        LSIDRelativizer.RelativizedLSIDs relativizedLSIDs = new LSIDRelativizer.RelativizedLSIDs(LSIDRelativizer.FOLDER_RELATIVE);
        // create the XAR which contains the sample type and data class definitions
        if (exportTypes)
        {
            XarExporter exporter = new XarExporter(relativizedLSIDs, typesSelection, ctx.getUser(), XAR_TYPES_XML_NAME, ctx.getLogger());
            try (OutputStream fOut = xarDir.getOutputStream(XAR_TYPES_NAME))
            {
                exporter.writeAsArchive(fOut);
            }
        }

        // create the XAR which contains any derivation protocol runs
        if (exportRuns)
        {
            XarExporter exporter = new XarExporter(relativizedLSIDs, runsSelection, ctx.getUser(), XAR_RUNS_XML_NAME, ctx.getLogger());
            try (OutputStream fOut = xarDir.getOutputStream(XAR_RUNS_NAME))
            {
                exporter.writeAsArchive(fOut);
            }
        }

        // write the sample type data as .tsv files
        writeSampleTypeDataFiles(sampleTypes, ctx, xarDir, relativizedLSIDs);

        // write the data class data as .tsv files
        writeDataClassDataFiles(dataClasses, ctx, xarDir, relativizedLSIDs);
    }

    private void writeSampleTypeDataFiles(Set<ExpSampleType> sampleTypes, ImportContext<FolderDocument.Folder> ctx, VirtualFile dir, LSIDRelativizer.RelativizedLSIDs relativizedLSIDs) throws Exception
    {
        // write out the sample rows
        UserSchema userSchema = QueryService.get().getUserSchema(ctx.getUser(), ctx.getContainer(), SamplesSchema.SCHEMA_NAME);
        if (userSchema != null)
        {
            for (ExpSampleType sampleType : sampleTypes)
            {
                TableInfo tinfo = userSchema.getTable(sampleType.getName());
                if (tinfo != null)
                {
                    Collection<ColumnInfo> columns = getColumnsToExport(ctx, tinfo, relativizedLSIDs);

                    if (!columns.isEmpty())
                    {
                        SimpleFilter filter = SimpleFilter.createContainerFilter(ctx.getContainer());

                        // filter only to the specific samples
                        if (_xarCtx != null && _xarCtx.getIncludedSamples().containsKey(sampleType.getRowId()))
                            filter.addInClause(FieldKey.fromParts("RowId"), _xarCtx.getIncludedSamples().get(sampleType.getRowId()));

                        ResultsFactory factory = ()->QueryService.get().select(tinfo, columns, filter, null);
                        try (TSVGridWriter tsvWriter = new TSVGridWriter(factory))
                        {
                            tsvWriter.setApplyFormats(false);
                            tsvWriter.setColumnHeaderType(ColumnHeaderType.FieldKey);
                            PrintWriter out = dir.getPrintWriter(SAMPLE_TYPE_PREFIX + sampleType.getName() + ".tsv");
                            tsvWriter.write(out);
                        }
                    }
                }
            }
        }
    }

    private void writeDataClassDataFiles(Set<ExpDataClass> dataClasses, ImportContext<FolderDocument.Folder> ctx, VirtualFile dir, LSIDRelativizer.RelativizedLSIDs relativizedLSIDs) throws Exception
    {
        // write out the DataClass rows
        UserSchema userSchema = QueryService.get().getUserSchema(ctx.getUser(), ctx.getContainer(), ExpSchema.SCHEMA_EXP_DATA);
        if (userSchema != null)
        {
            for (ExpDataClass dataClass : dataClasses)
            {
                TableInfo tinfo = userSchema.getTable(dataClass.getName());
                if (tinfo != null)
                {
                    Collection<ColumnInfo> columns = getColumnsToExport(ctx, tinfo, relativizedLSIDs);

                    if (!columns.isEmpty())
                    {
                        SimpleFilter filter = SimpleFilter.createContainerFilter(ctx.getContainer());

                        // filter only to the specific samples
                        if (_xarCtx != null && _xarCtx.getIncludedDataClasses().containsKey(dataClass.getRowId()))
                            filter.addInClause(FieldKey.fromParts("RowId"), _xarCtx.getIncludedDataClasses().get(dataClass.getRowId()));

                        ResultsFactory factory = ()->QueryService.get().select(tinfo, columns, filter, null);
                        try (TSVGridWriter tsvWriter = new TSVGridWriter(factory))
                        {
                            tsvWriter.setApplyFormats(false);
                            tsvWriter.setColumnHeaderType(ColumnHeaderType.FieldKey);
                            PrintWriter out = dir.getPrintWriter(DATA_CLASS_PREFIX + dataClass.getName() + ".tsv");
                            tsvWriter.write(out);
                        }

                        writeAttachments(ctx.getContainer(), tinfo, dir);
                    }
                }
            }
        }
    }

    private Collection<ColumnInfo> getColumnsToExport(ImportContext<FolderDocument.Folder> ctx, TableInfo tinfo, LSIDRelativizer.RelativizedLSIDs relativizedLSIDs)
    {
        Map<FieldKey, ColumnInfo> columns = new LinkedHashMap<>();
        Set<PropertyStorageSpec> baseProps = tinfo.getDomainKind().getBaseProperties(tinfo.getDomain());
        Set<String> basePropNames = baseProps.stream()
                .map(PropertyStorageSpec::getName)
                .collect(Collectors.toCollection(CaseInsensitiveHashSet::new));

        for (ColumnInfo col : tinfo.getColumns())
        {
            if (!isExportable(col))
                continue;

            if (basePropNames.contains(col.getName())
                    && !ExpMaterialTable.Column.Name.name().equalsIgnoreCase(col.getName())
                    && !ExpMaterialTable.Column.LSID.name().equalsIgnoreCase(col.getName()))
            {
                continue;
            }

            if (ExpMaterialTable.Column.Flag.name().equalsIgnoreCase(col.getName()))
            {
                // substitute the comment value for the lsid lookup value
                FieldKey flagFieldKey = FieldKey.fromParts(ExpMaterialTable.Column.Flag.name(), "Comment");
                Map<FieldKey, ColumnInfo> select = QueryService.get().getColumns(tinfo, Collections.singletonList(flagFieldKey));
                ColumnInfo flagAlias = new AliasedColumn(tinfo, ExpMaterialTable.Column.Flag.name(), select.get(flagFieldKey));

                columns.put(flagAlias.getFieldKey(), flagAlias);
            }
            else if (ExpMaterialTable.Column.Alias.name().equalsIgnoreCase(col.getName()))
            {
                MutableColumnInfo aliasCol = WrappedColumnInfo.wrap(col);

                if (tinfo.getSchema().getName().equalsIgnoreCase(SamplesSchema.SCHEMA_NAME))
                    aliasCol.setDisplayColumnFactory(new SampleTypeAliasColumnFactory(aliasCol));
                else
                    aliasCol.setDisplayColumnFactory(new DataClassAliasColumnFactory(aliasCol));

                columns.put(aliasCol.getFieldKey(), aliasCol);
            }
            else if (col.getFk() instanceof MultiValuedForeignKey)
            {
                // skip multi-value columns
                // NOTE: This assumes that we are exporting the junction table and lookup target tables.  Is that ok?
                // NOTE: This needs to happen after the Alias column is handled since it has a MultiValuedForeignKey.
                // CONSIDER: Alternate strategy would be to export the lookup target values?
                ctx.getLogger().info("Skipping multi-value column: " + col.getName());
            }
            else if (col.isKeyField() ||
                    ExpMaterialTable.Column.LSID.name().equalsIgnoreCase(col.getName()) ||
                    (col.isUserEditable() && !col.isHidden() && !col.isReadOnly()))
            {
                MutableColumnInfo wrappedCol = WrappedColumnInfo.wrap(col);
                // Relativize the LSID column or any column with LSID values (e.g. MoleculeSet.intendedMoleculeLsid)
                if ("lsidtype".equalsIgnoreCase(col.getSqlTypeName()) || (col.getName().toLowerCase().endsWith("lsid") && col.isStringType() && col.getScale() == 300))
                {
                    wrappedCol.setDisplayColumnFactory(colInfo -> new ExportLsidDataColumn(colInfo, relativizedLSIDs));
                }
                else
                {
                    wrappedCol.setDisplayColumnFactory(ExportDataColumn::new);
                }
                columns.put(wrappedCol.getFieldKey(), wrappedCol);

                // If the column is MV enabled, export the data in the indicator column as well
                if (col.isMvEnabled())
                {
                    ColumnInfo mvIndicator = tinfo.getColumn(col.getMvColumnName());
                    if (null == mvIndicator)
                        ExceptionUtil.logExceptionToMothership(null, new IllegalStateException("MV indicator column not found: " + tinfo.getName() + "|" + col.getMvColumnName()));
                    else
                        columns.put(mvIndicator.getFieldKey(), mvIndicator);
                }
            }
        }
        return columns.values();
    }

    private void writeAttachments(Container c, TableInfo tinfo, VirtualFile dir) throws SQLException, IOException
    {
        List<ColumnInfo> attachmentCols = new ArrayList<>();
        for (DomainProperty prop : tinfo.getDomain().getProperties())
        {
            if (prop.getPropertyDescriptor().getPropertyType() == PropertyType.ATTACHMENT)
            {
                ColumnInfo col = tinfo.getColumn(prop.getName());

                if (isExportable(col))
                    attachmentCols.add(col);
            }
        }

        if (!attachmentCols.isEmpty())
        {
            VirtualFile tableDir = dir.getDir(tinfo.getName());
            Map<String, FileNameUniquifier> uniquifiers = new HashMap<>();
            List<ColumnInfo> selectColumns = new ArrayList<>();

            selectColumns.add(tinfo.getColumn(FieldKey.fromParts(ExpDataClassDataTable.Column.LSID)));
            selectColumns.addAll(attachmentCols);

            for (ColumnInfo col : attachmentCols)
                uniquifiers.put(col.getName(), new FileNameUniquifier());

            try (ResultSet rs = QueryService.get().select(tinfo, selectColumns, null, null))
            {
                while (rs.next())
                {
                    Lsid lsid = Lsid.parse(rs.getString(1));
                    AttachmentParent attachmentParent = new ExpDataClassAttachmentParent(c, lsid);
                    int attachmentCol = 2;

                    for (ColumnInfo col : attachmentCols)
                    {
                        String filename = rs.getString(attachmentCol++);

                        // Item might not have an attachment in this column
                        if (filename == null)
                            continue;

                        String columnName = col.getName();
                        VirtualFile columnDir = tableDir.getDir(columnName);
                        FileNameUniquifier uniquifier = uniquifiers.get(columnName);

                        try (InputStream is = AttachmentService.get().getInputStream(attachmentParent, filename); OutputStream os = columnDir.getOutputStream(uniquifier.uniquify(filename)))
                        {
                            FileUtil.copyData(is, os);
                        }
                    }
                }
            }
        }
    }

    private boolean isExportable(ColumnInfo col)
    {
        return col.getPHI().isExportLevelAllowed(_exportPhiLevel);
    }

    private static class SampleTypeAliasColumnFactory extends AbstractAliasColumnFactory
    {
        public SampleTypeAliasColumnFactory(ColumnInfo aliasColumn)
        {
            super(aliasColumn);
        }

        @Override
        Collection<String> getAliases(String lsid)
        {
            return AliasInsertHelper.getAliases(lsid);
        }
    }

    private static class DataClassAliasColumnFactory extends AbstractAliasColumnFactory
    {
        public DataClassAliasColumnFactory(ColumnInfo aliasColumn)
        {
            super(aliasColumn);
        }

        @Override
        Collection<String> getAliases(String lsid)
        {
            SQLFragment sql = new SQLFragment("SELECT AL.name FROM ").append(ExperimentService.get().getTinfoAlias(), "AL")
                    .append(" JOIN ").append(ExperimentService.get().getTinfoDataAliasMap(), "DM")
                    .append(" ON AL.rowId = DM.alias")
                    .append(" WHERE DM.lsid = ?")
                    .add(lsid);

            return new SqlSelector(ExperimentService.get().getSchema(), sql).getCollection(String.class);
        }
    }

    private abstract static class AbstractAliasColumnFactory implements DisplayColumnFactory
    {
        private ColumnInfo _aliasColumn;

        public AbstractAliasColumnFactory(ColumnInfo aliasColumn)
        {
            _aliasColumn = aliasColumn;
        }

        @Override
        public DisplayColumn createRenderer(ColumnInfo colInfo)
        {
            return new DataColumn(_aliasColumn)
            {
                @Override
                public Object getValue(RenderContext ctx)
                {
                    Object val = super.getValue(ctx);

                    if (val != null)
                    {
                        Collection<String> aliases = getAliases(String.valueOf(val));
                        if (!aliases.isEmpty())
                            return String.join(",", aliases);
                    }
                    return "";
                }
            };
        }

        abstract Collection<String> getAliases(String lsid);
    }

    private static class ExportDataColumn extends DataColumn
    {
        private ExportDataColumn(ColumnInfo col)
        {
            super(col);
        }

        @Override
        public Object getDisplayValue(RenderContext ctx)
        {
            return getValue(ctx);
        }
    }

    // similar to XarExporter.relativizeLSIDPropertyValue but for columns
    private static class ExportLsidDataColumn extends ExportDataColumn
    {
        private final LSIDRelativizer.RelativizedLSIDs relativizedLSIDs;

        private ExportLsidDataColumn(ColumnInfo col, LSIDRelativizer.RelativizedLSIDs relativizedLSIDs)
        {
            super(col);
            this.relativizedLSIDs = relativizedLSIDs;
        }

        @Override
        public Object getValue(RenderContext ctx)
        {
            Object o = super.getValue(ctx);
            if (o instanceof String)
            {
                String s = (String)o;
                assert Lsid.isLsid(s);
                // UNDONE: This always generates the ${AutoFileLSID} when using FOLDER_RELATIVE!! why do we do that!?!
                String lsid = relativizedLSIDs.relativize(s);
                return lsid;
            }

            return o;
        }
    }

    public static class Factory implements FolderWriterFactory
    {
        @Override
        public FolderWriter create()
        {
            return new SampleTypeAndDataClassFolderWriter();
        }
    }
}<|MERGE_RESOLUTION|>--- conflicted
+++ resolved
@@ -162,17 +162,14 @@
             exportTypes = true;
         }
 
-<<<<<<< HEAD
         // add any sample derivation or aliquot runs
         List<ExpRun> runs = ExperimentService.get().getExpRuns(ctx.getContainer(), null, null).stream()
                 .filter(run -> run.getProtocol().getLSID().equals(ExperimentService.SAMPLE_DERIVATION_PROTOCOL_LSID)
                 || run.getProtocol().getLSID().equals(ExperimentService.SAMPLE_ALIQUOT_PROTOCOL_LSID))
                 .collect(Collectors.toList());
 
-=======
         // get the list of runs with the materials or data we expect to export, these will be the sample derivation
         // protocol runs to track the lineage
->>>>>>> a85cdcb8
         Set<ExpRun> exportedRuns = new HashSet<>();
         if (!materialsToExport.isEmpty())
             exportedRuns.addAll(ExperimentService.get().getRunsUsingMaterials(materialsToExport));
