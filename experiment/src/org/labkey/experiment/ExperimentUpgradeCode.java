--- conflicted
+++ resolved
@@ -324,7 +324,28 @@
         }
     }
 
-<<<<<<< HEAD
+    /**
+     * Called from exp-24.002-24.003.sql
+     */
+    public static void populateMaterialAncestors(ModuleContext context)
+    {
+        if (context.isNewInstall())
+            return;
+
+        ClosureQueryHelper.populateMaterialAncestors(LOG);
+    }
+
+    /**
+     * Called from exp-24.002-24.003.sql
+     */
+    public static void populateDataAncestors(ModuleContext context)
+    {
+        if (context.isNewInstall())
+            return;
+
+        ClosureQueryHelper.populateDataAncestors(LOG);
+    }
+
     // called from exp-24.003-24.004.sql
     public static void addMissingSampleTypeIdsForSampleTimelineAudit(ModuleContext context)
     {
@@ -425,27 +446,5 @@
             }
             transaction.commit();
         }
-=======
-    /**
-     * Called from exp-24.002-24.003.sql
-     */
-    public static void populateMaterialAncestors(ModuleContext context)
-    {
-        if (context.isNewInstall())
-            return;
-
-        ClosureQueryHelper.populateMaterialAncestors(LOG);
-    }
-
-    /**
-     * Called from exp-24.002-24.003.sql
-     */
-    public static void populateDataAncestors(ModuleContext context)
-    {
-        if (context.isNewInstall())
-            return;
-
-        ClosureQueryHelper.populateDataAncestors(LOG);
->>>>>>> 2ab7c637
     }
 }