--- conflicted
+++ resolved
@@ -382,7 +382,36 @@
         }
     }
 
-<<<<<<< HEAD
+
+    /** NOT yet called from upgrade script, needs to be added to a script in develop (e.g. 20.7) */
+    public static void upgradeMaterialSource(ModuleContext context)
+    {
+        if (context != null && context.isNewInstall())
+            return;
+
+        TableInfo msTable = ExperimentServiceImpl.get().getTinfoMaterialSource();
+        TableInfo objTable = OntologyManager.getTinfoObject();
+        SQLFragment sql = new SQLFragment("SELECT ms.*, o.objectid FROM ")
+                .append(msTable.getFromSQL("ms"))
+                .append(" LEFT OUTER JOIN " ).append(objTable.getFromSQL("o")).append(" ON ms.lsid=o.objecturi")
+                .append(" WHERE o.objectid IS NULL");
+        var collection = new SqlSelector(msTable.getSchema().getScope(), sql).getCollection(MaterialSource.class);
+        if (collection.isEmpty())
+            return;
+
+        collection.forEach(ms -> {
+            int oid = OntologyManager.ensureObject(ms.getContainer(), ms.getLSID());
+            ms.setObjectId(oid);
+            LOG.info("Created object " + oid + " for " + ms.getName());
+
+            SQLFragment update = new SQLFragment("UPDATE exp.object SET ownerobjectid=?" +
+                    " WHERE objecturi IN (SELECT lsid from exp.material WHERE cpastype=?)",  + ms.getObjectId(), ms.getLSID());
+            int rowCount = new SqlExecutor(objTable.getSchema().getScope()).execute(update);
+            LOG.info("Updated ownerObjectId for " + rowCount + " materials");
+        });
+        SampleSetServiceImpl.get().clearMaterialSourceCache(null);
+    }
+
     /**
      * Called from exp-20.001-20.002.sql
      */
@@ -474,35 +503,4 @@
         LOG.info("DataClass '" + ds.getName() + "' (" + ds.getRowId() + ") updated 'name' and 'classId' column, count=" + count);
     }
 
-=======
-
-    /** NOT yet called from upgrade script, needs to be added to a script in develop (e.g. 20.7) */
-    public static void upgradeMaterialSource(ModuleContext context)
-    {
-        if (context != null && context.isNewInstall())
-            return;
-
-        TableInfo msTable = ExperimentServiceImpl.get().getTinfoMaterialSource();
-        TableInfo objTable = OntologyManager.getTinfoObject();
-        SQLFragment sql = new SQLFragment("SELECT ms.*, o.objectid FROM ")
-                .append(msTable.getFromSQL("ms"))
-                .append(" LEFT OUTER JOIN " ).append(objTable.getFromSQL("o")).append(" ON ms.lsid=o.objecturi")
-                .append(" WHERE o.objectid IS NULL");
-        var collection = new SqlSelector(msTable.getSchema().getScope(), sql).getCollection(MaterialSource.class);
-        if (collection.isEmpty())
-            return;
-
-        collection.forEach(ms -> {
-            int oid = OntologyManager.ensureObject(ms.getContainer(), ms.getLSID());
-            ms.setObjectId(oid);
-            LOG.info("Created object " + oid + " for " + ms.getName());
-
-            SQLFragment update = new SQLFragment("UPDATE exp.object SET ownerobjectid=?" +
-                    " WHERE objecturi IN (SELECT lsid from exp.material WHERE cpastype=?)",  + ms.getObjectId(), ms.getLSID());
-            int rowCount = new SqlExecutor(objTable.getSchema().getScope()).execute(update);
-            LOG.info("Updated ownerObjectId for " + rowCount + " materials");
-        });
-        SampleSetServiceImpl.get().clearMaterialSourceCache(null);
-    }
->>>>>>> cd06f18f
 }