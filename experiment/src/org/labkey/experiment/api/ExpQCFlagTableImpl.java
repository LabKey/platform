/*
 * Copyright (c) 2006-2018 LabKey Corporation
 *
 * Licensed under the Apache License, Version 2.0 (the "License");
 * you may not use this file except in compliance with the License.
 * You may obtain a copy of the License at
 *
 *     http://www.apache.org/licenses/LICENSE-2.0
 *
 * Unless required by applicable law or agreed to in writing, software
 * distributed under the License is distributed on an "AS IS" BASIS,
 * WITHOUT WARRANTIES OR CONDITIONS OF ANY KIND, either express or implied.
 * See the License for the specific language governing permissions and
 * limitations under the License.
 */

package org.labkey.experiment.api;

import org.jetbrains.annotations.NotNull;
import org.labkey.api.collections.CaseInsensitiveHashMap;
import org.labkey.api.data.BaseColumnInfo;
import org.labkey.api.data.ContainerFilter;
import org.labkey.api.data.SQLFragment;
import org.labkey.api.data.Table;
import org.labkey.api.data.TableInfo;
import org.labkey.api.exp.api.ExpProtocol;
import org.labkey.api.exp.api.ExperimentService;
import org.labkey.api.exp.query.ExpQCFlagTable;
import org.labkey.api.query.DefaultQueryUpdateService;
import org.labkey.api.query.FieldKey;
import org.labkey.api.query.LookupForeignKey;
import org.labkey.api.query.QueryUpdateService;
import org.labkey.api.query.UserIdForeignKey;
import org.labkey.api.query.UserSchema;
import org.labkey.api.security.UserPrincipal;
import org.labkey.api.security.permissions.Permission;
import org.labkey.api.study.assay.AssayProvider;
import org.labkey.api.study.assay.AssayService;

import java.util.Collections;
import java.util.HashSet;
import java.util.Map;
import java.util.Set;

public class ExpQCFlagTableImpl extends ExpTableImpl<ExpQCFlagTable.Column> implements ExpQCFlagTable
{
    private ExpProtocol _assayProtocol;
    private Map<String, String> _columnMapping = new CaseInsensitiveHashMap<>();

    public ExpQCFlagTableImpl(String name, UserSchema schema, ContainerFilter cf)
    {
        super(name, ExperimentServiceImpl.get().getTinfoAssayQCFlag(), schema, new ExpProtocolApplicationImpl(new ProtocolApplication()), cf);
    }

    public BaseColumnInfo createColumn(String alias, Column column)
    {
        switch (column)
        {
            case RowId:
                var rowIdColumnInfo = wrapColumn(alias, _rootTable.getColumn("RowId"));
                rowIdColumnInfo.setHidden(true);
                return rowIdColumnInfo;
            case Run:
<<<<<<< HEAD
                _columnMapping.put("RunId", column.name());
                var runColumnInfo = wrapColumn(alias, _rootTable.getColumn("RunId"));
=======
                _columnMapping.put(column.name(), "RunId");
                ColumnInfo runColumnInfo = wrapColumn(alias, _rootTable.getColumn("RunId"));
>>>>>>> 5fb023f8
                runColumnInfo.setFk(getExpSchema().getRunIdForeignKey());
                return runColumnInfo;
            case FlagType:
                return wrapColumn(alias, _rootTable.getColumn("FlagType"));
            case Description:
                return wrapColumn(alias, _rootTable.getColumn("Description"));
            case Comment:
                return wrapColumn(alias, _rootTable.getColumn("Comment"));
            case Enabled:
                return wrapColumn(alias, _rootTable.getColumn("Enabled"));
            case Created:
                return wrapColumn(alias, _rootTable.getColumn("Created"));
            case CreatedBy:
                var createdByColumn = wrapColumn(alias, _rootTable.getColumn("CreatedBy"));
                createdByColumn.setFk(new UserIdForeignKey(getUserSchema()));
                return createdByColumn;
            case Modified:
                return wrapColumn(alias, _rootTable.getColumn("Modified"));
            case ModifiedBy:
                var modifiedByColumn = wrapColumn(alias, _rootTable.getColumn("ModifiedBy"));
                modifiedByColumn.setFk(new UserIdForeignKey(getUserSchema()));
                return modifiedByColumn;
            case IntKey1:
                _columnMapping.put(column.name(), alias);
                return wrapColumn(alias, _rootTable.getColumn("IntKey1"));
            case IntKey2:
                _columnMapping.put(column.name(), alias);
                return wrapColumn(alias, _rootTable.getColumn("IntKey2"));
            case Key1:
                _columnMapping.put(column.name(), alias);
                return wrapColumn(alias, _rootTable.getColumn("Key1"));
            case Key2:
                _columnMapping.put(column.name(), alias);
                return wrapColumn(alias, _rootTable.getColumn("Key2"));
        }
        throw new IllegalArgumentException("Unknown column " + column);
    }

    @Override
    protected void populateColumns()
    {
        addColumn(Column.RowId);
        addColumn(Column.Run);
        addColumn(Column.FlagType);
        addColumn(Column.Description);
        setTitleColumn(Column.Description.toString());
        addColumn(Column.Comment);
        addColumn(Column.Enabled);
        addColumn(Column.Created);
        addColumn(Column.CreatedBy);
        addColumn(Column.Modified);
        addColumn(Column.ModifiedBy);
    }

    public void setAssayProtocol(ExpProtocol protocol)
    {
        if (_assayProtocol != null && !_assayProtocol.equals(protocol))
        {
            throw new IllegalStateException("Cannot change assay protocol when it has already been set to " + _assayProtocol.getLSID());
        }
        _assayProtocol = protocol;

        getMutableColumn(Column.Run).setFk(new LookupForeignKey("RowId")
        {
            @Override
            public TableInfo getLookupTableInfo()
            {
                AssayProvider provider = AssayService.get().getProvider(_assayProtocol);
                return provider.createProtocolSchema(_userSchema.getUser(), _userSchema.getContainer(), _assayProtocol, null).createRunsTable();
            }

        });
        SQLFragment protocolSQL = new SQLFragment("RunId IN (SELECT er.RowId FROM ");
        protocolSQL.append(ExperimentService.get().getTinfoExperimentRun(), "er");
        protocolSQL.append(" WHERE ProtocolLSID = ?)");
        protocolSQL.add(_assayProtocol.getLSID());
        addCondition(protocolSQL, FieldKey.fromParts("ProtocolLSID"));
    }

    @Override
    protected void applyContainerFilter(ContainerFilter filter)
    {
        FieldKey containerFieldKey = FieldKey.fromParts("Container");
        clearConditions(containerFieldKey);
        SQLFragment sql = new SQLFragment("RunId IN (SELECT er.RowId FROM ");
        sql.append(ExperimentService.get().getTinfoExperimentRun(), "er");
        sql.append(" WHERE ");
        sql.append(filter.getSQLFragment(getSchema(), new SQLFragment("er.Container"), getContainer()));
        sql.append(")");

        addCondition(sql, containerFieldKey);
    }

    @Override
    public boolean hasPermission(@NotNull UserPrincipal user, @NotNull Class<? extends Permission> perm)
    {
        return getContainer().hasPermission(user, perm);
    }

    @Override
    public QueryUpdateService getUpdateService()
    {
        return new UpdateService(this);
    }

    public class UpdateService extends DefaultQueryUpdateService
    {
        public UpdateService(TableInfo queryTable)
        {
            super(queryTable, ExperimentService.get().getTinfoAssayQCFlag(), _columnMapping);
        }
    }
}<|MERGE_RESOLUTION|>--- conflicted
+++ resolved
@@ -61,13 +61,8 @@
                 rowIdColumnInfo.setHidden(true);
                 return rowIdColumnInfo;
             case Run:
-<<<<<<< HEAD
-                _columnMapping.put("RunId", column.name());
+                _columnMapping.put(column.name(), "RunId");
                 var runColumnInfo = wrapColumn(alias, _rootTable.getColumn("RunId"));
-=======
-                _columnMapping.put(column.name(), "RunId");
-                ColumnInfo runColumnInfo = wrapColumn(alias, _rootTable.getColumn("RunId"));
->>>>>>> 5fb023f8
                 runColumnInfo.setFk(getExpSchema().getRunIdForeignKey());
                 return runColumnInfo;
             case FlagType:
