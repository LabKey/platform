--- conflicted
+++ resolved
@@ -2138,11 +2138,7 @@
     }
 
     @NotNull
-<<<<<<< HEAD
-    public ExpLineage getLineage(@Nullable ContainerUser context, @NotNull Set<Identifiable> seeds, @NotNull ExpLineageOptions options)
-=======
-    public ExpLineage getLineage(Container c, User user, @NotNull Set<ExpLineageItem> seeds, @NotNull ExpLineageOptions options)
->>>>>>> 7a04db99
+    public ExpLineage getLineage(Container c, User user, @NotNull Set<Identifiable> seeds, @NotNull ExpLineageOptions options)
     {
         // validate seeds
         Set<Integer> seedObjectIds = new HashSet<>(seeds.size());
