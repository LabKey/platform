--- conflicted
+++ resolved
@@ -1,149 +1,143 @@
-/*
- * Copyright (c) 2008-2019 LabKey Corporation
- *
- * Licensed under the Apache License, Version 2.0 (the "License");
- * you may not use this file except in compliance with the License.
- * You may obtain a copy of the License at
- *
- *     http://www.apache.org/licenses/LICENSE-2.0
- *
- * Unless required by applicable law or agreed to in writing, software
- * distributed under the License is distributed on an "AS IS" BASIS,
- * WITHOUT WARRANTIES OR CONDITIONS OF ANY KIND, either express or implied.
- * See the License for the specific language governing permissions and
- * limitations under the License.
- */
-
-package org.labkey.experiment.api;
-
-import org.labkey.api.data.AbstractTableInfo;
-import org.labkey.api.data.ContainerFilter;
-import org.labkey.api.data.JdbcType;
-import org.labkey.api.data.MutableColumnInfo;
-import org.labkey.api.data.SQLFragment;
-import org.labkey.api.exp.query.ExpSampleTypeTable;
-import org.labkey.api.query.AliasedColumn;
-import org.labkey.api.query.DetailsURL;
-import org.labkey.api.query.ExprColumn;
-import org.labkey.api.query.UserSchema;
-import org.labkey.api.security.permissions.InsertPermission;
-import org.labkey.api.security.permissions.UpdatePermission;
-import org.labkey.api.view.ActionURL;
-import org.labkey.experiment.controllers.exp.ExperimentController;
-
-import java.util.Collections;
-
-import static org.labkey.api.exp.api.ExpData.DATA_INPUTS_PREFIX;
-import static org.labkey.api.exp.api.SampleTypeService.MATERIAL_INPUTS_PREFIX;
-
-/**
- * User: jeckels
- * Date: Oct 17, 2007
- */
-public class ExpSampleTypeTableImpl extends ExpTableImpl<ExpSampleTypeTable.Column> implements ExpSampleTypeTable
-{
-    public ExpSampleTypeTableImpl(String name, UserSchema schema, ContainerFilter cf)
-    {
-        super(name, ExperimentServiceImpl.get().getTinfoSampleType(), schema, cf);
-        addAllowablePermission(InsertPermission.class);
-        addAllowablePermission(UpdatePermission.class);
-    }
-
-    @Override
-    public MutableColumnInfo createColumn(String alias, Column column)
-    {
-        switch (column)
-        {
-            case Folder:
-                var columnInfo = wrapColumn(alias, _rootTable.getColumn("Container"));
-                columnInfo.setURL(new DetailsURL(new ActionURL(ExperimentController.ShowSampleTypeAction.class, getContainer())));
-                return columnInfo;
-            case Description:
-            case LSID:
-            case MaterialLSIDPrefix:
-            case Name:
-            case NameExpression:
-            case LabelColor:
-            case MetricUnit:
-            case AutoLinkTargetContainer:
-            case RowId:
-                return wrapColumn(alias, _rootTable.getColumn(column.toString()));
-            case Created:
-                return wrapColumn(alias, _rootTable.getColumn("Created"));
-            case CreatedBy:
-                return createUserColumn(alias, _rootTable.getColumn("CreatedBy"));
-            case Modified:
-                return wrapColumn(alias, _rootTable.getColumn("Modified"));
-            case ModifiedBy:
-                return createUserColumn(alias, _rootTable.getColumn("ModifiedBy"));
-            case SampleCount:
-            {
-                SQLFragment sql = new SQLFragment("(SELECT COUNT(*) FROM " +
-                    ExperimentServiceImpl.get().getTinfoMaterial() +
-                    " m WHERE m.CpasType = " + ExprColumn.STR_TABLE_ALIAS + ".LSID" +
-                    " AND m.container = ?)")
-                    .add(_userSchema.getContainer().getEntityId());
-                ExprColumn sampleCountColumnInfo = new ExprColumn(this, "SampleCount", sql, JdbcType.INTEGER);
-                sampleCountColumnInfo.setDescription("Contains the number of samples currently stored in this sample type");
-                return sampleCountColumnInfo;
-            }
-            case ImportAliases:
-                return createImportAliasColumn("ImportAliases", null);
-            case MaterialInputImportAliases:
-                return createImportAliasColumn("MaterialInputImportAliases", MATERIAL_INPUTS_PREFIX);
-            case DataInputImportAliases:
-<<<<<<< HEAD
-                return createImportAliasColumn("DataInputImportAliases", "dataInputs/");
-=======
-                AliasedColumn dataInputCol = new AliasedColumn(this, "DataInputImportAliases", _rootTable.getColumn("RowId"));
-                dataInputCol.setDisplayColumnFactory(new ImportAliasesDisplayColumnFactory(DATA_INPUTS_PREFIX));
-                return dataInputCol;
->>>>>>> 0b8f8866
-            case Properties:
-                return createPropertiesColumn(alias);
-            default:
-                throw new IllegalArgumentException("Unknown column " + column);
-        }
-    }
-
-    private AliasedColumn createImportAliasColumn(String name, String prefix)
-    {
-        AliasedColumn aliasedColumn = new AliasedColumn(this, name, _rootTable.getColumn("RowId"));
-        aliasedColumn.setDisplayColumnFactory(new ImportAliasesDisplayColumnFactory(prefix));
-        aliasedColumn.setDescription("Display column for sample type import alias key/value pairs.");
-        aliasedColumn.setKeyField(false);
-        aliasedColumn.setRequired(false);
-        aliasedColumn.setHidden(true);
-        return aliasedColumn;
-    }
-
-    @Override
-    protected void populateColumns()
-    {
-        addColumn(ExpSampleTypeTable.Column.RowId).setHidden(true);
-        addColumn(ExpSampleTypeTable.Column.Name);
-        addColumn(ExpSampleTypeTable.Column.Description);
-        addColumn(ExpSampleTypeTable.Column.NameExpression).setHidden(true);
-        addColumn(ExpSampleTypeTable.Column.LabelColor).setHidden(true);
-        addColumn(ExpSampleTypeTable.Column.MetricUnit).setHidden(true);
-        addColumn(ExpSampleTypeTable.Column.AutoLinkTargetContainer).setHidden(true);
-        addColumn(ExpSampleTypeTable.Column.LSID).setHidden(true);
-        addColumn(ExpSampleTypeTable.Column.MaterialLSIDPrefix).setHidden(true);
-        addColumn(ExpSampleTypeTable.Column.Created);
-        addColumn(ExpSampleTypeTable.Column.CreatedBy);
-        addColumn(ExpSampleTypeTable.Column.Modified);
-        addColumn(ExpSampleTypeTable.Column.ModifiedBy);
-        addContainerColumn(ExpSampleTypeTable.Column.Folder, new ActionURL(ExperimentController.ListSampleTypesAction.class, getContainer()));
-        addColumn(ExpSampleTypeTable.Column.SampleCount);
-        addColumn(ExpSampleTypeTable.Column.ImportAliases);
-        addColumn(ExpSampleTypeTable.Column.MaterialInputImportAliases);
-        addColumn(ExpSampleTypeTable.Column.DataInputImportAliases);
-        addColumn(ExpSampleTypeTable.Column.Properties);
-
-        DetailsURL detailsURL = new DetailsURL(new ActionURL(ExperimentController.ShowSampleTypeAction.class, _userSchema.getContainer()),
-                Collections.singletonMap("rowId", "RowId"));
-        detailsURL.setContainerContext(_userSchema.getContainer());
-        setDetailsURL(detailsURL);
-        setImportURL(AbstractTableInfo.LINK_DISABLER);
-    }
-}
+/*
+ * Copyright (c) 2008-2019 LabKey Corporation
+ *
+ * Licensed under the Apache License, Version 2.0 (the "License");
+ * you may not use this file except in compliance with the License.
+ * You may obtain a copy of the License at
+ *
+ *     http://www.apache.org/licenses/LICENSE-2.0
+ *
+ * Unless required by applicable law or agreed to in writing, software
+ * distributed under the License is distributed on an "AS IS" BASIS,
+ * WITHOUT WARRANTIES OR CONDITIONS OF ANY KIND, either express or implied.
+ * See the License for the specific language governing permissions and
+ * limitations under the License.
+ */
+
+package org.labkey.experiment.api;
+
+import org.labkey.api.data.AbstractTableInfo;
+import org.labkey.api.data.ContainerFilter;
+import org.labkey.api.data.JdbcType;
+import org.labkey.api.data.MutableColumnInfo;
+import org.labkey.api.data.SQLFragment;
+import org.labkey.api.exp.query.ExpSampleTypeTable;
+import org.labkey.api.query.AliasedColumn;
+import org.labkey.api.query.DetailsURL;
+import org.labkey.api.query.ExprColumn;
+import org.labkey.api.query.UserSchema;
+import org.labkey.api.security.permissions.InsertPermission;
+import org.labkey.api.security.permissions.UpdatePermission;
+import org.labkey.api.view.ActionURL;
+import org.labkey.experiment.controllers.exp.ExperimentController;
+
+import java.util.Collections;
+
+import static org.labkey.api.exp.api.ExpData.DATA_INPUTS_PREFIX;
+import static org.labkey.api.exp.api.SampleTypeService.MATERIAL_INPUTS_PREFIX;
+
+/**
+ * User: jeckels
+ * Date: Oct 17, 2007
+ */
+public class ExpSampleTypeTableImpl extends ExpTableImpl<ExpSampleTypeTable.Column> implements ExpSampleTypeTable
+{
+    public ExpSampleTypeTableImpl(String name, UserSchema schema, ContainerFilter cf)
+    {
+        super(name, ExperimentServiceImpl.get().getTinfoSampleType(), schema, cf);
+        addAllowablePermission(InsertPermission.class);
+        addAllowablePermission(UpdatePermission.class);
+    }
+
+    @Override
+    public MutableColumnInfo createColumn(String alias, Column column)
+    {
+        switch (column)
+        {
+            case Folder:
+                var columnInfo = wrapColumn(alias, _rootTable.getColumn("Container"));
+                columnInfo.setURL(new DetailsURL(new ActionURL(ExperimentController.ShowSampleTypeAction.class, getContainer())));
+                return columnInfo;
+            case Description:
+            case LSID:
+            case MaterialLSIDPrefix:
+            case Name:
+            case NameExpression:
+            case LabelColor:
+            case MetricUnit:
+            case AutoLinkTargetContainer:
+            case RowId:
+                return wrapColumn(alias, _rootTable.getColumn(column.toString()));
+            case Created:
+                return wrapColumn(alias, _rootTable.getColumn("Created"));
+            case CreatedBy:
+                return createUserColumn(alias, _rootTable.getColumn("CreatedBy"));
+            case Modified:
+                return wrapColumn(alias, _rootTable.getColumn("Modified"));
+            case ModifiedBy:
+                return createUserColumn(alias, _rootTable.getColumn("ModifiedBy"));
+            case SampleCount:
+            {
+                SQLFragment sql = new SQLFragment("(SELECT COUNT(*) FROM " +
+                    ExperimentServiceImpl.get().getTinfoMaterial() +
+                    " m WHERE m.CpasType = " + ExprColumn.STR_TABLE_ALIAS + ".LSID" +
+                    " AND m.container = ?)")
+                    .add(_userSchema.getContainer().getEntityId());
+                ExprColumn sampleCountColumnInfo = new ExprColumn(this, "SampleCount", sql, JdbcType.INTEGER);
+                sampleCountColumnInfo.setDescription("Contains the number of samples currently stored in this sample type");
+                return sampleCountColumnInfo;
+            }
+            case ImportAliases:
+                return createImportAliasColumn("ImportAliases", null);
+            case MaterialInputImportAliases:
+                return createImportAliasColumn("MaterialInputImportAliases", MATERIAL_INPUTS_PREFIX);
+            case DataInputImportAliases:
+                return createImportAliasColumn("DataInputImportAliases", DATA_INPUTS_PREFIX);
+            case Properties:
+                return createPropertiesColumn(alias);
+            default:
+                throw new IllegalArgumentException("Unknown column " + column);
+        }
+    }
+
+    private AliasedColumn createImportAliasColumn(String name, String prefix)
+    {
+        AliasedColumn aliasedColumn = new AliasedColumn(this, name, _rootTable.getColumn("RowId"));
+        aliasedColumn.setDisplayColumnFactory(new ImportAliasesDisplayColumnFactory(prefix));
+        aliasedColumn.setDescription("Display column for sample type import alias key/value pairs.");
+        aliasedColumn.setKeyField(false);
+        aliasedColumn.setRequired(false);
+        aliasedColumn.setHidden(true);
+        return aliasedColumn;
+    }
+
+    @Override
+    protected void populateColumns()
+    {
+        addColumn(ExpSampleTypeTable.Column.RowId).setHidden(true);
+        addColumn(ExpSampleTypeTable.Column.Name);
+        addColumn(ExpSampleTypeTable.Column.Description);
+        addColumn(ExpSampleTypeTable.Column.NameExpression).setHidden(true);
+        addColumn(ExpSampleTypeTable.Column.LabelColor).setHidden(true);
+        addColumn(ExpSampleTypeTable.Column.MetricUnit).setHidden(true);
+        addColumn(ExpSampleTypeTable.Column.AutoLinkTargetContainer).setHidden(true);
+        addColumn(ExpSampleTypeTable.Column.LSID).setHidden(true);
+        addColumn(ExpSampleTypeTable.Column.MaterialLSIDPrefix).setHidden(true);
+        addColumn(ExpSampleTypeTable.Column.Created);
+        addColumn(ExpSampleTypeTable.Column.CreatedBy);
+        addColumn(ExpSampleTypeTable.Column.Modified);
+        addColumn(ExpSampleTypeTable.Column.ModifiedBy);
+        addContainerColumn(ExpSampleTypeTable.Column.Folder, new ActionURL(ExperimentController.ListSampleTypesAction.class, getContainer()));
+        addColumn(ExpSampleTypeTable.Column.SampleCount);
+        addColumn(ExpSampleTypeTable.Column.ImportAliases);
+        addColumn(ExpSampleTypeTable.Column.MaterialInputImportAliases);
+        addColumn(ExpSampleTypeTable.Column.DataInputImportAliases);
+        addColumn(ExpSampleTypeTable.Column.Properties);
+
+        DetailsURL detailsURL = new DetailsURL(new ActionURL(ExperimentController.ShowSampleTypeAction.class, _userSchema.getContainer()),
+                Collections.singletonMap("rowId", "RowId"));
+        detailsURL.setContainerContext(_userSchema.getContainer());
+        setDetailsURL(detailsURL);
+        setImportURL(AbstractTableInfo.LINK_DISABLER);
+    }
+}