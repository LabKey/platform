--- conflicted
+++ resolved
@@ -132,17 +132,8 @@
     private final @NotNull ExpDataClassImpl _dataClass;
     public static final String DATA_COUNTER_SEQ_PREFIX = "DataNameGenCounter-";
 
-<<<<<<< HEAD
     private Map<String, Tuple3<String, String, ConceptURIVocabularyDomainProvider>> _vocabularyDomainProviders;
 
-    @Override
-    protected ContainerFilter getDefaultContainerFilter()
-    {
-        return ContainerFilter.Type.CurrentPlusProjectAndShared.create(_userSchema);
-    }
-
-=======
->>>>>>> bc8bba38
     public ExpDataClassDataTableImpl(String name, UserSchema schema, ContainerFilter cf, @NotNull ExpDataClassImpl dataClass)
     {
         super(name, ExperimentService.get().getTinfoData(), schema, cf);
