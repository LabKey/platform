--- conflicted
+++ resolved
@@ -408,175 +408,6 @@
     }
 
 
-<<<<<<< HEAD
-=======
-    @Test
-    public void testDeriveDuringImport() throws Exception
-    {
-        final User user = TestContext.get().getUser();
-
-        // just some properties used in both the SampleSet and DataClass
-        List<GWTPropertyDescriptor> props = new ArrayList<>();
-        props.add(new GWTPropertyDescriptor("me", "string"));
-        props.add(new GWTPropertyDescriptor("age", "string"));
-
-        // Create a SampleSet and some samples
-        final ExpSampleSet ss = ExperimentService.get().createSampleSet(c, user, "Samples", null, props, emptyList(), 0, -1, -1, -1, null, null);
-        final ExpMaterial s1 = ExperimentService.get().createExpMaterial(c,
-                ss.generateSampleLSID().setObjectId("S-1").toString(), "S-1");
-        s1.setCpasType(ss.getLSID());
-        s1.save(user);
-
-        final ExpMaterial s2 = ExperimentService.get().createExpMaterial(c,
-                ss.generateSampleLSID().setObjectId("S-2").toString(), "S-2");
-        s2.setCpasType(ss.getLSID());
-        s2.save(user);
-
-        // Create two DataClasses
-        final String firstDataClassName = "firstDataClass";
-        final ExpDataClassImpl firstDataClass = ExperimentServiceImpl.get().createDataClass(c, user, firstDataClassName, null, props, emptyList(), null, null, null);
-
-        final String secondDataClassName = "secondDataClass";
-        final ExpDataClassImpl secondDataClass = ExperimentServiceImpl.get().createDataClass(c, user, secondDataClassName, null, props, emptyList(), null, null, null);
-        insertRows(c, Arrays.asList(new CaseInsensitiveHashMap<>(Collections.singletonMap("name", "jimbo"))), secondDataClassName);
-
-        // Import data with magic "DataInputs" and "MaterialInputs" columns
-        List<Map<String, Object>> rows = new ArrayList<>();
-        Map<String, Object> row = new CaseInsensitiveHashMap<>();
-        row.put("name", "bob");
-        row.put("age", "10");
-        row.put("DataInputs/" + firstDataClassName, null);
-        row.put("DataInputs/" + secondDataClassName, null);
-        row.put("MaterialInputs/Samples", "S-1");
-        rows.add(row);
-
-        row = new CaseInsensitiveHashMap<>();
-        row.put("name", "sally");
-        row.put("age", "11");
-        row.put("DataInputs/" + firstDataClassName, "bob");
-        row.put("DataInputs/" + secondDataClassName, "jimbo");
-        row.put("MaterialInputs/Samples", "S-2");
-        rows.add(row);
-
-        row = new CaseInsensitiveHashMap<>();
-        row.put("name", "mike");
-        row.put("age", "12");
-        row.put("DataInputs/" + firstDataClassName, "bob,sally");
-        row.put("MaterialInputs/Samples", "S-1,S-2");
-        rows.add(row);
-
-        final UserSchema schema = QueryService.get().getUserSchema(user, c, expDataSchemaKey);
-        final TableInfo table = schema.getTable(firstDataClassName);
-        final MapLoader mapLoader = new MapLoader(rows);
-        DataIteratorContext diContext = new DataIteratorContext();
-        int count = table.getUpdateService().loadRows(user, c, mapLoader, diContext, null);
-        assertFalse( diContext.getErrors().hasErrors() );
-        assertEquals(3, count);
-
-        // Verify lineage
-        ExpLineageOptions options = new ExpLineageOptions();
-        options.setDepth(2);
-        options.setParents(true);
-        options.setChildren(false);
-
-        ContainerUser context = new DefaultContainerUser(c, user);
-        final ExpData bob = ExperimentService.get().getExpData(firstDataClass, "bob");
-        ExpLineage lineage = ExperimentService.get().getLineage(c, user, bob, options);
-        Assert.assertTrue(lineage.getDatas().isEmpty());
-        assertEquals(1, lineage.getMaterials().size());
-        Assert.assertTrue(lineage.getMaterials().contains(s1));
-
-        final ExpData jimbo = ExperimentService.get().getExpData(secondDataClass, "jimbo");
-        final ExpData sally = ExperimentService.get().getExpData(firstDataClass, "sally");
-        lineage = ExperimentService.get().getLineage(c, user, sally, options);
-        assertEquals(2, lineage.getDatas().size());
-        Assert.assertTrue(lineage.getDatas().contains(bob));
-        Assert.assertTrue(lineage.getDatas().contains(jimbo));
-        assertEquals(1, lineage.getMaterials().size(), 1);
-        Assert.assertTrue(lineage.getMaterials().contains(s2));
-
-        final ExpData mike = ExperimentService.get().getExpData(firstDataClass, "mike");
-        lineage = ExperimentService.get().getLineage(c, user, mike, options);
-        assertEquals("Expected 2 data, found: " + lineage.getDatas().stream().map(ExpData::getName).collect(joining(", ")),
-                2, lineage.getDatas().size());
-        Assert.assertTrue(lineage.getDatas().contains(bob));
-        Assert.assertTrue(lineage.getDatas().contains(sally));
-        assertEquals("Expected 2 samples, found: " + lineage.getMaterials().stream().map(ExpMaterial::getName).collect(joining(", ")),
-                2, lineage.getMaterials().size());
-        Assert.assertTrue(lineage.getMaterials().contains(s1));
-        Assert.assertTrue(lineage.getMaterials().contains(s2));
-
-        // Get lineage using query
-        String sql =
-                "SELECT\n" +
-                        "  dc.Name,\n" +
-                        "  dc.Inputs.Data.\"All\".Name AS InputsDataAllNames,\n" +
-                        "  dc.Inputs.Data." + firstDataClassName + ".Name AS InputsDataFirstDataClassNames,\n" +
-                        "  dc.Inputs.Materials.Samples.Name AS InputsMaterialSampleNames,\n" +
-                        "  dc.Outputs.Data." + secondDataClassName + ".Name AS OutputsDataSecondDataClassNames\n" +
-                        "FROM exp.data." + firstDataClassName + " AS dc\n" +
-                        "ORDER BY dc.RowId\n";
-
-        try (Results rs = QueryService.get().selectResults(schema, sql, null, null, true, true))
-        {
-            RenderContext ctx = new RenderContext(new ViewContext());
-            ctx.getViewContext().setRequest(TestContext.get().getRequest());
-            ctx.getViewContext().setUser(user);
-            ctx.getViewContext().setContainer(c);
-            ctx.getViewContext().setActionURL(new ActionURL());
-
-            ColumnInfo colName    = rs.getColumn(rs.findColumn(FieldKey.fromParts("Name")));
-            DisplayColumn dcName  = colName.getRenderer();
-            ColumnInfo colInputsMaterialSampleNames    = rs.getColumn(rs.findColumn(FieldKey.fromParts("InputsMaterialSampleNames")));
-            DisplayColumn dcInputsMaterialSampleNames  = colInputsMaterialSampleNames.getRenderer();
-            ColumnInfo colInputsDataAllNames    = rs.getColumn(rs.findColumn(FieldKey.fromParts("InputsDataAllNames")));
-            DisplayColumn dcInputsDataAllNames  = colInputsDataAllNames.getRenderer();
-            ColumnInfo colInputsDataFirstDataClassNames    = rs.getColumn(rs.findColumn(FieldKey.fromParts("InputsDataFirstDataClassNames")));
-            DisplayColumn dcInputsDataFirstDataClassNames  = colInputsDataFirstDataClassNames.getRenderer();
-
-            Assert.assertTrue(rs.next());
-            ctx.setRow(rs.getRowMap());
-            assertEquals("bob", dcName.getValue(ctx));
-            assertMultiValue(dcInputsMaterialSampleNames.getDisplayValue(ctx), "S-1");
-
-            Assert.assertTrue(rs.next());
-            ctx.setRow(rs.getRowMap());
-            assertEquals("sally", dcName.getValue(ctx));
-            assertMultiValue(dcInputsDataAllNames.getDisplayValue(ctx), "jimbo", "bob");
-            assertMultiValue(dcInputsDataFirstDataClassNames.getDisplayValue(ctx), "bob");
-            assertMultiValue(dcInputsMaterialSampleNames.getDisplayValue(ctx), "S-2", "S-1");
-
-            Assert.assertTrue(rs.next());
-            ctx.setRow(rs.getRowMap());
-            assertEquals("mike", dcName.getValue(ctx));
-            assertMultiValue(dcInputsDataAllNames.getDisplayValue(ctx), "sally", "jimbo", "bob");
-            assertMultiValue(dcInputsDataFirstDataClassNames.getDisplayValue(ctx), "bob", "sally");
-            assertMultiValue(dcInputsMaterialSampleNames.getDisplayValue(ctx), "S-2", "S-1");
-
-            assertFalse(rs.next());
-        }
-    }
-
-    void assertMultiValue(Object value, String... expected) throws Exception
-    {
-        Assert.assertNotNull(value);
-        String s;
-        if (value instanceof Clob)
-        {
-            StringWriter sw = new StringWriter();
-            org.apache.commons.io.IOUtils.copy(((Clob)value).getCharacterStream(),sw);
-            s = sw.toString();
-        }
-        else
-        {
-            s = String.valueOf(value);
-        }
-
-        for (String e : expected)
-            Assert.assertTrue("Failed to find '" + e + "' in multivalue '" + s + "'", s.contains(e));
-    }
->>>>>>> 7a04db99
-
     @Test
     public void testDataClassFromTemplate() throws Exception
     {
