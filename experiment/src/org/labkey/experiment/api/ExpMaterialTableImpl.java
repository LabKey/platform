/*
 * Copyright (c) 2008-2019 LabKey Corporation
 *
 * Licensed under the Apache License, Version 2.0 (the "License");
 * you may not use this file except in compliance with the License.
 * You may obtain a copy of the License at
 *
 *     http://www.apache.org/licenses/LICENSE-2.0
 *
 * Unless required by applicable law or agreed to in writing, software
 * distributed under the License is distributed on an "AS IS" BASIS,
 * WITHOUT WARRANTIES OR CONDITIONS OF ANY KIND, either express or implied.
 * See the License for the specific language governing permissions and
 * limitations under the License.
 */

package org.labkey.experiment.api;

import org.apache.commons.collections4.ListUtils;
import org.jetbrains.annotations.NotNull;
import org.jetbrains.annotations.Nullable;
import org.labkey.api.audit.AuditHandler;
import org.labkey.api.collections.CaseInsensitiveHashMap;
import org.labkey.api.collections.CaseInsensitiveHashSet;
import org.labkey.api.data.BaseColumnInfo;
import org.labkey.api.data.ColumnHeaderType;
import org.labkey.api.data.ColumnInfo;
import org.labkey.api.data.Container;
import org.labkey.api.data.ContainerFilter;
import org.labkey.api.data.ContainerManager;
import org.labkey.api.data.CoreSchema;
import org.labkey.api.data.DataColumn;
import org.labkey.api.data.DataRegion;
import org.labkey.api.data.DisplayColumn;
import org.labkey.api.data.DisplayColumnFactory;
import org.labkey.api.data.ImportAliasable;
import org.labkey.api.data.JdbcType;
import org.labkey.api.data.MutableColumnInfo;
import org.labkey.api.data.PHI;
import org.labkey.api.data.RenderContext;
import org.labkey.api.data.SQLFragment;
import org.labkey.api.data.Sort;
import org.labkey.api.data.TableInfo;
import org.labkey.api.data.UnionContainerFilter;
import org.labkey.api.dataiterator.DataIteratorBuilder;
import org.labkey.api.dataiterator.DataIteratorContext;
import org.labkey.api.dataiterator.LoggingDataIterator;
import org.labkey.api.exp.MvColumn;
import org.labkey.api.exp.OntologyManager;
import org.labkey.api.exp.PropertyColumn;
import org.labkey.api.exp.api.ExpMaterial;
import org.labkey.api.exp.api.ExpProtocol;
import org.labkey.api.exp.api.ExpSampleType;
import org.labkey.api.exp.api.ExperimentService;
import org.labkey.api.exp.api.ExperimentUrls;
<<<<<<< HEAD
=======
import org.labkey.api.exp.api.NameExpressionOptionService;
import org.labkey.api.exp.api.SampleTypeService;
>>>>>>> dd733f37
import org.labkey.api.exp.api.StorageProvisioner;
import org.labkey.api.exp.property.Domain;
import org.labkey.api.exp.property.DomainProperty;
import org.labkey.api.exp.query.ExpDataTable;
import org.labkey.api.exp.query.ExpMaterialTable;
import org.labkey.api.exp.query.ExpSampleTypeTable;
import org.labkey.api.exp.query.ExpSchema;
import org.labkey.api.exp.query.SamplesSchema;
import org.labkey.api.gwt.client.AuditBehaviorType;
import org.labkey.api.inventory.InventoryService;
import org.labkey.api.qc.SampleStatusService;
import org.labkey.api.query.AliasedColumn;
import org.labkey.api.query.DetailsURL;
import org.labkey.api.query.ExprColumn;
import org.labkey.api.query.FieldKey;
import org.labkey.api.query.LookupForeignKey;
import org.labkey.api.query.QueryForeignKey;
import org.labkey.api.query.QueryUpdateService;
import org.labkey.api.query.QueryUrls;
import org.labkey.api.query.RowIdForeignKey;
import org.labkey.api.query.SchemaKey;
import org.labkey.api.query.UserSchema;
import org.labkey.api.search.SearchService;
import org.labkey.api.security.UserPrincipal;
import org.labkey.api.security.permissions.DeletePermission;
import org.labkey.api.security.permissions.InsertPermission;
import org.labkey.api.security.permissions.Permission;
import org.labkey.api.security.permissions.ReadPermission;
import org.labkey.api.security.permissions.UpdatePermission;
import org.labkey.api.util.PageFlowUtil;
import org.labkey.api.util.Pair;
import org.labkey.api.util.StringExpression;
import org.labkey.api.view.ActionURL;
import org.labkey.api.view.ViewContext;
import org.labkey.experiment.ExpDataIterators;
import org.labkey.experiment.ExpDataIterators.AliasDataIteratorBuilder;
import org.labkey.experiment.controllers.exp.ExperimentController;

import java.io.IOException;
import java.io.UncheckedIOException;
import java.util.ArrayList;
import java.util.Arrays;
import java.util.Collections;
import java.util.HashMap;
import java.util.HashSet;
import java.util.List;
import java.util.Map;
import java.util.Set;
import java.util.stream.Collectors;

import static java.util.Objects.requireNonNull;
import static org.labkey.api.util.StringExpressionFactory.AbstractStringExpression.NullValueBehavior.NullResult;

public class ExpMaterialTableImpl extends ExpRunItemTableImpl<ExpMaterialTable.Column> implements ExpMaterialTable
{
    ExpSampleTypeImpl _ss;
    Set<String> _uniqueIdFields;

    public ExpMaterialTableImpl(String name, UserSchema schema, ContainerFilter cf)
    {
        super(name, ExperimentServiceImpl.get().getTinfoMaterial(), schema, cf);
        setDetailsURL(new DetailsURL(new ActionURL(ExperimentController.ShowMaterialAction.class, schema.getContainer()), Collections.singletonMap("rowId", "rowId"), NullResult));
        setName(ExpSchema.TableType.Materials.name());
        setPublicSchemaName(ExpSchema.SCHEMA_NAME);
        addAllowablePermission(InsertPermission.class);
        addAllowablePermission(UpdatePermission.class);
    }

    public Set<String> getUniqueIdFields()
    {
        if (_uniqueIdFields == null)
        {
            _uniqueIdFields = new CaseInsensitiveHashSet();
            _uniqueIdFields.addAll(getColumns().stream().filter(ColumnInfo::isUniqueIdField).map(ColumnInfo::getName).collect(Collectors.toSet()));
        }
        return _uniqueIdFields;
    }

    @Override
    protected ColumnInfo resolveColumn(String name)
    {
        ColumnInfo result = super.resolveColumn(name);
        if (result == null)
        {
            if ("CpasType".equalsIgnoreCase(name))
                return createColumn("SampleSet", Column.SampleSet);

            if ("Property".equalsIgnoreCase(name))
                return createPropertyColumn("Property");
        }
        return result;
    }

    @Override
    public AuditHandler getAuditHandler(AuditBehaviorType auditBehaviorType)
    {
        if (getUserSchema().getName().equalsIgnoreCase(SamplesSchema.SCHEMA_NAME))
        {
            // Special case sample auditing to help build a useful timeline view
            return SampleTypeServiceImpl.get();
        }
        else
        {
            return super.getAuditHandler(auditBehaviorType);
        }
    }

    @Override
    public MutableColumnInfo createColumn(String alias, Column column)
    {
        switch (column)
        {
            case Folder:
                return wrapColumn(alias, _rootTable.getColumn("Container"));
            case LSID:
                return wrapColumn(alias, _rootTable.getColumn("LSID"));
            case RootMaterialLSID:
            {
                var columnInfo = wrapColumn(alias, _rootTable.getColumn("RootMaterialLSID"));
                columnInfo.setSqlTypeName("lsidtype");
                columnInfo.setFk(getExpSchema().getMaterialForeignKey(getContainerFilter(),"LSID"));
                return columnInfo;
            }
            case AliquotedFromLSID:
            {
                var columnInfo = wrapColumn(alias, _rootTable.getColumn("AliquotedFromLSID"));
                columnInfo.setSqlTypeName("lsidtype");
                columnInfo.setFk(getExpSchema().getMaterialForeignKey(getContainerFilter(),"LSID"));
                return columnInfo;
            }
            case IsAliquot:
            {
                String rootMaterialLSIDField = ExprColumn.STR_TABLE_ALIAS + ".RootMaterialLSID";
                ExprColumn columnInfo = new ExprColumn(this, FieldKey.fromParts("IsAliquot"), new SQLFragment(
                        "(CASE WHEN " + rootMaterialLSIDField + " IS NULL THEN ? ELSE ? END)").add(false).add(true), JdbcType.BOOLEAN);
                columnInfo.setLabel("Is Aliquot");
                columnInfo.setDescription("Identifies if the material is a sample or an aliquot");
                columnInfo.setUserEditable(false);
                columnInfo.setReadOnly(true);
                columnInfo.setHidden(false);
                return columnInfo;
            }
            case Name:
                var nameCol = wrapColumn(alias, _rootTable.getColumn(column.toString()));
                // shut off this field in insert and update views if user specified names are not allowed
                if (!NameExpressionOptionService.get().allowUserSpecifiedNames(getContainer()))
                {
                    nameCol.setShownInInsertView(false);
                    nameCol.setShownInUpdateView(false);
                }
                return nameCol;
            case Description:
                return wrapColumn(alias, _rootTable.getColumn("Description"));
            case SampleSet:
            {
                var columnInfo = wrapColumn(alias, _rootTable.getColumn("CpasType"));
                columnInfo.setFk(new LookupForeignKey(getContainerFilter(), null, null, null, (String)null, "LSID", "Name")
                {
                    @Override
                    public TableInfo getLookupTableInfo()
                    {
                        ExpSampleTypeTable sampleTypeTable = ExperimentService.get().createSampleTypeTable(ExpSchema.TableType.SampleSets.toString(), _userSchema, getLookupContainerFilter());
                        sampleTypeTable.populate();
                        return sampleTypeTable;
                    }

                    @Override
                    public StringExpression getURL(ColumnInfo parent)
                    {
                        return super.getURL(parent, true);
                    }
                });
                return columnInfo;
            }
            case SourceProtocolLSID:
            {
                // NOTE: This column is incorrectly named "Protocol", but we are keeping it for backwards compatibility to avoid breaking queries in hvtnFlow module
                ExprColumn columnInfo = new ExprColumn(this, ExpDataTable.Column.Protocol.toString(), new SQLFragment(
                        "(SELECT ProtocolLSID FROM " + ExperimentServiceImpl.get().getTinfoProtocolApplication() + " pa " +
                        " WHERE pa.RowId = " + ExprColumn.STR_TABLE_ALIAS + ".SourceApplicationId)"), JdbcType.VARCHAR);
                columnInfo.setSqlTypeName("lsidtype");
                columnInfo.setFk(getExpSchema().getProtocolForeignKey(getContainerFilter(),"LSID"));
                columnInfo.setLabel("Source Protocol");
                columnInfo.setDescription("Contains a reference to the protocol for the protocol application that created this sample");
                columnInfo.setUserEditable(false);
                columnInfo.setReadOnly(true);
                columnInfo.setHidden(true);
                return columnInfo;
            }

            case SourceProtocolApplication:
            {
                var columnInfo = wrapColumn(alias, _rootTable.getColumn("SourceApplicationId"));
                columnInfo.setFk(getExpSchema().getProtocolApplicationForeignKey(getContainerFilter()));
                columnInfo.setUserEditable(false);
                columnInfo.setReadOnly(true);
                columnInfo.setHidden(true);
                columnInfo.setAutoIncrement(false);
                return columnInfo;
            }

            case SourceApplicationInput:
            {
                var col = createEdgeColumn(alias, Column.SourceProtocolApplication, ExpSchema.TableType.MaterialInputs);
                col.setDescription("Contains a reference to the MaterialInput row between this ExpMaterial and it's SourceProtocolApplication");
                col.setHidden(true);
                return col;
            }

            case RunApplication:
            {
                SQLFragment sql = new SQLFragment("(SELECT pa.rowId FROM ")
                        .append(ExperimentService.get().getTinfoProtocolApplication(), "pa")
                        .append(" WHERE pa.runId = ").append(ExprColumn.STR_TABLE_ALIAS).append(".runId")
                        .append(" AND pa.cpasType = '").append(ExpProtocol.ApplicationType.ExperimentRunOutput.name()).append("'")
                        .append(")");

                var col = new ExprColumn(this, alias, sql, JdbcType.INTEGER);
                col.setFk(getExpSchema().getProtocolApplicationForeignKey(getContainerFilter()));
                col.setDescription("Contains a reference to the ExperimentRunOutput protocol application of the run that created this sample");
                col.setUserEditable(false);
                col.setReadOnly(true);
                col.setHidden(true);
                return col;
            }

            case RunApplicationOutput:
            {
                var col = createEdgeColumn(alias, Column.RunApplication, ExpSchema.TableType.MaterialInputs);
                col.setDescription("Contains a reference to the MaterialInput row between this ExpMaterial and it's RunOutputApplication");
                return col;
            }

            case Run:
            {
                var ret = wrapColumn(alias, _rootTable.getColumn("RunId"));
                ret.setReadOnly(true);
                return ret;
            }
            case RowId:
            {
                var ret = wrapColumn(alias, _rootTable.getColumn("RowId"));
                // When no sorts are added by views, QueryServiceImpl.createDefaultSort() adds the primary key's default sort direction
                ret.setSortDirection(Sort.SortDirection.DESC);
                ret.setFk(new RowIdForeignKey(ret));
                ret.setUserEditable(false);
                ret.setHidden(true);
                ret.setShownInInsertView(false);
                ret.setHasDbSequence(true);
                ret.setIsRootDbSequence(true);
                return ret;
            }
            case Property:
                return createPropertyColumn(alias);
            case Flag:
                return createFlagColumn(alias);
            case Created:
                return wrapColumn(alias, _rootTable.getColumn("Created"));
            case CreatedBy:
                return createUserColumn(alias, _rootTable.getColumn("CreatedBy"));
            case Modified:
                return wrapColumn(alias, _rootTable.getColumn("Modified"));
            case ModifiedBy:
                return createUserColumn(alias, _rootTable.getColumn("ModifiedBy"));
            case Alias:
                return createAliasColumn(alias, ExperimentService.get()::getTinfoMaterialAliasMap);

            case Inputs:
                return createLineageColumn(this, alias, true);

            case Outputs:
                return createLineageColumn(this, alias, false);

            case Properties:
                return (BaseColumnInfo) createPropertiesColumn(alias);

            case SampleState:
                boolean statusEnabled = SampleStatusService.get().supportsSampleStatus();
                var ret = wrapColumn(alias, _rootTable.getColumn(column.name()));
                ret.setLabel("Status");
                ret.setHidden(!statusEnabled);
                ret.setShownInDetailsView(statusEnabled);
                ret.setShownInInsertView(statusEnabled);
                ret.setShownInUpdateView(statusEnabled);
                ret.setFk(new LookupForeignKey(getContainerFilter(), null, null, ExpSchema.SCHEMA_NAME, "datastates", "RowId", "Label")
                {
                    @Override
                    public TableInfo getLookupTableInfo()
                    {
                        return ExperimentService.get().createSampleStatusTable(getExpSchema(), getContainerFilter());
                    }
                });
                return ret;

            default:
                throw new IllegalArgumentException("Unknown column " + column);
        }
    }

    @Override
    public MutableColumnInfo createPropertyColumn(String alias)
    {
        var ret = super.createPropertyColumn(alias);
        if (_ss != null)
        {
            final TableInfo t = _ss.getTinfo();
            if (t != null)
            {
                ret.setFk(new LookupForeignKey()
                {
                    @Override
                    public TableInfo getLookupTableInfo()
                    {
                        return t;
                    }

                    @Override
                    protected ColumnInfo getPkColumn(TableInfo table)
                    {
                        return t.getColumn("lsid");
                    }
                });
//                ret.setFk(new PropertyForeignKey(domain, _userSchema));
            }
        }
        ret.setIsUnselectable(true);
        ret.setDescription("A holder for any custom fields associated with this sample");
        ret.setHidden(true);
        return ret;
    }

    @Override
    public void setSampleType(ExpSampleType st, boolean filter)
    {
        checkLocked();
        if (_ss != null)
        {
            throw new IllegalStateException("Cannot unset sample type");
        }
        if (st != null && !(st instanceof ExpSampleTypeImpl))
        {
            throw new IllegalArgumentException("Expected sample type to be an instance of " + ExpSampleTypeImpl.class.getName() + " but was a " + st.getClass().getName());
        }
        _ss = (ExpSampleTypeImpl) st;
        if (_ss != null)
        {
            setPublicSchemaName(SamplesSchema.SCHEMA_NAME);
            setName(st.getName());
            if (filter)
                addCondition(getRealTable().getColumn("CpasType"), _ss.getLSID());

            if (canUserAccessPhi())
            {
                ActionURL url = PageFlowUtil.urlProvider(ExperimentUrls.class).getImportSamplesURL(getContainer(), _ss.getName());
                setImportURL(new DetailsURL(url));
            }
        }
    }

    public ExpSampleType getSampleType()
    {
        return _ss;
    }

    @Override
    public void setMaterials(Set<ExpMaterial> materials)
    {
        checkLocked();
        if (materials.isEmpty())
        {
            addCondition(new SQLFragment("1 = 2"));
        }
        else
        {
            SQLFragment sql = new SQLFragment();
            sql.append("RowID IN (");
            String separator = "";
            for (ExpMaterial material : materials)
            {
                sql.append(separator);
                separator = ", ";
                sql.append(material.getRowId());
            }
            sql.append(")");
            addCondition(sql);
        }
    }

    @Override
    protected void populateColumns()
    {
        populate(null, false);
    }

    @Override
    public final void populate(@Nullable ExpSampleType st, boolean filterSampleType)
    {
        populateColumns(st, filterSampleType);
        _populated = true;
    }

    protected void populateColumns(@Nullable ExpSampleType st, boolean filter)
    {
        if (st != null)
        {
            if (st.getDescription() != null)
            {
                setDescription(st.getDescription());
            }
            else
            {
                setDescription("Contains one row per sample in the " + st.getName() + " sample type");
            }
        }

        var rowIdCol = addColumn(ExpMaterialTable.Column.RowId);
        
        addColumn(Column.SourceProtocolApplication);

        addColumn(Column.SourceApplicationInput);

        addColumn(Column.RunApplication);

        addColumn(Column.RunApplicationOutput);

        addColumn(Column.SourceProtocolLSID);

        var nameCol = addColumn(ExpMaterialTable.Column.Name);
        if (st != null && st.hasNameAsIdCol())
        {
            // Show the Name field but don't mark is as required when using name expressions
            if (st.hasNameExpression())
            {
                var nameExpression = st.getNameExpression();
                nameCol.setNameExpression(nameExpression);
                nameCol.setNullable(true);
                String desc = appendNameExpressionDescription(nameCol.getDescription(), nameExpression);
                nameCol.setDescription(desc);
            }
            else
            {
                nameCol.setNullable(false);
            }
            nameCol.setDisplayColumnFactory(new IdColumnRendererFactory());
        }
        else
        {
            nameCol.setReadOnly(true);
            nameCol.setShownInInsertView(false);
        }

        addColumn(Column.Alias);

        addColumn(Column.Description);

        var typeColumnInfo = addColumn(Column.SampleSet);
        typeColumnInfo.setFk(new QueryForeignKey(_userSchema, getContainerFilter(), ExpSchema.SCHEMA_NAME, getContainer(), null, getUserSchema().getUser(), ExpSchema.TableType.SampleSets.name(), "lsid", null)
        {
            @Override
            protected ContainerFilter getLookupContainerFilter()
            {
                // Be sure that we can resolve the sample type if it's defined in a separate container.
                // Same as CurrentPlusProjectAndShared but includes SampleSet's container as well.
                // Issue 37982: Sample Type: Link to precursor sample type does not resolve correctly if sample has parents in current sample type and a sample type in the parent container
                Set<Container> containers = new HashSet<>();
                if (null != st)
                    containers.add(st.getContainer());
                containers.add(getContainer());
                if (getContainer().getProject() != null)
                    containers.add(getContainer().getProject());
                containers.add(ContainerManager.getSharedContainer());
                ContainerFilter cf = new ContainerFilter.CurrentPlusExtras(_userSchema.getContainer(), _userSchema.getUser(), containers);

                if (null != _containerFilter && _containerFilter.getType() != ContainerFilter.Type.Current)
                    cf = new UnionContainerFilter(_containerFilter, cf);
                return cf;
            }
        });

        typeColumnInfo.setReadOnly(true);
        typeColumnInfo.setUserEditable(false);
        typeColumnInfo.setShownInInsertView(false);

        addContainerColumn(ExpMaterialTable.Column.Folder, null);

        var runCol = addColumn(ExpMaterialTable.Column.Run);
        runCol.setFk(new ExpSchema(_userSchema.getUser(), getContainer()).getRunIdForeignKey(getContainerFilter()));
        runCol.setShownInInsertView(false);
        runCol.setShownInUpdateView(false);

        var colLSID = addColumn(ExpMaterialTable.Column.LSID);
        colLSID.setHidden(true);
        colLSID.setReadOnly(true);
        colLSID.setUserEditable(false);
        colLSID.setShownInInsertView(false);
        colLSID.setShownInDetailsView(false);
        colLSID.setShownInUpdateView(false);

        var rootLSID = addColumn(ExpMaterialTable.Column.RootMaterialLSID);
        rootLSID.setHidden(true);
        rootLSID.setReadOnly(true);
        rootLSID.setUserEditable(false);
        rootLSID.setShownInInsertView(false);
        rootLSID.setShownInDetailsView(false);
        rootLSID.setShownInUpdateView(false);

        var aliquotParentLSID = addColumn(ExpMaterialTable.Column.AliquotedFromLSID);
        aliquotParentLSID.setHidden(true);
        aliquotParentLSID.setReadOnly(true);
        aliquotParentLSID.setUserEditable(false);
        aliquotParentLSID.setShownInInsertView(false);
        aliquotParentLSID.setShownInDetailsView(false);
        aliquotParentLSID.setShownInUpdateView(false);

        if (st == null || !st.isMedia())
            addColumn(Column.IsAliquot);

        addColumn(ExpMaterialTable.Column.Created);
        addColumn(ExpMaterialTable.Column.CreatedBy);
        addColumn(ExpMaterialTable.Column.Modified);
        addColumn(ExpMaterialTable.Column.ModifiedBy);

        List<FieldKey> defaultCols = new ArrayList<>();
        defaultCols.add(FieldKey.fromParts(ExpMaterialTable.Column.Name));
        defaultCols.add(FieldKey.fromParts(ExpMaterialTable.Column.Run));

        if (st == null)
            defaultCols.add(FieldKey.fromParts(ExpMaterialTable.Column.SampleSet));

        addColumn(ExpMaterialTable.Column.Flag);

        var statusColInfo = addColumn(ExpMaterialTable.Column.SampleState);
        boolean statusEnabled = SampleStatusService.get().supportsSampleStatus();
        statusColInfo.setShownInDetailsView(statusEnabled);
        statusColInfo.setShownInInsertView(statusEnabled);
        statusColInfo.setShownInUpdateView(statusEnabled);
        statusColInfo.setHidden(!statusEnabled);
        if (statusEnabled)
            defaultCols.add(FieldKey.fromParts(ExpMaterialTable.Column.SampleState));
        statusColInfo.setFk(new LookupForeignKey(getContainerFilter(), null, null, ExpSchema.SCHEMA_NAME, CoreSchema.DATA_STATES_TABLE_NAME, "RowId", "Label")
        {
            @Override
            public TableInfo getLookupTableInfo()
            {
                return ExperimentService.get().createSampleStatusTable(getExpSchema(), getContainerFilter());
            }
        });

        // TODO is this a real Domain???
        if (st != null && !"urn:lsid:labkey.com:SampleSource:Default".equals(st.getDomain().getTypeURI()))
        {
            defaultCols.add(FieldKey.fromParts(ExpMaterialTable.Column.Flag));
            setSampleType(st, filter);
            addSampleTypeColumns(st, defaultCols);
            if (InventoryService.get() != null && !st.isMedia())
                defaultCols.addAll(InventoryService.get().addInventoryStatusColumns(st.getMetricUnit(), this, getContainer(), _userSchema.getUser()));

            setName(_ss.getName());

            ActionURL gridUrl = new ActionURL(ExperimentController.ShowSampleTypeAction.class, getContainer());
            gridUrl.addParameter("rowId", st.getRowId());
            setGridURL(new DetailsURL(gridUrl));
        }


        addVocabularyDomains();
        addColumn(Column.Properties);

        var colInputs = addColumn(Column.Inputs);
        addMethod("Inputs", new LineageMethod(getContainer(), colInputs, true));

        var colOutputs = addColumn(Column.Outputs);
        addMethod("Outputs", new LineageMethod(getContainer(), colOutputs, false));


        ActionURL detailsUrl = new ActionURL(ExperimentController.ShowMaterialAction.class, getContainer());
        DetailsURL url = new DetailsURL(detailsUrl, Collections.singletonMap("rowId", "RowId"), NullResult);
        nameCol.setURL(url);
        rowIdCol.setURL(url);
        setDetailsURL(url);

        if (canUserAccessPhi())
        {
            ActionURL updateActionURL = PageFlowUtil.urlProvider(ExperimentUrls.class).getUpdateMaterialQueryRowAction(getContainer(), this);
            setUpdateURL(new DetailsURL(updateActionURL, Collections.singletonMap("RowId", "RowId")));

            ActionURL insertActionURL = PageFlowUtil.urlProvider(ExperimentUrls.class).getInsertMaterialQueryRowAction(getContainer(), this);
            setInsertURL(new DetailsURL(insertActionURL));
        }
        else
        {
            setImportURL(LINK_DISABLER);
            setInsertURL(LINK_DISABLER);
            setUpdateURL(LINK_DISABLER);
        }

        setTitleColumn(Column.Name.toString());

        setDefaultVisibleColumns(defaultCols);
    }

    @Override
    public Domain getDomain()
    {
        return _ss == null ? null : _ss.getDomain();
    }

    public static String appendNameExpressionDescription(String currentDescription, String nameExpression)
    {
        if (nameExpression == null)
            return currentDescription;

        StringBuilder sb = new StringBuilder();
        if (currentDescription != null && !currentDescription.isEmpty())
            sb.append(currentDescription).append("\n");

        sb.append("If not provided, a unique name will be generated from the expression:\n");
        sb.append(nameExpression);
        return sb.toString();
    }

    private void addSampleTypeColumns(ExpSampleType st, List<FieldKey> visibleColumns)
    {
        TableInfo dbTable = ((ExpSampleTypeImpl)st).getTinfo();
        if (null == dbTable)
            return;

        UserSchema schema = getUserSchema();
        Domain domain = st.getDomain();
        ColumnInfo lsidColumn = getColumn(Column.LSID);

        visibleColumns.remove(FieldKey.fromParts("Run"));

        // When not using name expressions, mark the ID columns as required.
        // NOTE: If not explicitly set, the first domain property will be chosen as the ID column.
        final List<DomainProperty> idCols = st.hasNameExpression() ? Collections.emptyList() : st.getIdCols();

        Set<FieldKey> mvColumns = domain.getProperties().stream()
                .filter(ImportAliasable::isMvEnabled)
                .map(dp -> FieldKey.fromParts(dp.getPropertyDescriptor().getMvIndicatorStorageColumnName()))
                .collect(Collectors.toSet());

        for (ColumnInfo dbColumn : dbTable.getColumns())
        {
            // Don't include PHI columns in full text search index
            // CONSIDER: Can we move this to a base class? Maybe in .addColumn()
            if (schema.getUser().isSearchUser() && !dbColumn.getPHI().isLevelAllowed(PHI.NotPHI))
                continue;

            if (lsidColumn.getFieldKey().equals(dbColumn.getFieldKey()))
                continue;

            // TODO this seems bad to me, why isn't this done in ss.getTinfo()
            if (dbColumn.getName().equalsIgnoreCase("genid"))
            {
                ((BaseColumnInfo)dbColumn).setHidden(true);
                ((BaseColumnInfo)dbColumn).setUserEditable(false);
                ((BaseColumnInfo)dbColumn).setShownInDetailsView(false);
                ((BaseColumnInfo)dbColumn).setShownInInsertView(false);
                ((BaseColumnInfo)dbColumn).setShownInUpdateView(false);
            }

            // TODO missing values? comments? flags?
            DomainProperty dp = domain.getPropertyByURI(dbColumn.getPropertyURI());
            var propColumn = copyColumnFromJoinedTable(null==dp?dbColumn.getName():dp.getName(), dbColumn);
            if (null != dp)
            {
                PropertyColumn.copyAttributes(schema.getUser(), propColumn, dp.getPropertyDescriptor(), schema.getContainer(),
                    SchemaKey.fromParts("samples"), st.getName(), FieldKey.fromParts("RowId"));

                if (idCols.contains(dp))
                {
                    propColumn.setNullable(false);
                    propColumn.setDisplayColumnFactory(new IdColumnRendererFactory());
                }

                //fix for Issue 38341: domain designer advanced settings 'show in default view' setting is not respected
                if (!propColumn.isHidden())
                {
                    visibleColumns.add(propColumn.getFieldKey());
                }

                if (propColumn.isMvEnabled())
                {
                    // The column in the physical table has a "_MVIndicator" suffix, but we want to expose
                    // it with a "MVIndicator" suffix (no underscore)
                    var mvColumn = new AliasedColumn(this, dp.getName() + MvColumn.MV_INDICATOR_SUFFIX,
                            StorageProvisioner.get().getMvIndicatorColumn(dbTable, dp.getPropertyDescriptor(), "No MV column found for '" + dp.getName() + "' in sample type '" + getName() + "'"));
                    mvColumn.setLabel(dp.getLabel() != null ? dp.getLabel() : dp.getName() + " MV Indicator");
                    mvColumn.setSqlTypeName("VARCHAR");
                    mvColumn.setPropertyURI(dp.getPropertyURI());
                    mvColumn.setNullable(true);
                    mvColumn.setUserEditable(false);
                    mvColumn.setHidden(true);
                    mvColumn.setMvIndicatorColumn(true);

                    addColumn(mvColumn);
                    propColumn.setMvColumnName(FieldKey.fromParts(dp.getName() + MvColumn.MV_INDICATOR_SUFFIX));
                }
            }

            if (!mvColumns.contains(propColumn.getFieldKey()))
                addColumn(propColumn);
        }

        setDefaultVisibleColumns(visibleColumns);
    }

    @NotNull
    @Override
    public SQLFragment getFromSQL(String alias)
    {
        TableInfo provisioned = null == _ss ? null : _ss.getTinfo();

        // all columns from exp.material except lsid
        Set<String> dataCols = new CaseInsensitiveHashSet(_rootTable.getColumnNameSet());

        SQLFragment sql = new SQLFragment();
        sql.append("(SELECT ");
        String comma = "";
        for (String dataCol : dataCols)
        {
            sql.append(comma).append("m.").append(dataCol);
            comma = ", ";
        }
        if (null != provisioned)
        {
            for (ColumnInfo propertyColumn : provisioned.getColumns())
            {
                // don't select lsid twice
                if ("lsid".equalsIgnoreCase(propertyColumn.getColumnName()))
                    continue;

                sql.append(comma);
                if (ExpSchema.DerivationDataScopeType.ChildOnly.name().equalsIgnoreCase(propertyColumn.getDerivationDataScope())
                || "genid".equalsIgnoreCase(propertyColumn.getColumnName())
                || propertyColumn.isUniqueIdField())
                {
                    sql.append(propertyColumn.getValueSql("self"));
                }
                else
                {
                    sql.append("(CASE WHEN ")
                            .append("m.rootMaterialLsid IS NULL THEN ")
                            .append(propertyColumn.getValueSql("self"))
                            .append(" ELSE ")
                            .append(propertyColumn.getValueSql("root"))
                            .append(" END) AS ")
                            .append(propertyColumn.getSelectName());
                }
            }
        }
        sql.append(" FROM ");
        sql.append(_rootTable, "m");
        if (null != provisioned)
        {
            sql.append(" INNER JOIN ").append(provisioned, "self").append(" ON m.lsid = self.lsid")
                    .append(" LEFT JOIN ").append(provisioned, "root").append(" ON m.rootMaterialLsid = root.lsid");
        }

        // WHERE
        SQLFragment filterFrag = getFilter().getSQLFragment(_rootTable, null);
        sql.append("\n").append(filterFrag).append(") ").append(alias);

        return sql;
    }

    private class IdColumnRendererFactory implements DisplayColumnFactory
    {
        @Override
        public DisplayColumn createRenderer(ColumnInfo colInfo)
        {
            return new IdColumnRenderer(colInfo);
        }
    }

    private class IdColumnRenderer extends DataColumn
    {
        public IdColumnRenderer(ColumnInfo col)
        {
            super(col);
        }

        @Override
        protected boolean isDisabledInput(RenderContext ctx)
        {
            return !super.isDisabledInput() && ctx.getMode() != DataRegion.MODE_INSERT;
        }
    }

    @Override
    public QueryUpdateService getUpdateService()
    {
        return new SampleTypeUpdateServiceDI(this, _ss);
    }



    @Override
    public boolean hasPermission(@NotNull UserPrincipal user, @NotNull Class<? extends Permission> perm)
    {
        if (_ss == null)
        {
            // Allow read and delete for exp.Materials.
            // Don't allow insert/update on exp.Materials without a sample type.
            if (perm == DeletePermission.class || perm == ReadPermission.class)
                return getContainer().hasPermission(user, perm);
            else
                return false;
        }
        else
        {
            return super.hasPermission(user, perm);
        }
    }

    @NotNull
    @Override
    public Map<String, Pair<IndexType, List<ColumnInfo>>> getUniqueIndices()
    {
        // Rewrite the "idx_material_ak" unique index over "Folder", "SampleSet", "Name" to just "Name"
        // Issue 25397: Don't include the "idx_material_ak" index if the "Name" column hasn't been added to the table.  Some FKs to ExpMaterialTable don't include the "Name" column (e.g. NabBaseTable.Specimen)
        Map<String, Pair<IndexType, List<ColumnInfo>>> ret = new HashMap<>(super.getUniqueIndices());
        if (getColumn("Name") != null)
            ret.put("idx_material_ak", Pair.of(IndexType.Unique, Arrays.asList(getColumn("Name"))));
        else
            ret.remove("idx_material_ak");
        return Collections.unmodifiableMap(ret);
    }


    //
    // UpdatableTableInfo
    //


    @Override
    public @Nullable Integer getOwnerObjectId()
    {
        return OntologyManager.ensureObject(_ss.getContainer(), _ss.getLSID(), (Integer) null);
    }

    @Nullable
    @Override
    public CaseInsensitiveHashMap<String> remapSchemaColumns()
    {
        CaseInsensitiveHashMap<String> m = new CaseInsensitiveHashMap<>();

        if (null != getRealTable().getColumn("container") && null != getColumn("folder"))
        {
            m.put("container", "folder");
        }

        for (ColumnInfo col : getColumns())
        {
            if (col.getMvColumnName() != null)
                m.put(col.getName() + "_" + MvColumn.MV_INDICATOR_SUFFIX, col.getMvColumnName().getName());
        }

        return m;
    }

    @Override
    public DataIteratorBuilder persistRows(DataIteratorBuilder data, DataIteratorContext context)
    {
        TableInfo propertiesTable = _ss.getTinfo();

        int sampleTypeObjectId = requireNonNull(getOwnerObjectId());

        // TODO: subclass PersistDataIteratorBuilder to index Materials! not DataClass!
        try
        {
            var persist = new ExpDataIterators.PersistDataIteratorBuilder(data, this, propertiesTable, getUserSchema().getContainer(), getUserSchema().getUser(), _ss.getImportAliasMap(), sampleTypeObjectId)
                    .setFileLinkDirectory("sampletype");
            SearchService ss = SearchService.get();
            if (null != ss)
            {
                persist.setIndexFunction(lsids -> () ->
                    ListUtils.partition(lsids, 100).forEach(sublist ->
                        ss.defaultTask().addRunnable(SearchService.PRIORITY.group, () ->
                        {
                            for (ExpMaterialImpl expMaterial : ExperimentServiceImpl.get().getExpMaterialsByLSID(sublist))
                                expMaterial.index(ss.defaultTask());
                        })
                    )
                );
            }

            DataIteratorBuilder builder = LoggingDataIterator.wrap(persist);
            return LoggingDataIterator.wrap(new AliasDataIteratorBuilder(builder, getUserSchema().getContainer(), getUserSchema().getUser(), ExperimentService.get().getTinfoMaterialAliasMap()));
        }
        catch (IOException e)
        {
            throw new UncheckedIOException(e);
        }
    }


    static final Set<String> excludeFromDetailedAuditField;
    static
    {
        var set = new CaseInsensitiveHashSet();
        set.addAll(TableInfo.defaultExcludedDetailedUpdateAuditFields);
        set.addAll(ExpDataIterators.NOT_FOR_UPDATE);
        // We don't want the inventory columns to show up in the sample timeline audit record;
        // they are captured in their own audit record.
        set.addAll(InventoryService.INVENTORY_STATUS_COLUMN_NAMES);
        excludeFromDetailedAuditField = Collections.unmodifiableSet(set);
    }

    @Override
    public @NotNull Set<String> getExcludedDetailedUpdateAuditFields()
    {
        // uniqueId fields don't change in reality, so exclude them from the audit updates
        Set<String> excluded = new CaseInsensitiveHashSet();
        excluded.addAll(this.getUniqueIdFields());
        excluded.addAll(excludeFromDetailedAuditField);
        return excluded;
    }

    @Override
    public List<Pair<String, String>> getImportTemplates(ViewContext ctx)
    {
        List<Pair<String, String>> templates = new ArrayList<>();
        ActionURL url = PageFlowUtil.urlProvider(QueryUrls.class).urlCreateExcelTemplate(ctx.getContainer(), getPublicSchemaName(), getName());
        url.addParameter("headerType", ColumnHeaderType.DisplayFieldKey.name());
        try
        {
            if (getSampleType() != null && !getSampleType().getImportAliasMap().isEmpty())
            {
                for (String aliasKey : getSampleType().getImportAliasMap().keySet())
                    url.addParameter("includeColumn", aliasKey);
            }
        }
        catch (IOException e)
        {}
        templates.add(Pair.of("Download Template", url.toString()));
        return templates;
    }
}
<|MERGE_RESOLUTION|>--- conflicted
+++ resolved
@@ -1,1000 +1,997 @@
-/*
- * Copyright (c) 2008-2019 LabKey Corporation
- *
- * Licensed under the Apache License, Version 2.0 (the "License");
- * you may not use this file except in compliance with the License.
- * You may obtain a copy of the License at
- *
- *     http://www.apache.org/licenses/LICENSE-2.0
- *
- * Unless required by applicable law or agreed to in writing, software
- * distributed under the License is distributed on an "AS IS" BASIS,
- * WITHOUT WARRANTIES OR CONDITIONS OF ANY KIND, either express or implied.
- * See the License for the specific language governing permissions and
- * limitations under the License.
- */
-
-package org.labkey.experiment.api;
-
-import org.apache.commons.collections4.ListUtils;
-import org.jetbrains.annotations.NotNull;
-import org.jetbrains.annotations.Nullable;
-import org.labkey.api.audit.AuditHandler;
-import org.labkey.api.collections.CaseInsensitiveHashMap;
-import org.labkey.api.collections.CaseInsensitiveHashSet;
-import org.labkey.api.data.BaseColumnInfo;
-import org.labkey.api.data.ColumnHeaderType;
-import org.labkey.api.data.ColumnInfo;
-import org.labkey.api.data.Container;
-import org.labkey.api.data.ContainerFilter;
-import org.labkey.api.data.ContainerManager;
-import org.labkey.api.data.CoreSchema;
-import org.labkey.api.data.DataColumn;
-import org.labkey.api.data.DataRegion;
-import org.labkey.api.data.DisplayColumn;
-import org.labkey.api.data.DisplayColumnFactory;
-import org.labkey.api.data.ImportAliasable;
-import org.labkey.api.data.JdbcType;
-import org.labkey.api.data.MutableColumnInfo;
-import org.labkey.api.data.PHI;
-import org.labkey.api.data.RenderContext;
-import org.labkey.api.data.SQLFragment;
-import org.labkey.api.data.Sort;
-import org.labkey.api.data.TableInfo;
-import org.labkey.api.data.UnionContainerFilter;
-import org.labkey.api.dataiterator.DataIteratorBuilder;
-import org.labkey.api.dataiterator.DataIteratorContext;
-import org.labkey.api.dataiterator.LoggingDataIterator;
-import org.labkey.api.exp.MvColumn;
-import org.labkey.api.exp.OntologyManager;
-import org.labkey.api.exp.PropertyColumn;
-import org.labkey.api.exp.api.ExpMaterial;
-import org.labkey.api.exp.api.ExpProtocol;
-import org.labkey.api.exp.api.ExpSampleType;
-import org.labkey.api.exp.api.ExperimentService;
-import org.labkey.api.exp.api.ExperimentUrls;
-<<<<<<< HEAD
-=======
-import org.labkey.api.exp.api.NameExpressionOptionService;
-import org.labkey.api.exp.api.SampleTypeService;
->>>>>>> dd733f37
-import org.labkey.api.exp.api.StorageProvisioner;
-import org.labkey.api.exp.property.Domain;
-import org.labkey.api.exp.property.DomainProperty;
-import org.labkey.api.exp.query.ExpDataTable;
-import org.labkey.api.exp.query.ExpMaterialTable;
-import org.labkey.api.exp.query.ExpSampleTypeTable;
-import org.labkey.api.exp.query.ExpSchema;
-import org.labkey.api.exp.query.SamplesSchema;
-import org.labkey.api.gwt.client.AuditBehaviorType;
-import org.labkey.api.inventory.InventoryService;
-import org.labkey.api.qc.SampleStatusService;
-import org.labkey.api.query.AliasedColumn;
-import org.labkey.api.query.DetailsURL;
-import org.labkey.api.query.ExprColumn;
-import org.labkey.api.query.FieldKey;
-import org.labkey.api.query.LookupForeignKey;
-import org.labkey.api.query.QueryForeignKey;
-import org.labkey.api.query.QueryUpdateService;
-import org.labkey.api.query.QueryUrls;
-import org.labkey.api.query.RowIdForeignKey;
-import org.labkey.api.query.SchemaKey;
-import org.labkey.api.query.UserSchema;
-import org.labkey.api.search.SearchService;
-import org.labkey.api.security.UserPrincipal;
-import org.labkey.api.security.permissions.DeletePermission;
-import org.labkey.api.security.permissions.InsertPermission;
-import org.labkey.api.security.permissions.Permission;
-import org.labkey.api.security.permissions.ReadPermission;
-import org.labkey.api.security.permissions.UpdatePermission;
-import org.labkey.api.util.PageFlowUtil;
-import org.labkey.api.util.Pair;
-import org.labkey.api.util.StringExpression;
-import org.labkey.api.view.ActionURL;
-import org.labkey.api.view.ViewContext;
-import org.labkey.experiment.ExpDataIterators;
-import org.labkey.experiment.ExpDataIterators.AliasDataIteratorBuilder;
-import org.labkey.experiment.controllers.exp.ExperimentController;
-
-import java.io.IOException;
-import java.io.UncheckedIOException;
-import java.util.ArrayList;
-import java.util.Arrays;
-import java.util.Collections;
-import java.util.HashMap;
-import java.util.HashSet;
-import java.util.List;
-import java.util.Map;
-import java.util.Set;
-import java.util.stream.Collectors;
-
-import static java.util.Objects.requireNonNull;
-import static org.labkey.api.util.StringExpressionFactory.AbstractStringExpression.NullValueBehavior.NullResult;
-
-public class ExpMaterialTableImpl extends ExpRunItemTableImpl<ExpMaterialTable.Column> implements ExpMaterialTable
-{
-    ExpSampleTypeImpl _ss;
-    Set<String> _uniqueIdFields;
-
-    public ExpMaterialTableImpl(String name, UserSchema schema, ContainerFilter cf)
-    {
-        super(name, ExperimentServiceImpl.get().getTinfoMaterial(), schema, cf);
-        setDetailsURL(new DetailsURL(new ActionURL(ExperimentController.ShowMaterialAction.class, schema.getContainer()), Collections.singletonMap("rowId", "rowId"), NullResult));
-        setName(ExpSchema.TableType.Materials.name());
-        setPublicSchemaName(ExpSchema.SCHEMA_NAME);
-        addAllowablePermission(InsertPermission.class);
-        addAllowablePermission(UpdatePermission.class);
-    }
-
-    public Set<String> getUniqueIdFields()
-    {
-        if (_uniqueIdFields == null)
-        {
-            _uniqueIdFields = new CaseInsensitiveHashSet();
-            _uniqueIdFields.addAll(getColumns().stream().filter(ColumnInfo::isUniqueIdField).map(ColumnInfo::getName).collect(Collectors.toSet()));
-        }
-        return _uniqueIdFields;
-    }
-
-    @Override
-    protected ColumnInfo resolveColumn(String name)
-    {
-        ColumnInfo result = super.resolveColumn(name);
-        if (result == null)
-        {
-            if ("CpasType".equalsIgnoreCase(name))
-                return createColumn("SampleSet", Column.SampleSet);
-
-            if ("Property".equalsIgnoreCase(name))
-                return createPropertyColumn("Property");
-        }
-        return result;
-    }
-
-    @Override
-    public AuditHandler getAuditHandler(AuditBehaviorType auditBehaviorType)
-    {
-        if (getUserSchema().getName().equalsIgnoreCase(SamplesSchema.SCHEMA_NAME))
-        {
-            // Special case sample auditing to help build a useful timeline view
-            return SampleTypeServiceImpl.get();
-        }
-        else
-        {
-            return super.getAuditHandler(auditBehaviorType);
-        }
-    }
-
-    @Override
-    public MutableColumnInfo createColumn(String alias, Column column)
-    {
-        switch (column)
-        {
-            case Folder:
-                return wrapColumn(alias, _rootTable.getColumn("Container"));
-            case LSID:
-                return wrapColumn(alias, _rootTable.getColumn("LSID"));
-            case RootMaterialLSID:
-            {
-                var columnInfo = wrapColumn(alias, _rootTable.getColumn("RootMaterialLSID"));
-                columnInfo.setSqlTypeName("lsidtype");
-                columnInfo.setFk(getExpSchema().getMaterialForeignKey(getContainerFilter(),"LSID"));
-                return columnInfo;
-            }
-            case AliquotedFromLSID:
-            {
-                var columnInfo = wrapColumn(alias, _rootTable.getColumn("AliquotedFromLSID"));
-                columnInfo.setSqlTypeName("lsidtype");
-                columnInfo.setFk(getExpSchema().getMaterialForeignKey(getContainerFilter(),"LSID"));
-                return columnInfo;
-            }
-            case IsAliquot:
-            {
-                String rootMaterialLSIDField = ExprColumn.STR_TABLE_ALIAS + ".RootMaterialLSID";
-                ExprColumn columnInfo = new ExprColumn(this, FieldKey.fromParts("IsAliquot"), new SQLFragment(
-                        "(CASE WHEN " + rootMaterialLSIDField + " IS NULL THEN ? ELSE ? END)").add(false).add(true), JdbcType.BOOLEAN);
-                columnInfo.setLabel("Is Aliquot");
-                columnInfo.setDescription("Identifies if the material is a sample or an aliquot");
-                columnInfo.setUserEditable(false);
-                columnInfo.setReadOnly(true);
-                columnInfo.setHidden(false);
-                return columnInfo;
-            }
-            case Name:
-                var nameCol = wrapColumn(alias, _rootTable.getColumn(column.toString()));
-                // shut off this field in insert and update views if user specified names are not allowed
-                if (!NameExpressionOptionService.get().allowUserSpecifiedNames(getContainer()))
-                {
-                    nameCol.setShownInInsertView(false);
-                    nameCol.setShownInUpdateView(false);
-                }
-                return nameCol;
-            case Description:
-                return wrapColumn(alias, _rootTable.getColumn("Description"));
-            case SampleSet:
-            {
-                var columnInfo = wrapColumn(alias, _rootTable.getColumn("CpasType"));
-                columnInfo.setFk(new LookupForeignKey(getContainerFilter(), null, null, null, (String)null, "LSID", "Name")
-                {
-                    @Override
-                    public TableInfo getLookupTableInfo()
-                    {
-                        ExpSampleTypeTable sampleTypeTable = ExperimentService.get().createSampleTypeTable(ExpSchema.TableType.SampleSets.toString(), _userSchema, getLookupContainerFilter());
-                        sampleTypeTable.populate();
-                        return sampleTypeTable;
-                    }
-
-                    @Override
-                    public StringExpression getURL(ColumnInfo parent)
-                    {
-                        return super.getURL(parent, true);
-                    }
-                });
-                return columnInfo;
-            }
-            case SourceProtocolLSID:
-            {
-                // NOTE: This column is incorrectly named "Protocol", but we are keeping it for backwards compatibility to avoid breaking queries in hvtnFlow module
-                ExprColumn columnInfo = new ExprColumn(this, ExpDataTable.Column.Protocol.toString(), new SQLFragment(
-                        "(SELECT ProtocolLSID FROM " + ExperimentServiceImpl.get().getTinfoProtocolApplication() + " pa " +
-                        " WHERE pa.RowId = " + ExprColumn.STR_TABLE_ALIAS + ".SourceApplicationId)"), JdbcType.VARCHAR);
-                columnInfo.setSqlTypeName("lsidtype");
-                columnInfo.setFk(getExpSchema().getProtocolForeignKey(getContainerFilter(),"LSID"));
-                columnInfo.setLabel("Source Protocol");
-                columnInfo.setDescription("Contains a reference to the protocol for the protocol application that created this sample");
-                columnInfo.setUserEditable(false);
-                columnInfo.setReadOnly(true);
-                columnInfo.setHidden(true);
-                return columnInfo;
-            }
-
-            case SourceProtocolApplication:
-            {
-                var columnInfo = wrapColumn(alias, _rootTable.getColumn("SourceApplicationId"));
-                columnInfo.setFk(getExpSchema().getProtocolApplicationForeignKey(getContainerFilter()));
-                columnInfo.setUserEditable(false);
-                columnInfo.setReadOnly(true);
-                columnInfo.setHidden(true);
-                columnInfo.setAutoIncrement(false);
-                return columnInfo;
-            }
-
-            case SourceApplicationInput:
-            {
-                var col = createEdgeColumn(alias, Column.SourceProtocolApplication, ExpSchema.TableType.MaterialInputs);
-                col.setDescription("Contains a reference to the MaterialInput row between this ExpMaterial and it's SourceProtocolApplication");
-                col.setHidden(true);
-                return col;
-            }
-
-            case RunApplication:
-            {
-                SQLFragment sql = new SQLFragment("(SELECT pa.rowId FROM ")
-                        .append(ExperimentService.get().getTinfoProtocolApplication(), "pa")
-                        .append(" WHERE pa.runId = ").append(ExprColumn.STR_TABLE_ALIAS).append(".runId")
-                        .append(" AND pa.cpasType = '").append(ExpProtocol.ApplicationType.ExperimentRunOutput.name()).append("'")
-                        .append(")");
-
-                var col = new ExprColumn(this, alias, sql, JdbcType.INTEGER);
-                col.setFk(getExpSchema().getProtocolApplicationForeignKey(getContainerFilter()));
-                col.setDescription("Contains a reference to the ExperimentRunOutput protocol application of the run that created this sample");
-                col.setUserEditable(false);
-                col.setReadOnly(true);
-                col.setHidden(true);
-                return col;
-            }
-
-            case RunApplicationOutput:
-            {
-                var col = createEdgeColumn(alias, Column.RunApplication, ExpSchema.TableType.MaterialInputs);
-                col.setDescription("Contains a reference to the MaterialInput row between this ExpMaterial and it's RunOutputApplication");
-                return col;
-            }
-
-            case Run:
-            {
-                var ret = wrapColumn(alias, _rootTable.getColumn("RunId"));
-                ret.setReadOnly(true);
-                return ret;
-            }
-            case RowId:
-            {
-                var ret = wrapColumn(alias, _rootTable.getColumn("RowId"));
-                // When no sorts are added by views, QueryServiceImpl.createDefaultSort() adds the primary key's default sort direction
-                ret.setSortDirection(Sort.SortDirection.DESC);
-                ret.setFk(new RowIdForeignKey(ret));
-                ret.setUserEditable(false);
-                ret.setHidden(true);
-                ret.setShownInInsertView(false);
-                ret.setHasDbSequence(true);
-                ret.setIsRootDbSequence(true);
-                return ret;
-            }
-            case Property:
-                return createPropertyColumn(alias);
-            case Flag:
-                return createFlagColumn(alias);
-            case Created:
-                return wrapColumn(alias, _rootTable.getColumn("Created"));
-            case CreatedBy:
-                return createUserColumn(alias, _rootTable.getColumn("CreatedBy"));
-            case Modified:
-                return wrapColumn(alias, _rootTable.getColumn("Modified"));
-            case ModifiedBy:
-                return createUserColumn(alias, _rootTable.getColumn("ModifiedBy"));
-            case Alias:
-                return createAliasColumn(alias, ExperimentService.get()::getTinfoMaterialAliasMap);
-
-            case Inputs:
-                return createLineageColumn(this, alias, true);
-
-            case Outputs:
-                return createLineageColumn(this, alias, false);
-
-            case Properties:
-                return (BaseColumnInfo) createPropertiesColumn(alias);
-
-            case SampleState:
-                boolean statusEnabled = SampleStatusService.get().supportsSampleStatus();
-                var ret = wrapColumn(alias, _rootTable.getColumn(column.name()));
-                ret.setLabel("Status");
-                ret.setHidden(!statusEnabled);
-                ret.setShownInDetailsView(statusEnabled);
-                ret.setShownInInsertView(statusEnabled);
-                ret.setShownInUpdateView(statusEnabled);
-                ret.setFk(new LookupForeignKey(getContainerFilter(), null, null, ExpSchema.SCHEMA_NAME, "datastates", "RowId", "Label")
-                {
-                    @Override
-                    public TableInfo getLookupTableInfo()
-                    {
-                        return ExperimentService.get().createSampleStatusTable(getExpSchema(), getContainerFilter());
-                    }
-                });
-                return ret;
-
-            default:
-                throw new IllegalArgumentException("Unknown column " + column);
-        }
-    }
-
-    @Override
-    public MutableColumnInfo createPropertyColumn(String alias)
-    {
-        var ret = super.createPropertyColumn(alias);
-        if (_ss != null)
-        {
-            final TableInfo t = _ss.getTinfo();
-            if (t != null)
-            {
-                ret.setFk(new LookupForeignKey()
-                {
-                    @Override
-                    public TableInfo getLookupTableInfo()
-                    {
-                        return t;
-                    }
-
-                    @Override
-                    protected ColumnInfo getPkColumn(TableInfo table)
-                    {
-                        return t.getColumn("lsid");
-                    }
-                });
-//                ret.setFk(new PropertyForeignKey(domain, _userSchema));
-            }
-        }
-        ret.setIsUnselectable(true);
-        ret.setDescription("A holder for any custom fields associated with this sample");
-        ret.setHidden(true);
-        return ret;
-    }
-
-    @Override
-    public void setSampleType(ExpSampleType st, boolean filter)
-    {
-        checkLocked();
-        if (_ss != null)
-        {
-            throw new IllegalStateException("Cannot unset sample type");
-        }
-        if (st != null && !(st instanceof ExpSampleTypeImpl))
-        {
-            throw new IllegalArgumentException("Expected sample type to be an instance of " + ExpSampleTypeImpl.class.getName() + " but was a " + st.getClass().getName());
-        }
-        _ss = (ExpSampleTypeImpl) st;
-        if (_ss != null)
-        {
-            setPublicSchemaName(SamplesSchema.SCHEMA_NAME);
-            setName(st.getName());
-            if (filter)
-                addCondition(getRealTable().getColumn("CpasType"), _ss.getLSID());
-
-            if (canUserAccessPhi())
-            {
-                ActionURL url = PageFlowUtil.urlProvider(ExperimentUrls.class).getImportSamplesURL(getContainer(), _ss.getName());
-                setImportURL(new DetailsURL(url));
-            }
-        }
-    }
-
-    public ExpSampleType getSampleType()
-    {
-        return _ss;
-    }
-
-    @Override
-    public void setMaterials(Set<ExpMaterial> materials)
-    {
-        checkLocked();
-        if (materials.isEmpty())
-        {
-            addCondition(new SQLFragment("1 = 2"));
-        }
-        else
-        {
-            SQLFragment sql = new SQLFragment();
-            sql.append("RowID IN (");
-            String separator = "";
-            for (ExpMaterial material : materials)
-            {
-                sql.append(separator);
-                separator = ", ";
-                sql.append(material.getRowId());
-            }
-            sql.append(")");
-            addCondition(sql);
-        }
-    }
-
-    @Override
-    protected void populateColumns()
-    {
-        populate(null, false);
-    }
-
-    @Override
-    public final void populate(@Nullable ExpSampleType st, boolean filterSampleType)
-    {
-        populateColumns(st, filterSampleType);
-        _populated = true;
-    }
-
-    protected void populateColumns(@Nullable ExpSampleType st, boolean filter)
-    {
-        if (st != null)
-        {
-            if (st.getDescription() != null)
-            {
-                setDescription(st.getDescription());
-            }
-            else
-            {
-                setDescription("Contains one row per sample in the " + st.getName() + " sample type");
-            }
-        }
-
-        var rowIdCol = addColumn(ExpMaterialTable.Column.RowId);
-        
-        addColumn(Column.SourceProtocolApplication);
-
-        addColumn(Column.SourceApplicationInput);
-
-        addColumn(Column.RunApplication);
-
-        addColumn(Column.RunApplicationOutput);
-
-        addColumn(Column.SourceProtocolLSID);
-
-        var nameCol = addColumn(ExpMaterialTable.Column.Name);
-        if (st != null && st.hasNameAsIdCol())
-        {
-            // Show the Name field but don't mark is as required when using name expressions
-            if (st.hasNameExpression())
-            {
-                var nameExpression = st.getNameExpression();
-                nameCol.setNameExpression(nameExpression);
-                nameCol.setNullable(true);
-                String desc = appendNameExpressionDescription(nameCol.getDescription(), nameExpression);
-                nameCol.setDescription(desc);
-            }
-            else
-            {
-                nameCol.setNullable(false);
-            }
-            nameCol.setDisplayColumnFactory(new IdColumnRendererFactory());
-        }
-        else
-        {
-            nameCol.setReadOnly(true);
-            nameCol.setShownInInsertView(false);
-        }
-
-        addColumn(Column.Alias);
-
-        addColumn(Column.Description);
-
-        var typeColumnInfo = addColumn(Column.SampleSet);
-        typeColumnInfo.setFk(new QueryForeignKey(_userSchema, getContainerFilter(), ExpSchema.SCHEMA_NAME, getContainer(), null, getUserSchema().getUser(), ExpSchema.TableType.SampleSets.name(), "lsid", null)
-        {
-            @Override
-            protected ContainerFilter getLookupContainerFilter()
-            {
-                // Be sure that we can resolve the sample type if it's defined in a separate container.
-                // Same as CurrentPlusProjectAndShared but includes SampleSet's container as well.
-                // Issue 37982: Sample Type: Link to precursor sample type does not resolve correctly if sample has parents in current sample type and a sample type in the parent container
-                Set<Container> containers = new HashSet<>();
-                if (null != st)
-                    containers.add(st.getContainer());
-                containers.add(getContainer());
-                if (getContainer().getProject() != null)
-                    containers.add(getContainer().getProject());
-                containers.add(ContainerManager.getSharedContainer());
-                ContainerFilter cf = new ContainerFilter.CurrentPlusExtras(_userSchema.getContainer(), _userSchema.getUser(), containers);
-
-                if (null != _containerFilter && _containerFilter.getType() != ContainerFilter.Type.Current)
-                    cf = new UnionContainerFilter(_containerFilter, cf);
-                return cf;
-            }
-        });
-
-        typeColumnInfo.setReadOnly(true);
-        typeColumnInfo.setUserEditable(false);
-        typeColumnInfo.setShownInInsertView(false);
-
-        addContainerColumn(ExpMaterialTable.Column.Folder, null);
-
-        var runCol = addColumn(ExpMaterialTable.Column.Run);
-        runCol.setFk(new ExpSchema(_userSchema.getUser(), getContainer()).getRunIdForeignKey(getContainerFilter()));
-        runCol.setShownInInsertView(false);
-        runCol.setShownInUpdateView(false);
-
-        var colLSID = addColumn(ExpMaterialTable.Column.LSID);
-        colLSID.setHidden(true);
-        colLSID.setReadOnly(true);
-        colLSID.setUserEditable(false);
-        colLSID.setShownInInsertView(false);
-        colLSID.setShownInDetailsView(false);
-        colLSID.setShownInUpdateView(false);
-
-        var rootLSID = addColumn(ExpMaterialTable.Column.RootMaterialLSID);
-        rootLSID.setHidden(true);
-        rootLSID.setReadOnly(true);
-        rootLSID.setUserEditable(false);
-        rootLSID.setShownInInsertView(false);
-        rootLSID.setShownInDetailsView(false);
-        rootLSID.setShownInUpdateView(false);
-
-        var aliquotParentLSID = addColumn(ExpMaterialTable.Column.AliquotedFromLSID);
-        aliquotParentLSID.setHidden(true);
-        aliquotParentLSID.setReadOnly(true);
-        aliquotParentLSID.setUserEditable(false);
-        aliquotParentLSID.setShownInInsertView(false);
-        aliquotParentLSID.setShownInDetailsView(false);
-        aliquotParentLSID.setShownInUpdateView(false);
-
-        if (st == null || !st.isMedia())
-            addColumn(Column.IsAliquot);
-
-        addColumn(ExpMaterialTable.Column.Created);
-        addColumn(ExpMaterialTable.Column.CreatedBy);
-        addColumn(ExpMaterialTable.Column.Modified);
-        addColumn(ExpMaterialTable.Column.ModifiedBy);
-
-        List<FieldKey> defaultCols = new ArrayList<>();
-        defaultCols.add(FieldKey.fromParts(ExpMaterialTable.Column.Name));
-        defaultCols.add(FieldKey.fromParts(ExpMaterialTable.Column.Run));
-
-        if (st == null)
-            defaultCols.add(FieldKey.fromParts(ExpMaterialTable.Column.SampleSet));
-
-        addColumn(ExpMaterialTable.Column.Flag);
-
-        var statusColInfo = addColumn(ExpMaterialTable.Column.SampleState);
-        boolean statusEnabled = SampleStatusService.get().supportsSampleStatus();
-        statusColInfo.setShownInDetailsView(statusEnabled);
-        statusColInfo.setShownInInsertView(statusEnabled);
-        statusColInfo.setShownInUpdateView(statusEnabled);
-        statusColInfo.setHidden(!statusEnabled);
-        if (statusEnabled)
-            defaultCols.add(FieldKey.fromParts(ExpMaterialTable.Column.SampleState));
-        statusColInfo.setFk(new LookupForeignKey(getContainerFilter(), null, null, ExpSchema.SCHEMA_NAME, CoreSchema.DATA_STATES_TABLE_NAME, "RowId", "Label")
-        {
-            @Override
-            public TableInfo getLookupTableInfo()
-            {
-                return ExperimentService.get().createSampleStatusTable(getExpSchema(), getContainerFilter());
-            }
-        });
-
-        // TODO is this a real Domain???
-        if (st != null && !"urn:lsid:labkey.com:SampleSource:Default".equals(st.getDomain().getTypeURI()))
-        {
-            defaultCols.add(FieldKey.fromParts(ExpMaterialTable.Column.Flag));
-            setSampleType(st, filter);
-            addSampleTypeColumns(st, defaultCols);
-            if (InventoryService.get() != null && !st.isMedia())
-                defaultCols.addAll(InventoryService.get().addInventoryStatusColumns(st.getMetricUnit(), this, getContainer(), _userSchema.getUser()));
-
-            setName(_ss.getName());
-
-            ActionURL gridUrl = new ActionURL(ExperimentController.ShowSampleTypeAction.class, getContainer());
-            gridUrl.addParameter("rowId", st.getRowId());
-            setGridURL(new DetailsURL(gridUrl));
-        }
-
-
-        addVocabularyDomains();
-        addColumn(Column.Properties);
-
-        var colInputs = addColumn(Column.Inputs);
-        addMethod("Inputs", new LineageMethod(getContainer(), colInputs, true));
-
-        var colOutputs = addColumn(Column.Outputs);
-        addMethod("Outputs", new LineageMethod(getContainer(), colOutputs, false));
-
-
-        ActionURL detailsUrl = new ActionURL(ExperimentController.ShowMaterialAction.class, getContainer());
-        DetailsURL url = new DetailsURL(detailsUrl, Collections.singletonMap("rowId", "RowId"), NullResult);
-        nameCol.setURL(url);
-        rowIdCol.setURL(url);
-        setDetailsURL(url);
-
-        if (canUserAccessPhi())
-        {
-            ActionURL updateActionURL = PageFlowUtil.urlProvider(ExperimentUrls.class).getUpdateMaterialQueryRowAction(getContainer(), this);
-            setUpdateURL(new DetailsURL(updateActionURL, Collections.singletonMap("RowId", "RowId")));
-
-            ActionURL insertActionURL = PageFlowUtil.urlProvider(ExperimentUrls.class).getInsertMaterialQueryRowAction(getContainer(), this);
-            setInsertURL(new DetailsURL(insertActionURL));
-        }
-        else
-        {
-            setImportURL(LINK_DISABLER);
-            setInsertURL(LINK_DISABLER);
-            setUpdateURL(LINK_DISABLER);
-        }
-
-        setTitleColumn(Column.Name.toString());
-
-        setDefaultVisibleColumns(defaultCols);
-    }
-
-    @Override
-    public Domain getDomain()
-    {
-        return _ss == null ? null : _ss.getDomain();
-    }
-
-    public static String appendNameExpressionDescription(String currentDescription, String nameExpression)
-    {
-        if (nameExpression == null)
-            return currentDescription;
-
-        StringBuilder sb = new StringBuilder();
-        if (currentDescription != null && !currentDescription.isEmpty())
-            sb.append(currentDescription).append("\n");
-
-        sb.append("If not provided, a unique name will be generated from the expression:\n");
-        sb.append(nameExpression);
-        return sb.toString();
-    }
-
-    private void addSampleTypeColumns(ExpSampleType st, List<FieldKey> visibleColumns)
-    {
-        TableInfo dbTable = ((ExpSampleTypeImpl)st).getTinfo();
-        if (null == dbTable)
-            return;
-
-        UserSchema schema = getUserSchema();
-        Domain domain = st.getDomain();
-        ColumnInfo lsidColumn = getColumn(Column.LSID);
-
-        visibleColumns.remove(FieldKey.fromParts("Run"));
-
-        // When not using name expressions, mark the ID columns as required.
-        // NOTE: If not explicitly set, the first domain property will be chosen as the ID column.
-        final List<DomainProperty> idCols = st.hasNameExpression() ? Collections.emptyList() : st.getIdCols();
-
-        Set<FieldKey> mvColumns = domain.getProperties().stream()
-                .filter(ImportAliasable::isMvEnabled)
-                .map(dp -> FieldKey.fromParts(dp.getPropertyDescriptor().getMvIndicatorStorageColumnName()))
-                .collect(Collectors.toSet());
-
-        for (ColumnInfo dbColumn : dbTable.getColumns())
-        {
-            // Don't include PHI columns in full text search index
-            // CONSIDER: Can we move this to a base class? Maybe in .addColumn()
-            if (schema.getUser().isSearchUser() && !dbColumn.getPHI().isLevelAllowed(PHI.NotPHI))
-                continue;
-
-            if (lsidColumn.getFieldKey().equals(dbColumn.getFieldKey()))
-                continue;
-
-            // TODO this seems bad to me, why isn't this done in ss.getTinfo()
-            if (dbColumn.getName().equalsIgnoreCase("genid"))
-            {
-                ((BaseColumnInfo)dbColumn).setHidden(true);
-                ((BaseColumnInfo)dbColumn).setUserEditable(false);
-                ((BaseColumnInfo)dbColumn).setShownInDetailsView(false);
-                ((BaseColumnInfo)dbColumn).setShownInInsertView(false);
-                ((BaseColumnInfo)dbColumn).setShownInUpdateView(false);
-            }
-
-            // TODO missing values? comments? flags?
-            DomainProperty dp = domain.getPropertyByURI(dbColumn.getPropertyURI());
-            var propColumn = copyColumnFromJoinedTable(null==dp?dbColumn.getName():dp.getName(), dbColumn);
-            if (null != dp)
-            {
-                PropertyColumn.copyAttributes(schema.getUser(), propColumn, dp.getPropertyDescriptor(), schema.getContainer(),
-                    SchemaKey.fromParts("samples"), st.getName(), FieldKey.fromParts("RowId"));
-
-                if (idCols.contains(dp))
-                {
-                    propColumn.setNullable(false);
-                    propColumn.setDisplayColumnFactory(new IdColumnRendererFactory());
-                }
-
-                //fix for Issue 38341: domain designer advanced settings 'show in default view' setting is not respected
-                if (!propColumn.isHidden())
-                {
-                    visibleColumns.add(propColumn.getFieldKey());
-                }
-
-                if (propColumn.isMvEnabled())
-                {
-                    // The column in the physical table has a "_MVIndicator" suffix, but we want to expose
-                    // it with a "MVIndicator" suffix (no underscore)
-                    var mvColumn = new AliasedColumn(this, dp.getName() + MvColumn.MV_INDICATOR_SUFFIX,
-                            StorageProvisioner.get().getMvIndicatorColumn(dbTable, dp.getPropertyDescriptor(), "No MV column found for '" + dp.getName() + "' in sample type '" + getName() + "'"));
-                    mvColumn.setLabel(dp.getLabel() != null ? dp.getLabel() : dp.getName() + " MV Indicator");
-                    mvColumn.setSqlTypeName("VARCHAR");
-                    mvColumn.setPropertyURI(dp.getPropertyURI());
-                    mvColumn.setNullable(true);
-                    mvColumn.setUserEditable(false);
-                    mvColumn.setHidden(true);
-                    mvColumn.setMvIndicatorColumn(true);
-
-                    addColumn(mvColumn);
-                    propColumn.setMvColumnName(FieldKey.fromParts(dp.getName() + MvColumn.MV_INDICATOR_SUFFIX));
-                }
-            }
-
-            if (!mvColumns.contains(propColumn.getFieldKey()))
-                addColumn(propColumn);
-        }
-
-        setDefaultVisibleColumns(visibleColumns);
-    }
-
-    @NotNull
-    @Override
-    public SQLFragment getFromSQL(String alias)
-    {
-        TableInfo provisioned = null == _ss ? null : _ss.getTinfo();
-
-        // all columns from exp.material except lsid
-        Set<String> dataCols = new CaseInsensitiveHashSet(_rootTable.getColumnNameSet());
-
-        SQLFragment sql = new SQLFragment();
-        sql.append("(SELECT ");
-        String comma = "";
-        for (String dataCol : dataCols)
-        {
-            sql.append(comma).append("m.").append(dataCol);
-            comma = ", ";
-        }
-        if (null != provisioned)
-        {
-            for (ColumnInfo propertyColumn : provisioned.getColumns())
-            {
-                // don't select lsid twice
-                if ("lsid".equalsIgnoreCase(propertyColumn.getColumnName()))
-                    continue;
-
-                sql.append(comma);
-                if (ExpSchema.DerivationDataScopeType.ChildOnly.name().equalsIgnoreCase(propertyColumn.getDerivationDataScope())
-                || "genid".equalsIgnoreCase(propertyColumn.getColumnName())
-                || propertyColumn.isUniqueIdField())
-                {
-                    sql.append(propertyColumn.getValueSql("self"));
-                }
-                else
-                {
-                    sql.append("(CASE WHEN ")
-                            .append("m.rootMaterialLsid IS NULL THEN ")
-                            .append(propertyColumn.getValueSql("self"))
-                            .append(" ELSE ")
-                            .append(propertyColumn.getValueSql("root"))
-                            .append(" END) AS ")
-                            .append(propertyColumn.getSelectName());
-                }
-            }
-        }
-        sql.append(" FROM ");
-        sql.append(_rootTable, "m");
-        if (null != provisioned)
-        {
-            sql.append(" INNER JOIN ").append(provisioned, "self").append(" ON m.lsid = self.lsid")
-                    .append(" LEFT JOIN ").append(provisioned, "root").append(" ON m.rootMaterialLsid = root.lsid");
-        }
-
-        // WHERE
-        SQLFragment filterFrag = getFilter().getSQLFragment(_rootTable, null);
-        sql.append("\n").append(filterFrag).append(") ").append(alias);
-
-        return sql;
-    }
-
-    private class IdColumnRendererFactory implements DisplayColumnFactory
-    {
-        @Override
-        public DisplayColumn createRenderer(ColumnInfo colInfo)
-        {
-            return new IdColumnRenderer(colInfo);
-        }
-    }
-
-    private class IdColumnRenderer extends DataColumn
-    {
-        public IdColumnRenderer(ColumnInfo col)
-        {
-            super(col);
-        }
-
-        @Override
-        protected boolean isDisabledInput(RenderContext ctx)
-        {
-            return !super.isDisabledInput() && ctx.getMode() != DataRegion.MODE_INSERT;
-        }
-    }
-
-    @Override
-    public QueryUpdateService getUpdateService()
-    {
-        return new SampleTypeUpdateServiceDI(this, _ss);
-    }
-
-
-
-    @Override
-    public boolean hasPermission(@NotNull UserPrincipal user, @NotNull Class<? extends Permission> perm)
-    {
-        if (_ss == null)
-        {
-            // Allow read and delete for exp.Materials.
-            // Don't allow insert/update on exp.Materials without a sample type.
-            if (perm == DeletePermission.class || perm == ReadPermission.class)
-                return getContainer().hasPermission(user, perm);
-            else
-                return false;
-        }
-        else
-        {
-            return super.hasPermission(user, perm);
-        }
-    }
-
-    @NotNull
-    @Override
-    public Map<String, Pair<IndexType, List<ColumnInfo>>> getUniqueIndices()
-    {
-        // Rewrite the "idx_material_ak" unique index over "Folder", "SampleSet", "Name" to just "Name"
-        // Issue 25397: Don't include the "idx_material_ak" index if the "Name" column hasn't been added to the table.  Some FKs to ExpMaterialTable don't include the "Name" column (e.g. NabBaseTable.Specimen)
-        Map<String, Pair<IndexType, List<ColumnInfo>>> ret = new HashMap<>(super.getUniqueIndices());
-        if (getColumn("Name") != null)
-            ret.put("idx_material_ak", Pair.of(IndexType.Unique, Arrays.asList(getColumn("Name"))));
-        else
-            ret.remove("idx_material_ak");
-        return Collections.unmodifiableMap(ret);
-    }
-
-
-    //
-    // UpdatableTableInfo
-    //
-
-
-    @Override
-    public @Nullable Integer getOwnerObjectId()
-    {
-        return OntologyManager.ensureObject(_ss.getContainer(), _ss.getLSID(), (Integer) null);
-    }
-
-    @Nullable
-    @Override
-    public CaseInsensitiveHashMap<String> remapSchemaColumns()
-    {
-        CaseInsensitiveHashMap<String> m = new CaseInsensitiveHashMap<>();
-
-        if (null != getRealTable().getColumn("container") && null != getColumn("folder"))
-        {
-            m.put("container", "folder");
-        }
-
-        for (ColumnInfo col : getColumns())
-        {
-            if (col.getMvColumnName() != null)
-                m.put(col.getName() + "_" + MvColumn.MV_INDICATOR_SUFFIX, col.getMvColumnName().getName());
-        }
-
-        return m;
-    }
-
-    @Override
-    public DataIteratorBuilder persistRows(DataIteratorBuilder data, DataIteratorContext context)
-    {
-        TableInfo propertiesTable = _ss.getTinfo();
-
-        int sampleTypeObjectId = requireNonNull(getOwnerObjectId());
-
-        // TODO: subclass PersistDataIteratorBuilder to index Materials! not DataClass!
-        try
-        {
-            var persist = new ExpDataIterators.PersistDataIteratorBuilder(data, this, propertiesTable, getUserSchema().getContainer(), getUserSchema().getUser(), _ss.getImportAliasMap(), sampleTypeObjectId)
-                    .setFileLinkDirectory("sampletype");
-            SearchService ss = SearchService.get();
-            if (null != ss)
-            {
-                persist.setIndexFunction(lsids -> () ->
-                    ListUtils.partition(lsids, 100).forEach(sublist ->
-                        ss.defaultTask().addRunnable(SearchService.PRIORITY.group, () ->
-                        {
-                            for (ExpMaterialImpl expMaterial : ExperimentServiceImpl.get().getExpMaterialsByLSID(sublist))
-                                expMaterial.index(ss.defaultTask());
-                        })
-                    )
-                );
-            }
-
-            DataIteratorBuilder builder = LoggingDataIterator.wrap(persist);
-            return LoggingDataIterator.wrap(new AliasDataIteratorBuilder(builder, getUserSchema().getContainer(), getUserSchema().getUser(), ExperimentService.get().getTinfoMaterialAliasMap()));
-        }
-        catch (IOException e)
-        {
-            throw new UncheckedIOException(e);
-        }
-    }
-
-
-    static final Set<String> excludeFromDetailedAuditField;
-    static
-    {
-        var set = new CaseInsensitiveHashSet();
-        set.addAll(TableInfo.defaultExcludedDetailedUpdateAuditFields);
-        set.addAll(ExpDataIterators.NOT_FOR_UPDATE);
-        // We don't want the inventory columns to show up in the sample timeline audit record;
-        // they are captured in their own audit record.
-        set.addAll(InventoryService.INVENTORY_STATUS_COLUMN_NAMES);
-        excludeFromDetailedAuditField = Collections.unmodifiableSet(set);
-    }
-
-    @Override
-    public @NotNull Set<String> getExcludedDetailedUpdateAuditFields()
-    {
-        // uniqueId fields don't change in reality, so exclude them from the audit updates
-        Set<String> excluded = new CaseInsensitiveHashSet();
-        excluded.addAll(this.getUniqueIdFields());
-        excluded.addAll(excludeFromDetailedAuditField);
-        return excluded;
-    }
-
-    @Override
-    public List<Pair<String, String>> getImportTemplates(ViewContext ctx)
-    {
-        List<Pair<String, String>> templates = new ArrayList<>();
-        ActionURL url = PageFlowUtil.urlProvider(QueryUrls.class).urlCreateExcelTemplate(ctx.getContainer(), getPublicSchemaName(), getName());
-        url.addParameter("headerType", ColumnHeaderType.DisplayFieldKey.name());
-        try
-        {
-            if (getSampleType() != null && !getSampleType().getImportAliasMap().isEmpty())
-            {
-                for (String aliasKey : getSampleType().getImportAliasMap().keySet())
-                    url.addParameter("includeColumn", aliasKey);
-            }
-        }
-        catch (IOException e)
-        {}
-        templates.add(Pair.of("Download Template", url.toString()));
-        return templates;
-    }
-}
+/*
+ * Copyright (c) 2008-2019 LabKey Corporation
+ *
+ * Licensed under the Apache License, Version 2.0 (the "License");
+ * you may not use this file except in compliance with the License.
+ * You may obtain a copy of the License at
+ *
+ *     http://www.apache.org/licenses/LICENSE-2.0
+ *
+ * Unless required by applicable law or agreed to in writing, software
+ * distributed under the License is distributed on an "AS IS" BASIS,
+ * WITHOUT WARRANTIES OR CONDITIONS OF ANY KIND, either express or implied.
+ * See the License for the specific language governing permissions and
+ * limitations under the License.
+ */
+
+package org.labkey.experiment.api;
+
+import org.apache.commons.collections4.ListUtils;
+import org.jetbrains.annotations.NotNull;
+import org.jetbrains.annotations.Nullable;
+import org.labkey.api.audit.AuditHandler;
+import org.labkey.api.collections.CaseInsensitiveHashMap;
+import org.labkey.api.collections.CaseInsensitiveHashSet;
+import org.labkey.api.data.BaseColumnInfo;
+import org.labkey.api.data.ColumnHeaderType;
+import org.labkey.api.data.ColumnInfo;
+import org.labkey.api.data.Container;
+import org.labkey.api.data.ContainerFilter;
+import org.labkey.api.data.ContainerManager;
+import org.labkey.api.data.CoreSchema;
+import org.labkey.api.data.DataColumn;
+import org.labkey.api.data.DataRegion;
+import org.labkey.api.data.DisplayColumn;
+import org.labkey.api.data.DisplayColumnFactory;
+import org.labkey.api.data.ImportAliasable;
+import org.labkey.api.data.JdbcType;
+import org.labkey.api.data.MutableColumnInfo;
+import org.labkey.api.data.PHI;
+import org.labkey.api.data.RenderContext;
+import org.labkey.api.data.SQLFragment;
+import org.labkey.api.data.Sort;
+import org.labkey.api.data.TableInfo;
+import org.labkey.api.data.UnionContainerFilter;
+import org.labkey.api.dataiterator.DataIteratorBuilder;
+import org.labkey.api.dataiterator.DataIteratorContext;
+import org.labkey.api.dataiterator.LoggingDataIterator;
+import org.labkey.api.exp.MvColumn;
+import org.labkey.api.exp.OntologyManager;
+import org.labkey.api.exp.PropertyColumn;
+import org.labkey.api.exp.api.ExpMaterial;
+import org.labkey.api.exp.api.ExpProtocol;
+import org.labkey.api.exp.api.ExpSampleType;
+import org.labkey.api.exp.api.ExperimentService;
+import org.labkey.api.exp.api.ExperimentUrls;
+import org.labkey.api.exp.api.NameExpressionOptionService;
+import org.labkey.api.exp.api.SampleTypeService;
+import org.labkey.api.exp.api.StorageProvisioner;
+import org.labkey.api.exp.property.Domain;
+import org.labkey.api.exp.property.DomainProperty;
+import org.labkey.api.exp.query.ExpDataTable;
+import org.labkey.api.exp.query.ExpMaterialTable;
+import org.labkey.api.exp.query.ExpSampleTypeTable;
+import org.labkey.api.exp.query.ExpSchema;
+import org.labkey.api.exp.query.SamplesSchema;
+import org.labkey.api.gwt.client.AuditBehaviorType;
+import org.labkey.api.inventory.InventoryService;
+import org.labkey.api.qc.SampleStatusService;
+import org.labkey.api.query.AliasedColumn;
+import org.labkey.api.query.DetailsURL;
+import org.labkey.api.query.ExprColumn;
+import org.labkey.api.query.FieldKey;
+import org.labkey.api.query.LookupForeignKey;
+import org.labkey.api.query.QueryForeignKey;
+import org.labkey.api.query.QueryUpdateService;
+import org.labkey.api.query.QueryUrls;
+import org.labkey.api.query.RowIdForeignKey;
+import org.labkey.api.query.SchemaKey;
+import org.labkey.api.query.UserSchema;
+import org.labkey.api.search.SearchService;
+import org.labkey.api.security.UserPrincipal;
+import org.labkey.api.security.permissions.DeletePermission;
+import org.labkey.api.security.permissions.InsertPermission;
+import org.labkey.api.security.permissions.Permission;
+import org.labkey.api.security.permissions.ReadPermission;
+import org.labkey.api.security.permissions.UpdatePermission;
+import org.labkey.api.util.PageFlowUtil;
+import org.labkey.api.util.Pair;
+import org.labkey.api.util.StringExpression;
+import org.labkey.api.view.ActionURL;
+import org.labkey.api.view.ViewContext;
+import org.labkey.experiment.ExpDataIterators;
+import org.labkey.experiment.ExpDataIterators.AliasDataIteratorBuilder;
+import org.labkey.experiment.controllers.exp.ExperimentController;
+
+import java.io.IOException;
+import java.io.UncheckedIOException;
+import java.util.ArrayList;
+import java.util.Arrays;
+import java.util.Collections;
+import java.util.HashMap;
+import java.util.HashSet;
+import java.util.List;
+import java.util.Map;
+import java.util.Set;
+import java.util.stream.Collectors;
+
+import static java.util.Objects.requireNonNull;
+import static org.labkey.api.util.StringExpressionFactory.AbstractStringExpression.NullValueBehavior.NullResult;
+
+public class ExpMaterialTableImpl extends ExpRunItemTableImpl<ExpMaterialTable.Column> implements ExpMaterialTable
+{
+    ExpSampleTypeImpl _ss;
+    Set<String> _uniqueIdFields;
+
+    public ExpMaterialTableImpl(String name, UserSchema schema, ContainerFilter cf)
+    {
+        super(name, ExperimentServiceImpl.get().getTinfoMaterial(), schema, cf);
+        setDetailsURL(new DetailsURL(new ActionURL(ExperimentController.ShowMaterialAction.class, schema.getContainer()), Collections.singletonMap("rowId", "rowId"), NullResult));
+        setName(ExpSchema.TableType.Materials.name());
+        setPublicSchemaName(ExpSchema.SCHEMA_NAME);
+        addAllowablePermission(InsertPermission.class);
+        addAllowablePermission(UpdatePermission.class);
+    }
+
+    public Set<String> getUniqueIdFields()
+    {
+        if (_uniqueIdFields == null)
+        {
+            _uniqueIdFields = new CaseInsensitiveHashSet();
+            _uniqueIdFields.addAll(getColumns().stream().filter(ColumnInfo::isUniqueIdField).map(ColumnInfo::getName).collect(Collectors.toSet()));
+        }
+        return _uniqueIdFields;
+    }
+
+    @Override
+    protected ColumnInfo resolveColumn(String name)
+    {
+        ColumnInfo result = super.resolveColumn(name);
+        if (result == null)
+        {
+            if ("CpasType".equalsIgnoreCase(name))
+                return createColumn("SampleSet", Column.SampleSet);
+
+            if ("Property".equalsIgnoreCase(name))
+                return createPropertyColumn("Property");
+        }
+        return result;
+    }
+
+    @Override
+    public AuditHandler getAuditHandler(AuditBehaviorType auditBehaviorType)
+    {
+        if (getUserSchema().getName().equalsIgnoreCase(SamplesSchema.SCHEMA_NAME))
+        {
+            // Special case sample auditing to help build a useful timeline view
+            return SampleTypeServiceImpl.get();
+        }
+        else
+        {
+            return super.getAuditHandler(auditBehaviorType);
+        }
+    }
+
+    @Override
+    public MutableColumnInfo createColumn(String alias, Column column)
+    {
+        switch (column)
+        {
+            case Folder:
+                return wrapColumn(alias, _rootTable.getColumn("Container"));
+            case LSID:
+                return wrapColumn(alias, _rootTable.getColumn("LSID"));
+            case RootMaterialLSID:
+            {
+                var columnInfo = wrapColumn(alias, _rootTable.getColumn("RootMaterialLSID"));
+                columnInfo.setSqlTypeName("lsidtype");
+                columnInfo.setFk(getExpSchema().getMaterialForeignKey(getContainerFilter(),"LSID"));
+                return columnInfo;
+            }
+            case AliquotedFromLSID:
+            {
+                var columnInfo = wrapColumn(alias, _rootTable.getColumn("AliquotedFromLSID"));
+                columnInfo.setSqlTypeName("lsidtype");
+                columnInfo.setFk(getExpSchema().getMaterialForeignKey(getContainerFilter(),"LSID"));
+                return columnInfo;
+            }
+            case IsAliquot:
+            {
+                String rootMaterialLSIDField = ExprColumn.STR_TABLE_ALIAS + ".RootMaterialLSID";
+                ExprColumn columnInfo = new ExprColumn(this, FieldKey.fromParts("IsAliquot"), new SQLFragment(
+                        "(CASE WHEN " + rootMaterialLSIDField + " IS NULL THEN ? ELSE ? END)").add(false).add(true), JdbcType.BOOLEAN);
+                columnInfo.setLabel("Is Aliquot");
+                columnInfo.setDescription("Identifies if the material is a sample or an aliquot");
+                columnInfo.setUserEditable(false);
+                columnInfo.setReadOnly(true);
+                columnInfo.setHidden(false);
+                return columnInfo;
+            }
+            case Name:
+                var nameCol = wrapColumn(alias, _rootTable.getColumn(column.toString()));
+                // shut off this field in insert and update views if user specified names are not allowed
+                if (!NameExpressionOptionService.get().allowUserSpecifiedNames(getContainer()))
+                {
+                    nameCol.setShownInInsertView(false);
+                    nameCol.setShownInUpdateView(false);
+                }
+                return nameCol;
+            case Description:
+                return wrapColumn(alias, _rootTable.getColumn("Description"));
+            case SampleSet:
+            {
+                var columnInfo = wrapColumn(alias, _rootTable.getColumn("CpasType"));
+                columnInfo.setFk(new LookupForeignKey(getContainerFilter(), null, null, null, (String)null, "LSID", "Name")
+                {
+                    @Override
+                    public TableInfo getLookupTableInfo()
+                    {
+                        ExpSampleTypeTable sampleTypeTable = ExperimentService.get().createSampleTypeTable(ExpSchema.TableType.SampleSets.toString(), _userSchema, getLookupContainerFilter());
+                        sampleTypeTable.populate();
+                        return sampleTypeTable;
+                    }
+
+                    @Override
+                    public StringExpression getURL(ColumnInfo parent)
+                    {
+                        return super.getURL(parent, true);
+                    }
+                });
+                return columnInfo;
+            }
+            case SourceProtocolLSID:
+            {
+                // NOTE: This column is incorrectly named "Protocol", but we are keeping it for backwards compatibility to avoid breaking queries in hvtnFlow module
+                ExprColumn columnInfo = new ExprColumn(this, ExpDataTable.Column.Protocol.toString(), new SQLFragment(
+                        "(SELECT ProtocolLSID FROM " + ExperimentServiceImpl.get().getTinfoProtocolApplication() + " pa " +
+                        " WHERE pa.RowId = " + ExprColumn.STR_TABLE_ALIAS + ".SourceApplicationId)"), JdbcType.VARCHAR);
+                columnInfo.setSqlTypeName("lsidtype");
+                columnInfo.setFk(getExpSchema().getProtocolForeignKey(getContainerFilter(),"LSID"));
+                columnInfo.setLabel("Source Protocol");
+                columnInfo.setDescription("Contains a reference to the protocol for the protocol application that created this sample");
+                columnInfo.setUserEditable(false);
+                columnInfo.setReadOnly(true);
+                columnInfo.setHidden(true);
+                return columnInfo;
+            }
+
+            case SourceProtocolApplication:
+            {
+                var columnInfo = wrapColumn(alias, _rootTable.getColumn("SourceApplicationId"));
+                columnInfo.setFk(getExpSchema().getProtocolApplicationForeignKey(getContainerFilter()));
+                columnInfo.setUserEditable(false);
+                columnInfo.setReadOnly(true);
+                columnInfo.setHidden(true);
+                columnInfo.setAutoIncrement(false);
+                return columnInfo;
+            }
+
+            case SourceApplicationInput:
+            {
+                var col = createEdgeColumn(alias, Column.SourceProtocolApplication, ExpSchema.TableType.MaterialInputs);
+                col.setDescription("Contains a reference to the MaterialInput row between this ExpMaterial and it's SourceProtocolApplication");
+                col.setHidden(true);
+                return col;
+            }
+
+            case RunApplication:
+            {
+                SQLFragment sql = new SQLFragment("(SELECT pa.rowId FROM ")
+                        .append(ExperimentService.get().getTinfoProtocolApplication(), "pa")
+                        .append(" WHERE pa.runId = ").append(ExprColumn.STR_TABLE_ALIAS).append(".runId")
+                        .append(" AND pa.cpasType = '").append(ExpProtocol.ApplicationType.ExperimentRunOutput.name()).append("'")
+                        .append(")");
+
+                var col = new ExprColumn(this, alias, sql, JdbcType.INTEGER);
+                col.setFk(getExpSchema().getProtocolApplicationForeignKey(getContainerFilter()));
+                col.setDescription("Contains a reference to the ExperimentRunOutput protocol application of the run that created this sample");
+                col.setUserEditable(false);
+                col.setReadOnly(true);
+                col.setHidden(true);
+                return col;
+            }
+
+            case RunApplicationOutput:
+            {
+                var col = createEdgeColumn(alias, Column.RunApplication, ExpSchema.TableType.MaterialInputs);
+                col.setDescription("Contains a reference to the MaterialInput row between this ExpMaterial and it's RunOutputApplication");
+                return col;
+            }
+
+            case Run:
+            {
+                var ret = wrapColumn(alias, _rootTable.getColumn("RunId"));
+                ret.setReadOnly(true);
+                return ret;
+            }
+            case RowId:
+            {
+                var ret = wrapColumn(alias, _rootTable.getColumn("RowId"));
+                // When no sorts are added by views, QueryServiceImpl.createDefaultSort() adds the primary key's default sort direction
+                ret.setSortDirection(Sort.SortDirection.DESC);
+                ret.setFk(new RowIdForeignKey(ret));
+                ret.setUserEditable(false);
+                ret.setHidden(true);
+                ret.setShownInInsertView(false);
+                ret.setHasDbSequence(true);
+                ret.setIsRootDbSequence(true);
+                return ret;
+            }
+            case Property:
+                return createPropertyColumn(alias);
+            case Flag:
+                return createFlagColumn(alias);
+            case Created:
+                return wrapColumn(alias, _rootTable.getColumn("Created"));
+            case CreatedBy:
+                return createUserColumn(alias, _rootTable.getColumn("CreatedBy"));
+            case Modified:
+                return wrapColumn(alias, _rootTable.getColumn("Modified"));
+            case ModifiedBy:
+                return createUserColumn(alias, _rootTable.getColumn("ModifiedBy"));
+            case Alias:
+                return createAliasColumn(alias, ExperimentService.get()::getTinfoMaterialAliasMap);
+
+            case Inputs:
+                return createLineageColumn(this, alias, true);
+
+            case Outputs:
+                return createLineageColumn(this, alias, false);
+
+            case Properties:
+                return (BaseColumnInfo) createPropertiesColumn(alias);
+
+            case SampleState:
+                boolean statusEnabled = SampleStatusService.get().supportsSampleStatus();
+                var ret = wrapColumn(alias, _rootTable.getColumn(column.name()));
+                ret.setLabel("Status");
+                ret.setHidden(!statusEnabled);
+                ret.setShownInDetailsView(statusEnabled);
+                ret.setShownInInsertView(statusEnabled);
+                ret.setShownInUpdateView(statusEnabled);
+                ret.setFk(new LookupForeignKey(getContainerFilter(), null, null, ExpSchema.SCHEMA_NAME, "datastates", "RowId", "Label")
+                {
+                    @Override
+                    public TableInfo getLookupTableInfo()
+                    {
+                        return ExperimentService.get().createSampleStatusTable(getExpSchema(), getContainerFilter());
+                    }
+                });
+                return ret;
+
+            default:
+                throw new IllegalArgumentException("Unknown column " + column);
+        }
+    }
+
+    @Override
+    public MutableColumnInfo createPropertyColumn(String alias)
+    {
+        var ret = super.createPropertyColumn(alias);
+        if (_ss != null)
+        {
+            final TableInfo t = _ss.getTinfo();
+            if (t != null)
+            {
+                ret.setFk(new LookupForeignKey()
+                {
+                    @Override
+                    public TableInfo getLookupTableInfo()
+                    {
+                        return t;
+                    }
+
+                    @Override
+                    protected ColumnInfo getPkColumn(TableInfo table)
+                    {
+                        return t.getColumn("lsid");
+                    }
+                });
+//                ret.setFk(new PropertyForeignKey(domain, _userSchema));
+            }
+        }
+        ret.setIsUnselectable(true);
+        ret.setDescription("A holder for any custom fields associated with this sample");
+        ret.setHidden(true);
+        return ret;
+    }
+
+    @Override
+    public void setSampleType(ExpSampleType st, boolean filter)
+    {
+        checkLocked();
+        if (_ss != null)
+        {
+            throw new IllegalStateException("Cannot unset sample type");
+        }
+        if (st != null && !(st instanceof ExpSampleTypeImpl))
+        {
+            throw new IllegalArgumentException("Expected sample type to be an instance of " + ExpSampleTypeImpl.class.getName() + " but was a " + st.getClass().getName());
+        }
+        _ss = (ExpSampleTypeImpl) st;
+        if (_ss != null)
+        {
+            setPublicSchemaName(SamplesSchema.SCHEMA_NAME);
+            setName(st.getName());
+            if (filter)
+                addCondition(getRealTable().getColumn("CpasType"), _ss.getLSID());
+
+            if (canUserAccessPhi())
+            {
+                ActionURL url = PageFlowUtil.urlProvider(ExperimentUrls.class).getImportSamplesURL(getContainer(), _ss.getName());
+                setImportURL(new DetailsURL(url));
+            }
+        }
+    }
+
+    public ExpSampleType getSampleType()
+    {
+        return _ss;
+    }
+
+    @Override
+    public void setMaterials(Set<ExpMaterial> materials)
+    {
+        checkLocked();
+        if (materials.isEmpty())
+        {
+            addCondition(new SQLFragment("1 = 2"));
+        }
+        else
+        {
+            SQLFragment sql = new SQLFragment();
+            sql.append("RowID IN (");
+            String separator = "";
+            for (ExpMaterial material : materials)
+            {
+                sql.append(separator);
+                separator = ", ";
+                sql.append(material.getRowId());
+            }
+            sql.append(")");
+            addCondition(sql);
+        }
+    }
+
+    @Override
+    protected void populateColumns()
+    {
+        populate(null, false);
+    }
+
+    @Override
+    public final void populate(@Nullable ExpSampleType st, boolean filterSampleType)
+    {
+        populateColumns(st, filterSampleType);
+        _populated = true;
+    }
+
+    protected void populateColumns(@Nullable ExpSampleType st, boolean filter)
+    {
+        if (st != null)
+        {
+            if (st.getDescription() != null)
+            {
+                setDescription(st.getDescription());
+            }
+            else
+            {
+                setDescription("Contains one row per sample in the " + st.getName() + " sample type");
+            }
+        }
+
+        var rowIdCol = addColumn(ExpMaterialTable.Column.RowId);
+        
+        addColumn(Column.SourceProtocolApplication);
+
+        addColumn(Column.SourceApplicationInput);
+
+        addColumn(Column.RunApplication);
+
+        addColumn(Column.RunApplicationOutput);
+
+        addColumn(Column.SourceProtocolLSID);
+
+        var nameCol = addColumn(ExpMaterialTable.Column.Name);
+        if (st != null && st.hasNameAsIdCol())
+        {
+            // Show the Name field but don't mark is as required when using name expressions
+            if (st.hasNameExpression())
+            {
+                var nameExpression = st.getNameExpression();
+                nameCol.setNameExpression(nameExpression);
+                nameCol.setNullable(true);
+                String desc = appendNameExpressionDescription(nameCol.getDescription(), nameExpression);
+                nameCol.setDescription(desc);
+            }
+            else
+            {
+                nameCol.setNullable(false);
+            }
+            nameCol.setDisplayColumnFactory(new IdColumnRendererFactory());
+        }
+        else
+        {
+            nameCol.setReadOnly(true);
+            nameCol.setShownInInsertView(false);
+        }
+
+        addColumn(Column.Alias);
+
+        addColumn(Column.Description);
+
+        var typeColumnInfo = addColumn(Column.SampleSet);
+        typeColumnInfo.setFk(new QueryForeignKey(_userSchema, getContainerFilter(), ExpSchema.SCHEMA_NAME, getContainer(), null, getUserSchema().getUser(), ExpSchema.TableType.SampleSets.name(), "lsid", null)
+        {
+            @Override
+            protected ContainerFilter getLookupContainerFilter()
+            {
+                // Be sure that we can resolve the sample type if it's defined in a separate container.
+                // Same as CurrentPlusProjectAndShared but includes SampleSet's container as well.
+                // Issue 37982: Sample Type: Link to precursor sample type does not resolve correctly if sample has parents in current sample type and a sample type in the parent container
+                Set<Container> containers = new HashSet<>();
+                if (null != st)
+                    containers.add(st.getContainer());
+                containers.add(getContainer());
+                if (getContainer().getProject() != null)
+                    containers.add(getContainer().getProject());
+                containers.add(ContainerManager.getSharedContainer());
+                ContainerFilter cf = new ContainerFilter.CurrentPlusExtras(_userSchema.getContainer(), _userSchema.getUser(), containers);
+
+                if (null != _containerFilter && _containerFilter.getType() != ContainerFilter.Type.Current)
+                    cf = new UnionContainerFilter(_containerFilter, cf);
+                return cf;
+            }
+        });
+
+        typeColumnInfo.setReadOnly(true);
+        typeColumnInfo.setUserEditable(false);
+        typeColumnInfo.setShownInInsertView(false);
+
+        addContainerColumn(ExpMaterialTable.Column.Folder, null);
+
+        var runCol = addColumn(ExpMaterialTable.Column.Run);
+        runCol.setFk(new ExpSchema(_userSchema.getUser(), getContainer()).getRunIdForeignKey(getContainerFilter()));
+        runCol.setShownInInsertView(false);
+        runCol.setShownInUpdateView(false);
+
+        var colLSID = addColumn(ExpMaterialTable.Column.LSID);
+        colLSID.setHidden(true);
+        colLSID.setReadOnly(true);
+        colLSID.setUserEditable(false);
+        colLSID.setShownInInsertView(false);
+        colLSID.setShownInDetailsView(false);
+        colLSID.setShownInUpdateView(false);
+
+        var rootLSID = addColumn(ExpMaterialTable.Column.RootMaterialLSID);
+        rootLSID.setHidden(true);
+        rootLSID.setReadOnly(true);
+        rootLSID.setUserEditable(false);
+        rootLSID.setShownInInsertView(false);
+        rootLSID.setShownInDetailsView(false);
+        rootLSID.setShownInUpdateView(false);
+
+        var aliquotParentLSID = addColumn(ExpMaterialTable.Column.AliquotedFromLSID);
+        aliquotParentLSID.setHidden(true);
+        aliquotParentLSID.setReadOnly(true);
+        aliquotParentLSID.setUserEditable(false);
+        aliquotParentLSID.setShownInInsertView(false);
+        aliquotParentLSID.setShownInDetailsView(false);
+        aliquotParentLSID.setShownInUpdateView(false);
+
+        if (st == null || !st.isMedia())
+            addColumn(Column.IsAliquot);
+
+        addColumn(ExpMaterialTable.Column.Created);
+        addColumn(ExpMaterialTable.Column.CreatedBy);
+        addColumn(ExpMaterialTable.Column.Modified);
+        addColumn(ExpMaterialTable.Column.ModifiedBy);
+
+        List<FieldKey> defaultCols = new ArrayList<>();
+        defaultCols.add(FieldKey.fromParts(ExpMaterialTable.Column.Name));
+        defaultCols.add(FieldKey.fromParts(ExpMaterialTable.Column.Run));
+
+        if (st == null)
+            defaultCols.add(FieldKey.fromParts(ExpMaterialTable.Column.SampleSet));
+
+        addColumn(ExpMaterialTable.Column.Flag);
+
+        var statusColInfo = addColumn(ExpMaterialTable.Column.SampleState);
+        boolean statusEnabled = SampleStatusService.get().supportsSampleStatus();
+        statusColInfo.setShownInDetailsView(statusEnabled);
+        statusColInfo.setShownInInsertView(statusEnabled);
+        statusColInfo.setShownInUpdateView(statusEnabled);
+        statusColInfo.setHidden(!statusEnabled);
+        if (statusEnabled)
+            defaultCols.add(FieldKey.fromParts(ExpMaterialTable.Column.SampleState));
+        statusColInfo.setFk(new LookupForeignKey(getContainerFilter(), null, null, ExpSchema.SCHEMA_NAME, CoreSchema.DATA_STATES_TABLE_NAME, "RowId", "Label")
+        {
+            @Override
+            public TableInfo getLookupTableInfo()
+            {
+                return ExperimentService.get().createSampleStatusTable(getExpSchema(), getContainerFilter());
+            }
+        });
+
+        // TODO is this a real Domain???
+        if (st != null && !"urn:lsid:labkey.com:SampleSource:Default".equals(st.getDomain().getTypeURI()))
+        {
+            defaultCols.add(FieldKey.fromParts(ExpMaterialTable.Column.Flag));
+            setSampleType(st, filter);
+            addSampleTypeColumns(st, defaultCols);
+            if (InventoryService.get() != null && !st.isMedia())
+                defaultCols.addAll(InventoryService.get().addInventoryStatusColumns(st.getMetricUnit(), this, getContainer(), _userSchema.getUser()));
+
+            setName(_ss.getName());
+
+            ActionURL gridUrl = new ActionURL(ExperimentController.ShowSampleTypeAction.class, getContainer());
+            gridUrl.addParameter("rowId", st.getRowId());
+            setGridURL(new DetailsURL(gridUrl));
+        }
+
+
+        addVocabularyDomains();
+        addColumn(Column.Properties);
+
+        var colInputs = addColumn(Column.Inputs);
+        addMethod("Inputs", new LineageMethod(getContainer(), colInputs, true));
+
+        var colOutputs = addColumn(Column.Outputs);
+        addMethod("Outputs", new LineageMethod(getContainer(), colOutputs, false));
+
+
+        ActionURL detailsUrl = new ActionURL(ExperimentController.ShowMaterialAction.class, getContainer());
+        DetailsURL url = new DetailsURL(detailsUrl, Collections.singletonMap("rowId", "RowId"), NullResult);
+        nameCol.setURL(url);
+        rowIdCol.setURL(url);
+        setDetailsURL(url);
+
+        if (canUserAccessPhi())
+        {
+            ActionURL updateActionURL = PageFlowUtil.urlProvider(ExperimentUrls.class).getUpdateMaterialQueryRowAction(getContainer(), this);
+            setUpdateURL(new DetailsURL(updateActionURL, Collections.singletonMap("RowId", "RowId")));
+
+            ActionURL insertActionURL = PageFlowUtil.urlProvider(ExperimentUrls.class).getInsertMaterialQueryRowAction(getContainer(), this);
+            setInsertURL(new DetailsURL(insertActionURL));
+        }
+        else
+        {
+            setImportURL(LINK_DISABLER);
+            setInsertURL(LINK_DISABLER);
+            setUpdateURL(LINK_DISABLER);
+        }
+
+        setTitleColumn(Column.Name.toString());
+
+        setDefaultVisibleColumns(defaultCols);
+    }
+
+    @Override
+    public Domain getDomain()
+    {
+        return _ss == null ? null : _ss.getDomain();
+    }
+
+    public static String appendNameExpressionDescription(String currentDescription, String nameExpression)
+    {
+        if (nameExpression == null)
+            return currentDescription;
+
+        StringBuilder sb = new StringBuilder();
+        if (currentDescription != null && !currentDescription.isEmpty())
+            sb.append(currentDescription).append("\n");
+
+        sb.append("If not provided, a unique name will be generated from the expression:\n");
+        sb.append(nameExpression);
+        return sb.toString();
+    }
+
+    private void addSampleTypeColumns(ExpSampleType st, List<FieldKey> visibleColumns)
+    {
+        TableInfo dbTable = ((ExpSampleTypeImpl)st).getTinfo();
+        if (null == dbTable)
+            return;
+
+        UserSchema schema = getUserSchema();
+        Domain domain = st.getDomain();
+        ColumnInfo lsidColumn = getColumn(Column.LSID);
+
+        visibleColumns.remove(FieldKey.fromParts("Run"));
+
+        // When not using name expressions, mark the ID columns as required.
+        // NOTE: If not explicitly set, the first domain property will be chosen as the ID column.
+        final List<DomainProperty> idCols = st.hasNameExpression() ? Collections.emptyList() : st.getIdCols();
+
+        Set<FieldKey> mvColumns = domain.getProperties().stream()
+                .filter(ImportAliasable::isMvEnabled)
+                .map(dp -> FieldKey.fromParts(dp.getPropertyDescriptor().getMvIndicatorStorageColumnName()))
+                .collect(Collectors.toSet());
+
+        for (ColumnInfo dbColumn : dbTable.getColumns())
+        {
+            // Don't include PHI columns in full text search index
+            // CONSIDER: Can we move this to a base class? Maybe in .addColumn()
+            if (schema.getUser().isSearchUser() && !dbColumn.getPHI().isLevelAllowed(PHI.NotPHI))
+                continue;
+
+            if (lsidColumn.getFieldKey().equals(dbColumn.getFieldKey()))
+                continue;
+
+            // TODO this seems bad to me, why isn't this done in ss.getTinfo()
+            if (dbColumn.getName().equalsIgnoreCase("genid"))
+            {
+                ((BaseColumnInfo)dbColumn).setHidden(true);
+                ((BaseColumnInfo)dbColumn).setUserEditable(false);
+                ((BaseColumnInfo)dbColumn).setShownInDetailsView(false);
+                ((BaseColumnInfo)dbColumn).setShownInInsertView(false);
+                ((BaseColumnInfo)dbColumn).setShownInUpdateView(false);
+            }
+
+            // TODO missing values? comments? flags?
+            DomainProperty dp = domain.getPropertyByURI(dbColumn.getPropertyURI());
+            var propColumn = copyColumnFromJoinedTable(null==dp?dbColumn.getName():dp.getName(), dbColumn);
+            if (null != dp)
+            {
+                PropertyColumn.copyAttributes(schema.getUser(), propColumn, dp.getPropertyDescriptor(), schema.getContainer(),
+                    SchemaKey.fromParts("samples"), st.getName(), FieldKey.fromParts("RowId"));
+
+                if (idCols.contains(dp))
+                {
+                    propColumn.setNullable(false);
+                    propColumn.setDisplayColumnFactory(new IdColumnRendererFactory());
+                }
+
+                //fix for Issue 38341: domain designer advanced settings 'show in default view' setting is not respected
+                if (!propColumn.isHidden())
+                {
+                    visibleColumns.add(propColumn.getFieldKey());
+                }
+
+                if (propColumn.isMvEnabled())
+                {
+                    // The column in the physical table has a "_MVIndicator" suffix, but we want to expose
+                    // it with a "MVIndicator" suffix (no underscore)
+                    var mvColumn = new AliasedColumn(this, dp.getName() + MvColumn.MV_INDICATOR_SUFFIX,
+                            StorageProvisioner.get().getMvIndicatorColumn(dbTable, dp.getPropertyDescriptor(), "No MV column found for '" + dp.getName() + "' in sample type '" + getName() + "'"));
+                    mvColumn.setLabel(dp.getLabel() != null ? dp.getLabel() : dp.getName() + " MV Indicator");
+                    mvColumn.setSqlTypeName("VARCHAR");
+                    mvColumn.setPropertyURI(dp.getPropertyURI());
+                    mvColumn.setNullable(true);
+                    mvColumn.setUserEditable(false);
+                    mvColumn.setHidden(true);
+                    mvColumn.setMvIndicatorColumn(true);
+
+                    addColumn(mvColumn);
+                    propColumn.setMvColumnName(FieldKey.fromParts(dp.getName() + MvColumn.MV_INDICATOR_SUFFIX));
+                }
+            }
+
+            if (!mvColumns.contains(propColumn.getFieldKey()))
+                addColumn(propColumn);
+        }
+
+        setDefaultVisibleColumns(visibleColumns);
+    }
+
+    @NotNull
+    @Override
+    public SQLFragment getFromSQL(String alias)
+    {
+        TableInfo provisioned = null == _ss ? null : _ss.getTinfo();
+
+        // all columns from exp.material except lsid
+        Set<String> dataCols = new CaseInsensitiveHashSet(_rootTable.getColumnNameSet());
+
+        SQLFragment sql = new SQLFragment();
+        sql.append("(SELECT ");
+        String comma = "";
+        for (String dataCol : dataCols)
+        {
+            sql.append(comma).append("m.").append(dataCol);
+            comma = ", ";
+        }
+        if (null != provisioned)
+        {
+            for (ColumnInfo propertyColumn : provisioned.getColumns())
+            {
+                // don't select lsid twice
+                if ("lsid".equalsIgnoreCase(propertyColumn.getColumnName()))
+                    continue;
+
+                sql.append(comma);
+                if (ExpSchema.DerivationDataScopeType.ChildOnly.name().equalsIgnoreCase(propertyColumn.getDerivationDataScope())
+                || "genid".equalsIgnoreCase(propertyColumn.getColumnName())
+                || propertyColumn.isUniqueIdField())
+                {
+                    sql.append(propertyColumn.getValueSql("self"));
+                }
+                else
+                {
+                    sql.append("(CASE WHEN ")
+                            .append("m.rootMaterialLsid IS NULL THEN ")
+                            .append(propertyColumn.getValueSql("self"))
+                            .append(" ELSE ")
+                            .append(propertyColumn.getValueSql("root"))
+                            .append(" END) AS ")
+                            .append(propertyColumn.getSelectName());
+                }
+            }
+        }
+        sql.append(" FROM ");
+        sql.append(_rootTable, "m");
+        if (null != provisioned)
+        {
+            sql.append(" INNER JOIN ").append(provisioned, "self").append(" ON m.lsid = self.lsid")
+                    .append(" LEFT JOIN ").append(provisioned, "root").append(" ON m.rootMaterialLsid = root.lsid");
+        }
+
+        // WHERE
+        SQLFragment filterFrag = getFilter().getSQLFragment(_rootTable, null);
+        sql.append("\n").append(filterFrag).append(") ").append(alias);
+
+        return sql;
+    }
+
+    private class IdColumnRendererFactory implements DisplayColumnFactory
+    {
+        @Override
+        public DisplayColumn createRenderer(ColumnInfo colInfo)
+        {
+            return new IdColumnRenderer(colInfo);
+        }
+    }
+
+    private class IdColumnRenderer extends DataColumn
+    {
+        public IdColumnRenderer(ColumnInfo col)
+        {
+            super(col);
+        }
+
+        @Override
+        protected boolean isDisabledInput(RenderContext ctx)
+        {
+            return !super.isDisabledInput() && ctx.getMode() != DataRegion.MODE_INSERT;
+        }
+    }
+
+    @Override
+    public QueryUpdateService getUpdateService()
+    {
+        return new SampleTypeUpdateServiceDI(this, _ss);
+    }
+
+
+
+    @Override
+    public boolean hasPermission(@NotNull UserPrincipal user, @NotNull Class<? extends Permission> perm)
+    {
+        if (_ss == null)
+        {
+            // Allow read and delete for exp.Materials.
+            // Don't allow insert/update on exp.Materials without a sample type.
+            if (perm == DeletePermission.class || perm == ReadPermission.class)
+                return getContainer().hasPermission(user, perm);
+            else
+                return false;
+        }
+        else
+        {
+            return super.hasPermission(user, perm);
+        }
+    }
+
+    @NotNull
+    @Override
+    public Map<String, Pair<IndexType, List<ColumnInfo>>> getUniqueIndices()
+    {
+        // Rewrite the "idx_material_ak" unique index over "Folder", "SampleSet", "Name" to just "Name"
+        // Issue 25397: Don't include the "idx_material_ak" index if the "Name" column hasn't been added to the table.  Some FKs to ExpMaterialTable don't include the "Name" column (e.g. NabBaseTable.Specimen)
+        Map<String, Pair<IndexType, List<ColumnInfo>>> ret = new HashMap<>(super.getUniqueIndices());
+        if (getColumn("Name") != null)
+            ret.put("idx_material_ak", Pair.of(IndexType.Unique, Arrays.asList(getColumn("Name"))));
+        else
+            ret.remove("idx_material_ak");
+        return Collections.unmodifiableMap(ret);
+    }
+
+
+    //
+    // UpdatableTableInfo
+    //
+
+
+    @Override
+    public @Nullable Integer getOwnerObjectId()
+    {
+        return OntologyManager.ensureObject(_ss.getContainer(), _ss.getLSID(), (Integer) null);
+    }
+
+    @Nullable
+    @Override
+    public CaseInsensitiveHashMap<String> remapSchemaColumns()
+    {
+        CaseInsensitiveHashMap<String> m = new CaseInsensitiveHashMap<>();
+
+        if (null != getRealTable().getColumn("container") && null != getColumn("folder"))
+        {
+            m.put("container", "folder");
+        }
+
+        for (ColumnInfo col : getColumns())
+        {
+            if (col.getMvColumnName() != null)
+                m.put(col.getName() + "_" + MvColumn.MV_INDICATOR_SUFFIX, col.getMvColumnName().getName());
+        }
+
+        return m;
+    }
+
+    @Override
+    public DataIteratorBuilder persistRows(DataIteratorBuilder data, DataIteratorContext context)
+    {
+        TableInfo propertiesTable = _ss.getTinfo();
+
+        int sampleTypeObjectId = requireNonNull(getOwnerObjectId());
+
+        // TODO: subclass PersistDataIteratorBuilder to index Materials! not DataClass!
+        try
+        {
+            var persist = new ExpDataIterators.PersistDataIteratorBuilder(data, this, propertiesTable, getUserSchema().getContainer(), getUserSchema().getUser(), _ss.getImportAliasMap(), sampleTypeObjectId)
+                    .setFileLinkDirectory("sampletype");
+            SearchService ss = SearchService.get();
+            if (null != ss)
+            {
+                persist.setIndexFunction(lsids -> () ->
+                    ListUtils.partition(lsids, 100).forEach(sublist ->
+                        ss.defaultTask().addRunnable(SearchService.PRIORITY.group, () ->
+                        {
+                            for (ExpMaterialImpl expMaterial : ExperimentServiceImpl.get().getExpMaterialsByLSID(sublist))
+                                expMaterial.index(ss.defaultTask());
+                        })
+                    )
+                );
+            }
+
+            DataIteratorBuilder builder = LoggingDataIterator.wrap(persist);
+            return LoggingDataIterator.wrap(new AliasDataIteratorBuilder(builder, getUserSchema().getContainer(), getUserSchema().getUser(), ExperimentService.get().getTinfoMaterialAliasMap()));
+        }
+        catch (IOException e)
+        {
+            throw new UncheckedIOException(e);
+        }
+    }
+
+
+    static final Set<String> excludeFromDetailedAuditField;
+    static
+    {
+        var set = new CaseInsensitiveHashSet();
+        set.addAll(TableInfo.defaultExcludedDetailedUpdateAuditFields);
+        set.addAll(ExpDataIterators.NOT_FOR_UPDATE);
+        // We don't want the inventory columns to show up in the sample timeline audit record;
+        // they are captured in their own audit record.
+        set.addAll(InventoryService.INVENTORY_STATUS_COLUMN_NAMES);
+        excludeFromDetailedAuditField = Collections.unmodifiableSet(set);
+    }
+
+    @Override
+    public @NotNull Set<String> getExcludedDetailedUpdateAuditFields()
+    {
+        // uniqueId fields don't change in reality, so exclude them from the audit updates
+        Set<String> excluded = new CaseInsensitiveHashSet();
+        excluded.addAll(this.getUniqueIdFields());
+        excluded.addAll(excludeFromDetailedAuditField);
+        return excluded;
+    }
+
+    @Override
+    public List<Pair<String, String>> getImportTemplates(ViewContext ctx)
+    {
+        List<Pair<String, String>> templates = new ArrayList<>();
+        ActionURL url = PageFlowUtil.urlProvider(QueryUrls.class).urlCreateExcelTemplate(ctx.getContainer(), getPublicSchemaName(), getName());
+        url.addParameter("headerType", ColumnHeaderType.DisplayFieldKey.name());
+        try
+        {
+            if (getSampleType() != null && !getSampleType().getImportAliasMap().isEmpty())
+            {
+                for (String aliasKey : getSampleType().getImportAliasMap().keySet())
+                    url.addParameter("includeColumn", aliasKey);
+            }
+        }
+        catch (IOException e)
+        {}
+        templates.add(Pair.of("Download Template", url.toString()));
+        return templates;
+    }
+}