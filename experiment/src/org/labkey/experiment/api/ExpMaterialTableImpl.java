--- conflicted
+++ resolved
@@ -1,722 +1,710 @@
-/*
- * Copyright (c) 2008-2019 LabKey Corporation
- *
- * Licensed under the Apache License, Version 2.0 (the "License");
- * you may not use this file except in compliance with the License.
- * You may obtain a copy of the License at
- *
- *     http://www.apache.org/licenses/LICENSE-2.0
- *
- * Unless required by applicable law or agreed to in writing, software
- * distributed under the License is distributed on an "AS IS" BASIS,
- * WITHOUT WARRANTIES OR CONDITIONS OF ANY KIND, either express or implied.
- * See the License for the specific language governing permissions and
- * limitations under the License.
- */
-
-package org.labkey.experiment.api;
-
-import org.jetbrains.annotations.NotNull;
-import org.jetbrains.annotations.Nullable;
-import org.labkey.api.collections.CaseInsensitiveHashMap;
-import org.labkey.api.collections.CaseInsensitiveHashSet;
-import org.labkey.api.data.BaseColumnInfo;
-import org.labkey.api.data.ColumnInfo;
-import org.labkey.api.data.ContainerFilter;
-import org.labkey.api.data.DataColumn;
-import org.labkey.api.data.DataRegion;
-import org.labkey.api.data.DisplayColumn;
-import org.labkey.api.data.DisplayColumnFactory;
-import org.labkey.api.data.JdbcType;
-import org.labkey.api.data.MultiValuedForeignKey;
-import org.labkey.api.data.RenderContext;
-import org.labkey.api.data.SQLFragment;
-import org.labkey.api.data.Sort;
-import org.labkey.api.data.Table;
-import org.labkey.api.data.TableInfo;
-import org.labkey.api.dataiterator.DataIteratorBuilder;
-import org.labkey.api.dataiterator.DataIteratorContext;
-import org.labkey.api.exp.OntologyManager;
-import org.labkey.api.exp.PropertyColumn;
-import org.labkey.api.exp.PropertyDescriptor;
-import org.labkey.api.exp.api.ExpMaterial;
-import org.labkey.api.exp.api.ExpProtocol;
-import org.labkey.api.exp.api.ExpSampleSet;
-import org.labkey.api.exp.api.ExperimentService;
-import org.labkey.api.exp.api.ExperimentUrls;
-import org.labkey.api.exp.property.Domain;
-import org.labkey.api.exp.property.DomainProperty;
-import org.labkey.api.exp.query.ExpDataTable;
-import org.labkey.api.exp.query.ExpMaterialTable;
-import org.labkey.api.exp.query.ExpSampleSetTable;
-import org.labkey.api.exp.query.ExpSchema;
-import org.labkey.api.exp.query.SamplesSchema;
-import org.labkey.api.query.DetailsURL;
-import org.labkey.api.query.ExprColumn;
-import org.labkey.api.query.FieldKey;
-import org.labkey.api.query.LookupForeignKey;
-import org.labkey.api.query.QueryUpdateService;
-import org.labkey.api.query.RowIdForeignKey;
-import org.labkey.api.query.SchemaKey;
-import org.labkey.api.query.UserSchema;
-import org.labkey.api.security.UserPrincipal;
-import org.labkey.api.security.permissions.DeletePermission;
-import org.labkey.api.security.permissions.Permission;
-import org.labkey.api.security.permissions.ReadPermission;
-import org.labkey.api.util.PageFlowUtil;
-import org.labkey.api.util.Pair;
-import org.labkey.api.util.StringExpression;
-import org.labkey.api.view.ActionURL;
-import org.labkey.experiment.ExpDataIterators;
-import org.labkey.experiment.ExpDataIterators.AliasDataIteratorBuilder;
-import org.labkey.experiment.controllers.exp.ExperimentController;
-
-<<<<<<< HEAD
-=======
-import java.io.IOException;
-import java.io.UncheckedIOException;
-import java.sql.Connection;
->>>>>>> fc5c1add
-import java.util.ArrayList;
-import java.util.Arrays;
-import java.util.Collections;
-import java.util.HashMap;
-import java.util.List;
-import java.util.Map;
-import java.util.Set;
-
-import static java.util.Objects.requireNonNull;
-
-public class ExpMaterialTableImpl extends ExpRunItemTableImpl<ExpMaterialTable.Column> implements ExpMaterialTable
-{
-    ExpSampleSetImpl _ss;
-
-    public ExpMaterialTableImpl(String name, UserSchema schema, ContainerFilter cf)
-    {
-        super(name, ExperimentServiceImpl.get().getTinfoMaterial(), schema, new ExpMaterialImpl(new Material()), cf);
-        setDetailsURL(new DetailsURL(new ActionURL(ExperimentController.ShowMaterialAction.class, schema.getContainer()), Collections.singletonMap("rowId", "rowId")));
-        setName(ExpSchema.TableType.Materials.name());
-        setPublicSchemaName(ExpSchema.SCHEMA_NAME);
-    }
-
-    @Override
-    protected ColumnInfo resolveColumn(String name)
-    {
-        ColumnInfo result = super.resolveColumn(name);
-        if (result == null)
-        {
-            if ("CpasType".equalsIgnoreCase(name))
-                return createColumn("SampleSet", Column.SampleSet);
-
-            if ("Property".equalsIgnoreCase(name))
-                return createPropertyColumn("Property");
-        }
-        return result;
-    }
-
-    public BaseColumnInfo createColumn(String alias, Column column)
-    {
-        switch (column)
-        {
-            case Folder:
-                return wrapColumn(alias, _rootTable.getColumn("Container"));
-            case LSID:
-                return wrapColumn(alias, _rootTable.getColumn("LSID"));
-            case Name:
-                return wrapColumn(alias, _rootTable.getColumn("Name"));
-            case Description:
-                return wrapColumn(alias, _rootTable.getColumn("Description"));
-            case SampleSet:
-            {
-                var columnInfo = wrapColumn(alias, _rootTable.getColumn("CpasType"));
-                columnInfo.setFk(new LookupForeignKey(getContainerFilter(), null, null, null, (String)null, "LSID", "Name")
-                {
-                    public TableInfo getLookupTableInfo()
-                    {
-                        ExpSampleSetTable sampleSetTable = ExperimentService.get().createSampleSetTable(ExpSchema.TableType.SampleSets.toString(), _userSchema, getLookupContainerFilter());
-                        sampleSetTable.populate();
-                        return sampleSetTable;
-                    }
-
-                    @Override
-                    public StringExpression getURL(ColumnInfo parent)
-                    {
-                        return super.getURL(parent, true);
-                    }
-                });
-                return columnInfo;
-            }
-            case SourceProtocolLSID:
-            {
-                // NOTE: This column is incorrectly named "Protocol", but we are keeping it for backwards compatibility to avoid breaking queries in hvtnFlow module
-                ExprColumn columnInfo = new ExprColumn(this, ExpDataTable.Column.Protocol.toString(), new SQLFragment(
-                        "(SELECT ProtocolLSID FROM " + ExperimentServiceImpl.get().getTinfoProtocolApplication() + " pa " +
-                        " WHERE pa.RowId = " + ExprColumn.STR_TABLE_ALIAS + ".SourceApplicationId)"), JdbcType.VARCHAR);
-                columnInfo.setSqlTypeName("lsidtype");
-                columnInfo.setFk(getExpSchema().getProtocolForeignKey(getContainerFilter(),"LSID"));
-                columnInfo.setLabel("Source Protocol");
-                columnInfo.setDescription("Contains a reference to the protocol for the protocol application that created this sample");
-                columnInfo.setUserEditable(false);
-                columnInfo.setReadOnly(true);
-                columnInfo.setHidden(true);
-                return columnInfo;
-            }
-
-            case SourceProtocolApplication:
-            {
-                var columnInfo = wrapColumn(alias, _rootTable.getColumn("SourceApplicationId"));
-                columnInfo.setFk(getExpSchema().getProtocolApplicationForeignKey());
-                columnInfo.setUserEditable(false);
-                columnInfo.setReadOnly(true);
-                columnInfo.setHidden(true);
-                columnInfo.setAutoIncrement(false);
-                return columnInfo;
-            }
-
-            case SourceApplicationInput:
-            {
-                var col = createEdgeColumn(alias, Column.SourceProtocolApplication, ExpSchema.TableType.MaterialInputs);
-                col.setDescription("Contains a reference to the MaterialInput row between this ExpMaterial and it's SourceProtocolApplication");
-                col.setHidden(true);
-                return col;
-            }
-
-            case RunApplication:
-            {
-                SQLFragment sql = new SQLFragment("(SELECT pa.rowId FROM ")
-                        .append(ExperimentService.get().getTinfoProtocolApplication(), "pa")
-                        .append(" WHERE pa.runId = ").append(ExprColumn.STR_TABLE_ALIAS).append(".runId")
-                        .append(" AND pa.cpasType = '").append(ExpProtocol.ApplicationType.ExperimentRunOutput.name()).append("'")
-                        .append(")");
-
-                var col = new ExprColumn(this, alias, sql, JdbcType.INTEGER);
-                col.setFk(getExpSchema().getProtocolApplicationForeignKey());
-                col.setDescription("Contains a reference to the ExperimentRunOutput protocol application of the run that created this sample");
-                col.setUserEditable(false);
-                col.setReadOnly(true);
-                col.setHidden(true);
-                return col;
-            }
-
-            case RunApplicationOutput:
-            {
-                var col = createEdgeColumn(alias, Column.RunApplication, ExpSchema.TableType.MaterialInputs);
-                col.setDescription("Contains a reference to the MaterialInput row between this ExpMaterial and it's RunOutputApplication");
-                return col;
-            }
-
-            case Run:
-            {
-                var ret = wrapColumn(alias, _rootTable.getColumn("RunId"));
-                ret.setReadOnly(true);
-                return ret;
-            }
-            case RowId:
-            {
-                var ret = wrapColumn(alias, _rootTable.getColumn("RowId"));
-                // When no sorts are added by views, QueryServiceImpl.createDefaultSort() adds the primary key's default sort direction
-                ret.setSortDirection(Sort.SortDirection.DESC);
-                ret.setFk(new RowIdForeignKey(ret));
-                ret.setHidden(true);
-                ret.setShownInInsertView(false);
-                return ret;
-            }
-            case Property:
-                return createPropertyColumn(alias);
-            case Flag:
-                return createFlagColumn(alias);
-            case Created:
-                return wrapColumn(alias, _rootTable.getColumn("Created"));
-            case CreatedBy:
-                return createUserColumn(alias, _rootTable.getColumn("CreatedBy"));
-            case Modified:
-                return wrapColumn(alias, _rootTable.getColumn("Modified"));
-            case ModifiedBy:
-                return createUserColumn(alias, _rootTable.getColumn("ModifiedBy"));
-            case Alias:
-                var aliasCol = wrapColumn("Alias", getRealTable().getColumn("LSID"));
-                aliasCol.setDescription("Contains the list of aliases for this data object");
-                aliasCol.setFk(new MultiValuedForeignKey(new LookupForeignKey("LSID") {
-                    @Override
-                    public TableInfo getLookupTableInfo()
-                    {
-                        return ExperimentService.get().getTinfoMaterialAliasMap();
-                    }
-                    }, "Alias")
-                {
-                    @Override
-                    public boolean isMultiSelectInput()
-                    {
-                        return false;
-                    }
-                });
-                aliasCol.setCalculated(false);
-                aliasCol.setNullable(true);
-                aliasCol.setRequired(false);
-                aliasCol.setDisplayColumnFactory(new ExpDataClassDataTableImpl.AliasDisplayColumnFactory());
-
-                return aliasCol;
-
-            case Inputs:
-                return createLineageColumn(this, alias, true);
-
-            case Outputs:
-                return createLineageColumn(this, alias, false);
-
-            default:
-                throw new IllegalArgumentException("Unknown column " + column);
-        }
-    }
-
-    public BaseColumnInfo createPropertyColumn(String alias)
-    {
-        var ret = super.createPropertyColumn(alias);
-        if (_ss != null)
-        {
-            final TableInfo t = _ss.getTinfo();
-            if (t != null)
-            {
-                ret.setFk(new LookupForeignKey()
-                {
-                    @Override
-                    public TableInfo getLookupTableInfo()
-                    {
-                        return t;
-                    }
-
-                    @Override
-                    protected ColumnInfo getPkColumn(TableInfo table)
-                    {
-                        return t.getColumn("lsid");
-                    }
-                });
-//                ret.setFk(new PropertyForeignKey(domain, _userSchema));
-            }
-        }
-        ret.setIsUnselectable(true);
-        ret.setDescription("A holder for any custom fields associated with this sample");
-        ret.setHidden(true);
-        return ret;
-    }
-
-    public void setSampleSet(ExpSampleSet ss, boolean filter)
-    {
-        checkLocked();
-        if (_ss != null)
-        {
-            throw new IllegalStateException("Cannot unset sample set");
-        }
-        if (ss != null && !(ss instanceof ExpSampleSetImpl))
-        {
-            throw new IllegalArgumentException("Expected sample set to be an instance of " + ExpSampleSetImpl.class.getName() + " but was a " + ss.getClass().getName());
-        }
-        _ss = (ExpSampleSetImpl)ss;
-        if (_ss != null)
-        {
-            setPublicSchemaName(SamplesSchema.SCHEMA_NAME);
-            setName(ss.getName());
-            if (filter)
-                addCondition(getRealTable().getColumn("CpasType"), _ss.getLSID());
-
-            ActionURL url = PageFlowUtil.urlProvider(ExperimentUrls.class).getImportSamplesURL(getContainer(), _ss.getName());
-            setImportURL(new DetailsURL(url));
-        }
-    }
-
-    public void setMaterials(Set<ExpMaterial> materials)
-    {
-        checkLocked();
-        if (materials.isEmpty())
-        {
-            addCondition(new SQLFragment("1 = 2"));
-        }
-        else
-        {
-            SQLFragment sql = new SQLFragment();
-            sql.append("RowID IN (");
-            String separator = "";
-            for (ExpMaterial material : materials)
-            {
-                sql.append(separator);
-                separator = ", ";
-                sql.append(material.getRowId());
-            }
-            sql.append(")");
-            addCondition(sql);
-        }
-    }
-
-    @Override
-    protected void populateColumns()
-    {
-        populate(null, false);
-    }
-
-    @Override
-    public final void populate(@Nullable ExpSampleSet ss, boolean filter)
-    {
-        populateColumns(ss, filter);
-        _populated = true;
-    }
-
-    protected void populateColumns(@Nullable ExpSampleSet ss, boolean filter)
-    {
-        if (ss != null)
-        {
-            if (ss.getDescription() != null)
-            {
-                setDescription(ss.getDescription());
-            }
-            else
-            {
-                setDescription("Contains one row per sample in the " + ss.getName() + " sample set");
-            }
-        }
-
-        var rowIdCol = addColumn(ExpMaterialTable.Column.RowId);
-        
-        addColumn(Column.SourceProtocolApplication);
-
-        addColumn(Column.SourceApplicationInput);
-
-        addColumn(Column.RunApplication);
-
-        addColumn(Column.RunApplicationOutput);
-
-        addColumn(Column.SourceProtocolLSID);
-
-        var nameCol = addColumn(ExpMaterialTable.Column.Name);
-        if (ss != null && ss.hasNameAsIdCol())
-        {
-            // Show the Name field but don't mark is as required when using name expressions
-            if (ss.hasNameExpression())
-            {
-                nameCol.setNullable(true);
-                String desc = appendNameExpressionDescription(nameCol.getDescription(), ss.getNameExpression());
-                nameCol.setDescription(desc);
-            }
-            else
-            {
-                nameCol.setNullable(false);
-            }
-            nameCol.setDisplayColumnFactory(new IdColumnRendererFactory());
-        }
-        else
-        {
-            nameCol.setReadOnly(true);
-            nameCol.setShownInInsertView(false);
-        }
-
-        addColumn(Column.Alias);
-
-        addColumn(Column.Description);
-
-        var typeColumnInfo = addColumn(Column.SampleSet);
-        typeColumnInfo.setFk(new LookupForeignKey("lsid")
-        {
-            public TableInfo getLookupTableInfo()
-            {
-                ExpSchema expSchema = new ExpSchema(_userSchema.getUser(), _userSchema.getContainer());
-                if (ss != null)
-                {
-                    // Be sure that we can resolve the sample set if it's defined in a separate container
-                    expSchema.setContainerFilter(new ContainerFilter.CurrentPlusExtras(_userSchema.getUser(), ss.getContainer()));
-                }
-                return expSchema.getTable(ExpSchema.TableType.SampleSets);
-            }
-
-            @Override
-            public StringExpression getURL(ColumnInfo parent)
-            {
-                return super.getURL(parent, true);
-            }
-        });
-        typeColumnInfo.setReadOnly(true);
-        typeColumnInfo.setShownInInsertView(false);
-
-        addContainerColumn(ExpMaterialTable.Column.Folder, null);
-
-        var runCol = addColumn(ExpMaterialTable.Column.Run);
-        runCol.setFk(new ExpSchema(_userSchema.getUser(), getContainer()).getRunIdForeignKey());
-        runCol.setShownInInsertView(false);
-        runCol.setShownInUpdateView(false);
-
-        var colLSID = addColumn(ExpMaterialTable.Column.LSID);
-        colLSID.setHidden(true);
-        colLSID.setReadOnly(true);
-        colLSID.setUserEditable(false);
-        colLSID.setShownInInsertView(false);
-        colLSID.setShownInDetailsView(false);
-        colLSID.setShownInUpdateView(false);
-
-        addColumn(ExpMaterialTable.Column.Created);
-        addColumn(ExpMaterialTable.Column.CreatedBy);
-        addColumn(ExpMaterialTable.Column.Modified);
-        addColumn(ExpMaterialTable.Column.ModifiedBy);
-
-        List<FieldKey> defaultCols = new ArrayList<>();
-        defaultCols.add(FieldKey.fromParts(ExpMaterialTable.Column.Name));
-        defaultCols.add(FieldKey.fromParts(ExpMaterialTable.Column.Run));
-
-        if (ss == null)
-            defaultCols.add(FieldKey.fromParts(ExpMaterialTable.Column.SampleSet));
-
-        addColumn(ExpMaterialTable.Column.Flag);
-        // TODO is this a real Domain???
-        if (ss != null && !"urn:lsid:labkey.com:SampleSource:Default".equals(ss.getDomain().getTypeURI()))
-        {
-            defaultCols.add(FieldKey.fromParts(ExpMaterialTable.Column.Flag));
-            setSampleSet(ss, filter);
-            addSampleSetColumns(ss, defaultCols);
-            setName(_ss.getName());
-
-            ActionURL gridUrl = new ActionURL(ExperimentController.ShowMaterialSourceAction.class, getContainer());
-            gridUrl.addParameter("rowId", ss.getRowId());
-            setGridURL(new DetailsURL(gridUrl));
-        }
-
-        var colInputs = addColumn(Column.Inputs);
-        addMethod("Inputs", new LineageMethod(getContainer(), colInputs, true));
-
-        var colOutputs = addColumn(Column.Outputs);
-        addMethod("Outputs", new LineageMethod(getContainer(), colOutputs, false));
-
-        ActionURL detailsUrl = new ActionURL(ExperimentController.ShowMaterialAction.class, getContainer());
-        DetailsURL url = new DetailsURL(detailsUrl, Collections.singletonMap("rowId", "RowId"));
-        nameCol.setURL(url);
-        rowIdCol.setURL(url);
-        setDetailsURL(url);
-
-        setTitleColumn(Column.Name.toString());
-
-        setDefaultVisibleColumns(defaultCols);
-    }
-
-    public Domain getDomain()
-    {
-        return _ss == null ? null : _ss.getType();
-    }
-
-    public static String appendNameExpressionDescription(String currentDescription, String nameExpression)
-    {
-        if (nameExpression == null)
-            return currentDescription;
-
-        StringBuilder sb = new StringBuilder();
-        if (currentDescription != null && !currentDescription.isEmpty())
-            sb.append(currentDescription).append("\n");
-
-        sb.append("If not provided, a unique name will be generated from the expression:\n");
-        sb.append(nameExpression);
-        return sb.toString();
-    }
-
-    private void addSampleSetColumns(ExpSampleSet ss, List<FieldKey> visibleColumns)
-    {
-        TableInfo dbTable = ((ExpSampleSetImpl)ss).getTinfo();
-        if (null == dbTable)
-            return;
-
-        UserSchema schema = getUserSchema();
-        Domain domain = ss.getDomain();
-        ColumnInfo lsidColumn = getColumn(Column.LSID);
-
-        visibleColumns.remove(FieldKey.fromParts("Run"));
-
-        for (ColumnInfo dbColumn : dbTable.getColumns())
-        {
-            if (lsidColumn.getFieldKey().equals(dbColumn.getFieldKey()))
-                continue;
-
-            // TODO this seems bad to me, why isn't this done in ss.getTinfo()
-            if (dbColumn.getName().equalsIgnoreCase("genid"))
-            {
-                ((BaseColumnInfo)dbColumn).setHidden(true);
-                ((BaseColumnInfo)dbColumn).setUserEditable(false);
-                ((BaseColumnInfo)dbColumn).setShownInDetailsView(false);
-                ((BaseColumnInfo)dbColumn).setShownInInsertView(false);
-                ((BaseColumnInfo)dbColumn).setShownInUpdateView(false);
-            }
-
-            // TODO missing values? comments? flags?
-            DomainProperty dp = domain.getPropertyByURI(dbColumn.getPropertyURI());
-            var propColumn = wrapColumnFromJoinedTable(null==dp?dbColumn.getName():dp.getName(), dbColumn, ExprColumn.STR_TABLE_ALIAS);
-            if (null != dp)
-            {
-                PropertyColumn.copyAttributes(schema.getUser(), propColumn, dp.getPropertyDescriptor(), schema.getContainer(),
-                    SchemaKey.fromParts("samples"), ss.getName(), FieldKey.fromParts("RowId"));
-                if (isIdCol(ss, dp.getPropertyDescriptor()))
-                {
-                    propColumn.setNullable(false);
-                    propColumn.setDisplayColumnFactory(new IdColumnRendererFactory());
-                }
-                visibleColumns.add(propColumn.getFieldKey());
-            }
-            addColumn(propColumn);
-        }
-        setDefaultVisibleColumns(visibleColumns);
-    }
-
-    @NotNull
-    @Override
-    public SQLFragment getFromSQL(String alias)
-    {
-        TableInfo provisioned = null == _ss ? null : _ss.getTinfo();
-
-        // all columns from exp.material except lsid
-        Set<String> dataCols = new CaseInsensitiveHashSet(_rootTable.getColumnNameSet());
-
-        // don't select lsid twice
-        if (null != provisioned)
-            dataCols.remove("lsid");
-
-        SQLFragment sql = new SQLFragment();
-        sql.append("(SELECT ");
-        String comma = "";
-        for (String dataCol : dataCols)
-        {
-            sql.append(comma).append("m.").append(dataCol);
-            comma = ", ";
-        }
-        if (null != provisioned)
-            sql.append(comma).append("ss.*");
-        sql.append(" FROM ");
-        sql.append(_rootTable, "m");
-        if (null != provisioned)
-            sql.append(" INNER JOIN ").append(provisioned, "ss").append(" ON m.lsid = ss.lsid");
-
-        // WHERE
-        Map<FieldKey, ColumnInfo> columnMap = Table.createColumnMap(getFromTable(), getFromTable().getColumns());
-        SQLFragment filterFrag = getFilter().getSQLFragment(_rootTable.getSqlDialect(), columnMap);
-        sql.append("\n").append(filterFrag).append(") ").append(alias);
-
-        return sql;
-    }
-
-
-    private boolean isIdCol(ExpSampleSet ss, PropertyDescriptor pd)
-    {
-        for (DomainProperty dp : ss.getIdCols())
-            if (dp.getPropertyDescriptor() == pd)
-                return true;
-        return false;
-    }
-
-    private class IdColumnRendererFactory implements DisplayColumnFactory
-    {
-        @Override
-        public DisplayColumn createRenderer(ColumnInfo colInfo)
-        {
-            return new IdColumnRenderer(colInfo);
-        }
-    }
-
-    private class IdColumnRenderer extends DataColumn
-    {
-        public IdColumnRenderer(ColumnInfo col)
-        {
-            super(col);
-        }
-
-        @Override
-        protected boolean isDisabledInput(RenderContext ctx)
-        {
-            return !super.isDisabledInput() && ctx.getMode() != DataRegion.MODE_INSERT;
-        }
-    }
-
-    @Override
-    public QueryUpdateService getUpdateService()
-    {
-        return new SampleSetUpdateServiceDI(this, _ss);
-    }
-
-
-
-    @Override
-    public boolean hasPermission(@NotNull UserPrincipal user, @NotNull Class<? extends Permission> perm)
-    {
-        if (_ss != null || perm.isAssignableFrom(DeletePermission.class) || perm.isAssignableFrom(ReadPermission.class))
-            return _userSchema.getContainer().hasPermission(user, perm);
-
-        // don't allow insert/update on exp.Materials without a sample set
-        return false;
-    }
-
-    @NotNull
-    @Override
-    public Map<String, Pair<IndexType, List<ColumnInfo>>> getUniqueIndices()
-    {
-        // Rewrite the "idx_material_ak" unique index over "Folder", "SampleSet", "Name" to just "Name"
-        // Issue 25397: Don't include the "idx_material_ak" index if the "Name" column hasn't been added to the table.  Some FKs to ExpMaterialTable don't include the "Name" column (e.g. NabBaseTable.Specimen)
-        Map<String, Pair<IndexType, List<ColumnInfo>>> ret = new HashMap<>(super.getUniqueIndices());
-        if (getColumn("Name") != null)
-            ret.put("idx_material_ak", Pair.of(IndexType.Unique, Arrays.asList(getColumn("Name"))));
-        else
-            ret.remove("idx_material_ak");
-        return Collections.unmodifiableMap(ret);
-    }
-
-
-    //
-    // UpdatableTableInfo
-    //
-
-
-    @Override
-    public @Nullable Integer getOwnerObjectId()
-    {
-        return OntologyManager.ensureObject(_ss.getContainer(), _ss.getLSID(), (Integer) null);
-    }
-
-    @Nullable
-    @Override
-    public CaseInsensitiveHashMap<String> remapSchemaColumns()
-    {
-        if (null != getRealTable().getColumn("container") && null != getColumn("folder"))
-        {
-            CaseInsensitiveHashMap<String> m = new CaseInsensitiveHashMap<>();
-            m.put("container", "folder");
-            return m;
-        }
-        return null;
-    }
-
-    @Override
-    public DataIteratorBuilder persistRows(DataIteratorBuilder data, DataIteratorContext context)
-    {
-        TableInfo propertiesTable = _ss.getTinfo();
-
-        int sampleSetObjectId = requireNonNull(getOwnerObjectId());
-
-        // TODO: subclass PersistDataIteratorBuilder to index Materials! not DataClass!
-<<<<<<< HEAD
-        DataIteratorBuilder persist = new ExpDataIterators.PersistDataIteratorBuilder(data, this, propertiesTable, getUserSchema().getContainer(), getUserSchema().getUser(), sampleSetObjectId)
-            .setFileLinkDirectory("sampleset")
-            .setIndexFunction( lsids -> () ->
-                {
-                    for (String lsid : lsids)
-=======
-        try
-        {
-            DataIteratorBuilder persist = new ExpDataIterators.PersistDataIteratorBuilder(data, expTable, propertiesTable, getUserSchema().getContainer(), getUserSchema().getUser(), _ss.getImportAliasMap())
-                    .setFileLinkDirectory("sampleset")
-                    .setIndexFunction(lsids -> () ->
->>>>>>> fc5c1add
-                    {
-                        for (String lsid : lsids)
-                        {
-                            ExpMaterialImpl expMaterial = ExperimentServiceImpl.get().getExpMaterial(lsid);
-                            if (null != expMaterial)
-                                expMaterial.index(null);
-                        }
-                    });
-
-            return new AliasDataIteratorBuilder(persist, getUserSchema().getContainer(), getUserSchema().getUser(), ExperimentService.get().getTinfoMaterialAliasMap());
-        }
-        catch (IOException e)
-        {
-            throw new UncheckedIOException(e);
-        }
-    }
-}
+/*
+ * Copyright (c) 2008-2019 LabKey Corporation
+ *
+ * Licensed under the Apache License, Version 2.0 (the "License");
+ * you may not use this file except in compliance with the License.
+ * You may obtain a copy of the License at
+ *
+ *     http://www.apache.org/licenses/LICENSE-2.0
+ *
+ * Unless required by applicable law or agreed to in writing, software
+ * distributed under the License is distributed on an "AS IS" BASIS,
+ * WITHOUT WARRANTIES OR CONDITIONS OF ANY KIND, either express or implied.
+ * See the License for the specific language governing permissions and
+ * limitations under the License.
+ */
+
+package org.labkey.experiment.api;
+
+import org.jetbrains.annotations.NotNull;
+import org.jetbrains.annotations.Nullable;
+import org.labkey.api.collections.CaseInsensitiveHashMap;
+import org.labkey.api.collections.CaseInsensitiveHashSet;
+import org.labkey.api.data.BaseColumnInfo;
+import org.labkey.api.data.ColumnInfo;
+import org.labkey.api.data.ContainerFilter;
+import org.labkey.api.data.DataColumn;
+import org.labkey.api.data.DataRegion;
+import org.labkey.api.data.DisplayColumn;
+import org.labkey.api.data.DisplayColumnFactory;
+import org.labkey.api.data.JdbcType;
+import org.labkey.api.data.MultiValuedForeignKey;
+import org.labkey.api.data.RenderContext;
+import org.labkey.api.data.SQLFragment;
+import org.labkey.api.data.Sort;
+import org.labkey.api.data.Table;
+import org.labkey.api.data.TableInfo;
+import org.labkey.api.dataiterator.DataIteratorBuilder;
+import org.labkey.api.dataiterator.DataIteratorContext;
+import org.labkey.api.exp.OntologyManager;
+import org.labkey.api.exp.PropertyColumn;
+import org.labkey.api.exp.PropertyDescriptor;
+import org.labkey.api.exp.api.ExpMaterial;
+import org.labkey.api.exp.api.ExpProtocol;
+import org.labkey.api.exp.api.ExpSampleSet;
+import org.labkey.api.exp.api.ExperimentService;
+import org.labkey.api.exp.api.ExperimentUrls;
+import org.labkey.api.exp.property.Domain;
+import org.labkey.api.exp.property.DomainProperty;
+import org.labkey.api.exp.query.ExpDataTable;
+import org.labkey.api.exp.query.ExpMaterialTable;
+import org.labkey.api.exp.query.ExpSampleSetTable;
+import org.labkey.api.exp.query.ExpSchema;
+import org.labkey.api.exp.query.SamplesSchema;
+import org.labkey.api.query.DetailsURL;
+import org.labkey.api.query.ExprColumn;
+import org.labkey.api.query.FieldKey;
+import org.labkey.api.query.LookupForeignKey;
+import org.labkey.api.query.QueryUpdateService;
+import org.labkey.api.query.RowIdForeignKey;
+import org.labkey.api.query.SchemaKey;
+import org.labkey.api.query.UserSchema;
+import org.labkey.api.security.UserPrincipal;
+import org.labkey.api.security.permissions.DeletePermission;
+import org.labkey.api.security.permissions.Permission;
+import org.labkey.api.security.permissions.ReadPermission;
+import org.labkey.api.util.PageFlowUtil;
+import org.labkey.api.util.Pair;
+import org.labkey.api.util.StringExpression;
+import org.labkey.api.view.ActionURL;
+import org.labkey.experiment.ExpDataIterators;
+import org.labkey.experiment.ExpDataIterators.AliasDataIteratorBuilder;
+import org.labkey.experiment.controllers.exp.ExperimentController;
+
+import java.io.IOException;
+import java.io.UncheckedIOException;
+import java.util.ArrayList;
+import java.util.Arrays;
+import java.util.Collections;
+import java.util.HashMap;
+import java.util.List;
+import java.util.Map;
+import java.util.Set;
+
+import static java.util.Objects.requireNonNull;
+
+public class ExpMaterialTableImpl extends ExpRunItemTableImpl<ExpMaterialTable.Column> implements ExpMaterialTable
+{
+    ExpSampleSetImpl _ss;
+
+    public ExpMaterialTableImpl(String name, UserSchema schema, ContainerFilter cf)
+    {
+        super(name, ExperimentServiceImpl.get().getTinfoMaterial(), schema, new ExpMaterialImpl(new Material()), cf);
+        setDetailsURL(new DetailsURL(new ActionURL(ExperimentController.ShowMaterialAction.class, schema.getContainer()), Collections.singletonMap("rowId", "rowId")));
+        setName(ExpSchema.TableType.Materials.name());
+        setPublicSchemaName(ExpSchema.SCHEMA_NAME);
+    }
+
+    @Override
+    protected ColumnInfo resolveColumn(String name)
+    {
+        ColumnInfo result = super.resolveColumn(name);
+        if (result == null)
+        {
+            if ("CpasType".equalsIgnoreCase(name))
+                return createColumn("SampleSet", Column.SampleSet);
+
+            if ("Property".equalsIgnoreCase(name))
+                return createPropertyColumn("Property");
+        }
+        return result;
+    }
+
+    public BaseColumnInfo createColumn(String alias, Column column)
+    {
+        switch (column)
+        {
+            case Folder:
+                return wrapColumn(alias, _rootTable.getColumn("Container"));
+            case LSID:
+                return wrapColumn(alias, _rootTable.getColumn("LSID"));
+            case Name:
+                return wrapColumn(alias, _rootTable.getColumn("Name"));
+            case Description:
+                return wrapColumn(alias, _rootTable.getColumn("Description"));
+            case SampleSet:
+            {
+                var columnInfo = wrapColumn(alias, _rootTable.getColumn("CpasType"));
+                columnInfo.setFk(new LookupForeignKey(getContainerFilter(), null, null, null, (String)null, "LSID", "Name")
+                {
+                    public TableInfo getLookupTableInfo()
+                    {
+                        ExpSampleSetTable sampleSetTable = ExperimentService.get().createSampleSetTable(ExpSchema.TableType.SampleSets.toString(), _userSchema, getLookupContainerFilter());
+                        sampleSetTable.populate();
+                        return sampleSetTable;
+                    }
+
+                    @Override
+                    public StringExpression getURL(ColumnInfo parent)
+                    {
+                        return super.getURL(parent, true);
+                    }
+                });
+                return columnInfo;
+            }
+            case SourceProtocolLSID:
+            {
+                // NOTE: This column is incorrectly named "Protocol", but we are keeping it for backwards compatibility to avoid breaking queries in hvtnFlow module
+                ExprColumn columnInfo = new ExprColumn(this, ExpDataTable.Column.Protocol.toString(), new SQLFragment(
+                        "(SELECT ProtocolLSID FROM " + ExperimentServiceImpl.get().getTinfoProtocolApplication() + " pa " +
+                        " WHERE pa.RowId = " + ExprColumn.STR_TABLE_ALIAS + ".SourceApplicationId)"), JdbcType.VARCHAR);
+                columnInfo.setSqlTypeName("lsidtype");
+                columnInfo.setFk(getExpSchema().getProtocolForeignKey(getContainerFilter(),"LSID"));
+                columnInfo.setLabel("Source Protocol");
+                columnInfo.setDescription("Contains a reference to the protocol for the protocol application that created this sample");
+                columnInfo.setUserEditable(false);
+                columnInfo.setReadOnly(true);
+                columnInfo.setHidden(true);
+                return columnInfo;
+            }
+
+            case SourceProtocolApplication:
+            {
+                var columnInfo = wrapColumn(alias, _rootTable.getColumn("SourceApplicationId"));
+                columnInfo.setFk(getExpSchema().getProtocolApplicationForeignKey());
+                columnInfo.setUserEditable(false);
+                columnInfo.setReadOnly(true);
+                columnInfo.setHidden(true);
+                columnInfo.setAutoIncrement(false);
+                return columnInfo;
+            }
+
+            case SourceApplicationInput:
+            {
+                var col = createEdgeColumn(alias, Column.SourceProtocolApplication, ExpSchema.TableType.MaterialInputs);
+                col.setDescription("Contains a reference to the MaterialInput row between this ExpMaterial and it's SourceProtocolApplication");
+                col.setHidden(true);
+                return col;
+            }
+
+            case RunApplication:
+            {
+                SQLFragment sql = new SQLFragment("(SELECT pa.rowId FROM ")
+                        .append(ExperimentService.get().getTinfoProtocolApplication(), "pa")
+                        .append(" WHERE pa.runId = ").append(ExprColumn.STR_TABLE_ALIAS).append(".runId")
+                        .append(" AND pa.cpasType = '").append(ExpProtocol.ApplicationType.ExperimentRunOutput.name()).append("'")
+                        .append(")");
+
+                var col = new ExprColumn(this, alias, sql, JdbcType.INTEGER);
+                col.setFk(getExpSchema().getProtocolApplicationForeignKey());
+                col.setDescription("Contains a reference to the ExperimentRunOutput protocol application of the run that created this sample");
+                col.setUserEditable(false);
+                col.setReadOnly(true);
+                col.setHidden(true);
+                return col;
+            }
+
+            case RunApplicationOutput:
+            {
+                var col = createEdgeColumn(alias, Column.RunApplication, ExpSchema.TableType.MaterialInputs);
+                col.setDescription("Contains a reference to the MaterialInput row between this ExpMaterial and it's RunOutputApplication");
+                return col;
+            }
+
+            case Run:
+            {
+                var ret = wrapColumn(alias, _rootTable.getColumn("RunId"));
+                ret.setReadOnly(true);
+                return ret;
+            }
+            case RowId:
+            {
+                var ret = wrapColumn(alias, _rootTable.getColumn("RowId"));
+                // When no sorts are added by views, QueryServiceImpl.createDefaultSort() adds the primary key's default sort direction
+                ret.setSortDirection(Sort.SortDirection.DESC);
+                ret.setFk(new RowIdForeignKey(ret));
+                ret.setHidden(true);
+                ret.setShownInInsertView(false);
+                return ret;
+            }
+            case Property:
+                return createPropertyColumn(alias);
+            case Flag:
+                return createFlagColumn(alias);
+            case Created:
+                return wrapColumn(alias, _rootTable.getColumn("Created"));
+            case CreatedBy:
+                return createUserColumn(alias, _rootTable.getColumn("CreatedBy"));
+            case Modified:
+                return wrapColumn(alias, _rootTable.getColumn("Modified"));
+            case ModifiedBy:
+                return createUserColumn(alias, _rootTable.getColumn("ModifiedBy"));
+            case Alias:
+                var aliasCol = wrapColumn("Alias", getRealTable().getColumn("LSID"));
+                aliasCol.setDescription("Contains the list of aliases for this data object");
+                aliasCol.setFk(new MultiValuedForeignKey(new LookupForeignKey("LSID") {
+                    @Override
+                    public TableInfo getLookupTableInfo()
+                    {
+                        return ExperimentService.get().getTinfoMaterialAliasMap();
+                    }
+                    }, "Alias")
+                {
+                    @Override
+                    public boolean isMultiSelectInput()
+                    {
+                        return false;
+                    }
+                });
+                aliasCol.setCalculated(false);
+                aliasCol.setNullable(true);
+                aliasCol.setRequired(false);
+                aliasCol.setDisplayColumnFactory(new ExpDataClassDataTableImpl.AliasDisplayColumnFactory());
+
+                return aliasCol;
+
+            case Inputs:
+                return createLineageColumn(this, alias, true);
+
+            case Outputs:
+                return createLineageColumn(this, alias, false);
+
+            default:
+                throw new IllegalArgumentException("Unknown column " + column);
+        }
+    }
+
+    public BaseColumnInfo createPropertyColumn(String alias)
+    {
+        var ret = super.createPropertyColumn(alias);
+        if (_ss != null)
+        {
+            final TableInfo t = _ss.getTinfo();
+            if (t != null)
+            {
+                ret.setFk(new LookupForeignKey()
+                {
+                    @Override
+                    public TableInfo getLookupTableInfo()
+                    {
+                        return t;
+                    }
+
+                    @Override
+                    protected ColumnInfo getPkColumn(TableInfo table)
+                    {
+                        return t.getColumn("lsid");
+                    }
+                });
+//                ret.setFk(new PropertyForeignKey(domain, _userSchema));
+            }
+        }
+        ret.setIsUnselectable(true);
+        ret.setDescription("A holder for any custom fields associated with this sample");
+        ret.setHidden(true);
+        return ret;
+    }
+
+    public void setSampleSet(ExpSampleSet ss, boolean filter)
+    {
+        checkLocked();
+        if (_ss != null)
+        {
+            throw new IllegalStateException("Cannot unset sample set");
+        }
+        if (ss != null && !(ss instanceof ExpSampleSetImpl))
+        {
+            throw new IllegalArgumentException("Expected sample set to be an instance of " + ExpSampleSetImpl.class.getName() + " but was a " + ss.getClass().getName());
+        }
+        _ss = (ExpSampleSetImpl)ss;
+        if (_ss != null)
+        {
+            setPublicSchemaName(SamplesSchema.SCHEMA_NAME);
+            setName(ss.getName());
+            if (filter)
+                addCondition(getRealTable().getColumn("CpasType"), _ss.getLSID());
+
+            ActionURL url = PageFlowUtil.urlProvider(ExperimentUrls.class).getImportSamplesURL(getContainer(), _ss.getName());
+            setImportURL(new DetailsURL(url));
+        }
+    }
+
+    public void setMaterials(Set<ExpMaterial> materials)
+    {
+        checkLocked();
+        if (materials.isEmpty())
+        {
+            addCondition(new SQLFragment("1 = 2"));
+        }
+        else
+        {
+            SQLFragment sql = new SQLFragment();
+            sql.append("RowID IN (");
+            String separator = "";
+            for (ExpMaterial material : materials)
+            {
+                sql.append(separator);
+                separator = ", ";
+                sql.append(material.getRowId());
+            }
+            sql.append(")");
+            addCondition(sql);
+        }
+    }
+
+    @Override
+    protected void populateColumns()
+    {
+        populate(null, false);
+    }
+
+    @Override
+    public final void populate(@Nullable ExpSampleSet ss, boolean filter)
+    {
+        populateColumns(ss, filter);
+        _populated = true;
+    }
+
+    protected void populateColumns(@Nullable ExpSampleSet ss, boolean filter)
+    {
+        if (ss != null)
+        {
+            if (ss.getDescription() != null)
+            {
+                setDescription(ss.getDescription());
+            }
+            else
+            {
+                setDescription("Contains one row per sample in the " + ss.getName() + " sample set");
+            }
+        }
+
+        var rowIdCol = addColumn(ExpMaterialTable.Column.RowId);
+        
+        addColumn(Column.SourceProtocolApplication);
+
+        addColumn(Column.SourceApplicationInput);
+
+        addColumn(Column.RunApplication);
+
+        addColumn(Column.RunApplicationOutput);
+
+        addColumn(Column.SourceProtocolLSID);
+
+        var nameCol = addColumn(ExpMaterialTable.Column.Name);
+        if (ss != null && ss.hasNameAsIdCol())
+        {
+            // Show the Name field but don't mark is as required when using name expressions
+            if (ss.hasNameExpression())
+            {
+                nameCol.setNullable(true);
+                String desc = appendNameExpressionDescription(nameCol.getDescription(), ss.getNameExpression());
+                nameCol.setDescription(desc);
+            }
+            else
+            {
+                nameCol.setNullable(false);
+            }
+            nameCol.setDisplayColumnFactory(new IdColumnRendererFactory());
+        }
+        else
+        {
+            nameCol.setReadOnly(true);
+            nameCol.setShownInInsertView(false);
+        }
+
+        addColumn(Column.Alias);
+
+        addColumn(Column.Description);
+
+        var typeColumnInfo = addColumn(Column.SampleSet);
+        typeColumnInfo.setFk(new LookupForeignKey("lsid")
+        {
+            public TableInfo getLookupTableInfo()
+            {
+                ExpSchema expSchema = new ExpSchema(_userSchema.getUser(), _userSchema.getContainer());
+                if (ss != null)
+                {
+                    // Be sure that we can resolve the sample set if it's defined in a separate container
+                    expSchema.setContainerFilter(new ContainerFilter.CurrentPlusExtras(_userSchema.getUser(), ss.getContainer()));
+                }
+                return expSchema.getTable(ExpSchema.TableType.SampleSets);
+            }
+
+            @Override
+            public StringExpression getURL(ColumnInfo parent)
+            {
+                return super.getURL(parent, true);
+            }
+        });
+        typeColumnInfo.setReadOnly(true);
+        typeColumnInfo.setShownInInsertView(false);
+
+        addContainerColumn(ExpMaterialTable.Column.Folder, null);
+
+        var runCol = addColumn(ExpMaterialTable.Column.Run);
+        runCol.setFk(new ExpSchema(_userSchema.getUser(), getContainer()).getRunIdForeignKey());
+        runCol.setShownInInsertView(false);
+        runCol.setShownInUpdateView(false);
+
+        var colLSID = addColumn(ExpMaterialTable.Column.LSID);
+        colLSID.setHidden(true);
+        colLSID.setReadOnly(true);
+        colLSID.setUserEditable(false);
+        colLSID.setShownInInsertView(false);
+        colLSID.setShownInDetailsView(false);
+        colLSID.setShownInUpdateView(false);
+
+        addColumn(ExpMaterialTable.Column.Created);
+        addColumn(ExpMaterialTable.Column.CreatedBy);
+        addColumn(ExpMaterialTable.Column.Modified);
+        addColumn(ExpMaterialTable.Column.ModifiedBy);
+
+        List<FieldKey> defaultCols = new ArrayList<>();
+        defaultCols.add(FieldKey.fromParts(ExpMaterialTable.Column.Name));
+        defaultCols.add(FieldKey.fromParts(ExpMaterialTable.Column.Run));
+
+        if (ss == null)
+            defaultCols.add(FieldKey.fromParts(ExpMaterialTable.Column.SampleSet));
+
+        addColumn(ExpMaterialTable.Column.Flag);
+        // TODO is this a real Domain???
+        if (ss != null && !"urn:lsid:labkey.com:SampleSource:Default".equals(ss.getDomain().getTypeURI()))
+        {
+            defaultCols.add(FieldKey.fromParts(ExpMaterialTable.Column.Flag));
+            setSampleSet(ss, filter);
+            addSampleSetColumns(ss, defaultCols);
+            setName(_ss.getName());
+
+            ActionURL gridUrl = new ActionURL(ExperimentController.ShowMaterialSourceAction.class, getContainer());
+            gridUrl.addParameter("rowId", ss.getRowId());
+            setGridURL(new DetailsURL(gridUrl));
+        }
+
+        var colInputs = addColumn(Column.Inputs);
+        addMethod("Inputs", new LineageMethod(getContainer(), colInputs, true));
+
+        var colOutputs = addColumn(Column.Outputs);
+        addMethod("Outputs", new LineageMethod(getContainer(), colOutputs, false));
+
+        ActionURL detailsUrl = new ActionURL(ExperimentController.ShowMaterialAction.class, getContainer());
+        DetailsURL url = new DetailsURL(detailsUrl, Collections.singletonMap("rowId", "RowId"));
+        nameCol.setURL(url);
+        rowIdCol.setURL(url);
+        setDetailsURL(url);
+
+        setTitleColumn(Column.Name.toString());
+
+        setDefaultVisibleColumns(defaultCols);
+    }
+
+    public Domain getDomain()
+    {
+        return _ss == null ? null : _ss.getType();
+    }
+
+    public static String appendNameExpressionDescription(String currentDescription, String nameExpression)
+    {
+        if (nameExpression == null)
+            return currentDescription;
+
+        StringBuilder sb = new StringBuilder();
+        if (currentDescription != null && !currentDescription.isEmpty())
+            sb.append(currentDescription).append("\n");
+
+        sb.append("If not provided, a unique name will be generated from the expression:\n");
+        sb.append(nameExpression);
+        return sb.toString();
+    }
+
+    private void addSampleSetColumns(ExpSampleSet ss, List<FieldKey> visibleColumns)
+    {
+        TableInfo dbTable = ((ExpSampleSetImpl)ss).getTinfo();
+        if (null == dbTable)
+            return;
+
+        UserSchema schema = getUserSchema();
+        Domain domain = ss.getDomain();
+        ColumnInfo lsidColumn = getColumn(Column.LSID);
+
+        visibleColumns.remove(FieldKey.fromParts("Run"));
+
+        for (ColumnInfo dbColumn : dbTable.getColumns())
+        {
+            if (lsidColumn.getFieldKey().equals(dbColumn.getFieldKey()))
+                continue;
+
+            // TODO this seems bad to me, why isn't this done in ss.getTinfo()
+            if (dbColumn.getName().equalsIgnoreCase("genid"))
+            {
+                ((BaseColumnInfo)dbColumn).setHidden(true);
+                ((BaseColumnInfo)dbColumn).setUserEditable(false);
+                ((BaseColumnInfo)dbColumn).setShownInDetailsView(false);
+                ((BaseColumnInfo)dbColumn).setShownInInsertView(false);
+                ((BaseColumnInfo)dbColumn).setShownInUpdateView(false);
+            }
+
+            // TODO missing values? comments? flags?
+            DomainProperty dp = domain.getPropertyByURI(dbColumn.getPropertyURI());
+            var propColumn = wrapColumnFromJoinedTable(null==dp?dbColumn.getName():dp.getName(), dbColumn, ExprColumn.STR_TABLE_ALIAS);
+            if (null != dp)
+            {
+                PropertyColumn.copyAttributes(schema.getUser(), propColumn, dp.getPropertyDescriptor(), schema.getContainer(),
+                    SchemaKey.fromParts("samples"), ss.getName(), FieldKey.fromParts("RowId"));
+                if (isIdCol(ss, dp.getPropertyDescriptor()))
+                {
+                    propColumn.setNullable(false);
+                    propColumn.setDisplayColumnFactory(new IdColumnRendererFactory());
+                }
+                visibleColumns.add(propColumn.getFieldKey());
+            }
+            addColumn(propColumn);
+        }
+        setDefaultVisibleColumns(visibleColumns);
+    }
+
+    @NotNull
+    @Override
+    public SQLFragment getFromSQL(String alias)
+    {
+        TableInfo provisioned = null == _ss ? null : _ss.getTinfo();
+
+        // all columns from exp.material except lsid
+        Set<String> dataCols = new CaseInsensitiveHashSet(_rootTable.getColumnNameSet());
+
+        // don't select lsid twice
+        if (null != provisioned)
+            dataCols.remove("lsid");
+
+        SQLFragment sql = new SQLFragment();
+        sql.append("(SELECT ");
+        String comma = "";
+        for (String dataCol : dataCols)
+        {
+            sql.append(comma).append("m.").append(dataCol);
+            comma = ", ";
+        }
+        if (null != provisioned)
+            sql.append(comma).append("ss.*");
+        sql.append(" FROM ");
+        sql.append(_rootTable, "m");
+        if (null != provisioned)
+            sql.append(" INNER JOIN ").append(provisioned, "ss").append(" ON m.lsid = ss.lsid");
+
+        // WHERE
+        Map<FieldKey, ColumnInfo> columnMap = Table.createColumnMap(getFromTable(), getFromTable().getColumns());
+        SQLFragment filterFrag = getFilter().getSQLFragment(_rootTable.getSqlDialect(), columnMap);
+        sql.append("\n").append(filterFrag).append(") ").append(alias);
+
+        return sql;
+    }
+
+
+    private boolean isIdCol(ExpSampleSet ss, PropertyDescriptor pd)
+    {
+        for (DomainProperty dp : ss.getIdCols())
+            if (dp.getPropertyDescriptor() == pd)
+                return true;
+        return false;
+    }
+
+    private class IdColumnRendererFactory implements DisplayColumnFactory
+    {
+        @Override
+        public DisplayColumn createRenderer(ColumnInfo colInfo)
+        {
+            return new IdColumnRenderer(colInfo);
+        }
+    }
+
+    private class IdColumnRenderer extends DataColumn
+    {
+        public IdColumnRenderer(ColumnInfo col)
+        {
+            super(col);
+        }
+
+        @Override
+        protected boolean isDisabledInput(RenderContext ctx)
+        {
+            return !super.isDisabledInput() && ctx.getMode() != DataRegion.MODE_INSERT;
+        }
+    }
+
+    @Override
+    public QueryUpdateService getUpdateService()
+    {
+        return new SampleSetUpdateServiceDI(this, _ss);
+    }
+
+
+
+    @Override
+    public boolean hasPermission(@NotNull UserPrincipal user, @NotNull Class<? extends Permission> perm)
+    {
+        if (_ss != null || perm.isAssignableFrom(DeletePermission.class) || perm.isAssignableFrom(ReadPermission.class))
+            return _userSchema.getContainer().hasPermission(user, perm);
+
+        // don't allow insert/update on exp.Materials without a sample set
+        return false;
+    }
+
+    @NotNull
+    @Override
+    public Map<String, Pair<IndexType, List<ColumnInfo>>> getUniqueIndices()
+    {
+        // Rewrite the "idx_material_ak" unique index over "Folder", "SampleSet", "Name" to just "Name"
+        // Issue 25397: Don't include the "idx_material_ak" index if the "Name" column hasn't been added to the table.  Some FKs to ExpMaterialTable don't include the "Name" column (e.g. NabBaseTable.Specimen)
+        Map<String, Pair<IndexType, List<ColumnInfo>>> ret = new HashMap<>(super.getUniqueIndices());
+        if (getColumn("Name") != null)
+            ret.put("idx_material_ak", Pair.of(IndexType.Unique, Arrays.asList(getColumn("Name"))));
+        else
+            ret.remove("idx_material_ak");
+        return Collections.unmodifiableMap(ret);
+    }
+
+
+    //
+    // UpdatableTableInfo
+    //
+
+
+    @Override
+    public @Nullable Integer getOwnerObjectId()
+    {
+        return OntologyManager.ensureObject(_ss.getContainer(), _ss.getLSID(), (Integer) null);
+    }
+
+    @Nullable
+    @Override
+    public CaseInsensitiveHashMap<String> remapSchemaColumns()
+    {
+        if (null != getRealTable().getColumn("container") && null != getColumn("folder"))
+        {
+            CaseInsensitiveHashMap<String> m = new CaseInsensitiveHashMap<>();
+            m.put("container", "folder");
+            return m;
+        }
+        return null;
+    }
+
+    @Override
+    public DataIteratorBuilder persistRows(DataIteratorBuilder data, DataIteratorContext context)
+    {
+        TableInfo propertiesTable = _ss.getTinfo();
+
+        int sampleSetObjectId = requireNonNull(getOwnerObjectId());
+
+        // TODO: subclass PersistDataIteratorBuilder to index Materials! not DataClass!
+        try
+        {
+            DataIteratorBuilder persist = new ExpDataIterators.PersistDataIteratorBuilder(data, this, propertiesTable, getUserSchema().getContainer(), getUserSchema().getUser(), _ss.getImportAliasMap(), sampleSetObjectId)
+                    .setFileLinkDirectory("sampleset")
+                    .setIndexFunction(lsids -> () ->
+                    {
+                        for (String lsid : lsids)
+                        {
+                            ExpMaterialImpl expMaterial = ExperimentServiceImpl.get().getExpMaterial(lsid);
+                            if (null != expMaterial)
+                                expMaterial.index(null);
+                        }
+                    });
+
+            return new AliasDataIteratorBuilder(persist, getUserSchema().getContainer(), getUserSchema().getUser(), ExperimentService.get().getTinfoMaterialAliasMap());
+        }
+        catch (IOException e)
+        {
+            throw new UncheckedIOException(e);
+        }
+    }
+}