--- conflicted
+++ resolved
@@ -145,10 +145,7 @@
 import static org.labkey.api.exp.query.ExpMaterialTable.Column.Units;
 import static org.labkey.experiment.ExpDataIterators.incrementCounts;
 import static org.labkey.experiment.api.SampleTypeServiceImpl.SampleChangeType.insert;
-<<<<<<< HEAD
-=======
 import static org.labkey.experiment.api.SampleTypeServiceImpl.SampleChangeType.rollup;
->>>>>>> affc660a
 import static org.labkey.experiment.api.SampleTypeServiceImpl.SampleChangeType.update;
 
 /**
@@ -1322,11 +1319,7 @@
                 {
                     var count = SampleTypeService.get().recomputeSampleTypeRollup(_sampleType, rootRowIds, parentNames, container);
                     if (count > 0)
-<<<<<<< HEAD
-                        SampleTypeServiceImpl.get().refreshSampleTypeMaterializedView(_sampleType, update);
-=======
                         SampleTypeServiceImpl.get().refreshSampleTypeMaterializedView(_sampleType, rollup);
->>>>>>> affc660a
                 }
             }
             catch (SQLException e)
@@ -1343,11 +1336,6 @@
         {
             runRecalc.run();
         }
-    }
-
-    private void fireSamplesChanged(SampleTypeServiceImpl.SampleChangeType reason)
-    {
-        fireSamplesChanged(update);
     }
 
     private void fireSamplesChanged(SampleTypeServiceImpl.SampleChangeType reason)
