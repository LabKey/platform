--- conflicted
+++ resolved
@@ -161,7 +161,6 @@
     public DataIteratorBuilder createImportDIB(User user, Container container, DataIteratorBuilder data, DataIteratorContext context)
     {
         assert _sampleType != null : "SampleType required for insert/update, but not required for read/delete";
-<<<<<<< HEAD
 
         DataIteratorBuilder dib = new ExpDataIterators.ExpMaterialDataIteratorBuilder(getQueryTable(), data, container, user);
 
@@ -169,19 +168,17 @@
         dib = AttachmentDataIterator.getAttachmentDataIteratorBuilder(getQueryTable(), dib, user, context.getInsertOption().batch ? getAttachmentDirectory() : null, container, getAttachmentParentFactory());
         dib = DetailedAuditLogDataIterator.getDataIteratorBuilder(getQueryTable(), dib, context.getInsertOption() == InsertOption.MERGE ? QueryService.AuditAction.MERGE : QueryService.AuditAction.INSERT, user, container);
 
-        if (InventoryService.get() != null)
-=======
-        DataIteratorBuilder dib = super.createImportDIB(user, container, data, context);
         UserSchema userSchema = getQueryTable().getUserSchema();
         if (InventoryService.get() != null && userSchema != null)
->>>>>>> 02b30fc3
         {
             ExpSampleType sampleType = ((ExpMaterialTableImpl) getQueryTable()).getSampleType();
             dib = LoggingDataIterator.wrap(InventoryService.get().getPersistStorageItemDataIteratorBuilder(dib, userSchema.getContainer(), userSchema.getUser(), sampleType.getMetricUnit()));
         }
-        
+
         if (userSchema != null)
+        {
             dib = LoggingDataIterator.wrap(new ExpDataIterators.AutoLinkToStudyDataIteratorBuilder(dib, true, userSchema.getContainer(), userSchema.getUser(), getQueryTable()));
+        }
 
         return dib;
     }
