--- conflicted
+++ resolved
@@ -211,6 +211,7 @@
                     throw new RuntimeException(e);
                 }
             }
+
             onSamplesChanged();
             audit(QueryService.AuditAction.INSERT);
         }
@@ -361,11 +362,6 @@
         {
             results = super.updateRows(user, container, rows, oldKeys, errors, configParameters, extraScriptContext);
 
-            if (!_sampleType.isMedia() && rows != null && (rows.get(0).containsKey("StoredAmount") || rows.get(0).containsKey("Amount") || rows.get(0).containsKey("Units")))
-            {
-                Set<String> ids = results.stream().map(row -> (String) row.get("AliquotedFromLSID")).collect(Collectors.toSet());
-                SampleTypeService.get().setRecomputeFlagForSampleLsids(ids);
-            }
             /* setup mini dataiterator pipeline to process lineage */
             DataIterator di = _toDataIterator("updateRows.lineage", results);
             ExpDataIterators.derive(user, container, di, true, _sampleType, true);
@@ -1032,13 +1028,11 @@
                         continue;
                     if (isSampleStateHeader(name))
                         continue;
-<<<<<<< HEAD
+                    if (isMaterialExpDateHeader(name))
+                        continue;
                     if (isStoredAmountHeader(name))
                         continue;
                     if (isUnitsHeader(name))
-=======
-                    if (isMaterialExpDateHeader(name))
->>>>>>> 273b415d
                         continue;
                     drop.add(name);
                 }
@@ -1145,7 +1139,11 @@
             return isExpMaterialColumn(ExpMaterialTable.Column.Alias, name);
         }
 
-<<<<<<< HEAD
+        private static boolean isMaterialExpDateHeader(String name)
+        {
+            return isExpMaterialColumn(ExpMaterialTable.Column.MaterialExpDate, name);
+        }
+
         private static boolean isStoredAmountHeader(String name)
         {
             return isExpMaterialColumn(ExpMaterialTable.Column.StoredAmount, name) || "Amount".equalsIgnoreCase(name);
@@ -1154,11 +1152,6 @@
         public static boolean isUnitsHeader(String name)
         {
             return isExpMaterialColumn(ExpMaterialTable.Column.Units, name);
-=======
-        private static boolean isMaterialExpDateHeader(String name)
-        {
-            return isExpMaterialColumn(ExpMaterialTable.Column.MaterialExpDate, name);
->>>>>>> 273b415d
         }
     }
 
