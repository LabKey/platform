--- conflicted
+++ resolved
@@ -1,1262 +1,1248 @@
-/*
- * Copyright (c) 2008-2019 LabKey Corporation
- *
- * Licensed under the Apache License, Version 2.0 (the "License");
- * you may not use this file except in compliance with the License.
- * You may obtain a copy of the License at
- *
- *     http://www.apache.org/licenses/LICENSE-2.0
- *
- * Unless required by applicable law or agreed to in writing, software
- * distributed under the License is distributed on an "AS IS" BASIS,
- * WITHOUT WARRANTIES OR CONDITIONS OF ANY KIND, either express or implied.
- * See the License for the specific language governing permissions and
- * limitations under the License.
- */
-
-package org.labkey.experiment.api.property;
-
-import org.apache.commons.beanutils.ConversionException;
-import org.apache.commons.beanutils.ConvertUtils;
-import org.apache.commons.lang3.StringUtils;
-import org.apache.commons.lang3.time.FastDateFormat;
-import org.jetbrains.annotations.NotNull;
-import org.jetbrains.annotations.Nullable;
-import org.labkey.api.audit.AuditLogService;
-import org.labkey.api.audit.AuditTypeEvent;
-import org.labkey.api.collections.Sets;
-import org.labkey.api.data.BaseColumnInfo;
-import org.labkey.api.data.ColumnInfo;
-import org.labkey.api.data.ConditionalFormat;
-import org.labkey.api.data.Container;
-import org.labkey.api.data.ContainerManager;
-import org.labkey.api.data.DbSchema;
-import org.labkey.api.data.DbScope;
-import org.labkey.api.data.ImportAliasable;
-import org.labkey.api.data.MVDisplayColumnFactory;
-import org.labkey.api.data.PropertyStorageSpec;
-import org.labkey.api.data.SQLFragment;
-import org.labkey.api.data.ServerPrimaryKeyLock;
-import org.labkey.api.data.SqlSelector;
-import org.labkey.api.data.Table;
-import org.labkey.api.data.TableInfo;
-import org.labkey.api.defaults.DefaultValueService;
-import org.labkey.api.exceptions.OptimisticConflictException;
-import org.labkey.api.exp.ChangePropertyDescriptorException;
-import org.labkey.api.exp.DomainDescriptor;
-import org.labkey.api.exp.DomainNotFoundException;
-import org.labkey.api.exp.ExperimentException;
-import org.labkey.api.exp.MvColumn;
-import org.labkey.api.exp.OntologyManager;
-import org.labkey.api.exp.PropertyColumn;
-import org.labkey.api.exp.PropertyDescriptor;
-import org.labkey.api.exp.PropertyType;
-import org.labkey.api.exp.TemplateInfo;
-import org.labkey.api.exp.api.ExperimentService;
-import org.labkey.api.exp.api.StorageProvisioner;
-import org.labkey.api.exp.property.Domain;
-import org.labkey.api.exp.property.DomainAuditProvider;
-import org.labkey.api.exp.property.DomainKind;
-import org.labkey.api.exp.property.DomainProperty;
-import org.labkey.api.exp.property.DomainPropertyAuditProvider;
-import org.labkey.api.exp.property.DomainTemplate;
-import org.labkey.api.exp.property.DomainUtil;
-import org.labkey.api.exp.property.Lookup;
-import org.labkey.api.exp.property.PropertyService;
-import org.labkey.api.gwt.client.DefaultValueType;
-import org.labkey.api.query.AliasManager;
-import org.labkey.api.query.BatchValidationException;
-import org.labkey.api.query.FieldKey;
-import org.labkey.api.query.QueryService;
-import org.labkey.api.query.QueryUpdateServiceException;
-import org.labkey.api.query.UserSchema;
-import org.labkey.api.security.User;
-import org.labkey.api.security.permissions.Permission;
-import org.labkey.api.util.DateUtil;
-import org.labkey.api.util.GUID;
-import org.labkey.api.util.JdbcUtil;
-import org.labkey.api.util.Pair;
-import org.labkey.api.util.StringExpressionFactory;
-import org.labkey.api.view.ActionURL;
-import org.labkey.api.writer.ContainerUser;
-
-import java.sql.SQLException;
-import java.text.DecimalFormat;
-import java.util.ArrayList;
-import java.util.Collection;
-import java.util.Collections;
-import java.util.HashMap;
-import java.util.HashSet;
-import java.util.List;
-import java.util.Map;
-import java.util.Set;
-import java.util.concurrent.locks.Lock;
-
-public class DomainImpl implements Domain
-{
-    boolean _new;
-    boolean _enforceStorageProperties = true;
-    DomainDescriptor _ddOld;
-    DomainDescriptor _dd;
-    List<DomainPropertyImpl> _properties;
-    private Set<PropertyStorageSpec.ForeignKey> _propertyForeignKeys = Collections.emptySet();
-    private Set<PropertyStorageSpec.Index> _propertyIndices = Collections.emptySet();
-    private boolean _shouldDeleteAllData = false;
-
-    // NOTE we could put responsibility for generating column names on the StorageProvisioner
-    // But then we'd have the situation of StorageProvisioner knowing about/updating Domains, which seems fraught
-    transient AliasManager _aliasManager = null;
-
-
-    public DomainImpl(DomainDescriptor dd)
-    {
-        _dd = dd;
-        List<PropertyDescriptor> pds = OntologyManager.getPropertiesForType(getTypeURI(), getContainer());
-        _properties = new ArrayList<>(pds.size());
-        List<DomainPropertyManager.ConditionalFormatWithPropertyId> allFormats = DomainPropertyManager.get().getConditionalFormats(getContainer());
-        for (PropertyDescriptor pd : pds)
-        {
-            List<ConditionalFormat> formats = new ArrayList<>();
-            for (DomainPropertyManager.ConditionalFormatWithPropertyId format : allFormats)
-            {
-                if (format.getPropertyId() == pd.getPropertyId())
-                {
-                    formats.add(format);
-                }
-            }
-            DomainPropertyImpl property = new DomainPropertyImpl(this, pd, formats);
-            _properties.add(property);
-        }
-    }
-
-    public DomainImpl(Container container, String uri, String name)
-    {
-        this(container, uri, name, null);
-    }
-
-    public DomainImpl(Container container, String uri, String name, @Nullable TemplateInfo templateInfo)
-    {
-        _new = true;
-        _dd = new DomainDescriptor.Builder(uri, container)
-                .setName(name)
-                .setTemplateInfoObject(templateInfo)
-                .build();
-        _properties = new ArrayList<>();
-    }
-
-    public Object get_Ts()
-    {
-        return _dd.get_Ts();
-    }
-
-    public Container getContainer()
-    {
-        return _dd.getContainer();
-    }
-
-    private DomainKind _kind = null;
-
-    public synchronized DomainKind getDomainKind()
-    {
-        if (null == _kind)
-            _kind = PropertyService.get().getDomainKind(getTypeURI());
-        return _kind;
-    }
-
-    public String getName()
-    {
-        return _dd.getName();
-    }
-
-    public String getLabel()
-    {
-        DomainKind kind = getDomainKind();
-        if (kind == null)
-        {
-            return "Domain '" + getName() + "'";
-        }
-        else
-        {
-            return getDomainKind().getTypeLabel(this);
-        }
-    }
-
-    public String getLabel(Container container)
-    {
-        String ret = getLabel();
-        if (!getContainer().equals(container))
-        {
-            ret += "(" + getContainer().getPath() + ")";
-        }
-        return ret;
-    }
-
-
-    @Nullable   // null if not provisioned
-    public String getStorageTableName()
-    {
-        return _dd.getStorageTableName();
-    }
-
-    @Override
-    public void setEnforceStorageProperties(boolean enforceStorageProperties)
-    {
-        _enforceStorageProperties = enforceStorageProperties;
-    }
-
-    /**
-     * @return all containers that contain at least one row of this domain's data.
-     * Only works for domains that are persisted in exp.object, not those with their own provisioned hard tables
-     */
-    public Set<Container> getInstanceContainers()
-    {
-        assert getStorageTableName() == null : "This method only works on domains persisted in exp.object";
-        SQLFragment sqlObjectIds = getDomainKind().sqlObjectIdsInDomain(this);
-        if (sqlObjectIds == null)
-            return Collections.emptySet();
-        SQLFragment sql = new SQLFragment("SELECT DISTINCT exp.object.container FROM exp.object WHERE exp.object.objectid IN ");
-        sql.append(sqlObjectIds);
-        Set<Container> ret = new HashSet<>();
-        for (String id : new SqlSelector(ExperimentService.get().getSchema(), sql).getArrayList(String.class))
-        {
-            ret.add(ContainerManager.getForId(id));
-        }
-        return ret;
-    }
-
-    /**
-     * @return all containers that contain at least one row of this domain's data, and where the user has the specified permission
-     * Only works for domains that are persisted in exp.object, not those with their own provisioned hard tables
-     */
-    public Set<Container> getInstanceContainers(User user, Class<? extends Permission> perm)
-    {
-        Set<Container> ret = new HashSet<>();
-        for (Container c : getInstanceContainers())
-        {
-            if (c.hasPermission(user, perm))
-            {
-                ret.add(c);
-            }
-        }
-        return ret;
-    }
-
-    public String getDescription()
-    {
-        return _dd.getDescription();
-    }
-
-    public int getTypeId()
-    {
-        return _dd.getDomainId();
-    }
-
-    public void setDescription(String description)
-    {
-        _dd = _dd.edit().setDescription(description).build();
-    }
-
-    @NotNull
-    public List<? extends DomainPropertyImpl> getProperties()
-    {
-        return Collections.unmodifiableList(_properties);
-    }
-
-    public List<DomainProperty> getNonBaseProperties()
-    {
-        Set<String> basePropertyNames = new HashSet<>();
-        for (PropertyStorageSpec spec : getDomainKind().getBaseProperties(this))
-            basePropertyNames.add(spec.getName().toLowerCase());
-
-        List<DomainProperty> nonBaseProperties = new ArrayList<>();
-        for (DomainPropertyImpl prop : getProperties())
-        {
-            if (!basePropertyNames.contains(prop.getName().toLowerCase()))
-                nonBaseProperties.add(prop);
-        }
-        return nonBaseProperties;
-    }
-
-    public Set<DomainProperty> getBaseProperties()
-    {
-        Set<String> basePropertyNames = new HashSet<>();
-        for (PropertyStorageSpec spec : getDomainKind().getBaseProperties(this))
-            basePropertyNames.add(spec.getName().toLowerCase());
-
-        Set<DomainProperty> baseProperties = new HashSet<>();
-        for (DomainPropertyImpl prop : getProperties())
-        {
-            if (basePropertyNames.contains(prop.getName().toLowerCase()))
-                baseProperties.add(prop);
-        }
-        return baseProperties;
-    }
-
-    public void setPropertyIndex(DomainProperty prop, int index)
-    {
-        if (index < 0 || index >= _properties.size())
-        {
-            throw new IndexOutOfBoundsException();
-        }
-        //noinspection SuspiciousMethodCalls
-        if (!_properties.remove(prop))
-        {
-            throw new IllegalArgumentException("The property is not part of this domain");
-        }
-        _properties.add(index, (DomainPropertyImpl) prop);
-    }
-
-    public ActionURL urlShowData(ContainerUser context)
-    {
-        return getDomainKind().urlShowData(this, context);
-    }
-
-    public void delete(@Nullable User user) throws DomainNotFoundException
-    {
-        ExperimentService exp = ExperimentService.get();
-        Lock domainLock = getLock(_dd);
-        try (DbScope.Transaction transaction = exp.getSchema().getScope().ensureTransaction(domainLock))
-        {
-            DefaultValueService.get().clearDefaultValues(getContainer(), this);
-            OntologyManager.deleteDomain(getTypeURI(), getContainer());
-            StorageProvisioner.drop(this);
-            addAuditEvent(user, String.format("The domain %s was deleted", _dd.getName()));
-            transaction.commit();
-        }
-    }
-
-    private boolean isNew()
-    {
-        return _new;
-    }
-
-    public void save(User user) throws ChangePropertyDescriptorException
-    {
-        save(user, false);
-    }
-
-    public Lock getDatabaseLock()
-    {
-        return getLock(_dd);
-    }
-
-    static Lock getLock(DomainDescriptor dd)
-    {
-        // TODO lock by dd.getDomainURI instead, need alternate ServerPrimaryKeyLock constructor
-        if (dd.getDomainId() == 0)
-        {
-            return new DbScope.ServerNoopLock();
-        }
-        else
-        {
-            DbSchema s = ExperimentService.get().getSchema();
-            return new ServerPrimaryKeyLock(false, s.getTable("domaindescriptor"), dd.getDomainId());
-        }
-    }
-
-    private void validatePropertyDefaultValue(User user, DomainProperty dp, String value, boolean validateOnly) throws ChangePropertyDescriptorException
-    {
-        try
-        {
-            // Will throw ConversionException or IllegalArgumentException if default value does not format correctly or
-            // match data type
-            DomainUtil.getFormattedDefaultValue(user, dp, value, validateOnly);
-        }
-        catch (ConversionException | IllegalArgumentException e)
-        {
-            throw new ChangePropertyDescriptorException("Property " + dp.getName() + ": " + e.getMessage());
-        }
-    }
-
-    private void validatePropertyName(DomainProperty dp) throws ChangePropertyDescriptorException
-    {
-        //Issue 15484: because the server will auto-generate MV indicator columns, which can result in naming conflicts we disallow any user-defined field w/ this suffix
-        String name = dp.getName();
-        if (name != null && name.toLowerCase().endsWith(OntologyManager.MV_INDICATOR_SUFFIX))
-        {
-            throw new ChangePropertyDescriptorException("Property " + dp.getName() + ": " + "Field name cannot end with the suffix '" + OntologyManager.MV_INDICATOR_SUFFIX);
-        }
-    }
-
-    private void validatePropertyUrl(DomainProperty dp) throws ChangePropertyDescriptorException
-    {
-        String url = dp.getURL();
-        if (null != url)
-        {
-            String message;
-            try
-            {
-                message = StringExpressionFactory.validateURL(url);
-                if (null == message && null == StringExpressionFactory.createURL(url))
-                    message = "Can't parse url: " + url;    // unexpected parse problem
-            }
-            catch (Exception x)
-            {
-                message = x.getMessage();
-            }
-            if (null != message)
-            {
-                dp.setURL(null);    // or else _copyProperties() will blow up
-                throw new ChangePropertyDescriptorException("Property " + dp.getName() + ": " + message);
-            }
-        }
-    }
-
-    private void validatePropertyFormat(DomainProperty dp) throws ChangePropertyDescriptorException
-    {
-        String format = dp.getFormat();
-        String type = "";
-
-        try {
-            if (!StringUtils.isEmpty(dp.getFormat()))
-            {
-                String ptype = dp.getRangeURI();
-                if (ptype.equalsIgnoreCase(PropertyType.DATE_TIME.getTypeUri()))
-                {
-                    type = " for type " + PropertyType.DATE_TIME.getXarName();
-                    // Allow special named formats (these would otherwise fail validation)
-                    if (!DateUtil.isSpecialNamedFormat(format))
-                        FastDateFormat.getInstance(format);
-                }
-                else if (ptype.equalsIgnoreCase(PropertyType.DOUBLE.getTypeUri()))
-                {
-                    type = " for type " + PropertyType.DOUBLE.getXarName();
-                    new DecimalFormat(format);
-                }
-                else if (ptype.equalsIgnoreCase(PropertyType.INTEGER.getTypeUri()))
-                {
-                    type = " for type " + PropertyType.INTEGER.getXarName();
-                    new DecimalFormat(format);
-                }
-            }
-        }
-        catch (IllegalArgumentException e)
-        {
-            throw new ChangePropertyDescriptorException("Property " + dp.getName() + ": " + format + " is an illegal format" + type);
-        }
-    }
-
-    private void validatePropertyLookup(User user, DomainProperty dp) throws ChangePropertyDescriptorException
-    {
-        if (dp.getLookup() != null)
-        {
-            Container lookupContainer = dp.getLookup().getContainer();
-            String schemaName = dp.getLookup().getSchemaName();
-            String queryName = dp.getLookup().getQueryName();
-
-            if (lookupContainer == null)
-            {
-                lookupContainer = dp.getContainer();
-            }
-
-            UserSchema schema = QueryService.get().getUserSchema(user, lookupContainer, schemaName);
-            if (schema != null)
-            {
-                TableInfo table = schema.getTable(queryName);
-                if (table != null)
-                {
-                    List<String> pks = table.getPkColumnNames();
-                    String pkCol = pks.get(0);
-                    if ((pkCol.equalsIgnoreCase("container") || pkCol.equalsIgnoreCase("containerid")) && pks.size() == 2)
-                    {
-                        pkCol = pks.get(1);
-                    }
-                    if (pkCol != null)
-                    {
-                        ColumnInfo pkColumnInfo = table.getColumn(pkCol);
-                        if (!dp.getPropertyType().getJdbcType().equals(pkColumnInfo.getJdbcType()))
-                        {
-                            throw new ChangePropertyDescriptorException("Property " + dp.getName() + ": Lookup table " + schemaName + "." + queryName
-                                    + " pk does not match property data type. Expected: " + pkColumnInfo.getJdbcType() + ", Actual: " + dp.getPropertyType().getJdbcType());
-                        }
-                    }
-                }
-            }
-        }
-    }
-
-    public void save(User user, boolean allowAddBaseProperty) throws ChangePropertyDescriptorException
-    {
-        ExperimentService exp = ExperimentService.get();
-
-        // NOTE: the synchronization here does not remove the need to add better synchronization in StorageProvisioner, but it helps
-        Lock domainLock = getLock(_dd);
-
-        TableInfo tableDD = OntologyManager.getTinfoDomainDescriptor();
-        DbSchema schema = tableDD.getSchema();
-        DbScope scope = schema.getScope();
-
-        try (DbScope.Transaction transaction = scope.ensureTransaction(domainLock))
-        {
-            // This is a pretty heavy-handed way to fix a deadlock problem, but it works
-            // CONSIDER: another approach might be to fine tune the filters/indexes used in the Table.insert/OntologyManager.getDomainDescriptor calls
-            // or using LSID as the primary key on DomainDescriptor?
-            if (scope.getSqlDialect().isSqlServer())
-            {
-                String sql = " SELECT * FROM " + OntologyManager.getTinfoDomainDescriptor() + " WITH (UPDLOCK)";
-                new SqlSelector(schema, sql).getArrayList(DomainDescriptor.class);
-            }
-
-                List<DomainProperty> checkRequiredStatus = new ArrayList<>();
-                boolean isDomainNew = false;         // #32406 Need to capture because _new changes during the process
-                if (isNew())
-                {
-                    // consider: optimistic concurrency check here?
-                    Table.insert(user, OntologyManager.getTinfoDomainDescriptor(), _dd);
-                _dd = OntologyManager.getDomainDescriptor(_dd.getDomainURI(), _dd.getContainer());
-                    // CONSIDER put back if we want automatic provisioning for several DomainKinds
-                    // StorageProvisioner.create(this);
-                    isDomainNew = true;
-                }
-                else
-                {
-                    DomainDescriptor ddCheck = OntologyManager.getDomainDescriptor(_dd.getDomainId());
-                    if (!JdbcUtil.rowVersionEqual(ddCheck.get_Ts(), _dd.get_Ts()))
-                        throw new OptimisticConflictException("Domain has been updated by another user or process.", Table.SQLSTATE_TRANSACTION_STATE, 0);
-
-                    // call OntologyManager.updateDomainDescriptor() to invalidate proper caches
-                _dd = OntologyManager.updateDomainDescriptor(_dd);
-                }
-                boolean propChanged = false;
-                int sortOrder = 0;
-
-                List<DomainProperty> propsDropped = new ArrayList<>();
-                List<DomainProperty> propsAdded = new ArrayList<>();
-
-                DomainKind kind = getDomainKind();
-                boolean hasProvisioner = null != kind && null != kind.getStorageSchemaName();
-
-                // Certain provisioned table types (Lists and Datasets) get wiped when their fields are replaced via field Import
-                if (hasProvisioner && isShouldDeleteAllData())
-                {
-                    try
-                    {
-                        kind.getTableInfo(user, getContainer(), getName()).getUpdateService().truncateRows(user, getContainer(), null, null);
-                    }
-                    catch (QueryUpdateServiceException | BatchValidationException | SQLException e)
-                    {
-                        throw new ChangePropertyDescriptorException(e);
-                    }
-                }
-
-                Set<String> baseProperties = Sets.newCaseInsensitiveHashSet();
-                if (null != kind)
-                {
-                    for (PropertyStorageSpec s : kind.getBaseProperties(this))
-                        baseProperties.add(s.getName());
-                }
-
-                // Compile audit info for every property change
-                List<PropertyChangeAuditInfo> propertyAuditInfo = new ArrayList<>();
-
-                // Delete first #8978
-                for (DomainPropertyImpl impl : _properties)
-                {
-                    if (impl._deleted || (impl.isRecreateRequired()))
-                    {
-                        impl.delete(user);
-                        propsDropped.add(impl);
-                        propChanged = true;
-                        propertyAuditInfo.add(new PropertyChangeAuditInfo(impl, false));
-                    }
-                }
-
-                if (hasProvisioner && _enforceStorageProperties)
-                {
-                    if (!propsDropped.isEmpty())
-                    {
-                        StorageProvisioner.dropProperties(this, propsDropped);
-                    }
-                }
-
-                // Keep track of the intended final name for each updated property, and its sort order
-                Map<DomainPropertyImpl, Pair<String, Integer>> finalNames = new HashMap<>();
-                Map<DomainProperty, Object> defaultValueMap = new HashMap<>();
-
-                // Now add and update #8978
-                for (DomainPropertyImpl impl : _properties)
-                {
-                    if (!impl._deleted)
-                    {
-                        // make sure all properties have storageColumnName
-                        if (null == impl._pd.getStorageColumnName())
-                        {
-                            if (!allowAddBaseProperty && baseProperties.contains(impl._pd.getName()))
-                                impl._pd.setStorageColumnName(impl._pd.getName()); // Issue 29047: if we allow base property (like "date"), we're later going to use the base property name for storage
-                            else
-                                generateStorageColumnName(impl._pd);
-                        }
-
-                        if (impl.isRecreateRequired())
-                        {
-                            impl.markAsNew();
-                        }
-
-                        if (impl.isNew())
-                        {
-                            if (impl._pd.isRequired())
-                                checkRequiredStatus.add(impl);
-                            propsAdded.add(impl);
-                            propChanged = true;
-                        }
-                        else
-                        {
-                            propChanged |= impl.isDirty();
-                            if (impl._pdOld != null)
-                            {
-                                // If this field is newly required, or it's required and we're disabling MV indicators on
-                                // it, make sure that all of the rows have values for it
-                                if ((!impl._pdOld.isRequired() && impl._pd.isRequired()) ||
-                                        (impl._pd.isRequired() && !impl._pd.isMvEnabled() && impl._pdOld.isMvEnabled()))
-                                {
-                                    checkRequiredStatus.add(impl);
-                                }
-
-                                // check if string size constraints have decreased
-                                if (impl._pdOld.isStringType() && isSmallerSize(impl._pdOld.getScale(), impl._pd.getScale()))
-                                    checkAndThrowSizeConstraints(kind, this, impl);
-                            }
-
-                            if (impl.isDirty())
-                            {
-                                if (null != impl._pdOld && !impl._pdOld.getName().equalsIgnoreCase(impl._pd.getName()))
-                                {
-                                    finalNames.put(impl, new Pair<>(impl.getName(), sortOrder));
-                                    // Save any fields whose name changed with a temp, guaranteed unique name. This is important in case a single save
-                                    // is renaming "Field1"->"Field2" and "Field2"->"Field1". See issue 17020
-                                    String tmpName = "~tmp" + new GUID().toStringNoDashes();
-                                    impl.setName(tmpName);
-                                    impl._pd.setStorageColumnName(tmpName);
-                                }
-                            }
-                        }
-
-                        validatePropertyName(impl);
-                        validatePropertyUrl(impl);
-
-                        if (impl.getDefaultValue() != null)
-                        {
-                            validatePropertyDefaultValue(user, impl, impl.getDefaultValue(), true);
-                        }
-
-                        if (impl.getFormat() != null)
-                        {
-                            validatePropertyFormat(impl);
-                        }
-
-                        if (getDomainKind() != null && getDomainKind().ensurePropertyLookup())
-                        {
-                            validatePropertyLookup(user, impl);
-                        }
-
-                        // Auditing:gather validators and conditional formats before save; then build diff using new validators and formats after save
-                        boolean isImplNew = impl.isNew();
-                        PropertyDescriptor pdOld = impl._pdOld;
-                        String oldValidators = null != pdOld ? PropertyChangeAuditInfo.renderValidators(pdOld) : null;
-                        String oldFormats = null != pdOld ? PropertyChangeAuditInfo.renderConditionalFormats(pdOld) : null;
-                        impl.save(user, _dd, sortOrder++);  // Automatically preserve order
-
-                        String defaultValue = impl.getDefaultValue();
-                        Object converted = null != defaultValue ? ConvertUtils.convert(defaultValue, impl.getPropertyDescriptor().getJavaClass()) : null;
-                        defaultValueMap.put(impl, converted);
-
-                        if (isImplNew)
-                            propertyAuditInfo.add(new PropertyChangeAuditInfo(impl, true));
-                        else if (null != pdOld)
-                            propertyAuditInfo.add(new PropertyChangeAuditInfo(impl, pdOld, oldValidators, oldFormats));
-                    }
-                }
-
-                // Then rename them all to their final name
-                for (Map.Entry<DomainPropertyImpl, Pair<String, Integer>> entry : finalNames.entrySet())
-                {
-                    DomainPropertyImpl domainProperty = entry.getKey();
-                    String name = entry.getValue().getKey();
-                    int order = entry.getValue().getValue().intValue();
-                    domainProperty.setName(name);
-                    generateStorageColumnName(domainProperty._pd);
-                    domainProperty.save(user, _dd, order);
-                }
-
-                try
-                {
-                    DefaultValueService.get().setDefaultValues(getContainer(), defaultValueMap);
-                }
-                catch (ExperimentException e)
-                {
-                    throw new RuntimeException(e);
-                }
-
-                _new = false;
-
-                // Do the call to add the new properties last, after deletes and renames of existing properties
-                if (hasProvisioner)
-                {
-                    if (propChanged && _enforceStorageProperties)
-                    {
-                        if (!propsAdded.isEmpty())
-                        {
-                            StorageProvisioner.addProperties(this, propsAdded, allowAddBaseProperty);
-                        }
-                    }
-
-                    // ensure that the provisioned table is created if we have base properties.
-                    // The domain may not have any non-base properties -- e.g. the "Study Specimens" SampleSets
-                    if (!baseProperties.isEmpty())
-                    {
-                        StorageProvisioner.ensureStorageTable(this, kind, exp.getSchema().getScope());
-                    }
-                }
-
-                if (!checkRequiredStatus.isEmpty() && null != kind)
-                {
-                    for (DomainProperty prop : checkRequiredStatus)
-                    {
-                        boolean hasRows = kind.hasNullValues(this, prop);
-                        if (hasRows)
-                        {
-                            throw new ChangePropertyDescriptorException("The property \"" + prop.getName() + "\" cannot be required when it contains rows with blank values.");
-                        }
-                    }
-                }
-
-                // Invalidate even if !propChanged, because ordering might have changed (#25296)
-                if (getDomainKind() != null)
-                    getDomainKind().invalidate(this);
-
-                if (isDomainNew)
-                    addAuditEvent(user, String.format("The domain %s was created", _dd.getName()));
-
-<<<<<<< HEAD
-                if (propChanged)
-                {
-                    final Integer domainEventId = addAuditEvent(user, String.format("The column(s) of domain %s were modified", _dd.getName()));
-                    propertyAuditInfo.forEach(auditInfo -> {
-                        addPropertyAuditEvent(user, auditInfo.getProp(), auditInfo.getAction(), domainEventId, getName(), auditInfo.getDetails());
-                    });
-                }
-                else if (!isDomainNew)
-                {
-                    addAuditEvent(user, String.format("The descriptor of domain %s was updated", _dd.getName()));
-                }
-=======
-            if (propChanged)
-            {
-                final Integer domainEventId = addAuditEvent(user, String.format("The column(s) of domain %s were modified", _dd.getName()));
-                propertyAuditInfo.forEach(auditInfo -> {
-                    addPropertyAuditEvent(user, auditInfo.getProp(), auditInfo.getAction(), domainEventId, getName(), auditInfo.getDetails());
-                });
-            }
-            else if (!isDomainNew)
-            {
-                addAuditEvent(user, String.format("The descriptor of domain %s was updated", _dd.getName()));
-            }
-            transaction.addCommitTask(OntologyManager::clearCaches, DbScope.CommitTaskOption.POSTCOMMIT, DbScope.CommitTaskOption.POSTROLLBACK);
->>>>>>> f16272cb
-            transaction.commit();
-            }
-        }
-
-    // Return true if newSize is smaller than oldSize taking into account -1 is max size
-    private boolean isSmallerSize(int oldSize, int newSize)
-    {
-        if (newSize == oldSize)
-            return false;
-        if (newSize == -1)
-            return false;
-        if (oldSize == -1)
-            return true;
-        return oldSize > newSize;
-    }
-
-    private void checkAndThrowSizeConstraints(DomainKind kind, Domain domain, DomainProperty prop)
-    {
-        boolean tooLong = kind.exceedsMaxLength(this, prop);
-        if (tooLong)
-        {
-            throw new IllegalStateException("The property \"" + prop.getName() + "\" cannot be scaled down. It contains existing values exceeding ["+ prop.getScale() + "] characters.");
-        }
-    }
-
-    private Integer addAuditEvent(@Nullable User user, String comment)
-    {
-        if (user != null)
-        {
-            DomainAuditProvider.DomainAuditEvent event = new DomainAuditProvider.DomainAuditEvent(getContainer().getId(), comment);
-
-            if (_dd.getProject() != null)
-                event.setProjectId(_dd.getProject().getId());
-
-            event.setDomainUri(getTypeURI());
-            event.setDomainName(getName());
-
-            AuditTypeEvent retEvent = AuditLogService.get().addEvent(user, event);
-            return null != retEvent ? retEvent.getRowId() : null;
-        }
-        return null;
-    }
-
-    private void addPropertyAuditEvent(@Nullable User user, DomainProperty prop, String action, Integer domainEventId, String domainName, String comment)
-    {
-        DomainPropertyAuditProvider.DomainPropertyAuditEvent event =
-                new DomainPropertyAuditProvider.DomainPropertyAuditEvent(getContainer().getId(), prop.getPropertyURI(), prop.getName(),
-                                                                         action, domainEventId, domainName, comment);
-        AuditLogService.get().addEvent(user, event);
-    }
-
-    private static class PropertyChangeAuditInfo
-    {
-        private final DomainProperty _prop;
-        private final String _action;
-        private final String _details;    // to go in comments
-
-        public PropertyChangeAuditInfo(DomainPropertyImpl prop, boolean isCreated)
-        {
-            _prop = prop;
-            _action = isCreated ? "Created" : "Deleted";
-            _details = isCreated ? makeNewPropAuditComment(prop) : "";
-        }
-
-        public PropertyChangeAuditInfo(DomainPropertyImpl prop, PropertyDescriptor pdOld,
-                                       String oldValidators, String oldFormats)
-        {
-            _prop = prop;
-            _action = "Modified";
-            _details = makeModifiedPropAuditComment(prop, pdOld, oldValidators, oldFormats);
-        }
-
-        public DomainProperty getProp()
-        {
-            return _prop;
-        }
-
-        public String getAction()
-        {
-            return _action;
-        }
-
-        public String getDetails()
-        {
-            return _details;
-        }
-
-        private String makeNewPropAuditComment(DomainProperty prop)
-        {
-            StringBuilder str = new StringBuilder();
-            str.append("Name: ").append(prop.getName()).append("; ");
-            str.append("Label: ").append(renderCheckingBlank(prop.getLabel())).append("; ");
-            str.append("Type: ").append(prop.getPropertyType().getXarName()).append("; ");
-            if (prop.getPropertyType().getJdbcType().isText())
-                str.append("Scale: ").append(prop.getScale()).append("; ");
-
-            Lookup lookup = prop.getLookup();
-            if (null != lookup)
-            {
-                str.append("Lookup: [");
-                if (null != lookup.getContainer())
-                    str.append("Container: ").append(lookup.getContainer().getName()).append(", ");
-                str.append("Schema: ").append(lookup.getSchemaName()).append(", ")
-                   .append("Query: ").append(lookup.getQueryName()).append("]; ");
-            }
-
-            str.append("Description: ").append(renderCheckingBlank(prop.getDescription())).append("; ");
-            str.append("Format: ").append(renderCheckingBlank(prop.getFormat())).append("; ");
-            str.append("URL: ").append(renderCheckingBlank(prop.getURL())).append("; ");
-            str.append("PHI: ").append(prop.getPHI().toString()).append("; ");
-            str.append("ImportAliases: ").append(renderImportAliases(prop.getPropertyDescriptor())).append("; ");
-            str.append("Validators: ").append(renderValidators(prop.getPropertyDescriptor())).append("; ");
-            str.append("ConditionalFormats: ").append(renderConditionalFormats(prop.getPropertyDescriptor())).append("; ");
-            str.append("DefaultValueType: ").append(renderDefaultValueType(prop.getPropertyDescriptor())).append("; ");
-            str.append("DefaultScale: ").append(prop.getDefaultScale().getLabel()).append("; ");
-            str.append("Required: ").append(renderBool(prop.isRequired())).append("; ");
-            str.append("Hidden: ").append(renderBool(prop.isHidden())).append("; ");
-            str.append("MvEnabled: ").append(renderBool(prop.isMvEnabled())).append("; ");
-            str.append("Measure: ").append(renderBool(prop.isMeasure())).append("; ");
-            str.append("Dimension: ").append(renderBool(prop.isDimension())).append("; ");
-            str.append("ShownInInsert: ").append(renderBool(prop.isShownInInsertView())).append("; ");
-            str.append("ShownInDetails: ").append(renderBool(prop.isShownInDetailsView())).append("; ");
-            str.append("ShownInUpdate: ").append(renderBool(prop.isShownInUpdateView())).append("; ");
-            str.append("RecommendedVariable: ").append(renderBool(prop.isRecommendedVariable())).append("; ");
-            str.append("ExcludedFromShifting: ").append(renderBool(prop.isExcludeFromShifting())).append("; ");
-            return str.toString();
-        }
-
-        private String makeModifiedPropAuditComment(DomainPropertyImpl prop, PropertyDescriptor pdOld, String oldValidators, String oldFormats)
-        {
-            StringBuilder str = new StringBuilder();
-            if (!pdOld.getName().equals(prop.getName()))
-                str.append("Name: ").append(renderOldVsNew(pdOld.getName(), prop.getName())).append("; ");
-            if (!StringUtils.equals(pdOld.getLabel(), prop.getLabel()))
-                str.append("Label: ").append(renderOldVsNew(renderCheckingBlank(pdOld.getLabel()), renderCheckingBlank(prop.getLabel()))).append("; ");
-            if (null != pdOld.getPropertyType() && !pdOld.getPropertyType().equals(prop.getPropertyType()))
-                str.append("Type: ").append(renderOldVsNew(pdOld.getPropertyType().getXarName(), prop.getPropertyType().getXarName())).append("; ");
-            if (prop.getPropertyType().getJdbcType().isText())
-                if (pdOld.getScale() != prop.getScale())
-                    str.append("Scale: ").append(renderOldVsNew(Integer.toString(pdOld.getScale()), Integer.toString(prop.getScale()))).append("; ");
-
-            if (!StringUtils.equals(pdOld.getLookupSchema(), prop.getPropertyDescriptor().getLookupSchema()) ||
-                !StringUtils.equals(pdOld.getLookupQuery(), prop.getPropertyDescriptor().getLookupQuery()) ||
-                !StringUtils.equals(pdOld.getLookupContainer(), prop.getPropertyDescriptor().getLookupContainer()))
-            {
-                renderLookupDiff(prop.getPropertyDescriptor(), pdOld, str);
-            }
-
-            if (!StringUtils.equals(pdOld.getDescription(), prop.getDescription()))
-                str.append("Description: ").append(renderOldVsNew(renderCheckingBlank(pdOld.getDescription()), renderCheckingBlank(prop.getDescription()))).append("; ");
-            if (!StringUtils.equals(prop.getFormat(), prop.getFormat()))
-                str.append("Format: ").append(renderOldVsNew(renderCheckingBlank(pdOld.getFormat()), renderCheckingBlank(prop.getFormat()))).append("; ");
-            if (!StringUtils.equals((null != pdOld.getURL() ? pdOld.getURL().toString() : null), prop.getURL()))
-                str.append("URL: ").append(renderOldVsNew(renderCheckingBlank(null != pdOld.getURL() ? pdOld.getURL().toString() : null), renderCheckingBlank(prop.getURL()))).append("; ");
-            if (!pdOld.getPHI().equals(prop.getPHI()))
-                str.append("PHI: ").append(renderOldVsNew(pdOld.getPHI().getLabel(), prop.getPHI().getLabel())).append("; ");
-
-            renderImportAliasesDiff(prop, pdOld, str);
-            renderValidatorsDiff(prop, oldValidators, str);
-            renderConditionalFormatsDiff(prop, oldFormats, str);
-            renderDefaultValueTypeDiff(prop, pdOld, str);
-
-            if (!pdOld.getDefaultScale().getLabel().equals(prop.getDefaultScale().getLabel()))
-                str.append("DefaultScale: ").append(renderOldVsNew(pdOld.getDefaultScale().getLabel(), prop.getDefaultScale().getLabel())).append("; ");
-            if (pdOld.isRequired() != prop.isRequired())
-                str.append("Required: ").append(renderOldVsNew(renderBool(pdOld.isRequired()), renderBool(prop.isRequired()))).append("; ");
-            if (pdOld.isHidden() != prop.isHidden())
-                str.append("Hidden: ").append(renderOldVsNew(renderBool(pdOld.isHidden()), renderBool(prop.isHidden()))).append("; ");
-            if (pdOld.isMvEnabled() != prop.isMvEnabled())
-                str.append("MvEnabled: ").append(renderOldVsNew(renderBool(pdOld.isMvEnabled()), renderBool(prop.isMvEnabled()))).append("; ");
-            if (pdOld.isMeasure() != prop.isMeasure())
-                str.append("Measure: ").append(renderOldVsNew(renderBool(pdOld.isMeasure()), renderBool(prop.isMeasure()))).append("; ");
-            if (pdOld.isDimension() != prop.isDimension())
-                str.append("Dimension: ").append(renderOldVsNew(renderBool(pdOld.isDimension()), renderBool(prop.isDimension()))).append("; ");
-            if (pdOld.isShownInInsertView() != prop.isShownInInsertView())
-                str.append("ShownInInsert: ").append(renderOldVsNew(renderBool(pdOld.isShownInInsertView()), renderBool(prop.isShownInInsertView()))).append("; ");
-            if (pdOld.isShownInDetailsView() != prop.isShownInDetailsView())
-                str.append("ShownInDetails: ").append(renderOldVsNew(renderBool(pdOld.isShownInDetailsView()), renderBool(prop.isShownInDetailsView()))).append("; ");
-            if (pdOld.isShownInUpdateView() != prop.isShownInUpdateView())
-                str.append("ShownInUpdate: ").append(renderOldVsNew(renderBool(pdOld.isShownInUpdateView()), renderBool(prop.isShownInUpdateView()))).append("; ");
-            if (pdOld.isRecommendedVariable() != prop.isRecommendedVariable())
-                str.append("RecommendedVariable: ").append(renderOldVsNew(renderBool(pdOld.isRecommendedVariable()), renderBool(prop.isRecommendedVariable()))).append("; ");
-            if (pdOld.isExcludeFromShifting() != prop.isExcludeFromShifting())
-                str.append("ExcludedFromShifting: ").append(renderOldVsNew(renderBool(pdOld.isExcludeFromShifting()), renderBool(prop.isExcludeFromShifting()))).append("; ");
-            return str.toString();
-        }
-
-        private String renderCheckingBlank(String value)
-        {
-            return StringUtils.isNotBlank(value) ? value : "<none>";
-        }
-
-        private static String renderValidators(PropertyDescriptor prop)
-        {
-             Collection<PropertyValidator> validators = DomainPropertyManager.get().getValidators(prop);
-             if (validators.isEmpty())
-                 return "<none>";
-             List<String> strings = new ArrayList<>();
-             validators.forEach(validator -> strings.add(validator.getName() + " [" +
-                     StringUtils.replace(PropertyService.get().getValidatorKind(validator.getTypeURI()).getName(), " Property Validator", "") + "]")
-             );
-             return StringUtils.join(strings, ", ");
-        }
-
-        private static String renderConditionalFormats(PropertyDescriptor prop)
-        {
-            List<ConditionalFormat> formats = DomainPropertyManager.get().getConditionalFormats(prop);
-            if (formats.isEmpty())
-                return "<none>";
-            return Integer.toString(formats.size());
-        }
-
-        private void renderValidatorsDiff(DomainProperty prop, String oldValidators, StringBuilder str)
-        {
-            String validators = renderValidators(prop.getPropertyDescriptor());
-            if (!StringUtils.equals(oldValidators, validators))
-                str.append("Validators: ").append("old: ").append(oldValidators).append(", new: ").append(validators).append("; ");
-        }
-
-        private void renderConditionalFormatsDiff(DomainProperty prop, String oldFormats, StringBuilder str)
-        {
-            String formats = renderConditionalFormats(prop.getPropertyDescriptor());
-            if (!StringUtils.equals(oldFormats, formats))
-                str.append("ConditionalFormats: ").append("old: ").append(oldFormats).append(", new: ").append(formats).append("; ");
-        }
-
-        private String renderImportAliases(PropertyDescriptor prop)
-        {
-            Set<String> aliases = prop.getImportAliasSet();
-            if (aliases.isEmpty())
-                return "<none>";
-            return StringUtils.join(aliases, ",");
-        }
-
-        private void renderImportAliasesDiff(DomainProperty prop, PropertyDescriptor pdOld, StringBuilder str)
-        {
-            String oldAliases = renderImportAliases(pdOld);
-            String aliases = renderImportAliases(prop.getPropertyDescriptor());
-            if (!StringUtils.equals(oldAliases, aliases))
-                str.append("ImportAliases: ").append("old: ").append(oldAliases).append(", new: ").append(aliases).append("; ");
-        }
-
-        private String renderDefaultValueType(PropertyDescriptor prop)
-        {
-            DefaultValueType type = prop.getDefaultValueTypeEnum();
-            if (null == type)
-                return "<none>";
-            return type.getLabel();
-        }
-
-        private void renderDefaultValueTypeDiff(DomainProperty prop, PropertyDescriptor pdOld, StringBuilder str)
-        {
-            if (pdOld.getDefaultValueTypeEnum() != prop.getDefaultValueTypeEnum())
-                str.append("DefaultValueType: ").append("old: ").append(renderDefaultValueType(pdOld)).append(", new: ")
-                   .append(renderDefaultValueType(prop.getPropertyDescriptor())).append("; ");
-        }
-
-        private String renderBool(boolean value)
-        {
-            return value ? "true" : "false";
-        }
-
-        private String renderOldVsNew(String oldVal, String newVal)
-        {
-            return oldVal + " -> " + newVal;
-        }
-
-        private void renderLookupDiff(PropertyDescriptor pdNew, PropertyDescriptor pdOld, StringBuilder str)
-        {
-            str.append("Lookup: [");
-            if (!StringUtils.equals(pdOld.getLookupContainer(), pdNew.getLookupContainer()))
-                str.append("Container: ").append("old: ").append(getContainerName(pdOld.getLookupContainer())).append(", new: ")
-                   .append(getContainerName(pdNew.getLookupContainer())).append(", ");
-            if (!StringUtils.equals(pdOld.getLookupSchema(), pdNew.getLookupSchema()))
-                str.append("Schema: ").append("old: ").append(pdOld.getLookupSchema()).append(", new: ")
-                   .append(pdNew.getLookupSchema()).append(", ");
-            if (!StringUtils.equals(pdOld.getLookupQuery(), pdNew.getLookupQuery()))
-                str.append("Query: ").append("old: ").append(pdOld.getLookupQuery()).append(", new: ")
-                   .append(pdNew.getLookupQuery());
-            str.append("]; ");
-        }
-
-        private String getContainerName(String containerId)
-        {
-            if (null != containerId)
-            {
-                Container container = ContainerManager.getForId(containerId);
-                if (null != container)
-                    return container.getName();
-            }
-            return null;
-        }
-    }
-
-    public Map<String, DomainProperty> createImportMap(boolean includeMVIndicators)
-    {
-        List<DomainProperty> properties = new ArrayList<>(_properties);
-        return ImportAliasable.Helper.createImportMap(properties, includeMVIndicators);
-    }
-
-    public DomainProperty addPropertyOfPropertyDescriptor(PropertyDescriptor pd)
-    {
-        assert pd.getPropertyId() == 0;
-        assert pd.getContainer().equals(getContainer());
-
-        // Warning: Shallow copy
-        DomainPropertyImpl ret = new DomainPropertyImpl(this, pd.clone());
-        _properties.add(ret);
-        return ret;
-    }
-
-    public DomainProperty addProperty()
-    {
-        PropertyDescriptor pd = new PropertyDescriptor();
-        pd.setContainer(getContainer());
-        pd.setRangeURI(PropertyType.STRING.getTypeUri());
-        pd.setScale(PropertyType.STRING.getScale());
-        DomainPropertyImpl ret = new DomainPropertyImpl(this, pd);
-        _properties.add(ret);
-        return ret;
-    }
-
-    public DomainProperty addProperty(PropertyStorageSpec spec)
-    {
-        PropertyDescriptor pd = new PropertyDescriptor();
-        pd.setContainer(getContainer());
-        pd.setName(spec.getName());
-        pd.setJdbcType(spec.getJdbcType(), spec.getSize());
-        pd.setNullable(spec.isNullable());
-//        pd.setAutoIncrement(spec.isAutoIncrement());      // always false in PropertyDescriptor
-        pd.setMvEnabled(spec.isMvEnabled());
-        pd.setPropertyURI(getTypeURI() + ":field-" + spec.getName());
-        pd.setDescription(spec.getDescription());
-        pd.setImportAliases(spec.getImportAliases());
-        pd.setScale(spec.getSize());
-        DomainPropertyImpl ret = new DomainPropertyImpl(this, pd);
-        _properties.add(ret);
-        return ret;
-    }
-
-    public String getTypeURI()
-    {
-        return _dd.getDomainURI();
-    }
-
-    public DomainPropertyImpl getProperty(int id)
-    {
-        for (DomainPropertyImpl prop : getProperties())
-        {
-            if (prop.getPropertyId() == id)
-                return prop;
-        }
-        return null;
-    }
-
-    public DomainPropertyImpl getPropertyByURI(String uri)
-    {
-        for (DomainPropertyImpl prop : getProperties())
-        {
-            if (prop.getPropertyURI().equalsIgnoreCase(uri))
-            {
-                return prop;
-            }
-        }
-        return null;
-    }
-
-    public DomainPropertyImpl getPropertyByName(String name)
-    {
-        for (DomainPropertyImpl prop : getProperties())
-        {
-            if (prop.getName().equalsIgnoreCase(name))
-                return prop;
-        }
-        return null;
-    }
-
-    public List<BaseColumnInfo> getColumns(TableInfo sourceTable, ColumnInfo lsidColumn, Container container, User user)
-    {
-        List<BaseColumnInfo> result = new ArrayList<>();
-        for (DomainProperty property : getProperties())
-        {
-            var column = new PropertyColumn(property.getPropertyDescriptor(), lsidColumn, container, user, false);
-            result.add(column);
-            if (property.isMvEnabled())
-            {
-                column.setMvColumnName(new FieldKey(null, column.getName() + MvColumn.MV_INDICATOR_SUFFIX));
-                result.addAll(MVDisplayColumnFactory.createMvColumns(column, property.getPropertyDescriptor(), lsidColumn));
-            }
-        }
-        return result;
-    }
-
-    @Override
-    public int hashCode()
-    {
-        return _dd.hashCode();
-    }
-
-    @Override
-    public boolean equals(Object obj)
-    {
-        if (!(obj instanceof DomainImpl))
-            return false;
-        // once a domain has been edited, it no longer equals any other domain:
-        if (_ddOld != null || ((DomainImpl) obj)._ddOld != null)
-            return false;
-        return (_dd.equals(((DomainImpl) obj)._dd));
-    }
-
-    @Override
-    public String toString()
-    {
-        return getTypeURI();
-    }
-
-    public Set<PropertyStorageSpec.ForeignKey> getPropertyForeignKeys()
-    {
-        return _propertyForeignKeys;
-    }
-
-    public void setPropertyForeignKeys(Set<PropertyStorageSpec.ForeignKey> propertyForeignKeys)
-    {
-        _propertyForeignKeys = propertyForeignKeys;
-    }
-
-    @Override
-    @NotNull
-    public Set<PropertyStorageSpec.Index> getPropertyIndices()
-    {
-        return _propertyIndices;
-    }
-
-    public void setPropertyIndices(@NotNull Set<PropertyStorageSpec.Index> propertyIndices)
-    {
-        _propertyIndices = propertyIndices;
-    }
-
-    @Override
-    public void setShouldDeleteAllData(boolean shouldDeleteAllData)
-    {
-        _shouldDeleteAllData = shouldDeleteAllData;
-    }
-
-    @Override
-    public boolean isShouldDeleteAllData()
-    {
-        // Only certain domain kinds, Lists & Datasets, will return true
-        if (getDomainKind().isDeleteAllDataOnFieldImport() && _shouldDeleteAllData)
-        {
-            return true;
-        }
-        else return false;
-    }
-
-
-    public void generateStorageColumnName(PropertyDescriptor pd)
-    {
-        if (null == _aliasManager)
-        {
-            _aliasManager = new AliasManager(ExperimentService.get().getSchema());
-            DomainKind k = getDomainKind();
-            if (null != k)
-            {
-                for (PropertyStorageSpec s : k.getBaseProperties(this))
-                {
-                    _aliasManager.claimAlias(s.getName(),s.getName());
-                }
-            }
-            for (DomainPropertyImpl dp : this.getProperties())
-            {
-                if (null != dp._pd && !dp._deleted && null != dp._pd.getStorageColumnName())    // Don't claim deleted names (#23295)
-                    _aliasManager.claimAlias(dp._pd.getStorageColumnName(), dp.getName());
-            }
-        }
-
-        // Keep the names the same if short enough,
-        // But always leave room for MV suffix in case it's changed to MV later
-        String storage = null;
-        if (pd.getName().length() + OntologyManager.MV_INDICATOR_SUFFIX.length() + 1 < 60)
-            storage = _aliasManager.decideAlias(pd.getName(), pd.getName());
-        else
-            storage = _aliasManager.decideAlias(pd.getName(), OntologyManager.MV_INDICATOR_SUFFIX.length() + 1);
-        pd.setStorageColumnName(storage);
-    }
-
-    public boolean isProvisioned()
-    {
-        return getStorageTableName() != null && getDomainKind().getStorageSchemaName() != null;
-    }
-
-    @Override
-    @Nullable
-    public TemplateInfo getTemplateInfo()
-    {
-        return _dd.getTemplateInfo();
-    }
-
-    /**
-     * Find the DomainTemplate used to create this Domain, if it is available.
-     */
-    @Nullable
-    public DomainTemplate getTemplate()
-    {
-        return DomainTemplate.findTemplate(getTemplateInfo(), getDomainKind().getKindName());
-    }
-}
+/*
+ * Copyright (c) 2008-2019 LabKey Corporation
+ *
+ * Licensed under the Apache License, Version 2.0 (the "License");
+ * you may not use this file except in compliance with the License.
+ * You may obtain a copy of the License at
+ *
+ *     http://www.apache.org/licenses/LICENSE-2.0
+ *
+ * Unless required by applicable law or agreed to in writing, software
+ * distributed under the License is distributed on an "AS IS" BASIS,
+ * WITHOUT WARRANTIES OR CONDITIONS OF ANY KIND, either express or implied.
+ * See the License for the specific language governing permissions and
+ * limitations under the License.
+ */
+
+package org.labkey.experiment.api.property;
+
+import org.apache.commons.beanutils.ConversionException;
+import org.apache.commons.beanutils.ConvertUtils;
+import org.apache.commons.lang3.StringUtils;
+import org.apache.commons.lang3.time.FastDateFormat;
+import org.jetbrains.annotations.NotNull;
+import org.jetbrains.annotations.Nullable;
+import org.labkey.api.audit.AuditLogService;
+import org.labkey.api.audit.AuditTypeEvent;
+import org.labkey.api.collections.Sets;
+import org.labkey.api.data.BaseColumnInfo;
+import org.labkey.api.data.ColumnInfo;
+import org.labkey.api.data.ConditionalFormat;
+import org.labkey.api.data.Container;
+import org.labkey.api.data.ContainerManager;
+import org.labkey.api.data.DbSchema;
+import org.labkey.api.data.DbScope;
+import org.labkey.api.data.ImportAliasable;
+import org.labkey.api.data.MVDisplayColumnFactory;
+import org.labkey.api.data.PropertyStorageSpec;
+import org.labkey.api.data.SQLFragment;
+import org.labkey.api.data.ServerPrimaryKeyLock;
+import org.labkey.api.data.SqlSelector;
+import org.labkey.api.data.Table;
+import org.labkey.api.data.TableInfo;
+import org.labkey.api.defaults.DefaultValueService;
+import org.labkey.api.exceptions.OptimisticConflictException;
+import org.labkey.api.exp.ChangePropertyDescriptorException;
+import org.labkey.api.exp.DomainDescriptor;
+import org.labkey.api.exp.DomainNotFoundException;
+import org.labkey.api.exp.ExperimentException;
+import org.labkey.api.exp.MvColumn;
+import org.labkey.api.exp.OntologyManager;
+import org.labkey.api.exp.PropertyColumn;
+import org.labkey.api.exp.PropertyDescriptor;
+import org.labkey.api.exp.PropertyType;
+import org.labkey.api.exp.TemplateInfo;
+import org.labkey.api.exp.api.ExperimentService;
+import org.labkey.api.exp.api.StorageProvisioner;
+import org.labkey.api.exp.property.Domain;
+import org.labkey.api.exp.property.DomainAuditProvider;
+import org.labkey.api.exp.property.DomainKind;
+import org.labkey.api.exp.property.DomainProperty;
+import org.labkey.api.exp.property.DomainPropertyAuditProvider;
+import org.labkey.api.exp.property.DomainTemplate;
+import org.labkey.api.exp.property.DomainUtil;
+import org.labkey.api.exp.property.Lookup;
+import org.labkey.api.exp.property.PropertyService;
+import org.labkey.api.gwt.client.DefaultValueType;
+import org.labkey.api.query.AliasManager;
+import org.labkey.api.query.BatchValidationException;
+import org.labkey.api.query.FieldKey;
+import org.labkey.api.query.QueryService;
+import org.labkey.api.query.QueryUpdateServiceException;
+import org.labkey.api.query.UserSchema;
+import org.labkey.api.security.User;
+import org.labkey.api.security.permissions.Permission;
+import org.labkey.api.util.DateUtil;
+import org.labkey.api.util.GUID;
+import org.labkey.api.util.JdbcUtil;
+import org.labkey.api.util.Pair;
+import org.labkey.api.util.StringExpressionFactory;
+import org.labkey.api.view.ActionURL;
+import org.labkey.api.writer.ContainerUser;
+
+import java.sql.SQLException;
+import java.text.DecimalFormat;
+import java.util.ArrayList;
+import java.util.Collection;
+import java.util.Collections;
+import java.util.HashMap;
+import java.util.HashSet;
+import java.util.List;
+import java.util.Map;
+import java.util.Set;
+import java.util.concurrent.locks.Lock;
+
+public class DomainImpl implements Domain
+{
+    boolean _new;
+    boolean _enforceStorageProperties = true;
+    DomainDescriptor _ddOld;
+    DomainDescriptor _dd;
+    List<DomainPropertyImpl> _properties;
+    private Set<PropertyStorageSpec.ForeignKey> _propertyForeignKeys = Collections.emptySet();
+    private Set<PropertyStorageSpec.Index> _propertyIndices = Collections.emptySet();
+    private boolean _shouldDeleteAllData = false;
+
+    // NOTE we could put responsibility for generating column names on the StorageProvisioner
+    // But then we'd have the situation of StorageProvisioner knowing about/updating Domains, which seems fraught
+    transient AliasManager _aliasManager = null;
+
+
+    public DomainImpl(DomainDescriptor dd)
+    {
+        _dd = dd;
+        List<PropertyDescriptor> pds = OntologyManager.getPropertiesForType(getTypeURI(), getContainer());
+        _properties = new ArrayList<>(pds.size());
+        List<DomainPropertyManager.ConditionalFormatWithPropertyId> allFormats = DomainPropertyManager.get().getConditionalFormats(getContainer());
+        for (PropertyDescriptor pd : pds)
+        {
+            List<ConditionalFormat> formats = new ArrayList<>();
+            for (DomainPropertyManager.ConditionalFormatWithPropertyId format : allFormats)
+            {
+                if (format.getPropertyId() == pd.getPropertyId())
+                {
+                    formats.add(format);
+                }
+            }
+            DomainPropertyImpl property = new DomainPropertyImpl(this, pd, formats);
+            _properties.add(property);
+        }
+    }
+
+    public DomainImpl(Container container, String uri, String name)
+    {
+        this(container, uri, name, null);
+    }
+
+    public DomainImpl(Container container, String uri, String name, @Nullable TemplateInfo templateInfo)
+    {
+        _new = true;
+        _dd = new DomainDescriptor.Builder(uri, container)
+                .setName(name)
+                .setTemplateInfoObject(templateInfo)
+                .build();
+        _properties = new ArrayList<>();
+    }
+
+    public Object get_Ts()
+    {
+        return _dd.get_Ts();
+    }
+
+    public Container getContainer()
+    {
+        return _dd.getContainer();
+    }
+
+    private DomainKind _kind = null;
+
+    public synchronized DomainKind getDomainKind()
+    {
+        if (null == _kind)
+            _kind = PropertyService.get().getDomainKind(getTypeURI());
+        return _kind;
+    }
+
+    public String getName()
+    {
+        return _dd.getName();
+    }
+
+    public String getLabel()
+    {
+        DomainKind kind = getDomainKind();
+        if (kind == null)
+        {
+            return "Domain '" + getName() + "'";
+        }
+        else
+        {
+            return getDomainKind().getTypeLabel(this);
+        }
+    }
+
+    public String getLabel(Container container)
+    {
+        String ret = getLabel();
+        if (!getContainer().equals(container))
+        {
+            ret += "(" + getContainer().getPath() + ")";
+        }
+        return ret;
+    }
+
+
+    @Nullable   // null if not provisioned
+    public String getStorageTableName()
+    {
+        return _dd.getStorageTableName();
+    }
+
+    @Override
+    public void setEnforceStorageProperties(boolean enforceStorageProperties)
+    {
+        _enforceStorageProperties = enforceStorageProperties;
+    }
+
+    /**
+     * @return all containers that contain at least one row of this domain's data.
+     * Only works for domains that are persisted in exp.object, not those with their own provisioned hard tables
+     */
+    public Set<Container> getInstanceContainers()
+    {
+        assert getStorageTableName() == null : "This method only works on domains persisted in exp.object";
+        SQLFragment sqlObjectIds = getDomainKind().sqlObjectIdsInDomain(this);
+        if (sqlObjectIds == null)
+            return Collections.emptySet();
+        SQLFragment sql = new SQLFragment("SELECT DISTINCT exp.object.container FROM exp.object WHERE exp.object.objectid IN ");
+        sql.append(sqlObjectIds);
+        Set<Container> ret = new HashSet<>();
+        for (String id : new SqlSelector(ExperimentService.get().getSchema(), sql).getArrayList(String.class))
+        {
+            ret.add(ContainerManager.getForId(id));
+        }
+        return ret;
+    }
+
+    /**
+     * @return all containers that contain at least one row of this domain's data, and where the user has the specified permission
+     * Only works for domains that are persisted in exp.object, not those with their own provisioned hard tables
+     */
+    public Set<Container> getInstanceContainers(User user, Class<? extends Permission> perm)
+    {
+        Set<Container> ret = new HashSet<>();
+        for (Container c : getInstanceContainers())
+        {
+            if (c.hasPermission(user, perm))
+            {
+                ret.add(c);
+            }
+        }
+        return ret;
+    }
+
+    public String getDescription()
+    {
+        return _dd.getDescription();
+    }
+
+    public int getTypeId()
+    {
+        return _dd.getDomainId();
+    }
+
+    public void setDescription(String description)
+    {
+        _dd = _dd.edit().setDescription(description).build();
+    }
+
+    @NotNull
+    public List<? extends DomainPropertyImpl> getProperties()
+    {
+        return Collections.unmodifiableList(_properties);
+    }
+
+    public List<DomainProperty> getNonBaseProperties()
+    {
+        Set<String> basePropertyNames = new HashSet<>();
+        for (PropertyStorageSpec spec : getDomainKind().getBaseProperties(this))
+            basePropertyNames.add(spec.getName().toLowerCase());
+
+        List<DomainProperty> nonBaseProperties = new ArrayList<>();
+        for (DomainPropertyImpl prop : getProperties())
+        {
+            if (!basePropertyNames.contains(prop.getName().toLowerCase()))
+                nonBaseProperties.add(prop);
+        }
+        return nonBaseProperties;
+    }
+
+    public Set<DomainProperty> getBaseProperties()
+    {
+        Set<String> basePropertyNames = new HashSet<>();
+        for (PropertyStorageSpec spec : getDomainKind().getBaseProperties(this))
+            basePropertyNames.add(spec.getName().toLowerCase());
+
+        Set<DomainProperty> baseProperties = new HashSet<>();
+        for (DomainPropertyImpl prop : getProperties())
+        {
+            if (basePropertyNames.contains(prop.getName().toLowerCase()))
+                baseProperties.add(prop);
+        }
+        return baseProperties;
+    }
+
+    public void setPropertyIndex(DomainProperty prop, int index)
+    {
+        if (index < 0 || index >= _properties.size())
+        {
+            throw new IndexOutOfBoundsException();
+        }
+        //noinspection SuspiciousMethodCalls
+        if (!_properties.remove(prop))
+        {
+            throw new IllegalArgumentException("The property is not part of this domain");
+        }
+        _properties.add(index, (DomainPropertyImpl) prop);
+    }
+
+    public ActionURL urlShowData(ContainerUser context)
+    {
+        return getDomainKind().urlShowData(this, context);
+    }
+
+    public void delete(@Nullable User user) throws DomainNotFoundException
+    {
+        ExperimentService exp = ExperimentService.get();
+        Lock domainLock = getLock(_dd);
+        try (DbScope.Transaction transaction = exp.getSchema().getScope().ensureTransaction(domainLock))
+        {
+            DefaultValueService.get().clearDefaultValues(getContainer(), this);
+            OntologyManager.deleteDomain(getTypeURI(), getContainer());
+            StorageProvisioner.drop(this);
+            addAuditEvent(user, String.format("The domain %s was deleted", _dd.getName()));
+            transaction.commit();
+        }
+    }
+
+    private boolean isNew()
+    {
+        return _new;
+    }
+
+    public void save(User user) throws ChangePropertyDescriptorException
+    {
+        save(user, false);
+    }
+
+    public Lock getDatabaseLock()
+    {
+        return getLock(_dd);
+    }
+
+    static Lock getLock(DomainDescriptor dd)
+    {
+        // TODO lock by dd.getDomainURI instead, need alternate ServerPrimaryKeyLock constructor
+        if (dd.getDomainId() == 0)
+        {
+            return new DbScope.ServerNoopLock();
+        }
+        else
+        {
+            DbSchema s = ExperimentService.get().getSchema();
+            return new ServerPrimaryKeyLock(false, s.getTable("domaindescriptor"), dd.getDomainId());
+        }
+    }
+
+    private void validatePropertyDefaultValue(User user, DomainProperty dp, String value, boolean validateOnly) throws ChangePropertyDescriptorException
+    {
+        try
+        {
+            // Will throw ConversionException or IllegalArgumentException if default value does not format correctly or
+            // match data type
+            DomainUtil.getFormattedDefaultValue(user, dp, value, validateOnly);
+        }
+        catch (ConversionException | IllegalArgumentException e)
+        {
+            throw new ChangePropertyDescriptorException("Property " + dp.getName() + ": " + e.getMessage());
+        }
+    }
+
+    private void validatePropertyName(DomainProperty dp) throws ChangePropertyDescriptorException
+    {
+        //Issue 15484: because the server will auto-generate MV indicator columns, which can result in naming conflicts we disallow any user-defined field w/ this suffix
+        String name = dp.getName();
+        if (name != null && name.toLowerCase().endsWith(OntologyManager.MV_INDICATOR_SUFFIX))
+        {
+            throw new ChangePropertyDescriptorException("Property " + dp.getName() + ": " + "Field name cannot end with the suffix '" + OntologyManager.MV_INDICATOR_SUFFIX);
+        }
+    }
+
+    private void validatePropertyUrl(DomainProperty dp) throws ChangePropertyDescriptorException
+    {
+        String url = dp.getURL();
+        if (null != url)
+        {
+            String message;
+            try
+            {
+                message = StringExpressionFactory.validateURL(url);
+                if (null == message && null == StringExpressionFactory.createURL(url))
+                    message = "Can't parse url: " + url;    // unexpected parse problem
+            }
+            catch (Exception x)
+            {
+                message = x.getMessage();
+            }
+            if (null != message)
+            {
+                dp.setURL(null);    // or else _copyProperties() will blow up
+                throw new ChangePropertyDescriptorException("Property " + dp.getName() + ": " + message);
+            }
+        }
+    }
+
+    private void validatePropertyFormat(DomainProperty dp) throws ChangePropertyDescriptorException
+    {
+        String format = dp.getFormat();
+        String type = "";
+
+        try {
+            if (!StringUtils.isEmpty(dp.getFormat()))
+            {
+                String ptype = dp.getRangeURI();
+                if (ptype.equalsIgnoreCase(PropertyType.DATE_TIME.getTypeUri()))
+                {
+                    type = " for type " + PropertyType.DATE_TIME.getXarName();
+                    // Allow special named formats (these would otherwise fail validation)
+                    if (!DateUtil.isSpecialNamedFormat(format))
+                        FastDateFormat.getInstance(format);
+                }
+                else if (ptype.equalsIgnoreCase(PropertyType.DOUBLE.getTypeUri()))
+                {
+                    type = " for type " + PropertyType.DOUBLE.getXarName();
+                    new DecimalFormat(format);
+                }
+                else if (ptype.equalsIgnoreCase(PropertyType.INTEGER.getTypeUri()))
+                {
+                    type = " for type " + PropertyType.INTEGER.getXarName();
+                    new DecimalFormat(format);
+                }
+            }
+        }
+        catch (IllegalArgumentException e)
+        {
+            throw new ChangePropertyDescriptorException("Property " + dp.getName() + ": " + format + " is an illegal format" + type);
+        }
+    }
+
+    private void validatePropertyLookup(User user, DomainProperty dp) throws ChangePropertyDescriptorException
+    {
+        if (dp.getLookup() != null)
+        {
+            Container lookupContainer = dp.getLookup().getContainer();
+            String schemaName = dp.getLookup().getSchemaName();
+            String queryName = dp.getLookup().getQueryName();
+
+            if (lookupContainer == null)
+            {
+                lookupContainer = dp.getContainer();
+            }
+
+            UserSchema schema = QueryService.get().getUserSchema(user, lookupContainer, schemaName);
+            if (schema != null)
+            {
+                TableInfo table = schema.getTable(queryName);
+                if (table != null)
+                {
+                    List<String> pks = table.getPkColumnNames();
+                    String pkCol = pks.get(0);
+                    if ((pkCol.equalsIgnoreCase("container") || pkCol.equalsIgnoreCase("containerid")) && pks.size() == 2)
+                    {
+                        pkCol = pks.get(1);
+                    }
+                    if (pkCol != null)
+                    {
+                        ColumnInfo pkColumnInfo = table.getColumn(pkCol);
+                        if (!dp.getPropertyType().getJdbcType().equals(pkColumnInfo.getJdbcType()))
+                        {
+                            throw new ChangePropertyDescriptorException("Property " + dp.getName() + ": Lookup table " + schemaName + "." + queryName
+                                    + " pk does not match property data type. Expected: " + pkColumnInfo.getJdbcType() + ", Actual: " + dp.getPropertyType().getJdbcType());
+                        }
+                    }
+                }
+            }
+        }
+    }
+
+    public void save(User user, boolean allowAddBaseProperty) throws ChangePropertyDescriptorException
+    {
+        ExperimentService exp = ExperimentService.get();
+
+        // NOTE: the synchronization here does not remove the need to add better synchronization in StorageProvisioner, but it helps
+        Lock domainLock = getLock(_dd);
+
+        TableInfo tableDD = OntologyManager.getTinfoDomainDescriptor();
+        DbSchema schema = tableDD.getSchema();
+        DbScope scope = schema.getScope();
+
+        try (DbScope.Transaction transaction = scope.ensureTransaction(domainLock))
+        {
+            // This is a pretty heavy-handed way to fix a deadlock problem, but it works
+            // CONSIDER: another approach might be to fine tune the filters/indexes used in the Table.insert/OntologyManager.getDomainDescriptor calls
+            // or using LSID as the primary key on DomainDescriptor?
+            if (scope.getSqlDialect().isSqlServer())
+            {
+                String sql = " SELECT * FROM " + OntologyManager.getTinfoDomainDescriptor() + " WITH (UPDLOCK)";
+                new SqlSelector(schema, sql).getArrayList(DomainDescriptor.class);
+            }
+
+                List<DomainProperty> checkRequiredStatus = new ArrayList<>();
+                boolean isDomainNew = false;         // #32406 Need to capture because _new changes during the process
+                if (isNew())
+                {
+                    // consider: optimistic concurrency check here?
+                    Table.insert(user, OntologyManager.getTinfoDomainDescriptor(), _dd);
+                _dd = OntologyManager.getDomainDescriptor(_dd.getDomainURI(), _dd.getContainer());
+                    // CONSIDER put back if we want automatic provisioning for several DomainKinds
+                    // StorageProvisioner.create(this);
+                    isDomainNew = true;
+                }
+                else
+                {
+                    DomainDescriptor ddCheck = OntologyManager.getDomainDescriptor(_dd.getDomainId());
+                    if (!JdbcUtil.rowVersionEqual(ddCheck.get_Ts(), _dd.get_Ts()))
+                        throw new OptimisticConflictException("Domain has been updated by another user or process.", Table.SQLSTATE_TRANSACTION_STATE, 0);
+
+                    // call OntologyManager.updateDomainDescriptor() to invalidate proper caches
+                _dd = OntologyManager.updateDomainDescriptor(_dd);
+                }
+                boolean propChanged = false;
+                int sortOrder = 0;
+
+                List<DomainProperty> propsDropped = new ArrayList<>();
+                List<DomainProperty> propsAdded = new ArrayList<>();
+
+                DomainKind kind = getDomainKind();
+                boolean hasProvisioner = null != kind && null != kind.getStorageSchemaName();
+
+                // Certain provisioned table types (Lists and Datasets) get wiped when their fields are replaced via field Import
+                if (hasProvisioner && isShouldDeleteAllData())
+                {
+                    try
+                    {
+                        kind.getTableInfo(user, getContainer(), getName()).getUpdateService().truncateRows(user, getContainer(), null, null);
+                    }
+                    catch (QueryUpdateServiceException | BatchValidationException | SQLException e)
+                    {
+                        throw new ChangePropertyDescriptorException(e);
+                    }
+                }
+
+                Set<String> baseProperties = Sets.newCaseInsensitiveHashSet();
+                if (null != kind)
+                {
+                    for (PropertyStorageSpec s : kind.getBaseProperties(this))
+                        baseProperties.add(s.getName());
+                }
+
+                // Compile audit info for every property change
+                List<PropertyChangeAuditInfo> propertyAuditInfo = new ArrayList<>();
+
+                // Delete first #8978
+                for (DomainPropertyImpl impl : _properties)
+                {
+                    if (impl._deleted || (impl.isRecreateRequired()))
+                    {
+                        impl.delete(user);
+                        propsDropped.add(impl);
+                        propChanged = true;
+                        propertyAuditInfo.add(new PropertyChangeAuditInfo(impl, false));
+                    }
+                }
+
+                if (hasProvisioner && _enforceStorageProperties)
+                {
+                    if (!propsDropped.isEmpty())
+                    {
+                        StorageProvisioner.dropProperties(this, propsDropped);
+                    }
+                }
+
+                // Keep track of the intended final name for each updated property, and its sort order
+                Map<DomainPropertyImpl, Pair<String, Integer>> finalNames = new HashMap<>();
+                Map<DomainProperty, Object> defaultValueMap = new HashMap<>();
+
+                // Now add and update #8978
+                for (DomainPropertyImpl impl : _properties)
+                {
+                    if (!impl._deleted)
+                    {
+                        // make sure all properties have storageColumnName
+                        if (null == impl._pd.getStorageColumnName())
+                        {
+                            if (!allowAddBaseProperty && baseProperties.contains(impl._pd.getName()))
+                                impl._pd.setStorageColumnName(impl._pd.getName()); // Issue 29047: if we allow base property (like "date"), we're later going to use the base property name for storage
+                            else
+                                generateStorageColumnName(impl._pd);
+                        }
+
+                        if (impl.isRecreateRequired())
+                        {
+                            impl.markAsNew();
+                        }
+
+                        if (impl.isNew())
+                        {
+                            if (impl._pd.isRequired())
+                                checkRequiredStatus.add(impl);
+                            propsAdded.add(impl);
+                            propChanged = true;
+                        }
+                        else
+                        {
+                            propChanged |= impl.isDirty();
+                            if (impl._pdOld != null)
+                            {
+                                // If this field is newly required, or it's required and we're disabling MV indicators on
+                                // it, make sure that all of the rows have values for it
+                                if ((!impl._pdOld.isRequired() && impl._pd.isRequired()) ||
+                                        (impl._pd.isRequired() && !impl._pd.isMvEnabled() && impl._pdOld.isMvEnabled()))
+                                {
+                                    checkRequiredStatus.add(impl);
+                                }
+
+                                // check if string size constraints have decreased
+                                if (impl._pdOld.isStringType() && isSmallerSize(impl._pdOld.getScale(), impl._pd.getScale()))
+                                    checkAndThrowSizeConstraints(kind, this, impl);
+                            }
+
+                            if (impl.isDirty())
+                            {
+                                if (null != impl._pdOld && !impl._pdOld.getName().equalsIgnoreCase(impl._pd.getName()))
+                                {
+                                    finalNames.put(impl, new Pair<>(impl.getName(), sortOrder));
+                                    // Save any fields whose name changed with a temp, guaranteed unique name. This is important in case a single save
+                                    // is renaming "Field1"->"Field2" and "Field2"->"Field1". See issue 17020
+                                    String tmpName = "~tmp" + new GUID().toStringNoDashes();
+                                    impl.setName(tmpName);
+                                    impl._pd.setStorageColumnName(tmpName);
+                                }
+                            }
+                        }
+
+                        validatePropertyName(impl);
+                        validatePropertyUrl(impl);
+
+                        if (impl.getDefaultValue() != null)
+                        {
+                            validatePropertyDefaultValue(user, impl, impl.getDefaultValue(), true);
+                        }
+
+                        if (impl.getFormat() != null)
+                        {
+                            validatePropertyFormat(impl);
+                        }
+
+                        if (getDomainKind() != null && getDomainKind().ensurePropertyLookup())
+                        {
+                            validatePropertyLookup(user, impl);
+                        }
+
+                        // Auditing:gather validators and conditional formats before save; then build diff using new validators and formats after save
+                        boolean isImplNew = impl.isNew();
+                        PropertyDescriptor pdOld = impl._pdOld;
+                        String oldValidators = null != pdOld ? PropertyChangeAuditInfo.renderValidators(pdOld) : null;
+                        String oldFormats = null != pdOld ? PropertyChangeAuditInfo.renderConditionalFormats(pdOld) : null;
+                        impl.save(user, _dd, sortOrder++);  // Automatically preserve order
+
+                        String defaultValue = impl.getDefaultValue();
+                        Object converted = null != defaultValue ? ConvertUtils.convert(defaultValue, impl.getPropertyDescriptor().getJavaClass()) : null;
+                        defaultValueMap.put(impl, converted);
+
+                        if (isImplNew)
+                            propertyAuditInfo.add(new PropertyChangeAuditInfo(impl, true));
+                        else if (null != pdOld)
+                            propertyAuditInfo.add(new PropertyChangeAuditInfo(impl, pdOld, oldValidators, oldFormats));
+                    }
+                }
+
+                // Then rename them all to their final name
+                for (Map.Entry<DomainPropertyImpl, Pair<String, Integer>> entry : finalNames.entrySet())
+                {
+                    DomainPropertyImpl domainProperty = entry.getKey();
+                    String name = entry.getValue().getKey();
+                    int order = entry.getValue().getValue().intValue();
+                    domainProperty.setName(name);
+                    generateStorageColumnName(domainProperty._pd);
+                    domainProperty.save(user, _dd, order);
+                }
+
+                try
+                {
+                    DefaultValueService.get().setDefaultValues(getContainer(), defaultValueMap);
+                }
+                catch (ExperimentException e)
+                {
+                    throw new RuntimeException(e);
+                }
+
+                _new = false;
+
+                // Do the call to add the new properties last, after deletes and renames of existing properties
+                if (hasProvisioner)
+                {
+                    if (propChanged && _enforceStorageProperties)
+                    {
+                        if (!propsAdded.isEmpty())
+                        {
+                            StorageProvisioner.addProperties(this, propsAdded, allowAddBaseProperty);
+                        }
+                    }
+
+                    // ensure that the provisioned table is created if we have base properties.
+                    // The domain may not have any non-base properties -- e.g. the "Study Specimens" SampleSets
+                    if (!baseProperties.isEmpty())
+                    {
+                        StorageProvisioner.ensureStorageTable(this, kind, exp.getSchema().getScope());
+                    }
+                }
+
+                if (!checkRequiredStatus.isEmpty() && null != kind)
+                {
+                    for (DomainProperty prop : checkRequiredStatus)
+                    {
+                        boolean hasRows = kind.hasNullValues(this, prop);
+                        if (hasRows)
+                        {
+                            throw new ChangePropertyDescriptorException("The property \"" + prop.getName() + "\" cannot be required when it contains rows with blank values.");
+                        }
+                    }
+                }
+
+                // Invalidate even if !propChanged, because ordering might have changed (#25296)
+                if (getDomainKind() != null)
+                    getDomainKind().invalidate(this);
+
+                if (isDomainNew)
+                    addAuditEvent(user, String.format("The domain %s was created", _dd.getName()));
+
+            if (propChanged)
+            {
+                final Integer domainEventId = addAuditEvent(user, String.format("The column(s) of domain %s were modified", _dd.getName()));
+                propertyAuditInfo.forEach(auditInfo -> {
+                    addPropertyAuditEvent(user, auditInfo.getProp(), auditInfo.getAction(), domainEventId, getName(), auditInfo.getDetails());
+                });
+            }
+            else if (!isDomainNew)
+            {
+                addAuditEvent(user, String.format("The descriptor of domain %s was updated", _dd.getName()));
+            }
+            transaction.addCommitTask(OntologyManager::clearCaches, DbScope.CommitTaskOption.POSTCOMMIT, DbScope.CommitTaskOption.POSTROLLBACK);
+            transaction.commit();
+            }
+        }
+
+    // Return true if newSize is smaller than oldSize taking into account -1 is max size
+    private boolean isSmallerSize(int oldSize, int newSize)
+    {
+        if (newSize == oldSize)
+            return false;
+        if (newSize == -1)
+            return false;
+        if (oldSize == -1)
+            return true;
+        return oldSize > newSize;
+    }
+
+    private void checkAndThrowSizeConstraints(DomainKind kind, Domain domain, DomainProperty prop)
+    {
+        boolean tooLong = kind.exceedsMaxLength(this, prop);
+        if (tooLong)
+        {
+            throw new IllegalStateException("The property \"" + prop.getName() + "\" cannot be scaled down. It contains existing values exceeding ["+ prop.getScale() + "] characters.");
+        }
+    }
+
+    private Integer addAuditEvent(@Nullable User user, String comment)
+    {
+        if (user != null)
+        {
+            DomainAuditProvider.DomainAuditEvent event = new DomainAuditProvider.DomainAuditEvent(getContainer().getId(), comment);
+
+            if (_dd.getProject() != null)
+                event.setProjectId(_dd.getProject().getId());
+
+            event.setDomainUri(getTypeURI());
+            event.setDomainName(getName());
+
+            AuditTypeEvent retEvent = AuditLogService.get().addEvent(user, event);
+            return null != retEvent ? retEvent.getRowId() : null;
+        }
+        return null;
+    }
+
+    private void addPropertyAuditEvent(@Nullable User user, DomainProperty prop, String action, Integer domainEventId, String domainName, String comment)
+    {
+        DomainPropertyAuditProvider.DomainPropertyAuditEvent event =
+                new DomainPropertyAuditProvider.DomainPropertyAuditEvent(getContainer().getId(), prop.getPropertyURI(), prop.getName(),
+                                                                         action, domainEventId, domainName, comment);
+        AuditLogService.get().addEvent(user, event);
+    }
+
+    private static class PropertyChangeAuditInfo
+    {
+        private final DomainProperty _prop;
+        private final String _action;
+        private final String _details;    // to go in comments
+
+        public PropertyChangeAuditInfo(DomainPropertyImpl prop, boolean isCreated)
+        {
+            _prop = prop;
+            _action = isCreated ? "Created" : "Deleted";
+            _details = isCreated ? makeNewPropAuditComment(prop) : "";
+        }
+
+        public PropertyChangeAuditInfo(DomainPropertyImpl prop, PropertyDescriptor pdOld,
+                                       String oldValidators, String oldFormats)
+        {
+            _prop = prop;
+            _action = "Modified";
+            _details = makeModifiedPropAuditComment(prop, pdOld, oldValidators, oldFormats);
+        }
+
+        public DomainProperty getProp()
+        {
+            return _prop;
+        }
+
+        public String getAction()
+        {
+            return _action;
+        }
+
+        public String getDetails()
+        {
+            return _details;
+        }
+
+        private String makeNewPropAuditComment(DomainProperty prop)
+        {
+            StringBuilder str = new StringBuilder();
+            str.append("Name: ").append(prop.getName()).append("; ");
+            str.append("Label: ").append(renderCheckingBlank(prop.getLabel())).append("; ");
+            str.append("Type: ").append(prop.getPropertyType().getXarName()).append("; ");
+            if (prop.getPropertyType().getJdbcType().isText())
+                str.append("Scale: ").append(prop.getScale()).append("; ");
+
+            Lookup lookup = prop.getLookup();
+            if (null != lookup)
+            {
+                str.append("Lookup: [");
+                if (null != lookup.getContainer())
+                    str.append("Container: ").append(lookup.getContainer().getName()).append(", ");
+                str.append("Schema: ").append(lookup.getSchemaName()).append(", ")
+                   .append("Query: ").append(lookup.getQueryName()).append("]; ");
+            }
+
+            str.append("Description: ").append(renderCheckingBlank(prop.getDescription())).append("; ");
+            str.append("Format: ").append(renderCheckingBlank(prop.getFormat())).append("; ");
+            str.append("URL: ").append(renderCheckingBlank(prop.getURL())).append("; ");
+            str.append("PHI: ").append(prop.getPHI().toString()).append("; ");
+            str.append("ImportAliases: ").append(renderImportAliases(prop.getPropertyDescriptor())).append("; ");
+            str.append("Validators: ").append(renderValidators(prop.getPropertyDescriptor())).append("; ");
+            str.append("ConditionalFormats: ").append(renderConditionalFormats(prop.getPropertyDescriptor())).append("; ");
+            str.append("DefaultValueType: ").append(renderDefaultValueType(prop.getPropertyDescriptor())).append("; ");
+            str.append("DefaultScale: ").append(prop.getDefaultScale().getLabel()).append("; ");
+            str.append("Required: ").append(renderBool(prop.isRequired())).append("; ");
+            str.append("Hidden: ").append(renderBool(prop.isHidden())).append("; ");
+            str.append("MvEnabled: ").append(renderBool(prop.isMvEnabled())).append("; ");
+            str.append("Measure: ").append(renderBool(prop.isMeasure())).append("; ");
+            str.append("Dimension: ").append(renderBool(prop.isDimension())).append("; ");
+            str.append("ShownInInsert: ").append(renderBool(prop.isShownInInsertView())).append("; ");
+            str.append("ShownInDetails: ").append(renderBool(prop.isShownInDetailsView())).append("; ");
+            str.append("ShownInUpdate: ").append(renderBool(prop.isShownInUpdateView())).append("; ");
+            str.append("RecommendedVariable: ").append(renderBool(prop.isRecommendedVariable())).append("; ");
+            str.append("ExcludedFromShifting: ").append(renderBool(prop.isExcludeFromShifting())).append("; ");
+            return str.toString();
+        }
+
+        private String makeModifiedPropAuditComment(DomainPropertyImpl prop, PropertyDescriptor pdOld, String oldValidators, String oldFormats)
+        {
+            StringBuilder str = new StringBuilder();
+            if (!pdOld.getName().equals(prop.getName()))
+                str.append("Name: ").append(renderOldVsNew(pdOld.getName(), prop.getName())).append("; ");
+            if (!StringUtils.equals(pdOld.getLabel(), prop.getLabel()))
+                str.append("Label: ").append(renderOldVsNew(renderCheckingBlank(pdOld.getLabel()), renderCheckingBlank(prop.getLabel()))).append("; ");
+            if (null != pdOld.getPropertyType() && !pdOld.getPropertyType().equals(prop.getPropertyType()))
+                str.append("Type: ").append(renderOldVsNew(pdOld.getPropertyType().getXarName(), prop.getPropertyType().getXarName())).append("; ");
+            if (prop.getPropertyType().getJdbcType().isText())
+                if (pdOld.getScale() != prop.getScale())
+                    str.append("Scale: ").append(renderOldVsNew(Integer.toString(pdOld.getScale()), Integer.toString(prop.getScale()))).append("; ");
+
+            if (!StringUtils.equals(pdOld.getLookupSchema(), prop.getPropertyDescriptor().getLookupSchema()) ||
+                !StringUtils.equals(pdOld.getLookupQuery(), prop.getPropertyDescriptor().getLookupQuery()) ||
+                !StringUtils.equals(pdOld.getLookupContainer(), prop.getPropertyDescriptor().getLookupContainer()))
+            {
+                renderLookupDiff(prop.getPropertyDescriptor(), pdOld, str);
+            }
+
+            if (!StringUtils.equals(pdOld.getDescription(), prop.getDescription()))
+                str.append("Description: ").append(renderOldVsNew(renderCheckingBlank(pdOld.getDescription()), renderCheckingBlank(prop.getDescription()))).append("; ");
+            if (!StringUtils.equals(prop.getFormat(), prop.getFormat()))
+                str.append("Format: ").append(renderOldVsNew(renderCheckingBlank(pdOld.getFormat()), renderCheckingBlank(prop.getFormat()))).append("; ");
+            if (!StringUtils.equals((null != pdOld.getURL() ? pdOld.getURL().toString() : null), prop.getURL()))
+                str.append("URL: ").append(renderOldVsNew(renderCheckingBlank(null != pdOld.getURL() ? pdOld.getURL().toString() : null), renderCheckingBlank(prop.getURL()))).append("; ");
+            if (!pdOld.getPHI().equals(prop.getPHI()))
+                str.append("PHI: ").append(renderOldVsNew(pdOld.getPHI().getLabel(), prop.getPHI().getLabel())).append("; ");
+
+            renderImportAliasesDiff(prop, pdOld, str);
+            renderValidatorsDiff(prop, oldValidators, str);
+            renderConditionalFormatsDiff(prop, oldFormats, str);
+            renderDefaultValueTypeDiff(prop, pdOld, str);
+
+            if (!pdOld.getDefaultScale().getLabel().equals(prop.getDefaultScale().getLabel()))
+                str.append("DefaultScale: ").append(renderOldVsNew(pdOld.getDefaultScale().getLabel(), prop.getDefaultScale().getLabel())).append("; ");
+            if (pdOld.isRequired() != prop.isRequired())
+                str.append("Required: ").append(renderOldVsNew(renderBool(pdOld.isRequired()), renderBool(prop.isRequired()))).append("; ");
+            if (pdOld.isHidden() != prop.isHidden())
+                str.append("Hidden: ").append(renderOldVsNew(renderBool(pdOld.isHidden()), renderBool(prop.isHidden()))).append("; ");
+            if (pdOld.isMvEnabled() != prop.isMvEnabled())
+                str.append("MvEnabled: ").append(renderOldVsNew(renderBool(pdOld.isMvEnabled()), renderBool(prop.isMvEnabled()))).append("; ");
+            if (pdOld.isMeasure() != prop.isMeasure())
+                str.append("Measure: ").append(renderOldVsNew(renderBool(pdOld.isMeasure()), renderBool(prop.isMeasure()))).append("; ");
+            if (pdOld.isDimension() != prop.isDimension())
+                str.append("Dimension: ").append(renderOldVsNew(renderBool(pdOld.isDimension()), renderBool(prop.isDimension()))).append("; ");
+            if (pdOld.isShownInInsertView() != prop.isShownInInsertView())
+                str.append("ShownInInsert: ").append(renderOldVsNew(renderBool(pdOld.isShownInInsertView()), renderBool(prop.isShownInInsertView()))).append("; ");
+            if (pdOld.isShownInDetailsView() != prop.isShownInDetailsView())
+                str.append("ShownInDetails: ").append(renderOldVsNew(renderBool(pdOld.isShownInDetailsView()), renderBool(prop.isShownInDetailsView()))).append("; ");
+            if (pdOld.isShownInUpdateView() != prop.isShownInUpdateView())
+                str.append("ShownInUpdate: ").append(renderOldVsNew(renderBool(pdOld.isShownInUpdateView()), renderBool(prop.isShownInUpdateView()))).append("; ");
+            if (pdOld.isRecommendedVariable() != prop.isRecommendedVariable())
+                str.append("RecommendedVariable: ").append(renderOldVsNew(renderBool(pdOld.isRecommendedVariable()), renderBool(prop.isRecommendedVariable()))).append("; ");
+            if (pdOld.isExcludeFromShifting() != prop.isExcludeFromShifting())
+                str.append("ExcludedFromShifting: ").append(renderOldVsNew(renderBool(pdOld.isExcludeFromShifting()), renderBool(prop.isExcludeFromShifting()))).append("; ");
+            return str.toString();
+        }
+
+        private String renderCheckingBlank(String value)
+        {
+            return StringUtils.isNotBlank(value) ? value : "<none>";
+        }
+
+        private static String renderValidators(PropertyDescriptor prop)
+        {
+             Collection<PropertyValidator> validators = DomainPropertyManager.get().getValidators(prop);
+             if (validators.isEmpty())
+                 return "<none>";
+             List<String> strings = new ArrayList<>();
+             validators.forEach(validator -> strings.add(validator.getName() + " [" +
+                     StringUtils.replace(PropertyService.get().getValidatorKind(validator.getTypeURI()).getName(), " Property Validator", "") + "]")
+             );
+             return StringUtils.join(strings, ", ");
+        }
+
+        private static String renderConditionalFormats(PropertyDescriptor prop)
+        {
+            List<ConditionalFormat> formats = DomainPropertyManager.get().getConditionalFormats(prop);
+            if (formats.isEmpty())
+                return "<none>";
+            return Integer.toString(formats.size());
+        }
+
+        private void renderValidatorsDiff(DomainProperty prop, String oldValidators, StringBuilder str)
+        {
+            String validators = renderValidators(prop.getPropertyDescriptor());
+            if (!StringUtils.equals(oldValidators, validators))
+                str.append("Validators: ").append("old: ").append(oldValidators).append(", new: ").append(validators).append("; ");
+        }
+
+        private void renderConditionalFormatsDiff(DomainProperty prop, String oldFormats, StringBuilder str)
+        {
+            String formats = renderConditionalFormats(prop.getPropertyDescriptor());
+            if (!StringUtils.equals(oldFormats, formats))
+                str.append("ConditionalFormats: ").append("old: ").append(oldFormats).append(", new: ").append(formats).append("; ");
+        }
+
+        private String renderImportAliases(PropertyDescriptor prop)
+        {
+            Set<String> aliases = prop.getImportAliasSet();
+            if (aliases.isEmpty())
+                return "<none>";
+            return StringUtils.join(aliases, ",");
+        }
+
+        private void renderImportAliasesDiff(DomainProperty prop, PropertyDescriptor pdOld, StringBuilder str)
+        {
+            String oldAliases = renderImportAliases(pdOld);
+            String aliases = renderImportAliases(prop.getPropertyDescriptor());
+            if (!StringUtils.equals(oldAliases, aliases))
+                str.append("ImportAliases: ").append("old: ").append(oldAliases).append(", new: ").append(aliases).append("; ");
+        }
+
+        private String renderDefaultValueType(PropertyDescriptor prop)
+        {
+            DefaultValueType type = prop.getDefaultValueTypeEnum();
+            if (null == type)
+                return "<none>";
+            return type.getLabel();
+        }
+
+        private void renderDefaultValueTypeDiff(DomainProperty prop, PropertyDescriptor pdOld, StringBuilder str)
+        {
+            if (pdOld.getDefaultValueTypeEnum() != prop.getDefaultValueTypeEnum())
+                str.append("DefaultValueType: ").append("old: ").append(renderDefaultValueType(pdOld)).append(", new: ")
+                   .append(renderDefaultValueType(prop.getPropertyDescriptor())).append("; ");
+        }
+
+        private String renderBool(boolean value)
+        {
+            return value ? "true" : "false";
+        }
+
+        private String renderOldVsNew(String oldVal, String newVal)
+        {
+            return oldVal + " -> " + newVal;
+        }
+
+        private void renderLookupDiff(PropertyDescriptor pdNew, PropertyDescriptor pdOld, StringBuilder str)
+        {
+            str.append("Lookup: [");
+            if (!StringUtils.equals(pdOld.getLookupContainer(), pdNew.getLookupContainer()))
+                str.append("Container: ").append("old: ").append(getContainerName(pdOld.getLookupContainer())).append(", new: ")
+                   .append(getContainerName(pdNew.getLookupContainer())).append(", ");
+            if (!StringUtils.equals(pdOld.getLookupSchema(), pdNew.getLookupSchema()))
+                str.append("Schema: ").append("old: ").append(pdOld.getLookupSchema()).append(", new: ")
+                   .append(pdNew.getLookupSchema()).append(", ");
+            if (!StringUtils.equals(pdOld.getLookupQuery(), pdNew.getLookupQuery()))
+                str.append("Query: ").append("old: ").append(pdOld.getLookupQuery()).append(", new: ")
+                   .append(pdNew.getLookupQuery());
+            str.append("]; ");
+        }
+
+        private String getContainerName(String containerId)
+        {
+            if (null != containerId)
+            {
+                Container container = ContainerManager.getForId(containerId);
+                if (null != container)
+                    return container.getName();
+            }
+            return null;
+        }
+    }
+
+    public Map<String, DomainProperty> createImportMap(boolean includeMVIndicators)
+    {
+        List<DomainProperty> properties = new ArrayList<>(_properties);
+        return ImportAliasable.Helper.createImportMap(properties, includeMVIndicators);
+    }
+
+    public DomainProperty addPropertyOfPropertyDescriptor(PropertyDescriptor pd)
+    {
+        assert pd.getPropertyId() == 0;
+        assert pd.getContainer().equals(getContainer());
+
+        // Warning: Shallow copy
+        DomainPropertyImpl ret = new DomainPropertyImpl(this, pd.clone());
+        _properties.add(ret);
+        return ret;
+    }
+
+    public DomainProperty addProperty()
+    {
+        PropertyDescriptor pd = new PropertyDescriptor();
+        pd.setContainer(getContainer());
+        pd.setRangeURI(PropertyType.STRING.getTypeUri());
+        pd.setScale(PropertyType.STRING.getScale());
+        DomainPropertyImpl ret = new DomainPropertyImpl(this, pd);
+        _properties.add(ret);
+        return ret;
+    }
+
+    public DomainProperty addProperty(PropertyStorageSpec spec)
+    {
+        PropertyDescriptor pd = new PropertyDescriptor();
+        pd.setContainer(getContainer());
+        pd.setName(spec.getName());
+        pd.setJdbcType(spec.getJdbcType(), spec.getSize());
+        pd.setNullable(spec.isNullable());
+//        pd.setAutoIncrement(spec.isAutoIncrement());      // always false in PropertyDescriptor
+        pd.setMvEnabled(spec.isMvEnabled());
+        pd.setPropertyURI(getTypeURI() + ":field-" + spec.getName());
+        pd.setDescription(spec.getDescription());
+        pd.setImportAliases(spec.getImportAliases());
+        pd.setScale(spec.getSize());
+        DomainPropertyImpl ret = new DomainPropertyImpl(this, pd);
+        _properties.add(ret);
+        return ret;
+    }
+
+    public String getTypeURI()
+    {
+        return _dd.getDomainURI();
+    }
+
+    public DomainPropertyImpl getProperty(int id)
+    {
+        for (DomainPropertyImpl prop : getProperties())
+        {
+            if (prop.getPropertyId() == id)
+                return prop;
+        }
+        return null;
+    }
+
+    public DomainPropertyImpl getPropertyByURI(String uri)
+    {
+        for (DomainPropertyImpl prop : getProperties())
+        {
+            if (prop.getPropertyURI().equalsIgnoreCase(uri))
+            {
+                return prop;
+            }
+        }
+        return null;
+    }
+
+    public DomainPropertyImpl getPropertyByName(String name)
+    {
+        for (DomainPropertyImpl prop : getProperties())
+        {
+            if (prop.getName().equalsIgnoreCase(name))
+                return prop;
+        }
+        return null;
+    }
+
+    public List<BaseColumnInfo> getColumns(TableInfo sourceTable, ColumnInfo lsidColumn, Container container, User user)
+    {
+        List<BaseColumnInfo> result = new ArrayList<>();
+        for (DomainProperty property : getProperties())
+        {
+            var column = new PropertyColumn(property.getPropertyDescriptor(), lsidColumn, container, user, false);
+            result.add(column);
+            if (property.isMvEnabled())
+            {
+                column.setMvColumnName(new FieldKey(null, column.getName() + MvColumn.MV_INDICATOR_SUFFIX));
+                result.addAll(MVDisplayColumnFactory.createMvColumns(column, property.getPropertyDescriptor(), lsidColumn));
+            }
+        }
+        return result;
+    }
+
+    @Override
+    public int hashCode()
+    {
+        return _dd.hashCode();
+    }
+
+    @Override
+    public boolean equals(Object obj)
+    {
+        if (!(obj instanceof DomainImpl))
+            return false;
+        // once a domain has been edited, it no longer equals any other domain:
+        if (_ddOld != null || ((DomainImpl) obj)._ddOld != null)
+            return false;
+        return (_dd.equals(((DomainImpl) obj)._dd));
+    }
+
+    @Override
+    public String toString()
+    {
+        return getTypeURI();
+    }
+
+    public Set<PropertyStorageSpec.ForeignKey> getPropertyForeignKeys()
+    {
+        return _propertyForeignKeys;
+    }
+
+    public void setPropertyForeignKeys(Set<PropertyStorageSpec.ForeignKey> propertyForeignKeys)
+    {
+        _propertyForeignKeys = propertyForeignKeys;
+    }
+
+    @Override
+    @NotNull
+    public Set<PropertyStorageSpec.Index> getPropertyIndices()
+    {
+        return _propertyIndices;
+    }
+
+    public void setPropertyIndices(@NotNull Set<PropertyStorageSpec.Index> propertyIndices)
+    {
+        _propertyIndices = propertyIndices;
+    }
+
+    @Override
+    public void setShouldDeleteAllData(boolean shouldDeleteAllData)
+    {
+        _shouldDeleteAllData = shouldDeleteAllData;
+    }
+
+    @Override
+    public boolean isShouldDeleteAllData()
+    {
+        // Only certain domain kinds, Lists & Datasets, will return true
+        if (getDomainKind().isDeleteAllDataOnFieldImport() && _shouldDeleteAllData)
+        {
+            return true;
+        }
+        else return false;
+    }
+
+
+    public void generateStorageColumnName(PropertyDescriptor pd)
+    {
+        if (null == _aliasManager)
+        {
+            _aliasManager = new AliasManager(ExperimentService.get().getSchema());
+            DomainKind k = getDomainKind();
+            if (null != k)
+            {
+                for (PropertyStorageSpec s : k.getBaseProperties(this))
+                {
+                    _aliasManager.claimAlias(s.getName(),s.getName());
+                }
+            }
+            for (DomainPropertyImpl dp : this.getProperties())
+            {
+                if (null != dp._pd && !dp._deleted && null != dp._pd.getStorageColumnName())    // Don't claim deleted names (#23295)
+                    _aliasManager.claimAlias(dp._pd.getStorageColumnName(), dp.getName());
+            }
+        }
+
+        // Keep the names the same if short enough,
+        // But always leave room for MV suffix in case it's changed to MV later
+        String storage = null;
+        if (pd.getName().length() + OntologyManager.MV_INDICATOR_SUFFIX.length() + 1 < 60)
+            storage = _aliasManager.decideAlias(pd.getName(), pd.getName());
+        else
+            storage = _aliasManager.decideAlias(pd.getName(), OntologyManager.MV_INDICATOR_SUFFIX.length() + 1);
+        pd.setStorageColumnName(storage);
+    }
+
+    public boolean isProvisioned()
+    {
+        return getStorageTableName() != null && getDomainKind().getStorageSchemaName() != null;
+    }
+
+    @Override
+    @Nullable
+    public TemplateInfo getTemplateInfo()
+    {
+        return _dd.getTemplateInfo();
+    }
+
+    /**
+     * Find the DomainTemplate used to create this Domain, if it is available.
+     */
+    @Nullable
+    public DomainTemplate getTemplate()
+    {
+        return DomainTemplate.findTemplate(getTemplateInfo(), getDomainKind().getKindName());
+    }
+}