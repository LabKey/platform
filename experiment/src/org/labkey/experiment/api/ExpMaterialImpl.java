/*
 * Copyright (c) 2008-2019 LabKey Corporation
 *
 * Licensed under the Apache License, Version 2.0 (the "License");
 * you may not use this file except in compliance with the License.
 * You may obtain a copy of the License at
 *
 *     http://www.apache.org/licenses/LICENSE-2.0
 *
 * Unless required by applicable law or agreed to in writing, software
 * distributed under the License is distributed on an "AS IS" BASIS,
 * WITHOUT WARRANTIES OR CONDITIONS OF ANY KIND, either express or implied.
 * See the License for the specific language governing permissions and
 * limitations under the License.
 */

package org.labkey.experiment.api;

import org.apache.commons.beanutils.ConversionException;
import org.apache.commons.lang3.StringUtils;
import org.apache.commons.math3.exception.OutOfRangeException;
import org.jetbrains.annotations.NotNull;
import org.jetbrains.annotations.Nullable;
import org.labkey.api.data.ColumnInfo;
import org.labkey.api.data.Container;
import org.labkey.api.data.ContainerFilter;
import org.labkey.api.data.ContainerManager;
import org.labkey.api.data.ConvertHelper;
import org.labkey.api.data.DbSequenceManager;
import org.labkey.api.data.RemapCache;
import org.labkey.api.data.SQLFragment;
import org.labkey.api.data.SimpleFilter;
import org.labkey.api.data.SqlExecutor;
import org.labkey.api.data.SqlSelector;
import org.labkey.api.data.Table;
import org.labkey.api.data.TableInfo;
import org.labkey.api.exp.Identifiable;
import org.labkey.api.exp.Lsid;
import org.labkey.api.exp.ObjectProperty;
import org.labkey.api.exp.OntologyManager;
import org.labkey.api.exp.PropertyDescriptor;
import org.labkey.api.exp.PropertyType;
import org.labkey.api.exp.api.ExpMaterial;
import org.labkey.api.exp.api.ExpSampleType;
import org.labkey.api.exp.api.ExperimentService;
import org.labkey.api.exp.api.ExperimentUrls;
import org.labkey.api.exp.api.SampleTypeService;
import org.labkey.api.exp.property.Domain;
import org.labkey.api.exp.property.DomainProperty;
import org.labkey.api.exp.query.ExpDataTable;
import org.labkey.api.exp.query.ExpSchema;
import org.labkey.api.exp.query.SamplesSchema;
import org.labkey.api.query.FieldKey;
import org.labkey.api.query.QueryRowReference;
import org.labkey.api.query.SchemaKey;
import org.labkey.api.query.ValidationException;
import org.labkey.api.search.SearchService;
import org.labkey.api.security.User;
import org.labkey.api.study.StudyService;
import org.labkey.api.util.JobRunner;
import org.labkey.api.util.PageFlowUtil;
import org.labkey.api.util.Pair;
import org.labkey.api.util.Path;
import org.labkey.api.view.ActionURL;
import org.labkey.api.view.NavTree;
import org.labkey.api.webdav.SimpleDocumentResource;
import org.labkey.api.webdav.WebdavResource;
import org.labkey.experiment.CustomProperties;
import org.labkey.experiment.CustomPropertyRenderer;
import org.labkey.experiment.controllers.exp.ExperimentController;

import java.util.ArrayList;
import java.util.Collection;
import java.util.Collections;
import java.util.HashMap;
import java.util.HashSet;
import java.util.List;
import java.util.Map;
import java.util.Set;
import java.util.stream.Collectors;

public class ExpMaterialImpl extends AbstractRunItemImpl<Material> implements ExpMaterial
{
    public static final SearchService.SearchCategory searchCategory = new SearchService.SearchCategory("material", "Material/Sample");

    static public List<ExpMaterialImpl> fromMaterials(Collection<Material> materials)
    {
        return materials.stream().map(ExpMaterialImpl::new).collect(Collectors.toList());
    }

    // For serialization
    protected ExpMaterialImpl() {}
    
    public ExpMaterialImpl(Material material)
    {
        super(material);
    }

    @Override
    public void setName(String name)
    {
        if (null != getLSID() && !name.equals(new Lsid(getLSID()).getObjectId()))
            throw new IllegalStateException("name="+name + " lsid="+getLSID());
        super.setName(name);
    }

    @Override
    public void setLSID(String lsid)
    {
        if (null != getName() && !getName().equals(new Lsid(lsid).getObjectId()))
            throw new IllegalStateException("name="+getName() + " lsid="+lsid);
        super.setLSID(lsid);
    }

    @Override
    public void setLSID(Lsid lsid)
    {
        if (null != getName() && !getName().equals(lsid.getObjectId()))
            throw new IllegalStateException("name=" + getName() + " lsid=" + lsid);
        super.setLSID(lsid);
    }

    @Override
    public ActionURL detailsURL()
    {
        return _object.detailsURL();
    }


    @Override
    public @Nullable QueryRowReference getQueryRowReference()
    {
        ExpSampleType st = getSampleType();
        if (st != null)
            return new QueryRowReference(getContainer(), SamplesSchema.SCHEMA_SAMPLES, st.getName(), FieldKey.fromParts(ExpDataTable.Column.RowId), getRowId());
        else
            return new QueryRowReference(getContainer(), ExpSchema.SCHEMA_EXP, ExpSchema.TableType.Materials.name(), FieldKey.fromParts(ExpDataTable.Column.RowId), getRowId());
    }

    @Nullable @Override
    public ExpSampleType getSampleType()
    {
        String type = _object.getCpasType();
        if (!ExpMaterialImpl.DEFAULT_CPAS_TYPE.equals(type) && !"Sample".equals(type))
        {
            // try current container first (uses cache)
            return SampleTypeService.get().getSampleTypeByType(type, getContainer());
        }
        else
        {
            return null;
        }
    }

    @Override
    public List<ExpProtocolApplicationImpl> getTargetApplications()
    {
        return getTargetApplications(new SimpleFilter(FieldKey.fromParts("MaterialId"), getRowId()), ExperimentServiceImpl.get().getTinfoMaterialInput());
    }

    @Override
    public String getCpasType()
    {
        String result = _object.getCpasType();
        return result == null ? ExpMaterialImpl.DEFAULT_CPAS_TYPE : result;
    }

    @Override
    public String getRootMaterialLSID()
    {
        return _object.getRootMaterialLSID();
    }

    @Override
    public String getAliquotedFromLSID()
    {
        return _object.getAliquotedFromLSID();
    }

    @Override
    @NotNull
    public Collection<String> getAliases()
    {
        TableInfo mapTi = ExperimentService.get().getTinfoMaterialAliasMap();
        TableInfo ti = ExperimentService.get().getTinfoAlias();
        SQLFragment sql = new SQLFragment()
                .append("SELECT a.name FROM ").append(mapTi, "m")
                .append(" JOIN ").append(ti, "a")
                .append(" ON m.alias = a.RowId WHERE m.lsid = ? ");
        sql.add(getLSID());
        ArrayList<String> aliases = new SqlSelector(mapTi.getSchema(), sql).getArrayList(String.class);
        return Collections.unmodifiableList(aliases);
    }

    /** Get the ObjectId of the ExpSampleType that this ExpMaterial belongs to. */
    @Override
    @Nullable
    public Integer getParentObjectId()
    {
        ExpSampleType st = getSampleType();
        if (st == null)
            return null;

        return st.getObjectId();
    }

    @Override
    public void save(User user)
    {
        save(user, (ExpSampleTypeImpl) getSampleType());
    }

    public void save(User user, ExpSampleTypeImpl st)
    {
        save(user, ExperimentServiceImpl.get().getTinfoMaterial(), true);
        if (null != st)
        {
            TableInfo ti = st.getTinfo();
            if (null != ti)
            {
                new SqlExecutor(ti.getSchema()).execute("INSERT INTO " + ti + " (lsid) SELECT ? WHERE NOT EXISTS (SELECT lsid FROM " + ti + " WHERE lsid = ?)", getLSID(), getLSID());
            }
        }
        index(null);
    }

    @Override
    protected void save(User user, TableInfo table, boolean ensureObject)
    {
        assert ensureObject;
        boolean isInsert = false;
        if (getRowId() == 0)
        {
            isInsert = true;
            long longId = DbSequenceManager.getPreallocatingSequence(ContainerManager.getRoot(), ExperimentService.get().getTinfoMaterial().getDbSequenceName("RowId")).next();
            if (longId > Integer.MAX_VALUE)
                throw new OutOfRangeException(longId, 0, Integer.MAX_VALUE);
            setRowId((int) longId);
        }
        super.save(user, table, true, isInsert);
    }

    @Override
    public void delete(User user)
    {
        ExperimentServiceImpl.get().deleteMaterialByRowIds(user, getContainer(), Collections.singleton(getRowId()), true, getSampleType());
        // Deleting from search index is handled inside deleteMaterialByRowIds()
    }

    @Override
    public List<ExpRunImpl> getTargetRuns()
    {
        return getTargetRuns(ExperimentServiceImpl.get().getTinfoMaterialInput(), "MaterialId");
    }

    private static final Map<String, CustomPropertyRenderer> RENDERER_MAP = new HashMap<>()
    {
        @Override
        public CustomPropertyRenderer get(Object key)
        {
            // Special renderer used only for indexing material custom properties
            return new CustomPropertyRenderer()
            {
                @Override
                public boolean shouldRender(ObjectProperty prop, List<ObjectProperty> siblingProperties)
                {
                    Object value = prop.value();

                    // For now, index only non-null Strings and Integers
                    return (value instanceof String || value instanceof Integer);
                }

                @Override
                public String getDescription(ObjectProperty prop, List<ObjectProperty> siblingProperties)
                {
                    PropertyDescriptor pd = OntologyManager.getPropertyDescriptor(prop.getPropertyURI(), prop.getContainer());
                    String name = prop.getName();
                    if (pd != null)
                        name = pd.getLabel() != null ? pd.getLabel() : pd.getName();
                    return name;
                }

                @Override
                public String getValue(ObjectProperty prop, List<ObjectProperty> siblingProperties, Container c)
                {
                    return prop.value().toString();
                }
            };
        }
    };

    public void index(SearchService.IndexTask task)
    {
        // Big hack to prevent study specimens from being indexed as
        if (StudyService.SPECIMEN_NAMESPACE_PREFIX.equals(getLSIDNamespacePrefix()))
        {
            return;
        }
        if (task == null)
        {
            SearchService ss = SearchService.get();
            if (null == ss)
                return;
            task = ss.defaultTask();
        }

        // do the least possible amount of work here
        final SearchService.IndexTask indexTask = task;
        var document = createIndexDocument();
        indexTask.addResource(document, SearchService.PRIORITY.item);
    }


    @NotNull
    public WebdavResource createIndexDocument()
    {
        ActionURL url = PageFlowUtil.urlProvider(ExperimentUrls.class).getMaterialDetailsURL(this);
        url.setExtraPath(getContainer().getId());

        Map<String, Object> props = new HashMap<>();
        Set<String> identifiersHi = new HashSet<>();

        // Name is identifier with highest weight
        identifiersHi.add(getName());

        // Add aliases in parenthesis in the title
        StringBuilder title = new StringBuilder("Sample - " + getName());
        Collection<String> aliases = this.getAliases();
        if (!aliases.isEmpty())
        {
            title.append(" (").append(StringUtils.join(aliases, ", ")).append(")");
            identifiersHi.addAll(aliases);
        }


        props.put(SearchService.PROPERTY.categories.toString(), searchCategory.toString());
        props.put(SearchService.PROPERTY.title.toString(), title.toString());
        props.put(SearchService.PROPERTY.keywordsLo.toString(), "Sample");      // Treat the word "Sample" a low priority keyword
        props.put(SearchService.PROPERTY.identifiersHi.toString(), StringUtils.join(identifiersHi, " "));

        StringBuilder body = new StringBuilder();

        // Append the interesting standard properties: "Source Experiment Run", "Source Protocol", and "Source Protocol Application"
        append(body, getDescription());
        append(body, getRun());
        append(body, getSourceProtocol());
        append(body, getSourceApplication());

        // Add all String and Integer custom property descriptions and values to body
        CustomProperties.iterate(getContainer(), getObjectProperties().values(), RENDERER_MAP, (indent, description, value) ->
        {
            append(body, description);
            append(body, value);
        });

        ExpSampleType st = getSampleType();
        if (null != st)
        {
            String sampleTypeName = st.getName();
            ActionURL show = new ActionURL(ExperimentController.ShowSampleTypeAction.class, getContainer()).addParameter("rowId", st.getRowId());
            NavTree t = new NavTree("SampleType - " + sampleTypeName, show);
            String nav = NavTree.toJS(Collections.singleton(t), null, false, true).toString();
            props.put(SearchService.PROPERTY.navtrail.toString(), nav);

            // Add sample type name to body, if it's not already present
            if (-1 == body.indexOf(sampleTypeName))
                append(body, sampleTypeName);
        }

        return new SimpleDocumentResource(new Path(getDocumentId()), getDocumentId(),
                getContainer().getId(), "text/plain",
                body.toString(), url,
                getCreatedBy(), getCreated(),
                getModifiedBy(), getModified(),
                props)
        {
            @Override
            public void setLastIndexed(long ms, long modified)
            {
                // setLastIndexed() can get called very rapidly after a bulk insert/update
                // so we'll collect these instead of updating one at a time
                synchronized (updateLastIndexedList)
                {
                    boolean wasEmpty = updateLastIndexedList.isEmpty();
                    updateLastIndexedList.add(new Pair<>(getRowId(), ms));
                    if (wasEmpty)
                    {
                        JobRunner.getDefault().execute(1000, () ->
                        {
                            List<Pair<Integer, Long>> copy = null;
                            synchronized (updateLastIndexedList)
                            {
                                copy = List.copyOf(updateLastIndexedList);
                                updateLastIndexedList.clear();
                            }
                            ExperimentServiceImpl.get().setMaterialLastIndexed(copy);
                        });
                    }
                }
            }
        };
    }

    static final List<Pair<Integer,Long>> updateLastIndexedList = new ArrayList<>();

    private static void append(StringBuilder sb, @Nullable Identifiable identifiable)
    {
        if (null != identifiable)
            append(sb, identifiable.getName());
    }

    private static void append(StringBuilder sb, @Nullable String value)
    {
        if (null != value)
        {
            if (sb.length() > 0)
                sb.append(" ");

            sb.append(value);
        }
    }

    @Override
    public String getDocumentId()
    {
        return "material:" + getRowId();
    }

    /* This is expensive! consider using getProperties(SampleType st) */
    @Override
    public Map<String, Object> getProperties()
    {
        return getProperties((ExpSampleTypeImpl) getSampleType());
    }

    public Map<String,Object> getProperties(ExpSampleTypeImpl st)
    {
        var ret = super.getProperties();
        var ti = null == st ? null : st.getTinfo();
        if (null != ti)
        {
            new SqlSelector(ti.getSchema(),"SELECT * FROM " + ti + " WHERE lsid=?",  getLSID()).forEach(rs ->
            {
                for (ColumnInfo c : ti.getColumns())
                {
                    if (c.getPropertyURI() == null)
                        continue;
                    Object value = c.getValue(rs);
                    ret.put(c.getPropertyURI(), value);
                }
            });
        }
        return ret;
    }

    @Override
    public Map<PropertyDescriptor, Object> getPropertyValues()
    {
        ExpSampleTypeImpl sampleType = (ExpSampleTypeImpl) getSampleType();
        Map<String,Object> uriMap = getProperties(sampleType);
        Map<PropertyDescriptor, Object> values = new HashMap<>();
        for (DomainProperty pd : sampleType.getDomain().getProperties())
        {
            values.put(pd.getPropertyDescriptor(), uriMap.get(pd.getPropertyURI()));
        }
        return values;
    }

    @Override
    public Map<String, ObjectProperty> getObjectProperties()
    {
        return getObjectProperties((ExpSampleTypeImpl) getSampleType());
    }

    public Map<String, ObjectProperty> getObjectProperties(ExpSampleTypeImpl st)
    {
        HashMap<String,ObjectProperty> ret = new HashMap<>(super.getObjectProperties());
        var ti = null == st ? null : st.getTinfo();
        if (null != ti)
        {
            new SqlSelector(ti.getSchema(),"SELECT * FROM " + ti + " WHERE lsid=?",  getLSID()).forEach(rs ->
            {
                for (ColumnInfo c : ti.getColumns())
                {
                    if (c.getPropertyURI() == null || StringUtils.equalsIgnoreCase("lsid", c.getName()) || StringUtils.equalsIgnoreCase("genId", c.getName()))
                        continue;
                    if (c.isMvIndicatorColumn())
                        continue;
                    Object value = c.getValue(rs);
                    String mvIndicator = null;
                    if (null != c.getMvColumnName())
                    {
                        ColumnInfo mv = ti.getColumn(c.getMvColumnName());
                        mvIndicator = null==mv ? null : (String)mv.getValue(rs);
                    }
                    if (null == value && null == mvIndicator)
                        continue;
                    if (null != mvIndicator)
                        value = null;
                    var prop = new ObjectProperty(getLSID(), getContainer(), c.getPropertyURI(), value, null==c.getPropertyType()? PropertyType.getFromJdbcType(c.getJdbcType()) : c.getPropertyType(), c.getName());
                    if (null != mvIndicator)
                        prop.setMvIndicator(mvIndicator);
                    ret.put(c.getPropertyURI(), prop);
                }
            });
        }
        return ret;
    }

    @Override
    public Object getProperty(DomainProperty prop)
    {
        return super.getProperty(prop);
    }

    @Override
    public Object getProperty(PropertyDescriptor pd)
    {
        var map = getProperties();
        return map.get(pd.getPropertyURI());
    }

    @Override
    public void setProperty(User user, PropertyDescriptor pd, Object value, boolean insertNullValues) throws ValidationException
    {
        if (null == pd.getStorageColumnName())
<<<<<<< HEAD
            super.setProperty(user, pd, value, false);
=======
            super.setProperty(user, pd, value, insertNullValues);
>>>>>>> 8c53bf1b
        else
            setProperties(user, Collections.singletonMap(pd.getName(), value), insertNullValues);
    }

    public void setProperties(User user, Map<String,?> values_, boolean insertNullValues) throws ValidationException
    {
        ExpSampleTypeImpl st = (ExpSampleTypeImpl) getSampleType();
        Map<String, Object> values = new HashMap<>(values_);
        Map<String,Object> converted = new HashMap<>();
        RemapCache cache = new RemapCache();

        TableInfo ti = null==st ? null : st.getTinfo();
        if (null != ti)
        {
            Domain d = st.getDomain();
            for (DomainProperty dp : d.getProperties())
            {
                String key;
                Object value;
                if (values.containsKey(dp.getName()))
                    value = values.get(key = dp.getName());
                else if (values.containsKey(dp.getPropertyURI()))
                    value = values.get(key = dp.getPropertyURI());
                else
                    continue;
                if (value instanceof ObjectProperty)
                {
                    // NOTE: ExpObjectImpl.setProperty() does not support MvIndicator and neither does Table.update().
                    // we could handle it here if we need to
                    value = ((ObjectProperty) value).value();
                }
                try
                {
                    value = dp.getJdbcType().convert(value);
                }
                catch (ConversionException x)
                {
                    // Attempt to resolve lookups by display value
                    boolean skipError = false;
                    if (dp.getLookup() != null)
                    {
                        Container container = dp.getLookup().getContainer() != null ? dp.getLookup().getContainer() : getContainer();
                        Object remappedValue = cache.remap(SchemaKey.fromParts(dp.getLookup().getSchemaName()), dp.getLookup().getQueryName(), user, container, ContainerFilter.Type.CurrentPlusProjectAndShared, String.valueOf(value));
                        if (remappedValue != null)
                        {
                            value = remappedValue;
                            skipError = true;
                        }
                    }

                    if (!skipError)
                        throw new ValidationException(ConvertHelper.getStandardConversionErrorMessage(value, dp.getName(), dp.getPropertyDescriptor().getPropertyType().getJavaType()));
                }
                converted.put(dp.getName(), value);
                values.remove(key);
            }
            Table.update(user, st.getTinfo(), converted, getLSID());
        }
        for (var entry : values.entrySet())
        {
            PropertyDescriptor pd = OntologyManager.getPropertyDescriptor(entry.getKey(), st.getContainer());
            if (null != pd)
                super.setProperty(user, pd, entry.getValue(), insertNullValues);
        }
    }
}<|MERGE_RESOLUTION|>--- conflicted
+++ resolved
@@ -524,11 +524,7 @@
     public void setProperty(User user, PropertyDescriptor pd, Object value, boolean insertNullValues) throws ValidationException
     {
         if (null == pd.getStorageColumnName())
-<<<<<<< HEAD
-            super.setProperty(user, pd, value, false);
-=======
             super.setProperty(user, pd, value, insertNullValues);
->>>>>>> 8c53bf1b
         else
             setProperties(user, Collections.singletonMap(pd.getName(), value), insertNullValues);
     }
