/*
 * Copyright (c) 2019 LabKey Corporation
 *
 * Licensed under the Apache License, Version 2.0 (the "License");
 * you may not use this file except in compliance with the License.
 * You may obtain a copy of the License at
 *
 *     http://www.apache.org/licenses/LICENSE-2.0
 *
 * Unless required by applicable law or agreed to in writing, software
 * distributed under the License is distributed on an "AS IS" BASIS,
 * WITHOUT WARRANTIES OR CONDITIONS OF ANY KIND, either express or implied.
 * See the License for the specific language governing permissions and
 * limitations under the License.
 */

package org.labkey.experiment.api;

import org.apache.commons.collections4.ListUtils;
import org.apache.commons.lang3.StringUtils;
import org.apache.commons.math3.util.Precision;
import org.apache.logging.log4j.Logger;
import org.jetbrains.annotations.NotNull;
import org.jetbrains.annotations.Nullable;
import org.labkey.api.audit.AbstractAuditHandler;
import org.labkey.api.audit.AbstractAuditTypeProvider;
import org.labkey.api.audit.AuditLogService;
import org.labkey.api.audit.AuditTypeEvent;
import org.labkey.api.audit.DetailedAuditTypeEvent;
import org.labkey.api.audit.SampleTimelineAuditEvent;
import org.labkey.api.audit.TransactionAuditProvider;
import org.labkey.api.cache.Cache;
import org.labkey.api.cache.CacheManager;
import org.labkey.api.data.*;
import org.labkey.api.data.dialect.SqlDialect;
import org.labkey.api.data.measurement.Measurement;
import org.labkey.api.defaults.DefaultValueService;
import org.labkey.api.exp.ExperimentException;
import org.labkey.api.exp.Lsid;
import org.labkey.api.exp.OntologyManager;
import org.labkey.api.exp.OntologyObject;
import org.labkey.api.exp.PropertyType;
import org.labkey.api.exp.TemplateInfo;
import org.labkey.api.exp.api.ExpData;
import org.labkey.api.exp.api.ExpMaterial;
import org.labkey.api.exp.api.ExpMaterialRunInput;
import org.labkey.api.exp.api.ExpProtocol;
import org.labkey.api.exp.api.ExpProtocolApplication;
import org.labkey.api.exp.api.ExpRun;
import org.labkey.api.exp.api.ExpSampleType;
import org.labkey.api.exp.api.ExperimentJSONConverter;
import org.labkey.api.exp.api.ExperimentService;
import org.labkey.api.exp.api.NameExpressionOptionService;
import org.labkey.api.exp.api.SampleTypeDomainKindProperties;
import org.labkey.api.exp.api.SampleTypeService;
import org.labkey.api.exp.property.Domain;
import org.labkey.api.exp.property.DomainKind;
import org.labkey.api.exp.property.DomainProperty;
import org.labkey.api.exp.property.DomainUtil;
import org.labkey.api.exp.property.PropertyService;
import org.labkey.api.exp.query.ExpMaterialTable;
import org.labkey.api.exp.query.ExpSchema;
import org.labkey.api.exp.query.SamplesSchema;
import org.labkey.api.files.FileContentService;
import org.labkey.api.gwt.client.AuditBehaviorType;
import org.labkey.api.gwt.client.model.GWTDomain;
import org.labkey.api.gwt.client.model.GWTIndex;
import org.labkey.api.gwt.client.model.GWTPropertyDescriptor;
import org.labkey.api.inventory.InventoryService;
import org.labkey.api.miniprofiler.MiniProfiler;
import org.labkey.api.miniprofiler.Timing;
import org.labkey.api.qc.DataState;
import org.labkey.api.qc.SampleStatusService;
import org.labkey.api.query.AbstractQueryUpdateService;
import org.labkey.api.query.BatchValidationException;
import org.labkey.api.query.FieldKey;
import org.labkey.api.query.MetadataUnavailableException;
import org.labkey.api.query.QueryChangeListener;
import org.labkey.api.query.QueryService;
import org.labkey.api.query.SchemaKey;
import org.labkey.api.query.SimpleValidationError;
import org.labkey.api.query.ValidationException;
import org.labkey.api.search.SearchService;
import org.labkey.api.security.User;
import org.labkey.api.security.permissions.ReadPermission;
import org.labkey.api.study.Dataset;
import org.labkey.api.study.StudyService;
import org.labkey.api.study.publish.StudyPublishService;
import org.labkey.api.util.CPUTimer;
import org.labkey.api.util.FileUtil;
import org.labkey.api.util.GUID;
import org.labkey.api.util.Pair;
import org.labkey.api.util.StringUtilsLabKey;
import org.labkey.api.util.logging.LogHelper;
import org.labkey.api.view.ViewBackgroundInfo;
import org.labkey.experiment.SampleTypeAuditProvider;
import org.labkey.experiment.samples.SampleTimelineAuditProvider;

import java.io.File;
import java.io.IOException;
import java.sql.Connection;
import java.sql.ResultSet;
import java.sql.SQLException;
import java.time.LocalDateTime;
import java.time.ZoneId;
import java.time.format.DateTimeFormatter;
import java.util.ArrayList;
import java.util.Collection;
import java.util.Collections;
import java.util.Date;
import java.util.HashMap;
import java.util.HashSet;
import java.util.LinkedHashMap;
import java.util.List;
import java.util.Map;
import java.util.Objects;
import java.util.Optional;
import java.util.Set;
import java.util.SortedSet;
import java.util.TreeSet;
import java.util.function.Function;
import java.util.function.Predicate;
import java.util.stream.Collectors;

import static java.util.Collections.singleton;
import static org.labkey.api.audit.SampleTimelineAuditEvent.SAMPLE_TIMELINE_EVENT_TYPE;
import static org.labkey.api.data.CompareType.STARTS_WITH;
import static org.labkey.api.data.DbScope.CommitTaskOption.POSTCOMMIT;
import static org.labkey.api.data.DbScope.CommitTaskOption.POSTROLLBACK;
import static org.labkey.api.exp.api.ExperimentJSONConverter.CPAS_TYPE;
import static org.labkey.api.exp.api.ExperimentJSONConverter.LSID;
import static org.labkey.api.exp.api.ExperimentJSONConverter.NAME;
import static org.labkey.api.exp.api.ExperimentJSONConverter.ROW_ID;
import static org.labkey.api.exp.api.ExperimentService.SAMPLE_ALIQUOT_PROTOCOL_LSID;
import static org.labkey.api.exp.api.NameExpressionOptionService.NAME_EXPRESSION_REQUIRED_MSG;
import static org.labkey.api.exp.api.NameExpressionOptionService.NAME_EXPRESSION_REQUIRED_MSG_WITH_SUBFOLDERS;
import static org.labkey.api.exp.query.ExpSchema.NestedSchemas.materials;


public class SampleTypeServiceImpl extends AbstractAuditHandler implements SampleTypeService
{
    public static final String SAMPLE_COUNT_SEQ_NAME = "org.labkey.api.exp.api.ExpMaterial:sampleCount";
    public static final String ROOT_SAMPLE_COUNT_SEQ_NAME = "org.labkey.api.exp.api.ExpMaterial:rootSampleCount";

    // columns that may appear in a row when only the sample status is updating.
    public static final Set<String> statusUpdateColumns = Set.of(
            ExpMaterialTable.Column.Modified.name().toLowerCase(),
            ExpMaterialTable.Column.ModifiedBy.name().toLowerCase(),
            ExpMaterialTable.Column.SampleState.name().toLowerCase(),
            ExpMaterialTable.Column.Folder.name().toLowerCase()
    );

    public static SampleTypeServiceImpl get()
    {
        return (SampleTypeServiceImpl) SampleTypeService.get();
    }

    private static final Logger LOG = LogHelper.getLogger(SampleTypeServiceImpl.class, "Info about sample type operations");

    // SampleType -> Container cache
    private final Cache<String, String> sampleTypeCache = CacheManager.getStringKeyCache(CacheManager.UNLIMITED, CacheManager.DAY, "SampleType to container");

    private final Cache<String, SortedSet<MaterialSource>> materialSourceCache = CacheManager.getBlockingStringKeyCache(CacheManager.UNLIMITED, CacheManager.DAY, "Material sources", (container, argument) ->
    {
        Container c = ContainerManager.getForId(container);
        if (c == null)
            return Collections.emptySortedSet();

        SimpleFilter filter = SimpleFilter.createContainerFilter(c);
        return Collections.unmodifiableSortedSet(new TreeSet<>(new TableSelector(getTinfoMaterialSource(), filter, null).getCollection(MaterialSource.class)));
    });

    Cache<String, SortedSet<MaterialSource>> getMaterialSourceCache()
    {
        return materialSourceCache;
    }


    public void clearMaterialSourceCache(@Nullable Container c)
    {
        LOG.debug("clearMaterialSourceCache: " + (c == null ? "all" : c.getPath()));
        if (c == null)
            materialSourceCache.clear();
        else
            materialSourceCache.remove(c.getId());
    }


    private TableInfo getTinfoMaterialSource()
    {
        return ExperimentServiceImpl.get().getTinfoSampleType();
    }

    private TableInfo getTinfoMaterial()
    {
        return ExperimentServiceImpl.get().getTinfoMaterial();
    }

    private TableInfo getTinfoProtocolApplication()
    {
        return ExperimentServiceImpl.get().getTinfoProtocolApplication();
    }

    private TableInfo getTinfoProtocol()
    {
        return ExperimentServiceImpl.get().getTinfoProtocol();
    }

    private TableInfo getTinfoMaterialInput()
    {
        return ExperimentServiceImpl.get().getTinfoMaterialInput();
    }

    private TableInfo getTinfoExperimentRun()
    {
        return ExperimentServiceImpl.get().getTinfoExperimentRun();
    }

    private TableInfo getTinfoDataClass()
    {
        return ExperimentServiceImpl.get().getTinfoDataClass();
    }

    private TableInfo getTinfoProtocolInput()
    {
        return ExperimentServiceImpl.get().getTinfoProtocolInput();
    }

    private TableInfo getTinfoMaterialAliasMap()
    {
        return ExperimentServiceImpl.get().getTinfoMaterialAliasMap();
    }

    private DbSchema getExpSchema()
    {
        return ExperimentServiceImpl.get().getExpSchema();
    }

    @Override
    public void indexSampleType(ExpSampleType sampleType)
    {
        SearchService ss = SearchService.get();
        if (ss == null)
            return;

        SearchService.IndexTask task = ss.defaultTask();

        Runnable r = () -> {

            indexSampleType(sampleType, task);
            indexSampleTypeMaterials(sampleType, task);

        };

        task.addRunnable(r, SearchService.PRIORITY.bulk);
    }


    private void indexSampleType(ExpSampleType sampleType, SearchService.IndexTask task)
    {
        // Index all ExpMaterial that have never been indexed OR where either the ExpSampleType definition or ExpMaterial itself has changed since last indexed
        SQLFragment sql = new SQLFragment("SELECT * FROM ")
                .append(getTinfoMaterialSource(), "ms")
                .append(" WHERE ms.LSID NOT LIKE ").appendValue("%:" + StudyService.SPECIMEN_NAMESPACE_PREFIX + "%", getExpSchema().getSqlDialect())
                .append(" AND ms.LSID = ?").add(sampleType.getLSID())
                .append(" AND (ms.lastIndexed IS NULL OR ms.lastIndexed < ? OR (ms.modified IS NOT NULL AND ms.lastIndexed < ms.modified))")
                .add(sampleType.getModified());

        MaterialSource materialSource = new SqlSelector(getExpSchema().getScope(), sql).getObject(MaterialSource.class);
        if (materialSource != null)
        {
            ExpSampleTypeImpl impl = new ExpSampleTypeImpl(materialSource);
            impl.index(task);
        }
    }

    private void indexSampleTypeMaterials(ExpSampleType sampleType, SearchService.IndexTask task)
    {
        // Index all ExpMaterial that have never been indexed OR where either the ExpSampleType definition or ExpMaterial itself has changed since last indexed
        SQLFragment sql = new SQLFragment("SELECT m.* FROM ")
                .append(getTinfoMaterial(), "m")
                .append(" LEFT OUTER JOIN ")
                .append(ExperimentServiceImpl.get().getTinfoMaterialIndexed(), "mi")
                .append(" ON m.RowId = mi.MaterialId WHERE m.LSID NOT LIKE ").appendValue("%:" + StudyService.SPECIMEN_NAMESPACE_PREFIX + "%", getExpSchema().getSqlDialect())
                .append(" AND m.cpasType = ?").add(sampleType.getLSID())
                .append(" AND (mi.lastIndexed IS NULL OR mi.lastIndexed < ? OR (m.modified IS NOT NULL AND mi.lastIndexed < m.modified))")
                .add(sampleType.getModified());

        new SqlSelector(getExpSchema().getScope(), sql).forEachBatch(Material.class, 1000, batch -> {
            for (Material m : batch)
            {
                ExpMaterialImpl impl = new ExpMaterialImpl(m);
                impl.index(task);
            }
        });
    }


    @Override
    public Map<String, ExpSampleType> getSampleTypesForRoles(Container container, ContainerFilter filter, ExpProtocol.ApplicationType type)
    {
        SQLFragment sql = new SQLFragment();
        sql.append("SELECT mi.Role, MAX(m.CpasType) AS MaxSampleSetLSID, MIN (m.CpasType) AS MinSampleSetLSID FROM ");
        sql.append(getTinfoMaterial(), "m");
        sql.append(", ");
        sql.append(getTinfoMaterialInput(), "mi");
        sql.append(", ");
        sql.append(getTinfoProtocolApplication(), "pa");
        sql.append(", ");
        sql.append(getTinfoExperimentRun(), "r");

        if (type != null)
        {
            sql.append(", ");
            sql.append(getTinfoProtocol(), "p");
            sql.append(" WHERE p.lsid = pa.protocollsid AND p.applicationtype = ? AND ");
            sql.add(type.toString());
        }
        else
        {
            sql.append(" WHERE ");
        }

        sql.append(" m.RowId = mi.MaterialId AND mi.TargetApplicationId = pa.RowId AND " +
                "pa.RunId = r.RowId AND ");
        sql.append(filter.getSQLFragment(getExpSchema(), new SQLFragment("r.Container")));
        sql.append(" GROUP BY mi.Role ORDER BY mi.Role");

        Map<String, ExpSampleType> result = new LinkedHashMap<>();
        for (Map<String, Object> queryResult : new SqlSelector(getExpSchema(), sql).getMapCollection())
        {
            ExpSampleType sampleType = null;
            String maxSampleTypeLSID = (String) queryResult.get("MaxSampleSetLSID");
            String minSampleTypeLSID = (String) queryResult.get("MinSampleSetLSID");

            // Check if we have a sample type that was being referenced
            if (maxSampleTypeLSID != null && maxSampleTypeLSID.equalsIgnoreCase(minSampleTypeLSID))
            {
                // If the min and the max are the same, it means all rows share the same value so we know that there's
                // a single sample type being targeted
                sampleType = getSampleType(container, maxSampleTypeLSID);
            }
            result.put((String) queryResult.get("Role"), sampleType);
        }
        return result;
    }

    @Override
    public void removeAutoLinkedStudy(@NotNull Container studyContainer, @Nullable User user)
    {
        SQLFragment sql = new SQLFragment("UPDATE ").append(getTinfoMaterialSource())
                .append(" SET autolinkTargetContainer = NULL WHERE autolinkTargetContainer = ?")
                .add(studyContainer.getId());
        new SqlExecutor(ExperimentService.get().getSchema()).execute(sql);
    }

    public ExpSampleTypeImpl getSampleTypeByObjectId(Integer objectId)
    {
        OntologyObject obj = OntologyManager.getOntologyObject(objectId);
        if (obj == null)
            return null;

        return getSampleType(obj.getObjectURI());
    }

    @Override
    public @Nullable ExpSampleType getEffectiveSampleType(
        @NotNull Container definitionContainer,
        @NotNull User user,
        @NotNull String sampleTypeName,
        @NotNull Date effectiveDate,
        @Nullable ContainerFilter cf
    )
    {
        Integer legacyObjectId = ExperimentService.get().getObjectIdWithLegacyName(sampleTypeName, ExperimentServiceImpl.getNamespacePrefix(ExpSampleType.class), effectiveDate, definitionContainer, cf);
        if (legacyObjectId != null)
            return getSampleTypeByObjectId(legacyObjectId);

        boolean includeOtherContainers = cf != null && cf.getType() != ContainerFilter.Type.Current;
        ExpSampleTypeImpl sampleType = getSampleType(definitionContainer, user, includeOtherContainers, sampleTypeName);
        if (sampleType != null && sampleType.getCreated().compareTo(effectiveDate) <= 0)
            return sampleType;

        return null;
    }

    @Override
    public List<ExpSampleTypeImpl> getSampleTypes(@NotNull Container container, @Nullable User user, boolean includeOtherContainers)
    {
        List<String> containerIds = ExperimentServiceImpl.get().createContainerList(container, user, includeOtherContainers);

        // Do the sort on the Java side to make sure it's always case-insensitive, even on Postgres
        TreeSet<ExpSampleTypeImpl> result = new TreeSet<>();
        for (String containerId : containerIds)
        {
            for (MaterialSource source : getMaterialSourceCache().get(containerId))
            {
                result.add(new ExpSampleTypeImpl(source));
            }
        }

        return List.copyOf(result);
    }

    @Override
    public ExpSampleTypeImpl getSampleType(@NotNull Container c, @NotNull String sampleTypeName)
    {
        return getSampleType(c, null, false, sampleTypeName);
    }

    // NOTE: This method used to not take a user or check permissions
    @Override
    public ExpSampleTypeImpl getSampleType(@NotNull Container c, @NotNull User user, @NotNull String sampleTypeName)
    {
        return getSampleType(c, user, true, sampleTypeName);
    }

    private ExpSampleTypeImpl getSampleType(@NotNull Container c, @Nullable User user, boolean includeOtherContainers, String sampleTypeName)
    {
        return getSampleType(c, user, includeOtherContainers, (materialSource -> materialSource.getName().equalsIgnoreCase(sampleTypeName)));
    }

    @Override
    public ExpSampleTypeImpl getSampleType(@NotNull Container c, int rowId)
    {
        return getSampleType(c, null, rowId, false);
    }

    @Override
    public ExpSampleTypeImpl getSampleType(@NotNull Container c, @NotNull User user, int rowId)
    {
        return getSampleType(c, user, rowId, true);
    }

    @Override
    public ExpSampleTypeImpl getSampleTypeByType(@NotNull String lsid, Container hint)
    {
        Container c = hint;
        String id = sampleTypeCache.get(lsid);
        if (null != id && (null == hint || !id.equals(hint.getId())))
            c = ContainerManager.getForId(id);
        ExpSampleTypeImpl st = null;
        if (null != c)
            st = getSampleType(c, null, false, ms -> lsid.equals(ms.getLSID()) );
        if (null == st)
            st = _getSampleType(lsid);
        if (null != st && null==id)
            sampleTypeCache.put(lsid,st.getContainer().getId());
        return st;
    }

    private ExpSampleTypeImpl getSampleType(@NotNull Container c, @Nullable User user, int rowId, boolean includeOtherContainers)
    {
        return getSampleType(c, user, includeOtherContainers, (materialSource -> materialSource.getRowId() == rowId));
    }

    private ExpSampleTypeImpl getSampleType(@NotNull Container c, @Nullable User user, boolean includeOtherContainers, Predicate<MaterialSource> predicate)
    {
        List<String> containerIds = ExperimentServiceImpl.get().createContainerList(c, user, includeOtherContainers);
        for (String containerId : containerIds)
        {
            Collection<MaterialSource> sampleTypes = getMaterialSourceCache().get(containerId);
            for (MaterialSource materialSource : sampleTypes)
            {
                if (predicate.test(materialSource))
                    return new ExpSampleTypeImpl(materialSource);
            }
        }

        return null;
    }

    @Nullable
    @Override
    public ExpSampleTypeImpl getSampleType(int rowId)
    {
        // TODO: Cache
        MaterialSource materialSource = new TableSelector(getTinfoMaterialSource()).getObject(rowId, MaterialSource.class);
        if (materialSource == null)
            return null;

        return new ExpSampleTypeImpl(materialSource);
    }

    @Nullable
    @Override
    public ExpSampleTypeImpl getSampleType(String lsid)
    {
        return getSampleTypeByType(lsid, null);
    }

    @Nullable
    @Override
    public DataState getSampleState(Container container, Integer stateRowId)
    {
        return SampleStatusService.get().getStateForRowId(container, stateRowId);
    }

    private ExpSampleTypeImpl _getSampleType(String lsid)
    {
        MaterialSource ms = getMaterialSource(lsid);
        if (ms == null)
            return null;

        return new ExpSampleTypeImpl(ms);
    }

    public MaterialSource getMaterialSource(String lsid)
    {
        SimpleFilter filter = new SimpleFilter(FieldKey.fromParts("LSID"), lsid);
        return new TableSelector(getTinfoMaterialSource(), filter, null).getObject(MaterialSource.class);
    }

    public DbScope.Transaction ensureTransaction()
    {
        return getExpSchema().getScope().ensureTransaction();
    }

    @Override
    public Lsid getSampleTypeLsid(String sourceName, Container container)
    {
        return Lsid.parse(ExperimentService.get().generateLSID(container, ExpSampleType.class, sourceName));
    }

    @Override
    public Pair<String, String> getSampleTypeSamplePrefixLsids(Container container)
    {
        Pair<String, String> lsidDbSeq = ExperimentService.get().generateLSIDWithDBSeq(container, ExpSampleType.class);
        String sampleTypeLsidStr = lsidDbSeq.first;
        Lsid sampleTypeLsid = Lsid.parse(sampleTypeLsidStr);

        String dbSeqStr = lsidDbSeq.second;
        String samplePrefixLsid = new Lsid.LsidBuilder("Sample", "Folder-" + container.getRowId() + "." + dbSeqStr, "").toString();

        return new Pair<>(sampleTypeLsid.toString(), samplePrefixLsid);
    }

    /**
     * Delete all exp.Material from the SampleType. If container is not provided,
     * all rows from the SampleType will be deleted regardless of container.
     */
    public int truncateSampleType(ExpSampleTypeImpl source, User user, @Nullable Container c)
    {
        assert getExpSchema().getScope().isTransactionActive();

        Set<Container> containers = new HashSet<>();
        if (c == null)
        {
            SQLFragment containerSql = new SQLFragment("SELECT DISTINCT Container FROM ");
            containerSql.append(getTinfoMaterial(), "m");
            containerSql.append(" WHERE CpasType = ?");
            containerSql.add(source.getLSID());
            new SqlSelector(getExpSchema(), containerSql).forEach(String.class, cId -> containers.add(ContainerManager.getForId(cId)));
        }
        else
        {
            containers.add(c);
        }

        int count = 0;
        for (Container toDelete : containers)
        {
            SQLFragment sqlFilter = new SQLFragment("CpasType = ? AND Container = ?");
            sqlFilter.add(source.getLSID());
            sqlFilter.add(toDelete);
            count += ExperimentServiceImpl.get().deleteMaterialBySqlFilter(user, toDelete, sqlFilter, true, false, source, true, true);
        }
        return count;
    }

    @Override
    public void deleteSampleType(int rowId, Container c, User user, @Nullable String auditUserComment) throws ExperimentException
    {
        CPUTimer timer = new CPUTimer("delete sample type");
        timer.start();

        ExpSampleTypeImpl source = getSampleType(c, user, rowId);
        if (null == source)
            throw new IllegalArgumentException("Can't find SampleType with rowId " + rowId);
        if (!source.getContainer().equals(c))
            throw new ExperimentException("Trying to delete a SampleType from a different container");

        try (DbScope.Transaction transaction = ensureTransaction())
        {
            // TODO: option to skip deleting rows from the materialized table since we're about to delete it anyway
            // TODO do we need both truncateSampleType() and deleteDomainObjects()?
            truncateSampleType(source, user, null);

            StudyService studyService = StudyService.get();
            if (studyService != null)
            {
                for (Dataset dataset : StudyPublishService.get().getDatasetsForPublishSource(rowId, Dataset.PublishSource.SampleType))
                {
                    dataset.delete(user);
                }
            }
            else
            {
                LOG.warn("Could not delete datasets associated with this protocol: Study service not available.");
            }

            Domain d = source.getDomain();
            d.delete(user);

            ExperimentServiceImpl.get().deleteDomainObjects(source.getContainer(), source.getLSID());

            SqlExecutor executor = new SqlExecutor(getExpSchema());
            executor.execute("UPDATE " + getTinfoDataClass() + " SET materialSourceId = NULL WHERE materialSourceId = ?", source.getRowId());
            executor.execute("UPDATE " + getTinfoProtocolInput() + " SET materialSourceId = NULL WHERE materialSourceId = ?", source.getRowId());
            executor.execute("DELETE FROM " + getTinfoMaterialSource() + " WHERE RowId = ?", rowId);

            addSampleTypeDeletedAuditEvent(user, c, source, transaction.getAuditId(), auditUserComment);

            ExperimentService.get().removeDataTypeExclusion(Collections.singleton(rowId), ExperimentService.DataTypeForExclusion.SampleType);
            ExperimentService.get().removeDataTypeExclusion(Collections.singleton(rowId), ExperimentService.DataTypeForExclusion.DashboardSampleType);

            transaction.addCommitTask(() -> clearMaterialSourceCache(c), DbScope.CommitTaskOption.IMMEDIATE, POSTCOMMIT, POSTROLLBACK);
            transaction.commit();
        }

        // Delete sequences (genId and the unique counters)
        DbSequenceManager.deleteLike(c, ExpSampleType.SEQUENCE_PREFIX, source.getRowId(), getExpSchema().getSqlDialect());

        SchemaKey samplesSchema = SchemaKey.fromParts(SamplesSchema.SCHEMA_NAME);
        QueryService.get().fireQueryDeleted(user, c, null, samplesSchema, singleton(source.getName()));

        SchemaKey expMaterialsSchema = SchemaKey.fromParts(ExpSchema.SCHEMA_NAME, materials.toString());
        QueryService.get().fireQueryDeleted(user, c, null, expMaterialsSchema, singleton(source.getName()));

        // Remove SampleType from search index
        SearchService ss = SearchService.get();
        if (null != ss)
        {
            try (Timing ignored = MiniProfiler.step("search docs"))
            {
                ss.deleteResource(source.getDocumentId());
            }
        }

        timer.stop();
        LOG.info("Deleted SampleType '" + source.getName() + "' from '" + c.getPath() + "' in " + timer.getDuration());
    }

    private void addSampleTypeDeletedAuditEvent(User user, Container c, ExpSampleType sampleType, Long txAuditId, String auditUserComment)
    {
        addSampleTypeAuditEvent(user, c, sampleType, txAuditId, String.format("Sample Type deleted: %1$s", sampleType.getName()),auditUserComment, "delete type");
    }

    private void addSampleTypeAuditEvent(User user, Container c, ExpSampleType sampleType, Long txAuditId, String comment, String auditUserComment, String insertUpdateChoice)
    {
        SampleTypeAuditProvider.SampleTypeAuditEvent event = new SampleTypeAuditProvider.SampleTypeAuditEvent(c.getId(), comment);
        event.setUserComment(auditUserComment);

        if (txAuditId != null)
            event.setTransactionId(txAuditId);

        if (sampleType != null)
        {
            event.setSourceLsid(sampleType.getLSID());
            event.setSampleSetName(sampleType.getName());
        }
        event.setInsertUpdateChoice(insertUpdateChoice);
        AuditLogService.get().addEvent(user, event);
    }


    @NotNull
    @Override
    public ExpSampleTypeImpl createSampleType()
    {
        return new ExpSampleTypeImpl(new MaterialSource());
    }

    @NotNull
    @Override
    public ExpSampleTypeImpl createSampleType(Container c, User u, String name, String description, List<GWTPropertyDescriptor> properties, List<GWTIndex> indices, int idCol1, int idCol2, int idCol3, int parentCol, String nameExpression)
            throws ExperimentException
    {
        return createSampleType(c,u,name,description,properties,indices,idCol1,idCol2,idCol3,parentCol,nameExpression, null);
    }

    @NotNull
    @Override
    public ExpSampleTypeImpl createSampleType(Container c, User u, String name, String description, List<GWTPropertyDescriptor> properties, List<GWTIndex> indices, int idCol1, int idCol2, int idCol3, int parentCol,
                                              String nameExpression, @Nullable TemplateInfo templateInfo)
            throws ExperimentException
    {
        return createSampleType(c, u, name, description, properties, indices, idCol1, idCol2, idCol3,
                parentCol, nameExpression, null, templateInfo, null, null, null);
    }

    @NotNull
    @Override
    public ExpSampleTypeImpl createSampleType(Container c, User u, String name, String description, List<GWTPropertyDescriptor> properties, List<GWTIndex> indices, int idCol1, int idCol2, int idCol3, int parentCol,
                                              String nameExpression, String aliquotNameExpression, @Nullable TemplateInfo templateInfo, @Nullable Map<String, Map<String, Object>> importAliases, @Nullable String labelColor, @Nullable String metricUnit) throws ExperimentException
    {
        return createSampleType(c, u, name, description, properties, indices, idCol1, idCol2, idCol3, parentCol, nameExpression, aliquotNameExpression, templateInfo, importAliases, labelColor, metricUnit, null, null, null, null, null, null);
    }

    @NotNull
    @Override
    public ExpSampleTypeImpl createSampleType(Container c, User u, String name, String description, List<GWTPropertyDescriptor> properties, List<GWTIndex> indices, int idCol1, int idCol2, int idCol3, int parentCol,
                                              String nameExpression, String aliquotNameExpression, @Nullable TemplateInfo templateInfo, @Nullable Map<String, Map<String, Object>> importAliases, @Nullable String labelColor, @Nullable String metricUnit,
                                              @Nullable Container autoLinkTargetContainer, @Nullable String autoLinkCategory, @Nullable String category, @Nullable List<String> disabledSystemField,
                                              @Nullable List<String> excludedContainerIds, @Nullable List<String> excludedDashboardContainerIds)
        throws ExperimentException
    {
        if (name == null)
            throw new ExperimentException("SampleType name is required");

        TableInfo materialSourceTable = ExperimentService.get().getTinfoSampleType();
        int nameMax = materialSourceTable.getColumn("Name").getScale();
        if (name.length() > nameMax)
            throw new ExperimentException("SampleType name may not exceed " + nameMax + " characters.");

        ExpSampleType existing = getSampleType(c, name);
        if (existing != null)
            throw new IllegalArgumentException("SampleType '" + existing.getName() + "' already exists");

        if (properties == null || properties.isEmpty())
            throw new ExperimentException("At least one property is required");

        if (idCol2 != -1 && idCol1 == idCol2)
            throw new ExperimentException("You cannot use the same id column twice.");

        if (idCol3 != -1 && (idCol1 == idCol3 || idCol2 == idCol3))
            throw new ExperimentException("You cannot use the same id column twice.");

        if ((idCol1 > -1 && idCol1 >= properties.size()) ||
            (idCol2 > -1 && idCol2 >= properties.size()) ||
            (idCol3 > -1 && idCol3 >= properties.size()) ||
            (parentCol > -1 && parentCol >= properties.size()))
            throw new ExperimentException("column index out of range");

        // Name expression is only allowed when no idCol is set
        if (nameExpression != null && idCol1 > -1)
            throw new ExperimentException("Name expression cannot be used with id columns");

        NameExpressionOptionService svc = NameExpressionOptionService.get();
        if (!svc.allowUserSpecifiedNames(c))
        {
            if (nameExpression == null)
                throw new ExperimentException(c.hasProductFolders() ? NAME_EXPRESSION_REQUIRED_MSG_WITH_SUBFOLDERS : NAME_EXPRESSION_REQUIRED_MSG);
        }

        if (svc.getExpressionPrefix(c) != null)
        {
            // automatically apply the configured prefix to the name expression
            nameExpression = svc.createPrefixedExpression(c, nameExpression, false);
            aliquotNameExpression = svc.createPrefixedExpression(c, aliquotNameExpression, true);
        }

        // Validate the name expression length
        int nameExpMax = materialSourceTable.getColumn("NameExpression").getScale();
        if (nameExpression != null && nameExpression.length() > nameExpMax)
            throw new ExperimentException("Name expression may not exceed " + nameExpMax + " characters.");

        // Validate the aliquot name expression length
        int aliquotNameExpMax = materialSourceTable.getColumn("AliquotNameExpression").getScale();
        if (aliquotNameExpression != null && aliquotNameExpression.length() > aliquotNameExpMax)
            throw new ExperimentException("Aliquot naming patten may not exceed " + aliquotNameExpMax + " characters.");

        // Validate the label color length
        int labelColorMax = materialSourceTable.getColumn("LabelColor").getScale();
        if (labelColor != null && labelColor.length() > labelColorMax)
            throw new ExperimentException("Label color may not exceed " + labelColorMax + " characters.");

        // Validate the metricUnit length
        int metricUnitMax = materialSourceTable.getColumn("MetricUnit").getScale();
        if (metricUnit != null && metricUnit.length() > metricUnitMax)
            throw new ExperimentException("Metric unit may not exceed " + metricUnitMax + " characters.");

        // Validate the category length
        int categoryMax = materialSourceTable.getColumn("Category").getScale();
        if (category != null && category.length() > categoryMax)
            throw new ExperimentException("Category may not exceed " + categoryMax + " characters.");

        Pair<String, String> dbSeqLsids = getSampleTypeSamplePrefixLsids(c);
        String lsid = dbSeqLsids.first;
        String materialPrefixLsid = dbSeqLsids.second;
        Domain domain = PropertyService.get().createDomain(c, lsid, name, templateInfo);
        DomainKind<?> kind = domain.getDomainKind();
        if (kind != null)
            domain.setDisabledSystemFields(kind.getDisabledSystemFields(disabledSystemField));
        Set<String> reservedNames = kind.getReservedPropertyNames(domain, u);
        Set<String> reservedPrefixes = kind.getReservedPropertyNamePrefixes();
        Set<String> lowerReservedNames = reservedNames.stream().map(String::toLowerCase).collect(Collectors.toSet());

        boolean hasNameProperty = false;
        String idUri1 = null, idUri2 = null, idUri3 = null, parentUri = null;
        Map<DomainProperty, Object> defaultValues = new HashMap<>();
        Set<String> propertyUris = new HashSet<>();
        List<GWTPropertyDescriptor> calculatedFields = new ArrayList<>();
        for (int i = 0; i < properties.size(); i++)
        {
            GWTPropertyDescriptor pd = properties.get(i);
            String propertyName = pd.getName().toLowerCase();

            // calculatedFields will be handled separately
            if (pd.getValueExpression() != null)
            {
                calculatedFields.add(pd);
                continue;
            }

            if (ExpMaterialTable.Column.Name.name().equalsIgnoreCase(propertyName))
            {
                hasNameProperty = true;
            }
            else
            {
                if (!reservedPrefixes.isEmpty())
                {
                    Optional<String> reservedPrefix = reservedPrefixes.stream().filter(prefix -> propertyName.startsWith(prefix.toLowerCase())).findAny();
                    reservedPrefix.ifPresent(s -> {
                        throw new IllegalArgumentException("The prefix '" + s + "' is reserved for system use.");
                    });
                }

                if (lowerReservedNames.contains(propertyName))
                {
                    throw new IllegalArgumentException("Property name '" + propertyName + "' is a reserved name.");
                }

                DomainProperty dp = DomainUtil.addProperty(domain, pd, defaultValues, propertyUris, null);

                if (dp != null)
                {
                    if (idCol1 == i) idUri1 = dp.getPropertyURI();
                    if (idCol2 == i) idUri2 = dp.getPropertyURI();
                    if (idCol3 == i) idUri3 = dp.getPropertyURI();
                    if (parentCol == i) parentUri = dp.getPropertyURI();
                }
            }
        }

        domain.setPropertyIndices(indices, lowerReservedNames);

        if (!hasNameProperty && idUri1 == null)
            throw new ExperimentException("Either a 'Name' property or an index for idCol1 is required");

        if (hasNameProperty && idUri1 != null)
            throw new ExperimentException("Either a 'Name' property or idCols can be used, but not both");

        String importAliasJson = ExperimentJSONConverter.getAliasJson(importAliases, name);

        MaterialSource source = new MaterialSource();
        source.setLSID(lsid);
        source.setName(name);
        source.setDescription(description);
        source.setMaterialLSIDPrefix(materialPrefixLsid);
        if (nameExpression != null)
            source.setNameExpression(nameExpression);
        if (aliquotNameExpression != null)
            source.setAliquotNameExpression(aliquotNameExpression);
        source.setLabelColor(labelColor);
        source.setMetricUnit(metricUnit);
        source.setAutoLinkTargetContainer(autoLinkTargetContainer);
        source.setAutoLinkCategory(autoLinkCategory);
        source.setCategory(category);
        source.setContainer(c);
        source.setMaterialParentImportAliasMap(importAliasJson);

        if (hasNameProperty)
        {
            source.setIdCol1(ExpMaterialTable.Column.Name.name());
        }
        else
        {
            source.setIdCol1(idUri1);
            if (idUri2 != null)
                source.setIdCol2(idUri2);
            if (idUri3 != null)
                source.setIdCol3(idUri3);
        }
        if (parentUri != null)
            source.setParentCol(parentUri);

        final ExpSampleTypeImpl st = new ExpSampleTypeImpl(source);

        try
        {
            getExpSchema().getScope().executeWithRetry(transaction ->
            {
                try
                {
                    domain.save(u);
                    st.save(u);
                    QueryService.get().saveCalculatedFieldsMetadata(SamplesSchema.SCHEMA_NAME, name, null, calculatedFields, false, u, c);
                    DefaultValueService.get().setDefaultValues(domain.getContainer(), defaultValues);
                    if (excludedContainerIds != null && !excludedContainerIds.isEmpty())
                        ExperimentService.get().ensureDataTypeContainerExclusions(ExperimentService.DataTypeForExclusion.SampleType, excludedContainerIds, st.getRowId(), u);
                    if (excludedDashboardContainerIds != null && !excludedDashboardContainerIds.isEmpty())
                        ExperimentService.get().ensureDataTypeContainerExclusions(ExperimentService.DataTypeForExclusion.DashboardSampleType, excludedDashboardContainerIds, st.getRowId(), u);
                    transaction.addCommitTask(() -> clearMaterialSourceCache(c), DbScope.CommitTaskOption.IMMEDIATE, POSTCOMMIT, POSTROLLBACK);
                    return st;
                }
                catch (ExperimentException | MetadataUnavailableException eex)
                {
                    throw new DbScope.RetryPassthroughException(eex);
                }
            });
        }
        catch (DbScope.RetryPassthroughException x)
        {
            x.rethrow(ExperimentException.class);
            throw x;
        }

        return st;
    }

    public enum SampleSequenceType
    {
        DAILY("yyyy-MM-dd"),
        WEEKLY("YYYY-'W'ww"),
        MONTHLY("yyyy-MM"),
        YEARLY("yyyy");

        final DateTimeFormatter _formatter;

        SampleSequenceType(String pattern)
        {
            _formatter = DateTimeFormatter.ofPattern(pattern);
        }

        public Pair<String,Integer> getSequenceName(@Nullable Date date)
        {
            LocalDateTime ldt;
            if (date == null)
                ldt = LocalDateTime.now();
            else
                ldt = LocalDateTime.ofInstant(date.toInstant(), ZoneId.systemDefault());
            String suffix = _formatter.format(ldt);
            // NOTE: it would make sense to use the dbsequence "id" feature here.
            // e.g. instead of name=org.labkey.api.exp.api.ExpMaterial:DAILY:2021-05-25 id=0
            // we could use name=org.labkey.api.exp.api.ExpMaterial:DAILY id=20210525
            // however, that would require a fix up on upgrade.
            return new Pair<>("org.labkey.api.exp.api.ExpMaterial:" + name() + ":" + suffix, 0);
        }

        public long next(Date date)
        {
            return getDbSequence(date).next();
        }

        public DbSequence getDbSequence(Date date)
        {
            Pair<String,Integer> seqName = getSequenceName(date);
            final DbSequence seq = DbSequenceManager.getPreallocatingSequence(ContainerManager.getRoot(), seqName.first, seqName.second, 100);
            return seq;
        }
    }


    @Override
    public Function<Map<String,Long>,Map<String,Long>> getSampleCountsFunction(@Nullable Date counterDate)
    {
        final var dailySampleCount = SampleSequenceType.DAILY.getDbSequence(counterDate);
        final var weeklySampleCount = SampleSequenceType.WEEKLY.getDbSequence(counterDate);
        final var monthlySampleCount = SampleSequenceType.MONTHLY.getDbSequence(counterDate);
        final var yearlySampleCount = SampleSequenceType.YEARLY.getDbSequence(counterDate);

        return (counts) ->
        {
            if (null==counts)
                counts = new HashMap<>();
            counts.put("dailySampleCount",   dailySampleCount.next());
            counts.put("weeklySampleCount",  weeklySampleCount.next());
            counts.put("monthlySampleCount", monthlySampleCount.next());
            counts.put("yearlySampleCount",  yearlySampleCount.next());
            return counts;
        };
    }

    @Override
    public ValidationException updateSampleType(GWTDomain<? extends GWTPropertyDescriptor> original, GWTDomain<? extends GWTPropertyDescriptor> update, SampleTypeDomainKindProperties options, Container container, User user, boolean includeWarnings)
    {
        ValidationException errors;

        ExpSampleTypeImpl st = new ExpSampleTypeImpl(getMaterialSource(update.getDomainURI()));

        String newName = StringUtils.trimToNull(update.getName());
        String oldSampleTypeName = st.getName();
        boolean hasNameChange = false;
        if (newName != null && !oldSampleTypeName.equals(newName))
        {
            ExpSampleType duplicateType = SampleTypeService.get().getSampleType(container, user, newName);
            if (duplicateType != null)
                throw new IllegalArgumentException("A Sample Type with name '" + newName + "' already exists.");

            hasNameChange = true;
            st.setName(newName);
        }

        String newDescription = StringUtils.trimToNull(update.getDescription());
        String description = st.getDescription();
        if (description == null || !description.equals(newDescription))
        {
            st.setDescription(newDescription);
        }

        boolean hasMetricUnitChanged = false;

        if (options != null)
        {
            String sampleIdPattern = StringUtils.trimToNull(StringUtilsLabKey.replaceBadCharacters(options.getNameExpression()));
            String oldPattern = st.getNameExpression();
            if (oldPattern == null || !oldPattern.equals(sampleIdPattern))
            {
                st.setNameExpression(sampleIdPattern);
                if (!NameExpressionOptionService.get().allowUserSpecifiedNames(container) && sampleIdPattern == null)
<<<<<<< HEAD
                    throw new IllegalArgumentException(container.hasProductProjects() ? NAME_EXPRESSION_REQUIRED_MSG_WITH_SUBFOLDERS : NAME_EXPRESSION_REQUIRED_MSG);
=======
                {
                    errors = new ValidationException();
                    errors.addError(new SimpleValidationError(container.hasProductFolders() ? NAME_EXPRESSION_REQUIRED_MSG_WITH_SUBFOLDERS : NAME_EXPRESSION_REQUIRED_MSG));
                    return errors;
                }
>>>>>>> 1dde2bac
            }

            String aliquotIdPattern = StringUtils.trimToNull(options.getAliquotNameExpression());
            String oldAliquotPattern = st.getAliquotNameExpression();
            if (oldAliquotPattern == null || !oldAliquotPattern.equals(aliquotIdPattern))
            {
                st.setAliquotNameExpression(aliquotIdPattern);
            }

            st.setLabelColor(options.getLabelColor());
            String oldMetricUnit = StringUtils.trimToNull(st.getMetricUnit());
            String newMetricUnit = StringUtils.trimToNull(options.getMetricUnit());

            if (!Objects.equals(oldMetricUnit, newMetricUnit))
                hasMetricUnitChanged = true;

            st.setMetricUnit(options.getMetricUnit());

            if (options.getImportAliases() != null && !options.getImportAliases().isEmpty())
            {
                try
                {
                    Map<String, Map<String, Object>> newAliases = options.getImportAliases();
                    Set<String> existingRequiredInputs = new HashSet<>(st.getRequiredImportAliases().values());
                    String invalidParentType = ExperimentServiceImpl.get().getInvalidRequiredImportAliasUpdate(st.getLSID(), true, newAliases, existingRequiredInputs, container, user);
                    if (invalidParentType != null)
                        throw new IllegalArgumentException("'" + invalidParentType + "' cannot be required as a parent type when there are existing samples without a parent of this type.");

                }
                catch (IOException e)
                {
                    throw new RuntimeException(e);
                }
            }

            st.setImportAliasMap(options.getImportAliases());
            String targetContainerId = StringUtils.trimToNull(options.getAutoLinkTargetContainerId());
            st.setAutoLinkTargetContainer(targetContainerId != null ? ContainerManager.getForId(targetContainerId) : null);
            st.setAutoLinkCategory(options.getAutoLinkCategory());
            if (options.getCategory() != null) // update sample type category is currently not supported
                st.setCategory(options.getCategory());
        }

        try (DbScope.Transaction transaction = ensureTransaction())
        {
            st.save(user, true);
            String auditComment = null;
            if (hasNameChange)
            {
                QueryChangeListener.QueryPropertyChange.handleQueryNameChange(oldSampleTypeName, newName, new SchemaKey(null, SamplesSchema.SCHEMA_NAME), user, container);
                auditComment = "The name of the sample type '" + oldSampleTypeName + "' was changed to '" + newName + "'.";
            }

            errors = DomainUtil.updateDomainDescriptor(original, update, container, user, hasNameChange, auditComment);

            if (!errors.hasErrors())
            {
                QueryService.get().saveCalculatedFieldsMetadata(SamplesSchema.SCHEMA_NAME, update.getQueryName(), hasNameChange ? newName : null, update.getCalculatedFields(), !original.getCalculatedFields().isEmpty(), user, container);

                if (hasNameChange)
                    ExperimentService.get().addObjectLegacyName(st.getObjectId(), ExperimentServiceImpl.getNamespacePrefix(ExpSampleType.class), oldSampleTypeName, user);

                if (options != null && options.getExcludedContainerIds() != null)
                    ExperimentService.get().ensureDataTypeContainerExclusions(ExperimentService.DataTypeForExclusion.SampleType, options.getExcludedContainerIds(), st.getRowId(), user);
                if (options != null && options.getExcludedDashboardContainerIds() != null)
                    ExperimentService.get().ensureDataTypeContainerExclusions(ExperimentService.DataTypeForExclusion.DashboardSampleType, options.getExcludedDashboardContainerIds(), st.getRowId(), user);

                boolean finalHasMetricUnitChanged = hasMetricUnitChanged;
                transaction.addCommitTask(() -> {
                    clearMaterialSourceCache(container);
                    SampleTypeServiceImpl.get().indexSampleType(st);

                    if (finalHasMetricUnitChanged)
                    {
                        try
                        {
                            recomputeSampleTypeRollup(st, container);
                        }
                        catch (SQLException e)
                        {
                            throw new RuntimeSQLException(e);
                        }
                    }

                }, DbScope.CommitTaskOption.IMMEDIATE, POSTCOMMIT, POSTROLLBACK);
                transaction.commit();
                refreshSampleTypeMaterializedView(st, SampleChangeType.schema);
            }
        }
        catch (MetadataUnavailableException e)
        {
            errors = new ValidationException();
            errors.addError(new SimpleValidationError(e.getMessage()));
        }

        return errors;
    }

    public String getCommentDetailed(QueryService.AuditAction action, boolean isUpdate)
    {
        String comment = SampleTimelineAuditEvent.SampleTimelineEventType.getActionCommentDetailed(action, isUpdate);
        return StringUtils.isEmpty(comment) ? action.getCommentDetailed() : comment;
    }

    @Override
    public DetailedAuditTypeEvent createDetailedAuditRecord(User user, Container c, AuditConfigurable tInfo, QueryService.AuditAction action, @Nullable String userComment, @Nullable Map<String, Object> row, Map<String, Object> existingRow)
    {
        return createAuditRecord(c, getCommentDetailed(action, !existingRow.isEmpty()), userComment, action, row, existingRow);
    }

    @Override
    protected AuditTypeEvent createSummaryAuditRecord(User user, Container c, AuditConfigurable tInfo, QueryService.AuditAction action, @Nullable String userComment, int rowCount, @Nullable Map<String, Object> row)
    {
        return createAuditRecord(c, String.format(action.getCommentSummary(), rowCount), userComment, row);
    }

    @Override
    protected void addDetailedModifiedFields(Map<String, Object> originalRow, Map<String, Object> modifiedRow, Map<String, Object> updatedRow)
    {
        // we want to include the fields that indicate parent lineage has changed.
        // Note that we don't need to check for output fields because lineage can be modified only by changing inputs not outputs
        updatedRow.forEach((fieldName, value) -> {
            if (fieldName.toLowerCase().startsWith(ExpData.DATA_INPUT_PARENT.toLowerCase()) || fieldName.toLowerCase().startsWith(ExpMaterial.MATERIAL_INPUT_PARENT.toLowerCase()))
                if (!originalRow.containsKey(fieldName))
                {
                    modifiedRow.put(fieldName, value);
                }
        });
    }

    private SampleTimelineAuditEvent createAuditRecord(Container c, String comment, String userComment, @Nullable Map<String, Object> row)
    {
        return createAuditRecord(c, comment, userComment, null, row, null);
    }

    private boolean isInputFieldKey(String fieldKey)
    {
        int slash = fieldKey.indexOf('/');
        return  slash==ExpData.DATA_INPUT_PARENT.length() && StringUtils.startsWithIgnoreCase(fieldKey,ExpData.DATA_INPUT_PARENT) ||
                slash==ExpMaterial.MATERIAL_INPUT_PARENT.length() && StringUtils.startsWithIgnoreCase(fieldKey,ExpMaterial.MATERIAL_INPUT_PARENT);
    }

    private SampleTimelineAuditEvent createAuditRecord(Container c, String comment, String userComment, @Nullable QueryService.AuditAction action, @Nullable Map<String, Object> row, @Nullable Map<String, Object> existingRow)
    {
        SampleTimelineAuditEvent event = new SampleTimelineAuditEvent(c.getId(), comment);
        event.setUserComment(userComment);
        var tx = getExpSchema().getScope().getCurrentTransaction();
        if (tx != null)
            event.setTransactionId(tx.getAuditId());

        if (c.getProject() != null)
            event.setProjectId(c.getProject().getId());

        var staticsRow = existingRow != null && !existingRow.isEmpty() ? existingRow : row;
        if (row != null)
        {
            Optional<String> parentFields = row.keySet().stream().filter(this::isInputFieldKey).findAny();
            event.setLineageUpdate(parentFields.isPresent());

            if (staticsRow.containsKey(LSID))
                event.setSampleLsid(String.valueOf(staticsRow.get(LSID)));
            if (staticsRow.containsKey(ROW_ID) && staticsRow.get(ROW_ID) != null)
                event.setSampleId((Integer) staticsRow.get(ROW_ID));
            if (staticsRow.containsKey(NAME))
                event.setSampleName(String.valueOf(staticsRow.get(NAME)));

            String sampleTypeLsid = null;
            if (staticsRow.containsKey(CPAS_TYPE))
                sampleTypeLsid =  String.valueOf(staticsRow.get(CPAS_TYPE));
            // When a sample is deleted, the LSID is provided via the "sampleset" field instead of "LSID"
            if (sampleTypeLsid == null && staticsRow.containsKey("sampleset"))
                sampleTypeLsid = String.valueOf(staticsRow.get("sampleset"));

            ExpSampleType sampleType = null;
            if (sampleTypeLsid != null)
                sampleType = SampleTypeService.get().getSampleTypeByType(sampleTypeLsid, c);
            else if (event.getSampleId() > 0)
            {
                ExpMaterial sample = ExperimentService.get().getExpMaterial(event.getSampleId());
                if (sample != null) sampleType = sample.getSampleType();
            }
            else if (event.getSampleLsid() != null)
            {
                ExpMaterial sample = ExperimentService.get().getExpMaterial(event.getSampleLsid());
                if (sample != null) sampleType = sample.getSampleType();
            }
            if (sampleType != null)
            {
                event.setSampleType(sampleType.getName());
                event.setSampleTypeId(sampleType.getRowId());
            }

            // NOTE: to avoid a diff in the audit log make sure row("rowid") is correct! (not the unused generated value)
            row.put(ROW_ID,staticsRow.get(ROW_ID));
        }

        if (action != null)
        {
            Map<String, Object> eventMetadata = new HashMap<>();
            SampleTimelineAuditEvent.SampleTimelineEventType timelineEventType = SampleTimelineAuditEvent.SampleTimelineEventType.getTypeFromAction(action);
            if (timelineEventType != null)
                eventMetadata.put(SAMPLE_TIMELINE_EVENT_TYPE, action);
            event.setMetadata(AbstractAuditTypeProvider.encodeForDataMap(c, eventMetadata));
        }

        return event;
    }

    private SampleTimelineAuditEvent createAuditRecord(Container container, String comment, String userComment, ExpMaterial sample, @Nullable Map<String, Object> metadata)
    {
        SampleTimelineAuditEvent event = new SampleTimelineAuditEvent(container.getId(), comment);
        if (getExpSchema().getScope().getCurrentTransaction() != null)
            event.setTransactionId(getExpSchema().getScope().getCurrentTransaction().getAuditId());
        if (container.getProject() != null)
            event.setProjectId(container.getProject().getId());
        event.setSampleName(sample.getName());
        event.setSampleLsid(sample.getLSID());
        event.setSampleId(sample.getRowId());
        ExpSampleType type = sample.getSampleType();
        if (type != null)
        {
            event.setSampleType(type.getName());
            event.setSampleTypeId(type.getRowId());
        }
        event.setUserComment(userComment);
        event.setMetadata(AbstractAuditTypeProvider.encodeForDataMap(container, metadata));
        return event;
    }

    @Override
    public void addAuditEvent(User user, Container container, String comment, String userComment, ExpMaterial sample, Map<String, Object> metadata)
    {
        AuditLogService.get().addEvent(user, createAuditRecord(container, comment, userComment, sample, metadata));
    }

    @Override
    public void addAuditEvent(User user, Container container, String comment, String userComment, ExpMaterial sample, Map<String, Object> metadata, String updateType)
    {
        SampleTimelineAuditEvent event = createAuditRecord(container, comment, userComment, sample, metadata);
        event.setInventoryUpdateType(updateType);
        event.setUserComment(userComment);
        AuditLogService.get().addEvent(user, event);
    }

    @Override
    public long getMaxAliquotId(@NotNull String sampleName, @NotNull String sampleTypeLsid, Container container)
    {
        long max = 0;
        String aliquotNamePrefix = sampleName + "-";

        SimpleFilter filter = SimpleFilter.createContainerFilter(container);
        filter.addCondition(FieldKey.fromParts("cpastype"), sampleTypeLsid);
        filter.addCondition(FieldKey.fromParts("Name"), aliquotNamePrefix, STARTS_WITH);

        TableSelector selector = new TableSelector(getTinfoMaterial(), Collections.singleton("Name"), filter, null);
        final List<String> aliquotIds = new ArrayList<>();
        selector.forEach(String.class, fullname -> aliquotIds.add(fullname.replace(aliquotNamePrefix, "")));

        for (String aliquotId : aliquotIds)
        {
            try
            {
                long id = Long.parseLong(aliquotId);
                if (id > max)
                    max = id;
            }
            catch (NumberFormatException ignored) {
                ;
            }
        }

        return max;
    }

    @Override
    public Collection<? extends ExpMaterial> getSamplesNotPermitted(Collection<? extends ExpMaterial> samples, SampleOperations operation)
    {
        return samples.stream()
                .filter(sample -> !sample.isOperationPermitted(operation))
                .collect(Collectors.toList());
    }

    @Override
    public String getOperationNotPermittedMessage(Collection<? extends ExpMaterial> samples, SampleOperations operation)
    {
        String message;
        if (samples.size() == 1)
        {
            ExpMaterial sample = samples.iterator().next();
            message = "Sample " + sample.getName() + " has status " + sample.getStateLabel() + ", which prevents";
        }
        else
        {
            message = samples.size() + " samples (";
            message += samples.stream().limit(10).map(ExpMaterial::getNameAndStatus).collect(Collectors.joining(", "));
            if (samples.size() > 10)
                message += " ...";
            message += ") have statuses that prevent";
        }
        return message + " " + operation.getDescription() + ".";
    }

    /** This method updates exp.material, caller should call {@link SampleTypeServiceImpl#refreshSampleTypeMaterializedView} as appropriate. */
    @Override
    public int recomputeSampleTypeRollup(ExpSampleType sampleType, Container container) throws IllegalStateException, SQLException
    {
        Pair<Collection<Integer>, Collection<Integer>> parentsGroup = getAliquotParentsForRecalc(sampleType.getLSID(), container);
        Collection<Integer> allParents = parentsGroup.first;
        Collection<Integer> withAmountsParents = parentsGroup.second;
        return recomputeSamplesRollup(allParents, withAmountsParents, sampleType.getMetricUnit(), container);
    }

    /** This method updates exp.material, caller should call {@link SampleTypeServiceImpl#refreshSampleTypeMaterializedView} as appropriate. */
    @Override
    public int recomputeSamplesRollup(Collection<Integer> sampleIds, String sampleTypeMetricUnit, Container container) throws IllegalStateException, SQLException
    {
        return recomputeSamplesRollup(sampleIds, sampleIds, sampleTypeMetricUnit, container);
    }

    public record AliquotAmountUnitResult(Double amount, String unit, boolean isAvailable) {}

    public record AliquotAvailableAmountUnit(Double amount, String unit, Double availableAmount) {}

    /** This method updates exp.material, caller should call {@link SampleTypeServiceImpl#refreshSampleTypeMaterializedView} as appropriate. */
    private int recomputeSamplesRollup(Collection<Integer> parents, Collection<Integer> withAmountsParents, String sampleTypeUnit, Container container) throws IllegalStateException, SQLException
    {
        return recomputeSamplesRollup(parents, null, withAmountsParents, sampleTypeUnit, container, false);
    }

    /** This method updates exp.material, caller should call {@link SampleTypeServiceImpl#refreshSampleTypeMaterializedView} as appropriate. */
    public int recomputeSamplesRollup(
        Collection<Integer> parents,
        @Nullable Collection<Integer> availableParents,
        Collection<Integer> withAmountsParents,
        String sampleTypeUnit,
        Container container,
        boolean useRootMaterialLSID
    ) throws IllegalStateException, SQLException
    {
        Map<Integer, String> sampleUnits = new HashMap<>();
        TableInfo materialTable = ExperimentService.get().getTinfoMaterial();
        DbScope scope = materialTable.getSchema().getScope();

        List<Integer> availableSampleStates = new ArrayList<>();

        if (SampleStatusService.get().supportsSampleStatus())
        {
            for (DataState state: SampleStatusService.get().getAllProjectStates(container))
            {
                if (ExpSchema.SampleStateType.Available.name().equals(state.getStateType()))
                    availableSampleStates.add(state.getRowId());
            }
        }

        if (!parents.isEmpty())
        {
            Map<Integer, Pair<Integer, String>> sampleAliquotCounts = getSampleAliquotCounts(parents, useRootMaterialLSID);
            try (Connection c = scope.getConnection())
            {
                Parameter rowid = new Parameter("rowid", JdbcType.INTEGER);
                Parameter count = new Parameter("rollupCount", JdbcType.INTEGER);
                ParameterMapStatement pm = new ParameterMapStatement(scope, c,
                        new SQLFragment("UPDATE ").append(materialTable).append(" SET AliquotCount = ? WHERE RowId = ?").addAll(count, rowid), null);

                List<Map.Entry<Integer, Pair<Integer, String>>> sampleAliquotCountList = new ArrayList<>(sampleAliquotCounts.entrySet());

                ListUtils.partition(sampleAliquotCountList, 1000).forEach(sublist ->
                {
                    for (Map.Entry<Integer, Pair<Integer, String>> sampleAliquotCount: sublist)
                    {
                        Integer sampleId = sampleAliquotCount.getKey();
                        Integer aliquotCount = sampleAliquotCount.getValue().first;
                        String sampleUnit = sampleAliquotCount.getValue().second;
                        sampleUnits.put(sampleId, sampleUnit);

                        rowid.setValue(sampleId);
                        count.setValue(aliquotCount);

                        pm.addBatch();
                    }
                    pm.executeBatch();
                });
            }
            catch (SQLException x)
            {
                throw new RuntimeSQLException(x);
            }
        }

        if (!parents.isEmpty() || (availableParents != null && !availableParents.isEmpty()))
        {
            Map<Integer, Pair<Integer, String>> sampleAliquotCounts = getSampleAvailableAliquotCounts(availableParents == null ? parents : availableParents, availableSampleStates, useRootMaterialLSID);
            try (Connection c = scope.getConnection())
            {
                Parameter rowid = new Parameter("rowid", JdbcType.INTEGER);
                Parameter count = new Parameter("AvailableAliquotCount", JdbcType.INTEGER);
                ParameterMapStatement pm = new ParameterMapStatement(scope, c,
                        new SQLFragment("UPDATE ").append(materialTable).append(" SET AvailableAliquotCount = ? WHERE RowId = ?").addAll(count, rowid), null);

                List<Map.Entry<Integer, Pair<Integer, String>>> sampleAliquotCountList = new ArrayList<>(sampleAliquotCounts.entrySet());

                ListUtils.partition(sampleAliquotCountList, 1000).forEach(sublist ->
                {
                    for (Map.Entry<Integer, Pair<Integer, String>> sampleAliquotCount: sublist)
                    {
                        Integer sampleId = sampleAliquotCount.getKey();
                        Integer aliquotCount = sampleAliquotCount.getValue().first;
                        String sampleUnit = sampleAliquotCount.getValue().second;
                        sampleUnits.put(sampleId, sampleUnit);

                        rowid.setValue(sampleId);
                        count.setValue(aliquotCount);

                        pm.addBatch();
                    }
                    pm.executeBatch();
                });
            }
            catch (SQLException x)
            {
                throw new RuntimeSQLException(x);
            }
        }

        if (!withAmountsParents.isEmpty())
        {
            Map<Integer, List<AliquotAmountUnitResult>> samplesAliquotAmounts = getSampleAliquotAmounts(withAmountsParents, availableSampleStates, useRootMaterialLSID);

            try (Connection c = scope.getConnection())
            {
                Parameter rowid = new Parameter("rowid", JdbcType.INTEGER);
                Parameter amount = new Parameter("amount", JdbcType.DOUBLE);
                Parameter unit = new Parameter("unit", JdbcType.VARCHAR);
                Parameter availableAmount = new Parameter("availableAmount", JdbcType.DOUBLE);

                ParameterMapStatement pm = new ParameterMapStatement(scope, c,
                        new SQLFragment("UPDATE ").append(materialTable).append(" SET AliquotVolume = ?, AliquotUnit = ? , AvailableAliquotVolume = ? WHERE RowId = ? ").addAll(amount, unit, availableAmount, rowid), null);

                List<Map.Entry<Integer, List<AliquotAmountUnitResult>>> sampleAliquotAmountsList = new ArrayList<>(samplesAliquotAmounts.entrySet());

                ListUtils.partition(sampleAliquotAmountsList, 1000).forEach(sublist ->
                {
                    for (Map.Entry<Integer, List<AliquotAmountUnitResult>> sampleAliquotAmounts: sublist)
                    {
                        Integer sampleId = sampleAliquotAmounts.getKey();
                        List<AliquotAmountUnitResult> aliquotAmounts = sampleAliquotAmounts.getValue();

                        AliquotAvailableAmountUnit amountUnit = convertToDisplayUnits(aliquotAmounts, sampleTypeUnit, sampleUnits.get(sampleId));
                        if (amountUnit == null)
                            continue;

                        rowid.setValue(sampleId);
                        amount.setValue(amountUnit.amount);
                        unit.setValue(amountUnit.unit);
                        availableAmount.setValue(amountUnit.availableAmount);

                        pm.addBatch();
                    }
                    pm.executeBatch();
                });
            }
            catch (SQLException x)
            {
                throw new RuntimeSQLException(x);
            }
        }

        return !parents.isEmpty() ? parents.size() : (availableParents != null ? availableParents.size() : withAmountsParents.size());
    }

    @Override
    public int recomputeSampleTypeRollup(@NotNull ExpSampleType sampleType, Set<Integer> rootRowIds, Set<String> parentNames, Container container) throws SQLException
    {
        Set<Integer> rootSamplesToRecalc = new HashSet<>();
        if (rootRowIds != null)
            rootSamplesToRecalc.addAll(rootRowIds);
        if (parentNames != null)
            rootSamplesToRecalc.addAll(getRootSampleIdsFromParentNames(sampleType.getLSID(), parentNames));

        return recomputeSamplesRollup(rootSamplesToRecalc, rootSamplesToRecalc, sampleType.getMetricUnit(), container);
    }

    private Set<Integer> getRootSampleIdsFromParentNames(String sampleTypeLsid, Set<String> parentNames)
    {
        if (parentNames == null || parentNames.isEmpty())
            return Collections.emptySet();

        TableInfo tableInfo = ExperimentService.get().getTinfoMaterial();

        SQLFragment sql = new SQLFragment("SELECT rowid FROM ").append(tableInfo, "")
                .append(" WHERE cpastype = ").appendValue(sampleTypeLsid)
                .append(" AND rowid IN (")
                .append(" SELECT DISTINCT rootmaterialrowid FROM ").append(tableInfo, "")
                .append(" WHERE Name").appendInClause(parentNames, tableInfo.getSqlDialect())
                .append(")");

        return new SqlSelector(tableInfo.getSchema(), sql).fillSet(new HashSet<>());
    }

    private AliquotAvailableAmountUnit convertToDisplayUnits(List<AliquotAmountUnitResult> volumeUnits, String sampleTypeUnitsStr, String sampleItemUnit)
    {
        if (volumeUnits == null || volumeUnits.isEmpty())
            return null;

        String totalDisplayUnitStr = sampleTypeUnitsStr;
        Measurement.Unit totalDisplayUnit = null;

        if (StringUtils.isEmpty(totalDisplayUnitStr) && (sampleItemUnit != null))
        {
            // if sample type lacks unit, but the sample has a unit, use sample's unit
            totalDisplayUnitStr = sampleItemUnit;
        }

        // if sample unit is empty, use 1st aliquot unit
        if (StringUtils.isEmpty(totalDisplayUnitStr))
        {
            String aliquotUnit = volumeUnits.get(0).unit;
            if (!StringUtils.isEmpty(aliquotUnit))
                totalDisplayUnitStr = aliquotUnit;
        }

        if (!StringUtils.isEmpty(totalDisplayUnitStr))
        {
            try
            {
                totalDisplayUnit = Measurement.Unit.valueOf(totalDisplayUnitStr);
            }
            catch (IllegalArgumentException e)
            {
                // do nothing; leave unit as null;
            }
        }

        Double totalVolume = 0.0;
        Double totalAvailableVolume = 0.0;

        for (AliquotAmountUnitResult volumeUnit : volumeUnits)
        {
            Measurement.Unit unit = null;
            try
            {
                double storedAmount = volumeUnit.amount;
                String aliquotUnit = volumeUnit.unit;
                boolean isAvailable = volumeUnit.isAvailable;

                try
                {
                    unit = StringUtils.isEmpty(aliquotUnit) ? totalDisplayUnit : Measurement.Unit.valueOf(aliquotUnit);
                }
                catch (IllegalArgumentException ignore)
                {
                }

                double convertedAmount = 0;
                // include in total volume only if aliquot unit is compatible
                if (totalDisplayUnit != null && totalDisplayUnit.isCompatible(unit))
                    convertedAmount = unit.convertAmount(storedAmount, totalDisplayUnit);
                else if (totalDisplayUnit == null) // sample (or 1st aliquot) unit is not a supported unit, or is blank
                {
                    if (StringUtils.isEmpty(totalDisplayUnitStr) && StringUtils.isEmpty(aliquotUnit)) //aliquot units are empty
                        convertedAmount = storedAmount;
                    else if (totalDisplayUnitStr != null && totalDisplayUnitStr.equalsIgnoreCase(aliquotUnit)) //aliquot units use the same no supported unit ('cc')
                        convertedAmount = storedAmount;
                }

                totalVolume += convertedAmount;
                if (isAvailable)
                    totalAvailableVolume += convertedAmount;
            }
            catch (IllegalArgumentException ignore) // invalid volume
            {

            }
        }

        totalVolume = Precision.round(totalVolume, 6);
        totalAvailableVolume = Precision.round(totalAvailableVolume, 6);

        if (Double.compare(totalVolume, 0.0) == 0)
            totalDisplayUnit = null;

        return new AliquotAvailableAmountUnit(totalVolume, totalDisplayUnit == null ? null : totalDisplayUnit.name(), totalAvailableVolume);
    }

    public Pair<Collection<Integer>, Collection<Integer>> getAliquotParentsForRecalc(String sampleTypeLsid, Container container) throws SQLException
    {
        Collection<Integer> parents = getAliquotParents(sampleTypeLsid, container);
        Collection<Integer> withAmountsParents = parents.isEmpty() ? Collections.emptySet() : getAliquotsWithAmountsParents(sampleTypeLsid, container);
        return new Pair<>(parents, withAmountsParents);
    }

    private Collection<Integer> getAliquotParents(String sampleTypeLsid, Container container) throws IllegalStateException, SQLException
    {
        return getAliquotParents(sampleTypeLsid, false, container);
    }

    private Collection<Integer> getAliquotsWithAmountsParents(String sampleTypeLsid, Container container) throws IllegalStateException, SQLException
    {
        return getAliquotParents(sampleTypeLsid, true, container);
    }

    private SQLFragment getParentsOfAliquotsWithAmountsSql()
    {
        return new SQLFragment(
    """
        SELECT DISTINCT parent.rowId, parent.cpastype
        FROM exp.material AS aliquot
            JOIN exp.material AS parent ON aliquot.rootMaterialRowId = parent.rowId AND aliquot.rootMaterialRowId <> aliquot.rowId
        WHERE aliquot.storedAmount IS NOT NULL AND\s
        """);
    }

    private SQLFragment getParentsOfAliquotsSql()
    {
        return new SQLFragment(
    """
        SELECT DISTINCT parent.rowId, parent.cpastype
        FROM exp.material AS aliquot
            JOIN exp.material AS parent ON aliquot.rootMaterialRowId = parent.rowId AND aliquot.rootMaterialRowId <> aliquot.rowId
        WHERE
        """);
    }

    private Collection<Integer> getAliquotParents(String sampleTypeLsid, boolean withAmount, Container container) throws SQLException
    {
        DbSchema dbSchema = getExpSchema();
        SqlDialect dialect = dbSchema.getSqlDialect();

        SQLFragment sql = withAmount ? getParentsOfAliquotsWithAmountsSql() : getParentsOfAliquotsSql();

        sql.append("parent.cpastype = ?");
        sql.add(sampleTypeLsid);
        sql.append(" AND parent.container = ?");
        sql.add(container.getId());

        Set<Integer> parentIds = new HashSet<>();
        try (ResultSet rs = new SqlSelector(dbSchema, sql).getResultSet())
        {
            while (rs.next())
                parentIds.add(rs.getInt(1));
        }

        return parentIds;
    }

    private Map<Integer, Pair<Integer, String>> getSampleAliquotCounts(Collection<Integer> sampleIds, boolean useRootMaterialLSID) throws SQLException
    {
        DbSchema dbSchema = getExpSchema();
        SqlDialect dialect = dbSchema.getSqlDialect();

        // Issue 49150: In 23.12 we migrated from RootMaterialLSID to RootMaterialRowID, however, there is still an
        // upgrade path that requires these queries be done with RootMaterialLSID since the 23.12 upgrade will not
        // have run yet.
        SQLFragment sql = new SQLFragment("SELECT m.RowId as SampleId, m.Units, (SELECT COUNT(*) FROM exp.material a WHERE ")
                .append(useRootMaterialLSID ? "a.rootMaterialLsid = m.lsid" : "a.rootMaterialRowId = m.rowId")
                .append(")-1 AS CreatedAliquotCount FROM exp.material AS m WHERE m.rowid\s");
        dialect.appendInClauseSql(sql, sampleIds);

        Map<Integer, Pair<Integer, String>> sampleAliquotCounts = new HashMap<>();
        try (ResultSet rs = new SqlSelector(dbSchema, sql).getResultSet())
        {
            while (rs.next())
            {
                int parentId = rs.getInt(1);
                String sampleUnit = rs.getString(2);
                int aliquotCount = rs.getInt(3);

                sampleAliquotCounts.put(parentId, new Pair<>(aliquotCount, sampleUnit));
            }
        }

        return sampleAliquotCounts;
    }

    private Map<Integer, Pair<Integer, String>> getSampleAvailableAliquotCounts(Collection<Integer> sampleIds, Collection<Integer> availableSampleStates, boolean useRootMaterialLSID) throws SQLException
    {
        DbSchema dbSchema = getExpSchema();
        SqlDialect dialect = dbSchema.getSqlDialect();

        // Issue 49150: In 23.12 we migrated from RootMaterialLSID to RootMaterialRowID, however, there is still an
        // upgrade path that requires these queries be done with RootMaterialLSID since the 23.12 upgrade will not
        // have run yet.
        SQLFragment sql;
        if (useRootMaterialLSID)
        {
            sql = new SQLFragment(
            """
                    SELECT m.RowId as SampleId, m.Units,
                    (CASE WHEN c.aliquotCount IS NULL THEN 0 ELSE c.aliquotCount END) as CreatedAliquotCount
                    FROM exp.material AS m
                        LEFT JOIN (
                        SELECT RootMaterialLSID as rootLsid, COUNT(*) as aliquotCount
                        FROM exp.material
                        WHERE RootMaterialLSID <> LSID AND SampleState\s""")
                .appendInClause(availableSampleStates, dialect)
                .append("""
                        GROUP BY RootMaterialLSID
                    ) AS c ON m.lsid = c.rootLsid
                    WHERE m.rootmateriallsid = m.LSID AND m.rowid\s""");
        }
        else
        {
            sql = new SQLFragment(
            """
                    SELECT m.RowId as SampleId, m.Units,
                    (CASE WHEN c.aliquotCount IS NULL THEN 0 ELSE c.aliquotCount END) as CreatedAliquotCount
                    FROM exp.material AS m
                        LEFT JOIN (
                        SELECT RootMaterialRowId as rootRowId, COUNT(*) as aliquotCount
                        FROM exp.material
                        WHERE RootMaterialRowId <> RowId AND SampleState\s""")
                .appendInClause(availableSampleStates, dialect)
                .append("""
                        GROUP BY RootMaterialRowId
                    ) AS c ON m.rowId = c.rootRowId
                    WHERE m.rootmaterialrowid = m.rowid AND m.rowid\s""");
        }
        dialect.appendInClauseSql(sql, sampleIds);

        Map<Integer, Pair<Integer, String>> sampleAliquotCounts = new HashMap<>();
        try (ResultSet rs = new SqlSelector(dbSchema, sql).getResultSet())
        {
            while (rs.next())
            {
                int parentId = rs.getInt(1);
                String sampleUnit = rs.getString(2);
                int aliquotCount = rs.getInt(3);

                sampleAliquotCounts.put(parentId, new Pair<>(aliquotCount, sampleUnit));
            }
        }

        return sampleAliquotCounts;
    }

    private Map<Integer, List<AliquotAmountUnitResult>> getSampleAliquotAmounts(Collection<Integer> sampleIds, List<Integer> availableSampleStates, boolean useRootMaterialLSID) throws SQLException
    {
        DbSchema exp = getExpSchema();
        SqlDialect dialect = exp.getSqlDialect();

        // Issue 49150: In 23.12 we migrated from RootMaterialLSID to RootMaterialRowID, however, there is still an
        // upgrade path that requires these queries be done with RootMaterialLSID since the 23.12 upgrade will not
        // have run yet.
        SQLFragment sql = new SQLFragment("SELECT parent.rowid AS parentSampleId, aliquot.StoredAmount, aliquot.Units, aliquot.samplestate\n")
                .append("FROM exp.material AS aliquot JOIN exp.material AS parent ON ")
                .append(useRootMaterialLSID ? "parent.lsid = aliquot.rootmateriallsid" : "parent.rowid = aliquot.rootmaterialrowid")
                .append(" WHERE ")
                .append(useRootMaterialLSID ? "aliquot.rootmateriallsid <> aliquot.lsid" : "aliquot.rootmaterialrowid <> aliquot.rowid")
                .append(" AND parent.rowid\s");
        dialect.appendInClauseSql(sql, sampleIds);

        Map<Integer, List<AliquotAmountUnitResult>> sampleAliquotAmounts = new HashMap<>();

        try (ResultSet rs = new SqlSelector(exp, sql).getResultSet())
        {
            while (rs.next())
            {
                int parentId = rs.getInt(1);
                Double volume = rs.getDouble(2);
                String unit = rs.getString(3);
                int sampleState = rs.getInt(4);

                if (!sampleAliquotAmounts.containsKey(parentId))
                    sampleAliquotAmounts.put(parentId, new ArrayList<>());

                sampleAliquotAmounts.get(parentId).add(new AliquotAmountUnitResult(volume, unit, availableSampleStates.contains(sampleState)));
            }
        }
        // for any parents with no remaining aliquots, set the amounts to 0
        for (Integer parentId : sampleIds)
        {
            if (!sampleAliquotAmounts.containsKey(parentId))
            {
                List<AliquotAmountUnitResult> aliquotAmounts = new ArrayList<>();
                aliquotAmounts.add(new AliquotAmountUnitResult(0.0, null, false));
                sampleAliquotAmounts.put(parentId, aliquotAmounts);
            }
        }

        return sampleAliquotAmounts;
    }

    record FileFieldRenameData(ExpSampleType sampleType, String sampleName, String fieldName, File sourceFile, File targetFile) { }

    @Override
    public Map<String, Integer> moveSamples(Collection<? extends ExpMaterial> samples, @NotNull Container sourceContainer, @NotNull Container targetContainer, @NotNull User user, @Nullable String userComment, @Nullable AuditBehaviorType auditBehavior) throws ExperimentException, BatchValidationException
    {
        if (samples == null || samples.isEmpty())
            throw new IllegalArgumentException("No samples provided to move operation.");

        Map<ExpSampleType, List<ExpMaterial>> sampleTypesMap = new HashMap<>();
        samples.forEach(sample ->
            sampleTypesMap.computeIfAbsent(sample.getSampleType(), t -> new ArrayList<>()).add(sample));
        Map<String, Integer> updateCounts = new HashMap<>();
        updateCounts.put("samples", 0);
        updateCounts.put("sampleAliases", 0);
        updateCounts.put("sampleAuditEvents", 0);
        Map<Integer, List<FileFieldRenameData>> fileMovesBySampleId = new HashMap<>();
        ExperimentService expService = ExperimentService.get();

        try (DbScope.Transaction transaction = ensureTransaction())
        {
            if (AuditBehaviorType.NONE != auditBehavior)
            {
                TransactionAuditProvider.TransactionAuditEvent auditEvent = AbstractQueryUpdateService.createTransactionAuditEvent(targetContainer, QueryService.AuditAction.UPDATE);
                auditEvent.updateCommentRowCount(samples.size());
                AbstractQueryUpdateService.addTransactionAuditEvent(transaction, user, auditEvent);
            }

            for (Map.Entry<ExpSampleType, List<ExpMaterial>> entry: sampleTypesMap.entrySet())
            {
                ExpSampleType sampleType = entry.getKey();
                SamplesSchema schema = new SamplesSchema(user, sampleType.getContainer());
                TableInfo samplesTable = schema.getTable(sampleType, null);

                List<ExpMaterial> typeSamples = entry.getValue();
                List<Integer> sampleIds = typeSamples.stream().map(ExpMaterial::getRowId).toList();

                // update for exp.material.container
                updateCounts.put("samples", updateCounts.get("samples") + ContainerManager.updateContainer(getTinfoMaterial(), "rowid", sampleIds, targetContainer, user, true));

                // update for exp.object.container
                expService.updateExpObjectContainers(getTinfoMaterial(), sampleIds, targetContainer);

                // update the paths to files associated with individual samples
                fileMovesBySampleId.putAll(updateSampleFilePaths(sampleType, typeSamples, targetContainer, user));

                // update for exp.materialaliasmap.container
                updateCounts.put("sampleAliases", updateCounts.get("sampleAliases") + expService.aliasMapRowContainerUpdate(getTinfoMaterialAliasMap(), sampleIds, targetContainer));

                // update inventory.item.container
                InventoryService inventoryService = InventoryService.get();
                if (inventoryService != null)
                {
                    Map<String, Integer> inventoryCounts = inventoryService.moveSamples(sampleIds, targetContainer, user);
                    inventoryCounts.forEach((key, count) -> {
                        updateCounts.compute(key, (k, c) -> c == null ? count : c + count);
                    });
                }

                // create summary audit entries for the source and target containers
                String samplesPhrase = StringUtilsLabKey.pluralize(sampleIds.size(), "sample");
                addSampleTypeAuditEvent(user, sourceContainer, sampleType, transaction.getAuditId(),
                        "Moved " + samplesPhrase + " to " + targetContainer.getPath(), userComment, "moved from project");
                addSampleTypeAuditEvent(user, targetContainer, sampleType, transaction.getAuditId(),
                        "Moved " + samplesPhrase  + " from " + sourceContainer.getPath(), userComment, "moved to project");

                // move the events associated with the samples that have moved
                SampleTimelineAuditProvider auditProvider = new SampleTimelineAuditProvider();
                int auditEventCount = auditProvider.moveEvents(targetContainer, sampleIds);
                updateCounts.compute("sampleAuditEvents", (k, c) -> c == null ? auditEventCount : c + auditEventCount );

                AuditBehaviorType stAuditBehavior = samplesTable.getAuditBehavior(auditBehavior);
                // create new events for each sample that was moved.
                if (stAuditBehavior == AuditBehaviorType.DETAILED)
                {
                    for (ExpMaterial sample : typeSamples)
                    {
                        SampleTimelineAuditEvent event = createAuditRecord(targetContainer, "Sample folder was updated.", userComment, sample, null);
                        Map<String, Object> oldRecordMap = new HashMap<>();
                        // ContainerName is remapped to "Folder" within SampleTimelineEvent, but we don't
                        // use "Folder" here because this sample-type field is filtered out of timeline events by default
                        oldRecordMap.put("ContainerName", sourceContainer.getName());
                        Map<String, Object> newRecordMap = new HashMap<>();
                        newRecordMap.put("ContainerName", targetContainer.getName());
                        if (fileMovesBySampleId.containsKey(sample.getRowId()))
                        {
                            fileMovesBySampleId.get(sample.getRowId()).forEach(fileUpdateData -> {
                               oldRecordMap.put(fileUpdateData.fieldName, fileUpdateData.sourceFile.getAbsolutePath());
                               newRecordMap.put(fileUpdateData.fieldName, fileUpdateData.targetFile.getAbsolutePath());
                            });
                        }
                        event.setOldRecordMap(AbstractAuditTypeProvider.encodeForDataMap(targetContainer, oldRecordMap));
                        event.setNewRecordMap(AbstractAuditTypeProvider.encodeForDataMap(targetContainer, newRecordMap));
                        AuditLogService.get().addEvent(user, event);
                    }
                }
            }

            updateCounts.putAll(moveDerivationRuns(samples, targetContainer, user));

            transaction.addCommitTask(() -> {
                for (ExpSampleType sampleType : sampleTypesMap.keySet())
                {
                    // force refresh of materialized view
                    SampleTypeServiceImpl.get().refreshSampleTypeMaterializedView(sampleType, SampleChangeType.update);
                    // update search index for moved samples via indexSampleType() helper, it filters for samples to index
                    // based on the modified date
                    SampleTypeServiceImpl.get().indexSampleType(sampleType);
                }
            }, DbScope.CommitTaskOption.IMMEDIATE, POSTCOMMIT, POSTROLLBACK);

            // add up the size of the value arrays in the fileMovesBySampleId map
            int fileMoveCount = fileMovesBySampleId.values().stream().mapToInt(List::size).sum();
            updateCounts.put("sampleFiles", fileMoveCount);
            transaction.addCommitTask(() -> {
                for (List<FileFieldRenameData> sampleFileRenameData : fileMovesBySampleId.values())
                {
                    for (FileFieldRenameData renameData : sampleFileRenameData)
                        moveFile(renameData);
                }
            }, POSTCOMMIT);

            transaction.commit();
        }

        return updateCounts;
    }

    private Map<String, Integer> moveDerivationRuns(Collection<? extends ExpMaterial> samples, Container targetContainer, User user) throws ExperimentException, BatchValidationException
    {
        // collect unique runIds mapped to the samples that are moving that have that runId
        Map<Integer, Set<ExpMaterial>> runIdSamples = new HashMap<>();
        samples.forEach(sample -> {
            if (sample.getRunId() != null)
                runIdSamples.computeIfAbsent(sample.getRunId(), t -> new HashSet<>()).add(sample);
        });
        ExperimentService expService = ExperimentService.get();
        // find the set of runs associated with samples that are moving
        List<? extends ExpRun> runs = expService.getExpRuns(runIdSamples.keySet());
        List<ExpRun> toUpdate = new ArrayList<>();
        List<ExpRun> toSplit = new ArrayList<>();
        for (ExpRun run : runs)
        {
            Set<Integer> outputIds = run.getMaterialOutputs().stream().map(ExpMaterial::getRowId).collect(Collectors.toSet());
            Set<Integer> movingIds = runIdSamples.get(run.getRowId()).stream().map(ExpMaterial::getRowId).collect(Collectors.toSet());
            if (movingIds.size() == outputIds.size() && movingIds.containsAll(outputIds))
                toUpdate.add(run);
            else
                toSplit.add(run);
        }

        int updateCount = expService.moveExperimentRuns(toUpdate, targetContainer, user);
        int splitCount = splitExperimentRuns(toSplit, runIdSamples, targetContainer, user);
        return Map.of("sampleDerivationRunsUpdated", updateCount, "sampleDerivationRunsSplit", splitCount);
    }

    private int splitExperimentRuns(List<ExpRun> runs, Map<Integer, Set<ExpMaterial>> movingSamples, Container targetContainer, User user) throws ExperimentException, BatchValidationException
    {
        final ViewBackgroundInfo targetInfo = new ViewBackgroundInfo(targetContainer, user, null);
        ExperimentServiceImpl expService = (ExperimentServiceImpl) ExperimentService.get();
        int runCount = 0;
        for (ExpRun run : runs)
        {
            ExpProtocolApplication sourceApplication = null;
            ExpProtocolApplication outputApp = run.getOutputProtocolApplication();
            boolean isAliquot = SAMPLE_ALIQUOT_PROTOCOL_LSID.equals(run.getProtocol().getLSID());

            Set<ExpMaterial> movingSet = movingSamples.get(run.getRowId());
            int numStaying = 0;
            Map<ExpMaterial, String> movingOutputsMap = new HashMap<>();
            ExpMaterial aliquotParent = null;
            // the derived samples (outputs of the run) are inputs to the output step of the run (obviously)
            for (ExpMaterialRunInput materialInput : outputApp.getMaterialInputs())
            {
                ExpMaterial material = materialInput.getMaterial();
                if (movingSet.contains(material))
                {
                    // clear out the run and source application so a new derivation run can be created.
                    material.setRun(null);
                    material.setSourceApplication(null);
                    movingOutputsMap.put(material, materialInput.getRole());
                }
                else
                {
                    if (sourceApplication == null)
                        sourceApplication = material.getSourceApplication();
                    numStaying++;
                }
                if (isAliquot && aliquotParent == null && material.getAliquotedFromLSID() != null)
                {
                    aliquotParent = expService.getExpMaterial(material.getAliquotedFromLSID());
                }
            }

            try
            {
                if (isAliquot && aliquotParent != null)
                {
                    ExpRunImpl expRun = expService.createAliquotRun(aliquotParent, movingOutputsMap.keySet(), targetInfo);
                    expService.saveSimpleExperimentRun(expRun, run.getMaterialInputs(), run.getDataInputs(), movingOutputsMap, Collections.emptyMap(), Collections.emptyMap(), targetInfo, LOG, false);
                    // Update the run for the samples that have stayed behind. Change the name and remove the moved samples as outputs
                    run.setName(ExperimentServiceImpl.getAliquotRunName(aliquotParent, numStaying));
                }
                else
                {
                    // create a new derivation run for the samples that are moving
                    expService.derive(run.getMaterialInputs(), run.getDataInputs(), movingOutputsMap, Collections.emptyMap(), targetInfo, LOG);
                    // Update the run for the samples that have stayed behind. Change the name and remove the moved samples as outputs
                    run.setName(ExperimentServiceImpl.getDerivationRunName(run.getMaterialInputs(), run.getDataInputs(), numStaying, run.getDataOutputs().size()));
                }
            }
            catch (ValidationException e)
            {
                BatchValidationException errors = new BatchValidationException();
                errors.addRowError(e);
                throw errors;
            }
            run.save(user);
            List<Integer> movingSampleIds = movingSet.stream().map(ExpMaterial::getRowId).toList();

            outputApp.removeMaterialInputs(user, movingSampleIds);
            if (sourceApplication != null)
                sourceApplication.removeMaterialInputs(user, movingSampleIds);

            runCount++;
        }
        return runCount;
    }

    // return the map of file renames
    private Map<Integer, List<FileFieldRenameData>> updateSampleFilePaths(ExpSampleType sampleType, List<ExpMaterial> samples, Container targetContainer, User user)
    {
        Map<Integer, List<FileFieldRenameData>> sampleFileRenames = new HashMap<>();

        FileContentService fileService = FileContentService.get();
        if (fileService == null)
        {
            LOG.warn("No file service available. Sample files cannot be moved.");
            return sampleFileRenames;
        }

        if (fileService.getFileRoot(targetContainer) == null)
        {
            LOG.warn("No file root found for target container " + targetContainer + "'. Files cannot be moved.");
            return sampleFileRenames;
        }

        List<? extends DomainProperty> fileDomainProps = sampleType.getDomain()
                .getProperties().stream()
                .filter(prop -> PropertyType.FILE_LINK.getTypeUri().equals(prop.getRangeURI())).toList();
        if (fileDomainProps.isEmpty())
            return sampleFileRenames;

        Map<Container, Boolean> hasFileRoot = new HashMap<>();
        for (ExpMaterial sample : samples)
        {
            boolean hasSourceRoot = hasFileRoot.computeIfAbsent(sample.getContainer(), (container) -> fileService.getFileRoot(container) != null);
            if (!hasSourceRoot)
                LOG.warn("No file root found for source container " + sample.getContainer() + ". Files cannot be moved.");
            else
                for (DomainProperty fileProp : fileDomainProps )
                {
                    String sourceFileName = (String) sample.getProperty(fileProp);
                    File updatedFile = FileContentService.get().getMoveTargetFile(sourceFileName, sample.getContainer(), targetContainer);
                    if (updatedFile != null)
                    {
                        FileFieldRenameData renameData = new FileFieldRenameData(sampleType, sample.getName(), fileProp.getName(), new File(sourceFileName), updatedFile);
                        sampleFileRenames.putIfAbsent(sample.getRowId(), new ArrayList<>());
                        List<FileFieldRenameData> fieldRenameData = sampleFileRenames.get(sample.getRowId());
                        fieldRenameData.add(renameData);
                    }
                }
        }

        // TODO, support batch fireFileMoveEvent to avoid excessive FileLinkFileListener.hardTableFileLinkColumns calls
        for (int sampleId: sampleFileRenames.keySet())
        {
            List<FileFieldRenameData> fieldRenameRecords = sampleFileRenames.get(sampleId);
            for (FileFieldRenameData renameData : fieldRenameRecords)
                fileService.fireFileMoveEvent(renameData.sourceFile, renameData.targetFile, user, targetContainer);
        }

        return sampleFileRenames;
    }

    private boolean moveFile(FileFieldRenameData renameData)
    {
        if (!renameData.targetFile.getParentFile().exists())
        {
            String errorMsg = String.format("Creation of target directory '%s' to move file '%s' to, for '%s' sample '%s' (field: '%s') failed.",
                    renameData.targetFile.getParent(),
                    renameData.sourceFile.getAbsolutePath(),
                    renameData.sampleType.getName(),
                    renameData.sampleName,
                    renameData.fieldName);
            try
            {
                if (!FileUtil.mkdirs(renameData.targetFile.getParentFile()))
                {
                    LOG.warn(errorMsg);
                    return false;
                }
            }
            catch (IOException e)
            {
                LOG.warn(errorMsg + e.getMessage());
            }
        }
        if (!renameData.sourceFile.renameTo(renameData.targetFile))
        {
            LOG.warn(String.format("Rename of '%s' to '%s' for '%s' sample '%s' (field: '%s') failed.",
                    renameData.sourceFile.getAbsolutePath(),
                    renameData.targetFile.getAbsolutePath(),
                    renameData.sampleType.getName(),
                    renameData.sampleName,
                    renameData.fieldName));
            return false;
        }

        return true;
    }

    @Override
    @Nullable
    public DbSequence getSampleCountSequence(Container container, boolean isRootSampleOnly)
    {
        return getSampleCountSequence(container, isRootSampleOnly, true);
    }

    public DbSequence getSampleCountSequence(Container container, boolean isRootSampleOnly, boolean create)
    {
        Container seqContainer = container.getProject();
        if (seqContainer == null)
            return null;

       String seqName = isRootSampleOnly ? ROOT_SAMPLE_COUNT_SEQ_NAME : SAMPLE_COUNT_SEQ_NAME;

       if (!create)
       {
           // check if sequence already exist so we don't create one just for querying
           Integer seqRowId = DbSequenceManager.getRowId(seqContainer, seqName, 0);
           if (null == seqRowId)
               return null;
       }

       if (ExperimentService.get().useStrictCounter())
            return DbSequenceManager.getReclaimable(seqContainer, seqName, 0);

       return DbSequenceManager.getPreallocatingSequence(seqContainer, seqName, 0, 100);
    }

    @Override
    public void ensureMinSampleCount(long newSeqValue, NameGenerator.EntityCounter counterType, Container container) throws ExperimentException
    {
        boolean isRootOnly = counterType == NameGenerator.EntityCounter.rootSampleCount;

        DbSequence seq = getSampleCountSequence(container, isRootOnly, newSeqValue >= 1);
        if (seq == null)
            return;

        long current = seq.current();
        if (newSeqValue < current)
        {
            if ((isRootOnly ? getProjectRootSampleCount(container) : getProjectSampleCount(container)) > 0)
                throw new ExperimentException("Unable to set " + counterType.name() + " to " + newSeqValue + " due to conflict with existing samples.");

            if (newSeqValue <= 0)
            {
                deleteSampleCounterSequence(container, isRootOnly);
                return;
            }
        }

        seq.ensureMinimum(newSeqValue);
        seq.sync();
    }

    public void deleteSampleCounterSequences(Container container)
    {
        deleteSampleCounterSequence(container, false);
        deleteSampleCounterSequence(container, true);
    }

    private void deleteSampleCounterSequence(Container container, boolean isRootOnly)
    {
        String seqName = isRootOnly ? ROOT_SAMPLE_COUNT_SEQ_NAME : SAMPLE_COUNT_SEQ_NAME;
        Container seqContainer = container.getProject();
        DbSequenceManager.delete(seqContainer, seqName);
        DbSequenceManager.invalidatePreallocatingSequence(container, seqName, 0);
        return;
    }

    @Override
    public long getProjectSampleCount(Container container)
    {
        return getProjectSampleCount(container, false);
    }

    @Override
    public long getProjectRootSampleCount(Container container)
    {
        return getProjectSampleCount(container, true);
    }

    private long getProjectSampleCount(Container container, boolean isRootOnly)
    {
        User searchUser = User.getSearchUser();
        ContainerFilter.ContainerFilterWithPermission cf = new ContainerFilter.AllInProject(container, searchUser);
        Collection<GUID> validContainerIds =  cf.generateIds(container, ReadPermission.class, null);
        TableInfo tableInfo = ExperimentService.get().getTinfoMaterial();
        SQLFragment sql = new SQLFragment("SELECT COUNT(*) FROM ");
        sql.append(tableInfo);
        sql.append(" WHERE ");
        if (isRootOnly)
            sql.append(" AliquotedFromLsid IS NULL AND ");
        sql.append("Container ");
        sql.appendInClause(validContainerIds, tableInfo.getSqlDialect());
        return new SqlSelector(ExperimentService.get().getSchema(), sql).getObject(Long.class).longValue();
    }

    @Override
    public long getCurrentCount(NameGenerator.EntityCounter counterType, Container container)
    {
        boolean isRootOnly = counterType == NameGenerator.EntityCounter.rootSampleCount;
        DbSequence seq = getSampleCountSequence(container, isRootOnly, false);
        if (seq != null)
        {
            long current = seq.current();
            if (current > 0)
                return current;
        }

        return getProjectSampleCount(container, counterType == NameGenerator.EntityCounter.rootSampleCount);
    }

    public enum SampleChangeType { insert, update, delete, rollup /* aliquot count */, schema }

    public void refreshSampleTypeMaterializedView(@NotNull ExpSampleType st, SampleChangeType reason)
    {
        ExpMaterialTableImpl.refreshMaterializedView(st.getLSID(), reason);
    }
}
<|MERGE_RESOLUTION|>--- conflicted
+++ resolved
@@ -1,2244 +1,2236 @@
-/*
- * Copyright (c) 2019 LabKey Corporation
- *
- * Licensed under the Apache License, Version 2.0 (the "License");
- * you may not use this file except in compliance with the License.
- * You may obtain a copy of the License at
- *
- *     http://www.apache.org/licenses/LICENSE-2.0
- *
- * Unless required by applicable law or agreed to in writing, software
- * distributed under the License is distributed on an "AS IS" BASIS,
- * WITHOUT WARRANTIES OR CONDITIONS OF ANY KIND, either express or implied.
- * See the License for the specific language governing permissions and
- * limitations under the License.
- */
-
-package org.labkey.experiment.api;
-
-import org.apache.commons.collections4.ListUtils;
-import org.apache.commons.lang3.StringUtils;
-import org.apache.commons.math3.util.Precision;
-import org.apache.logging.log4j.Logger;
-import org.jetbrains.annotations.NotNull;
-import org.jetbrains.annotations.Nullable;
-import org.labkey.api.audit.AbstractAuditHandler;
-import org.labkey.api.audit.AbstractAuditTypeProvider;
-import org.labkey.api.audit.AuditLogService;
-import org.labkey.api.audit.AuditTypeEvent;
-import org.labkey.api.audit.DetailedAuditTypeEvent;
-import org.labkey.api.audit.SampleTimelineAuditEvent;
-import org.labkey.api.audit.TransactionAuditProvider;
-import org.labkey.api.cache.Cache;
-import org.labkey.api.cache.CacheManager;
-import org.labkey.api.data.*;
-import org.labkey.api.data.dialect.SqlDialect;
-import org.labkey.api.data.measurement.Measurement;
-import org.labkey.api.defaults.DefaultValueService;
-import org.labkey.api.exp.ExperimentException;
-import org.labkey.api.exp.Lsid;
-import org.labkey.api.exp.OntologyManager;
-import org.labkey.api.exp.OntologyObject;
-import org.labkey.api.exp.PropertyType;
-import org.labkey.api.exp.TemplateInfo;
-import org.labkey.api.exp.api.ExpData;
-import org.labkey.api.exp.api.ExpMaterial;
-import org.labkey.api.exp.api.ExpMaterialRunInput;
-import org.labkey.api.exp.api.ExpProtocol;
-import org.labkey.api.exp.api.ExpProtocolApplication;
-import org.labkey.api.exp.api.ExpRun;
-import org.labkey.api.exp.api.ExpSampleType;
-import org.labkey.api.exp.api.ExperimentJSONConverter;
-import org.labkey.api.exp.api.ExperimentService;
-import org.labkey.api.exp.api.NameExpressionOptionService;
-import org.labkey.api.exp.api.SampleTypeDomainKindProperties;
-import org.labkey.api.exp.api.SampleTypeService;
-import org.labkey.api.exp.property.Domain;
-import org.labkey.api.exp.property.DomainKind;
-import org.labkey.api.exp.property.DomainProperty;
-import org.labkey.api.exp.property.DomainUtil;
-import org.labkey.api.exp.property.PropertyService;
-import org.labkey.api.exp.query.ExpMaterialTable;
-import org.labkey.api.exp.query.ExpSchema;
-import org.labkey.api.exp.query.SamplesSchema;
-import org.labkey.api.files.FileContentService;
-import org.labkey.api.gwt.client.AuditBehaviorType;
-import org.labkey.api.gwt.client.model.GWTDomain;
-import org.labkey.api.gwt.client.model.GWTIndex;
-import org.labkey.api.gwt.client.model.GWTPropertyDescriptor;
-import org.labkey.api.inventory.InventoryService;
-import org.labkey.api.miniprofiler.MiniProfiler;
-import org.labkey.api.miniprofiler.Timing;
-import org.labkey.api.qc.DataState;
-import org.labkey.api.qc.SampleStatusService;
-import org.labkey.api.query.AbstractQueryUpdateService;
-import org.labkey.api.query.BatchValidationException;
-import org.labkey.api.query.FieldKey;
-import org.labkey.api.query.MetadataUnavailableException;
-import org.labkey.api.query.QueryChangeListener;
-import org.labkey.api.query.QueryService;
-import org.labkey.api.query.SchemaKey;
-import org.labkey.api.query.SimpleValidationError;
-import org.labkey.api.query.ValidationException;
-import org.labkey.api.search.SearchService;
-import org.labkey.api.security.User;
-import org.labkey.api.security.permissions.ReadPermission;
-import org.labkey.api.study.Dataset;
-import org.labkey.api.study.StudyService;
-import org.labkey.api.study.publish.StudyPublishService;
-import org.labkey.api.util.CPUTimer;
-import org.labkey.api.util.FileUtil;
-import org.labkey.api.util.GUID;
-import org.labkey.api.util.Pair;
-import org.labkey.api.util.StringUtilsLabKey;
-import org.labkey.api.util.logging.LogHelper;
-import org.labkey.api.view.ViewBackgroundInfo;
-import org.labkey.experiment.SampleTypeAuditProvider;
-import org.labkey.experiment.samples.SampleTimelineAuditProvider;
-
-import java.io.File;
-import java.io.IOException;
-import java.sql.Connection;
-import java.sql.ResultSet;
-import java.sql.SQLException;
-import java.time.LocalDateTime;
-import java.time.ZoneId;
-import java.time.format.DateTimeFormatter;
-import java.util.ArrayList;
-import java.util.Collection;
-import java.util.Collections;
-import java.util.Date;
-import java.util.HashMap;
-import java.util.HashSet;
-import java.util.LinkedHashMap;
-import java.util.List;
-import java.util.Map;
-import java.util.Objects;
-import java.util.Optional;
-import java.util.Set;
-import java.util.SortedSet;
-import java.util.TreeSet;
-import java.util.function.Function;
-import java.util.function.Predicate;
-import java.util.stream.Collectors;
-
-import static java.util.Collections.singleton;
-import static org.labkey.api.audit.SampleTimelineAuditEvent.SAMPLE_TIMELINE_EVENT_TYPE;
-import static org.labkey.api.data.CompareType.STARTS_WITH;
-import static org.labkey.api.data.DbScope.CommitTaskOption.POSTCOMMIT;
-import static org.labkey.api.data.DbScope.CommitTaskOption.POSTROLLBACK;
-import static org.labkey.api.exp.api.ExperimentJSONConverter.CPAS_TYPE;
-import static org.labkey.api.exp.api.ExperimentJSONConverter.LSID;
-import static org.labkey.api.exp.api.ExperimentJSONConverter.NAME;
-import static org.labkey.api.exp.api.ExperimentJSONConverter.ROW_ID;
-import static org.labkey.api.exp.api.ExperimentService.SAMPLE_ALIQUOT_PROTOCOL_LSID;
-import static org.labkey.api.exp.api.NameExpressionOptionService.NAME_EXPRESSION_REQUIRED_MSG;
-import static org.labkey.api.exp.api.NameExpressionOptionService.NAME_EXPRESSION_REQUIRED_MSG_WITH_SUBFOLDERS;
-import static org.labkey.api.exp.query.ExpSchema.NestedSchemas.materials;
-
-
-public class SampleTypeServiceImpl extends AbstractAuditHandler implements SampleTypeService
-{
-    public static final String SAMPLE_COUNT_SEQ_NAME = "org.labkey.api.exp.api.ExpMaterial:sampleCount";
-    public static final String ROOT_SAMPLE_COUNT_SEQ_NAME = "org.labkey.api.exp.api.ExpMaterial:rootSampleCount";
-
-    // columns that may appear in a row when only the sample status is updating.
-    public static final Set<String> statusUpdateColumns = Set.of(
-            ExpMaterialTable.Column.Modified.name().toLowerCase(),
-            ExpMaterialTable.Column.ModifiedBy.name().toLowerCase(),
-            ExpMaterialTable.Column.SampleState.name().toLowerCase(),
-            ExpMaterialTable.Column.Folder.name().toLowerCase()
-    );
-
-    public static SampleTypeServiceImpl get()
-    {
-        return (SampleTypeServiceImpl) SampleTypeService.get();
-    }
-
-    private static final Logger LOG = LogHelper.getLogger(SampleTypeServiceImpl.class, "Info about sample type operations");
-
-    // SampleType -> Container cache
-    private final Cache<String, String> sampleTypeCache = CacheManager.getStringKeyCache(CacheManager.UNLIMITED, CacheManager.DAY, "SampleType to container");
-
-    private final Cache<String, SortedSet<MaterialSource>> materialSourceCache = CacheManager.getBlockingStringKeyCache(CacheManager.UNLIMITED, CacheManager.DAY, "Material sources", (container, argument) ->
-    {
-        Container c = ContainerManager.getForId(container);
-        if (c == null)
-            return Collections.emptySortedSet();
-
-        SimpleFilter filter = SimpleFilter.createContainerFilter(c);
-        return Collections.unmodifiableSortedSet(new TreeSet<>(new TableSelector(getTinfoMaterialSource(), filter, null).getCollection(MaterialSource.class)));
-    });
-
-    Cache<String, SortedSet<MaterialSource>> getMaterialSourceCache()
-    {
-        return materialSourceCache;
-    }
-
-
-    public void clearMaterialSourceCache(@Nullable Container c)
-    {
-        LOG.debug("clearMaterialSourceCache: " + (c == null ? "all" : c.getPath()));
-        if (c == null)
-            materialSourceCache.clear();
-        else
-            materialSourceCache.remove(c.getId());
-    }
-
-
-    private TableInfo getTinfoMaterialSource()
-    {
-        return ExperimentServiceImpl.get().getTinfoSampleType();
-    }
-
-    private TableInfo getTinfoMaterial()
-    {
-        return ExperimentServiceImpl.get().getTinfoMaterial();
-    }
-
-    private TableInfo getTinfoProtocolApplication()
-    {
-        return ExperimentServiceImpl.get().getTinfoProtocolApplication();
-    }
-
-    private TableInfo getTinfoProtocol()
-    {
-        return ExperimentServiceImpl.get().getTinfoProtocol();
-    }
-
-    private TableInfo getTinfoMaterialInput()
-    {
-        return ExperimentServiceImpl.get().getTinfoMaterialInput();
-    }
-
-    private TableInfo getTinfoExperimentRun()
-    {
-        return ExperimentServiceImpl.get().getTinfoExperimentRun();
-    }
-
-    private TableInfo getTinfoDataClass()
-    {
-        return ExperimentServiceImpl.get().getTinfoDataClass();
-    }
-
-    private TableInfo getTinfoProtocolInput()
-    {
-        return ExperimentServiceImpl.get().getTinfoProtocolInput();
-    }
-
-    private TableInfo getTinfoMaterialAliasMap()
-    {
-        return ExperimentServiceImpl.get().getTinfoMaterialAliasMap();
-    }
-
-    private DbSchema getExpSchema()
-    {
-        return ExperimentServiceImpl.get().getExpSchema();
-    }
-
-    @Override
-    public void indexSampleType(ExpSampleType sampleType)
-    {
-        SearchService ss = SearchService.get();
-        if (ss == null)
-            return;
-
-        SearchService.IndexTask task = ss.defaultTask();
-
-        Runnable r = () -> {
-
-            indexSampleType(sampleType, task);
-            indexSampleTypeMaterials(sampleType, task);
-
-        };
-
-        task.addRunnable(r, SearchService.PRIORITY.bulk);
-    }
-
-
-    private void indexSampleType(ExpSampleType sampleType, SearchService.IndexTask task)
-    {
-        // Index all ExpMaterial that have never been indexed OR where either the ExpSampleType definition or ExpMaterial itself has changed since last indexed
-        SQLFragment sql = new SQLFragment("SELECT * FROM ")
-                .append(getTinfoMaterialSource(), "ms")
-                .append(" WHERE ms.LSID NOT LIKE ").appendValue("%:" + StudyService.SPECIMEN_NAMESPACE_PREFIX + "%", getExpSchema().getSqlDialect())
-                .append(" AND ms.LSID = ?").add(sampleType.getLSID())
-                .append(" AND (ms.lastIndexed IS NULL OR ms.lastIndexed < ? OR (ms.modified IS NOT NULL AND ms.lastIndexed < ms.modified))")
-                .add(sampleType.getModified());
-
-        MaterialSource materialSource = new SqlSelector(getExpSchema().getScope(), sql).getObject(MaterialSource.class);
-        if (materialSource != null)
-        {
-            ExpSampleTypeImpl impl = new ExpSampleTypeImpl(materialSource);
-            impl.index(task);
-        }
-    }
-
-    private void indexSampleTypeMaterials(ExpSampleType sampleType, SearchService.IndexTask task)
-    {
-        // Index all ExpMaterial that have never been indexed OR where either the ExpSampleType definition or ExpMaterial itself has changed since last indexed
-        SQLFragment sql = new SQLFragment("SELECT m.* FROM ")
-                .append(getTinfoMaterial(), "m")
-                .append(" LEFT OUTER JOIN ")
-                .append(ExperimentServiceImpl.get().getTinfoMaterialIndexed(), "mi")
-                .append(" ON m.RowId = mi.MaterialId WHERE m.LSID NOT LIKE ").appendValue("%:" + StudyService.SPECIMEN_NAMESPACE_PREFIX + "%", getExpSchema().getSqlDialect())
-                .append(" AND m.cpasType = ?").add(sampleType.getLSID())
-                .append(" AND (mi.lastIndexed IS NULL OR mi.lastIndexed < ? OR (m.modified IS NOT NULL AND mi.lastIndexed < m.modified))")
-                .add(sampleType.getModified());
-
-        new SqlSelector(getExpSchema().getScope(), sql).forEachBatch(Material.class, 1000, batch -> {
-            for (Material m : batch)
-            {
-                ExpMaterialImpl impl = new ExpMaterialImpl(m);
-                impl.index(task);
-            }
-        });
-    }
-
-
-    @Override
-    public Map<String, ExpSampleType> getSampleTypesForRoles(Container container, ContainerFilter filter, ExpProtocol.ApplicationType type)
-    {
-        SQLFragment sql = new SQLFragment();
-        sql.append("SELECT mi.Role, MAX(m.CpasType) AS MaxSampleSetLSID, MIN (m.CpasType) AS MinSampleSetLSID FROM ");
-        sql.append(getTinfoMaterial(), "m");
-        sql.append(", ");
-        sql.append(getTinfoMaterialInput(), "mi");
-        sql.append(", ");
-        sql.append(getTinfoProtocolApplication(), "pa");
-        sql.append(", ");
-        sql.append(getTinfoExperimentRun(), "r");
-
-        if (type != null)
-        {
-            sql.append(", ");
-            sql.append(getTinfoProtocol(), "p");
-            sql.append(" WHERE p.lsid = pa.protocollsid AND p.applicationtype = ? AND ");
-            sql.add(type.toString());
-        }
-        else
-        {
-            sql.append(" WHERE ");
-        }
-
-        sql.append(" m.RowId = mi.MaterialId AND mi.TargetApplicationId = pa.RowId AND " +
-                "pa.RunId = r.RowId AND ");
-        sql.append(filter.getSQLFragment(getExpSchema(), new SQLFragment("r.Container")));
-        sql.append(" GROUP BY mi.Role ORDER BY mi.Role");
-
-        Map<String, ExpSampleType> result = new LinkedHashMap<>();
-        for (Map<String, Object> queryResult : new SqlSelector(getExpSchema(), sql).getMapCollection())
-        {
-            ExpSampleType sampleType = null;
-            String maxSampleTypeLSID = (String) queryResult.get("MaxSampleSetLSID");
-            String minSampleTypeLSID = (String) queryResult.get("MinSampleSetLSID");
-
-            // Check if we have a sample type that was being referenced
-            if (maxSampleTypeLSID != null && maxSampleTypeLSID.equalsIgnoreCase(minSampleTypeLSID))
-            {
-                // If the min and the max are the same, it means all rows share the same value so we know that there's
-                // a single sample type being targeted
-                sampleType = getSampleType(container, maxSampleTypeLSID);
-            }
-            result.put((String) queryResult.get("Role"), sampleType);
-        }
-        return result;
-    }
-
-    @Override
-    public void removeAutoLinkedStudy(@NotNull Container studyContainer, @Nullable User user)
-    {
-        SQLFragment sql = new SQLFragment("UPDATE ").append(getTinfoMaterialSource())
-                .append(" SET autolinkTargetContainer = NULL WHERE autolinkTargetContainer = ?")
-                .add(studyContainer.getId());
-        new SqlExecutor(ExperimentService.get().getSchema()).execute(sql);
-    }
-
-    public ExpSampleTypeImpl getSampleTypeByObjectId(Integer objectId)
-    {
-        OntologyObject obj = OntologyManager.getOntologyObject(objectId);
-        if (obj == null)
-            return null;
-
-        return getSampleType(obj.getObjectURI());
-    }
-
-    @Override
-    public @Nullable ExpSampleType getEffectiveSampleType(
-        @NotNull Container definitionContainer,
-        @NotNull User user,
-        @NotNull String sampleTypeName,
-        @NotNull Date effectiveDate,
-        @Nullable ContainerFilter cf
-    )
-    {
-        Integer legacyObjectId = ExperimentService.get().getObjectIdWithLegacyName(sampleTypeName, ExperimentServiceImpl.getNamespacePrefix(ExpSampleType.class), effectiveDate, definitionContainer, cf);
-        if (legacyObjectId != null)
-            return getSampleTypeByObjectId(legacyObjectId);
-
-        boolean includeOtherContainers = cf != null && cf.getType() != ContainerFilter.Type.Current;
-        ExpSampleTypeImpl sampleType = getSampleType(definitionContainer, user, includeOtherContainers, sampleTypeName);
-        if (sampleType != null && sampleType.getCreated().compareTo(effectiveDate) <= 0)
-            return sampleType;
-
-        return null;
-    }
-
-    @Override
-    public List<ExpSampleTypeImpl> getSampleTypes(@NotNull Container container, @Nullable User user, boolean includeOtherContainers)
-    {
-        List<String> containerIds = ExperimentServiceImpl.get().createContainerList(container, user, includeOtherContainers);
-
-        // Do the sort on the Java side to make sure it's always case-insensitive, even on Postgres
-        TreeSet<ExpSampleTypeImpl> result = new TreeSet<>();
-        for (String containerId : containerIds)
-        {
-            for (MaterialSource source : getMaterialSourceCache().get(containerId))
-            {
-                result.add(new ExpSampleTypeImpl(source));
-            }
-        }
-
-        return List.copyOf(result);
-    }
-
-    @Override
-    public ExpSampleTypeImpl getSampleType(@NotNull Container c, @NotNull String sampleTypeName)
-    {
-        return getSampleType(c, null, false, sampleTypeName);
-    }
-
-    // NOTE: This method used to not take a user or check permissions
-    @Override
-    public ExpSampleTypeImpl getSampleType(@NotNull Container c, @NotNull User user, @NotNull String sampleTypeName)
-    {
-        return getSampleType(c, user, true, sampleTypeName);
-    }
-
-    private ExpSampleTypeImpl getSampleType(@NotNull Container c, @Nullable User user, boolean includeOtherContainers, String sampleTypeName)
-    {
-        return getSampleType(c, user, includeOtherContainers, (materialSource -> materialSource.getName().equalsIgnoreCase(sampleTypeName)));
-    }
-
-    @Override
-    public ExpSampleTypeImpl getSampleType(@NotNull Container c, int rowId)
-    {
-        return getSampleType(c, null, rowId, false);
-    }
-
-    @Override
-    public ExpSampleTypeImpl getSampleType(@NotNull Container c, @NotNull User user, int rowId)
-    {
-        return getSampleType(c, user, rowId, true);
-    }
-
-    @Override
-    public ExpSampleTypeImpl getSampleTypeByType(@NotNull String lsid, Container hint)
-    {
-        Container c = hint;
-        String id = sampleTypeCache.get(lsid);
-        if (null != id && (null == hint || !id.equals(hint.getId())))
-            c = ContainerManager.getForId(id);
-        ExpSampleTypeImpl st = null;
-        if (null != c)
-            st = getSampleType(c, null, false, ms -> lsid.equals(ms.getLSID()) );
-        if (null == st)
-            st = _getSampleType(lsid);
-        if (null != st && null==id)
-            sampleTypeCache.put(lsid,st.getContainer().getId());
-        return st;
-    }
-
-    private ExpSampleTypeImpl getSampleType(@NotNull Container c, @Nullable User user, int rowId, boolean includeOtherContainers)
-    {
-        return getSampleType(c, user, includeOtherContainers, (materialSource -> materialSource.getRowId() == rowId));
-    }
-
-    private ExpSampleTypeImpl getSampleType(@NotNull Container c, @Nullable User user, boolean includeOtherContainers, Predicate<MaterialSource> predicate)
-    {
-        List<String> containerIds = ExperimentServiceImpl.get().createContainerList(c, user, includeOtherContainers);
-        for (String containerId : containerIds)
-        {
-            Collection<MaterialSource> sampleTypes = getMaterialSourceCache().get(containerId);
-            for (MaterialSource materialSource : sampleTypes)
-            {
-                if (predicate.test(materialSource))
-                    return new ExpSampleTypeImpl(materialSource);
-            }
-        }
-
-        return null;
-    }
-
-    @Nullable
-    @Override
-    public ExpSampleTypeImpl getSampleType(int rowId)
-    {
-        // TODO: Cache
-        MaterialSource materialSource = new TableSelector(getTinfoMaterialSource()).getObject(rowId, MaterialSource.class);
-        if (materialSource == null)
-            return null;
-
-        return new ExpSampleTypeImpl(materialSource);
-    }
-
-    @Nullable
-    @Override
-    public ExpSampleTypeImpl getSampleType(String lsid)
-    {
-        return getSampleTypeByType(lsid, null);
-    }
-
-    @Nullable
-    @Override
-    public DataState getSampleState(Container container, Integer stateRowId)
-    {
-        return SampleStatusService.get().getStateForRowId(container, stateRowId);
-    }
-
-    private ExpSampleTypeImpl _getSampleType(String lsid)
-    {
-        MaterialSource ms = getMaterialSource(lsid);
-        if (ms == null)
-            return null;
-
-        return new ExpSampleTypeImpl(ms);
-    }
-
-    public MaterialSource getMaterialSource(String lsid)
-    {
-        SimpleFilter filter = new SimpleFilter(FieldKey.fromParts("LSID"), lsid);
-        return new TableSelector(getTinfoMaterialSource(), filter, null).getObject(MaterialSource.class);
-    }
-
-    public DbScope.Transaction ensureTransaction()
-    {
-        return getExpSchema().getScope().ensureTransaction();
-    }
-
-    @Override
-    public Lsid getSampleTypeLsid(String sourceName, Container container)
-    {
-        return Lsid.parse(ExperimentService.get().generateLSID(container, ExpSampleType.class, sourceName));
-    }
-
-    @Override
-    public Pair<String, String> getSampleTypeSamplePrefixLsids(Container container)
-    {
-        Pair<String, String> lsidDbSeq = ExperimentService.get().generateLSIDWithDBSeq(container, ExpSampleType.class);
-        String sampleTypeLsidStr = lsidDbSeq.first;
-        Lsid sampleTypeLsid = Lsid.parse(sampleTypeLsidStr);
-
-        String dbSeqStr = lsidDbSeq.second;
-        String samplePrefixLsid = new Lsid.LsidBuilder("Sample", "Folder-" + container.getRowId() + "." + dbSeqStr, "").toString();
-
-        return new Pair<>(sampleTypeLsid.toString(), samplePrefixLsid);
-    }
-
-    /**
-     * Delete all exp.Material from the SampleType. If container is not provided,
-     * all rows from the SampleType will be deleted regardless of container.
-     */
-    public int truncateSampleType(ExpSampleTypeImpl source, User user, @Nullable Container c)
-    {
-        assert getExpSchema().getScope().isTransactionActive();
-
-        Set<Container> containers = new HashSet<>();
-        if (c == null)
-        {
-            SQLFragment containerSql = new SQLFragment("SELECT DISTINCT Container FROM ");
-            containerSql.append(getTinfoMaterial(), "m");
-            containerSql.append(" WHERE CpasType = ?");
-            containerSql.add(source.getLSID());
-            new SqlSelector(getExpSchema(), containerSql).forEach(String.class, cId -> containers.add(ContainerManager.getForId(cId)));
-        }
-        else
-        {
-            containers.add(c);
-        }
-
-        int count = 0;
-        for (Container toDelete : containers)
-        {
-            SQLFragment sqlFilter = new SQLFragment("CpasType = ? AND Container = ?");
-            sqlFilter.add(source.getLSID());
-            sqlFilter.add(toDelete);
-            count += ExperimentServiceImpl.get().deleteMaterialBySqlFilter(user, toDelete, sqlFilter, true, false, source, true, true);
-        }
-        return count;
-    }
-
-    @Override
-    public void deleteSampleType(int rowId, Container c, User user, @Nullable String auditUserComment) throws ExperimentException
-    {
-        CPUTimer timer = new CPUTimer("delete sample type");
-        timer.start();
-
-        ExpSampleTypeImpl source = getSampleType(c, user, rowId);
-        if (null == source)
-            throw new IllegalArgumentException("Can't find SampleType with rowId " + rowId);
-        if (!source.getContainer().equals(c))
-            throw new ExperimentException("Trying to delete a SampleType from a different container");
-
-        try (DbScope.Transaction transaction = ensureTransaction())
-        {
-            // TODO: option to skip deleting rows from the materialized table since we're about to delete it anyway
-            // TODO do we need both truncateSampleType() and deleteDomainObjects()?
-            truncateSampleType(source, user, null);
-
-            StudyService studyService = StudyService.get();
-            if (studyService != null)
-            {
-                for (Dataset dataset : StudyPublishService.get().getDatasetsForPublishSource(rowId, Dataset.PublishSource.SampleType))
-                {
-                    dataset.delete(user);
-                }
-            }
-            else
-            {
-                LOG.warn("Could not delete datasets associated with this protocol: Study service not available.");
-            }
-
-            Domain d = source.getDomain();
-            d.delete(user);
-
-            ExperimentServiceImpl.get().deleteDomainObjects(source.getContainer(), source.getLSID());
-
-            SqlExecutor executor = new SqlExecutor(getExpSchema());
-            executor.execute("UPDATE " + getTinfoDataClass() + " SET materialSourceId = NULL WHERE materialSourceId = ?", source.getRowId());
-            executor.execute("UPDATE " + getTinfoProtocolInput() + " SET materialSourceId = NULL WHERE materialSourceId = ?", source.getRowId());
-            executor.execute("DELETE FROM " + getTinfoMaterialSource() + " WHERE RowId = ?", rowId);
-
-            addSampleTypeDeletedAuditEvent(user, c, source, transaction.getAuditId(), auditUserComment);
-
-            ExperimentService.get().removeDataTypeExclusion(Collections.singleton(rowId), ExperimentService.DataTypeForExclusion.SampleType);
-            ExperimentService.get().removeDataTypeExclusion(Collections.singleton(rowId), ExperimentService.DataTypeForExclusion.DashboardSampleType);
-
-            transaction.addCommitTask(() -> clearMaterialSourceCache(c), DbScope.CommitTaskOption.IMMEDIATE, POSTCOMMIT, POSTROLLBACK);
-            transaction.commit();
-        }
-
-        // Delete sequences (genId and the unique counters)
-        DbSequenceManager.deleteLike(c, ExpSampleType.SEQUENCE_PREFIX, source.getRowId(), getExpSchema().getSqlDialect());
-
-        SchemaKey samplesSchema = SchemaKey.fromParts(SamplesSchema.SCHEMA_NAME);
-        QueryService.get().fireQueryDeleted(user, c, null, samplesSchema, singleton(source.getName()));
-
-        SchemaKey expMaterialsSchema = SchemaKey.fromParts(ExpSchema.SCHEMA_NAME, materials.toString());
-        QueryService.get().fireQueryDeleted(user, c, null, expMaterialsSchema, singleton(source.getName()));
-
-        // Remove SampleType from search index
-        SearchService ss = SearchService.get();
-        if (null != ss)
-        {
-            try (Timing ignored = MiniProfiler.step("search docs"))
-            {
-                ss.deleteResource(source.getDocumentId());
-            }
-        }
-
-        timer.stop();
-        LOG.info("Deleted SampleType '" + source.getName() + "' from '" + c.getPath() + "' in " + timer.getDuration());
-    }
-
-    private void addSampleTypeDeletedAuditEvent(User user, Container c, ExpSampleType sampleType, Long txAuditId, String auditUserComment)
-    {
-        addSampleTypeAuditEvent(user, c, sampleType, txAuditId, String.format("Sample Type deleted: %1$s", sampleType.getName()),auditUserComment, "delete type");
-    }
-
-    private void addSampleTypeAuditEvent(User user, Container c, ExpSampleType sampleType, Long txAuditId, String comment, String auditUserComment, String insertUpdateChoice)
-    {
-        SampleTypeAuditProvider.SampleTypeAuditEvent event = new SampleTypeAuditProvider.SampleTypeAuditEvent(c.getId(), comment);
-        event.setUserComment(auditUserComment);
-
-        if (txAuditId != null)
-            event.setTransactionId(txAuditId);
-
-        if (sampleType != null)
-        {
-            event.setSourceLsid(sampleType.getLSID());
-            event.setSampleSetName(sampleType.getName());
-        }
-        event.setInsertUpdateChoice(insertUpdateChoice);
-        AuditLogService.get().addEvent(user, event);
-    }
-
-
-    @NotNull
-    @Override
-    public ExpSampleTypeImpl createSampleType()
-    {
-        return new ExpSampleTypeImpl(new MaterialSource());
-    }
-
-    @NotNull
-    @Override
-    public ExpSampleTypeImpl createSampleType(Container c, User u, String name, String description, List<GWTPropertyDescriptor> properties, List<GWTIndex> indices, int idCol1, int idCol2, int idCol3, int parentCol, String nameExpression)
-            throws ExperimentException
-    {
-        return createSampleType(c,u,name,description,properties,indices,idCol1,idCol2,idCol3,parentCol,nameExpression, null);
-    }
-
-    @NotNull
-    @Override
-    public ExpSampleTypeImpl createSampleType(Container c, User u, String name, String description, List<GWTPropertyDescriptor> properties, List<GWTIndex> indices, int idCol1, int idCol2, int idCol3, int parentCol,
-                                              String nameExpression, @Nullable TemplateInfo templateInfo)
-            throws ExperimentException
-    {
-        return createSampleType(c, u, name, description, properties, indices, idCol1, idCol2, idCol3,
-                parentCol, nameExpression, null, templateInfo, null, null, null);
-    }
-
-    @NotNull
-    @Override
-    public ExpSampleTypeImpl createSampleType(Container c, User u, String name, String description, List<GWTPropertyDescriptor> properties, List<GWTIndex> indices, int idCol1, int idCol2, int idCol3, int parentCol,
-                                              String nameExpression, String aliquotNameExpression, @Nullable TemplateInfo templateInfo, @Nullable Map<String, Map<String, Object>> importAliases, @Nullable String labelColor, @Nullable String metricUnit) throws ExperimentException
-    {
-        return createSampleType(c, u, name, description, properties, indices, idCol1, idCol2, idCol3, parentCol, nameExpression, aliquotNameExpression, templateInfo, importAliases, labelColor, metricUnit, null, null, null, null, null, null);
-    }
-
-    @NotNull
-    @Override
-    public ExpSampleTypeImpl createSampleType(Container c, User u, String name, String description, List<GWTPropertyDescriptor> properties, List<GWTIndex> indices, int idCol1, int idCol2, int idCol3, int parentCol,
-                                              String nameExpression, String aliquotNameExpression, @Nullable TemplateInfo templateInfo, @Nullable Map<String, Map<String, Object>> importAliases, @Nullable String labelColor, @Nullable String metricUnit,
-                                              @Nullable Container autoLinkTargetContainer, @Nullable String autoLinkCategory, @Nullable String category, @Nullable List<String> disabledSystemField,
-                                              @Nullable List<String> excludedContainerIds, @Nullable List<String> excludedDashboardContainerIds)
-        throws ExperimentException
-    {
-        if (name == null)
-            throw new ExperimentException("SampleType name is required");
-
-        TableInfo materialSourceTable = ExperimentService.get().getTinfoSampleType();
-        int nameMax = materialSourceTable.getColumn("Name").getScale();
-        if (name.length() > nameMax)
-            throw new ExperimentException("SampleType name may not exceed " + nameMax + " characters.");
-
-        ExpSampleType existing = getSampleType(c, name);
-        if (existing != null)
-            throw new IllegalArgumentException("SampleType '" + existing.getName() + "' already exists");
-
-        if (properties == null || properties.isEmpty())
-            throw new ExperimentException("At least one property is required");
-
-        if (idCol2 != -1 && idCol1 == idCol2)
-            throw new ExperimentException("You cannot use the same id column twice.");
-
-        if (idCol3 != -1 && (idCol1 == idCol3 || idCol2 == idCol3))
-            throw new ExperimentException("You cannot use the same id column twice.");
-
-        if ((idCol1 > -1 && idCol1 >= properties.size()) ||
-            (idCol2 > -1 && idCol2 >= properties.size()) ||
-            (idCol3 > -1 && idCol3 >= properties.size()) ||
-            (parentCol > -1 && parentCol >= properties.size()))
-            throw new ExperimentException("column index out of range");
-
-        // Name expression is only allowed when no idCol is set
-        if (nameExpression != null && idCol1 > -1)
-            throw new ExperimentException("Name expression cannot be used with id columns");
-
-        NameExpressionOptionService svc = NameExpressionOptionService.get();
-        if (!svc.allowUserSpecifiedNames(c))
-        {
-            if (nameExpression == null)
-                throw new ExperimentException(c.hasProductFolders() ? NAME_EXPRESSION_REQUIRED_MSG_WITH_SUBFOLDERS : NAME_EXPRESSION_REQUIRED_MSG);
-        }
-
-        if (svc.getExpressionPrefix(c) != null)
-        {
-            // automatically apply the configured prefix to the name expression
-            nameExpression = svc.createPrefixedExpression(c, nameExpression, false);
-            aliquotNameExpression = svc.createPrefixedExpression(c, aliquotNameExpression, true);
-        }
-
-        // Validate the name expression length
-        int nameExpMax = materialSourceTable.getColumn("NameExpression").getScale();
-        if (nameExpression != null && nameExpression.length() > nameExpMax)
-            throw new ExperimentException("Name expression may not exceed " + nameExpMax + " characters.");
-
-        // Validate the aliquot name expression length
-        int aliquotNameExpMax = materialSourceTable.getColumn("AliquotNameExpression").getScale();
-        if (aliquotNameExpression != null && aliquotNameExpression.length() > aliquotNameExpMax)
-            throw new ExperimentException("Aliquot naming patten may not exceed " + aliquotNameExpMax + " characters.");
-
-        // Validate the label color length
-        int labelColorMax = materialSourceTable.getColumn("LabelColor").getScale();
-        if (labelColor != null && labelColor.length() > labelColorMax)
-            throw new ExperimentException("Label color may not exceed " + labelColorMax + " characters.");
-
-        // Validate the metricUnit length
-        int metricUnitMax = materialSourceTable.getColumn("MetricUnit").getScale();
-        if (metricUnit != null && metricUnit.length() > metricUnitMax)
-            throw new ExperimentException("Metric unit may not exceed " + metricUnitMax + " characters.");
-
-        // Validate the category length
-        int categoryMax = materialSourceTable.getColumn("Category").getScale();
-        if (category != null && category.length() > categoryMax)
-            throw new ExperimentException("Category may not exceed " + categoryMax + " characters.");
-
-        Pair<String, String> dbSeqLsids = getSampleTypeSamplePrefixLsids(c);
-        String lsid = dbSeqLsids.first;
-        String materialPrefixLsid = dbSeqLsids.second;
-        Domain domain = PropertyService.get().createDomain(c, lsid, name, templateInfo);
-        DomainKind<?> kind = domain.getDomainKind();
-        if (kind != null)
-            domain.setDisabledSystemFields(kind.getDisabledSystemFields(disabledSystemField));
-        Set<String> reservedNames = kind.getReservedPropertyNames(domain, u);
-        Set<String> reservedPrefixes = kind.getReservedPropertyNamePrefixes();
-        Set<String> lowerReservedNames = reservedNames.stream().map(String::toLowerCase).collect(Collectors.toSet());
-
-        boolean hasNameProperty = false;
-        String idUri1 = null, idUri2 = null, idUri3 = null, parentUri = null;
-        Map<DomainProperty, Object> defaultValues = new HashMap<>();
-        Set<String> propertyUris = new HashSet<>();
-        List<GWTPropertyDescriptor> calculatedFields = new ArrayList<>();
-        for (int i = 0; i < properties.size(); i++)
-        {
-            GWTPropertyDescriptor pd = properties.get(i);
-            String propertyName = pd.getName().toLowerCase();
-
-            // calculatedFields will be handled separately
-            if (pd.getValueExpression() != null)
-            {
-                calculatedFields.add(pd);
-                continue;
-            }
-
-            if (ExpMaterialTable.Column.Name.name().equalsIgnoreCase(propertyName))
-            {
-                hasNameProperty = true;
-            }
-            else
-            {
-                if (!reservedPrefixes.isEmpty())
-                {
-                    Optional<String> reservedPrefix = reservedPrefixes.stream().filter(prefix -> propertyName.startsWith(prefix.toLowerCase())).findAny();
-                    reservedPrefix.ifPresent(s -> {
-                        throw new IllegalArgumentException("The prefix '" + s + "' is reserved for system use.");
-                    });
-                }
-
-                if (lowerReservedNames.contains(propertyName))
-                {
-                    throw new IllegalArgumentException("Property name '" + propertyName + "' is a reserved name.");
-                }
-
-                DomainProperty dp = DomainUtil.addProperty(domain, pd, defaultValues, propertyUris, null);
-
-                if (dp != null)
-                {
-                    if (idCol1 == i) idUri1 = dp.getPropertyURI();
-                    if (idCol2 == i) idUri2 = dp.getPropertyURI();
-                    if (idCol3 == i) idUri3 = dp.getPropertyURI();
-                    if (parentCol == i) parentUri = dp.getPropertyURI();
-                }
-            }
-        }
-
-        domain.setPropertyIndices(indices, lowerReservedNames);
-
-        if (!hasNameProperty && idUri1 == null)
-            throw new ExperimentException("Either a 'Name' property or an index for idCol1 is required");
-
-        if (hasNameProperty && idUri1 != null)
-            throw new ExperimentException("Either a 'Name' property or idCols can be used, but not both");
-
-        String importAliasJson = ExperimentJSONConverter.getAliasJson(importAliases, name);
-
-        MaterialSource source = new MaterialSource();
-        source.setLSID(lsid);
-        source.setName(name);
-        source.setDescription(description);
-        source.setMaterialLSIDPrefix(materialPrefixLsid);
-        if (nameExpression != null)
-            source.setNameExpression(nameExpression);
-        if (aliquotNameExpression != null)
-            source.setAliquotNameExpression(aliquotNameExpression);
-        source.setLabelColor(labelColor);
-        source.setMetricUnit(metricUnit);
-        source.setAutoLinkTargetContainer(autoLinkTargetContainer);
-        source.setAutoLinkCategory(autoLinkCategory);
-        source.setCategory(category);
-        source.setContainer(c);
-        source.setMaterialParentImportAliasMap(importAliasJson);
-
-        if (hasNameProperty)
-        {
-            source.setIdCol1(ExpMaterialTable.Column.Name.name());
-        }
-        else
-        {
-            source.setIdCol1(idUri1);
-            if (idUri2 != null)
-                source.setIdCol2(idUri2);
-            if (idUri3 != null)
-                source.setIdCol3(idUri3);
-        }
-        if (parentUri != null)
-            source.setParentCol(parentUri);
-
-        final ExpSampleTypeImpl st = new ExpSampleTypeImpl(source);
-
-        try
-        {
-            getExpSchema().getScope().executeWithRetry(transaction ->
-            {
-                try
-                {
-                    domain.save(u);
-                    st.save(u);
-                    QueryService.get().saveCalculatedFieldsMetadata(SamplesSchema.SCHEMA_NAME, name, null, calculatedFields, false, u, c);
-                    DefaultValueService.get().setDefaultValues(domain.getContainer(), defaultValues);
-                    if (excludedContainerIds != null && !excludedContainerIds.isEmpty())
-                        ExperimentService.get().ensureDataTypeContainerExclusions(ExperimentService.DataTypeForExclusion.SampleType, excludedContainerIds, st.getRowId(), u);
-                    if (excludedDashboardContainerIds != null && !excludedDashboardContainerIds.isEmpty())
-                        ExperimentService.get().ensureDataTypeContainerExclusions(ExperimentService.DataTypeForExclusion.DashboardSampleType, excludedDashboardContainerIds, st.getRowId(), u);
-                    transaction.addCommitTask(() -> clearMaterialSourceCache(c), DbScope.CommitTaskOption.IMMEDIATE, POSTCOMMIT, POSTROLLBACK);
-                    return st;
-                }
-                catch (ExperimentException | MetadataUnavailableException eex)
-                {
-                    throw new DbScope.RetryPassthroughException(eex);
-                }
-            });
-        }
-        catch (DbScope.RetryPassthroughException x)
-        {
-            x.rethrow(ExperimentException.class);
-            throw x;
-        }
-
-        return st;
-    }
-
-    public enum SampleSequenceType
-    {
-        DAILY("yyyy-MM-dd"),
-        WEEKLY("YYYY-'W'ww"),
-        MONTHLY("yyyy-MM"),
-        YEARLY("yyyy");
-
-        final DateTimeFormatter _formatter;
-
-        SampleSequenceType(String pattern)
-        {
-            _formatter = DateTimeFormatter.ofPattern(pattern);
-        }
-
-        public Pair<String,Integer> getSequenceName(@Nullable Date date)
-        {
-            LocalDateTime ldt;
-            if (date == null)
-                ldt = LocalDateTime.now();
-            else
-                ldt = LocalDateTime.ofInstant(date.toInstant(), ZoneId.systemDefault());
-            String suffix = _formatter.format(ldt);
-            // NOTE: it would make sense to use the dbsequence "id" feature here.
-            // e.g. instead of name=org.labkey.api.exp.api.ExpMaterial:DAILY:2021-05-25 id=0
-            // we could use name=org.labkey.api.exp.api.ExpMaterial:DAILY id=20210525
-            // however, that would require a fix up on upgrade.
-            return new Pair<>("org.labkey.api.exp.api.ExpMaterial:" + name() + ":" + suffix, 0);
-        }
-
-        public long next(Date date)
-        {
-            return getDbSequence(date).next();
-        }
-
-        public DbSequence getDbSequence(Date date)
-        {
-            Pair<String,Integer> seqName = getSequenceName(date);
-            final DbSequence seq = DbSequenceManager.getPreallocatingSequence(ContainerManager.getRoot(), seqName.first, seqName.second, 100);
-            return seq;
-        }
-    }
-
-
-    @Override
-    public Function<Map<String,Long>,Map<String,Long>> getSampleCountsFunction(@Nullable Date counterDate)
-    {
-        final var dailySampleCount = SampleSequenceType.DAILY.getDbSequence(counterDate);
-        final var weeklySampleCount = SampleSequenceType.WEEKLY.getDbSequence(counterDate);
-        final var monthlySampleCount = SampleSequenceType.MONTHLY.getDbSequence(counterDate);
-        final var yearlySampleCount = SampleSequenceType.YEARLY.getDbSequence(counterDate);
-
-        return (counts) ->
-        {
-            if (null==counts)
-                counts = new HashMap<>();
-            counts.put("dailySampleCount",   dailySampleCount.next());
-            counts.put("weeklySampleCount",  weeklySampleCount.next());
-            counts.put("monthlySampleCount", monthlySampleCount.next());
-            counts.put("yearlySampleCount",  yearlySampleCount.next());
-            return counts;
-        };
-    }
-
-    @Override
-    public ValidationException updateSampleType(GWTDomain<? extends GWTPropertyDescriptor> original, GWTDomain<? extends GWTPropertyDescriptor> update, SampleTypeDomainKindProperties options, Container container, User user, boolean includeWarnings)
-    {
-        ValidationException errors;
-
-        ExpSampleTypeImpl st = new ExpSampleTypeImpl(getMaterialSource(update.getDomainURI()));
-
-        String newName = StringUtils.trimToNull(update.getName());
-        String oldSampleTypeName = st.getName();
-        boolean hasNameChange = false;
-        if (newName != null && !oldSampleTypeName.equals(newName))
-        {
-            ExpSampleType duplicateType = SampleTypeService.get().getSampleType(container, user, newName);
-            if (duplicateType != null)
-                throw new IllegalArgumentException("A Sample Type with name '" + newName + "' already exists.");
-
-            hasNameChange = true;
-            st.setName(newName);
-        }
-
-        String newDescription = StringUtils.trimToNull(update.getDescription());
-        String description = st.getDescription();
-        if (description == null || !description.equals(newDescription))
-        {
-            st.setDescription(newDescription);
-        }
-
-        boolean hasMetricUnitChanged = false;
-
-        if (options != null)
-        {
-            String sampleIdPattern = StringUtils.trimToNull(StringUtilsLabKey.replaceBadCharacters(options.getNameExpression()));
-            String oldPattern = st.getNameExpression();
-            if (oldPattern == null || !oldPattern.equals(sampleIdPattern))
-            {
-                st.setNameExpression(sampleIdPattern);
-                if (!NameExpressionOptionService.get().allowUserSpecifiedNames(container) && sampleIdPattern == null)
-<<<<<<< HEAD
-                    throw new IllegalArgumentException(container.hasProductProjects() ? NAME_EXPRESSION_REQUIRED_MSG_WITH_SUBFOLDERS : NAME_EXPRESSION_REQUIRED_MSG);
-=======
-                {
-                    errors = new ValidationException();
-                    errors.addError(new SimpleValidationError(container.hasProductFolders() ? NAME_EXPRESSION_REQUIRED_MSG_WITH_SUBFOLDERS : NAME_EXPRESSION_REQUIRED_MSG));
-                    return errors;
-                }
->>>>>>> 1dde2bac
-            }
-
-            String aliquotIdPattern = StringUtils.trimToNull(options.getAliquotNameExpression());
-            String oldAliquotPattern = st.getAliquotNameExpression();
-            if (oldAliquotPattern == null || !oldAliquotPattern.equals(aliquotIdPattern))
-            {
-                st.setAliquotNameExpression(aliquotIdPattern);
-            }
-
-            st.setLabelColor(options.getLabelColor());
-            String oldMetricUnit = StringUtils.trimToNull(st.getMetricUnit());
-            String newMetricUnit = StringUtils.trimToNull(options.getMetricUnit());
-
-            if (!Objects.equals(oldMetricUnit, newMetricUnit))
-                hasMetricUnitChanged = true;
-
-            st.setMetricUnit(options.getMetricUnit());
-
-            if (options.getImportAliases() != null && !options.getImportAliases().isEmpty())
-            {
-                try
-                {
-                    Map<String, Map<String, Object>> newAliases = options.getImportAliases();
-                    Set<String> existingRequiredInputs = new HashSet<>(st.getRequiredImportAliases().values());
-                    String invalidParentType = ExperimentServiceImpl.get().getInvalidRequiredImportAliasUpdate(st.getLSID(), true, newAliases, existingRequiredInputs, container, user);
-                    if (invalidParentType != null)
-                        throw new IllegalArgumentException("'" + invalidParentType + "' cannot be required as a parent type when there are existing samples without a parent of this type.");
-
-                }
-                catch (IOException e)
-                {
-                    throw new RuntimeException(e);
-                }
-            }
-
-            st.setImportAliasMap(options.getImportAliases());
-            String targetContainerId = StringUtils.trimToNull(options.getAutoLinkTargetContainerId());
-            st.setAutoLinkTargetContainer(targetContainerId != null ? ContainerManager.getForId(targetContainerId) : null);
-            st.setAutoLinkCategory(options.getAutoLinkCategory());
-            if (options.getCategory() != null) // update sample type category is currently not supported
-                st.setCategory(options.getCategory());
-        }
-
-        try (DbScope.Transaction transaction = ensureTransaction())
-        {
-            st.save(user, true);
-            String auditComment = null;
-            if (hasNameChange)
-            {
-                QueryChangeListener.QueryPropertyChange.handleQueryNameChange(oldSampleTypeName, newName, new SchemaKey(null, SamplesSchema.SCHEMA_NAME), user, container);
-                auditComment = "The name of the sample type '" + oldSampleTypeName + "' was changed to '" + newName + "'.";
-            }
-
-            errors = DomainUtil.updateDomainDescriptor(original, update, container, user, hasNameChange, auditComment);
-
-            if (!errors.hasErrors())
-            {
-                QueryService.get().saveCalculatedFieldsMetadata(SamplesSchema.SCHEMA_NAME, update.getQueryName(), hasNameChange ? newName : null, update.getCalculatedFields(), !original.getCalculatedFields().isEmpty(), user, container);
-
-                if (hasNameChange)
-                    ExperimentService.get().addObjectLegacyName(st.getObjectId(), ExperimentServiceImpl.getNamespacePrefix(ExpSampleType.class), oldSampleTypeName, user);
-
-                if (options != null && options.getExcludedContainerIds() != null)
-                    ExperimentService.get().ensureDataTypeContainerExclusions(ExperimentService.DataTypeForExclusion.SampleType, options.getExcludedContainerIds(), st.getRowId(), user);
-                if (options != null && options.getExcludedDashboardContainerIds() != null)
-                    ExperimentService.get().ensureDataTypeContainerExclusions(ExperimentService.DataTypeForExclusion.DashboardSampleType, options.getExcludedDashboardContainerIds(), st.getRowId(), user);
-
-                boolean finalHasMetricUnitChanged = hasMetricUnitChanged;
-                transaction.addCommitTask(() -> {
-                    clearMaterialSourceCache(container);
-                    SampleTypeServiceImpl.get().indexSampleType(st);
-
-                    if (finalHasMetricUnitChanged)
-                    {
-                        try
-                        {
-                            recomputeSampleTypeRollup(st, container);
-                        }
-                        catch (SQLException e)
-                        {
-                            throw new RuntimeSQLException(e);
-                        }
-                    }
-
-                }, DbScope.CommitTaskOption.IMMEDIATE, POSTCOMMIT, POSTROLLBACK);
-                transaction.commit();
-                refreshSampleTypeMaterializedView(st, SampleChangeType.schema);
-            }
-        }
-        catch (MetadataUnavailableException e)
-        {
-            errors = new ValidationException();
-            errors.addError(new SimpleValidationError(e.getMessage()));
-        }
-
-        return errors;
-    }
-
-    public String getCommentDetailed(QueryService.AuditAction action, boolean isUpdate)
-    {
-        String comment = SampleTimelineAuditEvent.SampleTimelineEventType.getActionCommentDetailed(action, isUpdate);
-        return StringUtils.isEmpty(comment) ? action.getCommentDetailed() : comment;
-    }
-
-    @Override
-    public DetailedAuditTypeEvent createDetailedAuditRecord(User user, Container c, AuditConfigurable tInfo, QueryService.AuditAction action, @Nullable String userComment, @Nullable Map<String, Object> row, Map<String, Object> existingRow)
-    {
-        return createAuditRecord(c, getCommentDetailed(action, !existingRow.isEmpty()), userComment, action, row, existingRow);
-    }
-
-    @Override
-    protected AuditTypeEvent createSummaryAuditRecord(User user, Container c, AuditConfigurable tInfo, QueryService.AuditAction action, @Nullable String userComment, int rowCount, @Nullable Map<String, Object> row)
-    {
-        return createAuditRecord(c, String.format(action.getCommentSummary(), rowCount), userComment, row);
-    }
-
-    @Override
-    protected void addDetailedModifiedFields(Map<String, Object> originalRow, Map<String, Object> modifiedRow, Map<String, Object> updatedRow)
-    {
-        // we want to include the fields that indicate parent lineage has changed.
-        // Note that we don't need to check for output fields because lineage can be modified only by changing inputs not outputs
-        updatedRow.forEach((fieldName, value) -> {
-            if (fieldName.toLowerCase().startsWith(ExpData.DATA_INPUT_PARENT.toLowerCase()) || fieldName.toLowerCase().startsWith(ExpMaterial.MATERIAL_INPUT_PARENT.toLowerCase()))
-                if (!originalRow.containsKey(fieldName))
-                {
-                    modifiedRow.put(fieldName, value);
-                }
-        });
-    }
-
-    private SampleTimelineAuditEvent createAuditRecord(Container c, String comment, String userComment, @Nullable Map<String, Object> row)
-    {
-        return createAuditRecord(c, comment, userComment, null, row, null);
-    }
-
-    private boolean isInputFieldKey(String fieldKey)
-    {
-        int slash = fieldKey.indexOf('/');
-        return  slash==ExpData.DATA_INPUT_PARENT.length() && StringUtils.startsWithIgnoreCase(fieldKey,ExpData.DATA_INPUT_PARENT) ||
-                slash==ExpMaterial.MATERIAL_INPUT_PARENT.length() && StringUtils.startsWithIgnoreCase(fieldKey,ExpMaterial.MATERIAL_INPUT_PARENT);
-    }
-
-    private SampleTimelineAuditEvent createAuditRecord(Container c, String comment, String userComment, @Nullable QueryService.AuditAction action, @Nullable Map<String, Object> row, @Nullable Map<String, Object> existingRow)
-    {
-        SampleTimelineAuditEvent event = new SampleTimelineAuditEvent(c.getId(), comment);
-        event.setUserComment(userComment);
-        var tx = getExpSchema().getScope().getCurrentTransaction();
-        if (tx != null)
-            event.setTransactionId(tx.getAuditId());
-
-        if (c.getProject() != null)
-            event.setProjectId(c.getProject().getId());
-
-        var staticsRow = existingRow != null && !existingRow.isEmpty() ? existingRow : row;
-        if (row != null)
-        {
-            Optional<String> parentFields = row.keySet().stream().filter(this::isInputFieldKey).findAny();
-            event.setLineageUpdate(parentFields.isPresent());
-
-            if (staticsRow.containsKey(LSID))
-                event.setSampleLsid(String.valueOf(staticsRow.get(LSID)));
-            if (staticsRow.containsKey(ROW_ID) && staticsRow.get(ROW_ID) != null)
-                event.setSampleId((Integer) staticsRow.get(ROW_ID));
-            if (staticsRow.containsKey(NAME))
-                event.setSampleName(String.valueOf(staticsRow.get(NAME)));
-
-            String sampleTypeLsid = null;
-            if (staticsRow.containsKey(CPAS_TYPE))
-                sampleTypeLsid =  String.valueOf(staticsRow.get(CPAS_TYPE));
-            // When a sample is deleted, the LSID is provided via the "sampleset" field instead of "LSID"
-            if (sampleTypeLsid == null && staticsRow.containsKey("sampleset"))
-                sampleTypeLsid = String.valueOf(staticsRow.get("sampleset"));
-
-            ExpSampleType sampleType = null;
-            if (sampleTypeLsid != null)
-                sampleType = SampleTypeService.get().getSampleTypeByType(sampleTypeLsid, c);
-            else if (event.getSampleId() > 0)
-            {
-                ExpMaterial sample = ExperimentService.get().getExpMaterial(event.getSampleId());
-                if (sample != null) sampleType = sample.getSampleType();
-            }
-            else if (event.getSampleLsid() != null)
-            {
-                ExpMaterial sample = ExperimentService.get().getExpMaterial(event.getSampleLsid());
-                if (sample != null) sampleType = sample.getSampleType();
-            }
-            if (sampleType != null)
-            {
-                event.setSampleType(sampleType.getName());
-                event.setSampleTypeId(sampleType.getRowId());
-            }
-
-            // NOTE: to avoid a diff in the audit log make sure row("rowid") is correct! (not the unused generated value)
-            row.put(ROW_ID,staticsRow.get(ROW_ID));
-        }
-
-        if (action != null)
-        {
-            Map<String, Object> eventMetadata = new HashMap<>();
-            SampleTimelineAuditEvent.SampleTimelineEventType timelineEventType = SampleTimelineAuditEvent.SampleTimelineEventType.getTypeFromAction(action);
-            if (timelineEventType != null)
-                eventMetadata.put(SAMPLE_TIMELINE_EVENT_TYPE, action);
-            event.setMetadata(AbstractAuditTypeProvider.encodeForDataMap(c, eventMetadata));
-        }
-
-        return event;
-    }
-
-    private SampleTimelineAuditEvent createAuditRecord(Container container, String comment, String userComment, ExpMaterial sample, @Nullable Map<String, Object> metadata)
-    {
-        SampleTimelineAuditEvent event = new SampleTimelineAuditEvent(container.getId(), comment);
-        if (getExpSchema().getScope().getCurrentTransaction() != null)
-            event.setTransactionId(getExpSchema().getScope().getCurrentTransaction().getAuditId());
-        if (container.getProject() != null)
-            event.setProjectId(container.getProject().getId());
-        event.setSampleName(sample.getName());
-        event.setSampleLsid(sample.getLSID());
-        event.setSampleId(sample.getRowId());
-        ExpSampleType type = sample.getSampleType();
-        if (type != null)
-        {
-            event.setSampleType(type.getName());
-            event.setSampleTypeId(type.getRowId());
-        }
-        event.setUserComment(userComment);
-        event.setMetadata(AbstractAuditTypeProvider.encodeForDataMap(container, metadata));
-        return event;
-    }
-
-    @Override
-    public void addAuditEvent(User user, Container container, String comment, String userComment, ExpMaterial sample, Map<String, Object> metadata)
-    {
-        AuditLogService.get().addEvent(user, createAuditRecord(container, comment, userComment, sample, metadata));
-    }
-
-    @Override
-    public void addAuditEvent(User user, Container container, String comment, String userComment, ExpMaterial sample, Map<String, Object> metadata, String updateType)
-    {
-        SampleTimelineAuditEvent event = createAuditRecord(container, comment, userComment, sample, metadata);
-        event.setInventoryUpdateType(updateType);
-        event.setUserComment(userComment);
-        AuditLogService.get().addEvent(user, event);
-    }
-
-    @Override
-    public long getMaxAliquotId(@NotNull String sampleName, @NotNull String sampleTypeLsid, Container container)
-    {
-        long max = 0;
-        String aliquotNamePrefix = sampleName + "-";
-
-        SimpleFilter filter = SimpleFilter.createContainerFilter(container);
-        filter.addCondition(FieldKey.fromParts("cpastype"), sampleTypeLsid);
-        filter.addCondition(FieldKey.fromParts("Name"), aliquotNamePrefix, STARTS_WITH);
-
-        TableSelector selector = new TableSelector(getTinfoMaterial(), Collections.singleton("Name"), filter, null);
-        final List<String> aliquotIds = new ArrayList<>();
-        selector.forEach(String.class, fullname -> aliquotIds.add(fullname.replace(aliquotNamePrefix, "")));
-
-        for (String aliquotId : aliquotIds)
-        {
-            try
-            {
-                long id = Long.parseLong(aliquotId);
-                if (id > max)
-                    max = id;
-            }
-            catch (NumberFormatException ignored) {
-                ;
-            }
-        }
-
-        return max;
-    }
-
-    @Override
-    public Collection<? extends ExpMaterial> getSamplesNotPermitted(Collection<? extends ExpMaterial> samples, SampleOperations operation)
-    {
-        return samples.stream()
-                .filter(sample -> !sample.isOperationPermitted(operation))
-                .collect(Collectors.toList());
-    }
-
-    @Override
-    public String getOperationNotPermittedMessage(Collection<? extends ExpMaterial> samples, SampleOperations operation)
-    {
-        String message;
-        if (samples.size() == 1)
-        {
-            ExpMaterial sample = samples.iterator().next();
-            message = "Sample " + sample.getName() + " has status " + sample.getStateLabel() + ", which prevents";
-        }
-        else
-        {
-            message = samples.size() + " samples (";
-            message += samples.stream().limit(10).map(ExpMaterial::getNameAndStatus).collect(Collectors.joining(", "));
-            if (samples.size() > 10)
-                message += " ...";
-            message += ") have statuses that prevent";
-        }
-        return message + " " + operation.getDescription() + ".";
-    }
-
-    /** This method updates exp.material, caller should call {@link SampleTypeServiceImpl#refreshSampleTypeMaterializedView} as appropriate. */
-    @Override
-    public int recomputeSampleTypeRollup(ExpSampleType sampleType, Container container) throws IllegalStateException, SQLException
-    {
-        Pair<Collection<Integer>, Collection<Integer>> parentsGroup = getAliquotParentsForRecalc(sampleType.getLSID(), container);
-        Collection<Integer> allParents = parentsGroup.first;
-        Collection<Integer> withAmountsParents = parentsGroup.second;
-        return recomputeSamplesRollup(allParents, withAmountsParents, sampleType.getMetricUnit(), container);
-    }
-
-    /** This method updates exp.material, caller should call {@link SampleTypeServiceImpl#refreshSampleTypeMaterializedView} as appropriate. */
-    @Override
-    public int recomputeSamplesRollup(Collection<Integer> sampleIds, String sampleTypeMetricUnit, Container container) throws IllegalStateException, SQLException
-    {
-        return recomputeSamplesRollup(sampleIds, sampleIds, sampleTypeMetricUnit, container);
-    }
-
-    public record AliquotAmountUnitResult(Double amount, String unit, boolean isAvailable) {}
-
-    public record AliquotAvailableAmountUnit(Double amount, String unit, Double availableAmount) {}
-
-    /** This method updates exp.material, caller should call {@link SampleTypeServiceImpl#refreshSampleTypeMaterializedView} as appropriate. */
-    private int recomputeSamplesRollup(Collection<Integer> parents, Collection<Integer> withAmountsParents, String sampleTypeUnit, Container container) throws IllegalStateException, SQLException
-    {
-        return recomputeSamplesRollup(parents, null, withAmountsParents, sampleTypeUnit, container, false);
-    }
-
-    /** This method updates exp.material, caller should call {@link SampleTypeServiceImpl#refreshSampleTypeMaterializedView} as appropriate. */
-    public int recomputeSamplesRollup(
-        Collection<Integer> parents,
-        @Nullable Collection<Integer> availableParents,
-        Collection<Integer> withAmountsParents,
-        String sampleTypeUnit,
-        Container container,
-        boolean useRootMaterialLSID
-    ) throws IllegalStateException, SQLException
-    {
-        Map<Integer, String> sampleUnits = new HashMap<>();
-        TableInfo materialTable = ExperimentService.get().getTinfoMaterial();
-        DbScope scope = materialTable.getSchema().getScope();
-
-        List<Integer> availableSampleStates = new ArrayList<>();
-
-        if (SampleStatusService.get().supportsSampleStatus())
-        {
-            for (DataState state: SampleStatusService.get().getAllProjectStates(container))
-            {
-                if (ExpSchema.SampleStateType.Available.name().equals(state.getStateType()))
-                    availableSampleStates.add(state.getRowId());
-            }
-        }
-
-        if (!parents.isEmpty())
-        {
-            Map<Integer, Pair<Integer, String>> sampleAliquotCounts = getSampleAliquotCounts(parents, useRootMaterialLSID);
-            try (Connection c = scope.getConnection())
-            {
-                Parameter rowid = new Parameter("rowid", JdbcType.INTEGER);
-                Parameter count = new Parameter("rollupCount", JdbcType.INTEGER);
-                ParameterMapStatement pm = new ParameterMapStatement(scope, c,
-                        new SQLFragment("UPDATE ").append(materialTable).append(" SET AliquotCount = ? WHERE RowId = ?").addAll(count, rowid), null);
-
-                List<Map.Entry<Integer, Pair<Integer, String>>> sampleAliquotCountList = new ArrayList<>(sampleAliquotCounts.entrySet());
-
-                ListUtils.partition(sampleAliquotCountList, 1000).forEach(sublist ->
-                {
-                    for (Map.Entry<Integer, Pair<Integer, String>> sampleAliquotCount: sublist)
-                    {
-                        Integer sampleId = sampleAliquotCount.getKey();
-                        Integer aliquotCount = sampleAliquotCount.getValue().first;
-                        String sampleUnit = sampleAliquotCount.getValue().second;
-                        sampleUnits.put(sampleId, sampleUnit);
-
-                        rowid.setValue(sampleId);
-                        count.setValue(aliquotCount);
-
-                        pm.addBatch();
-                    }
-                    pm.executeBatch();
-                });
-            }
-            catch (SQLException x)
-            {
-                throw new RuntimeSQLException(x);
-            }
-        }
-
-        if (!parents.isEmpty() || (availableParents != null && !availableParents.isEmpty()))
-        {
-            Map<Integer, Pair<Integer, String>> sampleAliquotCounts = getSampleAvailableAliquotCounts(availableParents == null ? parents : availableParents, availableSampleStates, useRootMaterialLSID);
-            try (Connection c = scope.getConnection())
-            {
-                Parameter rowid = new Parameter("rowid", JdbcType.INTEGER);
-                Parameter count = new Parameter("AvailableAliquotCount", JdbcType.INTEGER);
-                ParameterMapStatement pm = new ParameterMapStatement(scope, c,
-                        new SQLFragment("UPDATE ").append(materialTable).append(" SET AvailableAliquotCount = ? WHERE RowId = ?").addAll(count, rowid), null);
-
-                List<Map.Entry<Integer, Pair<Integer, String>>> sampleAliquotCountList = new ArrayList<>(sampleAliquotCounts.entrySet());
-
-                ListUtils.partition(sampleAliquotCountList, 1000).forEach(sublist ->
-                {
-                    for (Map.Entry<Integer, Pair<Integer, String>> sampleAliquotCount: sublist)
-                    {
-                        Integer sampleId = sampleAliquotCount.getKey();
-                        Integer aliquotCount = sampleAliquotCount.getValue().first;
-                        String sampleUnit = sampleAliquotCount.getValue().second;
-                        sampleUnits.put(sampleId, sampleUnit);
-
-                        rowid.setValue(sampleId);
-                        count.setValue(aliquotCount);
-
-                        pm.addBatch();
-                    }
-                    pm.executeBatch();
-                });
-            }
-            catch (SQLException x)
-            {
-                throw new RuntimeSQLException(x);
-            }
-        }
-
-        if (!withAmountsParents.isEmpty())
-        {
-            Map<Integer, List<AliquotAmountUnitResult>> samplesAliquotAmounts = getSampleAliquotAmounts(withAmountsParents, availableSampleStates, useRootMaterialLSID);
-
-            try (Connection c = scope.getConnection())
-            {
-                Parameter rowid = new Parameter("rowid", JdbcType.INTEGER);
-                Parameter amount = new Parameter("amount", JdbcType.DOUBLE);
-                Parameter unit = new Parameter("unit", JdbcType.VARCHAR);
-                Parameter availableAmount = new Parameter("availableAmount", JdbcType.DOUBLE);
-
-                ParameterMapStatement pm = new ParameterMapStatement(scope, c,
-                        new SQLFragment("UPDATE ").append(materialTable).append(" SET AliquotVolume = ?, AliquotUnit = ? , AvailableAliquotVolume = ? WHERE RowId = ? ").addAll(amount, unit, availableAmount, rowid), null);
-
-                List<Map.Entry<Integer, List<AliquotAmountUnitResult>>> sampleAliquotAmountsList = new ArrayList<>(samplesAliquotAmounts.entrySet());
-
-                ListUtils.partition(sampleAliquotAmountsList, 1000).forEach(sublist ->
-                {
-                    for (Map.Entry<Integer, List<AliquotAmountUnitResult>> sampleAliquotAmounts: sublist)
-                    {
-                        Integer sampleId = sampleAliquotAmounts.getKey();
-                        List<AliquotAmountUnitResult> aliquotAmounts = sampleAliquotAmounts.getValue();
-
-                        AliquotAvailableAmountUnit amountUnit = convertToDisplayUnits(aliquotAmounts, sampleTypeUnit, sampleUnits.get(sampleId));
-                        if (amountUnit == null)
-                            continue;
-
-                        rowid.setValue(sampleId);
-                        amount.setValue(amountUnit.amount);
-                        unit.setValue(amountUnit.unit);
-                        availableAmount.setValue(amountUnit.availableAmount);
-
-                        pm.addBatch();
-                    }
-                    pm.executeBatch();
-                });
-            }
-            catch (SQLException x)
-            {
-                throw new RuntimeSQLException(x);
-            }
-        }
-
-        return !parents.isEmpty() ? parents.size() : (availableParents != null ? availableParents.size() : withAmountsParents.size());
-    }
-
-    @Override
-    public int recomputeSampleTypeRollup(@NotNull ExpSampleType sampleType, Set<Integer> rootRowIds, Set<String> parentNames, Container container) throws SQLException
-    {
-        Set<Integer> rootSamplesToRecalc = new HashSet<>();
-        if (rootRowIds != null)
-            rootSamplesToRecalc.addAll(rootRowIds);
-        if (parentNames != null)
-            rootSamplesToRecalc.addAll(getRootSampleIdsFromParentNames(sampleType.getLSID(), parentNames));
-
-        return recomputeSamplesRollup(rootSamplesToRecalc, rootSamplesToRecalc, sampleType.getMetricUnit(), container);
-    }
-
-    private Set<Integer> getRootSampleIdsFromParentNames(String sampleTypeLsid, Set<String> parentNames)
-    {
-        if (parentNames == null || parentNames.isEmpty())
-            return Collections.emptySet();
-
-        TableInfo tableInfo = ExperimentService.get().getTinfoMaterial();
-
-        SQLFragment sql = new SQLFragment("SELECT rowid FROM ").append(tableInfo, "")
-                .append(" WHERE cpastype = ").appendValue(sampleTypeLsid)
-                .append(" AND rowid IN (")
-                .append(" SELECT DISTINCT rootmaterialrowid FROM ").append(tableInfo, "")
-                .append(" WHERE Name").appendInClause(parentNames, tableInfo.getSqlDialect())
-                .append(")");
-
-        return new SqlSelector(tableInfo.getSchema(), sql).fillSet(new HashSet<>());
-    }
-
-    private AliquotAvailableAmountUnit convertToDisplayUnits(List<AliquotAmountUnitResult> volumeUnits, String sampleTypeUnitsStr, String sampleItemUnit)
-    {
-        if (volumeUnits == null || volumeUnits.isEmpty())
-            return null;
-
-        String totalDisplayUnitStr = sampleTypeUnitsStr;
-        Measurement.Unit totalDisplayUnit = null;
-
-        if (StringUtils.isEmpty(totalDisplayUnitStr) && (sampleItemUnit != null))
-        {
-            // if sample type lacks unit, but the sample has a unit, use sample's unit
-            totalDisplayUnitStr = sampleItemUnit;
-        }
-
-        // if sample unit is empty, use 1st aliquot unit
-        if (StringUtils.isEmpty(totalDisplayUnitStr))
-        {
-            String aliquotUnit = volumeUnits.get(0).unit;
-            if (!StringUtils.isEmpty(aliquotUnit))
-                totalDisplayUnitStr = aliquotUnit;
-        }
-
-        if (!StringUtils.isEmpty(totalDisplayUnitStr))
-        {
-            try
-            {
-                totalDisplayUnit = Measurement.Unit.valueOf(totalDisplayUnitStr);
-            }
-            catch (IllegalArgumentException e)
-            {
-                // do nothing; leave unit as null;
-            }
-        }
-
-        Double totalVolume = 0.0;
-        Double totalAvailableVolume = 0.0;
-
-        for (AliquotAmountUnitResult volumeUnit : volumeUnits)
-        {
-            Measurement.Unit unit = null;
-            try
-            {
-                double storedAmount = volumeUnit.amount;
-                String aliquotUnit = volumeUnit.unit;
-                boolean isAvailable = volumeUnit.isAvailable;
-
-                try
-                {
-                    unit = StringUtils.isEmpty(aliquotUnit) ? totalDisplayUnit : Measurement.Unit.valueOf(aliquotUnit);
-                }
-                catch (IllegalArgumentException ignore)
-                {
-                }
-
-                double convertedAmount = 0;
-                // include in total volume only if aliquot unit is compatible
-                if (totalDisplayUnit != null && totalDisplayUnit.isCompatible(unit))
-                    convertedAmount = unit.convertAmount(storedAmount, totalDisplayUnit);
-                else if (totalDisplayUnit == null) // sample (or 1st aliquot) unit is not a supported unit, or is blank
-                {
-                    if (StringUtils.isEmpty(totalDisplayUnitStr) && StringUtils.isEmpty(aliquotUnit)) //aliquot units are empty
-                        convertedAmount = storedAmount;
-                    else if (totalDisplayUnitStr != null && totalDisplayUnitStr.equalsIgnoreCase(aliquotUnit)) //aliquot units use the same no supported unit ('cc')
-                        convertedAmount = storedAmount;
-                }
-
-                totalVolume += convertedAmount;
-                if (isAvailable)
-                    totalAvailableVolume += convertedAmount;
-            }
-            catch (IllegalArgumentException ignore) // invalid volume
-            {
-
-            }
-        }
-
-        totalVolume = Precision.round(totalVolume, 6);
-        totalAvailableVolume = Precision.round(totalAvailableVolume, 6);
-
-        if (Double.compare(totalVolume, 0.0) == 0)
-            totalDisplayUnit = null;
-
-        return new AliquotAvailableAmountUnit(totalVolume, totalDisplayUnit == null ? null : totalDisplayUnit.name(), totalAvailableVolume);
-    }
-
-    public Pair<Collection<Integer>, Collection<Integer>> getAliquotParentsForRecalc(String sampleTypeLsid, Container container) throws SQLException
-    {
-        Collection<Integer> parents = getAliquotParents(sampleTypeLsid, container);
-        Collection<Integer> withAmountsParents = parents.isEmpty() ? Collections.emptySet() : getAliquotsWithAmountsParents(sampleTypeLsid, container);
-        return new Pair<>(parents, withAmountsParents);
-    }
-
-    private Collection<Integer> getAliquotParents(String sampleTypeLsid, Container container) throws IllegalStateException, SQLException
-    {
-        return getAliquotParents(sampleTypeLsid, false, container);
-    }
-
-    private Collection<Integer> getAliquotsWithAmountsParents(String sampleTypeLsid, Container container) throws IllegalStateException, SQLException
-    {
-        return getAliquotParents(sampleTypeLsid, true, container);
-    }
-
-    private SQLFragment getParentsOfAliquotsWithAmountsSql()
-    {
-        return new SQLFragment(
-    """
-        SELECT DISTINCT parent.rowId, parent.cpastype
-        FROM exp.material AS aliquot
-            JOIN exp.material AS parent ON aliquot.rootMaterialRowId = parent.rowId AND aliquot.rootMaterialRowId <> aliquot.rowId
-        WHERE aliquot.storedAmount IS NOT NULL AND\s
-        """);
-    }
-
-    private SQLFragment getParentsOfAliquotsSql()
-    {
-        return new SQLFragment(
-    """
-        SELECT DISTINCT parent.rowId, parent.cpastype
-        FROM exp.material AS aliquot
-            JOIN exp.material AS parent ON aliquot.rootMaterialRowId = parent.rowId AND aliquot.rootMaterialRowId <> aliquot.rowId
-        WHERE
-        """);
-    }
-
-    private Collection<Integer> getAliquotParents(String sampleTypeLsid, boolean withAmount, Container container) throws SQLException
-    {
-        DbSchema dbSchema = getExpSchema();
-        SqlDialect dialect = dbSchema.getSqlDialect();
-
-        SQLFragment sql = withAmount ? getParentsOfAliquotsWithAmountsSql() : getParentsOfAliquotsSql();
-
-        sql.append("parent.cpastype = ?");
-        sql.add(sampleTypeLsid);
-        sql.append(" AND parent.container = ?");
-        sql.add(container.getId());
-
-        Set<Integer> parentIds = new HashSet<>();
-        try (ResultSet rs = new SqlSelector(dbSchema, sql).getResultSet())
-        {
-            while (rs.next())
-                parentIds.add(rs.getInt(1));
-        }
-
-        return parentIds;
-    }
-
-    private Map<Integer, Pair<Integer, String>> getSampleAliquotCounts(Collection<Integer> sampleIds, boolean useRootMaterialLSID) throws SQLException
-    {
-        DbSchema dbSchema = getExpSchema();
-        SqlDialect dialect = dbSchema.getSqlDialect();
-
-        // Issue 49150: In 23.12 we migrated from RootMaterialLSID to RootMaterialRowID, however, there is still an
-        // upgrade path that requires these queries be done with RootMaterialLSID since the 23.12 upgrade will not
-        // have run yet.
-        SQLFragment sql = new SQLFragment("SELECT m.RowId as SampleId, m.Units, (SELECT COUNT(*) FROM exp.material a WHERE ")
-                .append(useRootMaterialLSID ? "a.rootMaterialLsid = m.lsid" : "a.rootMaterialRowId = m.rowId")
-                .append(")-1 AS CreatedAliquotCount FROM exp.material AS m WHERE m.rowid\s");
-        dialect.appendInClauseSql(sql, sampleIds);
-
-        Map<Integer, Pair<Integer, String>> sampleAliquotCounts = new HashMap<>();
-        try (ResultSet rs = new SqlSelector(dbSchema, sql).getResultSet())
-        {
-            while (rs.next())
-            {
-                int parentId = rs.getInt(1);
-                String sampleUnit = rs.getString(2);
-                int aliquotCount = rs.getInt(3);
-
-                sampleAliquotCounts.put(parentId, new Pair<>(aliquotCount, sampleUnit));
-            }
-        }
-
-        return sampleAliquotCounts;
-    }
-
-    private Map<Integer, Pair<Integer, String>> getSampleAvailableAliquotCounts(Collection<Integer> sampleIds, Collection<Integer> availableSampleStates, boolean useRootMaterialLSID) throws SQLException
-    {
-        DbSchema dbSchema = getExpSchema();
-        SqlDialect dialect = dbSchema.getSqlDialect();
-
-        // Issue 49150: In 23.12 we migrated from RootMaterialLSID to RootMaterialRowID, however, there is still an
-        // upgrade path that requires these queries be done with RootMaterialLSID since the 23.12 upgrade will not
-        // have run yet.
-        SQLFragment sql;
-        if (useRootMaterialLSID)
-        {
-            sql = new SQLFragment(
-            """
-                    SELECT m.RowId as SampleId, m.Units,
-                    (CASE WHEN c.aliquotCount IS NULL THEN 0 ELSE c.aliquotCount END) as CreatedAliquotCount
-                    FROM exp.material AS m
-                        LEFT JOIN (
-                        SELECT RootMaterialLSID as rootLsid, COUNT(*) as aliquotCount
-                        FROM exp.material
-                        WHERE RootMaterialLSID <> LSID AND SampleState\s""")
-                .appendInClause(availableSampleStates, dialect)
-                .append("""
-                        GROUP BY RootMaterialLSID
-                    ) AS c ON m.lsid = c.rootLsid
-                    WHERE m.rootmateriallsid = m.LSID AND m.rowid\s""");
-        }
-        else
-        {
-            sql = new SQLFragment(
-            """
-                    SELECT m.RowId as SampleId, m.Units,
-                    (CASE WHEN c.aliquotCount IS NULL THEN 0 ELSE c.aliquotCount END) as CreatedAliquotCount
-                    FROM exp.material AS m
-                        LEFT JOIN (
-                        SELECT RootMaterialRowId as rootRowId, COUNT(*) as aliquotCount
-                        FROM exp.material
-                        WHERE RootMaterialRowId <> RowId AND SampleState\s""")
-                .appendInClause(availableSampleStates, dialect)
-                .append("""
-                        GROUP BY RootMaterialRowId
-                    ) AS c ON m.rowId = c.rootRowId
-                    WHERE m.rootmaterialrowid = m.rowid AND m.rowid\s""");
-        }
-        dialect.appendInClauseSql(sql, sampleIds);
-
-        Map<Integer, Pair<Integer, String>> sampleAliquotCounts = new HashMap<>();
-        try (ResultSet rs = new SqlSelector(dbSchema, sql).getResultSet())
-        {
-            while (rs.next())
-            {
-                int parentId = rs.getInt(1);
-                String sampleUnit = rs.getString(2);
-                int aliquotCount = rs.getInt(3);
-
-                sampleAliquotCounts.put(parentId, new Pair<>(aliquotCount, sampleUnit));
-            }
-        }
-
-        return sampleAliquotCounts;
-    }
-
-    private Map<Integer, List<AliquotAmountUnitResult>> getSampleAliquotAmounts(Collection<Integer> sampleIds, List<Integer> availableSampleStates, boolean useRootMaterialLSID) throws SQLException
-    {
-        DbSchema exp = getExpSchema();
-        SqlDialect dialect = exp.getSqlDialect();
-
-        // Issue 49150: In 23.12 we migrated from RootMaterialLSID to RootMaterialRowID, however, there is still an
-        // upgrade path that requires these queries be done with RootMaterialLSID since the 23.12 upgrade will not
-        // have run yet.
-        SQLFragment sql = new SQLFragment("SELECT parent.rowid AS parentSampleId, aliquot.StoredAmount, aliquot.Units, aliquot.samplestate\n")
-                .append("FROM exp.material AS aliquot JOIN exp.material AS parent ON ")
-                .append(useRootMaterialLSID ? "parent.lsid = aliquot.rootmateriallsid" : "parent.rowid = aliquot.rootmaterialrowid")
-                .append(" WHERE ")
-                .append(useRootMaterialLSID ? "aliquot.rootmateriallsid <> aliquot.lsid" : "aliquot.rootmaterialrowid <> aliquot.rowid")
-                .append(" AND parent.rowid\s");
-        dialect.appendInClauseSql(sql, sampleIds);
-
-        Map<Integer, List<AliquotAmountUnitResult>> sampleAliquotAmounts = new HashMap<>();
-
-        try (ResultSet rs = new SqlSelector(exp, sql).getResultSet())
-        {
-            while (rs.next())
-            {
-                int parentId = rs.getInt(1);
-                Double volume = rs.getDouble(2);
-                String unit = rs.getString(3);
-                int sampleState = rs.getInt(4);
-
-                if (!sampleAliquotAmounts.containsKey(parentId))
-                    sampleAliquotAmounts.put(parentId, new ArrayList<>());
-
-                sampleAliquotAmounts.get(parentId).add(new AliquotAmountUnitResult(volume, unit, availableSampleStates.contains(sampleState)));
-            }
-        }
-        // for any parents with no remaining aliquots, set the amounts to 0
-        for (Integer parentId : sampleIds)
-        {
-            if (!sampleAliquotAmounts.containsKey(parentId))
-            {
-                List<AliquotAmountUnitResult> aliquotAmounts = new ArrayList<>();
-                aliquotAmounts.add(new AliquotAmountUnitResult(0.0, null, false));
-                sampleAliquotAmounts.put(parentId, aliquotAmounts);
-            }
-        }
-
-        return sampleAliquotAmounts;
-    }
-
-    record FileFieldRenameData(ExpSampleType sampleType, String sampleName, String fieldName, File sourceFile, File targetFile) { }
-
-    @Override
-    public Map<String, Integer> moveSamples(Collection<? extends ExpMaterial> samples, @NotNull Container sourceContainer, @NotNull Container targetContainer, @NotNull User user, @Nullable String userComment, @Nullable AuditBehaviorType auditBehavior) throws ExperimentException, BatchValidationException
-    {
-        if (samples == null || samples.isEmpty())
-            throw new IllegalArgumentException("No samples provided to move operation.");
-
-        Map<ExpSampleType, List<ExpMaterial>> sampleTypesMap = new HashMap<>();
-        samples.forEach(sample ->
-            sampleTypesMap.computeIfAbsent(sample.getSampleType(), t -> new ArrayList<>()).add(sample));
-        Map<String, Integer> updateCounts = new HashMap<>();
-        updateCounts.put("samples", 0);
-        updateCounts.put("sampleAliases", 0);
-        updateCounts.put("sampleAuditEvents", 0);
-        Map<Integer, List<FileFieldRenameData>> fileMovesBySampleId = new HashMap<>();
-        ExperimentService expService = ExperimentService.get();
-
-        try (DbScope.Transaction transaction = ensureTransaction())
-        {
-            if (AuditBehaviorType.NONE != auditBehavior)
-            {
-                TransactionAuditProvider.TransactionAuditEvent auditEvent = AbstractQueryUpdateService.createTransactionAuditEvent(targetContainer, QueryService.AuditAction.UPDATE);
-                auditEvent.updateCommentRowCount(samples.size());
-                AbstractQueryUpdateService.addTransactionAuditEvent(transaction, user, auditEvent);
-            }
-
-            for (Map.Entry<ExpSampleType, List<ExpMaterial>> entry: sampleTypesMap.entrySet())
-            {
-                ExpSampleType sampleType = entry.getKey();
-                SamplesSchema schema = new SamplesSchema(user, sampleType.getContainer());
-                TableInfo samplesTable = schema.getTable(sampleType, null);
-
-                List<ExpMaterial> typeSamples = entry.getValue();
-                List<Integer> sampleIds = typeSamples.stream().map(ExpMaterial::getRowId).toList();
-
-                // update for exp.material.container
-                updateCounts.put("samples", updateCounts.get("samples") + ContainerManager.updateContainer(getTinfoMaterial(), "rowid", sampleIds, targetContainer, user, true));
-
-                // update for exp.object.container
-                expService.updateExpObjectContainers(getTinfoMaterial(), sampleIds, targetContainer);
-
-                // update the paths to files associated with individual samples
-                fileMovesBySampleId.putAll(updateSampleFilePaths(sampleType, typeSamples, targetContainer, user));
-
-                // update for exp.materialaliasmap.container
-                updateCounts.put("sampleAliases", updateCounts.get("sampleAliases") + expService.aliasMapRowContainerUpdate(getTinfoMaterialAliasMap(), sampleIds, targetContainer));
-
-                // update inventory.item.container
-                InventoryService inventoryService = InventoryService.get();
-                if (inventoryService != null)
-                {
-                    Map<String, Integer> inventoryCounts = inventoryService.moveSamples(sampleIds, targetContainer, user);
-                    inventoryCounts.forEach((key, count) -> {
-                        updateCounts.compute(key, (k, c) -> c == null ? count : c + count);
-                    });
-                }
-
-                // create summary audit entries for the source and target containers
-                String samplesPhrase = StringUtilsLabKey.pluralize(sampleIds.size(), "sample");
-                addSampleTypeAuditEvent(user, sourceContainer, sampleType, transaction.getAuditId(),
-                        "Moved " + samplesPhrase + " to " + targetContainer.getPath(), userComment, "moved from project");
-                addSampleTypeAuditEvent(user, targetContainer, sampleType, transaction.getAuditId(),
-                        "Moved " + samplesPhrase  + " from " + sourceContainer.getPath(), userComment, "moved to project");
-
-                // move the events associated with the samples that have moved
-                SampleTimelineAuditProvider auditProvider = new SampleTimelineAuditProvider();
-                int auditEventCount = auditProvider.moveEvents(targetContainer, sampleIds);
-                updateCounts.compute("sampleAuditEvents", (k, c) -> c == null ? auditEventCount : c + auditEventCount );
-
-                AuditBehaviorType stAuditBehavior = samplesTable.getAuditBehavior(auditBehavior);
-                // create new events for each sample that was moved.
-                if (stAuditBehavior == AuditBehaviorType.DETAILED)
-                {
-                    for (ExpMaterial sample : typeSamples)
-                    {
-                        SampleTimelineAuditEvent event = createAuditRecord(targetContainer, "Sample folder was updated.", userComment, sample, null);
-                        Map<String, Object> oldRecordMap = new HashMap<>();
-                        // ContainerName is remapped to "Folder" within SampleTimelineEvent, but we don't
-                        // use "Folder" here because this sample-type field is filtered out of timeline events by default
-                        oldRecordMap.put("ContainerName", sourceContainer.getName());
-                        Map<String, Object> newRecordMap = new HashMap<>();
-                        newRecordMap.put("ContainerName", targetContainer.getName());
-                        if (fileMovesBySampleId.containsKey(sample.getRowId()))
-                        {
-                            fileMovesBySampleId.get(sample.getRowId()).forEach(fileUpdateData -> {
-                               oldRecordMap.put(fileUpdateData.fieldName, fileUpdateData.sourceFile.getAbsolutePath());
-                               newRecordMap.put(fileUpdateData.fieldName, fileUpdateData.targetFile.getAbsolutePath());
-                            });
-                        }
-                        event.setOldRecordMap(AbstractAuditTypeProvider.encodeForDataMap(targetContainer, oldRecordMap));
-                        event.setNewRecordMap(AbstractAuditTypeProvider.encodeForDataMap(targetContainer, newRecordMap));
-                        AuditLogService.get().addEvent(user, event);
-                    }
-                }
-            }
-
-            updateCounts.putAll(moveDerivationRuns(samples, targetContainer, user));
-
-            transaction.addCommitTask(() -> {
-                for (ExpSampleType sampleType : sampleTypesMap.keySet())
-                {
-                    // force refresh of materialized view
-                    SampleTypeServiceImpl.get().refreshSampleTypeMaterializedView(sampleType, SampleChangeType.update);
-                    // update search index for moved samples via indexSampleType() helper, it filters for samples to index
-                    // based on the modified date
-                    SampleTypeServiceImpl.get().indexSampleType(sampleType);
-                }
-            }, DbScope.CommitTaskOption.IMMEDIATE, POSTCOMMIT, POSTROLLBACK);
-
-            // add up the size of the value arrays in the fileMovesBySampleId map
-            int fileMoveCount = fileMovesBySampleId.values().stream().mapToInt(List::size).sum();
-            updateCounts.put("sampleFiles", fileMoveCount);
-            transaction.addCommitTask(() -> {
-                for (List<FileFieldRenameData> sampleFileRenameData : fileMovesBySampleId.values())
-                {
-                    for (FileFieldRenameData renameData : sampleFileRenameData)
-                        moveFile(renameData);
-                }
-            }, POSTCOMMIT);
-
-            transaction.commit();
-        }
-
-        return updateCounts;
-    }
-
-    private Map<String, Integer> moveDerivationRuns(Collection<? extends ExpMaterial> samples, Container targetContainer, User user) throws ExperimentException, BatchValidationException
-    {
-        // collect unique runIds mapped to the samples that are moving that have that runId
-        Map<Integer, Set<ExpMaterial>> runIdSamples = new HashMap<>();
-        samples.forEach(sample -> {
-            if (sample.getRunId() != null)
-                runIdSamples.computeIfAbsent(sample.getRunId(), t -> new HashSet<>()).add(sample);
-        });
-        ExperimentService expService = ExperimentService.get();
-        // find the set of runs associated with samples that are moving
-        List<? extends ExpRun> runs = expService.getExpRuns(runIdSamples.keySet());
-        List<ExpRun> toUpdate = new ArrayList<>();
-        List<ExpRun> toSplit = new ArrayList<>();
-        for (ExpRun run : runs)
-        {
-            Set<Integer> outputIds = run.getMaterialOutputs().stream().map(ExpMaterial::getRowId).collect(Collectors.toSet());
-            Set<Integer> movingIds = runIdSamples.get(run.getRowId()).stream().map(ExpMaterial::getRowId).collect(Collectors.toSet());
-            if (movingIds.size() == outputIds.size() && movingIds.containsAll(outputIds))
-                toUpdate.add(run);
-            else
-                toSplit.add(run);
-        }
-
-        int updateCount = expService.moveExperimentRuns(toUpdate, targetContainer, user);
-        int splitCount = splitExperimentRuns(toSplit, runIdSamples, targetContainer, user);
-        return Map.of("sampleDerivationRunsUpdated", updateCount, "sampleDerivationRunsSplit", splitCount);
-    }
-
-    private int splitExperimentRuns(List<ExpRun> runs, Map<Integer, Set<ExpMaterial>> movingSamples, Container targetContainer, User user) throws ExperimentException, BatchValidationException
-    {
-        final ViewBackgroundInfo targetInfo = new ViewBackgroundInfo(targetContainer, user, null);
-        ExperimentServiceImpl expService = (ExperimentServiceImpl) ExperimentService.get();
-        int runCount = 0;
-        for (ExpRun run : runs)
-        {
-            ExpProtocolApplication sourceApplication = null;
-            ExpProtocolApplication outputApp = run.getOutputProtocolApplication();
-            boolean isAliquot = SAMPLE_ALIQUOT_PROTOCOL_LSID.equals(run.getProtocol().getLSID());
-
-            Set<ExpMaterial> movingSet = movingSamples.get(run.getRowId());
-            int numStaying = 0;
-            Map<ExpMaterial, String> movingOutputsMap = new HashMap<>();
-            ExpMaterial aliquotParent = null;
-            // the derived samples (outputs of the run) are inputs to the output step of the run (obviously)
-            for (ExpMaterialRunInput materialInput : outputApp.getMaterialInputs())
-            {
-                ExpMaterial material = materialInput.getMaterial();
-                if (movingSet.contains(material))
-                {
-                    // clear out the run and source application so a new derivation run can be created.
-                    material.setRun(null);
-                    material.setSourceApplication(null);
-                    movingOutputsMap.put(material, materialInput.getRole());
-                }
-                else
-                {
-                    if (sourceApplication == null)
-                        sourceApplication = material.getSourceApplication();
-                    numStaying++;
-                }
-                if (isAliquot && aliquotParent == null && material.getAliquotedFromLSID() != null)
-                {
-                    aliquotParent = expService.getExpMaterial(material.getAliquotedFromLSID());
-                }
-            }
-
-            try
-            {
-                if (isAliquot && aliquotParent != null)
-                {
-                    ExpRunImpl expRun = expService.createAliquotRun(aliquotParent, movingOutputsMap.keySet(), targetInfo);
-                    expService.saveSimpleExperimentRun(expRun, run.getMaterialInputs(), run.getDataInputs(), movingOutputsMap, Collections.emptyMap(), Collections.emptyMap(), targetInfo, LOG, false);
-                    // Update the run for the samples that have stayed behind. Change the name and remove the moved samples as outputs
-                    run.setName(ExperimentServiceImpl.getAliquotRunName(aliquotParent, numStaying));
-                }
-                else
-                {
-                    // create a new derivation run for the samples that are moving
-                    expService.derive(run.getMaterialInputs(), run.getDataInputs(), movingOutputsMap, Collections.emptyMap(), targetInfo, LOG);
-                    // Update the run for the samples that have stayed behind. Change the name and remove the moved samples as outputs
-                    run.setName(ExperimentServiceImpl.getDerivationRunName(run.getMaterialInputs(), run.getDataInputs(), numStaying, run.getDataOutputs().size()));
-                }
-            }
-            catch (ValidationException e)
-            {
-                BatchValidationException errors = new BatchValidationException();
-                errors.addRowError(e);
-                throw errors;
-            }
-            run.save(user);
-            List<Integer> movingSampleIds = movingSet.stream().map(ExpMaterial::getRowId).toList();
-
-            outputApp.removeMaterialInputs(user, movingSampleIds);
-            if (sourceApplication != null)
-                sourceApplication.removeMaterialInputs(user, movingSampleIds);
-
-            runCount++;
-        }
-        return runCount;
-    }
-
-    // return the map of file renames
-    private Map<Integer, List<FileFieldRenameData>> updateSampleFilePaths(ExpSampleType sampleType, List<ExpMaterial> samples, Container targetContainer, User user)
-    {
-        Map<Integer, List<FileFieldRenameData>> sampleFileRenames = new HashMap<>();
-
-        FileContentService fileService = FileContentService.get();
-        if (fileService == null)
-        {
-            LOG.warn("No file service available. Sample files cannot be moved.");
-            return sampleFileRenames;
-        }
-
-        if (fileService.getFileRoot(targetContainer) == null)
-        {
-            LOG.warn("No file root found for target container " + targetContainer + "'. Files cannot be moved.");
-            return sampleFileRenames;
-        }
-
-        List<? extends DomainProperty> fileDomainProps = sampleType.getDomain()
-                .getProperties().stream()
-                .filter(prop -> PropertyType.FILE_LINK.getTypeUri().equals(prop.getRangeURI())).toList();
-        if (fileDomainProps.isEmpty())
-            return sampleFileRenames;
-
-        Map<Container, Boolean> hasFileRoot = new HashMap<>();
-        for (ExpMaterial sample : samples)
-        {
-            boolean hasSourceRoot = hasFileRoot.computeIfAbsent(sample.getContainer(), (container) -> fileService.getFileRoot(container) != null);
-            if (!hasSourceRoot)
-                LOG.warn("No file root found for source container " + sample.getContainer() + ". Files cannot be moved.");
-            else
-                for (DomainProperty fileProp : fileDomainProps )
-                {
-                    String sourceFileName = (String) sample.getProperty(fileProp);
-                    File updatedFile = FileContentService.get().getMoveTargetFile(sourceFileName, sample.getContainer(), targetContainer);
-                    if (updatedFile != null)
-                    {
-                        FileFieldRenameData renameData = new FileFieldRenameData(sampleType, sample.getName(), fileProp.getName(), new File(sourceFileName), updatedFile);
-                        sampleFileRenames.putIfAbsent(sample.getRowId(), new ArrayList<>());
-                        List<FileFieldRenameData> fieldRenameData = sampleFileRenames.get(sample.getRowId());
-                        fieldRenameData.add(renameData);
-                    }
-                }
-        }
-
-        // TODO, support batch fireFileMoveEvent to avoid excessive FileLinkFileListener.hardTableFileLinkColumns calls
-        for (int sampleId: sampleFileRenames.keySet())
-        {
-            List<FileFieldRenameData> fieldRenameRecords = sampleFileRenames.get(sampleId);
-            for (FileFieldRenameData renameData : fieldRenameRecords)
-                fileService.fireFileMoveEvent(renameData.sourceFile, renameData.targetFile, user, targetContainer);
-        }
-
-        return sampleFileRenames;
-    }
-
-    private boolean moveFile(FileFieldRenameData renameData)
-    {
-        if (!renameData.targetFile.getParentFile().exists())
-        {
-            String errorMsg = String.format("Creation of target directory '%s' to move file '%s' to, for '%s' sample '%s' (field: '%s') failed.",
-                    renameData.targetFile.getParent(),
-                    renameData.sourceFile.getAbsolutePath(),
-                    renameData.sampleType.getName(),
-                    renameData.sampleName,
-                    renameData.fieldName);
-            try
-            {
-                if (!FileUtil.mkdirs(renameData.targetFile.getParentFile()))
-                {
-                    LOG.warn(errorMsg);
-                    return false;
-                }
-            }
-            catch (IOException e)
-            {
-                LOG.warn(errorMsg + e.getMessage());
-            }
-        }
-        if (!renameData.sourceFile.renameTo(renameData.targetFile))
-        {
-            LOG.warn(String.format("Rename of '%s' to '%s' for '%s' sample '%s' (field: '%s') failed.",
-                    renameData.sourceFile.getAbsolutePath(),
-                    renameData.targetFile.getAbsolutePath(),
-                    renameData.sampleType.getName(),
-                    renameData.sampleName,
-                    renameData.fieldName));
-            return false;
-        }
-
-        return true;
-    }
-
-    @Override
-    @Nullable
-    public DbSequence getSampleCountSequence(Container container, boolean isRootSampleOnly)
-    {
-        return getSampleCountSequence(container, isRootSampleOnly, true);
-    }
-
-    public DbSequence getSampleCountSequence(Container container, boolean isRootSampleOnly, boolean create)
-    {
-        Container seqContainer = container.getProject();
-        if (seqContainer == null)
-            return null;
-
-       String seqName = isRootSampleOnly ? ROOT_SAMPLE_COUNT_SEQ_NAME : SAMPLE_COUNT_SEQ_NAME;
-
-       if (!create)
-       {
-           // check if sequence already exist so we don't create one just for querying
-           Integer seqRowId = DbSequenceManager.getRowId(seqContainer, seqName, 0);
-           if (null == seqRowId)
-               return null;
-       }
-
-       if (ExperimentService.get().useStrictCounter())
-            return DbSequenceManager.getReclaimable(seqContainer, seqName, 0);
-
-       return DbSequenceManager.getPreallocatingSequence(seqContainer, seqName, 0, 100);
-    }
-
-    @Override
-    public void ensureMinSampleCount(long newSeqValue, NameGenerator.EntityCounter counterType, Container container) throws ExperimentException
-    {
-        boolean isRootOnly = counterType == NameGenerator.EntityCounter.rootSampleCount;
-
-        DbSequence seq = getSampleCountSequence(container, isRootOnly, newSeqValue >= 1);
-        if (seq == null)
-            return;
-
-        long current = seq.current();
-        if (newSeqValue < current)
-        {
-            if ((isRootOnly ? getProjectRootSampleCount(container) : getProjectSampleCount(container)) > 0)
-                throw new ExperimentException("Unable to set " + counterType.name() + " to " + newSeqValue + " due to conflict with existing samples.");
-
-            if (newSeqValue <= 0)
-            {
-                deleteSampleCounterSequence(container, isRootOnly);
-                return;
-            }
-        }
-
-        seq.ensureMinimum(newSeqValue);
-        seq.sync();
-    }
-
-    public void deleteSampleCounterSequences(Container container)
-    {
-        deleteSampleCounterSequence(container, false);
-        deleteSampleCounterSequence(container, true);
-    }
-
-    private void deleteSampleCounterSequence(Container container, boolean isRootOnly)
-    {
-        String seqName = isRootOnly ? ROOT_SAMPLE_COUNT_SEQ_NAME : SAMPLE_COUNT_SEQ_NAME;
-        Container seqContainer = container.getProject();
-        DbSequenceManager.delete(seqContainer, seqName);
-        DbSequenceManager.invalidatePreallocatingSequence(container, seqName, 0);
-        return;
-    }
-
-    @Override
-    public long getProjectSampleCount(Container container)
-    {
-        return getProjectSampleCount(container, false);
-    }
-
-    @Override
-    public long getProjectRootSampleCount(Container container)
-    {
-        return getProjectSampleCount(container, true);
-    }
-
-    private long getProjectSampleCount(Container container, boolean isRootOnly)
-    {
-        User searchUser = User.getSearchUser();
-        ContainerFilter.ContainerFilterWithPermission cf = new ContainerFilter.AllInProject(container, searchUser);
-        Collection<GUID> validContainerIds =  cf.generateIds(container, ReadPermission.class, null);
-        TableInfo tableInfo = ExperimentService.get().getTinfoMaterial();
-        SQLFragment sql = new SQLFragment("SELECT COUNT(*) FROM ");
-        sql.append(tableInfo);
-        sql.append(" WHERE ");
-        if (isRootOnly)
-            sql.append(" AliquotedFromLsid IS NULL AND ");
-        sql.append("Container ");
-        sql.appendInClause(validContainerIds, tableInfo.getSqlDialect());
-        return new SqlSelector(ExperimentService.get().getSchema(), sql).getObject(Long.class).longValue();
-    }
-
-    @Override
-    public long getCurrentCount(NameGenerator.EntityCounter counterType, Container container)
-    {
-        boolean isRootOnly = counterType == NameGenerator.EntityCounter.rootSampleCount;
-        DbSequence seq = getSampleCountSequence(container, isRootOnly, false);
-        if (seq != null)
-        {
-            long current = seq.current();
-            if (current > 0)
-                return current;
-        }
-
-        return getProjectSampleCount(container, counterType == NameGenerator.EntityCounter.rootSampleCount);
-    }
-
-    public enum SampleChangeType { insert, update, delete, rollup /* aliquot count */, schema }
-
-    public void refreshSampleTypeMaterializedView(@NotNull ExpSampleType st, SampleChangeType reason)
-    {
-        ExpMaterialTableImpl.refreshMaterializedView(st.getLSID(), reason);
-    }
-}
+/*
+ * Copyright (c) 2019 LabKey Corporation
+ *
+ * Licensed under the Apache License, Version 2.0 (the "License");
+ * you may not use this file except in compliance with the License.
+ * You may obtain a copy of the License at
+ *
+ *     http://www.apache.org/licenses/LICENSE-2.0
+ *
+ * Unless required by applicable law or agreed to in writing, software
+ * distributed under the License is distributed on an "AS IS" BASIS,
+ * WITHOUT WARRANTIES OR CONDITIONS OF ANY KIND, either express or implied.
+ * See the License for the specific language governing permissions and
+ * limitations under the License.
+ */
+
+package org.labkey.experiment.api;
+
+import org.apache.commons.collections4.ListUtils;
+import org.apache.commons.lang3.StringUtils;
+import org.apache.commons.math3.util.Precision;
+import org.apache.logging.log4j.Logger;
+import org.jetbrains.annotations.NotNull;
+import org.jetbrains.annotations.Nullable;
+import org.labkey.api.audit.AbstractAuditHandler;
+import org.labkey.api.audit.AbstractAuditTypeProvider;
+import org.labkey.api.audit.AuditLogService;
+import org.labkey.api.audit.AuditTypeEvent;
+import org.labkey.api.audit.DetailedAuditTypeEvent;
+import org.labkey.api.audit.SampleTimelineAuditEvent;
+import org.labkey.api.audit.TransactionAuditProvider;
+import org.labkey.api.cache.Cache;
+import org.labkey.api.cache.CacheManager;
+import org.labkey.api.data.*;
+import org.labkey.api.data.dialect.SqlDialect;
+import org.labkey.api.data.measurement.Measurement;
+import org.labkey.api.defaults.DefaultValueService;
+import org.labkey.api.exp.ExperimentException;
+import org.labkey.api.exp.Lsid;
+import org.labkey.api.exp.OntologyManager;
+import org.labkey.api.exp.OntologyObject;
+import org.labkey.api.exp.PropertyType;
+import org.labkey.api.exp.TemplateInfo;
+import org.labkey.api.exp.api.ExpData;
+import org.labkey.api.exp.api.ExpMaterial;
+import org.labkey.api.exp.api.ExpMaterialRunInput;
+import org.labkey.api.exp.api.ExpProtocol;
+import org.labkey.api.exp.api.ExpProtocolApplication;
+import org.labkey.api.exp.api.ExpRun;
+import org.labkey.api.exp.api.ExpSampleType;
+import org.labkey.api.exp.api.ExperimentJSONConverter;
+import org.labkey.api.exp.api.ExperimentService;
+import org.labkey.api.exp.api.NameExpressionOptionService;
+import org.labkey.api.exp.api.SampleTypeDomainKindProperties;
+import org.labkey.api.exp.api.SampleTypeService;
+import org.labkey.api.exp.property.Domain;
+import org.labkey.api.exp.property.DomainKind;
+import org.labkey.api.exp.property.DomainProperty;
+import org.labkey.api.exp.property.DomainUtil;
+import org.labkey.api.exp.property.PropertyService;
+import org.labkey.api.exp.query.ExpMaterialTable;
+import org.labkey.api.exp.query.ExpSchema;
+import org.labkey.api.exp.query.SamplesSchema;
+import org.labkey.api.files.FileContentService;
+import org.labkey.api.gwt.client.AuditBehaviorType;
+import org.labkey.api.gwt.client.model.GWTDomain;
+import org.labkey.api.gwt.client.model.GWTIndex;
+import org.labkey.api.gwt.client.model.GWTPropertyDescriptor;
+import org.labkey.api.inventory.InventoryService;
+import org.labkey.api.miniprofiler.MiniProfiler;
+import org.labkey.api.miniprofiler.Timing;
+import org.labkey.api.qc.DataState;
+import org.labkey.api.qc.SampleStatusService;
+import org.labkey.api.query.AbstractQueryUpdateService;
+import org.labkey.api.query.BatchValidationException;
+import org.labkey.api.query.FieldKey;
+import org.labkey.api.query.MetadataUnavailableException;
+import org.labkey.api.query.QueryChangeListener;
+import org.labkey.api.query.QueryService;
+import org.labkey.api.query.SchemaKey;
+import org.labkey.api.query.SimpleValidationError;
+import org.labkey.api.query.ValidationException;
+import org.labkey.api.search.SearchService;
+import org.labkey.api.security.User;
+import org.labkey.api.security.permissions.ReadPermission;
+import org.labkey.api.study.Dataset;
+import org.labkey.api.study.StudyService;
+import org.labkey.api.study.publish.StudyPublishService;
+import org.labkey.api.util.CPUTimer;
+import org.labkey.api.util.FileUtil;
+import org.labkey.api.util.GUID;
+import org.labkey.api.util.Pair;
+import org.labkey.api.util.StringUtilsLabKey;
+import org.labkey.api.util.logging.LogHelper;
+import org.labkey.api.view.ViewBackgroundInfo;
+import org.labkey.experiment.SampleTypeAuditProvider;
+import org.labkey.experiment.samples.SampleTimelineAuditProvider;
+
+import java.io.File;
+import java.io.IOException;
+import java.sql.Connection;
+import java.sql.ResultSet;
+import java.sql.SQLException;
+import java.time.LocalDateTime;
+import java.time.ZoneId;
+import java.time.format.DateTimeFormatter;
+import java.util.ArrayList;
+import java.util.Collection;
+import java.util.Collections;
+import java.util.Date;
+import java.util.HashMap;
+import java.util.HashSet;
+import java.util.LinkedHashMap;
+import java.util.List;
+import java.util.Map;
+import java.util.Objects;
+import java.util.Optional;
+import java.util.Set;
+import java.util.SortedSet;
+import java.util.TreeSet;
+import java.util.function.Function;
+import java.util.function.Predicate;
+import java.util.stream.Collectors;
+
+import static java.util.Collections.singleton;
+import static org.labkey.api.audit.SampleTimelineAuditEvent.SAMPLE_TIMELINE_EVENT_TYPE;
+import static org.labkey.api.data.CompareType.STARTS_WITH;
+import static org.labkey.api.data.DbScope.CommitTaskOption.POSTCOMMIT;
+import static org.labkey.api.data.DbScope.CommitTaskOption.POSTROLLBACK;
+import static org.labkey.api.exp.api.ExperimentJSONConverter.CPAS_TYPE;
+import static org.labkey.api.exp.api.ExperimentJSONConverter.LSID;
+import static org.labkey.api.exp.api.ExperimentJSONConverter.NAME;
+import static org.labkey.api.exp.api.ExperimentJSONConverter.ROW_ID;
+import static org.labkey.api.exp.api.ExperimentService.SAMPLE_ALIQUOT_PROTOCOL_LSID;
+import static org.labkey.api.exp.api.NameExpressionOptionService.NAME_EXPRESSION_REQUIRED_MSG;
+import static org.labkey.api.exp.api.NameExpressionOptionService.NAME_EXPRESSION_REQUIRED_MSG_WITH_SUBFOLDERS;
+import static org.labkey.api.exp.query.ExpSchema.NestedSchemas.materials;
+
+
+public class SampleTypeServiceImpl extends AbstractAuditHandler implements SampleTypeService
+{
+    public static final String SAMPLE_COUNT_SEQ_NAME = "org.labkey.api.exp.api.ExpMaterial:sampleCount";
+    public static final String ROOT_SAMPLE_COUNT_SEQ_NAME = "org.labkey.api.exp.api.ExpMaterial:rootSampleCount";
+
+    // columns that may appear in a row when only the sample status is updating.
+    public static final Set<String> statusUpdateColumns = Set.of(
+            ExpMaterialTable.Column.Modified.name().toLowerCase(),
+            ExpMaterialTable.Column.ModifiedBy.name().toLowerCase(),
+            ExpMaterialTable.Column.SampleState.name().toLowerCase(),
+            ExpMaterialTable.Column.Folder.name().toLowerCase()
+    );
+
+    public static SampleTypeServiceImpl get()
+    {
+        return (SampleTypeServiceImpl) SampleTypeService.get();
+    }
+
+    private static final Logger LOG = LogHelper.getLogger(SampleTypeServiceImpl.class, "Info about sample type operations");
+
+    // SampleType -> Container cache
+    private final Cache<String, String> sampleTypeCache = CacheManager.getStringKeyCache(CacheManager.UNLIMITED, CacheManager.DAY, "SampleType to container");
+
+    private final Cache<String, SortedSet<MaterialSource>> materialSourceCache = CacheManager.getBlockingStringKeyCache(CacheManager.UNLIMITED, CacheManager.DAY, "Material sources", (container, argument) ->
+    {
+        Container c = ContainerManager.getForId(container);
+        if (c == null)
+            return Collections.emptySortedSet();
+
+        SimpleFilter filter = SimpleFilter.createContainerFilter(c);
+        return Collections.unmodifiableSortedSet(new TreeSet<>(new TableSelector(getTinfoMaterialSource(), filter, null).getCollection(MaterialSource.class)));
+    });
+
+    Cache<String, SortedSet<MaterialSource>> getMaterialSourceCache()
+    {
+        return materialSourceCache;
+    }
+
+
+    public void clearMaterialSourceCache(@Nullable Container c)
+    {
+        LOG.debug("clearMaterialSourceCache: " + (c == null ? "all" : c.getPath()));
+        if (c == null)
+            materialSourceCache.clear();
+        else
+            materialSourceCache.remove(c.getId());
+    }
+
+
+    private TableInfo getTinfoMaterialSource()
+    {
+        return ExperimentServiceImpl.get().getTinfoSampleType();
+    }
+
+    private TableInfo getTinfoMaterial()
+    {
+        return ExperimentServiceImpl.get().getTinfoMaterial();
+    }
+
+    private TableInfo getTinfoProtocolApplication()
+    {
+        return ExperimentServiceImpl.get().getTinfoProtocolApplication();
+    }
+
+    private TableInfo getTinfoProtocol()
+    {
+        return ExperimentServiceImpl.get().getTinfoProtocol();
+    }
+
+    private TableInfo getTinfoMaterialInput()
+    {
+        return ExperimentServiceImpl.get().getTinfoMaterialInput();
+    }
+
+    private TableInfo getTinfoExperimentRun()
+    {
+        return ExperimentServiceImpl.get().getTinfoExperimentRun();
+    }
+
+    private TableInfo getTinfoDataClass()
+    {
+        return ExperimentServiceImpl.get().getTinfoDataClass();
+    }
+
+    private TableInfo getTinfoProtocolInput()
+    {
+        return ExperimentServiceImpl.get().getTinfoProtocolInput();
+    }
+
+    private TableInfo getTinfoMaterialAliasMap()
+    {
+        return ExperimentServiceImpl.get().getTinfoMaterialAliasMap();
+    }
+
+    private DbSchema getExpSchema()
+    {
+        return ExperimentServiceImpl.get().getExpSchema();
+    }
+
+    @Override
+    public void indexSampleType(ExpSampleType sampleType)
+    {
+        SearchService ss = SearchService.get();
+        if (ss == null)
+            return;
+
+        SearchService.IndexTask task = ss.defaultTask();
+
+        Runnable r = () -> {
+
+            indexSampleType(sampleType, task);
+            indexSampleTypeMaterials(sampleType, task);
+
+        };
+
+        task.addRunnable(r, SearchService.PRIORITY.bulk);
+    }
+
+
+    private void indexSampleType(ExpSampleType sampleType, SearchService.IndexTask task)
+    {
+        // Index all ExpMaterial that have never been indexed OR where either the ExpSampleType definition or ExpMaterial itself has changed since last indexed
+        SQLFragment sql = new SQLFragment("SELECT * FROM ")
+                .append(getTinfoMaterialSource(), "ms")
+                .append(" WHERE ms.LSID NOT LIKE ").appendValue("%:" + StudyService.SPECIMEN_NAMESPACE_PREFIX + "%", getExpSchema().getSqlDialect())
+                .append(" AND ms.LSID = ?").add(sampleType.getLSID())
+                .append(" AND (ms.lastIndexed IS NULL OR ms.lastIndexed < ? OR (ms.modified IS NOT NULL AND ms.lastIndexed < ms.modified))")
+                .add(sampleType.getModified());
+
+        MaterialSource materialSource = new SqlSelector(getExpSchema().getScope(), sql).getObject(MaterialSource.class);
+        if (materialSource != null)
+        {
+            ExpSampleTypeImpl impl = new ExpSampleTypeImpl(materialSource);
+            impl.index(task);
+        }
+    }
+
+    private void indexSampleTypeMaterials(ExpSampleType sampleType, SearchService.IndexTask task)
+    {
+        // Index all ExpMaterial that have never been indexed OR where either the ExpSampleType definition or ExpMaterial itself has changed since last indexed
+        SQLFragment sql = new SQLFragment("SELECT m.* FROM ")
+                .append(getTinfoMaterial(), "m")
+                .append(" LEFT OUTER JOIN ")
+                .append(ExperimentServiceImpl.get().getTinfoMaterialIndexed(), "mi")
+                .append(" ON m.RowId = mi.MaterialId WHERE m.LSID NOT LIKE ").appendValue("%:" + StudyService.SPECIMEN_NAMESPACE_PREFIX + "%", getExpSchema().getSqlDialect())
+                .append(" AND m.cpasType = ?").add(sampleType.getLSID())
+                .append(" AND (mi.lastIndexed IS NULL OR mi.lastIndexed < ? OR (m.modified IS NOT NULL AND mi.lastIndexed < m.modified))")
+                .add(sampleType.getModified());
+
+        new SqlSelector(getExpSchema().getScope(), sql).forEachBatch(Material.class, 1000, batch -> {
+            for (Material m : batch)
+            {
+                ExpMaterialImpl impl = new ExpMaterialImpl(m);
+                impl.index(task);
+            }
+        });
+    }
+
+
+    @Override
+    public Map<String, ExpSampleType> getSampleTypesForRoles(Container container, ContainerFilter filter, ExpProtocol.ApplicationType type)
+    {
+        SQLFragment sql = new SQLFragment();
+        sql.append("SELECT mi.Role, MAX(m.CpasType) AS MaxSampleSetLSID, MIN (m.CpasType) AS MinSampleSetLSID FROM ");
+        sql.append(getTinfoMaterial(), "m");
+        sql.append(", ");
+        sql.append(getTinfoMaterialInput(), "mi");
+        sql.append(", ");
+        sql.append(getTinfoProtocolApplication(), "pa");
+        sql.append(", ");
+        sql.append(getTinfoExperimentRun(), "r");
+
+        if (type != null)
+        {
+            sql.append(", ");
+            sql.append(getTinfoProtocol(), "p");
+            sql.append(" WHERE p.lsid = pa.protocollsid AND p.applicationtype = ? AND ");
+            sql.add(type.toString());
+        }
+        else
+        {
+            sql.append(" WHERE ");
+        }
+
+        sql.append(" m.RowId = mi.MaterialId AND mi.TargetApplicationId = pa.RowId AND " +
+                "pa.RunId = r.RowId AND ");
+        sql.append(filter.getSQLFragment(getExpSchema(), new SQLFragment("r.Container")));
+        sql.append(" GROUP BY mi.Role ORDER BY mi.Role");
+
+        Map<String, ExpSampleType> result = new LinkedHashMap<>();
+        for (Map<String, Object> queryResult : new SqlSelector(getExpSchema(), sql).getMapCollection())
+        {
+            ExpSampleType sampleType = null;
+            String maxSampleTypeLSID = (String) queryResult.get("MaxSampleSetLSID");
+            String minSampleTypeLSID = (String) queryResult.get("MinSampleSetLSID");
+
+            // Check if we have a sample type that was being referenced
+            if (maxSampleTypeLSID != null && maxSampleTypeLSID.equalsIgnoreCase(minSampleTypeLSID))
+            {
+                // If the min and the max are the same, it means all rows share the same value so we know that there's
+                // a single sample type being targeted
+                sampleType = getSampleType(container, maxSampleTypeLSID);
+            }
+            result.put((String) queryResult.get("Role"), sampleType);
+        }
+        return result;
+    }
+
+    @Override
+    public void removeAutoLinkedStudy(@NotNull Container studyContainer, @Nullable User user)
+    {
+        SQLFragment sql = new SQLFragment("UPDATE ").append(getTinfoMaterialSource())
+                .append(" SET autolinkTargetContainer = NULL WHERE autolinkTargetContainer = ?")
+                .add(studyContainer.getId());
+        new SqlExecutor(ExperimentService.get().getSchema()).execute(sql);
+    }
+
+    public ExpSampleTypeImpl getSampleTypeByObjectId(Integer objectId)
+    {
+        OntologyObject obj = OntologyManager.getOntologyObject(objectId);
+        if (obj == null)
+            return null;
+
+        return getSampleType(obj.getObjectURI());
+    }
+
+    @Override
+    public @Nullable ExpSampleType getEffectiveSampleType(
+        @NotNull Container definitionContainer,
+        @NotNull User user,
+        @NotNull String sampleTypeName,
+        @NotNull Date effectiveDate,
+        @Nullable ContainerFilter cf
+    )
+    {
+        Integer legacyObjectId = ExperimentService.get().getObjectIdWithLegacyName(sampleTypeName, ExperimentServiceImpl.getNamespacePrefix(ExpSampleType.class), effectiveDate, definitionContainer, cf);
+        if (legacyObjectId != null)
+            return getSampleTypeByObjectId(legacyObjectId);
+
+        boolean includeOtherContainers = cf != null && cf.getType() != ContainerFilter.Type.Current;
+        ExpSampleTypeImpl sampleType = getSampleType(definitionContainer, user, includeOtherContainers, sampleTypeName);
+        if (sampleType != null && sampleType.getCreated().compareTo(effectiveDate) <= 0)
+            return sampleType;
+
+        return null;
+    }
+
+    @Override
+    public List<ExpSampleTypeImpl> getSampleTypes(@NotNull Container container, @Nullable User user, boolean includeOtherContainers)
+    {
+        List<String> containerIds = ExperimentServiceImpl.get().createContainerList(container, user, includeOtherContainers);
+
+        // Do the sort on the Java side to make sure it's always case-insensitive, even on Postgres
+        TreeSet<ExpSampleTypeImpl> result = new TreeSet<>();
+        for (String containerId : containerIds)
+        {
+            for (MaterialSource source : getMaterialSourceCache().get(containerId))
+            {
+                result.add(new ExpSampleTypeImpl(source));
+            }
+        }
+
+        return List.copyOf(result);
+    }
+
+    @Override
+    public ExpSampleTypeImpl getSampleType(@NotNull Container c, @NotNull String sampleTypeName)
+    {
+        return getSampleType(c, null, false, sampleTypeName);
+    }
+
+    // NOTE: This method used to not take a user or check permissions
+    @Override
+    public ExpSampleTypeImpl getSampleType(@NotNull Container c, @NotNull User user, @NotNull String sampleTypeName)
+    {
+        return getSampleType(c, user, true, sampleTypeName);
+    }
+
+    private ExpSampleTypeImpl getSampleType(@NotNull Container c, @Nullable User user, boolean includeOtherContainers, String sampleTypeName)
+    {
+        return getSampleType(c, user, includeOtherContainers, (materialSource -> materialSource.getName().equalsIgnoreCase(sampleTypeName)));
+    }
+
+    @Override
+    public ExpSampleTypeImpl getSampleType(@NotNull Container c, int rowId)
+    {
+        return getSampleType(c, null, rowId, false);
+    }
+
+    @Override
+    public ExpSampleTypeImpl getSampleType(@NotNull Container c, @NotNull User user, int rowId)
+    {
+        return getSampleType(c, user, rowId, true);
+    }
+
+    @Override
+    public ExpSampleTypeImpl getSampleTypeByType(@NotNull String lsid, Container hint)
+    {
+        Container c = hint;
+        String id = sampleTypeCache.get(lsid);
+        if (null != id && (null == hint || !id.equals(hint.getId())))
+            c = ContainerManager.getForId(id);
+        ExpSampleTypeImpl st = null;
+        if (null != c)
+            st = getSampleType(c, null, false, ms -> lsid.equals(ms.getLSID()) );
+        if (null == st)
+            st = _getSampleType(lsid);
+        if (null != st && null==id)
+            sampleTypeCache.put(lsid,st.getContainer().getId());
+        return st;
+    }
+
+    private ExpSampleTypeImpl getSampleType(@NotNull Container c, @Nullable User user, int rowId, boolean includeOtherContainers)
+    {
+        return getSampleType(c, user, includeOtherContainers, (materialSource -> materialSource.getRowId() == rowId));
+    }
+
+    private ExpSampleTypeImpl getSampleType(@NotNull Container c, @Nullable User user, boolean includeOtherContainers, Predicate<MaterialSource> predicate)
+    {
+        List<String> containerIds = ExperimentServiceImpl.get().createContainerList(c, user, includeOtherContainers);
+        for (String containerId : containerIds)
+        {
+            Collection<MaterialSource> sampleTypes = getMaterialSourceCache().get(containerId);
+            for (MaterialSource materialSource : sampleTypes)
+            {
+                if (predicate.test(materialSource))
+                    return new ExpSampleTypeImpl(materialSource);
+            }
+        }
+
+        return null;
+    }
+
+    @Nullable
+    @Override
+    public ExpSampleTypeImpl getSampleType(int rowId)
+    {
+        // TODO: Cache
+        MaterialSource materialSource = new TableSelector(getTinfoMaterialSource()).getObject(rowId, MaterialSource.class);
+        if (materialSource == null)
+            return null;
+
+        return new ExpSampleTypeImpl(materialSource);
+    }
+
+    @Nullable
+    @Override
+    public ExpSampleTypeImpl getSampleType(String lsid)
+    {
+        return getSampleTypeByType(lsid, null);
+    }
+
+    @Nullable
+    @Override
+    public DataState getSampleState(Container container, Integer stateRowId)
+    {
+        return SampleStatusService.get().getStateForRowId(container, stateRowId);
+    }
+
+    private ExpSampleTypeImpl _getSampleType(String lsid)
+    {
+        MaterialSource ms = getMaterialSource(lsid);
+        if (ms == null)
+            return null;
+
+        return new ExpSampleTypeImpl(ms);
+    }
+
+    public MaterialSource getMaterialSource(String lsid)
+    {
+        SimpleFilter filter = new SimpleFilter(FieldKey.fromParts("LSID"), lsid);
+        return new TableSelector(getTinfoMaterialSource(), filter, null).getObject(MaterialSource.class);
+    }
+
+    public DbScope.Transaction ensureTransaction()
+    {
+        return getExpSchema().getScope().ensureTransaction();
+    }
+
+    @Override
+    public Lsid getSampleTypeLsid(String sourceName, Container container)
+    {
+        return Lsid.parse(ExperimentService.get().generateLSID(container, ExpSampleType.class, sourceName));
+    }
+
+    @Override
+    public Pair<String, String> getSampleTypeSamplePrefixLsids(Container container)
+    {
+        Pair<String, String> lsidDbSeq = ExperimentService.get().generateLSIDWithDBSeq(container, ExpSampleType.class);
+        String sampleTypeLsidStr = lsidDbSeq.first;
+        Lsid sampleTypeLsid = Lsid.parse(sampleTypeLsidStr);
+
+        String dbSeqStr = lsidDbSeq.second;
+        String samplePrefixLsid = new Lsid.LsidBuilder("Sample", "Folder-" + container.getRowId() + "." + dbSeqStr, "").toString();
+
+        return new Pair<>(sampleTypeLsid.toString(), samplePrefixLsid);
+    }
+
+    /**
+     * Delete all exp.Material from the SampleType. If container is not provided,
+     * all rows from the SampleType will be deleted regardless of container.
+     */
+    public int truncateSampleType(ExpSampleTypeImpl source, User user, @Nullable Container c)
+    {
+        assert getExpSchema().getScope().isTransactionActive();
+
+        Set<Container> containers = new HashSet<>();
+        if (c == null)
+        {
+            SQLFragment containerSql = new SQLFragment("SELECT DISTINCT Container FROM ");
+            containerSql.append(getTinfoMaterial(), "m");
+            containerSql.append(" WHERE CpasType = ?");
+            containerSql.add(source.getLSID());
+            new SqlSelector(getExpSchema(), containerSql).forEach(String.class, cId -> containers.add(ContainerManager.getForId(cId)));
+        }
+        else
+        {
+            containers.add(c);
+        }
+
+        int count = 0;
+        for (Container toDelete : containers)
+        {
+            SQLFragment sqlFilter = new SQLFragment("CpasType = ? AND Container = ?");
+            sqlFilter.add(source.getLSID());
+            sqlFilter.add(toDelete);
+            count += ExperimentServiceImpl.get().deleteMaterialBySqlFilter(user, toDelete, sqlFilter, true, false, source, true, true);
+        }
+        return count;
+    }
+
+    @Override
+    public void deleteSampleType(int rowId, Container c, User user, @Nullable String auditUserComment) throws ExperimentException
+    {
+        CPUTimer timer = new CPUTimer("delete sample type");
+        timer.start();
+
+        ExpSampleTypeImpl source = getSampleType(c, user, rowId);
+        if (null == source)
+            throw new IllegalArgumentException("Can't find SampleType with rowId " + rowId);
+        if (!source.getContainer().equals(c))
+            throw new ExperimentException("Trying to delete a SampleType from a different container");
+
+        try (DbScope.Transaction transaction = ensureTransaction())
+        {
+            // TODO: option to skip deleting rows from the materialized table since we're about to delete it anyway
+            // TODO do we need both truncateSampleType() and deleteDomainObjects()?
+            truncateSampleType(source, user, null);
+
+            StudyService studyService = StudyService.get();
+            if (studyService != null)
+            {
+                for (Dataset dataset : StudyPublishService.get().getDatasetsForPublishSource(rowId, Dataset.PublishSource.SampleType))
+                {
+                    dataset.delete(user);
+                }
+            }
+            else
+            {
+                LOG.warn("Could not delete datasets associated with this protocol: Study service not available.");
+            }
+
+            Domain d = source.getDomain();
+            d.delete(user);
+
+            ExperimentServiceImpl.get().deleteDomainObjects(source.getContainer(), source.getLSID());
+
+            SqlExecutor executor = new SqlExecutor(getExpSchema());
+            executor.execute("UPDATE " + getTinfoDataClass() + " SET materialSourceId = NULL WHERE materialSourceId = ?", source.getRowId());
+            executor.execute("UPDATE " + getTinfoProtocolInput() + " SET materialSourceId = NULL WHERE materialSourceId = ?", source.getRowId());
+            executor.execute("DELETE FROM " + getTinfoMaterialSource() + " WHERE RowId = ?", rowId);
+
+            addSampleTypeDeletedAuditEvent(user, c, source, transaction.getAuditId(), auditUserComment);
+
+            ExperimentService.get().removeDataTypeExclusion(Collections.singleton(rowId), ExperimentService.DataTypeForExclusion.SampleType);
+            ExperimentService.get().removeDataTypeExclusion(Collections.singleton(rowId), ExperimentService.DataTypeForExclusion.DashboardSampleType);
+
+            transaction.addCommitTask(() -> clearMaterialSourceCache(c), DbScope.CommitTaskOption.IMMEDIATE, POSTCOMMIT, POSTROLLBACK);
+            transaction.commit();
+        }
+
+        // Delete sequences (genId and the unique counters)
+        DbSequenceManager.deleteLike(c, ExpSampleType.SEQUENCE_PREFIX, source.getRowId(), getExpSchema().getSqlDialect());
+
+        SchemaKey samplesSchema = SchemaKey.fromParts(SamplesSchema.SCHEMA_NAME);
+        QueryService.get().fireQueryDeleted(user, c, null, samplesSchema, singleton(source.getName()));
+
+        SchemaKey expMaterialsSchema = SchemaKey.fromParts(ExpSchema.SCHEMA_NAME, materials.toString());
+        QueryService.get().fireQueryDeleted(user, c, null, expMaterialsSchema, singleton(source.getName()));
+
+        // Remove SampleType from search index
+        SearchService ss = SearchService.get();
+        if (null != ss)
+        {
+            try (Timing ignored = MiniProfiler.step("search docs"))
+            {
+                ss.deleteResource(source.getDocumentId());
+            }
+        }
+
+        timer.stop();
+        LOG.info("Deleted SampleType '" + source.getName() + "' from '" + c.getPath() + "' in " + timer.getDuration());
+    }
+
+    private void addSampleTypeDeletedAuditEvent(User user, Container c, ExpSampleType sampleType, Long txAuditId, String auditUserComment)
+    {
+        addSampleTypeAuditEvent(user, c, sampleType, txAuditId, String.format("Sample Type deleted: %1$s", sampleType.getName()),auditUserComment, "delete type");
+    }
+
+    private void addSampleTypeAuditEvent(User user, Container c, ExpSampleType sampleType, Long txAuditId, String comment, String auditUserComment, String insertUpdateChoice)
+    {
+        SampleTypeAuditProvider.SampleTypeAuditEvent event = new SampleTypeAuditProvider.SampleTypeAuditEvent(c.getId(), comment);
+        event.setUserComment(auditUserComment);
+
+        if (txAuditId != null)
+            event.setTransactionId(txAuditId);
+
+        if (sampleType != null)
+        {
+            event.setSourceLsid(sampleType.getLSID());
+            event.setSampleSetName(sampleType.getName());
+        }
+        event.setInsertUpdateChoice(insertUpdateChoice);
+        AuditLogService.get().addEvent(user, event);
+    }
+
+
+    @NotNull
+    @Override
+    public ExpSampleTypeImpl createSampleType()
+    {
+        return new ExpSampleTypeImpl(new MaterialSource());
+    }
+
+    @NotNull
+    @Override
+    public ExpSampleTypeImpl createSampleType(Container c, User u, String name, String description, List<GWTPropertyDescriptor> properties, List<GWTIndex> indices, int idCol1, int idCol2, int idCol3, int parentCol, String nameExpression)
+            throws ExperimentException
+    {
+        return createSampleType(c,u,name,description,properties,indices,idCol1,idCol2,idCol3,parentCol,nameExpression, null);
+    }
+
+    @NotNull
+    @Override
+    public ExpSampleTypeImpl createSampleType(Container c, User u, String name, String description, List<GWTPropertyDescriptor> properties, List<GWTIndex> indices, int idCol1, int idCol2, int idCol3, int parentCol,
+                                              String nameExpression, @Nullable TemplateInfo templateInfo)
+            throws ExperimentException
+    {
+        return createSampleType(c, u, name, description, properties, indices, idCol1, idCol2, idCol3,
+                parentCol, nameExpression, null, templateInfo, null, null, null);
+    }
+
+    @NotNull
+    @Override
+    public ExpSampleTypeImpl createSampleType(Container c, User u, String name, String description, List<GWTPropertyDescriptor> properties, List<GWTIndex> indices, int idCol1, int idCol2, int idCol3, int parentCol,
+                                              String nameExpression, String aliquotNameExpression, @Nullable TemplateInfo templateInfo, @Nullable Map<String, Map<String, Object>> importAliases, @Nullable String labelColor, @Nullable String metricUnit) throws ExperimentException
+    {
+        return createSampleType(c, u, name, description, properties, indices, idCol1, idCol2, idCol3, parentCol, nameExpression, aliquotNameExpression, templateInfo, importAliases, labelColor, metricUnit, null, null, null, null, null, null);
+    }
+
+    @NotNull
+    @Override
+    public ExpSampleTypeImpl createSampleType(Container c, User u, String name, String description, List<GWTPropertyDescriptor> properties, List<GWTIndex> indices, int idCol1, int idCol2, int idCol3, int parentCol,
+                                              String nameExpression, String aliquotNameExpression, @Nullable TemplateInfo templateInfo, @Nullable Map<String, Map<String, Object>> importAliases, @Nullable String labelColor, @Nullable String metricUnit,
+                                              @Nullable Container autoLinkTargetContainer, @Nullable String autoLinkCategory, @Nullable String category, @Nullable List<String> disabledSystemField,
+                                              @Nullable List<String> excludedContainerIds, @Nullable List<String> excludedDashboardContainerIds)
+        throws ExperimentException
+    {
+        if (name == null)
+            throw new ExperimentException("SampleType name is required");
+
+        TableInfo materialSourceTable = ExperimentService.get().getTinfoSampleType();
+        int nameMax = materialSourceTable.getColumn("Name").getScale();
+        if (name.length() > nameMax)
+            throw new ExperimentException("SampleType name may not exceed " + nameMax + " characters.");
+
+        ExpSampleType existing = getSampleType(c, name);
+        if (existing != null)
+            throw new IllegalArgumentException("SampleType '" + existing.getName() + "' already exists");
+
+        if (properties == null || properties.isEmpty())
+            throw new ExperimentException("At least one property is required");
+
+        if (idCol2 != -1 && idCol1 == idCol2)
+            throw new ExperimentException("You cannot use the same id column twice.");
+
+        if (idCol3 != -1 && (idCol1 == idCol3 || idCol2 == idCol3))
+            throw new ExperimentException("You cannot use the same id column twice.");
+
+        if ((idCol1 > -1 && idCol1 >= properties.size()) ||
+            (idCol2 > -1 && idCol2 >= properties.size()) ||
+            (idCol3 > -1 && idCol3 >= properties.size()) ||
+            (parentCol > -1 && parentCol >= properties.size()))
+            throw new ExperimentException("column index out of range");
+
+        // Name expression is only allowed when no idCol is set
+        if (nameExpression != null && idCol1 > -1)
+            throw new ExperimentException("Name expression cannot be used with id columns");
+
+        NameExpressionOptionService svc = NameExpressionOptionService.get();
+        if (!svc.allowUserSpecifiedNames(c))
+        {
+            if (nameExpression == null)
+                throw new ExperimentException(c.hasProductFolders() ? NAME_EXPRESSION_REQUIRED_MSG_WITH_SUBFOLDERS : NAME_EXPRESSION_REQUIRED_MSG);
+        }
+
+        if (svc.getExpressionPrefix(c) != null)
+        {
+            // automatically apply the configured prefix to the name expression
+            nameExpression = svc.createPrefixedExpression(c, nameExpression, false);
+            aliquotNameExpression = svc.createPrefixedExpression(c, aliquotNameExpression, true);
+        }
+
+        // Validate the name expression length
+        int nameExpMax = materialSourceTable.getColumn("NameExpression").getScale();
+        if (nameExpression != null && nameExpression.length() > nameExpMax)
+            throw new ExperimentException("Name expression may not exceed " + nameExpMax + " characters.");
+
+        // Validate the aliquot name expression length
+        int aliquotNameExpMax = materialSourceTable.getColumn("AliquotNameExpression").getScale();
+        if (aliquotNameExpression != null && aliquotNameExpression.length() > aliquotNameExpMax)
+            throw new ExperimentException("Aliquot naming patten may not exceed " + aliquotNameExpMax + " characters.");
+
+        // Validate the label color length
+        int labelColorMax = materialSourceTable.getColumn("LabelColor").getScale();
+        if (labelColor != null && labelColor.length() > labelColorMax)
+            throw new ExperimentException("Label color may not exceed " + labelColorMax + " characters.");
+
+        // Validate the metricUnit length
+        int metricUnitMax = materialSourceTable.getColumn("MetricUnit").getScale();
+        if (metricUnit != null && metricUnit.length() > metricUnitMax)
+            throw new ExperimentException("Metric unit may not exceed " + metricUnitMax + " characters.");
+
+        // Validate the category length
+        int categoryMax = materialSourceTable.getColumn("Category").getScale();
+        if (category != null && category.length() > categoryMax)
+            throw new ExperimentException("Category may not exceed " + categoryMax + " characters.");
+
+        Pair<String, String> dbSeqLsids = getSampleTypeSamplePrefixLsids(c);
+        String lsid = dbSeqLsids.first;
+        String materialPrefixLsid = dbSeqLsids.second;
+        Domain domain = PropertyService.get().createDomain(c, lsid, name, templateInfo);
+        DomainKind<?> kind = domain.getDomainKind();
+        if (kind != null)
+            domain.setDisabledSystemFields(kind.getDisabledSystemFields(disabledSystemField));
+        Set<String> reservedNames = kind.getReservedPropertyNames(domain, u);
+        Set<String> reservedPrefixes = kind.getReservedPropertyNamePrefixes();
+        Set<String> lowerReservedNames = reservedNames.stream().map(String::toLowerCase).collect(Collectors.toSet());
+
+        boolean hasNameProperty = false;
+        String idUri1 = null, idUri2 = null, idUri3 = null, parentUri = null;
+        Map<DomainProperty, Object> defaultValues = new HashMap<>();
+        Set<String> propertyUris = new HashSet<>();
+        List<GWTPropertyDescriptor> calculatedFields = new ArrayList<>();
+        for (int i = 0; i < properties.size(); i++)
+        {
+            GWTPropertyDescriptor pd = properties.get(i);
+            String propertyName = pd.getName().toLowerCase();
+
+            // calculatedFields will be handled separately
+            if (pd.getValueExpression() != null)
+            {
+                calculatedFields.add(pd);
+                continue;
+            }
+
+            if (ExpMaterialTable.Column.Name.name().equalsIgnoreCase(propertyName))
+            {
+                hasNameProperty = true;
+            }
+            else
+            {
+                if (!reservedPrefixes.isEmpty())
+                {
+                    Optional<String> reservedPrefix = reservedPrefixes.stream().filter(prefix -> propertyName.startsWith(prefix.toLowerCase())).findAny();
+                    reservedPrefix.ifPresent(s -> {
+                        throw new IllegalArgumentException("The prefix '" + s + "' is reserved for system use.");
+                    });
+                }
+
+                if (lowerReservedNames.contains(propertyName))
+                {
+                    throw new IllegalArgumentException("Property name '" + propertyName + "' is a reserved name.");
+                }
+
+                DomainProperty dp = DomainUtil.addProperty(domain, pd, defaultValues, propertyUris, null);
+
+                if (dp != null)
+                {
+                    if (idCol1 == i) idUri1 = dp.getPropertyURI();
+                    if (idCol2 == i) idUri2 = dp.getPropertyURI();
+                    if (idCol3 == i) idUri3 = dp.getPropertyURI();
+                    if (parentCol == i) parentUri = dp.getPropertyURI();
+                }
+            }
+        }
+
+        domain.setPropertyIndices(indices, lowerReservedNames);
+
+        if (!hasNameProperty && idUri1 == null)
+            throw new ExperimentException("Either a 'Name' property or an index for idCol1 is required");
+
+        if (hasNameProperty && idUri1 != null)
+            throw new ExperimentException("Either a 'Name' property or idCols can be used, but not both");
+
+        String importAliasJson = ExperimentJSONConverter.getAliasJson(importAliases, name);
+
+        MaterialSource source = new MaterialSource();
+        source.setLSID(lsid);
+        source.setName(name);
+        source.setDescription(description);
+        source.setMaterialLSIDPrefix(materialPrefixLsid);
+        if (nameExpression != null)
+            source.setNameExpression(nameExpression);
+        if (aliquotNameExpression != null)
+            source.setAliquotNameExpression(aliquotNameExpression);
+        source.setLabelColor(labelColor);
+        source.setMetricUnit(metricUnit);
+        source.setAutoLinkTargetContainer(autoLinkTargetContainer);
+        source.setAutoLinkCategory(autoLinkCategory);
+        source.setCategory(category);
+        source.setContainer(c);
+        source.setMaterialParentImportAliasMap(importAliasJson);
+
+        if (hasNameProperty)
+        {
+            source.setIdCol1(ExpMaterialTable.Column.Name.name());
+        }
+        else
+        {
+            source.setIdCol1(idUri1);
+            if (idUri2 != null)
+                source.setIdCol2(idUri2);
+            if (idUri3 != null)
+                source.setIdCol3(idUri3);
+        }
+        if (parentUri != null)
+            source.setParentCol(parentUri);
+
+        final ExpSampleTypeImpl st = new ExpSampleTypeImpl(source);
+
+        try
+        {
+            getExpSchema().getScope().executeWithRetry(transaction ->
+            {
+                try
+                {
+                    domain.save(u);
+                    st.save(u);
+                    QueryService.get().saveCalculatedFieldsMetadata(SamplesSchema.SCHEMA_NAME, name, null, calculatedFields, false, u, c);
+                    DefaultValueService.get().setDefaultValues(domain.getContainer(), defaultValues);
+                    if (excludedContainerIds != null && !excludedContainerIds.isEmpty())
+                        ExperimentService.get().ensureDataTypeContainerExclusions(ExperimentService.DataTypeForExclusion.SampleType, excludedContainerIds, st.getRowId(), u);
+                    if (excludedDashboardContainerIds != null && !excludedDashboardContainerIds.isEmpty())
+                        ExperimentService.get().ensureDataTypeContainerExclusions(ExperimentService.DataTypeForExclusion.DashboardSampleType, excludedDashboardContainerIds, st.getRowId(), u);
+                    transaction.addCommitTask(() -> clearMaterialSourceCache(c), DbScope.CommitTaskOption.IMMEDIATE, POSTCOMMIT, POSTROLLBACK);
+                    return st;
+                }
+                catch (ExperimentException | MetadataUnavailableException eex)
+                {
+                    throw new DbScope.RetryPassthroughException(eex);
+                }
+            });
+        }
+        catch (DbScope.RetryPassthroughException x)
+        {
+            x.rethrow(ExperimentException.class);
+            throw x;
+        }
+
+        return st;
+    }
+
+    public enum SampleSequenceType
+    {
+        DAILY("yyyy-MM-dd"),
+        WEEKLY("YYYY-'W'ww"),
+        MONTHLY("yyyy-MM"),
+        YEARLY("yyyy");
+
+        final DateTimeFormatter _formatter;
+
+        SampleSequenceType(String pattern)
+        {
+            _formatter = DateTimeFormatter.ofPattern(pattern);
+        }
+
+        public Pair<String,Integer> getSequenceName(@Nullable Date date)
+        {
+            LocalDateTime ldt;
+            if (date == null)
+                ldt = LocalDateTime.now();
+            else
+                ldt = LocalDateTime.ofInstant(date.toInstant(), ZoneId.systemDefault());
+            String suffix = _formatter.format(ldt);
+            // NOTE: it would make sense to use the dbsequence "id" feature here.
+            // e.g. instead of name=org.labkey.api.exp.api.ExpMaterial:DAILY:2021-05-25 id=0
+            // we could use name=org.labkey.api.exp.api.ExpMaterial:DAILY id=20210525
+            // however, that would require a fix up on upgrade.
+            return new Pair<>("org.labkey.api.exp.api.ExpMaterial:" + name() + ":" + suffix, 0);
+        }
+
+        public long next(Date date)
+        {
+            return getDbSequence(date).next();
+        }
+
+        public DbSequence getDbSequence(Date date)
+        {
+            Pair<String,Integer> seqName = getSequenceName(date);
+            final DbSequence seq = DbSequenceManager.getPreallocatingSequence(ContainerManager.getRoot(), seqName.first, seqName.second, 100);
+            return seq;
+        }
+    }
+
+
+    @Override
+    public Function<Map<String,Long>,Map<String,Long>> getSampleCountsFunction(@Nullable Date counterDate)
+    {
+        final var dailySampleCount = SampleSequenceType.DAILY.getDbSequence(counterDate);
+        final var weeklySampleCount = SampleSequenceType.WEEKLY.getDbSequence(counterDate);
+        final var monthlySampleCount = SampleSequenceType.MONTHLY.getDbSequence(counterDate);
+        final var yearlySampleCount = SampleSequenceType.YEARLY.getDbSequence(counterDate);
+
+        return (counts) ->
+        {
+            if (null==counts)
+                counts = new HashMap<>();
+            counts.put("dailySampleCount",   dailySampleCount.next());
+            counts.put("weeklySampleCount",  weeklySampleCount.next());
+            counts.put("monthlySampleCount", monthlySampleCount.next());
+            counts.put("yearlySampleCount",  yearlySampleCount.next());
+            return counts;
+        };
+    }
+
+    @Override
+    public ValidationException updateSampleType(GWTDomain<? extends GWTPropertyDescriptor> original, GWTDomain<? extends GWTPropertyDescriptor> update, SampleTypeDomainKindProperties options, Container container, User user, boolean includeWarnings)
+    {
+        ValidationException errors;
+
+        ExpSampleTypeImpl st = new ExpSampleTypeImpl(getMaterialSource(update.getDomainURI()));
+
+        String newName = StringUtils.trimToNull(update.getName());
+        String oldSampleTypeName = st.getName();
+        boolean hasNameChange = false;
+        if (newName != null && !oldSampleTypeName.equals(newName))
+        {
+            ExpSampleType duplicateType = SampleTypeService.get().getSampleType(container, user, newName);
+            if (duplicateType != null)
+                throw new IllegalArgumentException("A Sample Type with name '" + newName + "' already exists.");
+
+            hasNameChange = true;
+            st.setName(newName);
+        }
+
+        String newDescription = StringUtils.trimToNull(update.getDescription());
+        String description = st.getDescription();
+        if (description == null || !description.equals(newDescription))
+        {
+            st.setDescription(newDescription);
+        }
+
+        boolean hasMetricUnitChanged = false;
+
+        if (options != null)
+        {
+            String sampleIdPattern = StringUtils.trimToNull(StringUtilsLabKey.replaceBadCharacters(options.getNameExpression()));
+            String oldPattern = st.getNameExpression();
+            if (oldPattern == null || !oldPattern.equals(sampleIdPattern))
+            {
+                st.setNameExpression(sampleIdPattern);
+                if (!NameExpressionOptionService.get().allowUserSpecifiedNames(container) && sampleIdPattern == null)
+                    throw new IllegalArgumentException(container.hasProductFolders() ? NAME_EXPRESSION_REQUIRED_MSG_WITH_SUBFOLDERS : NAME_EXPRESSION_REQUIRED_MSG);
+            }
+
+            String aliquotIdPattern = StringUtils.trimToNull(options.getAliquotNameExpression());
+            String oldAliquotPattern = st.getAliquotNameExpression();
+            if (oldAliquotPattern == null || !oldAliquotPattern.equals(aliquotIdPattern))
+            {
+                st.setAliquotNameExpression(aliquotIdPattern);
+            }
+
+            st.setLabelColor(options.getLabelColor());
+            String oldMetricUnit = StringUtils.trimToNull(st.getMetricUnit());
+            String newMetricUnit = StringUtils.trimToNull(options.getMetricUnit());
+
+            if (!Objects.equals(oldMetricUnit, newMetricUnit))
+                hasMetricUnitChanged = true;
+
+            st.setMetricUnit(options.getMetricUnit());
+
+            if (options.getImportAliases() != null && !options.getImportAliases().isEmpty())
+            {
+                try
+                {
+                    Map<String, Map<String, Object>> newAliases = options.getImportAliases();
+                    Set<String> existingRequiredInputs = new HashSet<>(st.getRequiredImportAliases().values());
+                    String invalidParentType = ExperimentServiceImpl.get().getInvalidRequiredImportAliasUpdate(st.getLSID(), true, newAliases, existingRequiredInputs, container, user);
+                    if (invalidParentType != null)
+                        throw new IllegalArgumentException("'" + invalidParentType + "' cannot be required as a parent type when there are existing samples without a parent of this type.");
+
+                }
+                catch (IOException e)
+                {
+                    throw new RuntimeException(e);
+                }
+            }
+
+            st.setImportAliasMap(options.getImportAliases());
+            String targetContainerId = StringUtils.trimToNull(options.getAutoLinkTargetContainerId());
+            st.setAutoLinkTargetContainer(targetContainerId != null ? ContainerManager.getForId(targetContainerId) : null);
+            st.setAutoLinkCategory(options.getAutoLinkCategory());
+            if (options.getCategory() != null) // update sample type category is currently not supported
+                st.setCategory(options.getCategory());
+        }
+
+        try (DbScope.Transaction transaction = ensureTransaction())
+        {
+            st.save(user, true);
+            String auditComment = null;
+            if (hasNameChange)
+            {
+                QueryChangeListener.QueryPropertyChange.handleQueryNameChange(oldSampleTypeName, newName, new SchemaKey(null, SamplesSchema.SCHEMA_NAME), user, container);
+                auditComment = "The name of the sample type '" + oldSampleTypeName + "' was changed to '" + newName + "'.";
+            }
+
+            errors = DomainUtil.updateDomainDescriptor(original, update, container, user, hasNameChange, auditComment);
+
+            if (!errors.hasErrors())
+            {
+                QueryService.get().saveCalculatedFieldsMetadata(SamplesSchema.SCHEMA_NAME, update.getQueryName(), hasNameChange ? newName : null, update.getCalculatedFields(), !original.getCalculatedFields().isEmpty(), user, container);
+
+                if (hasNameChange)
+                    ExperimentService.get().addObjectLegacyName(st.getObjectId(), ExperimentServiceImpl.getNamespacePrefix(ExpSampleType.class), oldSampleTypeName, user);
+
+                if (options != null && options.getExcludedContainerIds() != null)
+                    ExperimentService.get().ensureDataTypeContainerExclusions(ExperimentService.DataTypeForExclusion.SampleType, options.getExcludedContainerIds(), st.getRowId(), user);
+                if (options != null && options.getExcludedDashboardContainerIds() != null)
+                    ExperimentService.get().ensureDataTypeContainerExclusions(ExperimentService.DataTypeForExclusion.DashboardSampleType, options.getExcludedDashboardContainerIds(), st.getRowId(), user);
+
+                boolean finalHasMetricUnitChanged = hasMetricUnitChanged;
+                transaction.addCommitTask(() -> {
+                    clearMaterialSourceCache(container);
+                    SampleTypeServiceImpl.get().indexSampleType(st);
+
+                    if (finalHasMetricUnitChanged)
+                    {
+                        try
+                        {
+                            recomputeSampleTypeRollup(st, container);
+                        }
+                        catch (SQLException e)
+                        {
+                            throw new RuntimeSQLException(e);
+                        }
+                    }
+
+                }, DbScope.CommitTaskOption.IMMEDIATE, POSTCOMMIT, POSTROLLBACK);
+                transaction.commit();
+                refreshSampleTypeMaterializedView(st, SampleChangeType.schema);
+            }
+        }
+        catch (MetadataUnavailableException e)
+        {
+            errors = new ValidationException();
+            errors.addError(new SimpleValidationError(e.getMessage()));
+        }
+
+        return errors;
+    }
+
+    public String getCommentDetailed(QueryService.AuditAction action, boolean isUpdate)
+    {
+        String comment = SampleTimelineAuditEvent.SampleTimelineEventType.getActionCommentDetailed(action, isUpdate);
+        return StringUtils.isEmpty(comment) ? action.getCommentDetailed() : comment;
+    }
+
+    @Override
+    public DetailedAuditTypeEvent createDetailedAuditRecord(User user, Container c, AuditConfigurable tInfo, QueryService.AuditAction action, @Nullable String userComment, @Nullable Map<String, Object> row, Map<String, Object> existingRow)
+    {
+        return createAuditRecord(c, getCommentDetailed(action, !existingRow.isEmpty()), userComment, action, row, existingRow);
+    }
+
+    @Override
+    protected AuditTypeEvent createSummaryAuditRecord(User user, Container c, AuditConfigurable tInfo, QueryService.AuditAction action, @Nullable String userComment, int rowCount, @Nullable Map<String, Object> row)
+    {
+        return createAuditRecord(c, String.format(action.getCommentSummary(), rowCount), userComment, row);
+    }
+
+    @Override
+    protected void addDetailedModifiedFields(Map<String, Object> originalRow, Map<String, Object> modifiedRow, Map<String, Object> updatedRow)
+    {
+        // we want to include the fields that indicate parent lineage has changed.
+        // Note that we don't need to check for output fields because lineage can be modified only by changing inputs not outputs
+        updatedRow.forEach((fieldName, value) -> {
+            if (fieldName.toLowerCase().startsWith(ExpData.DATA_INPUT_PARENT.toLowerCase()) || fieldName.toLowerCase().startsWith(ExpMaterial.MATERIAL_INPUT_PARENT.toLowerCase()))
+                if (!originalRow.containsKey(fieldName))
+                {
+                    modifiedRow.put(fieldName, value);
+                }
+        });
+    }
+
+    private SampleTimelineAuditEvent createAuditRecord(Container c, String comment, String userComment, @Nullable Map<String, Object> row)
+    {
+        return createAuditRecord(c, comment, userComment, null, row, null);
+    }
+
+    private boolean isInputFieldKey(String fieldKey)
+    {
+        int slash = fieldKey.indexOf('/');
+        return  slash==ExpData.DATA_INPUT_PARENT.length() && StringUtils.startsWithIgnoreCase(fieldKey,ExpData.DATA_INPUT_PARENT) ||
+                slash==ExpMaterial.MATERIAL_INPUT_PARENT.length() && StringUtils.startsWithIgnoreCase(fieldKey,ExpMaterial.MATERIAL_INPUT_PARENT);
+    }
+
+    private SampleTimelineAuditEvent createAuditRecord(Container c, String comment, String userComment, @Nullable QueryService.AuditAction action, @Nullable Map<String, Object> row, @Nullable Map<String, Object> existingRow)
+    {
+        SampleTimelineAuditEvent event = new SampleTimelineAuditEvent(c.getId(), comment);
+        event.setUserComment(userComment);
+        var tx = getExpSchema().getScope().getCurrentTransaction();
+        if (tx != null)
+            event.setTransactionId(tx.getAuditId());
+
+        if (c.getProject() != null)
+            event.setProjectId(c.getProject().getId());
+
+        var staticsRow = existingRow != null && !existingRow.isEmpty() ? existingRow : row;
+        if (row != null)
+        {
+            Optional<String> parentFields = row.keySet().stream().filter(this::isInputFieldKey).findAny();
+            event.setLineageUpdate(parentFields.isPresent());
+
+            if (staticsRow.containsKey(LSID))
+                event.setSampleLsid(String.valueOf(staticsRow.get(LSID)));
+            if (staticsRow.containsKey(ROW_ID) && staticsRow.get(ROW_ID) != null)
+                event.setSampleId((Integer) staticsRow.get(ROW_ID));
+            if (staticsRow.containsKey(NAME))
+                event.setSampleName(String.valueOf(staticsRow.get(NAME)));
+
+            String sampleTypeLsid = null;
+            if (staticsRow.containsKey(CPAS_TYPE))
+                sampleTypeLsid =  String.valueOf(staticsRow.get(CPAS_TYPE));
+            // When a sample is deleted, the LSID is provided via the "sampleset" field instead of "LSID"
+            if (sampleTypeLsid == null && staticsRow.containsKey("sampleset"))
+                sampleTypeLsid = String.valueOf(staticsRow.get("sampleset"));
+
+            ExpSampleType sampleType = null;
+            if (sampleTypeLsid != null)
+                sampleType = SampleTypeService.get().getSampleTypeByType(sampleTypeLsid, c);
+            else if (event.getSampleId() > 0)
+            {
+                ExpMaterial sample = ExperimentService.get().getExpMaterial(event.getSampleId());
+                if (sample != null) sampleType = sample.getSampleType();
+            }
+            else if (event.getSampleLsid() != null)
+            {
+                ExpMaterial sample = ExperimentService.get().getExpMaterial(event.getSampleLsid());
+                if (sample != null) sampleType = sample.getSampleType();
+            }
+            if (sampleType != null)
+            {
+                event.setSampleType(sampleType.getName());
+                event.setSampleTypeId(sampleType.getRowId());
+            }
+
+            // NOTE: to avoid a diff in the audit log make sure row("rowid") is correct! (not the unused generated value)
+            row.put(ROW_ID,staticsRow.get(ROW_ID));
+        }
+
+        if (action != null)
+        {
+            Map<String, Object> eventMetadata = new HashMap<>();
+            SampleTimelineAuditEvent.SampleTimelineEventType timelineEventType = SampleTimelineAuditEvent.SampleTimelineEventType.getTypeFromAction(action);
+            if (timelineEventType != null)
+                eventMetadata.put(SAMPLE_TIMELINE_EVENT_TYPE, action);
+            event.setMetadata(AbstractAuditTypeProvider.encodeForDataMap(c, eventMetadata));
+        }
+
+        return event;
+    }
+
+    private SampleTimelineAuditEvent createAuditRecord(Container container, String comment, String userComment, ExpMaterial sample, @Nullable Map<String, Object> metadata)
+    {
+        SampleTimelineAuditEvent event = new SampleTimelineAuditEvent(container.getId(), comment);
+        if (getExpSchema().getScope().getCurrentTransaction() != null)
+            event.setTransactionId(getExpSchema().getScope().getCurrentTransaction().getAuditId());
+        if (container.getProject() != null)
+            event.setProjectId(container.getProject().getId());
+        event.setSampleName(sample.getName());
+        event.setSampleLsid(sample.getLSID());
+        event.setSampleId(sample.getRowId());
+        ExpSampleType type = sample.getSampleType();
+        if (type != null)
+        {
+            event.setSampleType(type.getName());
+            event.setSampleTypeId(type.getRowId());
+        }
+        event.setUserComment(userComment);
+        event.setMetadata(AbstractAuditTypeProvider.encodeForDataMap(container, metadata));
+        return event;
+    }
+
+    @Override
+    public void addAuditEvent(User user, Container container, String comment, String userComment, ExpMaterial sample, Map<String, Object> metadata)
+    {
+        AuditLogService.get().addEvent(user, createAuditRecord(container, comment, userComment, sample, metadata));
+    }
+
+    @Override
+    public void addAuditEvent(User user, Container container, String comment, String userComment, ExpMaterial sample, Map<String, Object> metadata, String updateType)
+    {
+        SampleTimelineAuditEvent event = createAuditRecord(container, comment, userComment, sample, metadata);
+        event.setInventoryUpdateType(updateType);
+        event.setUserComment(userComment);
+        AuditLogService.get().addEvent(user, event);
+    }
+
+    @Override
+    public long getMaxAliquotId(@NotNull String sampleName, @NotNull String sampleTypeLsid, Container container)
+    {
+        long max = 0;
+        String aliquotNamePrefix = sampleName + "-";
+
+        SimpleFilter filter = SimpleFilter.createContainerFilter(container);
+        filter.addCondition(FieldKey.fromParts("cpastype"), sampleTypeLsid);
+        filter.addCondition(FieldKey.fromParts("Name"), aliquotNamePrefix, STARTS_WITH);
+
+        TableSelector selector = new TableSelector(getTinfoMaterial(), Collections.singleton("Name"), filter, null);
+        final List<String> aliquotIds = new ArrayList<>();
+        selector.forEach(String.class, fullname -> aliquotIds.add(fullname.replace(aliquotNamePrefix, "")));
+
+        for (String aliquotId : aliquotIds)
+        {
+            try
+            {
+                long id = Long.parseLong(aliquotId);
+                if (id > max)
+                    max = id;
+            }
+            catch (NumberFormatException ignored) {
+                ;
+            }
+        }
+
+        return max;
+    }
+
+    @Override
+    public Collection<? extends ExpMaterial> getSamplesNotPermitted(Collection<? extends ExpMaterial> samples, SampleOperations operation)
+    {
+        return samples.stream()
+                .filter(sample -> !sample.isOperationPermitted(operation))
+                .collect(Collectors.toList());
+    }
+
+    @Override
+    public String getOperationNotPermittedMessage(Collection<? extends ExpMaterial> samples, SampleOperations operation)
+    {
+        String message;
+        if (samples.size() == 1)
+        {
+            ExpMaterial sample = samples.iterator().next();
+            message = "Sample " + sample.getName() + " has status " + sample.getStateLabel() + ", which prevents";
+        }
+        else
+        {
+            message = samples.size() + " samples (";
+            message += samples.stream().limit(10).map(ExpMaterial::getNameAndStatus).collect(Collectors.joining(", "));
+            if (samples.size() > 10)
+                message += " ...";
+            message += ") have statuses that prevent";
+        }
+        return message + " " + operation.getDescription() + ".";
+    }
+
+    /** This method updates exp.material, caller should call {@link SampleTypeServiceImpl#refreshSampleTypeMaterializedView} as appropriate. */
+    @Override
+    public int recomputeSampleTypeRollup(ExpSampleType sampleType, Container container) throws IllegalStateException, SQLException
+    {
+        Pair<Collection<Integer>, Collection<Integer>> parentsGroup = getAliquotParentsForRecalc(sampleType.getLSID(), container);
+        Collection<Integer> allParents = parentsGroup.first;
+        Collection<Integer> withAmountsParents = parentsGroup.second;
+        return recomputeSamplesRollup(allParents, withAmountsParents, sampleType.getMetricUnit(), container);
+    }
+
+    /** This method updates exp.material, caller should call {@link SampleTypeServiceImpl#refreshSampleTypeMaterializedView} as appropriate. */
+    @Override
+    public int recomputeSamplesRollup(Collection<Integer> sampleIds, String sampleTypeMetricUnit, Container container) throws IllegalStateException, SQLException
+    {
+        return recomputeSamplesRollup(sampleIds, sampleIds, sampleTypeMetricUnit, container);
+    }
+
+    public record AliquotAmountUnitResult(Double amount, String unit, boolean isAvailable) {}
+
+    public record AliquotAvailableAmountUnit(Double amount, String unit, Double availableAmount) {}
+
+    /** This method updates exp.material, caller should call {@link SampleTypeServiceImpl#refreshSampleTypeMaterializedView} as appropriate. */
+    private int recomputeSamplesRollup(Collection<Integer> parents, Collection<Integer> withAmountsParents, String sampleTypeUnit, Container container) throws IllegalStateException, SQLException
+    {
+        return recomputeSamplesRollup(parents, null, withAmountsParents, sampleTypeUnit, container, false);
+    }
+
+    /** This method updates exp.material, caller should call {@link SampleTypeServiceImpl#refreshSampleTypeMaterializedView} as appropriate. */
+    public int recomputeSamplesRollup(
+        Collection<Integer> parents,
+        @Nullable Collection<Integer> availableParents,
+        Collection<Integer> withAmountsParents,
+        String sampleTypeUnit,
+        Container container,
+        boolean useRootMaterialLSID
+    ) throws IllegalStateException, SQLException
+    {
+        Map<Integer, String> sampleUnits = new HashMap<>();
+        TableInfo materialTable = ExperimentService.get().getTinfoMaterial();
+        DbScope scope = materialTable.getSchema().getScope();
+
+        List<Integer> availableSampleStates = new ArrayList<>();
+
+        if (SampleStatusService.get().supportsSampleStatus())
+        {
+            for (DataState state: SampleStatusService.get().getAllProjectStates(container))
+            {
+                if (ExpSchema.SampleStateType.Available.name().equals(state.getStateType()))
+                    availableSampleStates.add(state.getRowId());
+            }
+        }
+
+        if (!parents.isEmpty())
+        {
+            Map<Integer, Pair<Integer, String>> sampleAliquotCounts = getSampleAliquotCounts(parents, useRootMaterialLSID);
+            try (Connection c = scope.getConnection())
+            {
+                Parameter rowid = new Parameter("rowid", JdbcType.INTEGER);
+                Parameter count = new Parameter("rollupCount", JdbcType.INTEGER);
+                ParameterMapStatement pm = new ParameterMapStatement(scope, c,
+                        new SQLFragment("UPDATE ").append(materialTable).append(" SET AliquotCount = ? WHERE RowId = ?").addAll(count, rowid), null);
+
+                List<Map.Entry<Integer, Pair<Integer, String>>> sampleAliquotCountList = new ArrayList<>(sampleAliquotCounts.entrySet());
+
+                ListUtils.partition(sampleAliquotCountList, 1000).forEach(sublist ->
+                {
+                    for (Map.Entry<Integer, Pair<Integer, String>> sampleAliquotCount: sublist)
+                    {
+                        Integer sampleId = sampleAliquotCount.getKey();
+                        Integer aliquotCount = sampleAliquotCount.getValue().first;
+                        String sampleUnit = sampleAliquotCount.getValue().second;
+                        sampleUnits.put(sampleId, sampleUnit);
+
+                        rowid.setValue(sampleId);
+                        count.setValue(aliquotCount);
+
+                        pm.addBatch();
+                    }
+                    pm.executeBatch();
+                });
+            }
+            catch (SQLException x)
+            {
+                throw new RuntimeSQLException(x);
+            }
+        }
+
+        if (!parents.isEmpty() || (availableParents != null && !availableParents.isEmpty()))
+        {
+            Map<Integer, Pair<Integer, String>> sampleAliquotCounts = getSampleAvailableAliquotCounts(availableParents == null ? parents : availableParents, availableSampleStates, useRootMaterialLSID);
+            try (Connection c = scope.getConnection())
+            {
+                Parameter rowid = new Parameter("rowid", JdbcType.INTEGER);
+                Parameter count = new Parameter("AvailableAliquotCount", JdbcType.INTEGER);
+                ParameterMapStatement pm = new ParameterMapStatement(scope, c,
+                        new SQLFragment("UPDATE ").append(materialTable).append(" SET AvailableAliquotCount = ? WHERE RowId = ?").addAll(count, rowid), null);
+
+                List<Map.Entry<Integer, Pair<Integer, String>>> sampleAliquotCountList = new ArrayList<>(sampleAliquotCounts.entrySet());
+
+                ListUtils.partition(sampleAliquotCountList, 1000).forEach(sublist ->
+                {
+                    for (Map.Entry<Integer, Pair<Integer, String>> sampleAliquotCount: sublist)
+                    {
+                        Integer sampleId = sampleAliquotCount.getKey();
+                        Integer aliquotCount = sampleAliquotCount.getValue().first;
+                        String sampleUnit = sampleAliquotCount.getValue().second;
+                        sampleUnits.put(sampleId, sampleUnit);
+
+                        rowid.setValue(sampleId);
+                        count.setValue(aliquotCount);
+
+                        pm.addBatch();
+                    }
+                    pm.executeBatch();
+                });
+            }
+            catch (SQLException x)
+            {
+                throw new RuntimeSQLException(x);
+            }
+        }
+
+        if (!withAmountsParents.isEmpty())
+        {
+            Map<Integer, List<AliquotAmountUnitResult>> samplesAliquotAmounts = getSampleAliquotAmounts(withAmountsParents, availableSampleStates, useRootMaterialLSID);
+
+            try (Connection c = scope.getConnection())
+            {
+                Parameter rowid = new Parameter("rowid", JdbcType.INTEGER);
+                Parameter amount = new Parameter("amount", JdbcType.DOUBLE);
+                Parameter unit = new Parameter("unit", JdbcType.VARCHAR);
+                Parameter availableAmount = new Parameter("availableAmount", JdbcType.DOUBLE);
+
+                ParameterMapStatement pm = new ParameterMapStatement(scope, c,
+                        new SQLFragment("UPDATE ").append(materialTable).append(" SET AliquotVolume = ?, AliquotUnit = ? , AvailableAliquotVolume = ? WHERE RowId = ? ").addAll(amount, unit, availableAmount, rowid), null);
+
+                List<Map.Entry<Integer, List<AliquotAmountUnitResult>>> sampleAliquotAmountsList = new ArrayList<>(samplesAliquotAmounts.entrySet());
+
+                ListUtils.partition(sampleAliquotAmountsList, 1000).forEach(sublist ->
+                {
+                    for (Map.Entry<Integer, List<AliquotAmountUnitResult>> sampleAliquotAmounts: sublist)
+                    {
+                        Integer sampleId = sampleAliquotAmounts.getKey();
+                        List<AliquotAmountUnitResult> aliquotAmounts = sampleAliquotAmounts.getValue();
+
+                        AliquotAvailableAmountUnit amountUnit = convertToDisplayUnits(aliquotAmounts, sampleTypeUnit, sampleUnits.get(sampleId));
+                        if (amountUnit == null)
+                            continue;
+
+                        rowid.setValue(sampleId);
+                        amount.setValue(amountUnit.amount);
+                        unit.setValue(amountUnit.unit);
+                        availableAmount.setValue(amountUnit.availableAmount);
+
+                        pm.addBatch();
+                    }
+                    pm.executeBatch();
+                });
+            }
+            catch (SQLException x)
+            {
+                throw new RuntimeSQLException(x);
+            }
+        }
+
+        return !parents.isEmpty() ? parents.size() : (availableParents != null ? availableParents.size() : withAmountsParents.size());
+    }
+
+    @Override
+    public int recomputeSampleTypeRollup(@NotNull ExpSampleType sampleType, Set<Integer> rootRowIds, Set<String> parentNames, Container container) throws SQLException
+    {
+        Set<Integer> rootSamplesToRecalc = new HashSet<>();
+        if (rootRowIds != null)
+            rootSamplesToRecalc.addAll(rootRowIds);
+        if (parentNames != null)
+            rootSamplesToRecalc.addAll(getRootSampleIdsFromParentNames(sampleType.getLSID(), parentNames));
+
+        return recomputeSamplesRollup(rootSamplesToRecalc, rootSamplesToRecalc, sampleType.getMetricUnit(), container);
+    }
+
+    private Set<Integer> getRootSampleIdsFromParentNames(String sampleTypeLsid, Set<String> parentNames)
+    {
+        if (parentNames == null || parentNames.isEmpty())
+            return Collections.emptySet();
+
+        TableInfo tableInfo = ExperimentService.get().getTinfoMaterial();
+
+        SQLFragment sql = new SQLFragment("SELECT rowid FROM ").append(tableInfo, "")
+                .append(" WHERE cpastype = ").appendValue(sampleTypeLsid)
+                .append(" AND rowid IN (")
+                .append(" SELECT DISTINCT rootmaterialrowid FROM ").append(tableInfo, "")
+                .append(" WHERE Name").appendInClause(parentNames, tableInfo.getSqlDialect())
+                .append(")");
+
+        return new SqlSelector(tableInfo.getSchema(), sql).fillSet(new HashSet<>());
+    }
+
+    private AliquotAvailableAmountUnit convertToDisplayUnits(List<AliquotAmountUnitResult> volumeUnits, String sampleTypeUnitsStr, String sampleItemUnit)
+    {
+        if (volumeUnits == null || volumeUnits.isEmpty())
+            return null;
+
+        String totalDisplayUnitStr = sampleTypeUnitsStr;
+        Measurement.Unit totalDisplayUnit = null;
+
+        if (StringUtils.isEmpty(totalDisplayUnitStr) && (sampleItemUnit != null))
+        {
+            // if sample type lacks unit, but the sample has a unit, use sample's unit
+            totalDisplayUnitStr = sampleItemUnit;
+        }
+
+        // if sample unit is empty, use 1st aliquot unit
+        if (StringUtils.isEmpty(totalDisplayUnitStr))
+        {
+            String aliquotUnit = volumeUnits.get(0).unit;
+            if (!StringUtils.isEmpty(aliquotUnit))
+                totalDisplayUnitStr = aliquotUnit;
+        }
+
+        if (!StringUtils.isEmpty(totalDisplayUnitStr))
+        {
+            try
+            {
+                totalDisplayUnit = Measurement.Unit.valueOf(totalDisplayUnitStr);
+            }
+            catch (IllegalArgumentException e)
+            {
+                // do nothing; leave unit as null;
+            }
+        }
+
+        Double totalVolume = 0.0;
+        Double totalAvailableVolume = 0.0;
+
+        for (AliquotAmountUnitResult volumeUnit : volumeUnits)
+        {
+            Measurement.Unit unit = null;
+            try
+            {
+                double storedAmount = volumeUnit.amount;
+                String aliquotUnit = volumeUnit.unit;
+                boolean isAvailable = volumeUnit.isAvailable;
+
+                try
+                {
+                    unit = StringUtils.isEmpty(aliquotUnit) ? totalDisplayUnit : Measurement.Unit.valueOf(aliquotUnit);
+                }
+                catch (IllegalArgumentException ignore)
+                {
+                }
+
+                double convertedAmount = 0;
+                // include in total volume only if aliquot unit is compatible
+                if (totalDisplayUnit != null && totalDisplayUnit.isCompatible(unit))
+                    convertedAmount = unit.convertAmount(storedAmount, totalDisplayUnit);
+                else if (totalDisplayUnit == null) // sample (or 1st aliquot) unit is not a supported unit, or is blank
+                {
+                    if (StringUtils.isEmpty(totalDisplayUnitStr) && StringUtils.isEmpty(aliquotUnit)) //aliquot units are empty
+                        convertedAmount = storedAmount;
+                    else if (totalDisplayUnitStr != null && totalDisplayUnitStr.equalsIgnoreCase(aliquotUnit)) //aliquot units use the same no supported unit ('cc')
+                        convertedAmount = storedAmount;
+                }
+
+                totalVolume += convertedAmount;
+                if (isAvailable)
+                    totalAvailableVolume += convertedAmount;
+            }
+            catch (IllegalArgumentException ignore) // invalid volume
+            {
+
+            }
+        }
+
+        totalVolume = Precision.round(totalVolume, 6);
+        totalAvailableVolume = Precision.round(totalAvailableVolume, 6);
+
+        if (Double.compare(totalVolume, 0.0) == 0)
+            totalDisplayUnit = null;
+
+        return new AliquotAvailableAmountUnit(totalVolume, totalDisplayUnit == null ? null : totalDisplayUnit.name(), totalAvailableVolume);
+    }
+
+    public Pair<Collection<Integer>, Collection<Integer>> getAliquotParentsForRecalc(String sampleTypeLsid, Container container) throws SQLException
+    {
+        Collection<Integer> parents = getAliquotParents(sampleTypeLsid, container);
+        Collection<Integer> withAmountsParents = parents.isEmpty() ? Collections.emptySet() : getAliquotsWithAmountsParents(sampleTypeLsid, container);
+        return new Pair<>(parents, withAmountsParents);
+    }
+
+    private Collection<Integer> getAliquotParents(String sampleTypeLsid, Container container) throws IllegalStateException, SQLException
+    {
+        return getAliquotParents(sampleTypeLsid, false, container);
+    }
+
+    private Collection<Integer> getAliquotsWithAmountsParents(String sampleTypeLsid, Container container) throws IllegalStateException, SQLException
+    {
+        return getAliquotParents(sampleTypeLsid, true, container);
+    }
+
+    private SQLFragment getParentsOfAliquotsWithAmountsSql()
+    {
+        return new SQLFragment(
+    """
+        SELECT DISTINCT parent.rowId, parent.cpastype
+        FROM exp.material AS aliquot
+            JOIN exp.material AS parent ON aliquot.rootMaterialRowId = parent.rowId AND aliquot.rootMaterialRowId <> aliquot.rowId
+        WHERE aliquot.storedAmount IS NOT NULL AND\s
+        """);
+    }
+
+    private SQLFragment getParentsOfAliquotsSql()
+    {
+        return new SQLFragment(
+    """
+        SELECT DISTINCT parent.rowId, parent.cpastype
+        FROM exp.material AS aliquot
+            JOIN exp.material AS parent ON aliquot.rootMaterialRowId = parent.rowId AND aliquot.rootMaterialRowId <> aliquot.rowId
+        WHERE
+        """);
+    }
+
+    private Collection<Integer> getAliquotParents(String sampleTypeLsid, boolean withAmount, Container container) throws SQLException
+    {
+        DbSchema dbSchema = getExpSchema();
+        SqlDialect dialect = dbSchema.getSqlDialect();
+
+        SQLFragment sql = withAmount ? getParentsOfAliquotsWithAmountsSql() : getParentsOfAliquotsSql();
+
+        sql.append("parent.cpastype = ?");
+        sql.add(sampleTypeLsid);
+        sql.append(" AND parent.container = ?");
+        sql.add(container.getId());
+
+        Set<Integer> parentIds = new HashSet<>();
+        try (ResultSet rs = new SqlSelector(dbSchema, sql).getResultSet())
+        {
+            while (rs.next())
+                parentIds.add(rs.getInt(1));
+        }
+
+        return parentIds;
+    }
+
+    private Map<Integer, Pair<Integer, String>> getSampleAliquotCounts(Collection<Integer> sampleIds, boolean useRootMaterialLSID) throws SQLException
+    {
+        DbSchema dbSchema = getExpSchema();
+        SqlDialect dialect = dbSchema.getSqlDialect();
+
+        // Issue 49150: In 23.12 we migrated from RootMaterialLSID to RootMaterialRowID, however, there is still an
+        // upgrade path that requires these queries be done with RootMaterialLSID since the 23.12 upgrade will not
+        // have run yet.
+        SQLFragment sql = new SQLFragment("SELECT m.RowId as SampleId, m.Units, (SELECT COUNT(*) FROM exp.material a WHERE ")
+                .append(useRootMaterialLSID ? "a.rootMaterialLsid = m.lsid" : "a.rootMaterialRowId = m.rowId")
+                .append(")-1 AS CreatedAliquotCount FROM exp.material AS m WHERE m.rowid\s");
+        dialect.appendInClauseSql(sql, sampleIds);
+
+        Map<Integer, Pair<Integer, String>> sampleAliquotCounts = new HashMap<>();
+        try (ResultSet rs = new SqlSelector(dbSchema, sql).getResultSet())
+        {
+            while (rs.next())
+            {
+                int parentId = rs.getInt(1);
+                String sampleUnit = rs.getString(2);
+                int aliquotCount = rs.getInt(3);
+
+                sampleAliquotCounts.put(parentId, new Pair<>(aliquotCount, sampleUnit));
+            }
+        }
+
+        return sampleAliquotCounts;
+    }
+
+    private Map<Integer, Pair<Integer, String>> getSampleAvailableAliquotCounts(Collection<Integer> sampleIds, Collection<Integer> availableSampleStates, boolean useRootMaterialLSID) throws SQLException
+    {
+        DbSchema dbSchema = getExpSchema();
+        SqlDialect dialect = dbSchema.getSqlDialect();
+
+        // Issue 49150: In 23.12 we migrated from RootMaterialLSID to RootMaterialRowID, however, there is still an
+        // upgrade path that requires these queries be done with RootMaterialLSID since the 23.12 upgrade will not
+        // have run yet.
+        SQLFragment sql;
+        if (useRootMaterialLSID)
+        {
+            sql = new SQLFragment(
+            """
+                    SELECT m.RowId as SampleId, m.Units,
+                    (CASE WHEN c.aliquotCount IS NULL THEN 0 ELSE c.aliquotCount END) as CreatedAliquotCount
+                    FROM exp.material AS m
+                        LEFT JOIN (
+                        SELECT RootMaterialLSID as rootLsid, COUNT(*) as aliquotCount
+                        FROM exp.material
+                        WHERE RootMaterialLSID <> LSID AND SampleState\s""")
+                .appendInClause(availableSampleStates, dialect)
+                .append("""
+                        GROUP BY RootMaterialLSID
+                    ) AS c ON m.lsid = c.rootLsid
+                    WHERE m.rootmateriallsid = m.LSID AND m.rowid\s""");
+        }
+        else
+        {
+            sql = new SQLFragment(
+            """
+                    SELECT m.RowId as SampleId, m.Units,
+                    (CASE WHEN c.aliquotCount IS NULL THEN 0 ELSE c.aliquotCount END) as CreatedAliquotCount
+                    FROM exp.material AS m
+                        LEFT JOIN (
+                        SELECT RootMaterialRowId as rootRowId, COUNT(*) as aliquotCount
+                        FROM exp.material
+                        WHERE RootMaterialRowId <> RowId AND SampleState\s""")
+                .appendInClause(availableSampleStates, dialect)
+                .append("""
+                        GROUP BY RootMaterialRowId
+                    ) AS c ON m.rowId = c.rootRowId
+                    WHERE m.rootmaterialrowid = m.rowid AND m.rowid\s""");
+        }
+        dialect.appendInClauseSql(sql, sampleIds);
+
+        Map<Integer, Pair<Integer, String>> sampleAliquotCounts = new HashMap<>();
+        try (ResultSet rs = new SqlSelector(dbSchema, sql).getResultSet())
+        {
+            while (rs.next())
+            {
+                int parentId = rs.getInt(1);
+                String sampleUnit = rs.getString(2);
+                int aliquotCount = rs.getInt(3);
+
+                sampleAliquotCounts.put(parentId, new Pair<>(aliquotCount, sampleUnit));
+            }
+        }
+
+        return sampleAliquotCounts;
+    }
+
+    private Map<Integer, List<AliquotAmountUnitResult>> getSampleAliquotAmounts(Collection<Integer> sampleIds, List<Integer> availableSampleStates, boolean useRootMaterialLSID) throws SQLException
+    {
+        DbSchema exp = getExpSchema();
+        SqlDialect dialect = exp.getSqlDialect();
+
+        // Issue 49150: In 23.12 we migrated from RootMaterialLSID to RootMaterialRowID, however, there is still an
+        // upgrade path that requires these queries be done with RootMaterialLSID since the 23.12 upgrade will not
+        // have run yet.
+        SQLFragment sql = new SQLFragment("SELECT parent.rowid AS parentSampleId, aliquot.StoredAmount, aliquot.Units, aliquot.samplestate\n")
+                .append("FROM exp.material AS aliquot JOIN exp.material AS parent ON ")
+                .append(useRootMaterialLSID ? "parent.lsid = aliquot.rootmateriallsid" : "parent.rowid = aliquot.rootmaterialrowid")
+                .append(" WHERE ")
+                .append(useRootMaterialLSID ? "aliquot.rootmateriallsid <> aliquot.lsid" : "aliquot.rootmaterialrowid <> aliquot.rowid")
+                .append(" AND parent.rowid\s");
+        dialect.appendInClauseSql(sql, sampleIds);
+
+        Map<Integer, List<AliquotAmountUnitResult>> sampleAliquotAmounts = new HashMap<>();
+
+        try (ResultSet rs = new SqlSelector(exp, sql).getResultSet())
+        {
+            while (rs.next())
+            {
+                int parentId = rs.getInt(1);
+                Double volume = rs.getDouble(2);
+                String unit = rs.getString(3);
+                int sampleState = rs.getInt(4);
+
+                if (!sampleAliquotAmounts.containsKey(parentId))
+                    sampleAliquotAmounts.put(parentId, new ArrayList<>());
+
+                sampleAliquotAmounts.get(parentId).add(new AliquotAmountUnitResult(volume, unit, availableSampleStates.contains(sampleState)));
+            }
+        }
+        // for any parents with no remaining aliquots, set the amounts to 0
+        for (Integer parentId : sampleIds)
+        {
+            if (!sampleAliquotAmounts.containsKey(parentId))
+            {
+                List<AliquotAmountUnitResult> aliquotAmounts = new ArrayList<>();
+                aliquotAmounts.add(new AliquotAmountUnitResult(0.0, null, false));
+                sampleAliquotAmounts.put(parentId, aliquotAmounts);
+            }
+        }
+
+        return sampleAliquotAmounts;
+    }
+
+    record FileFieldRenameData(ExpSampleType sampleType, String sampleName, String fieldName, File sourceFile, File targetFile) { }
+
+    @Override
+    public Map<String, Integer> moveSamples(Collection<? extends ExpMaterial> samples, @NotNull Container sourceContainer, @NotNull Container targetContainer, @NotNull User user, @Nullable String userComment, @Nullable AuditBehaviorType auditBehavior) throws ExperimentException, BatchValidationException
+    {
+        if (samples == null || samples.isEmpty())
+            throw new IllegalArgumentException("No samples provided to move operation.");
+
+        Map<ExpSampleType, List<ExpMaterial>> sampleTypesMap = new HashMap<>();
+        samples.forEach(sample ->
+            sampleTypesMap.computeIfAbsent(sample.getSampleType(), t -> new ArrayList<>()).add(sample));
+        Map<String, Integer> updateCounts = new HashMap<>();
+        updateCounts.put("samples", 0);
+        updateCounts.put("sampleAliases", 0);
+        updateCounts.put("sampleAuditEvents", 0);
+        Map<Integer, List<FileFieldRenameData>> fileMovesBySampleId = new HashMap<>();
+        ExperimentService expService = ExperimentService.get();
+
+        try (DbScope.Transaction transaction = ensureTransaction())
+        {
+            if (AuditBehaviorType.NONE != auditBehavior)
+            {
+                TransactionAuditProvider.TransactionAuditEvent auditEvent = AbstractQueryUpdateService.createTransactionAuditEvent(targetContainer, QueryService.AuditAction.UPDATE);
+                auditEvent.updateCommentRowCount(samples.size());
+                AbstractQueryUpdateService.addTransactionAuditEvent(transaction, user, auditEvent);
+            }
+
+            for (Map.Entry<ExpSampleType, List<ExpMaterial>> entry: sampleTypesMap.entrySet())
+            {
+                ExpSampleType sampleType = entry.getKey();
+                SamplesSchema schema = new SamplesSchema(user, sampleType.getContainer());
+                TableInfo samplesTable = schema.getTable(sampleType, null);
+
+                List<ExpMaterial> typeSamples = entry.getValue();
+                List<Integer> sampleIds = typeSamples.stream().map(ExpMaterial::getRowId).toList();
+
+                // update for exp.material.container
+                updateCounts.put("samples", updateCounts.get("samples") + ContainerManager.updateContainer(getTinfoMaterial(), "rowid", sampleIds, targetContainer, user, true));
+
+                // update for exp.object.container
+                expService.updateExpObjectContainers(getTinfoMaterial(), sampleIds, targetContainer);
+
+                // update the paths to files associated with individual samples
+                fileMovesBySampleId.putAll(updateSampleFilePaths(sampleType, typeSamples, targetContainer, user));
+
+                // update for exp.materialaliasmap.container
+                updateCounts.put("sampleAliases", updateCounts.get("sampleAliases") + expService.aliasMapRowContainerUpdate(getTinfoMaterialAliasMap(), sampleIds, targetContainer));
+
+                // update inventory.item.container
+                InventoryService inventoryService = InventoryService.get();
+                if (inventoryService != null)
+                {
+                    Map<String, Integer> inventoryCounts = inventoryService.moveSamples(sampleIds, targetContainer, user);
+                    inventoryCounts.forEach((key, count) -> {
+                        updateCounts.compute(key, (k, c) -> c == null ? count : c + count);
+                    });
+                }
+
+                // create summary audit entries for the source and target containers
+                String samplesPhrase = StringUtilsLabKey.pluralize(sampleIds.size(), "sample");
+                addSampleTypeAuditEvent(user, sourceContainer, sampleType, transaction.getAuditId(),
+                        "Moved " + samplesPhrase + " to " + targetContainer.getPath(), userComment, "moved from project");
+                addSampleTypeAuditEvent(user, targetContainer, sampleType, transaction.getAuditId(),
+                        "Moved " + samplesPhrase  + " from " + sourceContainer.getPath(), userComment, "moved to project");
+
+                // move the events associated with the samples that have moved
+                SampleTimelineAuditProvider auditProvider = new SampleTimelineAuditProvider();
+                int auditEventCount = auditProvider.moveEvents(targetContainer, sampleIds);
+                updateCounts.compute("sampleAuditEvents", (k, c) -> c == null ? auditEventCount : c + auditEventCount );
+
+                AuditBehaviorType stAuditBehavior = samplesTable.getAuditBehavior(auditBehavior);
+                // create new events for each sample that was moved.
+                if (stAuditBehavior == AuditBehaviorType.DETAILED)
+                {
+                    for (ExpMaterial sample : typeSamples)
+                    {
+                        SampleTimelineAuditEvent event = createAuditRecord(targetContainer, "Sample folder was updated.", userComment, sample, null);
+                        Map<String, Object> oldRecordMap = new HashMap<>();
+                        // ContainerName is remapped to "Folder" within SampleTimelineEvent, but we don't
+                        // use "Folder" here because this sample-type field is filtered out of timeline events by default
+                        oldRecordMap.put("ContainerName", sourceContainer.getName());
+                        Map<String, Object> newRecordMap = new HashMap<>();
+                        newRecordMap.put("ContainerName", targetContainer.getName());
+                        if (fileMovesBySampleId.containsKey(sample.getRowId()))
+                        {
+                            fileMovesBySampleId.get(sample.getRowId()).forEach(fileUpdateData -> {
+                               oldRecordMap.put(fileUpdateData.fieldName, fileUpdateData.sourceFile.getAbsolutePath());
+                               newRecordMap.put(fileUpdateData.fieldName, fileUpdateData.targetFile.getAbsolutePath());
+                            });
+                        }
+                        event.setOldRecordMap(AbstractAuditTypeProvider.encodeForDataMap(targetContainer, oldRecordMap));
+                        event.setNewRecordMap(AbstractAuditTypeProvider.encodeForDataMap(targetContainer, newRecordMap));
+                        AuditLogService.get().addEvent(user, event);
+                    }
+                }
+            }
+
+            updateCounts.putAll(moveDerivationRuns(samples, targetContainer, user));
+
+            transaction.addCommitTask(() -> {
+                for (ExpSampleType sampleType : sampleTypesMap.keySet())
+                {
+                    // force refresh of materialized view
+                    SampleTypeServiceImpl.get().refreshSampleTypeMaterializedView(sampleType, SampleChangeType.update);
+                    // update search index for moved samples via indexSampleType() helper, it filters for samples to index
+                    // based on the modified date
+                    SampleTypeServiceImpl.get().indexSampleType(sampleType);
+                }
+            }, DbScope.CommitTaskOption.IMMEDIATE, POSTCOMMIT, POSTROLLBACK);
+
+            // add up the size of the value arrays in the fileMovesBySampleId map
+            int fileMoveCount = fileMovesBySampleId.values().stream().mapToInt(List::size).sum();
+            updateCounts.put("sampleFiles", fileMoveCount);
+            transaction.addCommitTask(() -> {
+                for (List<FileFieldRenameData> sampleFileRenameData : fileMovesBySampleId.values())
+                {
+                    for (FileFieldRenameData renameData : sampleFileRenameData)
+                        moveFile(renameData);
+                }
+            }, POSTCOMMIT);
+
+            transaction.commit();
+        }
+
+        return updateCounts;
+    }
+
+    private Map<String, Integer> moveDerivationRuns(Collection<? extends ExpMaterial> samples, Container targetContainer, User user) throws ExperimentException, BatchValidationException
+    {
+        // collect unique runIds mapped to the samples that are moving that have that runId
+        Map<Integer, Set<ExpMaterial>> runIdSamples = new HashMap<>();
+        samples.forEach(sample -> {
+            if (sample.getRunId() != null)
+                runIdSamples.computeIfAbsent(sample.getRunId(), t -> new HashSet<>()).add(sample);
+        });
+        ExperimentService expService = ExperimentService.get();
+        // find the set of runs associated with samples that are moving
+        List<? extends ExpRun> runs = expService.getExpRuns(runIdSamples.keySet());
+        List<ExpRun> toUpdate = new ArrayList<>();
+        List<ExpRun> toSplit = new ArrayList<>();
+        for (ExpRun run : runs)
+        {
+            Set<Integer> outputIds = run.getMaterialOutputs().stream().map(ExpMaterial::getRowId).collect(Collectors.toSet());
+            Set<Integer> movingIds = runIdSamples.get(run.getRowId()).stream().map(ExpMaterial::getRowId).collect(Collectors.toSet());
+            if (movingIds.size() == outputIds.size() && movingIds.containsAll(outputIds))
+                toUpdate.add(run);
+            else
+                toSplit.add(run);
+        }
+
+        int updateCount = expService.moveExperimentRuns(toUpdate, targetContainer, user);
+        int splitCount = splitExperimentRuns(toSplit, runIdSamples, targetContainer, user);
+        return Map.of("sampleDerivationRunsUpdated", updateCount, "sampleDerivationRunsSplit", splitCount);
+    }
+
+    private int splitExperimentRuns(List<ExpRun> runs, Map<Integer, Set<ExpMaterial>> movingSamples, Container targetContainer, User user) throws ExperimentException, BatchValidationException
+    {
+        final ViewBackgroundInfo targetInfo = new ViewBackgroundInfo(targetContainer, user, null);
+        ExperimentServiceImpl expService = (ExperimentServiceImpl) ExperimentService.get();
+        int runCount = 0;
+        for (ExpRun run : runs)
+        {
+            ExpProtocolApplication sourceApplication = null;
+            ExpProtocolApplication outputApp = run.getOutputProtocolApplication();
+            boolean isAliquot = SAMPLE_ALIQUOT_PROTOCOL_LSID.equals(run.getProtocol().getLSID());
+
+            Set<ExpMaterial> movingSet = movingSamples.get(run.getRowId());
+            int numStaying = 0;
+            Map<ExpMaterial, String> movingOutputsMap = new HashMap<>();
+            ExpMaterial aliquotParent = null;
+            // the derived samples (outputs of the run) are inputs to the output step of the run (obviously)
+            for (ExpMaterialRunInput materialInput : outputApp.getMaterialInputs())
+            {
+                ExpMaterial material = materialInput.getMaterial();
+                if (movingSet.contains(material))
+                {
+                    // clear out the run and source application so a new derivation run can be created.
+                    material.setRun(null);
+                    material.setSourceApplication(null);
+                    movingOutputsMap.put(material, materialInput.getRole());
+                }
+                else
+                {
+                    if (sourceApplication == null)
+                        sourceApplication = material.getSourceApplication();
+                    numStaying++;
+                }
+                if (isAliquot && aliquotParent == null && material.getAliquotedFromLSID() != null)
+                {
+                    aliquotParent = expService.getExpMaterial(material.getAliquotedFromLSID());
+                }
+            }
+
+            try
+            {
+                if (isAliquot && aliquotParent != null)
+                {
+                    ExpRunImpl expRun = expService.createAliquotRun(aliquotParent, movingOutputsMap.keySet(), targetInfo);
+                    expService.saveSimpleExperimentRun(expRun, run.getMaterialInputs(), run.getDataInputs(), movingOutputsMap, Collections.emptyMap(), Collections.emptyMap(), targetInfo, LOG, false);
+                    // Update the run for the samples that have stayed behind. Change the name and remove the moved samples as outputs
+                    run.setName(ExperimentServiceImpl.getAliquotRunName(aliquotParent, numStaying));
+                }
+                else
+                {
+                    // create a new derivation run for the samples that are moving
+                    expService.derive(run.getMaterialInputs(), run.getDataInputs(), movingOutputsMap, Collections.emptyMap(), targetInfo, LOG);
+                    // Update the run for the samples that have stayed behind. Change the name and remove the moved samples as outputs
+                    run.setName(ExperimentServiceImpl.getDerivationRunName(run.getMaterialInputs(), run.getDataInputs(), numStaying, run.getDataOutputs().size()));
+                }
+            }
+            catch (ValidationException e)
+            {
+                BatchValidationException errors = new BatchValidationException();
+                errors.addRowError(e);
+                throw errors;
+            }
+            run.save(user);
+            List<Integer> movingSampleIds = movingSet.stream().map(ExpMaterial::getRowId).toList();
+
+            outputApp.removeMaterialInputs(user, movingSampleIds);
+            if (sourceApplication != null)
+                sourceApplication.removeMaterialInputs(user, movingSampleIds);
+
+            runCount++;
+        }
+        return runCount;
+    }
+
+    // return the map of file renames
+    private Map<Integer, List<FileFieldRenameData>> updateSampleFilePaths(ExpSampleType sampleType, List<ExpMaterial> samples, Container targetContainer, User user)
+    {
+        Map<Integer, List<FileFieldRenameData>> sampleFileRenames = new HashMap<>();
+
+        FileContentService fileService = FileContentService.get();
+        if (fileService == null)
+        {
+            LOG.warn("No file service available. Sample files cannot be moved.");
+            return sampleFileRenames;
+        }
+
+        if (fileService.getFileRoot(targetContainer) == null)
+        {
+            LOG.warn("No file root found for target container " + targetContainer + "'. Files cannot be moved.");
+            return sampleFileRenames;
+        }
+
+        List<? extends DomainProperty> fileDomainProps = sampleType.getDomain()
+                .getProperties().stream()
+                .filter(prop -> PropertyType.FILE_LINK.getTypeUri().equals(prop.getRangeURI())).toList();
+        if (fileDomainProps.isEmpty())
+            return sampleFileRenames;
+
+        Map<Container, Boolean> hasFileRoot = new HashMap<>();
+        for (ExpMaterial sample : samples)
+        {
+            boolean hasSourceRoot = hasFileRoot.computeIfAbsent(sample.getContainer(), (container) -> fileService.getFileRoot(container) != null);
+            if (!hasSourceRoot)
+                LOG.warn("No file root found for source container " + sample.getContainer() + ". Files cannot be moved.");
+            else
+                for (DomainProperty fileProp : fileDomainProps )
+                {
+                    String sourceFileName = (String) sample.getProperty(fileProp);
+                    File updatedFile = FileContentService.get().getMoveTargetFile(sourceFileName, sample.getContainer(), targetContainer);
+                    if (updatedFile != null)
+                    {
+                        FileFieldRenameData renameData = new FileFieldRenameData(sampleType, sample.getName(), fileProp.getName(), new File(sourceFileName), updatedFile);
+                        sampleFileRenames.putIfAbsent(sample.getRowId(), new ArrayList<>());
+                        List<FileFieldRenameData> fieldRenameData = sampleFileRenames.get(sample.getRowId());
+                        fieldRenameData.add(renameData);
+                    }
+                }
+        }
+
+        // TODO, support batch fireFileMoveEvent to avoid excessive FileLinkFileListener.hardTableFileLinkColumns calls
+        for (int sampleId: sampleFileRenames.keySet())
+        {
+            List<FileFieldRenameData> fieldRenameRecords = sampleFileRenames.get(sampleId);
+            for (FileFieldRenameData renameData : fieldRenameRecords)
+                fileService.fireFileMoveEvent(renameData.sourceFile, renameData.targetFile, user, targetContainer);
+        }
+
+        return sampleFileRenames;
+    }
+
+    private boolean moveFile(FileFieldRenameData renameData)
+    {
+        if (!renameData.targetFile.getParentFile().exists())
+        {
+            String errorMsg = String.format("Creation of target directory '%s' to move file '%s' to, for '%s' sample '%s' (field: '%s') failed.",
+                    renameData.targetFile.getParent(),
+                    renameData.sourceFile.getAbsolutePath(),
+                    renameData.sampleType.getName(),
+                    renameData.sampleName,
+                    renameData.fieldName);
+            try
+            {
+                if (!FileUtil.mkdirs(renameData.targetFile.getParentFile()))
+                {
+                    LOG.warn(errorMsg);
+                    return false;
+                }
+            }
+            catch (IOException e)
+            {
+                LOG.warn(errorMsg + e.getMessage());
+            }
+        }
+        if (!renameData.sourceFile.renameTo(renameData.targetFile))
+        {
+            LOG.warn(String.format("Rename of '%s' to '%s' for '%s' sample '%s' (field: '%s') failed.",
+                    renameData.sourceFile.getAbsolutePath(),
+                    renameData.targetFile.getAbsolutePath(),
+                    renameData.sampleType.getName(),
+                    renameData.sampleName,
+                    renameData.fieldName));
+            return false;
+        }
+
+        return true;
+    }
+
+    @Override
+    @Nullable
+    public DbSequence getSampleCountSequence(Container container, boolean isRootSampleOnly)
+    {
+        return getSampleCountSequence(container, isRootSampleOnly, true);
+    }
+
+    public DbSequence getSampleCountSequence(Container container, boolean isRootSampleOnly, boolean create)
+    {
+        Container seqContainer = container.getProject();
+        if (seqContainer == null)
+            return null;
+
+       String seqName = isRootSampleOnly ? ROOT_SAMPLE_COUNT_SEQ_NAME : SAMPLE_COUNT_SEQ_NAME;
+
+       if (!create)
+       {
+           // check if sequence already exist so we don't create one just for querying
+           Integer seqRowId = DbSequenceManager.getRowId(seqContainer, seqName, 0);
+           if (null == seqRowId)
+               return null;
+       }
+
+       if (ExperimentService.get().useStrictCounter())
+            return DbSequenceManager.getReclaimable(seqContainer, seqName, 0);
+
+       return DbSequenceManager.getPreallocatingSequence(seqContainer, seqName, 0, 100);
+    }
+
+    @Override
+    public void ensureMinSampleCount(long newSeqValue, NameGenerator.EntityCounter counterType, Container container) throws ExperimentException
+    {
+        boolean isRootOnly = counterType == NameGenerator.EntityCounter.rootSampleCount;
+
+        DbSequence seq = getSampleCountSequence(container, isRootOnly, newSeqValue >= 1);
+        if (seq == null)
+            return;
+
+        long current = seq.current();
+        if (newSeqValue < current)
+        {
+            if ((isRootOnly ? getProjectRootSampleCount(container) : getProjectSampleCount(container)) > 0)
+                throw new ExperimentException("Unable to set " + counterType.name() + " to " + newSeqValue + " due to conflict with existing samples.");
+
+            if (newSeqValue <= 0)
+            {
+                deleteSampleCounterSequence(container, isRootOnly);
+                return;
+            }
+        }
+
+        seq.ensureMinimum(newSeqValue);
+        seq.sync();
+    }
+
+    public void deleteSampleCounterSequences(Container container)
+    {
+        deleteSampleCounterSequence(container, false);
+        deleteSampleCounterSequence(container, true);
+    }
+
+    private void deleteSampleCounterSequence(Container container, boolean isRootOnly)
+    {
+        String seqName = isRootOnly ? ROOT_SAMPLE_COUNT_SEQ_NAME : SAMPLE_COUNT_SEQ_NAME;
+        Container seqContainer = container.getProject();
+        DbSequenceManager.delete(seqContainer, seqName);
+        DbSequenceManager.invalidatePreallocatingSequence(container, seqName, 0);
+        return;
+    }
+
+    @Override
+    public long getProjectSampleCount(Container container)
+    {
+        return getProjectSampleCount(container, false);
+    }
+
+    @Override
+    public long getProjectRootSampleCount(Container container)
+    {
+        return getProjectSampleCount(container, true);
+    }
+
+    private long getProjectSampleCount(Container container, boolean isRootOnly)
+    {
+        User searchUser = User.getSearchUser();
+        ContainerFilter.ContainerFilterWithPermission cf = new ContainerFilter.AllInProject(container, searchUser);
+        Collection<GUID> validContainerIds =  cf.generateIds(container, ReadPermission.class, null);
+        TableInfo tableInfo = ExperimentService.get().getTinfoMaterial();
+        SQLFragment sql = new SQLFragment("SELECT COUNT(*) FROM ");
+        sql.append(tableInfo);
+        sql.append(" WHERE ");
+        if (isRootOnly)
+            sql.append(" AliquotedFromLsid IS NULL AND ");
+        sql.append("Container ");
+        sql.appendInClause(validContainerIds, tableInfo.getSqlDialect());
+        return new SqlSelector(ExperimentService.get().getSchema(), sql).getObject(Long.class).longValue();
+    }
+
+    @Override
+    public long getCurrentCount(NameGenerator.EntityCounter counterType, Container container)
+    {
+        boolean isRootOnly = counterType == NameGenerator.EntityCounter.rootSampleCount;
+        DbSequence seq = getSampleCountSequence(container, isRootOnly, false);
+        if (seq != null)
+        {
+            long current = seq.current();
+            if (current > 0)
+                return current;
+        }
+
+        return getProjectSampleCount(container, counterType == NameGenerator.EntityCounter.rootSampleCount);
+    }
+
+    public enum SampleChangeType { insert, update, delete, rollup /* aliquot count */, schema }
+
+    public void refreshSampleTypeMaterializedView(@NotNull ExpSampleType st, SampleChangeType reason)
+    {
+        ExpMaterialTableImpl.refreshMaterializedView(st.getLSID(), reason);
+    }
+}