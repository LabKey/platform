--- conflicted
+++ resolved
@@ -1,6 +1,3 @@
-<<<<<<< HEAD
-<%@ page import="org.apache.commons.lang3.StringUtils" %>
-=======
 <%
 /*
  * Copyright (c) 2019 LabKey Corporation
@@ -18,7 +15,7 @@
  * limitations under the License.
  */
 %>
->>>>>>> 75fee8a4
+<%@ page import="org.apache.commons.lang3.StringUtils" %>
 <%@ page import="org.labkey.api.view.HttpView" %>
 <%@ page import="org.labkey.api.view.JspView" %>
 <%@ page import="org.labkey.api.view.template.ClientDependencies" %>
@@ -205,4 +202,3 @@
     }(jQuery);
 </script>
 
-
