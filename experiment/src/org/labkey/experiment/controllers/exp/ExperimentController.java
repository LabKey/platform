/*
 * Copyright (c) 2008-2019 LabKey Corporation
 *
 * Licensed under the Apache License, Version 2.0 (the "License");
 * you may not use this file except in compliance with the License.
 * You may obtain a copy of the License at
 *
 *     http://www.apache.org/licenses/LICENSE-2.0
 *
 * Unless required by applicable law or agreed to in writing, software
 * distributed under the License is distributed on an "AS IS" BASIS,
 * WITHOUT WARRANTIES OR CONDITIONS OF ANY KIND, either express or implied.
 * See the License for the specific language governing permissions and
 * limitations under the License.
 */

package org.labkey.experiment.controllers.exp;

import au.com.bytecode.opencsv.CSVWriter;
import org.apache.commons.collections4.iterators.ArrayIterator;
import org.apache.commons.lang3.StringUtils;
import org.apache.log4j.Logger;
import org.apache.poi.openxml4j.exceptions.InvalidFormatException;
import org.apache.poi.ss.usermodel.Workbook;
import org.jetbrains.annotations.NotNull;
import org.jetbrains.annotations.Nullable;
import org.json.JSONArray;
import org.json.JSONException;
import org.json.JSONObject;
import org.labkey.api.action.ApiJsonWriter;
import org.labkey.api.action.ApiResponse;
import org.labkey.api.action.ApiSimpleResponse;
import org.labkey.api.action.ApiUsageException;
import org.labkey.api.action.ExportAction;
import org.labkey.api.action.FormHandlerAction;
import org.labkey.api.action.FormViewAction;
import org.labkey.api.action.GWTServiceAction;
import org.labkey.api.action.HasViewContext;
import org.labkey.api.action.LabKeyError;
import org.labkey.api.action.Marshal;
import org.labkey.api.action.Marshaller;
import org.labkey.api.action.MutatingApiAction;
import org.labkey.api.action.QueryViewAction;
import org.labkey.api.action.ReadOnlyApiAction;
import org.labkey.api.action.ReturnUrlForm;
import org.labkey.api.action.SimpleApiJsonForm;
import org.labkey.api.action.SimpleErrorView;
import org.labkey.api.action.SimpleViewAction;
import org.labkey.api.action.SpringActionController;
import org.labkey.api.attachments.AttachmentParent;
import org.labkey.api.attachments.BaseDownloadAction;
import org.labkey.api.collections.CaseInsensitiveHashMap;
<<<<<<< HEAD
import org.labkey.api.collections.CaseInsensitiveHashSet;
import org.labkey.api.data.AbstractTableInfo;
=======
>>>>>>> e5643812
import org.labkey.api.data.ActionButton;
import org.labkey.api.data.ButtonBar;
import org.labkey.api.data.ColumnInfo;
import org.labkey.api.data.Container;
import org.labkey.api.data.ContainerFilter;
import org.labkey.api.data.ContainerManager;
import org.labkey.api.data.DataRegion;
import org.labkey.api.data.DataRegionSelection;
import org.labkey.api.data.DbSchema;
import org.labkey.api.data.DbScope;
import org.labkey.api.data.DisplayColumn;
import org.labkey.api.data.ExcelWriter;
import org.labkey.api.data.SimpleDisplayColumn;
import org.labkey.api.data.SimpleFilter;
import org.labkey.api.data.SqlSelector;
import org.labkey.api.data.TSVWriter;
import org.labkey.api.data.TableInfo;
import org.labkey.api.data.TableSelector;
import org.labkey.api.exp.AbstractParameter;
import org.labkey.api.exp.DuplicateMaterialException;
import org.labkey.api.exp.ExperimentDataHandler;
import org.labkey.api.exp.ExperimentException;
import org.labkey.api.exp.ExperimentRunListView;
import org.labkey.api.exp.ExperimentRunType;
import org.labkey.api.exp.Identifiable;
import org.labkey.api.exp.Lsid;
import org.labkey.api.exp.LsidManager;
import org.labkey.api.exp.LsidType;
import org.labkey.api.exp.ObjectProperty;
import org.labkey.api.exp.OntologyManager;
import org.labkey.api.exp.ProtocolApplicationParameter;
import org.labkey.api.exp.XarContext;
import org.labkey.api.exp.api.ExpData;
import org.labkey.api.exp.api.ExpDataClass;
import org.labkey.api.exp.api.ExpExperiment;
import org.labkey.api.exp.api.ExpLineage;
import org.labkey.api.exp.api.ExpLineageOptions;
import org.labkey.api.exp.api.ExpMaterial;
import org.labkey.api.exp.api.ExpMaterialRunInput;
import org.labkey.api.exp.api.ExpObject;
import org.labkey.api.exp.api.ExpProtocol;
import org.labkey.api.exp.api.ExpProtocolApplication;
import org.labkey.api.exp.api.ExpRun;
import org.labkey.api.exp.api.ExpRunItem;
import org.labkey.api.exp.api.ExpSampleSet;
import org.labkey.api.exp.api.ExperimentJSONConverter;
import org.labkey.api.exp.api.ExperimentService;
import org.labkey.api.exp.api.ExperimentUrls;
import org.labkey.api.exp.api.SampleSetService;
import org.labkey.api.exp.form.DeleteForm;
import org.labkey.api.exp.property.Domain;
import org.labkey.api.exp.property.DomainKind;
import org.labkey.api.exp.property.DomainProperty;
import org.labkey.api.exp.property.DomainTemplate;
import org.labkey.api.exp.property.DomainTemplateGroup;
import org.labkey.api.exp.property.DomainUtil;
import org.labkey.api.exp.query.ExpDataProtocolInputTable;
import org.labkey.api.exp.query.ExpInputTable;
import org.labkey.api.exp.query.ExpMaterialProtocolInputTable;
import org.labkey.api.exp.query.ExpMaterialTable;
import org.labkey.api.exp.query.ExpSchema;
import org.labkey.api.exp.query.SamplesSchema;
import org.labkey.api.exp.xar.LsidUtils;
import org.labkey.api.files.FileContentService;
import org.labkey.api.gwt.client.model.GWTPropertyDescriptor;
import org.labkey.api.gwt.server.BaseRemoteService;
import org.labkey.api.pipeline.PipeRoot;
import org.labkey.api.pipeline.PipelineRootContainerTree;
import org.labkey.api.pipeline.PipelineService;
import org.labkey.api.pipeline.PipelineUrls;
import org.labkey.api.pipeline.PipelineValidationException;
import org.labkey.api.query.AbstractQueryImportAction;
import org.labkey.api.query.BatchValidationException;
import org.labkey.api.query.DetailsURL;
import org.labkey.api.query.DuplicateKeyException;
import org.labkey.api.query.FieldKey;
import org.labkey.api.query.QueryAction;
import org.labkey.api.query.QueryDefinition;
import org.labkey.api.query.QueryException;
import org.labkey.api.query.QueryForm;
import org.labkey.api.query.QueryService;
import org.labkey.api.query.QuerySettings;
import org.labkey.api.query.QueryUpdateForm;
import org.labkey.api.query.QueryUpdateService;
import org.labkey.api.query.QueryUpdateServiceException;
import org.labkey.api.query.QueryView;
import org.labkey.api.query.SchemaKey;
import org.labkey.api.query.UserSchema;
import org.labkey.api.reader.ColumnDescriptor;
import org.labkey.api.reader.DataLoader;
import org.labkey.api.reader.DataLoaderFactory;
import org.labkey.api.reader.ExcelFactory;
import org.labkey.api.search.SearchService;
import org.labkey.api.security.ActionNames;
import org.labkey.api.security.RequiresNoPermission;
import org.labkey.api.security.RequiresPermission;
import org.labkey.api.security.SecurableResource;
import org.labkey.api.security.User;
import org.labkey.api.security.permissions.AdminPermission;
import org.labkey.api.security.permissions.DeletePermission;
import org.labkey.api.security.permissions.DesignSampleSetPermission;
import org.labkey.api.security.permissions.InsertPermission;
import org.labkey.api.security.permissions.ReadPermission;
import org.labkey.api.security.permissions.UpdatePermission;
import org.labkey.api.settings.AppProps;
import org.labkey.api.settings.ConceptURIProperties;
import org.labkey.api.study.Dataset;
import org.labkey.api.study.StudyService;
import org.labkey.api.study.StudyUrls;
import org.labkey.api.study.actions.UploadWizardAction;
import org.labkey.api.study.assay.AssayFileWriter;
import org.labkey.api.study.assay.AssayService;
import org.labkey.api.util.CSRFUtil;
import org.labkey.api.util.ExceptionUtil;
import org.labkey.api.util.FileUtil;
import org.labkey.api.util.HelpTopic;
import org.labkey.api.util.ImageUtil;
import org.labkey.api.util.NetworkDrive;
import org.labkey.api.util.PageFlowUtil;
import org.labkey.api.util.Pair;
import org.labkey.api.util.ResponseHelper;
import org.labkey.api.util.StringExpression;
import org.labkey.api.util.TidyUtil;
import org.labkey.api.util.URLHelper;
import org.labkey.api.view.ActionURL;
import org.labkey.api.view.BadRequestException;
import org.labkey.api.view.DataView;
import org.labkey.api.view.DetailsView;
import org.labkey.api.view.HBox;
import org.labkey.api.view.HtmlView;
import org.labkey.api.view.HttpView;
import org.labkey.api.view.InsertView;
import org.labkey.api.view.JspView;
import org.labkey.api.view.NavTree;
import org.labkey.api.view.NotFoundException;
import org.labkey.api.view.RedirectException;
import org.labkey.api.view.UnauthorizedException;
import org.labkey.api.view.VBox;
import org.labkey.api.view.ViewBackgroundInfo;
import org.labkey.api.view.ViewContext;
import org.labkey.api.view.ViewForm;
import org.labkey.api.view.ViewServlet;
import org.labkey.api.view.WebPartView;
import org.labkey.api.view.template.PageConfig;
import org.labkey.experiment.ChooseExperimentTypeBean;
import org.labkey.experiment.ConfirmDeleteView;
import org.labkey.experiment.CustomPropertiesView;
import org.labkey.experiment.DataClassWebPart;
import org.labkey.experiment.DerivedSamplePropertyHelper;
import org.labkey.experiment.DotGraph;
import org.labkey.experiment.ExpDataFileListener;
import org.labkey.experiment.ExperimentRunDisplayColumn;
import org.labkey.experiment.ExperimentRunGraph;
import org.labkey.experiment.LSIDRelativizer;
import org.labkey.experiment.LineageGraphDisplayColumn;
import org.labkey.experiment.MoveRunsBean;
import org.labkey.experiment.NoPipelineRootSetView;
import org.labkey.experiment.ParentChildView;
import org.labkey.experiment.ProtocolApplicationDisplayColumn;
import org.labkey.experiment.ProtocolDisplayColumn;
import org.labkey.experiment.ProtocolWebPart;
import org.labkey.experiment.RunGroupWebPart;
import org.labkey.experiment.SampleSetDisplayColumn;
import org.labkey.experiment.SampleSetWebPart;
import org.labkey.experiment.StandardAndCustomPropertiesView;
import org.labkey.experiment.XarExportPipelineJob;
import org.labkey.experiment.XarExportType;
import org.labkey.experiment.XarExporter;
import org.labkey.experiment.api.DataClass;
import org.labkey.experiment.api.ExpDataClassAttachmentParent;
import org.labkey.experiment.api.ExpDataClassImpl;
import org.labkey.experiment.api.ExpDataImpl;
import org.labkey.experiment.api.ExpExperimentImpl;
import org.labkey.experiment.api.ExpMaterialImpl;
import org.labkey.experiment.api.ExpProtocolApplicationImpl;
import org.labkey.experiment.api.ExpProtocolImpl;
import org.labkey.experiment.api.ExpRunImpl;
import org.labkey.experiment.api.ExpSampleSetImpl;
import org.labkey.experiment.api.Experiment;
import org.labkey.experiment.api.ExperimentServiceImpl;
import org.labkey.experiment.api.GraphAlgorithms;
import org.labkey.experiment.api.ProtocolActionStepDetail;
import org.labkey.experiment.api.SampleSetDomainKind;
import org.labkey.experiment.api.SampleSetServiceImpl;
import org.labkey.experiment.api.SampleSetUpdateServiceDI;
import org.labkey.experiment.controllers.property.PropertyController;
import org.labkey.experiment.pipeline.ExperimentPipelineJob;
import org.labkey.experiment.samples.UploadSamplesHelper;
import org.labkey.experiment.types.TypesController;
import org.labkey.experiment.xar.XarExportSelection;
import org.springframework.validation.BindException;
import org.springframework.validation.Errors;
import org.springframework.validation.ObjectError;
import org.springframework.web.multipart.MultipartFile;
import org.springframework.web.multipart.MultipartHttpServletRequest;
import org.springframework.web.servlet.ModelAndView;

import javax.imageio.ImageIO;
import javax.servlet.ServletException;
import javax.servlet.http.HttpServletResponse;
import java.awt.image.BufferedImage;
import java.io.BufferedOutputStream;
import java.io.ByteArrayOutputStream;
import java.io.File;
import java.io.FileNotFoundException;
import java.io.FileOutputStream;
import java.io.IOException;
import java.io.InputStream;
import java.io.OutputStream;
import java.net.URI;
import java.nio.file.Files;
import java.nio.file.Path;
import java.sql.SQLException;
import java.util.ArrayList;
import java.util.Arrays;
import java.util.Collection;
import java.util.Collections;
import java.util.Comparator;
import java.util.HashMap;
import java.util.HashSet;
import java.util.Iterator;
import java.util.LinkedHashMap;
import java.util.LinkedHashSet;
import java.util.List;
import java.util.Map;
import java.util.Objects;
import java.util.Optional;
import java.util.Set;
import java.util.TreeSet;
import java.util.stream.Collectors;

import static org.labkey.api.data.DbScope.CommitTaskOption.POSTCOMMIT;
import static org.labkey.api.exp.query.ExpSchema.TableType.DataInputs;

/**
 * User: jeckels
 * Date: Dec 13, 2007
 */
public class ExperimentController extends SpringActionController
{
    private static final Logger _log = Logger.getLogger(ExperimentController.class);
    private static final DefaultActionResolver _actionResolver = new DefaultActionResolver(ExperimentController.class);
    private static final String GUEST_DIRECTORY_NAME = "guest";

    public ExperimentController()
    {
        setActionResolver(_actionResolver);
    }

    public static void ensureCorrectContainer(Container requestContainer, ExpObject object, ViewContext viewContext)
    {
        Container objectContainer = object.getContainer();
        if (!requestContainer.equals(objectContainer))
        {
            ActionURL url = viewContext.cloneActionURL();
            url.setContainer(objectContainer);
            throw new RedirectException(url);
        }
    }

    private NavTree appendRootNavTrail(NavTree root)
    {
        // Intentionally don't add an "Experiment" node to the list because it's too overloaded. All content on the
        // default action can be added to a portal page if desired.
        return root;
    }

    @Override
    public PageConfig defaultPageConfig()
    {
        // set default help topic for controller
        PageConfig config = super.defaultPageConfig();
        config.setHelpTopic(new HelpTopic("experiment"));
        return config;
    }

    @ActionNames("begin,gridView")
    @RequiresPermission(ReadPermission.class)
    public class BeginAction extends ShowRunsAction
    {
        public VBox getView(Object o, BindException errors) throws Exception
        {
            VBox result = new VBox(super.getView(o, errors));
            RunGroupWebPart runGroups = new RunGroupWebPart(getViewContext(), false);
            runGroups.showHeader();
            result.addView(runGroups);

            result.addView(new ProtocolWebPart(false, getViewContext()));
            result.addView(new SampleSetWebPart(false, getViewContext()));
            result.addView(new DataClassWebPart(false, getViewContext(), null));

            return result;
        }

        public NavTree appendNavTrail(NavTree root)
        {
            return appendRootNavTrail(root).addChild("Experiment");
        }
    }

    @RequiresPermission(ReadPermission.class)
    public class ShowRunsAction extends SimpleViewAction
    {
        public VBox getView(Object o, BindException errors) throws Exception
        {
            Set<ExperimentRunType> types = ExperimentService.get().getExperimentRunTypes(getContainer());
            ChooseExperimentTypeBean bean = new ChooseExperimentTypeBean(types, ExperimentRunType.getSelectedFilter(types, getViewContext().getRequest().getParameter("experimentRunFilter")), getViewContext().getActionURL().clone(), Collections.emptyList());
            JspView chooserView = new JspView<>("/org/labkey/experiment/experimentRunQueryHeader.jsp", bean);

            ExperimentRunListView view = ExperimentService.get().createExperimentRunWebPart(getViewContext(), bean.getSelectedFilter());
            VBox result = new VBox(chooserView, view);
            result.setTitle(view.getTitle());
            result.setFrame(WebPartView.FrameType.PORTAL);
            view.setFrame(WebPartView.FrameType.NONE);
            return result;
        }

        public NavTree appendNavTrail(NavTree root)
        {
            return appendRootNavTrail(root).addChild("Experiment Runs");
        }
    }

    @RequiresPermission(ReadPermission.class)
    @ActionNames("showRunGroups, showExperiments")
    public class ShowRunGroupsAction extends SimpleViewAction
    {
        public ModelAndView getView(Object o, BindException errors)
        {
            RunGroupWebPart webPart = new RunGroupWebPart(getViewContext(), false);
            webPart.setFrame(WebPartView.FrameType.NONE);
            return webPart;
        }

        public NavTree appendNavTrail(NavTree root)
        {
            setHelpTopic("runGroups");
            return appendRootNavTrail(root).addChild("Run Groups");
        }
    }

    @RequiresPermission(ReadPermission.class)
    public class CreateHiddenRunGroupAction extends MutatingApiAction<SimpleApiJsonForm>
    {
        public ApiResponse execute(SimpleApiJsonForm form, BindException errors) throws Exception
        {
            String selectionKey = form.getJsonObject().optString("selectionKey", null);
            List<ExpRun> runs = new ArrayList<>();

            // Accept either an explicit list of run IDs
            if (form.getJsonObject().has("runIds"))
            {
                JSONArray runIds = form.getJsonObject().getJSONArray("runIds");
                for (int i = 0; i < runIds.length(); i++)
                {
                    ExpRunImpl run = ExperimentServiceImpl.get().getExpRun(runIds.getInt(i));
                    if (run != null)
                    {
                        runs.add(run);
                    }
                }
            }
            // Or a reference to a DataRegion selection key
            else if (selectionKey != null)
            {
                Set<Integer> ids = DataRegionSelection.getSelectedIntegers(getViewContext(), selectionKey, true, false);
                for (Integer id : ids)
                {
                    ExpRunImpl run = ExperimentServiceImpl.get().getExpRun(id);
                    if (run != null)
                    {
                        runs.add(run);
                    }
                }
            }
            if (runs.isEmpty())
            {
                throw new NotFoundException();
            }

            ExpExperiment group = ExperimentService.get().createHiddenRunGroup(getContainer(), getUser(), runs.toArray(new ExpRun[runs.size()]));
            if (selectionKey != null)
                DataRegionSelection.clearAll(getViewContext(), selectionKey);

            ApiSimpleResponse response = new ApiSimpleResponse();
            response.putBean(group, "rowId", "LSID", "name", "hidden");
            return response;
        }
    }


    @RequiresPermission(ReadPermission.class)
    public class DetailsAction extends QueryViewAction<ExpObjectForm, ExperimentRunListView>
    {
        private ExpExperimentImpl _experiment;

        public DetailsAction()
        {
            super(ExpObjectForm.class);
        }

        private Pair<ExperimentRunListView, JspView> createViews(ExpObjectForm form, BindException errors)
        {
            _experiment = ExperimentServiceImpl.get().getExpExperiment(form.getRowId());
            if (_experiment == null)
            {
                throw new NotFoundException("Could not find an experiment with RowId " + form.getRowId());
            }

            if (!_experiment.getContainer().equals(getContainer()))
            {
                throw new RedirectException(getViewContext().cloneActionURL().setContainer(_experiment.getContainer()));
            }

            List<? extends ExpProtocol> protocols = _experiment.getAllProtocols();

            Set<ExperimentRunType> types = new TreeSet<>(ExperimentService.get().getExperimentRunTypes(getContainer()));
            ExperimentRunType selectedType = ExperimentRunType.getSelectedFilter(types, getViewContext().getRequest().getParameter("experimentRunFilter"));

            ChooseExperimentTypeBean bean = new ChooseExperimentTypeBean(types, selectedType, getViewContext().getActionURL().clone(), protocols);
            JspView chooserView = new JspView<>("/org/labkey/experiment/experimentRunQueryHeader.jsp", bean, errors);

            ExperimentRunListView runListView = ExperimentRunListView.createView(getViewContext(), bean.getSelectedFilter(), true);
            runListView.getRunTable().setExperiment(_experiment);
            runListView.setShowRemoveFromExperimentButton(true);
            runListView.setShowDeleteButton(true);
            runListView.setShowAddToRunGroupButton(true);
            runListView.setShowExportButtons(true);
            runListView.setShowMoveRunsButton(true);
            return new Pair<>(runListView, chooserView);
        }

        @Override
        protected ModelAndView getHtmlView(ExpObjectForm form, BindException errors) throws Exception
        {
            Pair<ExperimentRunListView, JspView> views = createViews(form, errors);

            CustomPropertiesView customPropertiesView = new CustomPropertiesView(_experiment.getLSID(), getContainer());

            TableInfo runGroupsTable = new ExpSchema(getUser(), getContainer()).getTable(ExpSchema.TableType.RunGroups);

            DetailsView detailsView = new DetailsView(new DataRegion(), _experiment.getRowId());
            detailsView.getDataRegion().setTable(runGroupsTable);
            detailsView.getDataRegion().addColumns(runGroupsTable, "RowId,Name,Created,Modified,Contact,ExperimentDescriptionURL,Hypothesis,Comments");
            detailsView.getDataRegion().getDisplayColumn(0).setVisible(false);
            detailsView.getDataRegion().getDisplayColumn(2).setWidth("60%");

            ButtonBar bb = new ButtonBar();
            bb.setStyle(ButtonBar.Style.separateButtons);
            ActionButton b = new ActionButton(ExperimentUrlsImpl.get().getShowUpdateURL(_experiment), "Edit");
            b.setDisplayPermission(UpdatePermission.class);
            bb.add(b);
            detailsView.getDataRegion().setButtonBar(bb);
            if (_experiment.getBatchProtocol() != null)
            {
                detailsView.setTitle("Batch Details");
                detailsView.getDataRegion().addColumns(runGroupsTable, "BatchProtocolId");
            }
            else
            {
                detailsView.setTitle("Run Group Details");
            }

            VBox runsVBox = new VBox(views.second, createInitializedQueryView(form, errors, false, null));
            runsVBox.setTitle("Experiment Runs");
            runsVBox.setFrame(WebPartView.FrameType.PORTAL);

            return new VBox(new StandardAndCustomPropertiesView(detailsView, customPropertiesView), runsVBox);
        }

        @Override
        protected ExperimentRunListView createQueryView(ExpObjectForm form, BindException errors, boolean forExport, String dataRegion)
        {
            return createViews(form, errors).first;
        }

        public NavTree appendNavTrail(NavTree root)
        {
            setHelpTopic("runGroups");
            return appendRootNavTrail(root).addChild("Run Groups", ExperimentUrlsImpl.get().getShowExperimentsURL(getContainer())).addChild(_experiment.getName());
        }
    }

    @RequiresPermission(ReadPermission.class)
    public class ListMaterialSourcesAction extends SimpleViewAction
    {
        public ModelAndView getView(Object o, BindException errors)
        {
            SampleSetWebPart view = new SampleSetWebPart(false, getViewContext());
            view.setFrame(WebPartView.FrameType.NONE);
            view.setSampleSetError(getViewContext().getRequest().getParameter("sampleSetError"));

            return view;
        }

        public NavTree appendNavTrail(NavTree root)
        {
            setHelpTopic("sampleSets");
            return appendRootNavTrail(root).addChild("Sample Sets");
        }
    }

    @RequiresPermission(ReadPermission.class)
    public class ShowMaterialSourceAction extends SimpleViewAction<ExpObjectForm>
    {
        private ExpSampleSetImpl _source;

        public ModelAndView getView(ExpObjectForm form, BindException errors)
        {
            _source = (ExpSampleSetImpl) ExperimentService.get().getSampleSet(getContainer(), getUser(), form.getRowId());
            if (_source == null && form.getLsid() != null)
            {
                if (form.getLsid().equalsIgnoreCase("Material") || form.getLsid().equalsIgnoreCase("Sample"))
                {
                    // Not a real sample set - just show all the materials instead
                    throw new RedirectException(new ActionURL(ShowAllMaterialsAction.class, getContainer()));
                }
                // Check if the URL specifies the LSID, and stick the bean back into the form
                _source = (ExpSampleSetImpl) ExperimentService.get().getSampleSet(form.getLsid());
            }

            if (_source == null)
            {
                throw new NotFoundException("No matching sample set found");
            }

            List<ExpSampleSetImpl> allScopedSampleSets = (List<ExpSampleSetImpl>) ExperimentService.get().getSampleSets(getContainer(), getUser(), true);
            if (!allScopedSampleSets.contains(_source))
            {
                ensureCorrectContainer(getContainer(), _source, getViewContext());
            }

            SamplesSchema schema = new SamplesSchema(getUser(), getContainer());
            QuerySettings settings = schema.getSettings(getViewContext(), "Material", _source.getName());
            QueryView queryView = new SampleSetContentsView(_source, schema, settings, errors);

            DetailsView detailsView = new DetailsView(getMaterialSourceRegion(getViewContext()), _source.getRowId());
            detailsView.getDataRegion().getDisplayColumn("Name").setURL(null);
            detailsView.getDataRegion().getDisplayColumn("LSID").setVisible(false);
            detailsView.getDataRegion().getDisplayColumn("MaterialLSIDPrefix").setVisible(false);
            detailsView.setTitle("Sample Set Properties");
            detailsView.getDataRegion().getButtonBar(DataRegion.MODE_DETAILS).setStyle(ButtonBar.Style.separateButtons);

            if (_source.hasNameAsIdCol())
            {
                SimpleDisplayColumn nameIdCol = new SimpleDisplayColumn();
                nameIdCol.setCaption("Has Name Id Column");
                nameIdCol.setDisplayHtml("true");
                detailsView.getDataRegion().addDisplayColumn(nameIdCol);
            }

            if (_source.hasIdColumns())
            {
                SimpleDisplayColumn idCols = new SimpleDisplayColumn();
                idCols.setCaption("Id Column(s)");
                String names = _source.getIdCols().stream()
                        .filter(Objects::nonNull)
                        .map(DomainProperty::getName)
                        .collect(Collectors.joining(", "));
                if (!names.isEmpty())
                {
                    idCols.setDisplayHtml(PageFlowUtil.filter(names));
                    detailsView.getDataRegion().addDisplayColumn(idCols);
                }
            }

            if (_source.getParentCol() != null)
            {
                SimpleDisplayColumn parentCol = new SimpleDisplayColumn(PageFlowUtil.filter(_source.getParentCol().getName()));
                parentCol.setCaption("Parent Column");
                detailsView.getDataRegion().addDisplayColumn(parentCol);
            }

            if (!getContainer().equals(_source.getContainer()))
            {
                ActionURL definitionURL = PageFlowUtil.urlProvider(ExperimentUrls.class).getShowSampleSetURL(_source);
                SimpleDisplayColumn definedInCol = new SimpleDisplayColumn("<a href=\"" +
                        PageFlowUtil.filter(definitionURL) +
                        "\">" +
                        PageFlowUtil.filter(_source.getContainer().getPath()) +
                        "</a>");
                definedInCol.setCaption("Defined In");
                detailsView.getDataRegion().addDisplayColumn(definedInCol);
            }

            // Not all sample sets can be edited
            DomainKind domainKind = _source.getType().getDomainKind();
            if (domainKind != null && domainKind.canEditDefinition(getUser(), _source.getType()))
            {
                ActionURL editURL = domainKind.urlEditDefinition(_source.getType(), new ViewBackgroundInfo(_source.getContainer(), getUser(), getViewContext().getActionURL()));
                if (editURL != null)
                {
                    editURL.addParameter(ActionURL.Param.returnUrl, getViewContext().getActionURL().toString());
                    ActionButton editTypeButton = new ActionButton(editURL, "Edit Fields");
                    editTypeButton.setDisplayPermission(UpdatePermission.class);
                    detailsView.getDataRegion().getButtonBar(DataRegion.MODE_DETAILS).add(editTypeButton);
                }

                if (domainKind instanceof SampleSetDomainKind)
                {
                    ActionURL updateURL = new ActionURL(UpdateMaterialSourceAction.class, _source.getContainer());
                    updateURL.addParameter("RowId", _source.getRowId());
                    updateURL.addParameter(ActionURL.Param.returnUrl, getViewContext().getActionURL().toString());
                    ActionButton updateButton = new ActionButton(updateURL, "Edit Set", ActionButton.Action.LINK);
                    updateButton.setDisplayPermission(DesignSampleSetPermission.class);
                    detailsView.getDataRegion().getButtonBar(DataRegion.MODE_DETAILS).add(updateButton);

                    ActionButton deleteButton = new ActionButton(ExperimentController.DeleteMaterialSourceAction.class, "Delete Set", ActionButton.Action.POST);
                    deleteButton.setDisplayPermission(DesignSampleSetPermission.class);
                    ActionURL deleteURL = new ActionURL(ExperimentController.DeleteMaterialSourceAction.class, _source.getContainer());
                    deleteURL.addParameter("singleObjectRowId", _source.getRowId());
                    deleteURL.addParameter(ActionURL.Param.returnUrl, ExperimentUrlsImpl.get().getShowSampleSetListURL(getContainer()).toString());

                    deleteButton.setURL(deleteURL);
                    deleteButton.setActionType(ActionButton.Action.LINK);
                    detailsView.getDataRegion().getButtonBar(DataRegion.MODE_DETAILS).add(deleteButton);
                }
            }

            if (_source.canImportMoreSamples())
            {
                TableInfo table = queryView.getTable();
                if (table != null)
                {
                    ActionURL importURL = table.getImportDataURL(getContainer());
                    if (importURL != null)
                    {
                        importURL = importURL.clone();
                        importURL.replaceParameter(ActionURL.Param.returnUrl, getViewContext().getActionURL().toString());
                        ActionButton uploadButton = new ActionButton(importURL, "Import More Samples", ActionButton.Action.LINK);
                        uploadButton.setDisplayPermission(UpdatePermission.class);
                        detailsView.getDataRegion().getButtonBar(DataRegion.MODE_DETAILS).add(uploadButton);

                    }
                }
            }

            return new VBox(detailsView, queryView);
        }

        public NavTree appendNavTrail(NavTree root)
        {
            setHelpTopic("sampleSets");
            ActionURL url = new ActionURL(ListMaterialSourcesAction.class, getContainer());
            return appendRootNavTrail(root).addChild("Sample Sets", url).addChild("Sample Set " + _source.getName());
        }
    }

    @RequiresPermission(ReadPermission.class)
    public class ShowAllMaterialsAction extends SimpleViewAction
    {
        public ModelAndView getView(Object o, BindException errors)
        {
            ExpSchema schema = new ExpSchema(getUser(), getContainer());
            QuerySettings settings = schema.getSettings(getViewContext(), "Materials", ExpSchema.TableType.Materials.toString());
            QueryView view = new QueryView(schema, settings, errors)
            {
                protected void populateButtonBar(DataView view, ButtonBar bar)
                {
                    super.populateButtonBar(view, bar);
                    bar.add(SampleSetContentsView.getDeriveSamplesButton(getContainer(),null));
                }
            };
            view.setShowDetailsColumn(false);
            return view;
        }

        public NavTree appendNavTrail(NavTree root)
        {
            setHelpTopic("sampleSets");
            return appendRootNavTrail(root).addChild("All Materials");
        }
    }

//    @RequiresPermission(InsertPermission.class)
//    @ApiVersion(9.2)
//    @RequiresLogin
//    public class SaveMaterialsAction extends MutatingApiAction<SaveMaterialsForm>
//    {
//        public ApiResponse execute(SaveMaterialsForm form, BindException errors) throws Exception
//        {
//            UploadMaterialSetForm uploadForm = new UploadMaterialSetForm();
//            uploadForm.setContainer(getContainer());
//            uploadForm.setUser(getUser());
//            uploadForm.setName(form.getName());
//            uploadForm.setImportMoreSamples(true);
//            uploadForm.setParentColumn(-1);
//            uploadForm.setInsertUpdateChoice(UploadMaterialSetForm.InsertUpdateChoice.insertOrUpdate.name());
//            uploadForm.setCreateNewSampleSet(false);
//            uploadForm.setCreateNewColumnsOnExistingSampleSet(false);
//            uploadForm.setLoader(new MapLoader(form.getMaterials()));
//
//            UploadSamplesHelper helper = new UploadSamplesHelper(uploadForm);
//            helper.uploadMaterials();
//
//            return new ApiSimpleResponse();
//        }
//    }

    public static final class SaveMaterialsForm extends SimpleApiJsonForm
    {
        public String getName()
        {
            return json.getString("name");
        }

        public List<Map<String, Object>> getMaterials()
        {
            JSONArray materials = json.getJSONArray("materials");
            List<Map<String, Object>> result = new ArrayList<>();
            for (int i = 0; i < materials.length(); i++)
            {
                Map<String, Object> props = materials.getJSONObject(i).getJSONObject("properties");
                result.add(props);
            }
            return result;
        }
    }


    /**
     * Only shows standard and custom properties, not parent and child samples. Used for indexing
     */
    @RequiresPermission(ReadPermission.class)
    public class ShowMaterialSimpleAction extends SimpleViewAction<ExpObjectForm>
    {
        protected ExpMaterialImpl _material;

        public VBox getView(ExpObjectForm form, BindException errors) throws Exception
        {
            Container c = getContainer();
            _material = ExperimentServiceImpl.get().getExpMaterial(form.getRowId());
            if (_material == null && form.getLsid() != null)
            {
                _material = ExperimentServiceImpl.get().getExpMaterial(form.getLsid());
            }
            if (_material == null)
            {
                throw new NotFoundException("Could not find a material with RowId " + form.getRowId());
            }

            ensureCorrectContainer(getContainer(), _material, getViewContext());

            ExpRunImpl run = _material.getRun();
            ExpProtocol sourceProtocol = _material.getSourceProtocol();
            ExpProtocolApplication sourceProtocolApplication = _material.getSourceApplication();

            DataRegion dr = new DataRegion();
            dr.addColumns(ExperimentServiceImpl.get().getTinfoMaterial().getUserEditableColumns());
            dr.removeColumns("RowId", "RunId", "LastIndexed", "LSID", "SourceApplicationId", "CpasType");

            //dr.addColumns(extraProps);
            dr.addDisplayColumn(new ExperimentRunDisplayColumn(run, "Source Experiment Run"));
            dr.addDisplayColumn(new ProtocolDisplayColumn(sourceProtocol, "Source Protocol"));
            dr.addDisplayColumn(new ProtocolApplicationDisplayColumn(sourceProtocolApplication, "Source Protocol Application"));
            dr.addDisplayColumn(new LineageGraphDisplayColumn(_material, run));
            dr.addDisplayColumn(new SampleSetDisplayColumn(_material));

            //TODO: Can't yet edit materials uploaded from a material source
            dr.setButtonBar(new ButtonBar());
            DetailsView detailsView = new DetailsView(dr, _material.getRowId());
            detailsView.setTitle("Standard Properties");
            detailsView.setFrame(WebPartView.FrameType.PORTAL);

            CustomPropertiesView cpv = new CustomPropertiesView(_material, c);

            return new VBox(new StandardAndCustomPropertiesView(detailsView, cpv));
        }

        public NavTree appendNavTrail(NavTree root)
        {
            setHelpTopic("sampleSets");
            root = appendRootNavTrail(root);
            root.addChild("Sample Sets", ExperimentUrlsImpl.get().getShowSampleSetListURL(getContainer()));
            ExpSampleSet sampleSet = _material.getSampleSet();
            if (sampleSet != null)
            {
                root.addChild(sampleSet.getName(), ExperimentUrlsImpl.get().getShowSampleSetURL(sampleSet));
            }
            root.addChild("Sample " + _material.getName());
            return root;
        }
    }

    @RequiresPermission(ReadPermission.class)
    public class ShowMaterialAction extends ShowMaterialSimpleAction
    {
        public VBox getView(ExpObjectForm form, BindException errors) throws Exception
        {
            VBox vbox = super.getView(form, errors);

            List<ExpMaterial> materialsToInvestigate = new ArrayList<>();
            final List<ExpRun> successorRuns = new ArrayList<>();
            materialsToInvestigate.add(_material);
            Set<ExpMaterial> investigatedMaterials = new HashSet<>();
            while (!materialsToInvestigate.isEmpty())
            {
                ExpMaterial m = materialsToInvestigate.remove(0);
                if (investigatedMaterials.add(m))
                {
                    for (ExpRun r : ExperimentService.get().getRunsUsingMaterials(m.getRowId()))
                    {
                        successorRuns.add(r);
                        materialsToInvestigate.addAll(r.getMaterialOutputs());
                    }
                }
                if (successorRuns.size() > 1000)
                {
                    break;
                }
            }

            StringBuilder updateLinks = new StringBuilder();
            ExpSampleSet ss = _material.getSampleSet();
            if (ss != null && ss.getContainer() != null && ss.getContainer().hasPermission(getUser(), UpdatePermission.class))
            {
                // XXX: ridiculous amount of work to get a update url expression for the sample set's table.
                UserSchema samplesSchema = QueryService.get().getUserSchema(getUser(), ss.getContainer(), "Samples");
                QueryDefinition queryDef = samplesSchema.getQueryDefForTable(ss.getName());
                StringExpression expr = queryDef.urlExpr(QueryAction.updateQueryRow, null);
                if (expr != null)
                {
                    // Since we're building a detailsURL outside the context of a "row" need to set the correct
                    // container context on the generated expr.
                    ((DetailsURL) expr).setContainerContext(ss.getContainer());
                    String url = expr.eval(Collections.singletonMap(new FieldKey(null, "RowId"), _material.getRowId()));
                    updateLinks.append(PageFlowUtil.textLink("edit", url) + " ");
                }
            }

            if (getContainer().hasPermission(getUser(), InsertPermission.class))
            {
                ActionURL deriveURL = new ActionURL(DeriveSamplesChooseTargetAction.class, getContainer());
                deriveURL.addParameter("rowIds", _material.getRowId());
                if (ss != null)
                    deriveURL.addParameter("targetSampleSetId", ss.getRowId());

                updateLinks.append(PageFlowUtil.textLink("derive samples from this sample", deriveURL) + " ");
            }

            vbox.addView(new HtmlView(updateLinks.toString()));

            ExperimentRunListView runListView = ExperimentRunListView.createView(getViewContext(), ExperimentRunType.ALL_RUNS_TYPE, true);
            runListView.setShowRecordSelectors(false);
            runListView.getRunTable().setRuns(successorRuns);
            runListView.getRunTable().setContainerFilter(new ContainerFilter.AllFolders(getUser()));
            runListView.setAllowableContainerFilterTypes(ContainerFilter.Type.Current, ContainerFilter.Type.CurrentAndSubfolders, ContainerFilter.Type.AllFolders);
            runListView.setTitle("Runs associated with this material or a derived material");

            ParentChildView pv = new ParentChildView(_material, getViewContext());
            vbox.addView(pv);
            vbox.addView(runListView);

            return vbox;
        }

    }


    //
    // DataClass
    //

    @RequiresPermission(ReadPermission.class)
    public class ListDataClassAction extends SimpleViewAction
    {
        @Override
        public ModelAndView getView(Object o, BindException errors)
        {
            DataClassWebPart view = new DataClassWebPart(false, getViewContext(), null);
            view.setFrame(WebPartView.FrameType.NONE);

            return view;
        }

        @Override
        public NavTree appendNavTrail(NavTree root)
        {
            setHelpTopic("dataClass");
            return appendRootNavTrail(root).addChild("Data Class");
        }
    }

    public static class DataClassForm extends ExpObjectForm
    {
        private String _name;

        public String getName()
        {
            return _name;
        }

        public void setName(String name)
        {
            _name = name;
        }
    }

    @RequiresPermission(ReadPermission.class)
    public class ShowDataClassAction extends SimpleViewAction<DataClassForm>
    {
        private ExpDataClassImpl _dataClass;

        @Override
        public ModelAndView getView(DataClassForm form, BindException errors)
        {
            if (form.getName() != null)
            {
                _dataClass = ExperimentServiceImpl.get().getDataClass(getContainer(), getUser(), form.getName());
                if (_dataClass == null)
                    throw new NotFoundException("No data class found for name '" + form.getName() + "'");
            }

            if (_dataClass == null && form.getRowId() > 0)
                _dataClass = ExperimentServiceImpl.get().getDataClass(getContainer(), getUser(), form.getRowId());

            if (_dataClass == null)
                throw new NotFoundException("No data class found");

            ensureCorrectContainer(getContainer(), _dataClass, getViewContext());

            ExpSchema expSchema = new ExpSchema(getUser(), getContainer());
            UserSchema dataClassSchema = (UserSchema) expSchema.getSchema(ExpSchema.NestedSchemas.data.toString());
            if (dataClassSchema == null)
                throw new NotFoundException("exp.dataclass schema not found");
            QueryView queryView = dataClassSchema.createView(getViewContext(), QueryView.DATAREGIONNAME_DEFAULT, _dataClass.getName(), errors);

            TableInfo table = ExpSchema.TableType.DataClasses.createTable(expSchema, null, null);
            QueryUpdateForm tvf = new QueryUpdateForm(table, getViewContext(), null);
            tvf.setPkVal(_dataClass.getRowId());
            DetailsView detailsView = new DetailsView(tvf);
            detailsView.setTitle("Data Class Properties");

            ButtonBar bb = new ButtonBar();
            bb.setStyle(ButtonBar.Style.separateButtons);

            if (table.hasPermission(getUser(), UpdatePermission.class))
            {
                ActionURL updateUrl = _dataClass.urlUpdate(getUser(), getContainer(), getViewContext().getActionURL());
                ActionButton editButton = new ActionButton("Edit", updateUrl);
                bb.add(editButton);

                ActionURL editFields = _dataClass.urlEditDefinition(getViewContext());
                ActionButton editFieldsButton = new ActionButton("Edit Fields", editFields);
                bb.add(editFieldsButton);
            }
            detailsView.getDataRegion().setButtonBar(bb);

            VBox vbox = new VBox(detailsView, queryView);
            return vbox;
        }

        @Override
        public NavTree appendNavTrail(NavTree root)
        {
            setHelpTopic("dataClass");
            ActionURL url = new ActionURL(ListDataClassAction.class, getContainer());
            return appendRootNavTrail(root).addChild("Data Class", url).addChild(_dataClass.getName());
        }
    }

    @RequiresPermission(AdminPermission.class)
    public class DeleteDataClassAction extends AbstractDeleteAction
    {
        @Override
        public NavTree appendNavTrail(NavTree root)
        {
            setHelpTopic("dataClass");
            return super.appendNavTrail(root);
        }

        @Override
        protected void deleteObjects(DeleteForm deleteForm)
        {
            List<ExpDataClass> dataClasses = getDataClasses(deleteForm);
            if (!ensureCorrectContainer(dataClasses))
            {
                throw new UnauthorizedException();
            }
            for (ExpRun run : getRuns(dataClasses))
            {
                if (!run.getContainer().hasPermission(getUser(), DeletePermission.class))
                {
                    throw new UnauthorizedException();
                }
            }
            for (ExpDataClass dataClass : dataClasses)
            {
                dataClass.delete(getUser());
            }
        }

        @Override
        public ModelAndView getView(DeleteForm deleteForm, boolean reshow, BindException errors)
        {
            List<ExpDataClass> dataClasses = getDataClasses(deleteForm);

            if (!ensureCorrectContainer(dataClasses))
            {
                throw new RedirectException(ExperimentUrlsImpl.get().getShowSampleSetListURL(getContainer(), "To delete a data class, you must be in its folder or project."));
            }

            return new ConfirmDeleteView("Data Class", ShowDataClassAction.class, dataClasses, deleteForm, getRuns(dataClasses));
        }

        private List<ExpDataClass> getDataClasses(DeleteForm deleteForm)
        {
            List<ExpDataClass> dataClasses = new ArrayList<>();
            for (int rowId : deleteForm.getIds(false))
            {
                ExpDataClass dataClass = ExperimentServiceImpl.get().getDataClass(getContainer(), getUser(), rowId);
                if (dataClass != null)
                {
                    dataClasses.add(dataClass);
                }
            }
            return dataClasses;
        }

        private boolean ensureCorrectContainer(List<ExpDataClass> dataClasses)
        {
            for (ExpDataClass dataClass : dataClasses)
            {
                Container sourceContainer = dataClass.getContainer();
                if (!sourceContainer.equals(getContainer()))
                {
                    return false;
                }
            }
            return true;
        }

        private List<? extends ExpRun> getRuns(List<ExpDataClass> dataClasses)
        {
            if (dataClasses.size() > 0)
            {
                List<? extends ExpRun> runArray = ExperimentService.get().getRunsUsingDataClasses(dataClasses);
                return ExperimentService.get().runsDeletedWithInput(runArray);
            }
            else
            {
                return Collections.emptyList();
            }
        }
    }

    @RequiresPermission(AdminPermission.class)
    public class InsertDataClassAction extends FormViewAction<InsertDataClassForm>
    {
        private ActionURL _successUrl;
        private Map<String, DomainTemplate> _domainTemplates;

        @Override
        public void validateCommand(InsertDataClassForm form, Errors errors)
        {
            String name = form.getName();

            if (form.isUseTemplate())
            {
                Set<String> messages = new HashSet<>();
                _domainTemplates = DomainTemplateGroup.getAllTemplates(getContainer());

                if (!_domainTemplates.containsKey(form.getDomainTemplate()))
                    errors.reject(ERROR_MSG, "Unknown template selected: " + form.getDomainTemplate());
                else
                {
                    DomainTemplate template = _domainTemplates.get(form.getDomainTemplate());
                    name = template.getTemplateName();
                }
            }

            if (StringUtils.isBlank(name))
                errors.reject(ERROR_MSG, "DataClass name or template selection is required.");
            else if (ExperimentService.get().getDataClass(getContainer(), getUser(), name) != null)
                errors.reject(ERROR_MSG, "DataClass '" + name + "' already exists.");

        }

        @Override
        public ModelAndView getView(InsertDataClassForm form, boolean reshow, BindException errors)
        {
            Set<String> messages = new HashSet<>();
            Set<String> templates = new TreeSet<>();
            Map<String, DomainTemplateGroup> groups = DomainTemplateGroup.getAllGroups(getContainer());

            for (DomainTemplateGroup g : groups.values())
            {
                messages.addAll(g.getErrors());
                templates.addAll(g.getTemplates().keySet());
            }

            form.setAvailableDomainTemplateNames(templates);
            form.setXmlParseErrors(messages);

            return new JspView<>("/org/labkey/experiment/insertDataClass.jsp", form, errors);
        }

        @Override
        public boolean handlePost(InsertDataClassForm form, BindException errors) throws Exception
        {
            if (form.isUseTemplate())
            {
                DomainTemplate template = _domainTemplates.get(form.getDomainTemplate());
                Domain domain = DomainUtil.createDomain(template, getContainer(), getUser(), form.getName());

                _successUrl = domain.getDomainKind().urlShowData(domain, getViewContext());
            }
            else
            {
                ExpDataClass dataClass = ExperimentService.get().createDataClass(
                        getContainer(), getUser(), form.getName(), form.getDescription(),
                        Collections.emptyList(), Collections.emptyList(), form.getMaterialSourceId(), form.getNameExpression(),
                        null
                );

                Domain domain = dataClass.getDomain();
                DomainKind kind = domain.getDomainKind();
                _successUrl = kind.urlEditDefinition(domain, getViewContext());
            }

            return true;
        }

        @Override
        public URLHelper getSuccessURL(InsertDataClassForm form)
        {
            return _successUrl;
        }

        @Override
        public NavTree appendNavTrail(NavTree root)
        {
            return root.addChild("Create Data Class");
        }
    }

    public static class InsertDataClassForm extends DataClass
    {
        private boolean _useTemplate;
        private String _domainTemplate;
        private Set<String> _availableDomainTemplateNames;
        private Set<String> _xmlParseErrors;
        private final ReturnUrlForm _returnUrlForm = new ReturnUrlForm();

        public boolean isUseTemplate()
        {
            return _useTemplate;
        }

        public void setUseTemplate(boolean useTemplate)
        {
            _useTemplate = useTemplate;
        }

        public String getDomainTemplate()
        {
            return _domainTemplate;
        }

        public void setDomainTemplate(String domainTemplate)
        {
            _domainTemplate = domainTemplate;
        }

        public Set<String> getAvailableDomainTemplateNames()
        {
            return _availableDomainTemplateNames;
        }

        public void setAvailableDomainTemplateNames(Set<String> availableDomainTemplateNames)
        {
            _availableDomainTemplateNames = availableDomainTemplateNames;
        }

        public Set<String> getXmlParseErrors()
        {
            return _xmlParseErrors;
        }

        public void setXmlParseErrors(Set<String> xmlParseErrors)
        {
            _xmlParseErrors = xmlParseErrors;
        }

        @Nullable
        public String getReturnUrl()
        {
            return _returnUrlForm.getReturnUrl();
        }

        public void setReturnUrl(String s)
        {
            _returnUrlForm.setReturnUrl(s);
        }
    }

    public static class ConceptURIForm
    {
        private String _conceptURI;

        public String getConceptURI()
        {
            return _conceptURI;
        }

        public void setConceptURI(String conceptURI)
        {
            _conceptURI = conceptURI;
        }
    }

    @RequiresPermission(AdminPermission.class)
    public class RemoveConceptMappingAction extends MutatingApiAction<ConceptURIForm>
    {
        @Override
        public void validateForm(ConceptURIForm form, Errors errors)
        {
            if (form.getConceptURI() == null || ConceptURIProperties.getLookup(getContainer(), form.getConceptURI()) == null)
                errors.reject(ERROR_MSG, "Concept URI not found: " + form.getConceptURI());
        }

        @Override
        public Object execute(ConceptURIForm form, BindException errors)
        {
            ConceptURIProperties.removeLookup(getContainer(), form.getConceptURI());
            return new ApiSimpleResponse("success", true);
        }
    }

    @RequiresPermission(ReadPermission.class)
    public class DataClassAttachmentDownloadAction extends BaseDownloadAction<DataClassAttachmentForm>
    {
        @Nullable
        @Override
        public Pair<AttachmentParent, String> getAttachment(DataClassAttachmentForm form)
        {
            if (form.getLsid() == null || form.getName() == null)
                throw new NotFoundException("Error: missing required param 'lsid' or 'name'.");

            Lsid lsid = new Lsid(form.getLsid());
            AttachmentParent parent = new ExpDataClassAttachmentParent(getContainer(), lsid);

            return new Pair<>(parent, form.getName());
        }
    }

    public static class DataClassAttachmentForm extends LsidForm
    {
        private String _name;

        public String getName()
        {
            return _name;
        }

        public void setName(String name)
        {
            _name = name;
        }
    }

    //
    // END DataClass actions
    //

    public static ActionURL getRunGraphURL(Container c, int runId)
    {
        return new ActionURL(ShowRunGraphAction.class, c).addParameter("rowId", runId);
    }


    @RequiresPermission(ReadPermission.class)
    public class ShowRunGraphAction extends AbstractShowRunAction
    {
        protected VBox createLowerView(ExpRunImpl experimentRun, BindException errors)
        {
            return new VBox(
                    new ToggleRunView(experimentRun, false, true, true),
                    new ExperimentRunGraphView(experimentRun, false));
        }
    }


    @RequiresPermission(ReadPermission.class)
    public class DownloadGraphAction extends SimpleViewAction<ExperimentRunForm>
    {
        public ModelAndView getView(ExperimentRunForm form, BindException errors) throws Exception
        {
            boolean detail = form.isDetail();
            String focus = form.getFocus();
            String focusType = form.getFocusType();

            ExpRunImpl experimentRun = form.lookupRun();
            ensureCorrectContainer(getContainer(), experimentRun, getViewContext());

            ExperimentRunGraph.RunGraphFiles files;
            try
            {
                files = ExperimentRunGraph.generateRunGraph(getViewContext(), experimentRun, detail, focus, focusType);
            }
            catch (ExperimentException e)
            {
                PageFlowUtil.streamTextAsImage(getViewContext().getResponse(), "ERROR: " + e.getMessage(), 600, 150, java.awt.Color.RED);
                return null;
            }

            try
            {
                PageFlowUtil.streamFile(getViewContext().getResponse(), new File(files.getImageFile().getAbsolutePath()), false);
            }
            catch (FileNotFoundException e)
            {
                getViewContext().getResponse().sendRedirect(getViewContext().getRequest().getContextPath() + "/Experiment/ExperimentRunNotFound.gif");
            }
            finally
            {
                files.release();
            }
            return null;
        }

        public NavTree appendNavTrail(NavTree root)
        {
            throw new UnsupportedOperationException();
        }
    }

    private abstract class AbstractShowRunAction extends SimpleViewAction<ExperimentRunForm>
    {
        private ExpRunImpl _experimentRun;

        public ModelAndView getView(ExperimentRunForm form, BindException errors)
        {
            _experimentRun = form.lookupRun();
            ensureCorrectContainer(getContainer(), _experimentRun, getViewContext());

            VBox vbox = new VBox();

            JspView<ExpRun> detailsView = new JspView<ExpRun>("/org/labkey/experiment/ExperimentRunDetails.jsp", _experimentRun);
            detailsView.setTitle("Standard Properties");

            CustomPropertiesView cpv = new CustomPropertiesView(_experimentRun.getLSID(), getContainer());

            vbox.addView(new StandardAndCustomPropertiesView(detailsView, cpv));
            VBox lowerView = createLowerView(_experimentRun, errors);
            lowerView.setFrame(WebPartView.FrameType.PORTAL);
            lowerView.setTitle("Run Details");
            NavTree tree = new NavTree("");
            File runRoot = _experimentRun.getFilePathRoot();
            if (runRoot != null && NetworkDrive.exists(runRoot))
            {
                if (!runRoot.isDirectory())
                {
                    runRoot = runRoot.getParentFile();
                }
                PipeRoot pipelineRoot = PipelineService.get().findPipelineRoot(_experimentRun.getContainer());
                if (pipelineRoot != null)
                {
                    if (pipelineRoot.isUnderRoot(runRoot))
                    {
                        String path = pipelineRoot.relativePath(runRoot);
                        tree.addChild("View Files", PageFlowUtil.urlProvider(PipelineUrls.class).urlBrowse(_experimentRun.getContainer(), null, path));
                    }
                }
            }
            NavTree downloadFiles = new NavTree("Download all files");

            downloadFiles.setScript("exportFiles();");

            tree.addChild(downloadFiles);

            lowerView.setNavMenu(tree);
            lowerView.setIsWebPart(false);

            vbox.addView(lowerView);
            vbox.addView(new ExperimentRunGroupsView(getUser(), getContainer(), _experimentRun, getViewContext().getActionURL(), errors));

            StringBuilder html = new StringBuilder();
            html.append("<form id=\"exportFilesForm\" method=\"POST\" action=\"");
            html.append(new ActionURL(ExportRunFilesAction.class, _experimentRun.getContainer()));
            html.append("\"><input type=\"hidden\" value=\"ExportSingleRun\" name=\"");
            html.append(DataRegionSelection.DATA_REGION_SELECTION_KEY);
            html.append("\" /><input type=\"hidden\" name=\"");
            html.append(DataRegion.SELECT_CHECKBOX_NAME);
            html.append("\" value=\"");
            html.append(_experimentRun.getRowId());
            html.append("\" /><input type=\"hidden\" name=\"zipFileName\" value=\"");
            html.append(PageFlowUtil.filter(_experimentRun.getName()));
            html.append(".zip\" />");
            html.append("<input type=\"hidden\" name=\"").append(CSRFUtil.csrfName).append("\"");
            html.append(" value=\"").append(CSRFUtil.getExpectedToken(getViewContext())).append("\"");
            html.append("/></form>");
            html.append("<script>function exportFiles() { document.getElementById('exportFilesForm').submit(); }</script>");

            HtmlView hiddenFormView = new HtmlView(html.toString());
            vbox.addView(hiddenFormView);

            return vbox;
        }

        protected abstract VBox createLowerView(ExpRunImpl experimentRun, BindException errors);

        public NavTree appendNavTrail(NavTree root)
        {
            return appendRootNavTrail(root).addChild(_experimentRun.getName());
        }
    }

    public static class ToggleRunExperimentMembershipForm
    {
        private int _runId;
        private int _experimentId;
        private boolean _included;

        public int getRunId()
        {
            return _runId;
        }

        public void setRunId(int runId)
        {
            _runId = runId;
        }

        public int getExperimentId()
        {
            return _experimentId;
        }

        public void setExperimentId(int experimentId)
        {
            _experimentId = experimentId;
        }

        public boolean isIncluded()
        {
            return _included;
        }

        public void setIncluded(boolean included)
        {
            _included = included;
        }
    }

    @RequiresPermission(UpdatePermission.class)
    public class ToggleRunExperimentMembershipAction extends SimpleViewAction<ToggleRunExperimentMembershipForm>
    {
        public NavTree appendNavTrail(NavTree root)
        {
            throw new UnsupportedOperationException();
        }

        public ModelAndView getView(ToggleRunExperimentMembershipForm form, BindException errors)
        {
            ExpRun run = ExperimentService.get().getExpRun(form.getRunId());
            // Check if the user has permission to update this run
            if (run == null || !run.getContainer().hasPermission(getUser(), UpdatePermission.class))
            {
                throw new NotFoundException();
            }

            ExpExperiment exp = ExperimentService.get().getExpExperiment(form.getExperimentId());
            if (exp == null)
            {
                throw new NotFoundException();
            }
            // Check if this
            if (!ExperimentService.get().getExperiments(run.getContainer(), getUser(), true, false).contains(exp))
            {
                throw new NotFoundException();
            }
            // Users must have permission to view, but not necessarily update, the container the holds the run group
            if (!exp.getContainer().hasPermission(getUser(), ReadPermission.class))
            {
                throw new UnauthorizedException();
            }

            if (form.isIncluded())
            {
                exp.addRuns(getUser(), run);
            }
            else
            {
                exp.removeRun(getUser(), run);
            }

            return null;
        }
    }

    public class ToggleRunView extends HtmlView
    {
        public ToggleRunView(ExpRun expRun, boolean showGraphSummary, boolean showGraphDetail, boolean showText)
        {
            super(null);
            StringBuilder sb = new StringBuilder();

            sb.append("<table class=\"labkey-tab-strip\"><tr>");
            addSpace(sb);
            addTab("Graph Summary View", ExperimentUrlsImpl.get().getRunGraphURL(expRun), !showGraphSummary, sb);
            addSpace(sb);
            addTab("Graph Detail View", ExperimentUrlsImpl.get().getRunGraphDetailURL(expRun), !showGraphDetail, sb);
            addSpace(sb);
            addTab("Text View", ExperimentUrlsImpl.get().getRunTextURL(expRun), !showText, sb);
            sb.append("<td class=\"labkey-tab-space\" width=\"100%\"></td>");
            addSpace(sb);
            sb.append("</tr></table>");

            setHtml(sb.toString());
        }

        private void addTab(String text, ActionURL url, boolean selected, StringBuilder sb)
        {
            sb.append("<td class=\"labkey-tab" + (selected ? "-selected" : "") + "\" style=\"margin-bottom: 0px;\"><a href=\"" + url + "\">" + PageFlowUtil.filter(text) + "</a></td>");
        }

        private void addSpace(StringBuilder sb)
        {
            sb.append("<td class=\"labkey-tab-space\"><img width=\"5\" src=\"");
            sb.append(AppProps.getInstance().getContextPath());
            sb.append("/_.gif\"></td>");
        }
    }

    @RequiresPermission(ReadPermission.class)
    public class ShowRunTextAction extends AbstractShowRunAction
    {
        protected VBox createLowerView(ExpRunImpl expRun, BindException errors)
        {
            JspView<ExpRun> applicationsView = new JspView<ExpRun>("/org/labkey/experiment/ProtocolApplications.jsp", expRun);
            applicationsView.setFrame(WebPartView.FrameType.TITLE);
            applicationsView.setTitle("Protocol Applications");

            HtmlView toggleView = new ToggleRunView(expRun, true, true, false);

            QuerySettings runDataInputsSettings = new QuerySettings(getViewContext(), "RunDataInputs", DataInputs.name());
            UsageQueryView runDataInputsView = new UsageQueryView("Data Inputs", getViewContext(), expRun, ExpProtocol.ApplicationType.ExperimentRun, runDataInputsSettings, errors);
            runDataInputsView.setButtonBarPosition(DataRegion.ButtonBarPosition.TOP);

            QuerySettings runDataOutputsSettings = new QuerySettings(getViewContext(), "RunDataOutputs", DataInputs.name());
            UsageQueryView runDataOutputsView = new UsageQueryView("Data Outputs", getViewContext(), expRun, ExpProtocol.ApplicationType.ExperimentRunOutput, runDataOutputsSettings, errors);
            runDataOutputsView.setButtonBarPosition(DataRegion.ButtonBarPosition.NONE);

            QuerySettings runMaterialInputsSetting = new QuerySettings(getViewContext(), "RunMaterialInputs", ExpSchema.TableType.MaterialInputs.name());
            UsageQueryView runMaterialInputsView = new UsageQueryView("Material Inputs", getViewContext(), expRun, ExpProtocol.ApplicationType.ExperimentRun, runMaterialInputsSetting, errors);
            runMaterialInputsView.setButtonBarPosition(DataRegion.ButtonBarPosition.TOP);

            QuerySettings runMaterialOutputsSettings = new QuerySettings(getViewContext(), "RunMaterialOutputs", ExpSchema.TableType.MaterialInputs.name());
            UsageQueryView runMaterialOutputsView = new UsageQueryView("Material Outputs", getViewContext(), expRun, ExpProtocol.ApplicationType.ExperimentRunOutput, runMaterialOutputsSettings, errors);
            runMaterialOutputsView.setButtonBarPosition(DataRegion.ButtonBarPosition.NONE);

            HBox inputsView = new HBox(runDataInputsView, runMaterialInputsView);
            HBox outputsView = new HBox(runDataOutputsView, runMaterialOutputsView);

            return new VBox(toggleView, inputsView, outputsView, applicationsView);
        }
    }

    private static class UsageQueryView extends QueryView
    {
        private final ExpRun _run;
        private final ExpProtocol.ApplicationType _type;

        public UsageQueryView(String title, ViewContext context, ExpRun run, ExpProtocol.ApplicationType type,
                              QuerySettings settings, BindException errors)
        {
            super(new ExpSchema(context.getUser(), context.getContainer()), settings, errors);
            setTitle(title);
            setFrame(FrameType.TITLE);
            _run = run;
            _type = type;
            setShowBorders(true);
            setShadeAlternatingRows(true);
            setShowExportButtons(false);
            setShowPagination(false);
            disableContainerFilterSelection();
        }

        @Override
        protected TableInfo createTable()
        {
            String tableName = getSettings().getQueryName();
            ExpInputTable tableInfo = (ExpInputTable)((ExpSchema)getSchema()).getTable(tableName, new ContainerFilter.AllFolders(getUser()), true, true);
            tableInfo.setRun(_run, _type);
            tableInfo.setLocked(true);
            return tableInfo;
        }
    }


    public static ActionURL getShowRunGraphDetailURL(Container c, int rowId)
    {
        ActionURL url = new ActionURL(ShowRunGraphDetailAction.class, c);
        url.addParameter("rowId", rowId);
        return url;
    }


    @RequiresPermission(ReadPermission.class)
    public class ShowRunGraphDetailAction extends AbstractShowRunAction
    {
        protected VBox createLowerView(ExpRunImpl run, BindException errors)
        {
            ExperimentRunGraphView gw = new ExperimentRunGraphView(run, true);
            if (null != getViewContext().getActionURL().getParameter("focus"))
                gw.setFocus(getViewContext().getActionURL().getParameter("focus"));
            if (null != getViewContext().getActionURL().getParameter("focusType"))
                gw.setFocusType(getViewContext().getActionURL().getParameter("focusType"));
            return new VBox(new ToggleRunView(run, true, false, true), gw);
        }
    }

    private abstract class AbstractDataAction extends SimpleViewAction<DataForm>
    {
        protected ExpDataImpl _data;

        public final ModelAndView getView(DataForm form, BindException errors) throws Exception
        {
            _data = form.lookupData();
            if (_data == null)
            {
                throw new NotFoundException("Could not find a data with RowId " + form.getRowId());
            }

            ensureCorrectContainer(getContainer(), _data, getViewContext());
            return getDataView(form, errors);
        }

        protected abstract ModelAndView getDataView(DataForm form, BindException errors) throws Exception;

        public NavTree appendNavTrail(NavTree root)
        {
            return appendRootNavTrail(root).addChild("Data " + _data.getName());
        }
    }

    @RequiresPermission(ReadPermission.class)
    public class ShowDataAction extends AbstractDataAction
    {
        public ModelAndView getDataView(DataForm form, BindException errors)
        {
            ExpRun run = _data.getRun();
            ExpProtocol sourceProtocol = _data.getSourceProtocol();
            ExpProtocolApplication sourceProtocolApplication = _data.getSourceApplication();
            ExpDataClass dataClass = _data.getDataClass(getUser());

            ExpSchema schema = new ExpSchema(getUser(), getContainer());
            TableInfo table;
            int pk;
            if (dataClass == null)
            {
                table = schema.getDatasTable();
                pk = _data.getRowId();
            }
            else
            {
                table = schema.getSchema(ExpSchema.NestedSchemas.data).getTable(dataClass.getName());
                pk = new TableSelector(table, Collections.singleton("rowId"), new SimpleFilter("lsid", _data.getLSID()), null).getObject(Integer.class);
            }

            DataRegion dr = new DataRegion();
            dr.setTable(table);
            List<ColumnInfo> cols = table.getColumns().stream().filter(ColumnInfo::isShownInDetailsView).collect(Collectors.toList());
            dr.addColumns(cols);
            dr.removeColumns("RowId", "Created", "CreatedBy", "Modified", "ModifiedBy", "DataFileUrl", "Run", "LSID", "CpasType", "SourceApplicationId", "Folder", "Generated");
            dr.addDisplayColumn(new ExperimentRunDisplayColumn(run, "Source Experiment Run"));
            dr.addDisplayColumn(new ProtocolDisplayColumn(sourceProtocol, "Source Protocol"));
            dr.addDisplayColumn(new ProtocolApplicationDisplayColumn(sourceProtocolApplication, "Source Protocol Application"));
            dr.addDisplayColumn(new LineageGraphDisplayColumn(_data, run));
            DetailsView detailsView = new DetailsView(dr, pk);
            detailsView.setTitle("Standard Properties");
            detailsView.setFrame(WebPartView.FrameType.PORTAL);
            ButtonBar bb = new ButtonBar();
            bb.setStyle(ButtonBar.Style.separateButtons);

            ExperimentDataHandler handler = _data.findDataHandler();
            ActionURL viewDataURL = handler == null ? null : handler.getContentURL(_data);
            if (viewDataURL != null)
            {
                bb.add(new ActionButton("View data", viewDataURL));
            }

            if (_data.isPathAccessible())
            {
                bb.add(new ActionButton("View file", ExperimentUrlsImpl.get().getShowFileURL(_data, true)));
                bb.add(new ActionButton("Download file", ExperimentUrlsImpl.get().getShowFileURL(_data, false)));

                if (getContainer().hasPermission(getUser(), InsertPermission.class))
                {
                    String relativePath = null;
                    PipeRoot root = PipelineService.get().findPipelineRoot(getContainer());
                    if (root != null)
                    {
                        Path rootFile = root.getRootNioPath();
                        Path dataFile = _data.getFilePath();
                        if (dataFile != null)
                        {
                            Path pathRelative = null;
                            try
                            {
                                pathRelative = rootFile.relativize(dataFile);
                                if (null != pathRelative)
                                    relativePath = pathRelative.toString();
                            }
                            catch (IllegalArgumentException e)
                            {
                                // dataFile not relative to root
                            }
                        }
                    }
                    ActionURL browseURL = PageFlowUtil.urlProvider(PipelineUrls.class).urlBrowse(getContainer(), getViewContext().getActionURL(), relativePath);
                    bb.add(new ActionButton("Browse in pipeline", browseURL));
                }
            }
            dr.setButtonBarPosition(DataRegion.ButtonBarPosition.TOP);
            dr.setButtonBar(bb);

            CustomPropertiesView cpv = new CustomPropertiesView(_data.getLSID(), getContainer());
            HBox hbox = new StandardAndCustomPropertiesView(detailsView, cpv);

            VBox vbox = new VBox(hbox);

            ParentChildView pv = new ParentChildView(_data, getViewContext());
            vbox.addView(pv);

            ExperimentRunListView runListView = ExperimentRunListView.createView(getViewContext(), ExperimentRunType.ALL_RUNS_TYPE, true);
            runListView.getRunTable().setInputData(_data);
            runListView.getRunTable().setContainerFilter(new ContainerFilter.AllFolders(getUser()));
            runListView.getRunTable().setLocked(true);
            runListView.setTitle("Runs using this data as an input");
            vbox.addView(runListView);

            if (_data.isInlineImage() && _data.isFileOnDisk())
            {
                ActionURL showFileURL = new ActionURL(ShowFileAction.class, getContainer()).addParameter("rowId", _data.getRowId());
                HtmlView imageView = new HtmlView("<img src=\"" + showFileURL + "\"/>");
                return new VBox(vbox, imageView);
            }
            return vbox;
        }
    }

    @RequiresPermission(AdminPermission.class)
    public class CheckDataFileAction extends MutatingApiAction<DataFileForm>
    {
        private ExpDataImpl _data;

        @Override
        public void validateForm(DataFileForm form, Errors errors)
        {
            _data = form.lookupData();
            if (_data == null)
            {
                errors.reject("No ExpData found for id: " + form.getRowId());
            }
        }

        @Override
        public ApiResponse execute(DataFileForm form, BindException errors)
        {
            File dataFile = _data.getFile();
            Container dataContainer = _data.getContainer();
            boolean fileExists = _data.isFileOnDisk();
            boolean fileExistsAtCurrent = false;
            File newDataFile = null;

            ApiSimpleResponse response = new ApiSimpleResponse();
            response.put("dataFileUrl", _data.getDataFileUrl());
            response.put("fileExists", fileExists);
            response.put("containerPath", dataContainer.getPath());

            if (!fileExists)
            {
                PipeRoot pipelineRoot = PipelineService.get().findPipelineRoot(dataContainer);
                if (pipelineRoot != null && pipelineRoot.isValid() && dataFile != null)
                {
                    newDataFile = pipelineRoot.resolvePath("/" + AssayFileWriter.DIR_NAME + "/" + dataFile.getName());
                    fileExistsAtCurrent = NetworkDrive.exists(newDataFile);
                    response.put("fileExistsAtCurrent", fileExistsAtCurrent);
                }
            }

            // if the current dataFileUrl does not exist on disk and we have the file at the current
            // pipeline root /assaydata dir, fix the dataFileUrl value
            if (form.isAttemptFilePathFix())
            {
                if (fileExistsAtCurrent)
                {
                    ExpDataFileListener fileListener = new ExpDataFileListener();
                    fileListener.fileMoved(dataFile, newDataFile, getUser(), dataContainer);
                    response.put("filePathFixed", true);

                    // update the ExpData object so that we can get the new dataFileUrl
                    _data = form.lookupData();
                    response.put("newDataFileUrl", _data.getDataFileUrl());
                }
                else
                {
                    response.put("filePathFixed", false);
                }
            }

            response.put("success", true);
            return response;
        }
    }

    public static class DataFileForm extends DataForm
    {
        private boolean _attemptFilePathFix;

        public boolean isAttemptFilePathFix()
        {
            return _attemptFilePathFix;
        }

        public void setAttemptFilePathFix(boolean attemptFilePathFix)
        {
            _attemptFilePathFix = attemptFilePathFix;
        }
    }

    @RequiresPermission(ReadPermission.class)
    public class ShowFileAction extends AbstractDataAction
    {
        protected ModelAndView getDataView(DataForm form, BindException errors) throws IOException
        {
            if (!_data.isPathAccessible())
            {
                throw new NotFoundException("Data file " + _data.getDataFileUrl() + " does not exist on disk");
            }

            PipeRoot root = PipelineService.get().findPipelineRoot(getContainer());
            if (root != null && !root.isUnderRoot(_data.getFilePath()))
            {
                // Issue 35649: ImmPort module "publish" creates exp.data object in this container for paths that originate in a different container
                FileContentService fileSvc = FileContentService.get();
                if (fileSvc == null)
                    throw new UnauthorizedException("Data file is not under the pipeline root for this folder");

                List<Container> containers = fileSvc.getContainersForFilePath(_data.getFilePath());
                if (containers.isEmpty() || containers.stream().noneMatch(c -> c.hasPermission(getUser(), ReadPermission.class)))
                    throw new UnauthorizedException("Data file is not under the pipeline root for this folder");
            }

            //Issues 25667 and 31152
            if (form.isInline())
            {
                ExperimentDataHandler h = _data.findDataHandler();
                if (h != null)
                {
                    URLHelper url = h.getShowFileURL(_data);
                    if (url != null)
                    {
                        throw new RedirectException(url);
                    }
                }
            }

            try
            {
                Path realContent = _data.getFilePath();
                if (null == realContent)
                    throw new IllegalStateException("Path not found.");

                boolean inline = _data.isInlineImage() || form.isInline() || "inlineImage".equalsIgnoreCase(form.getFormat());
                if (_data.isInlineImage() && form.getMaxDimension() != null)
                {
                    try (InputStream inputStream = Files.newInputStream(realContent))
                    {
                        BufferedImage image = ImageIO.read(inputStream);
                        // If image, create a thumbnail, otherwise fall through as a regular download attempt
                        if (image != null)
                        {
                            int imageMax = Math.max(image.getHeight(), image.getWidth());
                            if (imageMax > form.getMaxDimension().intValue())
                            {
                                double scale = (double) form.getMaxDimension().intValue() / (double) imageMax;
                                ByteArrayOutputStream bOut = new ByteArrayOutputStream();
                                ImageUtil.resizeImage(image, bOut, scale, 1);
                                PageFlowUtil.streamFileBytes(getViewContext().getResponse(), FileUtil.getFileName(realContent) + ".png", bOut.toByteArray(), !inline);
                                return null;
                            }
                        }
                    }
                }

                boolean extended = "jsonTSVExtended".equalsIgnoreCase(form.getFormat());
                boolean ignoreTypes = "jsonTSVIgnoreTypes".equalsIgnoreCase(form.getFormat());
                if ("jsonTSV".equalsIgnoreCase(form.getFormat()) || extended || ignoreTypes)
                {
                    if (!FileUtil.hasCloudScheme(realContent))                      // TODO: handle streaming from S3 to JSON
                        streamToJSON(realContent.toFile(), form.getFormat(), -1, null);
                    return null;
                }

                try (InputStream inputStream = Files.newInputStream(realContent))
                {
                    PageFlowUtil.streamFile(getViewContext().getResponse(), Collections.emptyMap(), FileUtil.getFileName(realContent), inputStream, !inline);
                }
            }
            catch (IOException e)
            {
                try
                {
                    // Try to write the exception back to the caller if we haven't already flushed the buffer
                    ApiJsonWriter writer = new ApiJsonWriter(getViewContext().getResponse());
                    writer.writeAndClose(e);
                }
                catch (IllegalStateException ise)
                {
                    // Most likely that a disconnected client caused the IOException writing back the response
                }
            }

            return null;
        }
    }


    public static class ParseForm
    {
        String format = "jsonTSV";
        int maxRows = -1;

        public String getFormat()
        {
            return format;
        }

        public void setFormat(String format)
        {
            this.format = format;
        }

        public int getMaxRows()
        {
            return maxRows;
        }

        public void setMaxRows(int maxRow)
        {
            this.maxRows = maxRow;
        }
    }

    @RequiresNoPermission
    public class ParseFileAction extends MutatingApiAction<ParseForm>
    {
        @Override
        public Object execute(ParseForm form, BindException errors) throws Exception
        {
            if (!(getViewContext().getRequest() instanceof MultipartHttpServletRequest))
                throw new BadRequestException(HttpServletResponse.SC_BAD_REQUEST, "Expected MultipartHttpServletRequest when posting files.", null);

            MultipartFile formFile = getFileMap().get("file");
            if (formFile == null)
            {
                return true;
            }

            File tempFile = null;
            try
            {
                tempFile = File.createTempFile("parse", formFile.getOriginalFilename());
                FileUtil.copyData(formFile.getInputStream(), tempFile);
                streamToJSON(tempFile, form.getFormat(), form.getMaxRows(), formFile.getOriginalFilename());
            }
            finally
            {
                if (null != tempFile)
                    tempFile.delete();
            }
            return null;
        }
    }


    // SampleSetTest
    private void streamToJSON(File realContent, String format, int maxRow, String originalFileName) throws IOException
    {
        String lowerCaseFileName = realContent.getName().toLowerCase();
        boolean extended = "jsonTSVExtended".equalsIgnoreCase(format);
        boolean ignoreTypes = "jsonTSVIgnoreTypes".equalsIgnoreCase(format);

        JSONArray sheetsArray;
        if (lowerCaseFileName.endsWith(".xls") || lowerCaseFileName.endsWith(".xlsx"))
        {
            try
            {
                sheetsArray = ExcelFactory.convertExcelToJSON(realContent, extended, maxRow);
            }
            catch (InvalidFormatException e)
            {
                throw new NotFoundException("Could not open " + realContent.getName(), e);
            }
        }
        else
        {
            DataLoaderFactory dlf = DataLoader.get().findFactory(realContent, null);
            if (null == dlf)
            {
                throw new ApiUsageException("Unable to parse file " + realContent + ", it is likely of an unsupported file type");
            }
            DataLoader tabLoader = dlf.createLoader(realContent, true);
            tabLoader.setScanAheadLineCount(5000);
            ColumnDescriptor[] cols = tabLoader.getColumns();

            if (ignoreTypes)
                for (ColumnDescriptor col : cols)
                    col.clazz = String.class;

            JSONArray rowsArray = new JSONArray();
            JSONArray headerArray = new JSONArray();
            for (ColumnDescriptor col : cols)
            {
                if (extended)
                {
                    JSONObject valueObject = new JSONObject();
                    valueObject.put("value", col.name);
                    headerArray.put(valueObject);
                }
                else
                {
                    headerArray.put(col.name);
                }
            }
            rowsArray.put(headerArray);
            for (Map<String, Object> rowMap : tabLoader)
            {
                // headers count as a row to be consistent
                if (maxRow > -1 && maxRow <= rowsArray.length() + 1)
                    break;

                JSONArray rowArray = new JSONArray();
                for (ColumnDescriptor col : cols)
                {
                    Object value = rowMap.get(col.name);
                    if (extended)
                    {
                        JSONObject valueObject = new JSONObject();
                        valueObject.put("value", value);
                        rowArray.put(valueObject);
                    }
                    else
                    {
                        rowArray.put(value);
                    }
                }
                rowsArray.put(rowArray);
            }

            JSONObject sheetJSON = new JSONObject();
            sheetJSON.put("name", "flat");
            sheetJSON.put("data", rowsArray);
            sheetsArray = new JSONArray();
            sheetsArray.put(sheetJSON);
        }
        ApiJsonWriter writer = new ApiJsonWriter(getViewContext().getResponse());
        JSONObject workbookJSON = new JSONObject();
        workbookJSON.put("fileName", realContent.getName());
        workbookJSON.put("sheets", sheetsArray);
        if (originalFileName != null)
            workbookJSON.put("originalFileName", originalFileName);
        writer.writeResponse(new ApiSimpleResponse(workbookJSON));
    }


    public static class ConvertArraysToExcelForm
    {
        private String _json;

        public String getJson()
        {
            return _json;
        }

        public void setJson(String json)
        {
            _json = json;
        }
    }

    @RequiresPermission(ReadPermission.class)
    public class ConvertArraysToExcelAction extends ExportAction<ConvertArraysToExcelForm>
    {
        @Override
        public void validate(ConvertArraysToExcelForm form, BindException errors)
        {
            if (form.getJson() == null)
            {
                errors.reject(ERROR_MSG, "Unable to convert to Excel - no spreadsheet data given");
            }
        }

        public void export(ConvertArraysToExcelForm form, HttpServletResponse response, BindException errors) throws Exception
        {
            try
            {
                JSONObject rootObject;
                JSONArray sheetsArray;
                if (form.getJson() == null || form.getJson().trim().length() == 0)
                {
                    // Create JSON so that we return an empty file
                    rootObject = new JSONObject();
                    sheetsArray = new JSONArray();
                    JSONObject sheetObject = new JSONObject();
                    sheetsArray.put(sheetObject);
                }
                else
                {
                    rootObject = new JSONObject(form.getJson());
                    sheetsArray = rootObject.getJSONArray("sheets");
                }
                String filename = rootObject.has("fileName") ? rootObject.getString("fileName") : "ExcelExport.xls";
                ExcelWriter.ExcelDocumentType docType = filename.toLowerCase().endsWith(".xlsx") ? ExcelWriter.ExcelDocumentType.xlsx : ExcelWriter.ExcelDocumentType.xls;

                Workbook workbook = ExcelFactory.createFromArray(sheetsArray, docType);

                response.setContentType(docType.getMimeType());
                response.setHeader("Content-disposition", "attachment; filename=\"" + filename + "\"");
                ResponseHelper.setPrivate(response);
                workbook.write(response.getOutputStream());
            }
            catch (JSONException | ClassCastException e)
            {
                // We can get a ClassCastException if we expect an array and get a simple String, for example
                HttpView errorView = ExceptionUtil.getErrorView(HttpServletResponse.SC_BAD_REQUEST, "Failed to convert to Excel - invalid input", e, getViewContext().getRequest(), false);
                errorView.render(getViewContext().getRequest(), getViewContext().getResponse());
            }
        }
    }


    @RequiresPermission(ReadPermission.class)
    public class ConvertArraysToTableAction extends ExportAction<ConvertArraysToExcelForm>
    {
        @Override
        public void validate(ConvertArraysToExcelForm form, BindException errors)
        {
            if (form.getJson() == null)
            {
                errors.reject(ERROR_MSG, "Unable to convert to table - no data given");
            }
        }

        public void export(ConvertArraysToExcelForm form, HttpServletResponse response, BindException errors) throws Exception
        {
            try
            {
                JSONObject rootObject;
                JSONArray rowsArray;
                if (form.getJson() == null || form.getJson().trim().length() == 0)
                {
                    // Create JSON so that we return an empty file
                    rootObject = new JSONObject();
                    rowsArray = new JSONArray();
                }
                else
                {
                    rootObject = new JSONObject(form.getJson());
                    rowsArray = rootObject.getJSONArray("rows");
                }

                TSVWriter.DELIM delimType = (rootObject.getString("delim") != null ? TSVWriter.DELIM.valueOf(rootObject.getString("delim")) : TSVWriter.DELIM.TAB);
                TSVWriter.QUOTE quoteType = (rootObject.getString("quoteChar") != null ? TSVWriter.QUOTE.valueOf(rootObject.getString("quoteChar")) : TSVWriter.QUOTE.NONE);
                String filenamePrefix = (rootObject.getString("fileNamePrefix") != null ? rootObject.getString("fileNamePrefix") : "Export");
                String filename = filenamePrefix + "." + delimType.extension;
                String newlineChar = rootObject.getString("newlineChar") != null ? rootObject.getString("newlineChar") : "\n";

                PageFlowUtil.prepareResponseForFile(response, Collections.emptyMap(), filename, true);
                response.setContentType(delimType.contentType);

                //NOTE: we could also have used TSVWriter; however, this is in use elsewhere and we dont need a custom subclass
                CSVWriter writer = new CSVWriter(response.getWriter(), delimType.delim, quoteType.quoteChar, newlineChar);
                for (int i = 0; i < rowsArray.length(); i++)
                {
                    Object[] oa = ((JSONArray) rowsArray.get(i)).toArray();
                    ArrayIterator it = new ArrayIterator(oa);
                    List<String> list = new ArrayList<>();

                    while (it.hasNext())
                    {
                        Object o = it.next();
                        if (o != null)
                            list.add(o.toString());
                        else
                            list.add("");
                    }

                    writer.writeNext(list.toArray(new String[list.size()]));
                }
                writer.close();
            }
            catch (JSONException e)
            {
                HttpView errorView = ExceptionUtil.getErrorView(HttpServletResponse.SC_BAD_REQUEST, "Failed to convert to table - invalid input", e, getViewContext().getRequest(), false);
                errorView.render(getViewContext().getRequest(), getViewContext().getResponse());
            }
        }
    }


    public static class ConvertHtmlToExcelForm
    {
        private String _baseUrl;
        private String _htmlFragment;
        private String _name = "workbook.xls";


        public String getName()
        {
            return _name;
        }

        public void setName(String name)
        {
            _name = name;
        }

        public String getBaseUrl()
        {
            return _baseUrl;
        }

        public void setBaseUrl(String baseUrl)
        {
            _baseUrl = baseUrl;
        }

        public String getHtmlFragment()
        {
            return _htmlFragment;
        }

        public void setHtmlFragment(String htmlFragment)
        {
            _htmlFragment = htmlFragment;
        }
    }


    @RequiresPermission(ReadPermission.class)
    public static class ConvertHtmlToExcelAction extends FormViewAction<ConvertHtmlToExcelForm>
    {
        String _responseHtml = null;

        @Override
        public void validateCommand(ConvertHtmlToExcelForm target, Errors errors)
        {
        }

        @Override
        public ModelAndView getView(ConvertHtmlToExcelForm form, boolean reshow, BindException errors)
        {
            String html =
                    "<form method=POST><textarea name=\"htmlFragment\" cols=100 rows=40>" +
                            PageFlowUtil.filter(form.getHtmlFragment()) +
                            "</textarea><br>" +
                            "<input type=\"submit\">" +
                            "<input type=hidden name='X-LABKEY-CSRF' value=\"" + CSRFUtil.getExpectedToken(getViewContext()) + "\">" +
                            "</form>";
            return new HtmlView(html);
        }

        @Override
        public boolean handlePost(ConvertHtmlToExcelForm form, BindException errors)
        {
            ActionURL url = getViewContext().getActionURL();
            String base = url.getBaseServerURI();
            if (!base.endsWith("/")) base += "/";

            String baseTag = "<base href=\"" + PageFlowUtil.filter(base) + "\"/>";
            String css = PageFlowUtil.getStylesheetIncludes(getContainer());
            String htmlFragment = StringUtils.trimToEmpty(form.getHtmlFragment());
            String html = "<html><head>" + baseTag + css + "</head><body>" + htmlFragment + "</body></html>";

            // UNDONE: strip script
            List<String> tidyErrors = new ArrayList<>();
            String tidy = TidyUtil.tidyHTML(html, false, tidyErrors);

            if (!tidyErrors.isEmpty())
            {
                for (String err : tidyErrors)
                {
                    errors.reject(ERROR_MSG, err);
                }
                return false;
            }

            _responseHtml = tidy;
            return true;
        }

        @Override
        public ModelAndView getSuccessView(ConvertHtmlToExcelForm form)
        {
            // CONSIDER <base href="form.getBaseURL()" />
            getViewContext().getResponse().setHeader("Content-Disposition", "attachment; filename=\"" + form.getName() + "\"");
            getPageConfig().setTemplate(PageConfig.Template.None);
            HtmlView v = new HtmlView(_responseHtml);
            v.setContentType("application/vnd.ms-excel");
            v.setFrame(WebPartView.FrameType.NONE);
            return v;
        }

        @Override
        public URLHelper getSuccessURL(ConvertHtmlToExcelForm convertHtmlToExcelForm)
        {
            return null;
        }

        @Override
        public NavTree appendNavTrail(NavTree root)
        {
            return root;
        }
    }


    public static ActionURL getShowApplicationURL(Container c, int rowId)
    {
        ActionURL url = new ActionURL(ShowApplicationAction.class, c);
        url.addParameter("rowId", rowId);

        return url;
    }


    @RequiresPermission(ReadPermission.class)
    public class ShowApplicationAction extends SimpleViewAction<ExpObjectForm>
    {
        private ExpProtocolApplicationImpl _app;
        private ExpRun _run;

        public ModelAndView getView(ExpObjectForm form, BindException errors)
        {
            _app = ExperimentServiceImpl.get().getExpProtocolApplication(form.getRowId());
            if (_app == null)
            {
                throw new NotFoundException("Could not find Protocol Application");
            }
            _run = _app.getRun();
            if (_run == null)
            {
                throw new NotFoundException("No experiment run associated with Protocol Application");
            }
            ensureCorrectContainer(getContainer(), _app, getViewContext());

            ExpProtocol protocol = _app.getProtocol();

            DataRegion dr = new DataRegion();
            dr.addColumns(ExperimentServiceImpl.get().getTinfoProtocolApplication().getUserEditableColumns());
            DetailsView detailsView = new DetailsView(dr, form.getRowId());
            dr.removeColumns("RunId", "ProtocolLSID", "RowId", "LSID");
            dr.addDisplayColumn(new ExperimentRunDisplayColumn(_run));
            dr.addDisplayColumn(new ProtocolDisplayColumn(protocol));
            dr.addDisplayColumn(new LineageGraphDisplayColumn(_app, _run));
            detailsView.setTitle("Protocol Application");

            Container c = getContainer();
            ApplicationOutputGrid outMGrid = new ApplicationOutputGrid(c, _app.getRowId(), ExperimentServiceImpl.get().getTinfoMaterial());
            ApplicationOutputGrid outDGrid = new ApplicationOutputGrid(c, _app.getRowId(), ExperimentServiceImpl.get().getTinfoData());
            Map<String, AbstractParameter> map = new HashMap<>();
            for (ProtocolApplicationParameter param : ExperimentService.get().getProtocolApplicationParameters(_app.getRowId()))
            {
                map.put(param.getOntologyEntryURI(), param);
            }

            JspView<Map<String, ? extends AbstractParameter>> paramsView = new JspView<Map<String, ? extends AbstractParameter>>("/org/labkey/experiment/Parameters.jsp", map);
            paramsView.setTitle("Protocol Application Parameters");
            CustomPropertiesView cpv = new CustomPropertiesView(_app.getLSID(), c);
            return new VBox(new StandardAndCustomPropertiesView(detailsView, cpv), paramsView, outMGrid, outDGrid);
        }

        public NavTree appendNavTrail(NavTree root)
        {
            return appendRootNavTrail(root).addChild("Experiment Run", ExperimentUrlsImpl.get().getRunGraphDetailURL(_run)).addChild("Protocol Application " + _app.getName());
        }
    }

    @RequiresPermission(ReadPermission.class)
    public class ShowProtocolGridAction extends SimpleViewAction
    {
        public ModelAndView getView(Object o, BindException errors)
        {
            return new ProtocolWebPart(false, getViewContext());
        }

        public NavTree appendNavTrail(NavTree root)
        {
            return appendRootNavTrail(root).addChild("Protocols");
        }
    }

    @RequiresPermission(ReadPermission.class)
    public class ProtocolDetailsAction extends SimpleViewAction<ExpObjectForm>
    {
        private ExpProtocolImpl _protocol;

        public ModelAndView getView(ExpObjectForm form, BindException errors)
        {
            _protocol = ExperimentServiceImpl.get().getExpProtocol(form.getRowId());
            if (_protocol == null)
            {
                _protocol = ExperimentServiceImpl.get().getExpProtocol(form.getLSID());
            }

            if (_protocol == null)
            {
                throw new NotFoundException("Unable to find a matching protocol");
            }
            ensureCorrectContainer(getContainer(), _protocol, getViewContext());

            JspView<ExpProtocol> detailsView = new JspView<>("/org/labkey/experiment/ProtocolDetails.jsp", _protocol);
            detailsView.setTitle("Standard Properties");

            CustomPropertiesView cpv = new CustomPropertiesView(_protocol.getLSID(), getContainer());
            ProtocolParametersView parametersView = new ProtocolParametersView(_protocol);

            VBox protocolDetails = new VBox();
            protocolDetails.setFrame(WebPartView.FrameType.PORTAL);
            protocolDetails.setTitle("Protocol Details");
            protocolDetails.addView(new ProtocolInputOutputsView(_protocol, errors));

            JspView<ExpProtocolImpl> stepsView = new JspView<>("/org/labkey/experiment/ProtocolSteps.jsp", _protocol);
            stepsView.setTitle("Protocol Steps");
            stepsView.setFrame(WebPartView.FrameType.TITLE);
            protocolDetails.addView(stepsView);

            ExpSchema schema = new ExpSchema(getUser(), getContainer());
            ExperimentRunListView runView = new ExperimentRunListView(schema, ExperimentRunListView.getRunListQuerySettings(schema, getViewContext(), ExpSchema.TableType.Runs.name(), true), ExperimentRunType.ALL_RUNS_TYPE)
            {
                public DataView createDataView()
                {
                    DataView result = super.createDataView();
                    result.getRenderContext().setBaseFilter(new SimpleFilter(FieldKey.fromParts("Protocol", "LSID"), _protocol.getLSID()));
                    return result;
                }
            };

            runView.setTitle("Runs Using This Protocol");

            return new VBox(new StandardAndCustomPropertiesView(detailsView, cpv), parametersView, protocolDetails, runView);
        }

        public NavTree appendNavTrail(NavTree root)
        {
            return appendRootNavTrail(root).addChild("Protocols", ExperimentUrlsImpl.get().getProtocolGridURL(getContainer())).addChild("Protocol: " + _protocol.getName());
        }
    }

    public class ProtocolInputOutputsView extends VBox
    {
        ProtocolInputOutputsView(ExpProtocol protocol, Errors errors)
        {
            HBox inputsView = new HBox();
            addView(inputsView);

            HBox outputsView = new HBox();
            addView(outputsView);

            UserSchema expSchema = QueryService.get().getUserSchema(getUser(), getContainer(), ExpSchema.SCHEMA_NAME);

            class ProtocolInputGrid extends QueryView
            {
                public ProtocolInputGrid(String title, QuerySettings settings, @Nullable Errors errors)
                {
                    super(expSchema, settings, errors);

                    setFrame(FrameType.TITLE);
                    setTitle(title);
                    setButtonBarPosition(DataRegion.ButtonBarPosition.NONE);
                    setShowBorders(true);
                    setShadeAlternatingRows(true);
                    setShowExportButtons(false);
                    setShowPagination(false);
                    disableContainerFilterSelection();
                }
            }

            // INPUTS

            QuerySettings materialInputsSettings = expSchema.getSettings("mpi", ExpSchema.TableType.MaterialProtocolInputs.toString());
            materialInputsSettings.getBaseFilter().addCondition(FieldKey.fromParts(ExpMaterialProtocolInputTable.Column.Protocol.toString()), protocol.getRowId());
            materialInputsSettings.setFieldKeys(Arrays.asList(
                    FieldKey.fromParts(ExpMaterialProtocolInputTable.Column.Name.toString()),
                    FieldKey.fromParts(ExpMaterialProtocolInputTable.Column.SampleSet.toString())
            ));
            QueryView materialInputsView = new ProtocolInputGrid("Material Inputs", materialInputsSettings, errors);
            inputsView.addView(materialInputsView);

            QuerySettings dataInputsSettings = expSchema.getSettings("dpi", ExpSchema.TableType.DataProtocolInputs.toString());
            dataInputsSettings.getBaseFilter().addCondition(FieldKey.fromParts(ExpDataProtocolInputTable.Column.Protocol.toString()), protocol.getRowId());
            dataInputsSettings.setFieldKeys(Arrays.asList(
                    FieldKey.fromParts(ExpDataProtocolInputTable.Column.Name.toString()),
                    FieldKey.fromParts(ExpDataProtocolInputTable.Column.DataClass.toString())
            ));
            QueryView dataInputsView = new ProtocolInputGrid("Data Inputs", dataInputsSettings, errors);
            inputsView.addView(dataInputsView);

            // OUTPUTS

            QuerySettings materialOutputsSettings = expSchema.getSettings("mpo", ExpSchema.TableType.MaterialProtocolInputs.toString());
            materialOutputsSettings.getBaseFilter().addCondition(FieldKey.fromParts(ExpMaterialProtocolInputTable.Column.Protocol.toString()), protocol.getRowId());
            materialOutputsSettings.setFieldKeys(Arrays.asList(
                    FieldKey.fromParts(ExpMaterialProtocolInputTable.Column.Name.toString()),
                    FieldKey.fromParts(ExpMaterialProtocolInputTable.Column.SampleSet.toString())
            ));
            QueryView materialOutputsView = new ProtocolInputGrid("Material Outputs", materialOutputsSettings, errors);
            outputsView.addView(materialOutputsView);

            QuerySettings dataOutputsSettings = expSchema.getSettings("dpo", ExpSchema.TableType.DataProtocolInputs.toString());
            dataOutputsSettings.getBaseFilter().addCondition(FieldKey.fromParts(ExpDataProtocolInputTable.Column.Protocol.toString()), protocol.getRowId());
            dataOutputsSettings.setFieldKeys(Arrays.asList(
                    FieldKey.fromParts(ExpDataProtocolInputTable.Column.Name.toString()),
                    FieldKey.fromParts(ExpDataProtocolInputTable.Column.DataClass.toString())
            ));
            QueryView dataOutputsView = new ProtocolInputGrid("Data Outputs", dataOutputsSettings, errors);
            outputsView.addView(dataOutputsView);
        }
    }


    @RequiresPermission(ReadPermission.class)
    public class ProtocolPredecessorsAction extends SimpleViewAction
    {
        private ExpProtocol _parentProtocol;
        private ProtocolActionStepDetail _actionStep;

        public ModelAndView getView(Object o, BindException errors)
        {
            ActionURL url = getViewContext().getActionURL();

            String parentProtocolLSID = url.getParameter("ParentLSID");
            int actionSequence;
            try
            {
                actionSequence = Integer.parseInt(url.getParameter("Sequence"));
            }
            catch (NumberFormatException e)
            {
                throw new NotFoundException("Could not find SequenceId " + url.getParameter("Sequence"));
            }

            _parentProtocol = ExperimentService.get().getExpProtocol(parentProtocolLSID);
            if (_parentProtocol == null)
            {
                throw new NotFoundException("Unable to find a matching protocol");
            }

            ensureCorrectContainer(getContainer(), _parentProtocol, getViewContext());

            _actionStep = ExperimentServiceImpl.get().getProtocolActionStepDetail(parentProtocolLSID, actionSequence);

            if (_actionStep == null)
            {
                throw new NotFoundException("Unable to find a matching protocol action step");
            }

            ExpProtocol childProtocol = ExperimentService.get().getExpProtocol(_actionStep.getChildProtocolLSID());

            JspView<ExpProtocol> detailsView = new JspView<>("/org/labkey/experiment/ProtocolDetails.jsp", childProtocol);
            detailsView.setTitle("Standard Properties");

            CustomPropertiesView cpv = new CustomPropertiesView(childProtocol.getLSID(), getContainer());

            ProtocolParametersView parametersView = new ProtocolParametersView(childProtocol);

            VBox protocolDetails = new VBox();
            protocolDetails.setFrame(WebPartView.FrameType.PORTAL);
            protocolDetails.setTitle("Protocol Details");
            protocolDetails.addView(new ProtocolInputOutputsView(childProtocol, errors));
            protocolDetails.addView(new ProtocolSuccessorPredecessorView(parentProtocolLSID, actionSequence, getContainer(), "PredecessorChildLSID", "PredecessorSequence", "ActionSequence", "Protocol Predecessors"));
            protocolDetails.addView(new ProtocolSuccessorPredecessorView(parentProtocolLSID, actionSequence, getContainer(), "ChildProtocolLSID", "ActionSequence", "PredecessorSequence", "Protocol Successors"));

            return new VBox(new StandardAndCustomPropertiesView(detailsView, cpv), parametersView, protocolDetails);
        }

        public NavTree appendNavTrail(NavTree root)
        {
            return appendRootNavTrail(root).
                    addChild("Protocols", ExperimentUrlsImpl.get().getProtocolGridURL(getContainer())).
                    addChild("Parent Protocol '" + _parentProtocol.getName() + "'", ExperimentUrlsImpl.get().getProtocolDetailsURL(_parentProtocol)).
                    addChild("Protocol Step: " + _actionStep.getName());
        }
    }

    public static class DataForm
    {
        private boolean _inline;
        private int _rowId;
        private String _lsid;
        private Integer _maxDimension;
        private String _format;

        public boolean isInline()
        {
            return _inline;
        }

        public void setInline(boolean inline)
        {
            _inline = inline;
        }

        public int getRowId()
        {
            return _rowId;
        }

        public void setRowId(int rowId)
        {
            _rowId = rowId;
        }

        public String getLsid()
        {
            return _lsid;
        }

        public void setLsid(String lsid)
        {
            _lsid = lsid;
        }

        public ExpDataImpl lookupData()
        {
            ExpDataImpl result = ExperimentServiceImpl.get().getExpData(getRowId());
            if (result == null && getLsid() != null)
            {
                result = ExperimentServiceImpl.get().getExpData(getLsid());
            }
            return result;
        }

        public Integer getMaxDimension()
        {
            return _maxDimension;
        }

        public void setMaxDimension(Integer maxDimension)
        {
            _maxDimension = maxDimension;
        }

        public String getFormat()
        {
            return _format;
        }

        public void setFormat(String format)
        {
            _format = format;
        }
    }

    public static class ExpObjectForm extends QueryViewAction.QueryExportForm
    {
        private int _rowId;
        private String _lsid;

        public String getLsid()
        {
            return _lsid;
        }

        public void setLsid(String lsid)
        {
            _lsid = lsid;
        }

        public String getLSID()
        {
            return getLsid();
        }

        public void setLSID(String lsid)
        {
            setLsid(lsid);
        }

        public int getRowId()
        {
            return _rowId;
        }

        public void setRowId(int rowId)
        {
            _rowId = rowId;
        }
    }

    @RequiresPermission(DeletePermission.class)
    public class DeleteSelectedExpRunsAction extends AbstractDeleteAction
    {
        @Override
        public NavTree appendNavTrail(NavTree root)
        {
            // UNDONE: Need help topic on Runs
            setHelpTopic("experiment");
            return super.appendNavTrail(root);
        }

        @Override
        public ModelAndView getView(DeleteForm deleteForm, boolean reshow, BindException errors)
        {
            List<ExpRun> runs = new ArrayList<>();
            for (int runId : deleteForm.getIds(false))
            {
                ExpRun run = ExperimentService.get().getExpRun(runId);
                if (run != null)
                {
                    runs.add(run);
                }
            }

            List<Pair<SecurableResource, ActionURL>> permissionDatasetRows = new ArrayList<>();
            List<Pair<SecurableResource, ActionURL>> noPermissionDatasetRows = new ArrayList<>();
            if (StudyService.get() != null)
            {
                for (Dataset dataset : StudyService.get().getDatasetsForAssayRuns(runs, getUser()))
                {
                    ActionURL url = PageFlowUtil.urlProvider(StudyUrls.class).getDatasetURL(dataset.getContainer(), dataset.getDatasetId());
                    if (dataset.canWrite(getUser()))
                    {
                        permissionDatasetRows.add(new Pair<>(dataset, url));
                    }
                    else
                    {
                        noPermissionDatasetRows.add(new Pair<>(dataset, url));
                    }
                }
            }

            return new ConfirmDeleteView("run", ShowRunGraphAction.class, runs, deleteForm, Collections.emptyList(), "dataset(s) have one or more rows which", permissionDatasetRows, noPermissionDatasetRows);
        }

        @Override
        protected void deleteObjects(DeleteForm deleteForm)
        {
            ExperimentServiceImpl.get().deleteExperimentRunsByRowIds(getContainer(), getUser(), deleteForm.getIds(false));
        }
    }

    public static class DeleteRunForm
    {
        private int _runId;

        public int getRunId()
        {
            return _runId;
        }

        public void setRunId(int runId)
        {
            _runId = runId;
        }
    }

    /**
     * Separate delete action from the client API
     */
    @RequiresPermission(DeletePermission.class)
    public class DeleteRunAction extends MutatingApiAction<DeleteRunForm>
    {
        public ApiResponse execute(DeleteRunForm form, BindException errors)
        {
            ExpRun run = ExperimentService.get().getExpRun(form.getRunId());
            if (run == null)
            {
                throw new NotFoundException("Could not find run with ID " + form.getRunId());
            }
            if (!run.getContainer().hasPermission(getUser(), DeletePermission.class))
            {
                throw new UnauthorizedException("Not permitted");
            }
            run.delete(getUser());
            return new ApiSimpleResponse("success", true);
        }
    }

    private abstract class AbstractDeleteAction extends FormViewAction<DeleteForm>
    {
        public void validateCommand(DeleteForm target, Errors errors)
        {
        }

        public boolean handlePost(DeleteForm deleteForm, BindException errors) throws Exception
        {
            if (!deleteForm.isForceDelete())
            {
                return false;
            }
            else
            {
                try (DbScope.Transaction tx = ExperimentService.get().ensureTransaction())
                {
                    tx.addCommitTask(deleteForm::clearSelected, POSTCOMMIT);

                    deleteObjects(deleteForm);
                    tx.commit();
                }
                catch (BatchValidationException v)
                {
                    v.addToErrors(errors);
                }

                return !errors.hasErrors();
            }
        }

        public ActionURL getSuccessURL(DeleteForm form)
        {
            return form.getSuccessActionURL(ExperimentUrlsImpl.get().getOverviewURL(getContainer()));
        }

        public NavTree appendNavTrail(NavTree root)
        {
            return appendRootNavTrail(root).addChild("Confirm Deletion");
        }

        protected abstract void deleteObjects(DeleteForm deleteForm) throws Exception;
    }

    @RequiresPermission(DeletePermission.class)
    public class DeleteProtocolByRowIdsAction extends AbstractDeleteAction
    {
        @Override
        public NavTree appendNavTrail(NavTree root)
        {
            // UNDONE: Need help topic on protocols
            setHelpTopic("experiment");
            return super.appendNavTrail(root);
        }

        @Override
        public ModelAndView getView(DeleteForm deleteForm, boolean reshow, BindException errors)
        {
            List<? extends ExpRun> runs = ExperimentService.get().getExpRunsForProtocolIds(false, deleteForm.getIds(false));
            List<ExpProtocol> protocols = getProtocols(deleteForm, false);
            String noun = "Assay Design";
            List<Pair<SecurableResource, ActionURL>> deleteableDatasets = new ArrayList<>();
            List<Pair<SecurableResource, ActionURL>> noPermissionDatasets = new ArrayList<>();
            if (AssayService.get() != null && StudyService.get() != null)
            {
                for (ExpProtocol protocol : protocols)
                {
                    if (AssayService.get().getProvider(protocol) == null)
                    {
                        noun = "Protocol";
                    }
                    for (Dataset dataset : StudyService.get().getDatasetsForAssayProtocol(protocol))
                    {
                        Pair<SecurableResource, ActionURL> entry = new Pair<>(dataset, PageFlowUtil.urlProvider(StudyUrls.class).getDatasetURL(dataset.getContainer(), dataset.getDatasetId()));
                        if (dataset.canDeleteDefinition(getUser()))
                        {
                            deleteableDatasets.add(entry);
                        }
                        else
                        {
                            noPermissionDatasets.add(entry);
                        }
                    }
                }
            }

            return new ConfirmDeleteView(noun, ProtocolDetailsAction.class, protocols, deleteForm, runs, "Dataset", deleteableDatasets, noPermissionDatasets);
        }

        private List<ExpProtocol> getProtocols(DeleteForm deleteForm, boolean clearSelection)
        {
            List<ExpProtocol> protocols = new ArrayList<>();
            for (int protocolId : deleteForm.getIds(clearSelection))
            {
                ExpProtocol protocol = ExperimentService.get().getExpProtocol(protocolId);
                if (protocol != null)
                {
                    protocols.add(protocol);
                }
            }
            return protocols;
        }

        @Override
        protected void deleteObjects(DeleteForm deleteForm)
        {
            for (ExpProtocol protocol : getProtocols(deleteForm, false))
            {
                protocol.delete(getUser());
            }
        }
    }

    @Marshal(Marshaller.Jackson)
    @RequiresPermission(DeletePermission.class)
    public class GetMaterialDeleteConfirmationDataAction extends ReadOnlyApiAction<DeleteConfirmationForm>
    {
        @Override
        public void validateForm(DeleteConfirmationForm deleteForm, Errors errors)
        {
            if (deleteForm.getDataRegionSelectionKey() == null && deleteForm.getRowIds() == null)
                errors.reject(ERROR_REQUIRED, "You must provide either a set of rowIds or a dataRegionSelectionKey");
        }

        @Override
        public Object execute(DeleteConfirmationForm deleteForm, BindException errors) throws Exception
        {
            // start with all of them marked as deletable.  As we find evidence to the contrary, we will remove from this set.
            List<Integer> canDelete = new ArrayList<>(deleteForm.getIds(false));
            List<ExpMaterialImpl> allMaterials = ExperimentServiceImpl.get().getExpMaterials(canDelete);

            List<Integer> cannotDelete = ExperimentServiceImpl.get().getMaterialsUsedAsInput(deleteForm.getIds(false));
            canDelete.removeAll(cannotDelete);
            List<Map<String, Object>> canDeleteRows = new ArrayList<>();
            List<Map<String, Object>> cannotDeleteRows = new ArrayList<>();
            allMaterials.forEach((material) -> {
                Map<String, Object> rowMap = Map.of("RowId", material.getRowId(), "Name", material.getName());
                if (canDelete.contains(material.getRowId()))
                    canDeleteRows.add(rowMap);
                else
                    cannotDeleteRows.add(rowMap);
            });


            Map<String, Collection<Map<String, Object>>> partitionedIds = new HashMap<>();
            partitionedIds.put("canDelete", canDeleteRows);
            partitionedIds.put("cannotDelete", cannotDeleteRows);
            return success(partitionedIds);
        }
    }

    public static class DeleteConfirmationForm extends ViewForm
    {
        private String _dataRegionSelectionKey;
        private Set<Integer> _rowIds;

        public String getDataRegionSelectionKey()
        {
            return _dataRegionSelectionKey;
        }

        public void setDataRegionSelectionKey(String dataRegionSelectionKey)
        {
            _dataRegionSelectionKey = dataRegionSelectionKey;
        }

        public Set<Integer> getRowIds()
        {
            return _rowIds;
        }

        public void setRowIds(Set<Integer> rowIds)
        {
            _rowIds = rowIds;
        }

        public Set<Integer> getIds(boolean clear)
        {
            return (_rowIds != null) ? _rowIds : DataRegionSelection.getSelectedIntegers(getViewContext(), getDataRegionSelectionKey(), true, clear);
        }
    }

    @RequiresPermission(DeletePermission.class)
    public class DeleteSelectedDataAction extends AbstractDeleteAction
    {
        @Override
        public NavTree appendNavTrail(NavTree root)
        {
            // UNDONE: Need help topic on Datas
            setHelpTopic("experiment");
            return super.appendNavTrail(root);
        }

        @Override
        protected void deleteObjects(DeleteForm deleteForm) throws Exception
        {
            List<ExpData> datas = getDatas(deleteForm, false);

            for (ExpRun run : getRuns(datas))
            {
                if (!run.getContainer().hasPermission(getUser(), DeletePermission.class))
                    throw new UnauthorizedException();
            }

            // Issue 32076: Delete the exp.Data objects using QueryUpdateService so trigger scripts will be executed
            Map<Optional<ExpDataClass>, List<ExpData>> byDataClass = datas.stream().collect(Collectors.groupingBy(d -> Optional.ofNullable(d.getDataClass(null))));
            for (Optional<ExpDataClass> opt : byDataClass.keySet())
            {
                SchemaKey schemaKey;
                String queryName;
                ExpDataClass dc = opt.orElse(null);
                List<ExpData> ds = byDataClass.get(opt);
                if (dc == null)
                {
                    // Reference to exp.Data table
                    schemaKey = SchemaKey.fromParts(ExpSchema.SCHEMA_NAME);
                    queryName = ExpSchema.TableType.Data.name();
                }
                else
                {
                    // Reference to exp.data.<DataClass> table
                    schemaKey = SchemaKey.fromParts(ExpSchema.SCHEMA_NAME, ExpSchema.NestedSchemas.data.name());
                    queryName = dc.getName();
                }

                UserSchema schema = QueryService.get().getUserSchema(getUser(), getContainer(), schemaKey);
                if (schema == null)
                    throw new IllegalStateException("Failed to get schema '" + schemaKey + "'");

                TableInfo table = schema.getTable(queryName);
                if (table == null)
                    throw new IllegalStateException("Failed to get table '" + queryName + "' in schema '" + schemaKey + "'");

                QueryUpdateService qus = table.getUpdateService();
                if (qus == null)
                    throw new IllegalStateException();

                qus.deleteRows(getUser(), getContainer(), toKeys(ds), null, null);
            }
        }

        protected List<Map<String, Object>> toKeys(List<ExpData> datas)
        {
            return datas.stream().map(d -> CaseInsensitiveHashMap.<Object>of("rowId", d.getRowId())).collect(Collectors.toList());
        }

        @Override
        public ModelAndView getView(DeleteForm deleteForm, boolean reshow, BindException errors)
        {
            if (errors.hasErrors())
                return new SimpleErrorView(errors, false);

            List<ExpData> datas = getDatas(deleteForm, false);
            List<ExpRun> runs = getRuns(datas);

            return new ConfirmDeleteView("Data", ShowDataAction.class, datas, deleteForm, runs);
        }

        private List<ExpRun> getRuns(List<ExpData> datas)
        {
            List<? extends ExpRun> runArray = ExperimentService.get().getRunsUsingDatas(datas);
            return new ArrayList<>(ExperimentService.get().runsDeletedWithInput(runArray));
        }

        private List<ExpData> getDatas(DeleteForm deleteForm, boolean clear)
        {
            List<ExpData> datas = new ArrayList<>();
            for (int dataId : deleteForm.getIds(clear))
            {
                ExpData data = ExperimentService.get().getExpData(dataId);
                if (data != null)
                {
                    datas.add(data);
                }
            }
            return datas;
        }
    }

    @RequiresPermission(DeletePermission.class)
    public class DeleteSelectedExperimentsAction extends AbstractDeleteAction
    {
        @Override
        protected void deleteObjects(DeleteForm deleteForm)
        {
            for (ExpExperiment exp : lookupExperiments(deleteForm))
            {
                exp.delete(getUser());
            }
        }

        @Override
        public ModelAndView getView(DeleteForm deleteForm, boolean reshow, BindException errors)
        {
            List<ExpExperiment> experiments = lookupExperiments(deleteForm);

            List<ExpRun> runs = new ArrayList<>();
            boolean allBatches = true;
            for (ExpExperiment experiment : experiments)
            {
                // Deleting a batch also deletes all of its runs
                if (experiment.getBatchProtocol() != null)
                {
                    runs.addAll(experiment.getRuns());
                }
                else
                {
                    allBatches = false;
                }
            }

            return new ConfirmDeleteView(allBatches ? "batch" : "run group", DetailsAction.class, experiments, deleteForm, runs);
        }

        private List<ExpExperiment> lookupExperiments(DeleteForm deleteForm)
        {
            List<ExpExperiment> experiments = new ArrayList<>();
            for (int experimentId : deleteForm.getIds(false))
            {
                ExpExperiment experiment = ExperimentService.get().getExpExperiment(experimentId);
                if (experiment != null)
                {
                    experiments.add(experiment);
                }
            }
            return experiments;
        }

        @Override
        public NavTree appendNavTrail(NavTree root)
        {
            setHelpTopic("runGroups");
            return super.appendNavTrail(root);
        }
    }

    @RequiresPermission(DesignSampleSetPermission.class)
    public class DeleteMaterialSourceAction extends AbstractDeleteAction
    {
        @Override
        public NavTree appendNavTrail(NavTree root)
        {
            setHelpTopic("sampleSets");
            return super.appendNavTrail(root);
        }

        @Override
        protected void deleteObjects(DeleteForm deleteForm)
        {
            List<ExpSampleSet> sampleSets = getSampleSets(deleteForm);
            if (sampleSets.size() == 0)
            {
                throw new NotFoundException("No sample sets found for ids provided.");
            }
            if (!ensureCorrectContainer(sampleSets))
            {
                throw new UnauthorizedException();
            }

            for (ExpRun run : getRuns(sampleSets))
            {
                if (!run.getContainer().hasPermission(getUser(), DeletePermission.class))
                {
                    throw new UnauthorizedException();
                }
            }

            for (ExpSampleSet source : sampleSets)
            {
                Domain domain = source.getDomain();
                if (domain != null && !domain.getDomainKind().canDeleteDefinition(getUser(), domain))
                {
                    throw new UnauthorizedException();
                }

                source.delete(getUser());
            }
        }

        @Override
        public ModelAndView getView(DeleteForm deleteForm, boolean reshow, BindException errors)
        {
            List<ExpSampleSet> sampleSets = getSampleSets(deleteForm);
            String defaultSampleSet = ExperimentService.get().getDefaultSampleSetLsid();
            if (sampleSets.stream().anyMatch(ss -> defaultSampleSet.equals(ss.getLSID())))
            {
                throw new RedirectException(ExperimentUrlsImpl.get().getShowSampleSetListURL(getContainer(), "You cannot delete the default sample set."));
            }

            if (!ensureCorrectContainer(sampleSets))
            {
                throw new RedirectException(ExperimentUrlsImpl.get().getShowSampleSetListURL(getContainer(), "To delete a sample set, you must be in its folder or project."));
            }

            return new ConfirmDeleteView("Sample Set", ShowMaterialSourceAction.class, sampleSets, deleteForm, getRuns(sampleSets));
        }

        private List<ExpSampleSet> getSampleSets(DeleteForm deleteForm)
        {
            List<ExpSampleSet> sources = new ArrayList<>();
            for (int rowId : deleteForm.getIds(false))
            {
                ExpSampleSet sampleSet = ExperimentServiceImpl.get().getSampleSet(getContainer(), getUser(), rowId);
                if (sampleSet != null)
                {
                    sources.add(sampleSet);
                }
            }
            return sources;
        }

        private boolean ensureCorrectContainer(List<ExpSampleSet> sampleSets)
        {
            for (ExpSampleSet source : sampleSets)
            {
                Container sourceContainer = source.getContainer();
                if (!sourceContainer.equals(getContainer()))
                {
                    return false;
                }
            }
            return true;
        }

        private List<? extends ExpRun> getRuns(List<ExpSampleSet> sampleSets)
        {
            if (sampleSets.size() > 0)
            {
                List<? extends ExpRun> runArray = ExperimentService.get().getRunsUsingSampleSets(sampleSets.toArray(new ExpSampleSet[sampleSets.size()]));
                return ExperimentService.get().runsDeletedWithInput(runArray);
            }
            else
            {
                return Collections.emptyList();
            }
        }
    }

    private DataRegion getMaterialSourceRegion(ViewContext model)
    {
        TableInfo tableInfo = ExperimentServiceImpl.get().getTinfoMaterialSource();

        QuerySettings settings = new QuerySettings(model, "MaterialsSource");
        settings.setSelectionKey(DataRegionSelection.getSelectionKey(tableInfo.getSchema().getName(), tableInfo.getName(), "SampleSets", settings.getDataRegionName()));

        DataRegion dr = new DataRegion();
        dr.setSettings(settings);
        dr.addColumns(tableInfo.getUserEditableColumns());
        dr.removeColumns("lastindexed");
        dr.getDisplayColumn(0).setVisible(false);

        dr.getDisplayColumn("idcol1").setVisible(false);
        dr.getDisplayColumn("idcol2").setVisible(false);
        dr.getDisplayColumn("idcol3").setVisible(false);
        dr.getDisplayColumn("lsid").setVisible(false);
        dr.getDisplayColumn("materiallsidprefix").setVisible(false);
        dr.getDisplayColumn("parentcol").setVisible(false);

        ActionURL url = new ActionURL(ExperimentController.ShowMaterialSourceAction.class, model.getContainer());
        dr.getDisplayColumn(1).setURL(url.toString() + "rowId=${RowId}");
        dr.setShowRecordSelectors(getContainer().hasOneOf(getUser(), DeletePermission.class, UpdatePermission.class));

        return dr;
    }

    @RequiresPermission(DesignSampleSetPermission.class)
    public class UpdateMaterialSourceAction extends BaseSampleSetAction
    {
        @Override
        public boolean handlePost(BaseSampleSetForm form, BindException errors)
        {
            form.updateSampleSet(getContainer(), getUser(), form.getSampleSet(getContainer()));
            return true;
        }

        public ActionURL getSuccessURL(BaseSampleSetForm form)
        {
            setHelpTopic("sampleSets");
            return form.getReturnActionURL(ExperimentUrlsImpl.get().getShowSampleSetURL(ExperimentService.get().getSampleSet(form.getRowId())));
        }

        @Override
        public NavTree appendNavTrail(NavTree root)
        {
            return root.addChild("Update Sample Set");
        }
    }

    @RequiresPermission(DesignSampleSetPermission.class)
    public class UpdateMaterialSourceApiAction extends MutatingApiAction<BaseSampleSetForm>
    {
        @Override
        public void validateForm(BaseSampleSetForm form, Errors errors)
        {
            validateSampleSetForm(form, errors);
        }

        @Override
        public Object execute(BaseSampleSetForm form, BindException errors) throws Exception
        {
            form.updateSampleSet(getContainer(), getUser(), form.getSampleSet(getContainer()));
            return new ApiSimpleResponse("success", true);
        }
    }

    @RequiresPermission(DesignSampleSetPermission.class)
    public class CreateSampleSetAction extends BaseSampleSetAction
    {
        @Override
        public boolean handlePost(BaseSampleSetForm form, BindException errors) throws Exception
        {
            ExpSampleSet sampleSet = form.createSampleSet(getContainer(), getUser());

            Domain domain = sampleSet.getType();
            DomainKind kind = domain.getDomainKind();
            _successUrl = kind.urlEditDefinition(domain, getViewContext());
            URLHelper returnUrl = getViewContext().getActionURL().getReturnURL();
            _successUrl.addReturnURL(Objects.requireNonNullElseGet(returnUrl, () -> getContainer().getStartURL(getUser())));

            return true;
        }

        @Override
        public NavTree appendNavTrail(NavTree root)
        {
            return root.addChild("Create Sample Set");
        }
    }

    @RequiresPermission(DesignSampleSetPermission.class)
    public class CreateSampleSetApiAction extends MutatingApiAction<BaseSampleSetForm>
    {
        @Override
        public void validateForm(BaseSampleSetForm form, Errors errors)
        {
            validateSampleSetForm(form, errors);
        }

        @Override
        public Object execute(BaseSampleSetForm form, BindException errors) throws Exception
        {
            ExpSampleSet sampleSet = form.createSampleSet(getContainer(), getUser());
            return new ApiSimpleResponse("success", true);
        }
    }

    private abstract class BaseSampleSetAction extends FormViewAction<BaseSampleSetForm>
    {
        ActionURL _successUrl;

        @Override
        public void validateCommand(BaseSampleSetForm form, Errors errors)
        {
            validateSampleSetForm(form, errors);
        }

        private void initForm(BaseSampleSetForm form)
        {
            if (form.getRowId() == null)
                return;

            ExpSampleSetImpl source = (ExpSampleSetImpl) SampleSetService.get().getSampleSet(form.getRowId());
            if (source == null)
                return;

            form.setIsUpdate(true);
            form.setDescription(source.getDescription());
            form.setLSID(source.getLSID());
            form.setName(source.getName());
            form.setNameExpression(source.getNameExpression());
            form.setImportAliasJson(source.getImportAliasJson());
        }

        @Override
        public ModelAndView getView(BaseSampleSetForm form, boolean reshow, BindException errors) throws Exception
        {
            initForm(form);
            return new JspView<>("/org/labkey/experiment/createSampleSet.jsp", form, errors);
        }

        @Override
        public URLHelper getSuccessURL(BaseSampleSetForm form)
        {
            return _successUrl;
        }

        @Override
        public abstract NavTree appendNavTrail(NavTree root);
    }

    public static class BaseSampleSetForm extends ReturnUrlForm
    {
        private String name;
        private String nameExpression;
        private String description;
        private Boolean isUpdate = false;
        private Integer rowId;
        private String lsid;

        //Parameter used by the Flow module
        private Boolean nameReadOnly = false;

        private List<String> importAliasKeys;
        private List<String> importAliasValues;

        /** */
        private String importAliasJson;

        public String getName()
        {
            return name;
        }

        public void setName(String name)
        {
            this.name = name;
        }

        public String getNameExpression()
        {
            return nameExpression;
        }

        public void setNameExpression(String nameExpression)
        {
            this.nameExpression = nameExpression;
        }

        public Boolean isUpdate()
        {
            return isUpdate;
        }

        public void setIsUpdate(Boolean isUpdate)
        {
            this.isUpdate = isUpdate;
        }

        public String getDescription()
        {
            return description;
        }

        public void setDescription(String description)
        {
            this.description = description;
        }

        public List<String> getImportAliasKeys()
        {
            return importAliasKeys;
        }

        public void setImportAliasKeys(List<String> importAliasKeys)
        {
            this.importAliasKeys = importAliasKeys;
        }

        public List<String> getImportAliasValues()
        {
            return importAliasValues;
        }

        public void setImportAliasValues(List<String> importAliasValues)
        {
            this.importAliasValues = importAliasValues;
        }

        public Integer getRowId()
        {
            return rowId;
        }

        public void setRowId(Integer rowId)
        {
            this.rowId = rowId;
        }

        public String getLSID()
        {
            return this.lsid;
        }

        public void setLSID(String lsid)
        {
            this.lsid = lsid;
        }

        public @NotNull  Map<String, String> getAliasMap()
        {
            Map<String, String> aliases = new HashMap<>();
            if (getImportAliasKeys() == null)
                return aliases;

            for (int i = 0; i < getImportAliasKeys().size(); i++)
                aliases.put(getImportAliasKeys().get(i), getImportAliasValues().get(i));

            return aliases;
        }

        public String getImportAliasJson()
        {
            return importAliasJson;
        }

        public void setImportAliasJson(String importAliasJson)
        {
            this.importAliasJson = importAliasJson;
        }

        public Boolean isNameReadOnly()
        {
            return nameReadOnly;
        }

        public void setNameReadOnly(Boolean nameReadOnly)
        {
            this.nameReadOnly = nameReadOnly;
        }

        public ExpSampleSetImpl getSampleSet(Container container) throws NotFoundException
        {
            ExpSampleSetImpl sampleSet = (ExpSampleSetImpl) SampleSetService.get().getSampleSet(getLSID());
            if (sampleSet == null)
                sampleSet = (ExpSampleSetImpl) SampleSetService.get().getSampleSet(getRowId());

            if (sampleSet == null)
            {
                throw new NotFoundException("MaterialSource not found: " + (getLSID() != null ? getLSID() : getRowId()));
            }

            if (!container.equals(sampleSet.getContainer()))
            {
                throw new NotFoundException("MaterialSource is not defined in the given container.");
            }

            return sampleSet;
        }

        public void updateSampleSet(Container container, User user, ExpSampleSetImpl sampleSet)
        {
            sampleSet.setDescription(getDescription());
            sampleSet.setNameExpression(getNameExpression());
            sampleSet.setImportAliasMap(getAliasMap());
            sampleSet.save(user);

            SampleSetServiceImpl.get().clearMaterialSourceCache(container);
        }

        public ExpSampleSet createSampleSet(Container container, User user) throws ExperimentException, SQLException
        {
            List<GWTPropertyDescriptor> properties = new ArrayList<>();

            GWTPropertyDescriptor descriptor = new GWTPropertyDescriptor();
            descriptor.setName(ExpMaterialTable.Column.Name.name());
            properties.add(descriptor);

            return ExperimentService.get().createSampleSet(
                    container, user, getName(), getDescription(),
                    properties, Collections.emptyList(), -1, -1, -1, -1, getNameExpression(),
                    null, getAliasMap()
            );
        }
    }

    private void validateSampleSetForm(BaseSampleSetForm form, Errors errors)
    {
        TableInfo ti = ExperimentService.get().getTinfoMaterialSource();
        ExpSampleSet ss = null;
        if (StringUtils.isEmpty(form.getName()))
        {
            errors.reject(ERROR_MSG, "You must supply a name for the sample set.");
        }
        else
        {
            int nameMax = ti.getColumn("Name").getScale();
            ss = ExperimentService.get().getSampleSet(getContainer(), getUser(), form.getName());

            if (form.getName().length() > nameMax)
                errors.reject(ERROR_MSG, "Value for Name field may not exceed " + nameMax + " characters.");
            else if (!form.isUpdate() && ss != null)
                errors.reject(ERROR_MSG, "A sample set with that name already exists.");
        }
        int nameExpMax = ti.getColumn("NameExpression").getScale();
        if (!StringUtils.isEmpty(form.getNameExpression()) && form.getNameExpression().length() > nameExpMax)
            errors.reject(ERROR_MSG, "Value for Name Expression field may not exceed " + nameExpMax + " characters.");

        //Verify Aliases
        List<String> importHeadings = form.getImportAliasKeys();
        List<String> importParents = form.getImportAliasValues();

        if (importHeadings != null && importParents != null)
        {
            if (importHeadings.contains(null))
                errors.reject(ERROR_MSG, "Import alias heading cannot be blank");

            if(importParents.contains(null) || importParents.size() < importHeadings.size())  //Can happen if Alias is created and then target Parent is subsequently deleted
            {
                String msg = "Import parent alias cannot be blank";
                if (importParents.size() < importHeadings.size())
                    msg += ", targeted parent may have been deleted.";
                errors.reject(ERROR_MSG, msg);
            }

            //check if heading is unique--alias isn't a field/reserved name
            if (ss != null)
            {
                Domain domain = ss.getDomain();

                // Contains both existingAliases and reserved property names
                Set<String> reservedNames = new CaseInsensitiveHashSet(domain.getDomainKind().getReservedPropertyNames(domain));
                Set<String> existingAliases = null;

                try
                {
                    existingAliases = new CaseInsensitiveHashSet(ss.getImportAliasMap().keySet());
                }
                catch (IOException e)
                {
                    errors.reject(ERROR_MSG, String.format("Unable to process existing aliases for SampleSet"));
                }

                for (String heading : importHeadings)
                {
                    //Skip if alias was added previously
                    if (existingAliases.contains(heading))
                        continue;

                    if (reservedNames.contains(heading))
                        errors.reject(ERROR_MSG, String.format("Heading [%1$s] is reserved", heading));

                    if (domain.getPropertyByName(heading) != null)
                        errors.reject(ERROR_MSG, String.format("Property exists with alias name: %1$s", heading));
                }
            }

            //Check for duplicates
            Set<String> dupes = new HashSet<>();
            for (String heading : importHeadings)
            {
                if (!dupes.add(heading))
                    errors.reject(ERROR_UNIQUE, String.format("Duplicate alias: %1$s", heading));
            }

            for (String parent : importParents)
            {
                //check if it is of the expected format
                if (!UploadSamplesHelper.isInputOutputHeader(parent))
                    errors.reject(ERROR_MSG, String.format("Invalid parent heading: %1$s", parent));
            }
        }
    }

    @RequiresPermission(InsertPermission.class)
    public class ImportSamplesAction extends AbstractQueryImportAction<QueryForm>
    {
        private QueryForm _form;
        private ExpSampleSetImpl _sampleSet;


        @Override
        public void validateForm(QueryForm queryForm, Errors errors)
        {
            _form = queryForm;
            _form.setSchemaName("samples");
            _insertOption = queryForm.getInsertOption();
            super.validateForm(queryForm, errors);
            if (queryForm.getQueryName() == null)
                errors.reject(ERROR_MSG, "Sample set name is required");
            else
            {
                _sampleSet = (ExpSampleSetImpl) SampleSetServiceImpl.get().getSampleSet(getContainer(), getUser(), queryForm.getQueryName());
                if (_sampleSet == null)
                {
                    errors.reject(ERROR_MSG, "Sample set '" + queryForm.getQueryName() + " not found.");
                }
            }
        }

        @Override
        protected void initRequest(QueryForm form) throws ServletException
        {
            QueryDefinition query = form.getQueryDef();
            List<QueryException> qpe = new ArrayList<>();
            TableInfo t = query.getTable(form.getSchema(), qpe, true);
            if (!qpe.isEmpty())
                throw qpe.get(0);
            if (null != t)
                setTarget(t);
        }

        @Override
        public ModelAndView getView(QueryForm form, BindException errors) throws Exception
        {
            initRequest(form);
            return getDefaultImportView(form, true, null, errors);
        }


        @Override
        public NavTree appendNavTrail(NavTree root)
        {
            root.addChild("Sample Sets", ExperimentUrlsImpl.get().getShowSampleSetListURL(getContainer()));
            ActionURL url = _form.urlFor(QueryAction.executeQuery);
            if (_form.getQueryName() != null && url != null)
                root.addChild(_form.getQueryName(), url);
            root.addChild("Import Data");
            return root;
        }
    }

    @RequiresPermission(InsertPermission.class)
    public class ShowAddXarFileAction extends FormViewAction<Object>
    {
        public URLHelper getSuccessURL(Object o)
        {
            return PageFlowUtil.urlProvider(PipelineUrls.class).urlBegin(getContainer());
        }

        public void validateCommand(Object target, Errors errors)
        {
        }

        public ModelAndView getView(Object o, boolean reshow, BindException errors)
        {
            if (!PipelineService.get().hasValidPipelineRoot(getContainer()))
            {
                return new NoPipelineRootSetView(getContainer(), "upload a XAR");
            }

            return new JspView<>("/org/labkey/experiment/addXarFile.jsp", null, errors);
        }

        public boolean handlePost(Object o, BindException errors) throws Exception
        {
            if (!(getViewContext().getRequest() instanceof MultipartHttpServletRequest))
                throw new BadRequestException(HttpServletResponse.SC_BAD_REQUEST, "Expected MultipartHttpServletRequest when posting files.", null);

            if (!PipelineService.get().hasValidPipelineRoot(getContainer()))
            {
                return false;
            }

            MultipartFile formFile = getFileMap().get("uploadFile");
            if (formFile == null)
            {
                errors.addError(new LabKeyError("No file was posted by the browser."));
                return false;
            }

            byte[] bytes = formFile.getBytes();
            if (bytes.length == 0)
            {
                errors.addError(new LabKeyError("No file was posted by the browser."));
                return false;
            }

            PipeRoot pipeRoot = PipelineService.get().findPipelineRoot(getContainer());
            File systemDir = pipeRoot.ensureSystemDirectory();
            File uploadDir = new File(systemDir, "UploadedXARs");
            uploadDir.mkdirs();
            if (!uploadDir.isDirectory())
            {
                errors.addError(new LabKeyError("Unable to create a 'system/UploadedXARs' directory under the pipeline root"));
                return false;
            }
            String userDirName = getUser().getEmail();
            if (userDirName == null || userDirName.length() == 0)
            {
                userDirName = GUEST_DIRECTORY_NAME;
            }
            File userDir = new File(uploadDir, userDirName);
            userDir.mkdirs();
            if (!userDir.isDirectory())
            {
                errors.addError(new LabKeyError("Unable to create an 'UploadedXARs/" + userDirName + "' directory under the pipeline root"));
                return false;
            }

            File xarFile = new File(userDir, formFile.getOriginalFilename());
            OutputStream out = null;
            try
            {
                out = new BufferedOutputStream(new FileOutputStream(xarFile));
                out.write(bytes);
            }
            catch (IOException e)
            {
                errors.addError(new LabKeyError("Unable to write uploaded XAR file to " + xarFile.getPath()));
                return false;
            }
            finally
            {
                if (out != null)
                { //noinspection EmptyCatchBlock
                    try
                    {
                        out.close();
                    }
                    catch (IOException e)
                    {
                    }
                }
            }

            ExperimentPipelineJob job = new ExperimentPipelineJob(getViewBackgroundInfo(), xarFile,
                    "Uploaded file", true, pipeRoot);
            PipelineService.get().queueJob(job);

            return true;
        }

        public NavTree appendNavTrail(NavTree root)
        {
            return appendRootNavTrail(root).addChild("Upload a .xar or .xar.xml file from your browser");
        }
    }

    @RequiresPermission(UpdatePermission.class)
    public class ShowUpdateAction extends SimpleViewAction<ExperimentForm>
    {
        public ModelAndView getView(ExperimentForm form, BindException errors)
        {
            form.refreshFromDb();
            Experiment exp = form.getBean();
            if (exp == null)
            {
                throw new NotFoundException();
            }
            ensureCorrectContainer(getContainer(), ExperimentService.get().getExpExperiment(exp.getRowId()), getViewContext());

            return new ExperimentUpdateView(new DataRegion(), form, errors);
        }

        public NavTree appendNavTrail(NavTree root)
        {
            setHelpTopic("runGroups");
            return appendRootNavTrail(root).addChild("Update Run Group");
        }
    }

    @RequiresPermission(UpdatePermission.class)
    public class UpdateAction extends FormHandlerAction<ExperimentForm>
    {
        private Experiment _exp;

        public void validateCommand(ExperimentForm target, Errors errors)
        {
        }

        public boolean handlePost(ExperimentForm form, BindException errors) throws Exception
        {
            form.doUpdate();
            _exp = form.getBean();
            return true;
        }

        public ActionURL getSuccessURL(ExperimentForm experimentForm)
        {
            return ExperimentUrlsImpl.get().getExperimentDetailsURL(getContainer(), ExperimentService.get().getExpExperiment(_exp.getRowId()));
        }
    }

    public static class ExportBean
    {
        private final LSIDRelativizer _selectedRelativizer;
        private final XarExportType _selectedExportType;
        private final String _fileName;
        private final String _dataRegionSelectionKey;
        private final String _error;
        private final Integer _expRowId;
        private final Integer _protocolId;
        private final ActionURL _postURL;
        private final Set<String> _roles;

        public ExportBean(LSIDRelativizer selectedRelativizer, XarExportType selectedExportType, String fileName, ExportOptionsForm form, Set<String> roles, ActionURL postURL)
        {
            _selectedRelativizer = selectedRelativizer;
            _selectedExportType = selectedExportType;
            _fileName = fileName;
            _dataRegionSelectionKey = form.getDataRegionSelectionKey();
            _error = form.getError();
            _expRowId = form.getExpRowId();
            _postURL = postURL;
            _roles = roles;
            _protocolId = form.getProtocolId();
        }

        public LSIDRelativizer getSelectedRelativizer()
        {
            return _selectedRelativizer;
        }

        public XarExportType getSelectedExportType()
        {
            return _selectedExportType;
        }

        public String getError()
        {
            return _error;
        }

        public String getFileName()
        {
            return _fileName;
        }

        public Set<String> getRoles()
        {
            return _roles;
        }

        public String getDataRegionSelectionKey()
        {
            return _dataRegionSelectionKey;
        }

        public ActionURL getPostURL()
        {
            return _postURL;
        }

        public Integer getProtocolId()
        {
            return _protocolId;
        }

        public Integer getExpRowId()
        {
            return _expRowId;
        }
    }


    private String fixupExportName(String runName)
    {
        runName = runName.replace('/', '-');
        runName = runName.replace('\\', '-');
        return runName;
    }

    public static class ExportOptionsForm extends ExperimentRunListForm
    {
        private String _error;
        private String _exportType;
        private String _lsidOutputType;
        private String _xarFileName;
        private String _zipFileName;
        private String _fileExportType;
        private Integer _protocolId;
        private Integer _sampleSetId;
        private int[] _dataIds;
        private String[] _roles = new String[0];

        public String getError()
        {
            return _error;
        }

        public void setError(String error)
        {
            _error = error;
        }

        public String getExportType()
        {
            return _exportType;
        }

        public String getLsidOutputType()
        {
            return _lsidOutputType;
        }

        public String getFileExportType()
        {
            return _fileExportType;
        }

        public void setFileExportType(String fileExportType)
        {
            _fileExportType = fileExportType;
        }

        public String getXarFileName()
        {
            return _xarFileName;
        }

        public void setXarFileName(String xarFileName)
        {
            _xarFileName = xarFileName;
        }

        public String getZipFileName()
        {
            return _zipFileName;
        }

        public void setZipFileName(String zipFileName)
        {
            _zipFileName = zipFileName;
        }

        public void setExportType(String exportType)
        {
            _exportType = exportType;
        }

        public void setLsidOutputType(String lsidOutputType)
        {
            _lsidOutputType = lsidOutputType;
        }

        public Integer getProtocolId()
        {
            return _protocolId;
        }

        public void setProtocolId(Integer protocolId)
        {
            _protocolId = protocolId;
        }

        public String[] getRoles()
        {
            return _roles;
        }

        public void setRoles(String[] roles)
        {
            _roles = roles;
        }

        public Integer getSampleSetId()
        {
            return _sampleSetId;
        }

        public void setSampleSetId(Integer sampleSetId)
        {
            _sampleSetId = sampleSetId;
        }

        public int[] getDataIds()
        {
            return _dataIds;
        }

        public void setDataIds(int[] dataIds)
        {
            _dataIds = dataIds;
        }

        public List<ExpProtocol> lookupProtocols(ViewContext context, boolean clearSelection)
        {
            List<ExpProtocol> protocols = new ArrayList<>();

            if (_protocolId != null)
            {
                ExpProtocol protocol = ExperimentService.get().getExpProtocol(_protocolId.intValue());
                if (protocol == null || !protocol.getContainer().equals(context.getContainer()))
                {
                    throw new NotFoundException();
                }
                protocols.add(protocol);
                return protocols;
            }

            for (Integer protocolId : DataRegionSelection.getSelectedIntegers(context, clearSelection))
            {
                try
                {
                    ExpProtocol protocol = ExperimentService.get().getExpProtocol(protocolId);
                    if (protocol == null || !protocol.getContainer().equals(context.getContainer()))
                    {
                        throw new NotFoundException();
                    }
                    protocols.add(protocol);
                }
                catch (NumberFormatException e)
                {
                    throw new NotFoundException("Invalid protocol id: " + protocolId);
                }
            }
            if (protocols.isEmpty())
            {
                throw new NotFoundException("No protocols selected");
            }
            return protocols;
        }
    }

    private ActionURL exportXAR(XarExportSelection selection, String lsidRelativizerName, String exportTypeName, String fileName)
            throws ExperimentException, IOException, PipelineValidationException
    {
        final LSIDRelativizer lsidRelativizer;
        final XarExportType exportType;
        if (lsidRelativizerName == null)
        {
            lsidRelativizer = LSIDRelativizer.FOLDER_RELATIVE;
        }
        else
        {
            try
            {
                lsidRelativizer = LSIDRelativizer.valueOf(lsidRelativizerName);
            }
            catch (IllegalArgumentException e)
            {
                throw new NotFoundException("No such LSID relativizer available: " + lsidRelativizerName);
            }
        }
        if (exportTypeName == null)
        {
            exportType = XarExportType.BROWSER_DOWNLOAD;
        }
        else
        {
            try
            {
                exportType = XarExportType.valueOf(exportTypeName);
            }
            catch (IllegalArgumentException e)
            {
                throw new NotFoundException("No such export type available: " + exportTypeName);
            }
        }

        if (fileName == null || fileName.equals(""))
        {
            fileName = "export.xar";
        }
        fileName = fixupExportName(fileName);
        String xarXmlFileName = null;
        if (fileName.endsWith(".xar") || fileName.endsWith(".XAR") || fileName.endsWith("Xar"))
            xarXmlFileName = fileName + ".xml";

        switch (exportType)
        {
            case BROWSER_DOWNLOAD:
                XarExporter exporter = new XarExporter(lsidRelativizer, selection, getUser(), xarXmlFileName, null);

                getViewContext().getResponse().setContentType("application/zip");
                getViewContext().getResponse().setHeader("Content-Disposition", "attachment; filename=\"" + fileName + "\"");
                ResponseHelper.setPrivate(getViewContext().getResponse());

                exporter.write(getViewContext().getResponse().getOutputStream());
                return null;
            case PIPELINE_FILE:
                if (!PipelineService.get().hasValidPipelineRoot(getContainer()))
                {
                    throw new IllegalStateException("You must set a valid pipeline root before you can export a XAR to it.");
                }
                PipeRoot pipeRoot = PipelineService.get().findPipelineRoot(getContainer());
                XarExportPipelineJob job = new XarExportPipelineJob(getViewBackgroundInfo(), pipeRoot, fileName, lsidRelativizer, selection, xarXmlFileName);
                PipelineService.get().queueJob(job);
                return getContainer().getStartURL(getUser());
            default:
                throw new IllegalArgumentException("Unknown export type: " + exportType);
        }
    }

    @RequiresPermission(ReadPermission.class)
    public class ExportProtocolsAction extends AbstractExportAction
    {
        public boolean handlePost(ExportOptionsForm form, BindException errors) throws Exception
        {
            List<ExpProtocol> protocols = form.lookupProtocols(getViewContext(), false);

            int[] ids = new int[protocols.size()];
            for (int i = 0; i < ids.length; i++)
            {
                ids[i] = protocols.get(i).getRowId();
            }
            XarExportSelection selection = new XarExportSelection();
            selection.addProtocolIds(ids);

            exportXAR(selection, form.getLsidOutputType(), form.getExportType(), form.getXarFileName());

            if (form.getDataRegionSelectionKey() != null)
            {
                // Clear the selection
                form.lookupProtocols(getViewContext(), true);
            }
            return true;
        }
    }

    public abstract class AbstractExportAction extends FormViewAction<ExportOptionsForm>
    {
        protected ActionURL _resultURL;

        public void validateCommand(ExportOptionsForm target, Errors errors)
        {
        }

        public ActionURL getSuccessURL(ExportOptionsForm exportOptionsForm)
        {
            return _resultURL;
        }

        public ModelAndView getSuccessView(ExportOptionsForm exportOptionsForm)
        {
            return null;
        }

        public ModelAndView getView(ExportOptionsForm form, boolean reshow, BindException errors) throws Exception
        {
            handlePost(form, errors);
            return null;
        }

        public NavTree appendNavTrail(NavTree root)
        {
            return null;
        }
    }

    @RequiresPermission(ReadPermission.class)
    public class ExportRunsAction extends AbstractExportAction
    {
        public boolean handlePost(ExportOptionsForm form, BindException errors) throws Exception
        {
            Set<Integer> runIds = DataRegionSelection.getSelectedIntegers(getViewContext(), form.getDataRegionSelectionKey(), form.getDataRegionSelectionKey() != null, false);
            if (runIds.isEmpty())
            {
                throw new NotFoundException();
            }

            try
            {
                for (int id : runIds)
                {
                    ExpRun run = ExperimentService.get().getExpRun(id);
                    if (run == null || !run.getContainer().hasPermission(getUser(), ReadPermission.class))
                    {
                        throw new NotFoundException("Could not find run " + id);
                    }
                }

                XarExportSelection selection = new XarExportSelection();
                if (form.getExpRowId() != null)
                {
                    ExpExperiment experiment = ExperimentService.get().getExpExperiment(form.getExpRowId());
                    if (experiment != null && !experiment.getContainer().hasPermission(getUser(), ReadPermission.class))
                    {
                        throw new NotFoundException("Run group " + form.getExpRowId());
                    }
                    selection.addExperimentIds(experiment.getRowId());
                }
                selection.addRunIds(runIds);

                _resultURL = exportXAR(selection, form.getLsidOutputType(), form.getExportType(), form.getXarFileName());
                if (form.getDataRegionSelectionKey() != null)
                    DataRegionSelection.clearAll(getViewContext(), form.getDataRegionSelectionKey());
                return true;
            }
            catch (NumberFormatException e)
            {
                throw new NotFoundException(runIds.toString());
            }
        }
    }

    @RequiresPermission(ReadPermission.class)
    public class ExportSampleSetAction extends AbstractExportAction
    {
        public boolean handlePost(ExportOptionsForm form, BindException errors) throws Exception
        {
            Integer rowId = form.getSampleSetId();
            if (rowId == null)
            {
                throw new NotFoundException("No sampleSetId specified");
            }
            ExpSampleSet sampleSet = ExperimentService.get().getSampleSet(getContainer(), getUser(), rowId.intValue());
            if (sampleSet == null)
            {
                throw new NotFoundException("No such sample set with RowId " + rowId);
            }
            if (!sampleSet.getContainer().hasPermission(getUser(), ReadPermission.class))
            {
                throw new UnauthorizedException();
            }

            XarExportSelection selection = new XarExportSelection();
            selection.addSampleSet(sampleSet);

            _resultURL = exportXAR(selection, form.getLsidOutputType(), form.getExportType(), FileUtil.makeLegalName(sampleSet.getName() + ".xar"));
            return true;
        }
    }

    @RequiresPermission(ReadPermission.class)
    public class ExportRunFilesAction extends AbstractExportAction
    {
        public boolean handlePost(ExportOptionsForm form, BindException errors) throws Exception
        {
            Set<Integer> runIds = DataRegionSelection.getSelectedIntegers(getViewContext(), form.getDataRegionSelectionKey(), form.getDataRegionSelectionKey() != null, false);
            if (runIds.isEmpty())
            {
                throw new NotFoundException();
            }

            try
            {
                for (int id : runIds)
                {
                    ExpRun run = ExperimentService.get().getExpRun(id);
                    if (run == null || !run.getContainer().hasPermission(getUser(), ReadPermission.class))
                    {
                        throw new NotFoundException("Could not find run " + id);
                    }
                }

                XarExportSelection selection = new XarExportSelection();
                selection.setIncludeXarXml(false);
                if ("role".equalsIgnoreCase(form.getFileExportType()))
                {
                    selection.addRoles(form.getRoles());
                }
                selection.addRunIds(runIds);

                _resultURL = exportXAR(selection, null, null, form.getZipFileName());
                if (form.getDataRegionSelectionKey() != null)
                    DataRegionSelection.clearAll(getViewContext(), form.getDataRegionSelectionKey());
                return true;
            }
            catch (NumberFormatException e)
            {
                throw new NotFoundException(runIds.toString());
            }
        }
    }

    @RequiresPermission(ReadPermission.class)
    public class ExportFilesAction extends AbstractExportAction
    {
        public boolean handlePost(ExportOptionsForm form, BindException errors) throws Exception
        {
            int[] dataIds = form.getDataIds();
            if (dataIds == null || dataIds.length == 0)
            {
                throw new NotFoundException();
            }

            try
            {
                List<ExpData> files = new ArrayList<>();
                for (int id : dataIds)
                {
                    ExpData data = ExperimentService.get().getExpData(id);
                    if (data == null || !data.getContainer().hasPermission(getUser(), ReadPermission.class))
                    {
                        throw new NotFoundException("Could not find file " + id);
                    }
                    files.add(data);
                }

                XarExportSelection selection = new XarExportSelection();
                selection.setIncludeXarXml(false);
                selection.addDataIds(dataIds);

                _resultURL = exportXAR(selection, null, null, form.getZipFileName());
                return true;
            }
            catch (NumberFormatException e)
            {
                throw new NotFoundException(Arrays.toString(dataIds));
            }
        }
    }

    public static class ExperimentRunListForm implements DataRegionSelection.DataSelectionKeyForm
    {
        private String _dataRegionSelectionKey;
        private Integer _expRowId;

        public String getDataRegionSelectionKey()
        {
            return _dataRegionSelectionKey;
        }

        public void setDataRegionSelectionKey(String key)
        {
            _dataRegionSelectionKey = key;
        }

        public Integer getExpRowId()
        {
            return _expRowId;
        }

        public void setExpRowId(Integer expRowId)
        {
            _expRowId = expRowId;
        }

        public ExpExperiment lookupExperiment()
        {
            return getExpRowId() == null ? null : ExperimentService.get().getExpExperiment(getExpRowId().intValue());
        }
    }

    private void addSelectedRunsToExperiment(ExpExperiment exp, String dataRegionSelectionKey)
    {
        Collection<Integer> runIds = DataRegionSelection.getSelectedIntegers(getViewContext(), dataRegionSelectionKey, false, true);
        List<ExpRun> runs = new ArrayList<>();
        for (int runId : runIds)
        {
            ExpRun run = ExperimentServiceImpl.get().getExpRun(runId);
            if (run != null)
            {
                runs.add(run);
            }
        }
        exp.addRuns(getUser(), runs.toArray(new ExpRun[runs.size()]));
    }


    @RequiresPermission(InsertPermission.class)
    public class AddRunsToExperimentAction extends FormHandlerAction<ExperimentRunListForm>
    {
        public void validateCommand(ExperimentRunListForm target, Errors errors)
        {
        }

        public boolean handlePost(ExperimentRunListForm form, BindException errors)
        {
            addSelectedRunsToExperiment(form.lookupExperiment(), form.getDataRegionSelectionKey());
            return true;
        }

        public ActionURL getSuccessURL(ExperimentRunListForm form)
        {
            return ExperimentUrlsImpl.get().getExperimentDetailsURL(getContainer(), form.lookupExperiment());
        }
    }

    @RequiresPermission(DeletePermission.class)
    public class RemoveSelectedExpRunsAction extends FormHandlerAction<ExperimentRunListForm>
    {
        public void validateCommand(ExperimentRunListForm target, Errors errors)
        {
        }

        public boolean handlePost(ExperimentRunListForm form, BindException errors)
        {
            ExpExperiment exp = form.lookupExperiment();
            if (exp == null || !exp.getContainer().hasPermission(getUser(), DeletePermission.class))
            {
                throw new NotFoundException("Could not find run group with RowId " + form.getExpRowId());
            }

            for (int runId : DataRegionSelection.getSelectedIntegers(getViewContext(), form.getDataRegionSelectionKey(), form.getDataRegionSelectionKey() != null, false))
            {
                ExpRun run = ExperimentService.get().getExpRun(runId);
                if (run == null || !run.getContainer().hasPermission(getUser(), DeletePermission.class))
                {
                    throw new NotFoundException("Could not find run with RowId " + runId);
                }
                exp.removeRun(getUser(), run);
            }
            if (form.getDataRegionSelectionKey() != null)
                DataRegionSelection.clearAll(getViewContext(), form.getDataRegionSelectionKey());
            return true;
        }

        public ActionURL getSuccessURL(ExperimentRunListForm form)
        {
            return ExperimentUrlsImpl.get().getExperimentDetailsURL(getContainer(), form.lookupExperiment());
        }
    }


    public static ActionURL getResolveLsidURL(Container c, @NotNull String type, @NotNull String lsid)
    {
        ActionURL url = new ActionURL(ResolveLSIDAction.class, c);
        url.addParameter("type", type);
        url.addParameter("lsid", lsid);

        return url;
    }


    @RequiresPermission(ReadPermission.class)
    public class ResolveLSIDAction extends SimpleViewAction<LsidForm>
    {
        public ModelAndView getView(LsidForm form, BindException errors)
        {
            String message = "";
            if (!PageFlowUtil.empty(form.getLsid()))
            {
                String lsid = Lsid.canonical(form.getLsid());
                ActionURL url = LsidManager.get().getDisplayURL(lsid);
                if (url == null && form.getType() != null)
                {
                    switch (form.getType().toLowerCase())
                    {
                        case "data":
                            url = LsidType.Data.getDisplayURL(new Lsid(lsid));
                            break;
                        case "material":
                            url = LsidType.Material.getDisplayURL(new Lsid(lsid));
                            break;
                    }
                }
                if (null != url)
                {
                    throw new RedirectException(url);
                }

                message = "Could not map lsid to URL";
            }

            String html = message + "<form action=\"" + getViewContext().cloneActionURL().setAction(ResolveLSIDAction.class) + "\">" +
                    " Lsid <input type=text name=lsid size=\"80\" value=\"" +
                    (form.getLsid() == null ? "" : PageFlowUtil.filter(form.getLsid())) + "\">" +
                    PageFlowUtil.button("Go").submit(true) + "</form>";

            return new HtmlView("Enter LSID", html);
        }

        public NavTree appendNavTrail(NavTree root)
        {
            return root.addChild("Resolve LSID");
        }
    }

    public static class LsidForm
    {
        private String _lsid;

        public String getType()
        {
            return _type;
        }

        public void setType(String type)
        {
            _type = type;
        }

        private String _type;

        public void setLsid(String lsid)
        {
            _lsid = lsid;
        }

        public String getLsid()
        {
            return _lsid;
        }
    }

    public static class SetFlagForm extends LsidForm
    {
        private String _comment;
        private boolean _redirect = true;

        public String getComment()
        {
            return _comment;
        }

        public void setComment(String comment)
        {
            _comment = comment;
        }

        public boolean isRedirect()
        {
            return _redirect;
        }

        public void setRedirect(boolean redirect)
        {
            _redirect = redirect;
        }
    }

    /**
     * Check for update on the object itself
     */
    @RequiresNoPermission
    public class SetFlagAction extends FormHandlerAction<SetFlagForm>
    {
        private URLHelper _successURL;

        @Override
        public void validateCommand(SetFlagForm target, Errors errors)
        {
        }

        @Override
        public boolean handlePost(SetFlagForm form, BindException errors) throws Exception
        {
            String lsid = form.getLsid();
            if (lsid == null)
                throw new NotFoundException();
            ExpObject obj = ExperimentService.get().findObjectFromLSID(lsid);
            if (obj == null)
                throw new NotFoundException();
            Container container = obj.getContainer();
            if (!container.hasPermission(getUser(), UpdatePermission.class))
            {
                throw new UnauthorizedException();
            }

            if (!container.hasPermission(getUser(), UpdatePermission.class))
            {
                throw new UnauthorizedException();
            }
            obj.setComment(getUser(), form.getComment());

            if (form.isRedirect())
            {
                _successURL = new URLHelper(obj.urlFlag(!StringUtils.isEmpty(form.getComment())));
            }
            return true;
        }

        @Override
        public URLHelper getSuccessURL(SetFlagForm form)
        {
            return _successURL;
        }
    }

    @RequiresPermission(InsertPermission.class)
    public class DeriveSamplesChooseTargetAction extends SimpleViewAction<DeriveMaterialForm>
    {
        private List<ExpMaterial> _materials;

        public NavTree appendNavTrail(NavTree root)
        {
            setHelpTopic("sampleSets");
            root = appendRootNavTrail(root);
            root.addChild("Sample Sets", ExperimentUrlsImpl.get().getShowSampleSetListURL(getContainer()));
            ExpSampleSet sampleSet = _materials != null && _materials.size() > 0 ? _materials.get(0).getSampleSet() : null;
            if (sampleSet != null)
            {
                root.addChild(sampleSet.getName(), ExperimentUrlsImpl.get().getShowSampleSetURL(sampleSet));
            }
            root.addChild("Derive Samples");
            return root;
        }

        @Override
        public void validate(DeriveMaterialForm form, BindException errors)
        {
            _materials = form.lookupMaterials();
            if (_materials.isEmpty())
            {
                throw new NotFoundException("Could not find any matching materials");
            }
        }

        public ModelAndView getView(DeriveMaterialForm form, BindException errors)
        {
            if (!_materials.get(0).getContainer().equals(getContainer()))
            {
                ActionURL redirectURL = getViewContext().cloneActionURL().setContainer(_materials.get(0).getContainer());
                throw new RedirectException(redirectURL);
            }

            Container c = getContainer();
            HttpView view;

            PipeRoot root = PipelineService.get().findPipelineRoot(c);
            if (root == null || !root.isValid())
            {
                ActionURL pipelineURL = PageFlowUtil.urlProvider(PipelineUrls.class).urlSetup(c);
                view = new HtmlView("You must <a href=\"" + pipelineURL + "\">configure a valid pipeline root for this folder</a> before deriving samples.");
            }
            else
            {
                Set<String> materialInputRoles = new TreeSet<>();
                materialInputRoles.addAll(ExperimentService.get().getMaterialInputRoles(getContainer()));
                Map<ExpMaterial, String> materialsWithRoles = new LinkedHashMap<>();
                for (ExpMaterial material : _materials)
                {
                    materialsWithRoles.put(material, null);
                }

                List<ExpSampleSet> sampleSets = getUploadableSampleSets();

                DeriveSamplesChooseTargetBean bean = new DeriveSamplesChooseTargetBean(form.getDataRegionSelectionKey(), form.getTargetSampleSetId(), sampleSets, materialsWithRoles, form.getOutputCount(), materialInputRoles, null);
                view = new JspView<>("/org/labkey/experiment/deriveSamplesChooseTarget.jsp", bean);
            }
            return view;
        }
    }

    public static class DeriveSamplesChooseTargetBean implements DataRegionSelection.DataSelectionKeyForm
    {
        private String _dataRegionSelectionKey;
        private Integer _targetSampleSetId;
        private List<ExpSampleSet> _sampleSets;
        private Map<ExpMaterial, String> _sourceMaterials;
        private final int _sampleCount;
        private final Collection<String> _inputRoles;
        private DerivedSamplePropertyHelper _propertyHelper;

        public static final String CUSTOM_ROLE = "--CUSTOM--";

        public DeriveSamplesChooseTargetBean(String dataRegionSelectionKey, Integer targetSampleSetId, List<ExpSampleSet> sampleSets, Map<ExpMaterial, String> sourceMaterials, int sampleCount, Collection<String> inputRoles, DerivedSamplePropertyHelper helper)
        {
            _dataRegionSelectionKey = dataRegionSelectionKey;
            _targetSampleSetId = targetSampleSetId;
            _sampleSets = sampleSets;
            _sourceMaterials = sourceMaterials;
            _sampleCount = sampleCount;
            _inputRoles = inputRoles;
            _propertyHelper = helper;
        }

        public Integer getTargetSampleSetId()
        {
            return _targetSampleSetId;
        }

        public DerivedSamplePropertyHelper getPropertyHelper()
        {
            return _propertyHelper;
        }

        public int getSampleCount()
        {
            return _sampleCount;
        }

        public Map<ExpMaterial, String> getSourceMaterials()
        {
            return _sourceMaterials;
        }

        public List<ExpSampleSet> getSampleSets()
        {
            return _sampleSets;
        }

        public Collection<String> getInputRoles()
        {
            return _inputRoles;
        }

        @Override
        public String getDataRegionSelectionKey()
        {
            return _dataRegionSelectionKey;
        }

        @Override
        public void setDataRegionSelectionKey(String key)
        {
            _dataRegionSelectionKey = key;
        }
    }

    private ActionButton getDeriveSamplesButton(@Nullable Integer targetSampleSetId)
    {
        ActionURL urlDeriveSamples = new ActionURL(DeriveSamplesChooseTargetAction.class, getContainer());
        if (targetSampleSetId != null)
            urlDeriveSamples.addParameter("targetSampleSetId", targetSampleSetId);
        ActionButton deriveButton = new ActionButton(urlDeriveSamples, "Derive Samples");
        deriveButton.setActionType(ActionButton.Action.POST);
        deriveButton.setDisplayPermission(InsertPermission.class);
        deriveButton.setRequiresSelection(true);
        return deriveButton;
    }

    private List<ExpSampleSet> getUploadableSampleSets()
    {
        // Make a copy so we can modify it
        List<ExpSampleSet> sampleSets = new ArrayList<>(ExperimentService.get().getSampleSets(getContainer(), getUser(), true));
        Iterator<ExpSampleSet> iter = sampleSets.iterator();
        while (iter.hasNext())
        {
            ExpSampleSet sampleSet = iter.next();
            if (!sampleSet.canImportMoreSamples())
            {
                iter.remove();
            }
        }
        return sampleSets;
    }

    @RequiresPermission(InsertPermission.class)
    public class DeriveSamplesAction extends FormViewAction<DeriveMaterialForm>
    {
        private List<ExpMaterial> _materials;
        private ActionURL _successUrl;

        @Override
        public ModelAndView getView(DeriveMaterialForm form, boolean reshow, BindException errors) throws Exception
        {
            _materials = form.lookupMaterials();
            if (_materials.isEmpty())
            {
                throw new NotFoundException("Could not find any matching materials");
            }

            Container c = getContainer();

            if (form.getOutputCount() <= 0)
            {
                form.setOutputCount(1);
            }

            ExpSampleSet sampleSet = ExperimentService.get().getSampleSet(getContainer(), getUser(), form.getTargetSampleSetId());
            if (form.getTargetSampleSetId() != 0 && sampleSet == null)
            {
                throw new NotFoundException("Could not find sample set with rowId " + form.getTargetSampleSetId());
            }

            InsertView insertView = new InsertView(new DataRegion(), errors);

            DerivedSamplePropertyHelper helper = new DerivedSamplePropertyHelper(sampleSet, form.getOutputCount(), c, getUser());
            helper.addSampleColumns(insertView, getUser());

            int[] rowIds = form.getRowIds();
            for (int i = 0; i < rowIds.length; i++)
            {
                insertView.getDataRegion().addHiddenFormField("rowIds", Integer.toString(rowIds[i]));
                insertView.getDataRegion().addHiddenFormField("inputRole" + i, form.getInputRole(i) == null ? "" : form.getInputRole(i));
                insertView.getDataRegion().addHiddenFormField("customRole" + i, form.getCustomRole(i) == null ? "" : form.getCustomRole(i));
            }

            insertView.getDataRegion().addHiddenFormField("targetSampleSetId", Integer.toString(form.getTargetSampleSetId()));
            insertView.getDataRegion().addHiddenFormField("outputCount", Integer.toString(form.getOutputCount()));
            if (form.getDataRegionSelectionKey() != null)
                insertView.getDataRegion().addHiddenFormField(DataRegionSelection.DATA_REGION_SELECTION_KEY, form.getDataRegionSelectionKey());
            insertView.setInitialValues(ViewServlet.adaptParameterMap(getViewContext().getRequest().getParameterMap()));
            ButtonBar bar = new ButtonBar();
            bar.setStyle(ButtonBar.Style.separateButtons);
            ActionButton submitButton = new ActionButton(DeriveSamplesAction.class, "Submit");
            submitButton.setActionType(ActionButton.Action.POST);
            bar.add(submitButton);
            insertView.getDataRegion().setButtonBar(bar);
            insertView.setTitle("Output Samples");

            Map<ExpMaterial, String> materialsWithRoles = new LinkedHashMap<>();
            List<ExpMaterial> materials = form.lookupMaterials();
            for (int i = 0; i < materials.size(); i++)
            {
                materialsWithRoles.put(materials.get(i), form.determineLabel(i));
            }

            DeriveSamplesChooseTargetBean bean = new DeriveSamplesChooseTargetBean(form.getDataRegionSelectionKey(), form.getTargetSampleSetId(), getUploadableSampleSets(), materialsWithRoles, form.getOutputCount(), Collections.emptyList(), helper);
            JspView<DeriveSamplesChooseTargetBean> view = new JspView<>("/org/labkey/experiment/summarizeMaterialInputs.jsp", bean);
            view.setTitle("Input Samples");

            return new VBox(view, insertView);
        }

        @Override
        public NavTree appendNavTrail(NavTree root)
        {
            setHelpTopic("sampleSets");
            root = appendRootNavTrail(root);
            root.addChild("Sample Sets", ExperimentUrlsImpl.get().getShowSampleSetListURL(getContainer()));
            ExpSampleSet sampleSet = _materials != null && _materials.size() > 0 ? _materials.get(0).getSampleSet() : null;
            if (sampleSet != null)
            {
                root.addChild(sampleSet.getName(), ExperimentUrlsImpl.get().getShowSampleSetURL(sampleSet));
            }
            root.addChild("Derive Samples");
            return root;
        }

        @Override
        public void validateCommand(DeriveMaterialForm target, Errors errors)
        {
        }

        @Override
        public boolean handlePost(DeriveMaterialForm form, BindException errors) throws Exception
        {
            List<ExpMaterial> materials = form.lookupMaterials();

            Map<ExpMaterial, String> inputMaterials = new LinkedHashMap<>();
            for (int i = 0; i < materials.size(); i++)
            {
                ExpMaterial m = materials.get(i);
                String inputRole = form.determineLabel(i);
                if (inputRole == null || "".equals(inputRole))
                {
                    ExpSampleSet ss = m.getSampleSet();
                    inputRole = ss != null ? ss.getName() : ExpMaterialRunInput.DEFAULT_ROLE;
                }
                inputMaterials.put(materials.get(i), inputRole);
            }

            ExpSampleSet sampleSet = ExperimentService.get().getSampleSet(getContainer(), getUser(), form.getTargetSampleSetId());

            Map<ExpMaterial, String> outputMaterials = new HashMap<>();

            DerivedSamplePropertyHelper helper = new DerivedSamplePropertyHelper(sampleSet, form.getOutputCount(), getContainer(), getUser());

            Map<String, Map<DomainProperty, String>> allProperties;
            try
            {
                boolean valid = true;
                for (Map.Entry<String, Map<DomainProperty, String>> entry : helper.getPostedPropertyValues(getViewContext().getRequest()).entrySet())
                    valid = UploadWizardAction.validatePostedProperties(getViewContext(), entry.getValue(), errors) && valid;
                if (!valid)
                    return false;

                allProperties = helper.getSampleProperties(getViewContext().getRequest());
            }
            catch (DuplicateMaterialException e)
            {
                errors.addError(new ObjectError(ColumnInfo.propNameFromName(e.getColName()), null, null, e.getMessage()));
                return false;
            }
            catch (ExperimentException e)
            {
                errors.reject(SpringActionController.ERROR_MSG, e.getMessage());
                return false;
            }
            int i = 0;
            for (Map.Entry<String, Map<DomainProperty, String>> entry : allProperties.entrySet())
            {
                Map<DomainProperty, String> props = entry.getValue();
                String name = helper.determineMaterialName(props);
                ExpMaterial outputMaterial = ExperimentService.get().createExpMaterial(getContainer(), entry.getKey(), name);
                if (sampleSet != null)
                {
                    outputMaterial.setCpasType(sampleSet.getLSID());
                }
                outputMaterial.save(getUser());

                if (sampleSet != null)
                {
                    Map<String, Object> pvs = new HashMap<>();
                    for (Map.Entry<DomainProperty, String> propertyEntry : entry.getValue().entrySet())
                        pvs.put(propertyEntry.getKey().getName(), propertyEntry.getValue());
                    ((ExpMaterialImpl) outputMaterial).setProperties(getUser(), pvs);
                }

                outputMaterials.put(outputMaterial, helper.getSampleNames().get(i++));
            }

            ExperimentService.get().deriveSamples(inputMaterials, outputMaterials, getViewBackgroundInfo(), _log);

            _successUrl = ExperimentUrlsImpl.get().getShowSampleURL(getContainer(), outputMaterials.keySet().iterator().next());

            if (form.getDataRegionSelectionKey() != null)
                DataRegionSelection.clearAll(getViewContext(), form.getDataRegionSelectionKey());

            return true;
        }

        @Override
        public URLHelper getSuccessURL(DeriveMaterialForm deriveMaterialForm)
        {
            return _successUrl;
        }
    }

    public static class DeriveMaterialForm implements HasViewContext, DataRegionSelection.DataSelectionKeyForm
    {
        private String _dataRegionSelectionKey;
        private int _outputCount = 1;
        private int _targetSampleSetId;
        private int[] _rowIds;
        private String _name;

        private ViewContext _context;

        public void setViewContext(ViewContext context)
        {
            _context = context;
        }

        public ViewContext getViewContext()
        {
            return _context;
        }

        public List<ExpMaterial> lookupMaterials()
        {
            List<ExpMaterial> result = new ArrayList<>();
            for (int rowId : getRowIds())
            {
                ExpMaterial material = ExperimentService.get().getExpMaterial(rowId);
                if (material != null)
                {
                    if (material.getContainer().hasPermission(_context.getUser(), ReadPermission.class))
                    {
                        result.add(material);
                    }
                    else
                    {
                        throw new UnauthorizedException();
                    }
                }
                else
                {
                    throw new NotFoundException("No material with RowId " + rowId);
                }
            }
            result.sort(Comparator.comparing(Identifiable::getName));
            return result;
        }

        public String getName()
        {
            return _name;
        }

        public void setName(String name)
        {
            _name = name;
        }

        @Override
        public String getDataRegionSelectionKey()
        {
            return _dataRegionSelectionKey;
        }

        @Override
        public void setDataRegionSelectionKey(String dataRegionSelectionKey)
        {
            _dataRegionSelectionKey = dataRegionSelectionKey;
        }

        public int[] getRowIds()
        {
            if (_rowIds == null)
            {
                _rowIds = PageFlowUtil.toInts(DataRegionSelection.getSelected(getViewContext(), getDataRegionSelectionKey(), getDataRegionSelectionKey() != null, false));
            }
            return _rowIds;
        }

        public void setRowIds(int[] rowIds)
        {
            _rowIds = rowIds;
        }

        public int getOutputCount()
        {
            return _outputCount;
        }

        public void setOutputCount(int outputCount)
        {
            _outputCount = outputCount;
        }

        public int getTargetSampleSetId()
        {
            return _targetSampleSetId;
        }

        public void setTargetSampleSetId(int targetSampleSetId)
        {
            _targetSampleSetId = targetSampleSetId;
        }

        public String getInputRole(int i)
        {
            return _context.getRequest().getParameter("inputRole" + i);
        }

        public String getCustomRole(int i)
        {
            return _context.getRequest().getParameter("customRole" + i);
        }

        public String determineLabel(int index)
        {
            String result = getInputRole(index);
            if (DeriveSamplesChooseTargetBean.CUSTOM_ROLE.equals(result))
            {
                result = getCustomRole(index);
            }
            if (result != null)
            {
                result = result.trim();
            }
            return result;
        }
    }


    public static class ExpInput
    {
        public String role;
        public int rowId;
        public Lsid lsid;
    }

    public static class DerivationSpec
    {
        public String role;
        public Map<String, Object> values;
    }

    public static class DerivationForm
    {
        public List<ExpInput> dataInputs;
        public List<ExpInput> materialInputs;

        public int dataOutputCount;
        public Lsid targetDataClass;
        public Map<String, Object> dataDefault;
        public List<DerivationSpec> dataOutputs;

        public int materialOutputCount;
        public Lsid targetSampleSet;
        public Map<String, Object> materialDefault;
        public List<DerivationSpec> materialOutputs;
    }

    @Marshal(Marshaller.Jackson)
    @RequiresPermission(InsertPermission.class)
    public class DeriveAction extends MutatingApiAction<DerivationForm>
    {
        @Override
        public void validateForm(DerivationForm form, Errors errors)
        {
            if (errors.hasErrors())
                return;

            if (form.materialOutputCount > 0 && form.materialOutputs != null && !form.materialOutputs.isEmpty())
                errors.reject(ERROR_MSG, "Either 'materialOutputCount' or 'materialOutputs' property can be specified, but not both.");

            if (form.dataOutputCount > 0 && form.dataOutputs != null && !form.dataOutputs.isEmpty())
                errors.reject(ERROR_MSG, "Either 'dataOutputCount' or 'dataOutputs' property can be specified, but not both.");

            boolean hasMaterialOutputs = form.materialOutputCount > 0 || form.materialOutputs != null && !form.materialOutputs.isEmpty();
            boolean hasDataOutputs = form.dataOutputCount > 0 || form.dataOutputs != null && !form.dataOutputs.isEmpty();

            if (!hasMaterialOutputs && !hasDataOutputs)
                errors.reject(ERROR_MSG, "At least one data output or material output is required");

            if (hasMaterialOutputs && form.targetSampleSet == null)
                errors.reject(ERROR_MSG, "targetSampleSet lsid required for material outputs");

            if (hasDataOutputs && form.targetDataClass == null)
                errors.reject(ERROR_MSG, "targetDataClass lsid required for data outputs");
        }

        @Override
        public Object execute(DerivationForm form, BindException errors) throws Exception
        {
            // Find material inputs
            Map<ExpMaterial, String> materialInputs = new LinkedHashMap<>();
            if (form.materialInputs != null)
            {
                for (ExpInput in : form.materialInputs)
                {
                    ExpMaterial m = null;
                    if (in.lsid != null)
                    {
                        m = ExperimentService.get().getExpMaterial(in.lsid.toString());
                        if (m == null)
                            errors.reject(ERROR_MSG, "Can't resolve sample '" + in.lsid + "'");
                    }
                    else if (in.rowId > 0)
                    {
                        m = ExperimentService.get().getExpMaterial(in.rowId);
                        if (m == null)
                            errors.reject(ERROR_MSG, "Can't resolve sample '" + in.rowId + "'");
                    }

                    if (m == null)
                    {
                        errors.reject(ERROR_MSG, "Material input lsid or rowId required");
                        continue;
                    }

                    ExpSampleSet ss = m.getSampleSet();
                    if (ss == null)
                    {
                        errors.reject(ERROR_MSG, "Material input is not a member of a SampleSet");
                        continue;
                    }

                    String role = in.role;
                    if (role == null || "".equals(role))
                    {
                        role = ss.getName();
                    }
                    materialInputs.put(m, role);
                }
            }

            // Find input data
            Map<ExpData, String> dataInputs = new LinkedHashMap<>();
            if (form.dataInputs != null)
            {
                for (ExpInput in : form.dataInputs)
                {
                    ExpData d = null;
                    if (in.lsid != null)
                    {
                        d = ExperimentService.get().getExpData(in.lsid.toString());
                        if (d == null)
                            errors.reject(ERROR_MSG, "Can't resolve data '" + in.lsid + "'");
                    }
                    else if (in.rowId > 0)
                    {
                        d = ExperimentService.get().getExpData(in.rowId);
                        if (d == null)
                            errors.reject(ERROR_MSG, "Can't resolve data '" + in.rowId + "'");
                    }

                    if (d == null)
                    {
                        errors.reject(ERROR_MSG, "Data input lsid or rowId required");
                        continue;
                    }

                    ExpDataClass dc = d.getDataClass(getUser());
                    if (dc == null)
                    {
                        errors.reject(ERROR_MSG, "Data input is not a member of a DataClass");
                        continue;
                    }

                    String role = in.role;
                    if (role == null || "".equals(role))
                    {
                        role = dc.getName();
                    }
                    dataInputs.put(d, role);
                }
            }

            ExpSampleSet outSampleSet;
            if (form.targetSampleSet != null)
            {
                // TODO: check in scope and has permission
                outSampleSet = ExperimentService.get().getSampleSet(form.targetSampleSet.toString());
                if (outSampleSet == null)
                    errors.reject(ERROR_MSG, "SampleSet not found: " + form.targetSampleSet.toString());
            }
            else
            {
                outSampleSet = null;
            }

            ExpDataClass outDataClass;
            if (form.targetDataClass != null)
            {
                // TODO: check in scope and has permission
                outDataClass = ExperimentServiceImpl.get().getDataClass(form.targetDataClass.toString());
                if (outDataClass == null)
                    errors.reject(ERROR_MSG, "DataClass not found: " + form.targetDataClass.toString());
            }
            else
            {
                outDataClass = null;
            }

            if (errors.hasErrors())
                return null;

            // TODO: support list of resolved ExpData or ExpMaterial instead of string concatenated names
            // Create "MaterialInputs/<SampleSet>" columns with a value containing a comma-separated list of Material names
            final Map<String, Set<String>> parentInputNames = new HashMap<>();
            for (ExpMaterial material : materialInputs.keySet())
            {
                ExpSampleSet ss = material.getSampleSet();
                String keyName = ExpMaterial.MATERIAL_INPUT_PARENT + "/" + ss.getName();
                parentInputNames.computeIfAbsent(keyName, (x) -> new LinkedHashSet<>()).add(material.getName());
            }

            // TODO: support list of resolved ExpData or ExpMaterial instead of string concatenated names
            // Create "DataInputs/<DataClass>" columns with a value containing a comma-separated list of ExpData names
            for (ExpData d : dataInputs.keySet())
            {
                ExpDataClass dc = d.getDataClass(getUser());
                String keyName = ExpData.DATA_INPUT_PARENT + "/" + dc.getName();
                parentInputNames.computeIfAbsent(keyName, (x) -> new LinkedHashSet<>()).add(d.getName());
            }


            try (DbScope.Transaction tx = ExperimentService.get().ensureTransaction())
            {

                // output materials
                Map<ExpMaterial, String> outputMaterials = new HashMap<>();
                int materialOutputCount = Math.max(form.materialOutputCount, form.materialOutputs != null ? form.materialOutputs.size() : 0);
                if (materialOutputCount > 0 && outSampleSet != null)
                {
                    DerivedOutputs<ExpMaterial> derived = new DerivedOutputs<ExpMaterial>(parentInputNames, form.materialDefault, form.materialOutputs, materialOutputCount, "Material")
                    {
                        @Override
                        protected TableInfo createTable()
                        {
                            SamplesSchema schema = new SamplesSchema(getUser(), getContainer());
                            return schema.getTable(outSampleSet.getName());
                        }

                        @Override
                        protected List<ExpMaterial> getExpObject(List<Map<String, Object>> insertedRows)
                        {
                            List<Integer> rowIds = insertedRows.stream().map(r -> (Integer) r.get("rowid")).collect(Collectors.toList());
                            List<? extends ExpMaterial> output = ExperimentService.get().getExpMaterials(rowIds);
                            return (List<ExpMaterial>) output;
                        }
                    };

                    outputMaterials = derived.createOutputs();
                }


                // create output data
                Map<ExpData, String> outputData = new HashMap<>();
                int dataOutputCount = Math.max(form.dataOutputCount, form.dataOutputs != null ? form.dataOutputs.size() : 0);
                if (dataOutputCount > 0 && outDataClass != null)
                {
                    DerivedOutputs<ExpData> derived = new DerivedOutputs<ExpData>(parentInputNames, form.dataDefault, form.dataOutputs, dataOutputCount, "Data")
                    {
                        @Override
                        protected TableInfo createTable()
                        {
                            ExpSchema expSchema = new ExpSchema(getUser(), getContainer());
                            UserSchema dataSchema = expSchema.getUserSchema(ExpSchema.NestedSchemas.data.name());
                            return dataSchema.getTable(outDataClass.getName());
                        }

                        @Override
                        protected List<ExpData> getExpObject(List<Map<String, Object>> insertedRows)
                        {
                            List<String> lsids = insertedRows.stream().map(r -> (String) r.get("lsid")).collect(Collectors.toList());
                            List<? extends ExpData> output = ExperimentService.get().getExpDatasByLSID(lsids);
                            return (List<ExpData>) output;
                        }
                    };

                    outputData = derived.createOutputs();
                }

                if (outputMaterials.isEmpty() && outputData.isEmpty())
                    throw new IllegalStateException("Expected to create " + materialOutputCount + " materials and " + dataOutputCount + " datas");

                // finally, create the derived run if there are any parents
                ExpRun run = null;
                if (!materialInputs.isEmpty() || !dataInputs.isEmpty())
                    run = ExperimentService.get().derive(materialInputs, dataInputs, outputMaterials, outputData, new ViewBackgroundInfo(getContainer(), getUser(), null), _log);
                tx.commit();

                StringBuilder successMessage = new StringBuilder("Created ");
                if (outputMaterials.size() > 0)
                    successMessage.append(outputMaterials.size()).append(" materials");
                if (outputData.size() > 0)
                    successMessage.append(outputData.size()).append(" data");

                JSONObject ret;
                if (run != null)
                    ret = ExperimentJSONConverter.serializeRun(run, null, getUser());
                else
                    ret = ExperimentJSONConverter.serializeRunOutputs(outputData.keySet(), outputMaterials.keySet(), getUser());

                return success(successMessage.toString(), ret);
            }
        }

        // Helper class that prepares and executes the QueryUpdateService.insertRows() on the data or material table.
        private abstract class DerivedOutputs<T extends ExpRunItem>
        {
            private final @NotNull Map<String, Set<String>> _parentInputNames;
            private final @Nullable Map<String, Object> _defaultValues;
            private final @Nullable List<DerivationSpec> _values;
            private final int _outputCount;
            private final String _rolePrefix;


            public DerivedOutputs(@NotNull Map<String, Set<String>> parentInputNames, @Nullable Map<String, Object> defaultValues, @Nullable List<DerivationSpec> values, int outputCount, String rolePrefix)
            {
                _parentInputNames = parentInputNames;
                _defaultValues = defaultValues;
                _values = values;
                _outputCount = outputCount;
                _rolePrefix = rolePrefix;
            }

            public Pair<List<Map<String, Object>>, List<String>> prepareRows()
            {
                List<Map<String, Object>> rows = new ArrayList<>();
                List<String> roles = new ArrayList<>();
                int unknownOutputDataCount = 0;

                for (int i = 0; i < _outputCount; i++)
                {
                    Map<String, Object> row = new CaseInsensitiveHashMap<>();
                    if (_defaultValues != null)
                        row.putAll(_defaultValues);
                    DerivationSpec spec = _values != null && i < _values.size() ? _values.get(i) : null;
                    String role = null;
                    if (spec != null)
                    {
                        row.putAll(spec.values);
                        role = spec.role;
                    }

                    // NOTE: Input parents are added to each row, but are only used for name generation and not for derivation.
                    // NOTE: We will derive the inserted samples in a single derivation run after the sample/date have been inserted.
                    row.putAll(_parentInputNames);

                    rows.add(row);

                    if (role == null || "".equals(role))
                    {
                        role = _rolePrefix + (unknownOutputDataCount == 0 ? "" : Integer.toString(unknownOutputDataCount + 1));
                        unknownOutputDataCount++;
                    }
                    roles.add(role);
                }
                return Pair.of(rows, roles);
            }

            protected abstract TableInfo createTable();

            protected abstract List<T> getExpObject(List<Map<String, Object>> insertedRows);

            public Map<T, String> createOutputs() throws BatchValidationException, DuplicateKeyException, SQLException, QueryUpdateServiceException
            {
                Pair<List<Map<String, Object>>, List<String>> pair = prepareRows();
                List<Map<String, Object>> rows = pair.first;
                List<String> roles = pair.second;

                TableInfo table = createTable();
                QueryUpdateService qus = table.getUpdateService();
                if (qus == null)
                    throw new IllegalStateException();

                Map<Enum, Object> configParams = new HashMap<>();
                // Skip derivation during insert -- DeriveAction will call ExperimentService.get().derive() after samples are inserted
                configParams.put(SampleSetUpdateServiceDI.Options.SkipDerivation, true);

                BatchValidationException qusErrors = new BatchValidationException();
                List<Map<String, Object>> insertedRows = qus.insertRows(getUser(), getContainer(), rows, qusErrors, configParams, null);
                if (qusErrors.hasErrors())
                    throw qusErrors;

                if (insertedRows.size() != roles.size())
                    throw new IllegalStateException("Expected to create " + roles.size() + " new exp objects for derivation");

                List<T> outputs = getExpObject(insertedRows);
                if (outputs.size() != roles.size())
                    throw new IllegalStateException("Expected to create " + roles.size() + " new exp objects for derivation");

                Map<T, String> outputMap = new HashMap<>();
                for (int i = 0; i < outputs.size(); i++)
                {
                    String role = roles.get(i);
                    T data = outputs.get(i);
                    outputMap.put(data, role);
                }

                return outputMap;
            }
        }
    }

    public static class CreateExperimentForm extends ExperimentForm implements DataRegionSelection.DataSelectionKeyForm
    {
        private boolean _addSelectedRuns;
        private String _dataRegionSelectionKey;

        public boolean isAddSelectedRuns()
        {
            return _addSelectedRuns;
        }

        public void setAddSelectedRuns(boolean addSelectedRuns)
        {
            _addSelectedRuns = addSelectedRuns;
        }

        public String getDataRegionSelectionKey()
        {
            return _dataRegionSelectionKey;
        }

        public void setDataRegionSelectionKey(String dataRegionSelectionKey)
        {
            _dataRegionSelectionKey = dataRegionSelectionKey;
        }
    }

    @RequiresPermission(InsertPermission.class)
    @ActionNames("createRunGroup, createExperiment")
    public class CreateRunGroupAction extends SimpleViewAction<CreateExperimentForm>
    {
        public ModelAndView getView(CreateExperimentForm form, BindException errors) throws Exception
        {
            // HACK - convert ExperimentForm to not be a BeanViewForm
            form.setAddSelectedRuns("true".equals(getViewContext().getRequest().getParameter("addSelectedRuns")));
            form.setDataRegionSelectionKey(getViewContext().getRequest().getParameter(DataRegionSelection.DATA_REGION_SELECTION_KEY));
            if ("POST".equalsIgnoreCase(getViewContext().getRequest().getMethod()) && !"true".equals(getViewContext().getRequest().getParameter("noPost")))
            {
                Experiment exp = form.getBean();
                if (exp.getName() == null || exp.getName().trim().length() == 0)
                {
                    errors.reject(ERROR_MSG, "You must specify a name for the experiment");
                }
                else
                {
                    int maxNameLength = ExperimentService.get().getTinfoExperimentRun().getColumn("Name").getScale();
                    if (exp.getName().length() > maxNameLength)
                    {
                        errors.reject(ERROR_MSG, "Name of the experiment must be " + maxNameLength + " characters or less.");
                    }
                }

                String lsid;
                int suffix = 1;
                do
                {
                    String template = "urn:lsid:" + XarContext.LSID_AUTHORITY_SUBSTITUTION + ":Experiment.Folder-" + XarContext.CONTAINER_ID_SUBSTITUTION + ":" + exp.getName();
                    if (suffix > 1)
                    {
                        template = template + suffix;
                    }
                    suffix++;
                    lsid = LsidUtils.resolveLsidFromTemplate(template, new XarContext("Experiment Creation", getContainer(), getUser()), "Experiment");
                }
                while (ExperimentService.get().getExpExperiment(lsid) != null);
                exp.setLSID(lsid);
                exp.setContainer(getContainer());

                if (errors.getErrorCount() == 0)
                {
                    ExpExperimentImpl wrapper = new ExpExperimentImpl(exp);
                    wrapper.save(getUser());

                    if (form.isAddSelectedRuns())
                    {
                        addSelectedRunsToExperiment(wrapper, form.getDataRegionSelectionKey());
                    }

                    if (form.getReturnUrl() != null)
                    {
                        throw new RedirectException(form.getReturnUrl());
                    }
                    throw new RedirectException(ExperimentUrlsImpl.get().getShowExperimentsURL(getContainer()));
                }
            }

            DataRegion drg = new DataRegion();

            drg.addHiddenFormField(ActionURL.Param.returnUrl, getViewContext().getRequest().getParameter(ActionURL.Param.returnUrl.name()));
            drg.addHiddenFormField("addSelectedRuns", java.lang.Boolean.toString("true".equals(getViewContext().getRequest().getParameter("addSelectedRuns"))));
            form.setDataRegionSelectionKey(getViewContext().getRequest().getParameter(DataRegionSelection.DATA_REGION_SELECTION_KEY));
            // Fix issue 27562 - include session-stored selection
            if (form.getDataRegionSelectionKey() != null)
            {
                for (String rowId : DataRegionSelection.getSelected(getViewContext(), form.getDataRegionSelectionKey(), true, false))
                {
                    drg.addHiddenFormField(DataRegion.SELECT_CHECKBOX_NAME, rowId);
                }
            }
            drg.addHiddenFormField(DataRegionSelection.DATA_REGION_SELECTION_KEY, getViewContext().getRequest().getParameter(DataRegionSelection.DATA_REGION_SELECTION_KEY));

            drg.addColumns(ExperimentServiceImpl.get().getTinfoExperiment(), "RowId,Name,LSID,ContactId,ExperimentDescriptionURL,Hypothesis,Comments,Created");

            DisplayColumn col = drg.getDisplayColumn("RowId");
            col.setVisible(false);
            drg.getDisplayColumn("LSID").setVisible(false);
            drg.getDisplayColumn("Created").setVisible(false);

            ButtonBar bb = new ButtonBar();
            bb.setStyle(ButtonBar.Style.separateButtons);
            ActionButton insertButton = new ActionButton(new ActionURL(CreateRunGroupAction.class, getContainer()), "Submit");
            bb.add(insertButton);

            drg.setButtonBar(bb);

            return new InsertView(drg, errors);
        }

        public NavTree appendNavTrail(NavTree root)
        {
            setHelpTopic("runGroups");
            return root.addChild("Create Run Group");
        }
    }

    public static class MoveRunsForm implements DataRegionSelection.DataSelectionKeyForm
    {
        private String _targetContainerId;
        private String _dataRegionSelectionKey;

        public String getDataRegionSelectionKey()
        {
            return _dataRegionSelectionKey;
        }

        public void setDataRegionSelectionKey(String key)
        {
            _dataRegionSelectionKey = key;
        }

        public String getTargetContainerId()
        {
            return _targetContainerId;
        }

        public void setTargetContainerId(String targetContainerId)
        {
            _targetContainerId = targetContainerId;
        }
    }

    @RequiresPermission(DeletePermission.class)
    public class MoveRunsLocationAction extends SimpleViewAction<MoveRunsForm>
    {
        public ModelAndView getView(MoveRunsForm form, BindException errors)
        {
            ActionURL moveURL = new ActionURL(MoveRunsAction.class, getContainer());
            PipelineRootContainerTree ct = new PipelineRootContainerTree(getUser(), moveURL)
            {
                protected void renderCellContents(StringBuilder html, Container c, ActionURL url, boolean hasRoot)
                {
                    if (hasRoot && !c.equals(getContainer()))
                    {
                        html.append("<a href=\"javascript:moveTo('");
                        html.append(c.getId());
                        html.append("')\">");
                    }
                    html.append(PageFlowUtil.filter(c.getName()));
                    if (hasRoot)
                    {
                        html.append("</a>");
                    }
                }
            };
            ct.setInitialLevel(1);

            MoveRunsBean bean = new MoveRunsBean(ct, form.getDataRegionSelectionKey());
            JspView<MoveRunsBean> result = new JspView<>("/org/labkey/experiment/moveRunsLocation.jsp", bean);
            result.setTitle("Choose Destination Folder");
            result.setFrame(WebPartView.FrameType.PORTAL);
            return result;
        }

        public NavTree appendNavTrail(NavTree root)
        {
            return root.addChild("Move Runs");
        }
    }


    @RequiresPermission(DeletePermission.class)
    public class MoveRunsAction extends FormHandlerAction<MoveRunsForm>
    {
        private Container _targetContainer;

        public void validateCommand(MoveRunsForm target, Errors errors)
        {
        }

        public boolean handlePost(MoveRunsForm form, BindException errors)
        {
            _targetContainer = ContainerManager.getForId(form.getTargetContainerId());
            if (_targetContainer == null || !_targetContainer.hasPermission(getUser(), InsertPermission.class))
            {
                throw new UnauthorizedException();
            }

            Set<Integer> runIds = DataRegionSelection.getSelectedIntegers(getViewContext(), form.getDataRegionSelectionKey(), form.getDataRegionSelectionKey() != null, false);
            List<ExpRun> runs = new ArrayList<>();
            for (Integer runId : runIds)
            {
                ExpRun run = ExperimentService.get().getExpRun(runId);
                if (run != null)
                {
                    runs.add(run);
                }
            }

            ViewBackgroundInfo info = getViewBackgroundInfo();
            info.setContainer(_targetContainer);

            try
            {
                ExperimentService.get().moveRuns(info, getContainer(), runs);
                if (form.getDataRegionSelectionKey() != null)
                    DataRegionSelection.clearAll(getViewContext(), form.getDataRegionSelectionKey());
            }
            catch (IOException e)
            {
                throw new NotFoundException("Failed to initialize move. Check that the pipeline root is configured correctly. " + e);
            }
            return true;
        }

        public ActionURL getSuccessURL(MoveRunsForm form)
        {
            return PageFlowUtil.urlProvider(PipelineUrls.class).urlBegin(_targetContainer);
        }
    }

    public static class ShowExternalDocsForm
    {
        private String _objectURI;
        private String _propertyURI;

        public String getObjectURI()
        {
            return _objectURI;
        }

        public void setObjectURI(String objectURI)
        {
            _objectURI = objectURI;
        }

        public String getPropertyURI()
        {
            return _propertyURI;
        }

        public void setPropertyURI(String propertyURI)
        {
            _propertyURI = propertyURI;
        }
    }

    @RequiresPermission(ReadPermission.class)
    public class ShowExternalDocsAction extends SimpleViewAction<ShowExternalDocsForm>
    {
        public ModelAndView getView(ShowExternalDocsForm form, BindException errors) throws Exception
        {
            Map<String, ObjectProperty> props = OntologyManager.getPropertyObjects(getContainer(), form.getObjectURI());
            ObjectProperty prop = props.get(form.getPropertyURI());
            if (prop == null || !getContainer().equals(prop.getContainer()))
            {
                throw new NotFoundException();
            }
            URI uri = new URI(prop.getStringValue());
            File f = new File(uri);
            if (!f.exists())
            {
                throw new NotFoundException();
            }

            PageFlowUtil.streamFile(getViewContext().getResponse(), new File(f.getAbsolutePath()), false);
            return null;
        }

        public NavTree appendNavTrail(NavTree root)
        {
            return null;
        }
    }


    // TODO: DotGraph has been adding a "runId" parameter, but ShowGraphMoreListAction
    public static ActionURL getShowGraphMoreListURL(Container c, @Nullable Integer runId, @NotNull String objtype)
    {
        ActionURL url = new ActionURL(ShowGraphMoreListAction.class, c);

        if (null != runId)
            url.addParameter("runId", runId);

        url.addParameter("objtype", objtype);

        return url;
    }


    @RequiresPermission(ReadPermission.class)
    public class ShowGraphMoreListAction extends SimpleViewAction<ExperimentRunForm>
    {
        private ExperimentRunForm _form;

        public ModelAndView getView(ExperimentRunForm form, BindException errors)
        {
            _form = form;
            return new GraphMoreGrid(getContainer(), errors, getViewContext().getActionURL());
        }

        public NavTree appendNavTrail(NavTree root)
        {
            root.addChild(new NavTree("Experiments", ExperimentUrlsImpl.get().getShowExperimentsURL(getContainer())));
            ExpRun run = ExperimentService.get().getExpRun(_form.getRowId());
            if (run != null)
            {
                root.addChild(new NavTree("Experiment Run", ExperimentUrlsImpl.get().getRunGraphURL(_form.lookupRun())));
            }
            root.addChild(new NavTree("Selected Protocol Applications"));
            return root;
        }
    }

    @RequiresPermission(InsertPermission.class)
    public class ImportXarFileAction extends FormHandlerAction<ImportXarForm>
    {
        @Override
        public void validateCommand(ImportXarForm target, Errors errors)
        {
        }

        @Override
        public boolean handlePost(ImportXarForm form, BindException errors) throws Exception
        {
            for (File f : form.getValidatedFiles(getContainer()))
            {
                if (f.isFile())
                {
                    ExperimentPipelineJob job = new ExperimentPipelineJob(getViewBackgroundInfo(), f, "Experiment Import", false, form.getPipeRoot(getContainer()));

                    // TODO: Configure module resources with the appropriate log location per container
                    if (form.getModule() != null)
                    {
                        File logFile = new File(form.getPipeRoot(getContainer()).getRootPath(), "module-resource-xar.log");
                        job.setLogFile(logFile);
                    }

                    PipelineService.get().queueJob(job);
                }
                else
                {
                    throw new NotFoundException("Expected a file but found a directory: " + f.getName());
                }
            }

            return true;
        }

        @Override
        public URLHelper getSuccessURL(ImportXarForm importXarForm)
        {
            return getContainer().getStartURL(getUser());
        }
    }


    @RequiresPermission(InsertPermission.class)
    public class ImportXarAction extends MutatingApiAction<ImportXarForm>
    {
        @Override
        public Object execute(ImportXarForm form, BindException errors) throws Exception
        {
            ApiSimpleResponse response = new ApiSimpleResponse();

            List<Map<String, String>> archives = new ArrayList<>();
            for (File f : form.getValidatedFiles(getContainer()))
            {
                Map<String, String> archive = new HashMap<>();
                ExperimentPipelineJob job = new ExperimentPipelineJob(getViewBackgroundInfo(), f, "Experiment Import", false, form.getPipeRoot(getContainer()));

                // TODO: Configure module resources with the appropriate log location per container
                if (form.getModule() != null)
                {
                    File logFile = new File(form.getPipeRoot(getContainer()).getLogDirectory(), "module-resource-xar.log");
                    job.setLogFile(logFile);
                }

                PipelineService.get().queueJob(job);

                archive.put("file", f.getName());
                archive.put("job", job.getJobGUID());
                archive.put("path", form.getPath()); // echo back the public path

                archives.add(archive);
            }

            response.put("success", true);
            response.put("archives", archives);

            return response;
        }
    }


    /**
     * User: jeckels
     * Date: Jan 27, 2008
     */
    public static class ExperimentUrlsImpl implements ExperimentUrls
    {
        public ActionURL getOverviewURL(Container c)
        {
            return new ActionURL(BeginAction.class, c);
        }

        public ActionURL getExperimentDetailsURL(Container c, ExpExperiment expExperiment)
        {
            return new ActionURL(DetailsAction.class, c).addParameter("rowId", expExperiment.getRowId());
        }

        public ActionURL getShowSampleURL(Container c, ExpMaterial material)
        {
            return new ActionURL(ShowMaterialAction.class, c).addParameter("rowId", material.getRowId());
        }

        public ActionURL getExportProtocolURL(Container container, ExpProtocol protocol)
        {
            return new ActionURL(ExperimentController.ExportProtocolsAction.class, container).
                    addParameter("protocolId", protocol.getRowId()).
                    addParameter("xarFileName", protocol.getName() + ".xar");
        }

        public ActionURL getMoveRunsLocationURL(Container container)
        {
            return new ActionURL(ExperimentController.MoveRunsLocationAction.class, container);
        }

        public ActionURL getProtocolDetailsURL(ExpProtocol protocol)
        {
            return new ActionURL(ProtocolDetailsAction.class, protocol.getContainer()).addParameter("rowId", protocol.getRowId());
        }

        public ActionURL getProtocolApplicationDetailsURL(ExpProtocolApplication app)
        {
            return getShowApplicationURL(app.getContainer(), app.getRowId());
        }

        public ActionURL getProtocolGridURL(Container c)
        {
            return new ActionURL(ShowProtocolGridAction.class, c);
        }

        public ActionURL getRunGraphDetailURL(ExpRun run)
        {
            return getShowRunGraphDetailURL(run.getContainer(), run.getRowId());
        }

        public ActionURL getRunGraphDetailURL(ExpRun run, @Nullable ExpData focus)
        {
            return getRunGraphDetailURL(run, focus, DotGraph.TYPECODE_DATA);
        }

        public ActionURL getRunGraphDetailURL(ExpRun run, @Nullable ExpMaterial focus)
        {
            return getRunGraphDetailURL(run, focus, DotGraph.TYPECODE_MATERIAL);
        }

        public ActionURL getRunGraphDetailURL(ExpRun run, @Nullable ExpProtocolApplication focus)
        {
            return getRunGraphDetailURL(run, focus, DotGraph.TYPECODE_PROT_APP);
        }

        private ActionURL getRunGraphDetailURL(ExpRun run, @Nullable ExpObject focus, String typeCode)
        {
            ActionURL result = getShowRunGraphDetailURL(run.getContainer(), run.getRowId());
            result.addParameter("detail", "true");
            if (focus != null)
            {
                result.addParameter("focus", typeCode + focus.getRowId());
            }
            return result;
        }

        public ActionURL getRunGraphURL(Container container, int runId)
        {
            return ExperimentController.getRunGraphURL(container, runId);
        }

        public ActionURL getRunGraphURL(ExpRun run)
        {
            return getRunGraphURL(run.getContainer(), run.getRowId());
        }

        public ActionURL getRunTextURL(Container c, int runId)
        {
            return new ActionURL(ShowRunTextAction.class, c).addParameter("rowId", runId);
        }

        public ActionURL getRunTextURL(ExpRun run)
        {
            return getRunTextURL(run.getContainer(), run.getRowId());
        }

        public ActionURL getDeleteExperimentsURL(Container container, URLHelper returnURL)
        {
            return new ActionURL(DeleteSelectedExperimentsAction.class, container).addParameter(ActionURL.Param.returnUrl, returnURL.getLocalURIString());
        }

        public ActionURL getDeleteProtocolURL(@NotNull ExpProtocol protocol, URLHelper returnURL)
        {
            ActionURL result = new ActionURL(DeleteProtocolByRowIdsAction.class, protocol.getContainer());
            result.addParameter("singleObjectRowId", protocol.getRowId());
            if (returnURL != null)
            {
                result.addParameter(ActionURL.Param.returnUrl, returnURL.getLocalURIString());
            }
            return result;
        }

        public ActionURL getAddRunsToExperimentURL(Container c, ExpExperiment exp)
        {
            return new ActionURL(AddRunsToExperimentAction.class, c).addParameter("expRowId", exp.getRowId());
        }

        public ActionURL getShowRunsURL(Container c, ExperimentRunType type)
        {
            ActionURL result = new ActionURL(ShowRunsAction.class, c);
            result.addParameter("experimentRunFilter", type.getDescription());
            return result;
        }

        public ActionURL getShowExperimentsURL(Container c)
        {
            return new ActionURL(ShowRunGroupsAction.class, c);
        }

        public ActionURL getShowSampleSetListURL(Container c)
        {
            return getShowSampleSetListURL(c, null);
        }

        @Override
        public ActionURL getShowSampleSetURL(ExpSampleSet sampleSet)
        {
            return new ActionURL(ShowMaterialSourceAction.class, sampleSet.getContainer()).addParameter("rowId", sampleSet.getRowId());
        }

        public ActionURL getExperimentListURL(Container container)
        {
            return new ActionURL(ShowRunGroupsAction.class, container);
        }


        public ActionURL getShowSampleSetListURL(Container c, String errorMessage)
        {
            ActionURL url = new ActionURL(ListMaterialSourcesAction.class, c);
            if (errorMessage != null)
            {
                url.addParameter("sampleSetError", errorMessage);
            }
            return url;
        }

        public ActionURL getDataClassListURL(Container c)
        {
            return new ActionURL(ListDataClassAction.class, c);
        }

        public ActionURL getDeleteDatasURL(Container c, URLHelper returnURL)
        {
            ActionURL url = new ActionURL(DeleteSelectedDataAction.class, c);
            if (returnURL != null)
                url.addReturnURL(returnURL);
            return url;
        }

        public ActionURL getDeleteSelectedExperimentsURL(Container c, URLHelper returnURL)
        {
            ActionURL result = new ActionURL(DeleteSelectedExperimentsAction.class, c);
            if (returnURL != null)
                result.addReturnURL(returnURL);
            return result;
        }

        public ActionURL getDeleteSelectedExpRunsURL(Container container, URLHelper returnURL)
        {
            return new ActionURL(DeleteSelectedExpRunsAction.class, container).addReturnURL(returnURL);
        }

        public ActionURL getShowUpdateURL(ExpExperiment experiment)
        {
            return new ActionURL(ShowUpdateAction.class, experiment.getContainer()).addParameter("rowId", experiment.getRowId());
        }

        public ActionURL getRemoveSelectedExpRunsURL(Container container, URLHelper returnURL, ExpExperiment exp)
        {
            return new ActionURL(RemoveSelectedExpRunsAction.class, container).addReturnURL(returnURL).addParameter("expRowId", exp.getRowId());
        }

        public ActionURL getCreateRunGroupURL(Container container, URLHelper returnURL, boolean addSelectedRuns)
        {
            ActionURL result = new ActionURL(CreateRunGroupAction.class, container);
            if (returnURL != null)
            {
                result.addReturnURL(returnURL);
            }
            if (addSelectedRuns)
            {
                result.addParameter("addSelectedRuns", "true");
            }
            return result;
        }


        public static ExperimentUrlsImpl get()
        {
            return (ExperimentUrlsImpl) PageFlowUtil.urlProvider(ExperimentUrls.class);
        }

        public ActionURL getDownloadGraphURL(ExpRun run, boolean detail, String focus, String focusType)
        {
            ActionURL result = new ActionURL(DownloadGraphAction.class, run.getContainer());
            result.addParameter("rowId", run.getRowId()).addParameter("detail", detail);
            if (focus != null)
            {
                result.addParameter("focus", focus);
            }
            if (focusType != null)
            {
                result.addParameter("focusType", focusType);
            }
            return result;
        }

        public ActionURL getBeginURL(Container container)
        {
            return new ActionURL(BeginAction.class, container);
        }

        public ActionURL getDomainEditorURL(Container container, String domainURI, boolean allowAttachmentProperties, boolean allowFileLinkProperties, boolean showDefaultValueSettings)
        {
            ActionURL url = new ActionURL(PropertyController.EditDomainAction.class, container);
            url.addParameter("domainURI", domainURI);
            if (allowAttachmentProperties)
                url.addParameter("allowAttachmentProperties", "1");
            if (allowFileLinkProperties)
                url.addParameter("allowFileLinkProperties", "1");
            if (showDefaultValueSettings)
                url.addParameter("showDefaultValueSettings", "1");
            return url;

        }

        @Override
        public ActionURL getShowDataClassURL(Container container, int rowId)
        {
            ActionURL url = new ActionURL(ShowDataClassAction.class, container);
            url.addParameter("rowId", rowId);
            return url;
        }

        public ActionURL getShowFileURL(ExpData data, boolean inline)
        {
            ActionURL result = getShowFileURL(data.getContainer()).addParameter("rowId", data.getRowId());
            if (inline)
            {
                result.addParameter("inline", inline);
            }
            return result;
        }

        public ActionURL getMaterialDetailsURL(ExpMaterial material)
        {
            return new ActionURL(ShowMaterialAction.class, material.getContainer()).addParameter("rowId", material.getRowId());
        }

        public ActionURL getMaterialDetailsURL(Container c, int materialRowId)
        {
            return new ActionURL(ShowMaterialAction.class, c).addParameter("rowId", materialRowId);
        }

        @Override
        public ActionURL getCreateSampleSetURL(Container container)
        {
            return new ActionURL(CreateSampleSetAction.class, container);
        }

        @Override
        public ActionURL getImportSamplesURL(Container container, String sampleSetName)
        {
            ActionURL url = new ActionURL(ImportSamplesAction.class, container);
            url.addParameter("query.queryName", sampleSetName);
            url.addParameter("schemaName", "exp.materials");
            return url;
        }

        public ActionURL getDataDetailsURL(ExpData data)
        {
            return new ActionURL(ShowDataAction.class, data.getContainer()).addParameter("rowId", data.getRowId());
        }

        public ActionURL getShowFileURL(Container c)
        {
            return new ActionURL(ShowFileAction.class, c);
        }

        public ActionURL getSetFlagURL(Container container)
        {
            return new ActionURL(SetFlagAction.class, container);
        }

        public ActionURL getShowRunGraphURL(ExpRun run)
        {
            return ExperimentController.getRunGraphURL(run.getContainer(), run.getRowId());
        }

        public ActionURL getUploadXARURL(Container container)
        {
            return new ActionURL(ShowAddXarFileAction.class, container);
        }

        @Override
        public ActionURL getRepairTypeURL(Container container)
        {
            return new ActionURL(TypesController.RepairAction.class, container);
        }
    }

    @RequiresPermission(ReadPermission.class)
    public class SampleSetServiceAction extends GWTServiceAction
    {
        protected BaseRemoteService createService()
        {
            return new GwtSampleSetServiceImpl(getViewContext());
        }
    }

    @RequiresPermission(ReadPermission.class)
    public class LineageAction extends ReadOnlyApiAction<ExpLineageOptions>
    {
        private ExpRunItem _output;

        @Override
        public void validateForm(ExpLineageOptions options, Errors errors)
        {
            // TODO: Type and RowId -- OR -- LSID are the only valid way of resolving an _output
            ExperimentService service = ExperimentService.get();

            if (options.getRowId() > 0)
            {
                _output = service.getExpMaterial(options.getRowId());
                if (null == _output)
                    _output = service.getExpData(options.getRowId());

                if (null == _output)
                    throw new NotFoundException("Unable to resolve Experiment Protocol output: " + options.getRowId());
            }
            else if (null != options.getLSID())
            {
                _output = service.getExpMaterial(options.getLSID());
                if (null == _output)
                    _output = service.getExpData(options.getLSID());

                if (null == _output)
                    throw new NotFoundException("Unable to resolve Experiment Protocol output: " + options.getLsid());
            }
            else
            {
                throw new ApiUsageException("One of rowId or lsid required");
            }

            // ensure that the protocol output lineage is in the same container as the request
            if (!getContainer().equals(_output.getContainer()))
                throw new ApiUsageException("Protocol requested must be in the same folder that the request originates. Protocol folder : " + _output.getContainer().getPath());
        }

        @Override
        public Object execute(ExpLineageOptions options, BindException errors)
        {
            ExpLineage lineage = ExperimentService.get().getLineage(getViewContext(), _output, options);
            return new ApiSimpleResponse(lineage.toJSON());
        }
    }

    @Marshal(Marshaller.Jackson)
    @RequiresPermission(AdminPermission.class)
    public class RebuildEdgesAction extends MutatingApiAction<ExperimentRunForm>
    {
        @Override
        public Object execute(ExperimentRunForm form, BindException errors)
        {
            if (form.getRowId() != 0 || form.getLsid() != null)
            {
                ExpRunImpl run = form.lookupRun();
                if (!run.getContainer().hasPermission(getUser(), ReadPermission.class))
                    throw new UnauthorizedException("Not permitted");

                ExperimentServiceImpl.get().syncRunEdges(run);
            }
            else
            {
                // should this require site admin permissions?
                ExperimentServiceImpl.get().rebuildAllEdges();
            }
            return success();
        }
    }

    @Marshal(Marshaller.Jackson)
    @RequiresPermission(AdminPermission.class)
    public class CheckDataClassesIndexedAction extends ReadOnlyApiAction
    {
        @Override
        public Object execute(Object o, BindException errors) throws Exception
        {
            SearchService search = SearchService.get();
            if (search == null)
                return null;

            List<Map<String, Object>> notInIndex = new ArrayList<>(100);

            List<? extends ExpDataClass> list = ExperimentService.get().getDataClasses(getContainer(), getUser(), false);
            for (ExpDataClass dc : list)
            {
                for (ExpData d : dc.getDatas())
                {
                    String docId = d.getDocumentId();
                    if (docId != null)
                    {
                        SearchService.SearchHit hit = search.find(docId);
                        if (hit == null)
                        {
                            Map<String, Object> props = ExperimentJSONConverter.serializeData(d, getUser());
                            props.put("docid", docId);
                            notInIndex.add(props);
                        }
                    }
                }
            }

            return success(notInIndex);
        }
    }

    @Marshal(Marshaller.Jackson)
    @RequiresPermission(AdminPermission.class)
    public class CheckEdgesAction extends ReadOnlyApiAction
    {
        @Override
        public Object execute(Object o, BindException errors) throws Exception
        {
            List<Object[]> result;
            DbSchema schema = ExperimentService.get().getSchema();
            TableInfo edgeTable = schema.getTable("Edge");

            if (null != edgeTable.getColumn("fromObjectId"))
            {
                var edges = new SqlSelector(ExperimentService.get().getSchema(), "SELECT fromObjectId, toObjectId FROM exp.Edge")
                        .resultSetStream()
                        .map(r -> { try { return new Pair<>(r.getInt(1), r.getInt(2)); } catch (SQLException x) { throw new RuntimeException(x); } })
                        .collect(Collectors.toList());
                var cycles = (new GraphAlgorithms<Integer>()).detectCycleInDirectedGraph(edges);
                result = cycles.stream().map(e -> new Integer[]{e.first, e.second}).collect(Collectors.toList());
            }
            else
            {
                var edges = new SqlSelector(ExperimentService.get().getSchema(), "SELECT fromLsid, toLsid FROM exp.Edge")
                        .resultSetStream()
                        .map(r -> { try { return new Pair<>(r.getString(1), r.getString(2)); } catch (SQLException x) { throw new RuntimeException(x); } })
                        .collect(Collectors.toList());
                var cycles = (new GraphAlgorithms<String>()).detectCycleInDirectedGraph(edges);
                result = cycles.stream().map(e -> new String[]{e.first, e.second}).collect(Collectors.toList());
            }

            JSONObject ret = new JSONObject();
            ret.put("result", result);
            ret.put("success", true);
            return ret;
        }
    }
}
<|MERGE_RESOLUTION|>--- conflicted
+++ resolved
@@ -1,6394 +1,6390 @@
-/*
- * Copyright (c) 2008-2019 LabKey Corporation
- *
- * Licensed under the Apache License, Version 2.0 (the "License");
- * you may not use this file except in compliance with the License.
- * You may obtain a copy of the License at
- *
- *     http://www.apache.org/licenses/LICENSE-2.0
- *
- * Unless required by applicable law or agreed to in writing, software
- * distributed under the License is distributed on an "AS IS" BASIS,
- * WITHOUT WARRANTIES OR CONDITIONS OF ANY KIND, either express or implied.
- * See the License for the specific language governing permissions and
- * limitations under the License.
- */
-
-package org.labkey.experiment.controllers.exp;
-
-import au.com.bytecode.opencsv.CSVWriter;
-import org.apache.commons.collections4.iterators.ArrayIterator;
-import org.apache.commons.lang3.StringUtils;
-import org.apache.log4j.Logger;
-import org.apache.poi.openxml4j.exceptions.InvalidFormatException;
-import org.apache.poi.ss.usermodel.Workbook;
-import org.jetbrains.annotations.NotNull;
-import org.jetbrains.annotations.Nullable;
-import org.json.JSONArray;
-import org.json.JSONException;
-import org.json.JSONObject;
-import org.labkey.api.action.ApiJsonWriter;
-import org.labkey.api.action.ApiResponse;
-import org.labkey.api.action.ApiSimpleResponse;
-import org.labkey.api.action.ApiUsageException;
-import org.labkey.api.action.ExportAction;
-import org.labkey.api.action.FormHandlerAction;
-import org.labkey.api.action.FormViewAction;
-import org.labkey.api.action.GWTServiceAction;
-import org.labkey.api.action.HasViewContext;
-import org.labkey.api.action.LabKeyError;
-import org.labkey.api.action.Marshal;
-import org.labkey.api.action.Marshaller;
-import org.labkey.api.action.MutatingApiAction;
-import org.labkey.api.action.QueryViewAction;
-import org.labkey.api.action.ReadOnlyApiAction;
-import org.labkey.api.action.ReturnUrlForm;
-import org.labkey.api.action.SimpleApiJsonForm;
-import org.labkey.api.action.SimpleErrorView;
-import org.labkey.api.action.SimpleViewAction;
-import org.labkey.api.action.SpringActionController;
-import org.labkey.api.attachments.AttachmentParent;
-import org.labkey.api.attachments.BaseDownloadAction;
-import org.labkey.api.collections.CaseInsensitiveHashMap;
-<<<<<<< HEAD
-import org.labkey.api.collections.CaseInsensitiveHashSet;
-import org.labkey.api.data.AbstractTableInfo;
-=======
->>>>>>> e5643812
-import org.labkey.api.data.ActionButton;
-import org.labkey.api.data.ButtonBar;
-import org.labkey.api.data.ColumnInfo;
-import org.labkey.api.data.Container;
-import org.labkey.api.data.ContainerFilter;
-import org.labkey.api.data.ContainerManager;
-import org.labkey.api.data.DataRegion;
-import org.labkey.api.data.DataRegionSelection;
-import org.labkey.api.data.DbSchema;
-import org.labkey.api.data.DbScope;
-import org.labkey.api.data.DisplayColumn;
-import org.labkey.api.data.ExcelWriter;
-import org.labkey.api.data.SimpleDisplayColumn;
-import org.labkey.api.data.SimpleFilter;
-import org.labkey.api.data.SqlSelector;
-import org.labkey.api.data.TSVWriter;
-import org.labkey.api.data.TableInfo;
-import org.labkey.api.data.TableSelector;
-import org.labkey.api.exp.AbstractParameter;
-import org.labkey.api.exp.DuplicateMaterialException;
-import org.labkey.api.exp.ExperimentDataHandler;
-import org.labkey.api.exp.ExperimentException;
-import org.labkey.api.exp.ExperimentRunListView;
-import org.labkey.api.exp.ExperimentRunType;
-import org.labkey.api.exp.Identifiable;
-import org.labkey.api.exp.Lsid;
-import org.labkey.api.exp.LsidManager;
-import org.labkey.api.exp.LsidType;
-import org.labkey.api.exp.ObjectProperty;
-import org.labkey.api.exp.OntologyManager;
-import org.labkey.api.exp.ProtocolApplicationParameter;
-import org.labkey.api.exp.XarContext;
-import org.labkey.api.exp.api.ExpData;
-import org.labkey.api.exp.api.ExpDataClass;
-import org.labkey.api.exp.api.ExpExperiment;
-import org.labkey.api.exp.api.ExpLineage;
-import org.labkey.api.exp.api.ExpLineageOptions;
-import org.labkey.api.exp.api.ExpMaterial;
-import org.labkey.api.exp.api.ExpMaterialRunInput;
-import org.labkey.api.exp.api.ExpObject;
-import org.labkey.api.exp.api.ExpProtocol;
-import org.labkey.api.exp.api.ExpProtocolApplication;
-import org.labkey.api.exp.api.ExpRun;
-import org.labkey.api.exp.api.ExpRunItem;
-import org.labkey.api.exp.api.ExpSampleSet;
-import org.labkey.api.exp.api.ExperimentJSONConverter;
-import org.labkey.api.exp.api.ExperimentService;
-import org.labkey.api.exp.api.ExperimentUrls;
-import org.labkey.api.exp.api.SampleSetService;
-import org.labkey.api.exp.form.DeleteForm;
-import org.labkey.api.exp.property.Domain;
-import org.labkey.api.exp.property.DomainKind;
-import org.labkey.api.exp.property.DomainProperty;
-import org.labkey.api.exp.property.DomainTemplate;
-import org.labkey.api.exp.property.DomainTemplateGroup;
-import org.labkey.api.exp.property.DomainUtil;
-import org.labkey.api.exp.query.ExpDataProtocolInputTable;
-import org.labkey.api.exp.query.ExpInputTable;
-import org.labkey.api.exp.query.ExpMaterialProtocolInputTable;
-import org.labkey.api.exp.query.ExpMaterialTable;
-import org.labkey.api.exp.query.ExpSchema;
-import org.labkey.api.exp.query.SamplesSchema;
-import org.labkey.api.exp.xar.LsidUtils;
-import org.labkey.api.files.FileContentService;
-import org.labkey.api.gwt.client.model.GWTPropertyDescriptor;
-import org.labkey.api.gwt.server.BaseRemoteService;
-import org.labkey.api.pipeline.PipeRoot;
-import org.labkey.api.pipeline.PipelineRootContainerTree;
-import org.labkey.api.pipeline.PipelineService;
-import org.labkey.api.pipeline.PipelineUrls;
-import org.labkey.api.pipeline.PipelineValidationException;
-import org.labkey.api.query.AbstractQueryImportAction;
-import org.labkey.api.query.BatchValidationException;
-import org.labkey.api.query.DetailsURL;
-import org.labkey.api.query.DuplicateKeyException;
-import org.labkey.api.query.FieldKey;
-import org.labkey.api.query.QueryAction;
-import org.labkey.api.query.QueryDefinition;
-import org.labkey.api.query.QueryException;
-import org.labkey.api.query.QueryForm;
-import org.labkey.api.query.QueryService;
-import org.labkey.api.query.QuerySettings;
-import org.labkey.api.query.QueryUpdateForm;
-import org.labkey.api.query.QueryUpdateService;
-import org.labkey.api.query.QueryUpdateServiceException;
-import org.labkey.api.query.QueryView;
-import org.labkey.api.query.SchemaKey;
-import org.labkey.api.query.UserSchema;
-import org.labkey.api.reader.ColumnDescriptor;
-import org.labkey.api.reader.DataLoader;
-import org.labkey.api.reader.DataLoaderFactory;
-import org.labkey.api.reader.ExcelFactory;
-import org.labkey.api.search.SearchService;
-import org.labkey.api.security.ActionNames;
-import org.labkey.api.security.RequiresNoPermission;
-import org.labkey.api.security.RequiresPermission;
-import org.labkey.api.security.SecurableResource;
-import org.labkey.api.security.User;
-import org.labkey.api.security.permissions.AdminPermission;
-import org.labkey.api.security.permissions.DeletePermission;
-import org.labkey.api.security.permissions.DesignSampleSetPermission;
-import org.labkey.api.security.permissions.InsertPermission;
-import org.labkey.api.security.permissions.ReadPermission;
-import org.labkey.api.security.permissions.UpdatePermission;
-import org.labkey.api.settings.AppProps;
-import org.labkey.api.settings.ConceptURIProperties;
-import org.labkey.api.study.Dataset;
-import org.labkey.api.study.StudyService;
-import org.labkey.api.study.StudyUrls;
-import org.labkey.api.study.actions.UploadWizardAction;
-import org.labkey.api.study.assay.AssayFileWriter;
-import org.labkey.api.study.assay.AssayService;
-import org.labkey.api.util.CSRFUtil;
-import org.labkey.api.util.ExceptionUtil;
-import org.labkey.api.util.FileUtil;
-import org.labkey.api.util.HelpTopic;
-import org.labkey.api.util.ImageUtil;
-import org.labkey.api.util.NetworkDrive;
-import org.labkey.api.util.PageFlowUtil;
-import org.labkey.api.util.Pair;
-import org.labkey.api.util.ResponseHelper;
-import org.labkey.api.util.StringExpression;
-import org.labkey.api.util.TidyUtil;
-import org.labkey.api.util.URLHelper;
-import org.labkey.api.view.ActionURL;
-import org.labkey.api.view.BadRequestException;
-import org.labkey.api.view.DataView;
-import org.labkey.api.view.DetailsView;
-import org.labkey.api.view.HBox;
-import org.labkey.api.view.HtmlView;
-import org.labkey.api.view.HttpView;
-import org.labkey.api.view.InsertView;
-import org.labkey.api.view.JspView;
-import org.labkey.api.view.NavTree;
-import org.labkey.api.view.NotFoundException;
-import org.labkey.api.view.RedirectException;
-import org.labkey.api.view.UnauthorizedException;
-import org.labkey.api.view.VBox;
-import org.labkey.api.view.ViewBackgroundInfo;
-import org.labkey.api.view.ViewContext;
-import org.labkey.api.view.ViewForm;
-import org.labkey.api.view.ViewServlet;
-import org.labkey.api.view.WebPartView;
-import org.labkey.api.view.template.PageConfig;
-import org.labkey.experiment.ChooseExperimentTypeBean;
-import org.labkey.experiment.ConfirmDeleteView;
-import org.labkey.experiment.CustomPropertiesView;
-import org.labkey.experiment.DataClassWebPart;
-import org.labkey.experiment.DerivedSamplePropertyHelper;
-import org.labkey.experiment.DotGraph;
-import org.labkey.experiment.ExpDataFileListener;
-import org.labkey.experiment.ExperimentRunDisplayColumn;
-import org.labkey.experiment.ExperimentRunGraph;
-import org.labkey.experiment.LSIDRelativizer;
-import org.labkey.experiment.LineageGraphDisplayColumn;
-import org.labkey.experiment.MoveRunsBean;
-import org.labkey.experiment.NoPipelineRootSetView;
-import org.labkey.experiment.ParentChildView;
-import org.labkey.experiment.ProtocolApplicationDisplayColumn;
-import org.labkey.experiment.ProtocolDisplayColumn;
-import org.labkey.experiment.ProtocolWebPart;
-import org.labkey.experiment.RunGroupWebPart;
-import org.labkey.experiment.SampleSetDisplayColumn;
-import org.labkey.experiment.SampleSetWebPart;
-import org.labkey.experiment.StandardAndCustomPropertiesView;
-import org.labkey.experiment.XarExportPipelineJob;
-import org.labkey.experiment.XarExportType;
-import org.labkey.experiment.XarExporter;
-import org.labkey.experiment.api.DataClass;
-import org.labkey.experiment.api.ExpDataClassAttachmentParent;
-import org.labkey.experiment.api.ExpDataClassImpl;
-import org.labkey.experiment.api.ExpDataImpl;
-import org.labkey.experiment.api.ExpExperimentImpl;
-import org.labkey.experiment.api.ExpMaterialImpl;
-import org.labkey.experiment.api.ExpProtocolApplicationImpl;
-import org.labkey.experiment.api.ExpProtocolImpl;
-import org.labkey.experiment.api.ExpRunImpl;
-import org.labkey.experiment.api.ExpSampleSetImpl;
-import org.labkey.experiment.api.Experiment;
-import org.labkey.experiment.api.ExperimentServiceImpl;
-import org.labkey.experiment.api.GraphAlgorithms;
-import org.labkey.experiment.api.ProtocolActionStepDetail;
-import org.labkey.experiment.api.SampleSetDomainKind;
-import org.labkey.experiment.api.SampleSetServiceImpl;
-import org.labkey.experiment.api.SampleSetUpdateServiceDI;
-import org.labkey.experiment.controllers.property.PropertyController;
-import org.labkey.experiment.pipeline.ExperimentPipelineJob;
-import org.labkey.experiment.samples.UploadSamplesHelper;
-import org.labkey.experiment.types.TypesController;
-import org.labkey.experiment.xar.XarExportSelection;
-import org.springframework.validation.BindException;
-import org.springframework.validation.Errors;
-import org.springframework.validation.ObjectError;
-import org.springframework.web.multipart.MultipartFile;
-import org.springframework.web.multipart.MultipartHttpServletRequest;
-import org.springframework.web.servlet.ModelAndView;
-
-import javax.imageio.ImageIO;
-import javax.servlet.ServletException;
-import javax.servlet.http.HttpServletResponse;
-import java.awt.image.BufferedImage;
-import java.io.BufferedOutputStream;
-import java.io.ByteArrayOutputStream;
-import java.io.File;
-import java.io.FileNotFoundException;
-import java.io.FileOutputStream;
-import java.io.IOException;
-import java.io.InputStream;
-import java.io.OutputStream;
-import java.net.URI;
-import java.nio.file.Files;
-import java.nio.file.Path;
-import java.sql.SQLException;
-import java.util.ArrayList;
-import java.util.Arrays;
-import java.util.Collection;
-import java.util.Collections;
-import java.util.Comparator;
-import java.util.HashMap;
-import java.util.HashSet;
-import java.util.Iterator;
-import java.util.LinkedHashMap;
-import java.util.LinkedHashSet;
-import java.util.List;
-import java.util.Map;
-import java.util.Objects;
-import java.util.Optional;
-import java.util.Set;
-import java.util.TreeSet;
-import java.util.stream.Collectors;
-
-import static org.labkey.api.data.DbScope.CommitTaskOption.POSTCOMMIT;
-import static org.labkey.api.exp.query.ExpSchema.TableType.DataInputs;
-
-/**
- * User: jeckels
- * Date: Dec 13, 2007
- */
-public class ExperimentController extends SpringActionController
-{
-    private static final Logger _log = Logger.getLogger(ExperimentController.class);
-    private static final DefaultActionResolver _actionResolver = new DefaultActionResolver(ExperimentController.class);
-    private static final String GUEST_DIRECTORY_NAME = "guest";
-
-    public ExperimentController()
-    {
-        setActionResolver(_actionResolver);
-    }
-
-    public static void ensureCorrectContainer(Container requestContainer, ExpObject object, ViewContext viewContext)
-    {
-        Container objectContainer = object.getContainer();
-        if (!requestContainer.equals(objectContainer))
-        {
-            ActionURL url = viewContext.cloneActionURL();
-            url.setContainer(objectContainer);
-            throw new RedirectException(url);
-        }
-    }
-
-    private NavTree appendRootNavTrail(NavTree root)
-    {
-        // Intentionally don't add an "Experiment" node to the list because it's too overloaded. All content on the
-        // default action can be added to a portal page if desired.
-        return root;
-    }
-
-    @Override
-    public PageConfig defaultPageConfig()
-    {
-        // set default help topic for controller
-        PageConfig config = super.defaultPageConfig();
-        config.setHelpTopic(new HelpTopic("experiment"));
-        return config;
-    }
-
-    @ActionNames("begin,gridView")
-    @RequiresPermission(ReadPermission.class)
-    public class BeginAction extends ShowRunsAction
-    {
-        public VBox getView(Object o, BindException errors) throws Exception
-        {
-            VBox result = new VBox(super.getView(o, errors));
-            RunGroupWebPart runGroups = new RunGroupWebPart(getViewContext(), false);
-            runGroups.showHeader();
-            result.addView(runGroups);
-
-            result.addView(new ProtocolWebPart(false, getViewContext()));
-            result.addView(new SampleSetWebPart(false, getViewContext()));
-            result.addView(new DataClassWebPart(false, getViewContext(), null));
-
-            return result;
-        }
-
-        public NavTree appendNavTrail(NavTree root)
-        {
-            return appendRootNavTrail(root).addChild("Experiment");
-        }
-    }
-
-    @RequiresPermission(ReadPermission.class)
-    public class ShowRunsAction extends SimpleViewAction
-    {
-        public VBox getView(Object o, BindException errors) throws Exception
-        {
-            Set<ExperimentRunType> types = ExperimentService.get().getExperimentRunTypes(getContainer());
-            ChooseExperimentTypeBean bean = new ChooseExperimentTypeBean(types, ExperimentRunType.getSelectedFilter(types, getViewContext().getRequest().getParameter("experimentRunFilter")), getViewContext().getActionURL().clone(), Collections.emptyList());
-            JspView chooserView = new JspView<>("/org/labkey/experiment/experimentRunQueryHeader.jsp", bean);
-
-            ExperimentRunListView view = ExperimentService.get().createExperimentRunWebPart(getViewContext(), bean.getSelectedFilter());
-            VBox result = new VBox(chooserView, view);
-            result.setTitle(view.getTitle());
-            result.setFrame(WebPartView.FrameType.PORTAL);
-            view.setFrame(WebPartView.FrameType.NONE);
-            return result;
-        }
-
-        public NavTree appendNavTrail(NavTree root)
-        {
-            return appendRootNavTrail(root).addChild("Experiment Runs");
-        }
-    }
-
-    @RequiresPermission(ReadPermission.class)
-    @ActionNames("showRunGroups, showExperiments")
-    public class ShowRunGroupsAction extends SimpleViewAction
-    {
-        public ModelAndView getView(Object o, BindException errors)
-        {
-            RunGroupWebPart webPart = new RunGroupWebPart(getViewContext(), false);
-            webPart.setFrame(WebPartView.FrameType.NONE);
-            return webPart;
-        }
-
-        public NavTree appendNavTrail(NavTree root)
-        {
-            setHelpTopic("runGroups");
-            return appendRootNavTrail(root).addChild("Run Groups");
-        }
-    }
-
-    @RequiresPermission(ReadPermission.class)
-    public class CreateHiddenRunGroupAction extends MutatingApiAction<SimpleApiJsonForm>
-    {
-        public ApiResponse execute(SimpleApiJsonForm form, BindException errors) throws Exception
-        {
-            String selectionKey = form.getJsonObject().optString("selectionKey", null);
-            List<ExpRun> runs = new ArrayList<>();
-
-            // Accept either an explicit list of run IDs
-            if (form.getJsonObject().has("runIds"))
-            {
-                JSONArray runIds = form.getJsonObject().getJSONArray("runIds");
-                for (int i = 0; i < runIds.length(); i++)
-                {
-                    ExpRunImpl run = ExperimentServiceImpl.get().getExpRun(runIds.getInt(i));
-                    if (run != null)
-                    {
-                        runs.add(run);
-                    }
-                }
-            }
-            // Or a reference to a DataRegion selection key
-            else if (selectionKey != null)
-            {
-                Set<Integer> ids = DataRegionSelection.getSelectedIntegers(getViewContext(), selectionKey, true, false);
-                for (Integer id : ids)
-                {
-                    ExpRunImpl run = ExperimentServiceImpl.get().getExpRun(id);
-                    if (run != null)
-                    {
-                        runs.add(run);
-                    }
-                }
-            }
-            if (runs.isEmpty())
-            {
-                throw new NotFoundException();
-            }
-
-            ExpExperiment group = ExperimentService.get().createHiddenRunGroup(getContainer(), getUser(), runs.toArray(new ExpRun[runs.size()]));
-            if (selectionKey != null)
-                DataRegionSelection.clearAll(getViewContext(), selectionKey);
-
-            ApiSimpleResponse response = new ApiSimpleResponse();
-            response.putBean(group, "rowId", "LSID", "name", "hidden");
-            return response;
-        }
-    }
-
-
-    @RequiresPermission(ReadPermission.class)
-    public class DetailsAction extends QueryViewAction<ExpObjectForm, ExperimentRunListView>
-    {
-        private ExpExperimentImpl _experiment;
-
-        public DetailsAction()
-        {
-            super(ExpObjectForm.class);
-        }
-
-        private Pair<ExperimentRunListView, JspView> createViews(ExpObjectForm form, BindException errors)
-        {
-            _experiment = ExperimentServiceImpl.get().getExpExperiment(form.getRowId());
-            if (_experiment == null)
-            {
-                throw new NotFoundException("Could not find an experiment with RowId " + form.getRowId());
-            }
-
-            if (!_experiment.getContainer().equals(getContainer()))
-            {
-                throw new RedirectException(getViewContext().cloneActionURL().setContainer(_experiment.getContainer()));
-            }
-
-            List<? extends ExpProtocol> protocols = _experiment.getAllProtocols();
-
-            Set<ExperimentRunType> types = new TreeSet<>(ExperimentService.get().getExperimentRunTypes(getContainer()));
-            ExperimentRunType selectedType = ExperimentRunType.getSelectedFilter(types, getViewContext().getRequest().getParameter("experimentRunFilter"));
-
-            ChooseExperimentTypeBean bean = new ChooseExperimentTypeBean(types, selectedType, getViewContext().getActionURL().clone(), protocols);
-            JspView chooserView = new JspView<>("/org/labkey/experiment/experimentRunQueryHeader.jsp", bean, errors);
-
-            ExperimentRunListView runListView = ExperimentRunListView.createView(getViewContext(), bean.getSelectedFilter(), true);
-            runListView.getRunTable().setExperiment(_experiment);
-            runListView.setShowRemoveFromExperimentButton(true);
-            runListView.setShowDeleteButton(true);
-            runListView.setShowAddToRunGroupButton(true);
-            runListView.setShowExportButtons(true);
-            runListView.setShowMoveRunsButton(true);
-            return new Pair<>(runListView, chooserView);
-        }
-
-        @Override
-        protected ModelAndView getHtmlView(ExpObjectForm form, BindException errors) throws Exception
-        {
-            Pair<ExperimentRunListView, JspView> views = createViews(form, errors);
-
-            CustomPropertiesView customPropertiesView = new CustomPropertiesView(_experiment.getLSID(), getContainer());
-
-            TableInfo runGroupsTable = new ExpSchema(getUser(), getContainer()).getTable(ExpSchema.TableType.RunGroups);
-
-            DetailsView detailsView = new DetailsView(new DataRegion(), _experiment.getRowId());
-            detailsView.getDataRegion().setTable(runGroupsTable);
-            detailsView.getDataRegion().addColumns(runGroupsTable, "RowId,Name,Created,Modified,Contact,ExperimentDescriptionURL,Hypothesis,Comments");
-            detailsView.getDataRegion().getDisplayColumn(0).setVisible(false);
-            detailsView.getDataRegion().getDisplayColumn(2).setWidth("60%");
-
-            ButtonBar bb = new ButtonBar();
-            bb.setStyle(ButtonBar.Style.separateButtons);
-            ActionButton b = new ActionButton(ExperimentUrlsImpl.get().getShowUpdateURL(_experiment), "Edit");
-            b.setDisplayPermission(UpdatePermission.class);
-            bb.add(b);
-            detailsView.getDataRegion().setButtonBar(bb);
-            if (_experiment.getBatchProtocol() != null)
-            {
-                detailsView.setTitle("Batch Details");
-                detailsView.getDataRegion().addColumns(runGroupsTable, "BatchProtocolId");
-            }
-            else
-            {
-                detailsView.setTitle("Run Group Details");
-            }
-
-            VBox runsVBox = new VBox(views.second, createInitializedQueryView(form, errors, false, null));
-            runsVBox.setTitle("Experiment Runs");
-            runsVBox.setFrame(WebPartView.FrameType.PORTAL);
-
-            return new VBox(new StandardAndCustomPropertiesView(detailsView, customPropertiesView), runsVBox);
-        }
-
-        @Override
-        protected ExperimentRunListView createQueryView(ExpObjectForm form, BindException errors, boolean forExport, String dataRegion)
-        {
-            return createViews(form, errors).first;
-        }
-
-        public NavTree appendNavTrail(NavTree root)
-        {
-            setHelpTopic("runGroups");
-            return appendRootNavTrail(root).addChild("Run Groups", ExperimentUrlsImpl.get().getShowExperimentsURL(getContainer())).addChild(_experiment.getName());
-        }
-    }
-
-    @RequiresPermission(ReadPermission.class)
-    public class ListMaterialSourcesAction extends SimpleViewAction
-    {
-        public ModelAndView getView(Object o, BindException errors)
-        {
-            SampleSetWebPart view = new SampleSetWebPart(false, getViewContext());
-            view.setFrame(WebPartView.FrameType.NONE);
-            view.setSampleSetError(getViewContext().getRequest().getParameter("sampleSetError"));
-
-            return view;
-        }
-
-        public NavTree appendNavTrail(NavTree root)
-        {
-            setHelpTopic("sampleSets");
-            return appendRootNavTrail(root).addChild("Sample Sets");
-        }
-    }
-
-    @RequiresPermission(ReadPermission.class)
-    public class ShowMaterialSourceAction extends SimpleViewAction<ExpObjectForm>
-    {
-        private ExpSampleSetImpl _source;
-
-        public ModelAndView getView(ExpObjectForm form, BindException errors)
-        {
-            _source = (ExpSampleSetImpl) ExperimentService.get().getSampleSet(getContainer(), getUser(), form.getRowId());
-            if (_source == null && form.getLsid() != null)
-            {
-                if (form.getLsid().equalsIgnoreCase("Material") || form.getLsid().equalsIgnoreCase("Sample"))
-                {
-                    // Not a real sample set - just show all the materials instead
-                    throw new RedirectException(new ActionURL(ShowAllMaterialsAction.class, getContainer()));
-                }
-                // Check if the URL specifies the LSID, and stick the bean back into the form
-                _source = (ExpSampleSetImpl) ExperimentService.get().getSampleSet(form.getLsid());
-            }
-
-            if (_source == null)
-            {
-                throw new NotFoundException("No matching sample set found");
-            }
-
-            List<ExpSampleSetImpl> allScopedSampleSets = (List<ExpSampleSetImpl>) ExperimentService.get().getSampleSets(getContainer(), getUser(), true);
-            if (!allScopedSampleSets.contains(_source))
-            {
-                ensureCorrectContainer(getContainer(), _source, getViewContext());
-            }
-
-            SamplesSchema schema = new SamplesSchema(getUser(), getContainer());
-            QuerySettings settings = schema.getSettings(getViewContext(), "Material", _source.getName());
-            QueryView queryView = new SampleSetContentsView(_source, schema, settings, errors);
-
-            DetailsView detailsView = new DetailsView(getMaterialSourceRegion(getViewContext()), _source.getRowId());
-            detailsView.getDataRegion().getDisplayColumn("Name").setURL(null);
-            detailsView.getDataRegion().getDisplayColumn("LSID").setVisible(false);
-            detailsView.getDataRegion().getDisplayColumn("MaterialLSIDPrefix").setVisible(false);
-            detailsView.setTitle("Sample Set Properties");
-            detailsView.getDataRegion().getButtonBar(DataRegion.MODE_DETAILS).setStyle(ButtonBar.Style.separateButtons);
-
-            if (_source.hasNameAsIdCol())
-            {
-                SimpleDisplayColumn nameIdCol = new SimpleDisplayColumn();
-                nameIdCol.setCaption("Has Name Id Column");
-                nameIdCol.setDisplayHtml("true");
-                detailsView.getDataRegion().addDisplayColumn(nameIdCol);
-            }
-
-            if (_source.hasIdColumns())
-            {
-                SimpleDisplayColumn idCols = new SimpleDisplayColumn();
-                idCols.setCaption("Id Column(s)");
-                String names = _source.getIdCols().stream()
-                        .filter(Objects::nonNull)
-                        .map(DomainProperty::getName)
-                        .collect(Collectors.joining(", "));
-                if (!names.isEmpty())
-                {
-                    idCols.setDisplayHtml(PageFlowUtil.filter(names));
-                    detailsView.getDataRegion().addDisplayColumn(idCols);
-                }
-            }
-
-            if (_source.getParentCol() != null)
-            {
-                SimpleDisplayColumn parentCol = new SimpleDisplayColumn(PageFlowUtil.filter(_source.getParentCol().getName()));
-                parentCol.setCaption("Parent Column");
-                detailsView.getDataRegion().addDisplayColumn(parentCol);
-            }
-
-            if (!getContainer().equals(_source.getContainer()))
-            {
-                ActionURL definitionURL = PageFlowUtil.urlProvider(ExperimentUrls.class).getShowSampleSetURL(_source);
-                SimpleDisplayColumn definedInCol = new SimpleDisplayColumn("<a href=\"" +
-                        PageFlowUtil.filter(definitionURL) +
-                        "\">" +
-                        PageFlowUtil.filter(_source.getContainer().getPath()) +
-                        "</a>");
-                definedInCol.setCaption("Defined In");
-                detailsView.getDataRegion().addDisplayColumn(definedInCol);
-            }
-
-            // Not all sample sets can be edited
-            DomainKind domainKind = _source.getType().getDomainKind();
-            if (domainKind != null && domainKind.canEditDefinition(getUser(), _source.getType()))
-            {
-                ActionURL editURL = domainKind.urlEditDefinition(_source.getType(), new ViewBackgroundInfo(_source.getContainer(), getUser(), getViewContext().getActionURL()));
-                if (editURL != null)
-                {
-                    editURL.addParameter(ActionURL.Param.returnUrl, getViewContext().getActionURL().toString());
-                    ActionButton editTypeButton = new ActionButton(editURL, "Edit Fields");
-                    editTypeButton.setDisplayPermission(UpdatePermission.class);
-                    detailsView.getDataRegion().getButtonBar(DataRegion.MODE_DETAILS).add(editTypeButton);
-                }
-
-                if (domainKind instanceof SampleSetDomainKind)
-                {
-                    ActionURL updateURL = new ActionURL(UpdateMaterialSourceAction.class, _source.getContainer());
-                    updateURL.addParameter("RowId", _source.getRowId());
-                    updateURL.addParameter(ActionURL.Param.returnUrl, getViewContext().getActionURL().toString());
-                    ActionButton updateButton = new ActionButton(updateURL, "Edit Set", ActionButton.Action.LINK);
-                    updateButton.setDisplayPermission(DesignSampleSetPermission.class);
-                    detailsView.getDataRegion().getButtonBar(DataRegion.MODE_DETAILS).add(updateButton);
-
-                    ActionButton deleteButton = new ActionButton(ExperimentController.DeleteMaterialSourceAction.class, "Delete Set", ActionButton.Action.POST);
-                    deleteButton.setDisplayPermission(DesignSampleSetPermission.class);
-                    ActionURL deleteURL = new ActionURL(ExperimentController.DeleteMaterialSourceAction.class, _source.getContainer());
-                    deleteURL.addParameter("singleObjectRowId", _source.getRowId());
-                    deleteURL.addParameter(ActionURL.Param.returnUrl, ExperimentUrlsImpl.get().getShowSampleSetListURL(getContainer()).toString());
-
-                    deleteButton.setURL(deleteURL);
-                    deleteButton.setActionType(ActionButton.Action.LINK);
-                    detailsView.getDataRegion().getButtonBar(DataRegion.MODE_DETAILS).add(deleteButton);
-                }
-            }
-
-            if (_source.canImportMoreSamples())
-            {
-                TableInfo table = queryView.getTable();
-                if (table != null)
-                {
-                    ActionURL importURL = table.getImportDataURL(getContainer());
-                    if (importURL != null)
-                    {
-                        importURL = importURL.clone();
-                        importURL.replaceParameter(ActionURL.Param.returnUrl, getViewContext().getActionURL().toString());
-                        ActionButton uploadButton = new ActionButton(importURL, "Import More Samples", ActionButton.Action.LINK);
-                        uploadButton.setDisplayPermission(UpdatePermission.class);
-                        detailsView.getDataRegion().getButtonBar(DataRegion.MODE_DETAILS).add(uploadButton);
-
-                    }
-                }
-            }
-
-            return new VBox(detailsView, queryView);
-        }
-
-        public NavTree appendNavTrail(NavTree root)
-        {
-            setHelpTopic("sampleSets");
-            ActionURL url = new ActionURL(ListMaterialSourcesAction.class, getContainer());
-            return appendRootNavTrail(root).addChild("Sample Sets", url).addChild("Sample Set " + _source.getName());
-        }
-    }
-
-    @RequiresPermission(ReadPermission.class)
-    public class ShowAllMaterialsAction extends SimpleViewAction
-    {
-        public ModelAndView getView(Object o, BindException errors)
-        {
-            ExpSchema schema = new ExpSchema(getUser(), getContainer());
-            QuerySettings settings = schema.getSettings(getViewContext(), "Materials", ExpSchema.TableType.Materials.toString());
-            QueryView view = new QueryView(schema, settings, errors)
-            {
-                protected void populateButtonBar(DataView view, ButtonBar bar)
-                {
-                    super.populateButtonBar(view, bar);
-                    bar.add(SampleSetContentsView.getDeriveSamplesButton(getContainer(),null));
-                }
-            };
-            view.setShowDetailsColumn(false);
-            return view;
-        }
-
-        public NavTree appendNavTrail(NavTree root)
-        {
-            setHelpTopic("sampleSets");
-            return appendRootNavTrail(root).addChild("All Materials");
-        }
-    }
-
-//    @RequiresPermission(InsertPermission.class)
-//    @ApiVersion(9.2)
-//    @RequiresLogin
-//    public class SaveMaterialsAction extends MutatingApiAction<SaveMaterialsForm>
-//    {
-//        public ApiResponse execute(SaveMaterialsForm form, BindException errors) throws Exception
-//        {
-//            UploadMaterialSetForm uploadForm = new UploadMaterialSetForm();
-//            uploadForm.setContainer(getContainer());
-//            uploadForm.setUser(getUser());
-//            uploadForm.setName(form.getName());
-//            uploadForm.setImportMoreSamples(true);
-//            uploadForm.setParentColumn(-1);
-//            uploadForm.setInsertUpdateChoice(UploadMaterialSetForm.InsertUpdateChoice.insertOrUpdate.name());
-//            uploadForm.setCreateNewSampleSet(false);
-//            uploadForm.setCreateNewColumnsOnExistingSampleSet(false);
-//            uploadForm.setLoader(new MapLoader(form.getMaterials()));
-//
-//            UploadSamplesHelper helper = new UploadSamplesHelper(uploadForm);
-//            helper.uploadMaterials();
-//
-//            return new ApiSimpleResponse();
-//        }
-//    }
-
-    public static final class SaveMaterialsForm extends SimpleApiJsonForm
-    {
-        public String getName()
-        {
-            return json.getString("name");
-        }
-
-        public List<Map<String, Object>> getMaterials()
-        {
-            JSONArray materials = json.getJSONArray("materials");
-            List<Map<String, Object>> result = new ArrayList<>();
-            for (int i = 0; i < materials.length(); i++)
-            {
-                Map<String, Object> props = materials.getJSONObject(i).getJSONObject("properties");
-                result.add(props);
-            }
-            return result;
-        }
-    }
-
-
-    /**
-     * Only shows standard and custom properties, not parent and child samples. Used for indexing
-     */
-    @RequiresPermission(ReadPermission.class)
-    public class ShowMaterialSimpleAction extends SimpleViewAction<ExpObjectForm>
-    {
-        protected ExpMaterialImpl _material;
-
-        public VBox getView(ExpObjectForm form, BindException errors) throws Exception
-        {
-            Container c = getContainer();
-            _material = ExperimentServiceImpl.get().getExpMaterial(form.getRowId());
-            if (_material == null && form.getLsid() != null)
-            {
-                _material = ExperimentServiceImpl.get().getExpMaterial(form.getLsid());
-            }
-            if (_material == null)
-            {
-                throw new NotFoundException("Could not find a material with RowId " + form.getRowId());
-            }
-
-            ensureCorrectContainer(getContainer(), _material, getViewContext());
-
-            ExpRunImpl run = _material.getRun();
-            ExpProtocol sourceProtocol = _material.getSourceProtocol();
-            ExpProtocolApplication sourceProtocolApplication = _material.getSourceApplication();
-
-            DataRegion dr = new DataRegion();
-            dr.addColumns(ExperimentServiceImpl.get().getTinfoMaterial().getUserEditableColumns());
-            dr.removeColumns("RowId", "RunId", "LastIndexed", "LSID", "SourceApplicationId", "CpasType");
-
-            //dr.addColumns(extraProps);
-            dr.addDisplayColumn(new ExperimentRunDisplayColumn(run, "Source Experiment Run"));
-            dr.addDisplayColumn(new ProtocolDisplayColumn(sourceProtocol, "Source Protocol"));
-            dr.addDisplayColumn(new ProtocolApplicationDisplayColumn(sourceProtocolApplication, "Source Protocol Application"));
-            dr.addDisplayColumn(new LineageGraphDisplayColumn(_material, run));
-            dr.addDisplayColumn(new SampleSetDisplayColumn(_material));
-
-            //TODO: Can't yet edit materials uploaded from a material source
-            dr.setButtonBar(new ButtonBar());
-            DetailsView detailsView = new DetailsView(dr, _material.getRowId());
-            detailsView.setTitle("Standard Properties");
-            detailsView.setFrame(WebPartView.FrameType.PORTAL);
-
-            CustomPropertiesView cpv = new CustomPropertiesView(_material, c);
-
-            return new VBox(new StandardAndCustomPropertiesView(detailsView, cpv));
-        }
-
-        public NavTree appendNavTrail(NavTree root)
-        {
-            setHelpTopic("sampleSets");
-            root = appendRootNavTrail(root);
-            root.addChild("Sample Sets", ExperimentUrlsImpl.get().getShowSampleSetListURL(getContainer()));
-            ExpSampleSet sampleSet = _material.getSampleSet();
-            if (sampleSet != null)
-            {
-                root.addChild(sampleSet.getName(), ExperimentUrlsImpl.get().getShowSampleSetURL(sampleSet));
-            }
-            root.addChild("Sample " + _material.getName());
-            return root;
-        }
-    }
-
-    @RequiresPermission(ReadPermission.class)
-    public class ShowMaterialAction extends ShowMaterialSimpleAction
-    {
-        public VBox getView(ExpObjectForm form, BindException errors) throws Exception
-        {
-            VBox vbox = super.getView(form, errors);
-
-            List<ExpMaterial> materialsToInvestigate = new ArrayList<>();
-            final List<ExpRun> successorRuns = new ArrayList<>();
-            materialsToInvestigate.add(_material);
-            Set<ExpMaterial> investigatedMaterials = new HashSet<>();
-            while (!materialsToInvestigate.isEmpty())
-            {
-                ExpMaterial m = materialsToInvestigate.remove(0);
-                if (investigatedMaterials.add(m))
-                {
-                    for (ExpRun r : ExperimentService.get().getRunsUsingMaterials(m.getRowId()))
-                    {
-                        successorRuns.add(r);
-                        materialsToInvestigate.addAll(r.getMaterialOutputs());
-                    }
-                }
-                if (successorRuns.size() > 1000)
-                {
-                    break;
-                }
-            }
-
-            StringBuilder updateLinks = new StringBuilder();
-            ExpSampleSet ss = _material.getSampleSet();
-            if (ss != null && ss.getContainer() != null && ss.getContainer().hasPermission(getUser(), UpdatePermission.class))
-            {
-                // XXX: ridiculous amount of work to get a update url expression for the sample set's table.
-                UserSchema samplesSchema = QueryService.get().getUserSchema(getUser(), ss.getContainer(), "Samples");
-                QueryDefinition queryDef = samplesSchema.getQueryDefForTable(ss.getName());
-                StringExpression expr = queryDef.urlExpr(QueryAction.updateQueryRow, null);
-                if (expr != null)
-                {
-                    // Since we're building a detailsURL outside the context of a "row" need to set the correct
-                    // container context on the generated expr.
-                    ((DetailsURL) expr).setContainerContext(ss.getContainer());
-                    String url = expr.eval(Collections.singletonMap(new FieldKey(null, "RowId"), _material.getRowId()));
-                    updateLinks.append(PageFlowUtil.textLink("edit", url) + " ");
-                }
-            }
-
-            if (getContainer().hasPermission(getUser(), InsertPermission.class))
-            {
-                ActionURL deriveURL = new ActionURL(DeriveSamplesChooseTargetAction.class, getContainer());
-                deriveURL.addParameter("rowIds", _material.getRowId());
-                if (ss != null)
-                    deriveURL.addParameter("targetSampleSetId", ss.getRowId());
-
-                updateLinks.append(PageFlowUtil.textLink("derive samples from this sample", deriveURL) + " ");
-            }
-
-            vbox.addView(new HtmlView(updateLinks.toString()));
-
-            ExperimentRunListView runListView = ExperimentRunListView.createView(getViewContext(), ExperimentRunType.ALL_RUNS_TYPE, true);
-            runListView.setShowRecordSelectors(false);
-            runListView.getRunTable().setRuns(successorRuns);
-            runListView.getRunTable().setContainerFilter(new ContainerFilter.AllFolders(getUser()));
-            runListView.setAllowableContainerFilterTypes(ContainerFilter.Type.Current, ContainerFilter.Type.CurrentAndSubfolders, ContainerFilter.Type.AllFolders);
-            runListView.setTitle("Runs associated with this material or a derived material");
-
-            ParentChildView pv = new ParentChildView(_material, getViewContext());
-            vbox.addView(pv);
-            vbox.addView(runListView);
-
-            return vbox;
-        }
-
-    }
-
-
-    //
-    // DataClass
-    //
-
-    @RequiresPermission(ReadPermission.class)
-    public class ListDataClassAction extends SimpleViewAction
-    {
-        @Override
-        public ModelAndView getView(Object o, BindException errors)
-        {
-            DataClassWebPart view = new DataClassWebPart(false, getViewContext(), null);
-            view.setFrame(WebPartView.FrameType.NONE);
-
-            return view;
-        }
-
-        @Override
-        public NavTree appendNavTrail(NavTree root)
-        {
-            setHelpTopic("dataClass");
-            return appendRootNavTrail(root).addChild("Data Class");
-        }
-    }
-
-    public static class DataClassForm extends ExpObjectForm
-    {
-        private String _name;
-
-        public String getName()
-        {
-            return _name;
-        }
-
-        public void setName(String name)
-        {
-            _name = name;
-        }
-    }
-
-    @RequiresPermission(ReadPermission.class)
-    public class ShowDataClassAction extends SimpleViewAction<DataClassForm>
-    {
-        private ExpDataClassImpl _dataClass;
-
-        @Override
-        public ModelAndView getView(DataClassForm form, BindException errors)
-        {
-            if (form.getName() != null)
-            {
-                _dataClass = ExperimentServiceImpl.get().getDataClass(getContainer(), getUser(), form.getName());
-                if (_dataClass == null)
-                    throw new NotFoundException("No data class found for name '" + form.getName() + "'");
-            }
-
-            if (_dataClass == null && form.getRowId() > 0)
-                _dataClass = ExperimentServiceImpl.get().getDataClass(getContainer(), getUser(), form.getRowId());
-
-            if (_dataClass == null)
-                throw new NotFoundException("No data class found");
-
-            ensureCorrectContainer(getContainer(), _dataClass, getViewContext());
-
-            ExpSchema expSchema = new ExpSchema(getUser(), getContainer());
-            UserSchema dataClassSchema = (UserSchema) expSchema.getSchema(ExpSchema.NestedSchemas.data.toString());
-            if (dataClassSchema == null)
-                throw new NotFoundException("exp.dataclass schema not found");
-            QueryView queryView = dataClassSchema.createView(getViewContext(), QueryView.DATAREGIONNAME_DEFAULT, _dataClass.getName(), errors);
-
-            TableInfo table = ExpSchema.TableType.DataClasses.createTable(expSchema, null, null);
-            QueryUpdateForm tvf = new QueryUpdateForm(table, getViewContext(), null);
-            tvf.setPkVal(_dataClass.getRowId());
-            DetailsView detailsView = new DetailsView(tvf);
-            detailsView.setTitle("Data Class Properties");
-
-            ButtonBar bb = new ButtonBar();
-            bb.setStyle(ButtonBar.Style.separateButtons);
-
-            if (table.hasPermission(getUser(), UpdatePermission.class))
-            {
-                ActionURL updateUrl = _dataClass.urlUpdate(getUser(), getContainer(), getViewContext().getActionURL());
-                ActionButton editButton = new ActionButton("Edit", updateUrl);
-                bb.add(editButton);
-
-                ActionURL editFields = _dataClass.urlEditDefinition(getViewContext());
-                ActionButton editFieldsButton = new ActionButton("Edit Fields", editFields);
-                bb.add(editFieldsButton);
-            }
-            detailsView.getDataRegion().setButtonBar(bb);
-
-            VBox vbox = new VBox(detailsView, queryView);
-            return vbox;
-        }
-
-        @Override
-        public NavTree appendNavTrail(NavTree root)
-        {
-            setHelpTopic("dataClass");
-            ActionURL url = new ActionURL(ListDataClassAction.class, getContainer());
-            return appendRootNavTrail(root).addChild("Data Class", url).addChild(_dataClass.getName());
-        }
-    }
-
-    @RequiresPermission(AdminPermission.class)
-    public class DeleteDataClassAction extends AbstractDeleteAction
-    {
-        @Override
-        public NavTree appendNavTrail(NavTree root)
-        {
-            setHelpTopic("dataClass");
-            return super.appendNavTrail(root);
-        }
-
-        @Override
-        protected void deleteObjects(DeleteForm deleteForm)
-        {
-            List<ExpDataClass> dataClasses = getDataClasses(deleteForm);
-            if (!ensureCorrectContainer(dataClasses))
-            {
-                throw new UnauthorizedException();
-            }
-            for (ExpRun run : getRuns(dataClasses))
-            {
-                if (!run.getContainer().hasPermission(getUser(), DeletePermission.class))
-                {
-                    throw new UnauthorizedException();
-                }
-            }
-            for (ExpDataClass dataClass : dataClasses)
-            {
-                dataClass.delete(getUser());
-            }
-        }
-
-        @Override
-        public ModelAndView getView(DeleteForm deleteForm, boolean reshow, BindException errors)
-        {
-            List<ExpDataClass> dataClasses = getDataClasses(deleteForm);
-
-            if (!ensureCorrectContainer(dataClasses))
-            {
-                throw new RedirectException(ExperimentUrlsImpl.get().getShowSampleSetListURL(getContainer(), "To delete a data class, you must be in its folder or project."));
-            }
-
-            return new ConfirmDeleteView("Data Class", ShowDataClassAction.class, dataClasses, deleteForm, getRuns(dataClasses));
-        }
-
-        private List<ExpDataClass> getDataClasses(DeleteForm deleteForm)
-        {
-            List<ExpDataClass> dataClasses = new ArrayList<>();
-            for (int rowId : deleteForm.getIds(false))
-            {
-                ExpDataClass dataClass = ExperimentServiceImpl.get().getDataClass(getContainer(), getUser(), rowId);
-                if (dataClass != null)
-                {
-                    dataClasses.add(dataClass);
-                }
-            }
-            return dataClasses;
-        }
-
-        private boolean ensureCorrectContainer(List<ExpDataClass> dataClasses)
-        {
-            for (ExpDataClass dataClass : dataClasses)
-            {
-                Container sourceContainer = dataClass.getContainer();
-                if (!sourceContainer.equals(getContainer()))
-                {
-                    return false;
-                }
-            }
-            return true;
-        }
-
-        private List<? extends ExpRun> getRuns(List<ExpDataClass> dataClasses)
-        {
-            if (dataClasses.size() > 0)
-            {
-                List<? extends ExpRun> runArray = ExperimentService.get().getRunsUsingDataClasses(dataClasses);
-                return ExperimentService.get().runsDeletedWithInput(runArray);
-            }
-            else
-            {
-                return Collections.emptyList();
-            }
-        }
-    }
-
-    @RequiresPermission(AdminPermission.class)
-    public class InsertDataClassAction extends FormViewAction<InsertDataClassForm>
-    {
-        private ActionURL _successUrl;
-        private Map<String, DomainTemplate> _domainTemplates;
-
-        @Override
-        public void validateCommand(InsertDataClassForm form, Errors errors)
-        {
-            String name = form.getName();
-
-            if (form.isUseTemplate())
-            {
-                Set<String> messages = new HashSet<>();
-                _domainTemplates = DomainTemplateGroup.getAllTemplates(getContainer());
-
-                if (!_domainTemplates.containsKey(form.getDomainTemplate()))
-                    errors.reject(ERROR_MSG, "Unknown template selected: " + form.getDomainTemplate());
-                else
-                {
-                    DomainTemplate template = _domainTemplates.get(form.getDomainTemplate());
-                    name = template.getTemplateName();
-                }
-            }
-
-            if (StringUtils.isBlank(name))
-                errors.reject(ERROR_MSG, "DataClass name or template selection is required.");
-            else if (ExperimentService.get().getDataClass(getContainer(), getUser(), name) != null)
-                errors.reject(ERROR_MSG, "DataClass '" + name + "' already exists.");
-
-        }
-
-        @Override
-        public ModelAndView getView(InsertDataClassForm form, boolean reshow, BindException errors)
-        {
-            Set<String> messages = new HashSet<>();
-            Set<String> templates = new TreeSet<>();
-            Map<String, DomainTemplateGroup> groups = DomainTemplateGroup.getAllGroups(getContainer());
-
-            for (DomainTemplateGroup g : groups.values())
-            {
-                messages.addAll(g.getErrors());
-                templates.addAll(g.getTemplates().keySet());
-            }
-
-            form.setAvailableDomainTemplateNames(templates);
-            form.setXmlParseErrors(messages);
-
-            return new JspView<>("/org/labkey/experiment/insertDataClass.jsp", form, errors);
-        }
-
-        @Override
-        public boolean handlePost(InsertDataClassForm form, BindException errors) throws Exception
-        {
-            if (form.isUseTemplate())
-            {
-                DomainTemplate template = _domainTemplates.get(form.getDomainTemplate());
-                Domain domain = DomainUtil.createDomain(template, getContainer(), getUser(), form.getName());
-
-                _successUrl = domain.getDomainKind().urlShowData(domain, getViewContext());
-            }
-            else
-            {
-                ExpDataClass dataClass = ExperimentService.get().createDataClass(
-                        getContainer(), getUser(), form.getName(), form.getDescription(),
-                        Collections.emptyList(), Collections.emptyList(), form.getMaterialSourceId(), form.getNameExpression(),
-                        null
-                );
-
-                Domain domain = dataClass.getDomain();
-                DomainKind kind = domain.getDomainKind();
-                _successUrl = kind.urlEditDefinition(domain, getViewContext());
-            }
-
-            return true;
-        }
-
-        @Override
-        public URLHelper getSuccessURL(InsertDataClassForm form)
-        {
-            return _successUrl;
-        }
-
-        @Override
-        public NavTree appendNavTrail(NavTree root)
-        {
-            return root.addChild("Create Data Class");
-        }
-    }
-
-    public static class InsertDataClassForm extends DataClass
-    {
-        private boolean _useTemplate;
-        private String _domainTemplate;
-        private Set<String> _availableDomainTemplateNames;
-        private Set<String> _xmlParseErrors;
-        private final ReturnUrlForm _returnUrlForm = new ReturnUrlForm();
-
-        public boolean isUseTemplate()
-        {
-            return _useTemplate;
-        }
-
-        public void setUseTemplate(boolean useTemplate)
-        {
-            _useTemplate = useTemplate;
-        }
-
-        public String getDomainTemplate()
-        {
-            return _domainTemplate;
-        }
-
-        public void setDomainTemplate(String domainTemplate)
-        {
-            _domainTemplate = domainTemplate;
-        }
-
-        public Set<String> getAvailableDomainTemplateNames()
-        {
-            return _availableDomainTemplateNames;
-        }
-
-        public void setAvailableDomainTemplateNames(Set<String> availableDomainTemplateNames)
-        {
-            _availableDomainTemplateNames = availableDomainTemplateNames;
-        }
-
-        public Set<String> getXmlParseErrors()
-        {
-            return _xmlParseErrors;
-        }
-
-        public void setXmlParseErrors(Set<String> xmlParseErrors)
-        {
-            _xmlParseErrors = xmlParseErrors;
-        }
-
-        @Nullable
-        public String getReturnUrl()
-        {
-            return _returnUrlForm.getReturnUrl();
-        }
-
-        public void setReturnUrl(String s)
-        {
-            _returnUrlForm.setReturnUrl(s);
-        }
-    }
-
-    public static class ConceptURIForm
-    {
-        private String _conceptURI;
-
-        public String getConceptURI()
-        {
-            return _conceptURI;
-        }
-
-        public void setConceptURI(String conceptURI)
-        {
-            _conceptURI = conceptURI;
-        }
-    }
-
-    @RequiresPermission(AdminPermission.class)
-    public class RemoveConceptMappingAction extends MutatingApiAction<ConceptURIForm>
-    {
-        @Override
-        public void validateForm(ConceptURIForm form, Errors errors)
-        {
-            if (form.getConceptURI() == null || ConceptURIProperties.getLookup(getContainer(), form.getConceptURI()) == null)
-                errors.reject(ERROR_MSG, "Concept URI not found: " + form.getConceptURI());
-        }
-
-        @Override
-        public Object execute(ConceptURIForm form, BindException errors)
-        {
-            ConceptURIProperties.removeLookup(getContainer(), form.getConceptURI());
-            return new ApiSimpleResponse("success", true);
-        }
-    }
-
-    @RequiresPermission(ReadPermission.class)
-    public class DataClassAttachmentDownloadAction extends BaseDownloadAction<DataClassAttachmentForm>
-    {
-        @Nullable
-        @Override
-        public Pair<AttachmentParent, String> getAttachment(DataClassAttachmentForm form)
-        {
-            if (form.getLsid() == null || form.getName() == null)
-                throw new NotFoundException("Error: missing required param 'lsid' or 'name'.");
-
-            Lsid lsid = new Lsid(form.getLsid());
-            AttachmentParent parent = new ExpDataClassAttachmentParent(getContainer(), lsid);
-
-            return new Pair<>(parent, form.getName());
-        }
-    }
-
-    public static class DataClassAttachmentForm extends LsidForm
-    {
-        private String _name;
-
-        public String getName()
-        {
-            return _name;
-        }
-
-        public void setName(String name)
-        {
-            _name = name;
-        }
-    }
-
-    //
-    // END DataClass actions
-    //
-
-    public static ActionURL getRunGraphURL(Container c, int runId)
-    {
-        return new ActionURL(ShowRunGraphAction.class, c).addParameter("rowId", runId);
-    }
-
-
-    @RequiresPermission(ReadPermission.class)
-    public class ShowRunGraphAction extends AbstractShowRunAction
-    {
-        protected VBox createLowerView(ExpRunImpl experimentRun, BindException errors)
-        {
-            return new VBox(
-                    new ToggleRunView(experimentRun, false, true, true),
-                    new ExperimentRunGraphView(experimentRun, false));
-        }
-    }
-
-
-    @RequiresPermission(ReadPermission.class)
-    public class DownloadGraphAction extends SimpleViewAction<ExperimentRunForm>
-    {
-        public ModelAndView getView(ExperimentRunForm form, BindException errors) throws Exception
-        {
-            boolean detail = form.isDetail();
-            String focus = form.getFocus();
-            String focusType = form.getFocusType();
-
-            ExpRunImpl experimentRun = form.lookupRun();
-            ensureCorrectContainer(getContainer(), experimentRun, getViewContext());
-
-            ExperimentRunGraph.RunGraphFiles files;
-            try
-            {
-                files = ExperimentRunGraph.generateRunGraph(getViewContext(), experimentRun, detail, focus, focusType);
-            }
-            catch (ExperimentException e)
-            {
-                PageFlowUtil.streamTextAsImage(getViewContext().getResponse(), "ERROR: " + e.getMessage(), 600, 150, java.awt.Color.RED);
-                return null;
-            }
-
-            try
-            {
-                PageFlowUtil.streamFile(getViewContext().getResponse(), new File(files.getImageFile().getAbsolutePath()), false);
-            }
-            catch (FileNotFoundException e)
-            {
-                getViewContext().getResponse().sendRedirect(getViewContext().getRequest().getContextPath() + "/Experiment/ExperimentRunNotFound.gif");
-            }
-            finally
-            {
-                files.release();
-            }
-            return null;
-        }
-
-        public NavTree appendNavTrail(NavTree root)
-        {
-            throw new UnsupportedOperationException();
-        }
-    }
-
-    private abstract class AbstractShowRunAction extends SimpleViewAction<ExperimentRunForm>
-    {
-        private ExpRunImpl _experimentRun;
-
-        public ModelAndView getView(ExperimentRunForm form, BindException errors)
-        {
-            _experimentRun = form.lookupRun();
-            ensureCorrectContainer(getContainer(), _experimentRun, getViewContext());
-
-            VBox vbox = new VBox();
-
-            JspView<ExpRun> detailsView = new JspView<ExpRun>("/org/labkey/experiment/ExperimentRunDetails.jsp", _experimentRun);
-            detailsView.setTitle("Standard Properties");
-
-            CustomPropertiesView cpv = new CustomPropertiesView(_experimentRun.getLSID(), getContainer());
-
-            vbox.addView(new StandardAndCustomPropertiesView(detailsView, cpv));
-            VBox lowerView = createLowerView(_experimentRun, errors);
-            lowerView.setFrame(WebPartView.FrameType.PORTAL);
-            lowerView.setTitle("Run Details");
-            NavTree tree = new NavTree("");
-            File runRoot = _experimentRun.getFilePathRoot();
-            if (runRoot != null && NetworkDrive.exists(runRoot))
-            {
-                if (!runRoot.isDirectory())
-                {
-                    runRoot = runRoot.getParentFile();
-                }
-                PipeRoot pipelineRoot = PipelineService.get().findPipelineRoot(_experimentRun.getContainer());
-                if (pipelineRoot != null)
-                {
-                    if (pipelineRoot.isUnderRoot(runRoot))
-                    {
-                        String path = pipelineRoot.relativePath(runRoot);
-                        tree.addChild("View Files", PageFlowUtil.urlProvider(PipelineUrls.class).urlBrowse(_experimentRun.getContainer(), null, path));
-                    }
-                }
-            }
-            NavTree downloadFiles = new NavTree("Download all files");
-
-            downloadFiles.setScript("exportFiles();");
-
-            tree.addChild(downloadFiles);
-
-            lowerView.setNavMenu(tree);
-            lowerView.setIsWebPart(false);
-
-            vbox.addView(lowerView);
-            vbox.addView(new ExperimentRunGroupsView(getUser(), getContainer(), _experimentRun, getViewContext().getActionURL(), errors));
-
-            StringBuilder html = new StringBuilder();
-            html.append("<form id=\"exportFilesForm\" method=\"POST\" action=\"");
-            html.append(new ActionURL(ExportRunFilesAction.class, _experimentRun.getContainer()));
-            html.append("\"><input type=\"hidden\" value=\"ExportSingleRun\" name=\"");
-            html.append(DataRegionSelection.DATA_REGION_SELECTION_KEY);
-            html.append("\" /><input type=\"hidden\" name=\"");
-            html.append(DataRegion.SELECT_CHECKBOX_NAME);
-            html.append("\" value=\"");
-            html.append(_experimentRun.getRowId());
-            html.append("\" /><input type=\"hidden\" name=\"zipFileName\" value=\"");
-            html.append(PageFlowUtil.filter(_experimentRun.getName()));
-            html.append(".zip\" />");
-            html.append("<input type=\"hidden\" name=\"").append(CSRFUtil.csrfName).append("\"");
-            html.append(" value=\"").append(CSRFUtil.getExpectedToken(getViewContext())).append("\"");
-            html.append("/></form>");
-            html.append("<script>function exportFiles() { document.getElementById('exportFilesForm').submit(); }</script>");
-
-            HtmlView hiddenFormView = new HtmlView(html.toString());
-            vbox.addView(hiddenFormView);
-
-            return vbox;
-        }
-
-        protected abstract VBox createLowerView(ExpRunImpl experimentRun, BindException errors);
-
-        public NavTree appendNavTrail(NavTree root)
-        {
-            return appendRootNavTrail(root).addChild(_experimentRun.getName());
-        }
-    }
-
-    public static class ToggleRunExperimentMembershipForm
-    {
-        private int _runId;
-        private int _experimentId;
-        private boolean _included;
-
-        public int getRunId()
-        {
-            return _runId;
-        }
-
-        public void setRunId(int runId)
-        {
-            _runId = runId;
-        }
-
-        public int getExperimentId()
-        {
-            return _experimentId;
-        }
-
-        public void setExperimentId(int experimentId)
-        {
-            _experimentId = experimentId;
-        }
-
-        public boolean isIncluded()
-        {
-            return _included;
-        }
-
-        public void setIncluded(boolean included)
-        {
-            _included = included;
-        }
-    }
-
-    @RequiresPermission(UpdatePermission.class)
-    public class ToggleRunExperimentMembershipAction extends SimpleViewAction<ToggleRunExperimentMembershipForm>
-    {
-        public NavTree appendNavTrail(NavTree root)
-        {
-            throw new UnsupportedOperationException();
-        }
-
-        public ModelAndView getView(ToggleRunExperimentMembershipForm form, BindException errors)
-        {
-            ExpRun run = ExperimentService.get().getExpRun(form.getRunId());
-            // Check if the user has permission to update this run
-            if (run == null || !run.getContainer().hasPermission(getUser(), UpdatePermission.class))
-            {
-                throw new NotFoundException();
-            }
-
-            ExpExperiment exp = ExperimentService.get().getExpExperiment(form.getExperimentId());
-            if (exp == null)
-            {
-                throw new NotFoundException();
-            }
-            // Check if this
-            if (!ExperimentService.get().getExperiments(run.getContainer(), getUser(), true, false).contains(exp))
-            {
-                throw new NotFoundException();
-            }
-            // Users must have permission to view, but not necessarily update, the container the holds the run group
-            if (!exp.getContainer().hasPermission(getUser(), ReadPermission.class))
-            {
-                throw new UnauthorizedException();
-            }
-
-            if (form.isIncluded())
-            {
-                exp.addRuns(getUser(), run);
-            }
-            else
-            {
-                exp.removeRun(getUser(), run);
-            }
-
-            return null;
-        }
-    }
-
-    public class ToggleRunView extends HtmlView
-    {
-        public ToggleRunView(ExpRun expRun, boolean showGraphSummary, boolean showGraphDetail, boolean showText)
-        {
-            super(null);
-            StringBuilder sb = new StringBuilder();
-
-            sb.append("<table class=\"labkey-tab-strip\"><tr>");
-            addSpace(sb);
-            addTab("Graph Summary View", ExperimentUrlsImpl.get().getRunGraphURL(expRun), !showGraphSummary, sb);
-            addSpace(sb);
-            addTab("Graph Detail View", ExperimentUrlsImpl.get().getRunGraphDetailURL(expRun), !showGraphDetail, sb);
-            addSpace(sb);
-            addTab("Text View", ExperimentUrlsImpl.get().getRunTextURL(expRun), !showText, sb);
-            sb.append("<td class=\"labkey-tab-space\" width=\"100%\"></td>");
-            addSpace(sb);
-            sb.append("</tr></table>");
-
-            setHtml(sb.toString());
-        }
-
-        private void addTab(String text, ActionURL url, boolean selected, StringBuilder sb)
-        {
-            sb.append("<td class=\"labkey-tab" + (selected ? "-selected" : "") + "\" style=\"margin-bottom: 0px;\"><a href=\"" + url + "\">" + PageFlowUtil.filter(text) + "</a></td>");
-        }
-
-        private void addSpace(StringBuilder sb)
-        {
-            sb.append("<td class=\"labkey-tab-space\"><img width=\"5\" src=\"");
-            sb.append(AppProps.getInstance().getContextPath());
-            sb.append("/_.gif\"></td>");
-        }
-    }
-
-    @RequiresPermission(ReadPermission.class)
-    public class ShowRunTextAction extends AbstractShowRunAction
-    {
-        protected VBox createLowerView(ExpRunImpl expRun, BindException errors)
-        {
-            JspView<ExpRun> applicationsView = new JspView<ExpRun>("/org/labkey/experiment/ProtocolApplications.jsp", expRun);
-            applicationsView.setFrame(WebPartView.FrameType.TITLE);
-            applicationsView.setTitle("Protocol Applications");
-
-            HtmlView toggleView = new ToggleRunView(expRun, true, true, false);
-
-            QuerySettings runDataInputsSettings = new QuerySettings(getViewContext(), "RunDataInputs", DataInputs.name());
-            UsageQueryView runDataInputsView = new UsageQueryView("Data Inputs", getViewContext(), expRun, ExpProtocol.ApplicationType.ExperimentRun, runDataInputsSettings, errors);
-            runDataInputsView.setButtonBarPosition(DataRegion.ButtonBarPosition.TOP);
-
-            QuerySettings runDataOutputsSettings = new QuerySettings(getViewContext(), "RunDataOutputs", DataInputs.name());
-            UsageQueryView runDataOutputsView = new UsageQueryView("Data Outputs", getViewContext(), expRun, ExpProtocol.ApplicationType.ExperimentRunOutput, runDataOutputsSettings, errors);
-            runDataOutputsView.setButtonBarPosition(DataRegion.ButtonBarPosition.NONE);
-
-            QuerySettings runMaterialInputsSetting = new QuerySettings(getViewContext(), "RunMaterialInputs", ExpSchema.TableType.MaterialInputs.name());
-            UsageQueryView runMaterialInputsView = new UsageQueryView("Material Inputs", getViewContext(), expRun, ExpProtocol.ApplicationType.ExperimentRun, runMaterialInputsSetting, errors);
-            runMaterialInputsView.setButtonBarPosition(DataRegion.ButtonBarPosition.TOP);
-
-            QuerySettings runMaterialOutputsSettings = new QuerySettings(getViewContext(), "RunMaterialOutputs", ExpSchema.TableType.MaterialInputs.name());
-            UsageQueryView runMaterialOutputsView = new UsageQueryView("Material Outputs", getViewContext(), expRun, ExpProtocol.ApplicationType.ExperimentRunOutput, runMaterialOutputsSettings, errors);
-            runMaterialOutputsView.setButtonBarPosition(DataRegion.ButtonBarPosition.NONE);
-
-            HBox inputsView = new HBox(runDataInputsView, runMaterialInputsView);
-            HBox outputsView = new HBox(runDataOutputsView, runMaterialOutputsView);
-
-            return new VBox(toggleView, inputsView, outputsView, applicationsView);
-        }
-    }
-
-    private static class UsageQueryView extends QueryView
-    {
-        private final ExpRun _run;
-        private final ExpProtocol.ApplicationType _type;
-
-        public UsageQueryView(String title, ViewContext context, ExpRun run, ExpProtocol.ApplicationType type,
-                              QuerySettings settings, BindException errors)
-        {
-            super(new ExpSchema(context.getUser(), context.getContainer()), settings, errors);
-            setTitle(title);
-            setFrame(FrameType.TITLE);
-            _run = run;
-            _type = type;
-            setShowBorders(true);
-            setShadeAlternatingRows(true);
-            setShowExportButtons(false);
-            setShowPagination(false);
-            disableContainerFilterSelection();
-        }
-
-        @Override
-        protected TableInfo createTable()
-        {
-            String tableName = getSettings().getQueryName();
-            ExpInputTable tableInfo = (ExpInputTable)((ExpSchema)getSchema()).getTable(tableName, new ContainerFilter.AllFolders(getUser()), true, true);
-            tableInfo.setRun(_run, _type);
-            tableInfo.setLocked(true);
-            return tableInfo;
-        }
-    }
-
-
-    public static ActionURL getShowRunGraphDetailURL(Container c, int rowId)
-    {
-        ActionURL url = new ActionURL(ShowRunGraphDetailAction.class, c);
-        url.addParameter("rowId", rowId);
-        return url;
-    }
-
-
-    @RequiresPermission(ReadPermission.class)
-    public class ShowRunGraphDetailAction extends AbstractShowRunAction
-    {
-        protected VBox createLowerView(ExpRunImpl run, BindException errors)
-        {
-            ExperimentRunGraphView gw = new ExperimentRunGraphView(run, true);
-            if (null != getViewContext().getActionURL().getParameter("focus"))
-                gw.setFocus(getViewContext().getActionURL().getParameter("focus"));
-            if (null != getViewContext().getActionURL().getParameter("focusType"))
-                gw.setFocusType(getViewContext().getActionURL().getParameter("focusType"));
-            return new VBox(new ToggleRunView(run, true, false, true), gw);
-        }
-    }
-
-    private abstract class AbstractDataAction extends SimpleViewAction<DataForm>
-    {
-        protected ExpDataImpl _data;
-
-        public final ModelAndView getView(DataForm form, BindException errors) throws Exception
-        {
-            _data = form.lookupData();
-            if (_data == null)
-            {
-                throw new NotFoundException("Could not find a data with RowId " + form.getRowId());
-            }
-
-            ensureCorrectContainer(getContainer(), _data, getViewContext());
-            return getDataView(form, errors);
-        }
-
-        protected abstract ModelAndView getDataView(DataForm form, BindException errors) throws Exception;
-
-        public NavTree appendNavTrail(NavTree root)
-        {
-            return appendRootNavTrail(root).addChild("Data " + _data.getName());
-        }
-    }
-
-    @RequiresPermission(ReadPermission.class)
-    public class ShowDataAction extends AbstractDataAction
-    {
-        public ModelAndView getDataView(DataForm form, BindException errors)
-        {
-            ExpRun run = _data.getRun();
-            ExpProtocol sourceProtocol = _data.getSourceProtocol();
-            ExpProtocolApplication sourceProtocolApplication = _data.getSourceApplication();
-            ExpDataClass dataClass = _data.getDataClass(getUser());
-
-            ExpSchema schema = new ExpSchema(getUser(), getContainer());
-            TableInfo table;
-            int pk;
-            if (dataClass == null)
-            {
-                table = schema.getDatasTable();
-                pk = _data.getRowId();
-            }
-            else
-            {
-                table = schema.getSchema(ExpSchema.NestedSchemas.data).getTable(dataClass.getName());
-                pk = new TableSelector(table, Collections.singleton("rowId"), new SimpleFilter("lsid", _data.getLSID()), null).getObject(Integer.class);
-            }
-
-            DataRegion dr = new DataRegion();
-            dr.setTable(table);
-            List<ColumnInfo> cols = table.getColumns().stream().filter(ColumnInfo::isShownInDetailsView).collect(Collectors.toList());
-            dr.addColumns(cols);
-            dr.removeColumns("RowId", "Created", "CreatedBy", "Modified", "ModifiedBy", "DataFileUrl", "Run", "LSID", "CpasType", "SourceApplicationId", "Folder", "Generated");
-            dr.addDisplayColumn(new ExperimentRunDisplayColumn(run, "Source Experiment Run"));
-            dr.addDisplayColumn(new ProtocolDisplayColumn(sourceProtocol, "Source Protocol"));
-            dr.addDisplayColumn(new ProtocolApplicationDisplayColumn(sourceProtocolApplication, "Source Protocol Application"));
-            dr.addDisplayColumn(new LineageGraphDisplayColumn(_data, run));
-            DetailsView detailsView = new DetailsView(dr, pk);
-            detailsView.setTitle("Standard Properties");
-            detailsView.setFrame(WebPartView.FrameType.PORTAL);
-            ButtonBar bb = new ButtonBar();
-            bb.setStyle(ButtonBar.Style.separateButtons);
-
-            ExperimentDataHandler handler = _data.findDataHandler();
-            ActionURL viewDataURL = handler == null ? null : handler.getContentURL(_data);
-            if (viewDataURL != null)
-            {
-                bb.add(new ActionButton("View data", viewDataURL));
-            }
-
-            if (_data.isPathAccessible())
-            {
-                bb.add(new ActionButton("View file", ExperimentUrlsImpl.get().getShowFileURL(_data, true)));
-                bb.add(new ActionButton("Download file", ExperimentUrlsImpl.get().getShowFileURL(_data, false)));
-
-                if (getContainer().hasPermission(getUser(), InsertPermission.class))
-                {
-                    String relativePath = null;
-                    PipeRoot root = PipelineService.get().findPipelineRoot(getContainer());
-                    if (root != null)
-                    {
-                        Path rootFile = root.getRootNioPath();
-                        Path dataFile = _data.getFilePath();
-                        if (dataFile != null)
-                        {
-                            Path pathRelative = null;
-                            try
-                            {
-                                pathRelative = rootFile.relativize(dataFile);
-                                if (null != pathRelative)
-                                    relativePath = pathRelative.toString();
-                            }
-                            catch (IllegalArgumentException e)
-                            {
-                                // dataFile not relative to root
-                            }
-                        }
-                    }
-                    ActionURL browseURL = PageFlowUtil.urlProvider(PipelineUrls.class).urlBrowse(getContainer(), getViewContext().getActionURL(), relativePath);
-                    bb.add(new ActionButton("Browse in pipeline", browseURL));
-                }
-            }
-            dr.setButtonBarPosition(DataRegion.ButtonBarPosition.TOP);
-            dr.setButtonBar(bb);
-
-            CustomPropertiesView cpv = new CustomPropertiesView(_data.getLSID(), getContainer());
-            HBox hbox = new StandardAndCustomPropertiesView(detailsView, cpv);
-
-            VBox vbox = new VBox(hbox);
-
-            ParentChildView pv = new ParentChildView(_data, getViewContext());
-            vbox.addView(pv);
-
-            ExperimentRunListView runListView = ExperimentRunListView.createView(getViewContext(), ExperimentRunType.ALL_RUNS_TYPE, true);
-            runListView.getRunTable().setInputData(_data);
-            runListView.getRunTable().setContainerFilter(new ContainerFilter.AllFolders(getUser()));
-            runListView.getRunTable().setLocked(true);
-            runListView.setTitle("Runs using this data as an input");
-            vbox.addView(runListView);
-
-            if (_data.isInlineImage() && _data.isFileOnDisk())
-            {
-                ActionURL showFileURL = new ActionURL(ShowFileAction.class, getContainer()).addParameter("rowId", _data.getRowId());
-                HtmlView imageView = new HtmlView("<img src=\"" + showFileURL + "\"/>");
-                return new VBox(vbox, imageView);
-            }
-            return vbox;
-        }
-    }
-
-    @RequiresPermission(AdminPermission.class)
-    public class CheckDataFileAction extends MutatingApiAction<DataFileForm>
-    {
-        private ExpDataImpl _data;
-
-        @Override
-        public void validateForm(DataFileForm form, Errors errors)
-        {
-            _data = form.lookupData();
-            if (_data == null)
-            {
-                errors.reject("No ExpData found for id: " + form.getRowId());
-            }
-        }
-
-        @Override
-        public ApiResponse execute(DataFileForm form, BindException errors)
-        {
-            File dataFile = _data.getFile();
-            Container dataContainer = _data.getContainer();
-            boolean fileExists = _data.isFileOnDisk();
-            boolean fileExistsAtCurrent = false;
-            File newDataFile = null;
-
-            ApiSimpleResponse response = new ApiSimpleResponse();
-            response.put("dataFileUrl", _data.getDataFileUrl());
-            response.put("fileExists", fileExists);
-            response.put("containerPath", dataContainer.getPath());
-
-            if (!fileExists)
-            {
-                PipeRoot pipelineRoot = PipelineService.get().findPipelineRoot(dataContainer);
-                if (pipelineRoot != null && pipelineRoot.isValid() && dataFile != null)
-                {
-                    newDataFile = pipelineRoot.resolvePath("/" + AssayFileWriter.DIR_NAME + "/" + dataFile.getName());
-                    fileExistsAtCurrent = NetworkDrive.exists(newDataFile);
-                    response.put("fileExistsAtCurrent", fileExistsAtCurrent);
-                }
-            }
-
-            // if the current dataFileUrl does not exist on disk and we have the file at the current
-            // pipeline root /assaydata dir, fix the dataFileUrl value
-            if (form.isAttemptFilePathFix())
-            {
-                if (fileExistsAtCurrent)
-                {
-                    ExpDataFileListener fileListener = new ExpDataFileListener();
-                    fileListener.fileMoved(dataFile, newDataFile, getUser(), dataContainer);
-                    response.put("filePathFixed", true);
-
-                    // update the ExpData object so that we can get the new dataFileUrl
-                    _data = form.lookupData();
-                    response.put("newDataFileUrl", _data.getDataFileUrl());
-                }
-                else
-                {
-                    response.put("filePathFixed", false);
-                }
-            }
-
-            response.put("success", true);
-            return response;
-        }
-    }
-
-    public static class DataFileForm extends DataForm
-    {
-        private boolean _attemptFilePathFix;
-
-        public boolean isAttemptFilePathFix()
-        {
-            return _attemptFilePathFix;
-        }
-
-        public void setAttemptFilePathFix(boolean attemptFilePathFix)
-        {
-            _attemptFilePathFix = attemptFilePathFix;
-        }
-    }
-
-    @RequiresPermission(ReadPermission.class)
-    public class ShowFileAction extends AbstractDataAction
-    {
-        protected ModelAndView getDataView(DataForm form, BindException errors) throws IOException
-        {
-            if (!_data.isPathAccessible())
-            {
-                throw new NotFoundException("Data file " + _data.getDataFileUrl() + " does not exist on disk");
-            }
-
-            PipeRoot root = PipelineService.get().findPipelineRoot(getContainer());
-            if (root != null && !root.isUnderRoot(_data.getFilePath()))
-            {
-                // Issue 35649: ImmPort module "publish" creates exp.data object in this container for paths that originate in a different container
-                FileContentService fileSvc = FileContentService.get();
-                if (fileSvc == null)
-                    throw new UnauthorizedException("Data file is not under the pipeline root for this folder");
-
-                List<Container> containers = fileSvc.getContainersForFilePath(_data.getFilePath());
-                if (containers.isEmpty() || containers.stream().noneMatch(c -> c.hasPermission(getUser(), ReadPermission.class)))
-                    throw new UnauthorizedException("Data file is not under the pipeline root for this folder");
-            }
-
-            //Issues 25667 and 31152
-            if (form.isInline())
-            {
-                ExperimentDataHandler h = _data.findDataHandler();
-                if (h != null)
-                {
-                    URLHelper url = h.getShowFileURL(_data);
-                    if (url != null)
-                    {
-                        throw new RedirectException(url);
-                    }
-                }
-            }
-
-            try
-            {
-                Path realContent = _data.getFilePath();
-                if (null == realContent)
-                    throw new IllegalStateException("Path not found.");
-
-                boolean inline = _data.isInlineImage() || form.isInline() || "inlineImage".equalsIgnoreCase(form.getFormat());
-                if (_data.isInlineImage() && form.getMaxDimension() != null)
-                {
-                    try (InputStream inputStream = Files.newInputStream(realContent))
-                    {
-                        BufferedImage image = ImageIO.read(inputStream);
-                        // If image, create a thumbnail, otherwise fall through as a regular download attempt
-                        if (image != null)
-                        {
-                            int imageMax = Math.max(image.getHeight(), image.getWidth());
-                            if (imageMax > form.getMaxDimension().intValue())
-                            {
-                                double scale = (double) form.getMaxDimension().intValue() / (double) imageMax;
-                                ByteArrayOutputStream bOut = new ByteArrayOutputStream();
-                                ImageUtil.resizeImage(image, bOut, scale, 1);
-                                PageFlowUtil.streamFileBytes(getViewContext().getResponse(), FileUtil.getFileName(realContent) + ".png", bOut.toByteArray(), !inline);
-                                return null;
-                            }
-                        }
-                    }
-                }
-
-                boolean extended = "jsonTSVExtended".equalsIgnoreCase(form.getFormat());
-                boolean ignoreTypes = "jsonTSVIgnoreTypes".equalsIgnoreCase(form.getFormat());
-                if ("jsonTSV".equalsIgnoreCase(form.getFormat()) || extended || ignoreTypes)
-                {
-                    if (!FileUtil.hasCloudScheme(realContent))                      // TODO: handle streaming from S3 to JSON
-                        streamToJSON(realContent.toFile(), form.getFormat(), -1, null);
-                    return null;
-                }
-
-                try (InputStream inputStream = Files.newInputStream(realContent))
-                {
-                    PageFlowUtil.streamFile(getViewContext().getResponse(), Collections.emptyMap(), FileUtil.getFileName(realContent), inputStream, !inline);
-                }
-            }
-            catch (IOException e)
-            {
-                try
-                {
-                    // Try to write the exception back to the caller if we haven't already flushed the buffer
-                    ApiJsonWriter writer = new ApiJsonWriter(getViewContext().getResponse());
-                    writer.writeAndClose(e);
-                }
-                catch (IllegalStateException ise)
-                {
-                    // Most likely that a disconnected client caused the IOException writing back the response
-                }
-            }
-
-            return null;
-        }
-    }
-
-
-    public static class ParseForm
-    {
-        String format = "jsonTSV";
-        int maxRows = -1;
-
-        public String getFormat()
-        {
-            return format;
-        }
-
-        public void setFormat(String format)
-        {
-            this.format = format;
-        }
-
-        public int getMaxRows()
-        {
-            return maxRows;
-        }
-
-        public void setMaxRows(int maxRow)
-        {
-            this.maxRows = maxRow;
-        }
-    }
-
-    @RequiresNoPermission
-    public class ParseFileAction extends MutatingApiAction<ParseForm>
-    {
-        @Override
-        public Object execute(ParseForm form, BindException errors) throws Exception
-        {
-            if (!(getViewContext().getRequest() instanceof MultipartHttpServletRequest))
-                throw new BadRequestException(HttpServletResponse.SC_BAD_REQUEST, "Expected MultipartHttpServletRequest when posting files.", null);
-
-            MultipartFile formFile = getFileMap().get("file");
-            if (formFile == null)
-            {
-                return true;
-            }
-
-            File tempFile = null;
-            try
-            {
-                tempFile = File.createTempFile("parse", formFile.getOriginalFilename());
-                FileUtil.copyData(formFile.getInputStream(), tempFile);
-                streamToJSON(tempFile, form.getFormat(), form.getMaxRows(), formFile.getOriginalFilename());
-            }
-            finally
-            {
-                if (null != tempFile)
-                    tempFile.delete();
-            }
-            return null;
-        }
-    }
-
-
-    // SampleSetTest
-    private void streamToJSON(File realContent, String format, int maxRow, String originalFileName) throws IOException
-    {
-        String lowerCaseFileName = realContent.getName().toLowerCase();
-        boolean extended = "jsonTSVExtended".equalsIgnoreCase(format);
-        boolean ignoreTypes = "jsonTSVIgnoreTypes".equalsIgnoreCase(format);
-
-        JSONArray sheetsArray;
-        if (lowerCaseFileName.endsWith(".xls") || lowerCaseFileName.endsWith(".xlsx"))
-        {
-            try
-            {
-                sheetsArray = ExcelFactory.convertExcelToJSON(realContent, extended, maxRow);
-            }
-            catch (InvalidFormatException e)
-            {
-                throw new NotFoundException("Could not open " + realContent.getName(), e);
-            }
-        }
-        else
-        {
-            DataLoaderFactory dlf = DataLoader.get().findFactory(realContent, null);
-            if (null == dlf)
-            {
-                throw new ApiUsageException("Unable to parse file " + realContent + ", it is likely of an unsupported file type");
-            }
-            DataLoader tabLoader = dlf.createLoader(realContent, true);
-            tabLoader.setScanAheadLineCount(5000);
-            ColumnDescriptor[] cols = tabLoader.getColumns();
-
-            if (ignoreTypes)
-                for (ColumnDescriptor col : cols)
-                    col.clazz = String.class;
-
-            JSONArray rowsArray = new JSONArray();
-            JSONArray headerArray = new JSONArray();
-            for (ColumnDescriptor col : cols)
-            {
-                if (extended)
-                {
-                    JSONObject valueObject = new JSONObject();
-                    valueObject.put("value", col.name);
-                    headerArray.put(valueObject);
-                }
-                else
-                {
-                    headerArray.put(col.name);
-                }
-            }
-            rowsArray.put(headerArray);
-            for (Map<String, Object> rowMap : tabLoader)
-            {
-                // headers count as a row to be consistent
-                if (maxRow > -1 && maxRow <= rowsArray.length() + 1)
-                    break;
-
-                JSONArray rowArray = new JSONArray();
-                for (ColumnDescriptor col : cols)
-                {
-                    Object value = rowMap.get(col.name);
-                    if (extended)
-                    {
-                        JSONObject valueObject = new JSONObject();
-                        valueObject.put("value", value);
-                        rowArray.put(valueObject);
-                    }
-                    else
-                    {
-                        rowArray.put(value);
-                    }
-                }
-                rowsArray.put(rowArray);
-            }
-
-            JSONObject sheetJSON = new JSONObject();
-            sheetJSON.put("name", "flat");
-            sheetJSON.put("data", rowsArray);
-            sheetsArray = new JSONArray();
-            sheetsArray.put(sheetJSON);
-        }
-        ApiJsonWriter writer = new ApiJsonWriter(getViewContext().getResponse());
-        JSONObject workbookJSON = new JSONObject();
-        workbookJSON.put("fileName", realContent.getName());
-        workbookJSON.put("sheets", sheetsArray);
-        if (originalFileName != null)
-            workbookJSON.put("originalFileName", originalFileName);
-        writer.writeResponse(new ApiSimpleResponse(workbookJSON));
-    }
-
-
-    public static class ConvertArraysToExcelForm
-    {
-        private String _json;
-
-        public String getJson()
-        {
-            return _json;
-        }
-
-        public void setJson(String json)
-        {
-            _json = json;
-        }
-    }
-
-    @RequiresPermission(ReadPermission.class)
-    public class ConvertArraysToExcelAction extends ExportAction<ConvertArraysToExcelForm>
-    {
-        @Override
-        public void validate(ConvertArraysToExcelForm form, BindException errors)
-        {
-            if (form.getJson() == null)
-            {
-                errors.reject(ERROR_MSG, "Unable to convert to Excel - no spreadsheet data given");
-            }
-        }
-
-        public void export(ConvertArraysToExcelForm form, HttpServletResponse response, BindException errors) throws Exception
-        {
-            try
-            {
-                JSONObject rootObject;
-                JSONArray sheetsArray;
-                if (form.getJson() == null || form.getJson().trim().length() == 0)
-                {
-                    // Create JSON so that we return an empty file
-                    rootObject = new JSONObject();
-                    sheetsArray = new JSONArray();
-                    JSONObject sheetObject = new JSONObject();
-                    sheetsArray.put(sheetObject);
-                }
-                else
-                {
-                    rootObject = new JSONObject(form.getJson());
-                    sheetsArray = rootObject.getJSONArray("sheets");
-                }
-                String filename = rootObject.has("fileName") ? rootObject.getString("fileName") : "ExcelExport.xls";
-                ExcelWriter.ExcelDocumentType docType = filename.toLowerCase().endsWith(".xlsx") ? ExcelWriter.ExcelDocumentType.xlsx : ExcelWriter.ExcelDocumentType.xls;
-
-                Workbook workbook = ExcelFactory.createFromArray(sheetsArray, docType);
-
-                response.setContentType(docType.getMimeType());
-                response.setHeader("Content-disposition", "attachment; filename=\"" + filename + "\"");
-                ResponseHelper.setPrivate(response);
-                workbook.write(response.getOutputStream());
-            }
-            catch (JSONException | ClassCastException e)
-            {
-                // We can get a ClassCastException if we expect an array and get a simple String, for example
-                HttpView errorView = ExceptionUtil.getErrorView(HttpServletResponse.SC_BAD_REQUEST, "Failed to convert to Excel - invalid input", e, getViewContext().getRequest(), false);
-                errorView.render(getViewContext().getRequest(), getViewContext().getResponse());
-            }
-        }
-    }
-
-
-    @RequiresPermission(ReadPermission.class)
-    public class ConvertArraysToTableAction extends ExportAction<ConvertArraysToExcelForm>
-    {
-        @Override
-        public void validate(ConvertArraysToExcelForm form, BindException errors)
-        {
-            if (form.getJson() == null)
-            {
-                errors.reject(ERROR_MSG, "Unable to convert to table - no data given");
-            }
-        }
-
-        public void export(ConvertArraysToExcelForm form, HttpServletResponse response, BindException errors) throws Exception
-        {
-            try
-            {
-                JSONObject rootObject;
-                JSONArray rowsArray;
-                if (form.getJson() == null || form.getJson().trim().length() == 0)
-                {
-                    // Create JSON so that we return an empty file
-                    rootObject = new JSONObject();
-                    rowsArray = new JSONArray();
-                }
-                else
-                {
-                    rootObject = new JSONObject(form.getJson());
-                    rowsArray = rootObject.getJSONArray("rows");
-                }
-
-                TSVWriter.DELIM delimType = (rootObject.getString("delim") != null ? TSVWriter.DELIM.valueOf(rootObject.getString("delim")) : TSVWriter.DELIM.TAB);
-                TSVWriter.QUOTE quoteType = (rootObject.getString("quoteChar") != null ? TSVWriter.QUOTE.valueOf(rootObject.getString("quoteChar")) : TSVWriter.QUOTE.NONE);
-                String filenamePrefix = (rootObject.getString("fileNamePrefix") != null ? rootObject.getString("fileNamePrefix") : "Export");
-                String filename = filenamePrefix + "." + delimType.extension;
-                String newlineChar = rootObject.getString("newlineChar") != null ? rootObject.getString("newlineChar") : "\n";
-
-                PageFlowUtil.prepareResponseForFile(response, Collections.emptyMap(), filename, true);
-                response.setContentType(delimType.contentType);
-
-                //NOTE: we could also have used TSVWriter; however, this is in use elsewhere and we dont need a custom subclass
-                CSVWriter writer = new CSVWriter(response.getWriter(), delimType.delim, quoteType.quoteChar, newlineChar);
-                for (int i = 0; i < rowsArray.length(); i++)
-                {
-                    Object[] oa = ((JSONArray) rowsArray.get(i)).toArray();
-                    ArrayIterator it = new ArrayIterator(oa);
-                    List<String> list = new ArrayList<>();
-
-                    while (it.hasNext())
-                    {
-                        Object o = it.next();
-                        if (o != null)
-                            list.add(o.toString());
-                        else
-                            list.add("");
-                    }
-
-                    writer.writeNext(list.toArray(new String[list.size()]));
-                }
-                writer.close();
-            }
-            catch (JSONException e)
-            {
-                HttpView errorView = ExceptionUtil.getErrorView(HttpServletResponse.SC_BAD_REQUEST, "Failed to convert to table - invalid input", e, getViewContext().getRequest(), false);
-                errorView.render(getViewContext().getRequest(), getViewContext().getResponse());
-            }
-        }
-    }
-
-
-    public static class ConvertHtmlToExcelForm
-    {
-        private String _baseUrl;
-        private String _htmlFragment;
-        private String _name = "workbook.xls";
-
-
-        public String getName()
-        {
-            return _name;
-        }
-
-        public void setName(String name)
-        {
-            _name = name;
-        }
-
-        public String getBaseUrl()
-        {
-            return _baseUrl;
-        }
-
-        public void setBaseUrl(String baseUrl)
-        {
-            _baseUrl = baseUrl;
-        }
-
-        public String getHtmlFragment()
-        {
-            return _htmlFragment;
-        }
-
-        public void setHtmlFragment(String htmlFragment)
-        {
-            _htmlFragment = htmlFragment;
-        }
-    }
-
-
-    @RequiresPermission(ReadPermission.class)
-    public static class ConvertHtmlToExcelAction extends FormViewAction<ConvertHtmlToExcelForm>
-    {
-        String _responseHtml = null;
-
-        @Override
-        public void validateCommand(ConvertHtmlToExcelForm target, Errors errors)
-        {
-        }
-
-        @Override
-        public ModelAndView getView(ConvertHtmlToExcelForm form, boolean reshow, BindException errors)
-        {
-            String html =
-                    "<form method=POST><textarea name=\"htmlFragment\" cols=100 rows=40>" +
-                            PageFlowUtil.filter(form.getHtmlFragment()) +
-                            "</textarea><br>" +
-                            "<input type=\"submit\">" +
-                            "<input type=hidden name='X-LABKEY-CSRF' value=\"" + CSRFUtil.getExpectedToken(getViewContext()) + "\">" +
-                            "</form>";
-            return new HtmlView(html);
-        }
-
-        @Override
-        public boolean handlePost(ConvertHtmlToExcelForm form, BindException errors)
-        {
-            ActionURL url = getViewContext().getActionURL();
-            String base = url.getBaseServerURI();
-            if (!base.endsWith("/")) base += "/";
-
-            String baseTag = "<base href=\"" + PageFlowUtil.filter(base) + "\"/>";
-            String css = PageFlowUtil.getStylesheetIncludes(getContainer());
-            String htmlFragment = StringUtils.trimToEmpty(form.getHtmlFragment());
-            String html = "<html><head>" + baseTag + css + "</head><body>" + htmlFragment + "</body></html>";
-
-            // UNDONE: strip script
-            List<String> tidyErrors = new ArrayList<>();
-            String tidy = TidyUtil.tidyHTML(html, false, tidyErrors);
-
-            if (!tidyErrors.isEmpty())
-            {
-                for (String err : tidyErrors)
-                {
-                    errors.reject(ERROR_MSG, err);
-                }
-                return false;
-            }
-
-            _responseHtml = tidy;
-            return true;
-        }
-
-        @Override
-        public ModelAndView getSuccessView(ConvertHtmlToExcelForm form)
-        {
-            // CONSIDER <base href="form.getBaseURL()" />
-            getViewContext().getResponse().setHeader("Content-Disposition", "attachment; filename=\"" + form.getName() + "\"");
-            getPageConfig().setTemplate(PageConfig.Template.None);
-            HtmlView v = new HtmlView(_responseHtml);
-            v.setContentType("application/vnd.ms-excel");
-            v.setFrame(WebPartView.FrameType.NONE);
-            return v;
-        }
-
-        @Override
-        public URLHelper getSuccessURL(ConvertHtmlToExcelForm convertHtmlToExcelForm)
-        {
-            return null;
-        }
-
-        @Override
-        public NavTree appendNavTrail(NavTree root)
-        {
-            return root;
-        }
-    }
-
-
-    public static ActionURL getShowApplicationURL(Container c, int rowId)
-    {
-        ActionURL url = new ActionURL(ShowApplicationAction.class, c);
-        url.addParameter("rowId", rowId);
-
-        return url;
-    }
-
-
-    @RequiresPermission(ReadPermission.class)
-    public class ShowApplicationAction extends SimpleViewAction<ExpObjectForm>
-    {
-        private ExpProtocolApplicationImpl _app;
-        private ExpRun _run;
-
-        public ModelAndView getView(ExpObjectForm form, BindException errors)
-        {
-            _app = ExperimentServiceImpl.get().getExpProtocolApplication(form.getRowId());
-            if (_app == null)
-            {
-                throw new NotFoundException("Could not find Protocol Application");
-            }
-            _run = _app.getRun();
-            if (_run == null)
-            {
-                throw new NotFoundException("No experiment run associated with Protocol Application");
-            }
-            ensureCorrectContainer(getContainer(), _app, getViewContext());
-
-            ExpProtocol protocol = _app.getProtocol();
-
-            DataRegion dr = new DataRegion();
-            dr.addColumns(ExperimentServiceImpl.get().getTinfoProtocolApplication().getUserEditableColumns());
-            DetailsView detailsView = new DetailsView(dr, form.getRowId());
-            dr.removeColumns("RunId", "ProtocolLSID", "RowId", "LSID");
-            dr.addDisplayColumn(new ExperimentRunDisplayColumn(_run));
-            dr.addDisplayColumn(new ProtocolDisplayColumn(protocol));
-            dr.addDisplayColumn(new LineageGraphDisplayColumn(_app, _run));
-            detailsView.setTitle("Protocol Application");
-
-            Container c = getContainer();
-            ApplicationOutputGrid outMGrid = new ApplicationOutputGrid(c, _app.getRowId(), ExperimentServiceImpl.get().getTinfoMaterial());
-            ApplicationOutputGrid outDGrid = new ApplicationOutputGrid(c, _app.getRowId(), ExperimentServiceImpl.get().getTinfoData());
-            Map<String, AbstractParameter> map = new HashMap<>();
-            for (ProtocolApplicationParameter param : ExperimentService.get().getProtocolApplicationParameters(_app.getRowId()))
-            {
-                map.put(param.getOntologyEntryURI(), param);
-            }
-
-            JspView<Map<String, ? extends AbstractParameter>> paramsView = new JspView<Map<String, ? extends AbstractParameter>>("/org/labkey/experiment/Parameters.jsp", map);
-            paramsView.setTitle("Protocol Application Parameters");
-            CustomPropertiesView cpv = new CustomPropertiesView(_app.getLSID(), c);
-            return new VBox(new StandardAndCustomPropertiesView(detailsView, cpv), paramsView, outMGrid, outDGrid);
-        }
-
-        public NavTree appendNavTrail(NavTree root)
-        {
-            return appendRootNavTrail(root).addChild("Experiment Run", ExperimentUrlsImpl.get().getRunGraphDetailURL(_run)).addChild("Protocol Application " + _app.getName());
-        }
-    }
-
-    @RequiresPermission(ReadPermission.class)
-    public class ShowProtocolGridAction extends SimpleViewAction
-    {
-        public ModelAndView getView(Object o, BindException errors)
-        {
-            return new ProtocolWebPart(false, getViewContext());
-        }
-
-        public NavTree appendNavTrail(NavTree root)
-        {
-            return appendRootNavTrail(root).addChild("Protocols");
-        }
-    }
-
-    @RequiresPermission(ReadPermission.class)
-    public class ProtocolDetailsAction extends SimpleViewAction<ExpObjectForm>
-    {
-        private ExpProtocolImpl _protocol;
-
-        public ModelAndView getView(ExpObjectForm form, BindException errors)
-        {
-            _protocol = ExperimentServiceImpl.get().getExpProtocol(form.getRowId());
-            if (_protocol == null)
-            {
-                _protocol = ExperimentServiceImpl.get().getExpProtocol(form.getLSID());
-            }
-
-            if (_protocol == null)
-            {
-                throw new NotFoundException("Unable to find a matching protocol");
-            }
-            ensureCorrectContainer(getContainer(), _protocol, getViewContext());
-
-            JspView<ExpProtocol> detailsView = new JspView<>("/org/labkey/experiment/ProtocolDetails.jsp", _protocol);
-            detailsView.setTitle("Standard Properties");
-
-            CustomPropertiesView cpv = new CustomPropertiesView(_protocol.getLSID(), getContainer());
-            ProtocolParametersView parametersView = new ProtocolParametersView(_protocol);
-
-            VBox protocolDetails = new VBox();
-            protocolDetails.setFrame(WebPartView.FrameType.PORTAL);
-            protocolDetails.setTitle("Protocol Details");
-            protocolDetails.addView(new ProtocolInputOutputsView(_protocol, errors));
-
-            JspView<ExpProtocolImpl> stepsView = new JspView<>("/org/labkey/experiment/ProtocolSteps.jsp", _protocol);
-            stepsView.setTitle("Protocol Steps");
-            stepsView.setFrame(WebPartView.FrameType.TITLE);
-            protocolDetails.addView(stepsView);
-
-            ExpSchema schema = new ExpSchema(getUser(), getContainer());
-            ExperimentRunListView runView = new ExperimentRunListView(schema, ExperimentRunListView.getRunListQuerySettings(schema, getViewContext(), ExpSchema.TableType.Runs.name(), true), ExperimentRunType.ALL_RUNS_TYPE)
-            {
-                public DataView createDataView()
-                {
-                    DataView result = super.createDataView();
-                    result.getRenderContext().setBaseFilter(new SimpleFilter(FieldKey.fromParts("Protocol", "LSID"), _protocol.getLSID()));
-                    return result;
-                }
-            };
-
-            runView.setTitle("Runs Using This Protocol");
-
-            return new VBox(new StandardAndCustomPropertiesView(detailsView, cpv), parametersView, protocolDetails, runView);
-        }
-
-        public NavTree appendNavTrail(NavTree root)
-        {
-            return appendRootNavTrail(root).addChild("Protocols", ExperimentUrlsImpl.get().getProtocolGridURL(getContainer())).addChild("Protocol: " + _protocol.getName());
-        }
-    }
-
-    public class ProtocolInputOutputsView extends VBox
-    {
-        ProtocolInputOutputsView(ExpProtocol protocol, Errors errors)
-        {
-            HBox inputsView = new HBox();
-            addView(inputsView);
-
-            HBox outputsView = new HBox();
-            addView(outputsView);
-
-            UserSchema expSchema = QueryService.get().getUserSchema(getUser(), getContainer(), ExpSchema.SCHEMA_NAME);
-
-            class ProtocolInputGrid extends QueryView
-            {
-                public ProtocolInputGrid(String title, QuerySettings settings, @Nullable Errors errors)
-                {
-                    super(expSchema, settings, errors);
-
-                    setFrame(FrameType.TITLE);
-                    setTitle(title);
-                    setButtonBarPosition(DataRegion.ButtonBarPosition.NONE);
-                    setShowBorders(true);
-                    setShadeAlternatingRows(true);
-                    setShowExportButtons(false);
-                    setShowPagination(false);
-                    disableContainerFilterSelection();
-                }
-            }
-
-            // INPUTS
-
-            QuerySettings materialInputsSettings = expSchema.getSettings("mpi", ExpSchema.TableType.MaterialProtocolInputs.toString());
-            materialInputsSettings.getBaseFilter().addCondition(FieldKey.fromParts(ExpMaterialProtocolInputTable.Column.Protocol.toString()), protocol.getRowId());
-            materialInputsSettings.setFieldKeys(Arrays.asList(
-                    FieldKey.fromParts(ExpMaterialProtocolInputTable.Column.Name.toString()),
-                    FieldKey.fromParts(ExpMaterialProtocolInputTable.Column.SampleSet.toString())
-            ));
-            QueryView materialInputsView = new ProtocolInputGrid("Material Inputs", materialInputsSettings, errors);
-            inputsView.addView(materialInputsView);
-
-            QuerySettings dataInputsSettings = expSchema.getSettings("dpi", ExpSchema.TableType.DataProtocolInputs.toString());
-            dataInputsSettings.getBaseFilter().addCondition(FieldKey.fromParts(ExpDataProtocolInputTable.Column.Protocol.toString()), protocol.getRowId());
-            dataInputsSettings.setFieldKeys(Arrays.asList(
-                    FieldKey.fromParts(ExpDataProtocolInputTable.Column.Name.toString()),
-                    FieldKey.fromParts(ExpDataProtocolInputTable.Column.DataClass.toString())
-            ));
-            QueryView dataInputsView = new ProtocolInputGrid("Data Inputs", dataInputsSettings, errors);
-            inputsView.addView(dataInputsView);
-
-            // OUTPUTS
-
-            QuerySettings materialOutputsSettings = expSchema.getSettings("mpo", ExpSchema.TableType.MaterialProtocolInputs.toString());
-            materialOutputsSettings.getBaseFilter().addCondition(FieldKey.fromParts(ExpMaterialProtocolInputTable.Column.Protocol.toString()), protocol.getRowId());
-            materialOutputsSettings.setFieldKeys(Arrays.asList(
-                    FieldKey.fromParts(ExpMaterialProtocolInputTable.Column.Name.toString()),
-                    FieldKey.fromParts(ExpMaterialProtocolInputTable.Column.SampleSet.toString())
-            ));
-            QueryView materialOutputsView = new ProtocolInputGrid("Material Outputs", materialOutputsSettings, errors);
-            outputsView.addView(materialOutputsView);
-
-            QuerySettings dataOutputsSettings = expSchema.getSettings("dpo", ExpSchema.TableType.DataProtocolInputs.toString());
-            dataOutputsSettings.getBaseFilter().addCondition(FieldKey.fromParts(ExpDataProtocolInputTable.Column.Protocol.toString()), protocol.getRowId());
-            dataOutputsSettings.setFieldKeys(Arrays.asList(
-                    FieldKey.fromParts(ExpDataProtocolInputTable.Column.Name.toString()),
-                    FieldKey.fromParts(ExpDataProtocolInputTable.Column.DataClass.toString())
-            ));
-            QueryView dataOutputsView = new ProtocolInputGrid("Data Outputs", dataOutputsSettings, errors);
-            outputsView.addView(dataOutputsView);
-        }
-    }
-
-
-    @RequiresPermission(ReadPermission.class)
-    public class ProtocolPredecessorsAction extends SimpleViewAction
-    {
-        private ExpProtocol _parentProtocol;
-        private ProtocolActionStepDetail _actionStep;
-
-        public ModelAndView getView(Object o, BindException errors)
-        {
-            ActionURL url = getViewContext().getActionURL();
-
-            String parentProtocolLSID = url.getParameter("ParentLSID");
-            int actionSequence;
-            try
-            {
-                actionSequence = Integer.parseInt(url.getParameter("Sequence"));
-            }
-            catch (NumberFormatException e)
-            {
-                throw new NotFoundException("Could not find SequenceId " + url.getParameter("Sequence"));
-            }
-
-            _parentProtocol = ExperimentService.get().getExpProtocol(parentProtocolLSID);
-            if (_parentProtocol == null)
-            {
-                throw new NotFoundException("Unable to find a matching protocol");
-            }
-
-            ensureCorrectContainer(getContainer(), _parentProtocol, getViewContext());
-
-            _actionStep = ExperimentServiceImpl.get().getProtocolActionStepDetail(parentProtocolLSID, actionSequence);
-
-            if (_actionStep == null)
-            {
-                throw new NotFoundException("Unable to find a matching protocol action step");
-            }
-
-            ExpProtocol childProtocol = ExperimentService.get().getExpProtocol(_actionStep.getChildProtocolLSID());
-
-            JspView<ExpProtocol> detailsView = new JspView<>("/org/labkey/experiment/ProtocolDetails.jsp", childProtocol);
-            detailsView.setTitle("Standard Properties");
-
-            CustomPropertiesView cpv = new CustomPropertiesView(childProtocol.getLSID(), getContainer());
-
-            ProtocolParametersView parametersView = new ProtocolParametersView(childProtocol);
-
-            VBox protocolDetails = new VBox();
-            protocolDetails.setFrame(WebPartView.FrameType.PORTAL);
-            protocolDetails.setTitle("Protocol Details");
-            protocolDetails.addView(new ProtocolInputOutputsView(childProtocol, errors));
-            protocolDetails.addView(new ProtocolSuccessorPredecessorView(parentProtocolLSID, actionSequence, getContainer(), "PredecessorChildLSID", "PredecessorSequence", "ActionSequence", "Protocol Predecessors"));
-            protocolDetails.addView(new ProtocolSuccessorPredecessorView(parentProtocolLSID, actionSequence, getContainer(), "ChildProtocolLSID", "ActionSequence", "PredecessorSequence", "Protocol Successors"));
-
-            return new VBox(new StandardAndCustomPropertiesView(detailsView, cpv), parametersView, protocolDetails);
-        }
-
-        public NavTree appendNavTrail(NavTree root)
-        {
-            return appendRootNavTrail(root).
-                    addChild("Protocols", ExperimentUrlsImpl.get().getProtocolGridURL(getContainer())).
-                    addChild("Parent Protocol '" + _parentProtocol.getName() + "'", ExperimentUrlsImpl.get().getProtocolDetailsURL(_parentProtocol)).
-                    addChild("Protocol Step: " + _actionStep.getName());
-        }
-    }
-
-    public static class DataForm
-    {
-        private boolean _inline;
-        private int _rowId;
-        private String _lsid;
-        private Integer _maxDimension;
-        private String _format;
-
-        public boolean isInline()
-        {
-            return _inline;
-        }
-
-        public void setInline(boolean inline)
-        {
-            _inline = inline;
-        }
-
-        public int getRowId()
-        {
-            return _rowId;
-        }
-
-        public void setRowId(int rowId)
-        {
-            _rowId = rowId;
-        }
-
-        public String getLsid()
-        {
-            return _lsid;
-        }
-
-        public void setLsid(String lsid)
-        {
-            _lsid = lsid;
-        }
-
-        public ExpDataImpl lookupData()
-        {
-            ExpDataImpl result = ExperimentServiceImpl.get().getExpData(getRowId());
-            if (result == null && getLsid() != null)
-            {
-                result = ExperimentServiceImpl.get().getExpData(getLsid());
-            }
-            return result;
-        }
-
-        public Integer getMaxDimension()
-        {
-            return _maxDimension;
-        }
-
-        public void setMaxDimension(Integer maxDimension)
-        {
-            _maxDimension = maxDimension;
-        }
-
-        public String getFormat()
-        {
-            return _format;
-        }
-
-        public void setFormat(String format)
-        {
-            _format = format;
-        }
-    }
-
-    public static class ExpObjectForm extends QueryViewAction.QueryExportForm
-    {
-        private int _rowId;
-        private String _lsid;
-
-        public String getLsid()
-        {
-            return _lsid;
-        }
-
-        public void setLsid(String lsid)
-        {
-            _lsid = lsid;
-        }
-
-        public String getLSID()
-        {
-            return getLsid();
-        }
-
-        public void setLSID(String lsid)
-        {
-            setLsid(lsid);
-        }
-
-        public int getRowId()
-        {
-            return _rowId;
-        }
-
-        public void setRowId(int rowId)
-        {
-            _rowId = rowId;
-        }
-    }
-
-    @RequiresPermission(DeletePermission.class)
-    public class DeleteSelectedExpRunsAction extends AbstractDeleteAction
-    {
-        @Override
-        public NavTree appendNavTrail(NavTree root)
-        {
-            // UNDONE: Need help topic on Runs
-            setHelpTopic("experiment");
-            return super.appendNavTrail(root);
-        }
-
-        @Override
-        public ModelAndView getView(DeleteForm deleteForm, boolean reshow, BindException errors)
-        {
-            List<ExpRun> runs = new ArrayList<>();
-            for (int runId : deleteForm.getIds(false))
-            {
-                ExpRun run = ExperimentService.get().getExpRun(runId);
-                if (run != null)
-                {
-                    runs.add(run);
-                }
-            }
-
-            List<Pair<SecurableResource, ActionURL>> permissionDatasetRows = new ArrayList<>();
-            List<Pair<SecurableResource, ActionURL>> noPermissionDatasetRows = new ArrayList<>();
-            if (StudyService.get() != null)
-            {
-                for (Dataset dataset : StudyService.get().getDatasetsForAssayRuns(runs, getUser()))
-                {
-                    ActionURL url = PageFlowUtil.urlProvider(StudyUrls.class).getDatasetURL(dataset.getContainer(), dataset.getDatasetId());
-                    if (dataset.canWrite(getUser()))
-                    {
-                        permissionDatasetRows.add(new Pair<>(dataset, url));
-                    }
-                    else
-                    {
-                        noPermissionDatasetRows.add(new Pair<>(dataset, url));
-                    }
-                }
-            }
-
-            return new ConfirmDeleteView("run", ShowRunGraphAction.class, runs, deleteForm, Collections.emptyList(), "dataset(s) have one or more rows which", permissionDatasetRows, noPermissionDatasetRows);
-        }
-
-        @Override
-        protected void deleteObjects(DeleteForm deleteForm)
-        {
-            ExperimentServiceImpl.get().deleteExperimentRunsByRowIds(getContainer(), getUser(), deleteForm.getIds(false));
-        }
-    }
-
-    public static class DeleteRunForm
-    {
-        private int _runId;
-
-        public int getRunId()
-        {
-            return _runId;
-        }
-
-        public void setRunId(int runId)
-        {
-            _runId = runId;
-        }
-    }
-
-    /**
-     * Separate delete action from the client API
-     */
-    @RequiresPermission(DeletePermission.class)
-    public class DeleteRunAction extends MutatingApiAction<DeleteRunForm>
-    {
-        public ApiResponse execute(DeleteRunForm form, BindException errors)
-        {
-            ExpRun run = ExperimentService.get().getExpRun(form.getRunId());
-            if (run == null)
-            {
-                throw new NotFoundException("Could not find run with ID " + form.getRunId());
-            }
-            if (!run.getContainer().hasPermission(getUser(), DeletePermission.class))
-            {
-                throw new UnauthorizedException("Not permitted");
-            }
-            run.delete(getUser());
-            return new ApiSimpleResponse("success", true);
-        }
-    }
-
-    private abstract class AbstractDeleteAction extends FormViewAction<DeleteForm>
-    {
-        public void validateCommand(DeleteForm target, Errors errors)
-        {
-        }
-
-        public boolean handlePost(DeleteForm deleteForm, BindException errors) throws Exception
-        {
-            if (!deleteForm.isForceDelete())
-            {
-                return false;
-            }
-            else
-            {
-                try (DbScope.Transaction tx = ExperimentService.get().ensureTransaction())
-                {
-                    tx.addCommitTask(deleteForm::clearSelected, POSTCOMMIT);
-
-                    deleteObjects(deleteForm);
-                    tx.commit();
-                }
-                catch (BatchValidationException v)
-                {
-                    v.addToErrors(errors);
-                }
-
-                return !errors.hasErrors();
-            }
-        }
-
-        public ActionURL getSuccessURL(DeleteForm form)
-        {
-            return form.getSuccessActionURL(ExperimentUrlsImpl.get().getOverviewURL(getContainer()));
-        }
-
-        public NavTree appendNavTrail(NavTree root)
-        {
-            return appendRootNavTrail(root).addChild("Confirm Deletion");
-        }
-
-        protected abstract void deleteObjects(DeleteForm deleteForm) throws Exception;
-    }
-
-    @RequiresPermission(DeletePermission.class)
-    public class DeleteProtocolByRowIdsAction extends AbstractDeleteAction
-    {
-        @Override
-        public NavTree appendNavTrail(NavTree root)
-        {
-            // UNDONE: Need help topic on protocols
-            setHelpTopic("experiment");
-            return super.appendNavTrail(root);
-        }
-
-        @Override
-        public ModelAndView getView(DeleteForm deleteForm, boolean reshow, BindException errors)
-        {
-            List<? extends ExpRun> runs = ExperimentService.get().getExpRunsForProtocolIds(false, deleteForm.getIds(false));
-            List<ExpProtocol> protocols = getProtocols(deleteForm, false);
-            String noun = "Assay Design";
-            List<Pair<SecurableResource, ActionURL>> deleteableDatasets = new ArrayList<>();
-            List<Pair<SecurableResource, ActionURL>> noPermissionDatasets = new ArrayList<>();
-            if (AssayService.get() != null && StudyService.get() != null)
-            {
-                for (ExpProtocol protocol : protocols)
-                {
-                    if (AssayService.get().getProvider(protocol) == null)
-                    {
-                        noun = "Protocol";
-                    }
-                    for (Dataset dataset : StudyService.get().getDatasetsForAssayProtocol(protocol))
-                    {
-                        Pair<SecurableResource, ActionURL> entry = new Pair<>(dataset, PageFlowUtil.urlProvider(StudyUrls.class).getDatasetURL(dataset.getContainer(), dataset.getDatasetId()));
-                        if (dataset.canDeleteDefinition(getUser()))
-                        {
-                            deleteableDatasets.add(entry);
-                        }
-                        else
-                        {
-                            noPermissionDatasets.add(entry);
-                        }
-                    }
-                }
-            }
-
-            return new ConfirmDeleteView(noun, ProtocolDetailsAction.class, protocols, deleteForm, runs, "Dataset", deleteableDatasets, noPermissionDatasets);
-        }
-
-        private List<ExpProtocol> getProtocols(DeleteForm deleteForm, boolean clearSelection)
-        {
-            List<ExpProtocol> protocols = new ArrayList<>();
-            for (int protocolId : deleteForm.getIds(clearSelection))
-            {
-                ExpProtocol protocol = ExperimentService.get().getExpProtocol(protocolId);
-                if (protocol != null)
-                {
-                    protocols.add(protocol);
-                }
-            }
-            return protocols;
-        }
-
-        @Override
-        protected void deleteObjects(DeleteForm deleteForm)
-        {
-            for (ExpProtocol protocol : getProtocols(deleteForm, false))
-            {
-                protocol.delete(getUser());
-            }
-        }
-    }
-
-    @Marshal(Marshaller.Jackson)
-    @RequiresPermission(DeletePermission.class)
-    public class GetMaterialDeleteConfirmationDataAction extends ReadOnlyApiAction<DeleteConfirmationForm>
-    {
-        @Override
-        public void validateForm(DeleteConfirmationForm deleteForm, Errors errors)
-        {
-            if (deleteForm.getDataRegionSelectionKey() == null && deleteForm.getRowIds() == null)
-                errors.reject(ERROR_REQUIRED, "You must provide either a set of rowIds or a dataRegionSelectionKey");
-        }
-
-        @Override
-        public Object execute(DeleteConfirmationForm deleteForm, BindException errors) throws Exception
-        {
-            // start with all of them marked as deletable.  As we find evidence to the contrary, we will remove from this set.
-            List<Integer> canDelete = new ArrayList<>(deleteForm.getIds(false));
-            List<ExpMaterialImpl> allMaterials = ExperimentServiceImpl.get().getExpMaterials(canDelete);
-
-            List<Integer> cannotDelete = ExperimentServiceImpl.get().getMaterialsUsedAsInput(deleteForm.getIds(false));
-            canDelete.removeAll(cannotDelete);
-            List<Map<String, Object>> canDeleteRows = new ArrayList<>();
-            List<Map<String, Object>> cannotDeleteRows = new ArrayList<>();
-            allMaterials.forEach((material) -> {
-                Map<String, Object> rowMap = Map.of("RowId", material.getRowId(), "Name", material.getName());
-                if (canDelete.contains(material.getRowId()))
-                    canDeleteRows.add(rowMap);
-                else
-                    cannotDeleteRows.add(rowMap);
-            });
-
-
-            Map<String, Collection<Map<String, Object>>> partitionedIds = new HashMap<>();
-            partitionedIds.put("canDelete", canDeleteRows);
-            partitionedIds.put("cannotDelete", cannotDeleteRows);
-            return success(partitionedIds);
-        }
-    }
-
-    public static class DeleteConfirmationForm extends ViewForm
-    {
-        private String _dataRegionSelectionKey;
-        private Set<Integer> _rowIds;
-
-        public String getDataRegionSelectionKey()
-        {
-            return _dataRegionSelectionKey;
-        }
-
-        public void setDataRegionSelectionKey(String dataRegionSelectionKey)
-        {
-            _dataRegionSelectionKey = dataRegionSelectionKey;
-        }
-
-        public Set<Integer> getRowIds()
-        {
-            return _rowIds;
-        }
-
-        public void setRowIds(Set<Integer> rowIds)
-        {
-            _rowIds = rowIds;
-        }
-
-        public Set<Integer> getIds(boolean clear)
-        {
-            return (_rowIds != null) ? _rowIds : DataRegionSelection.getSelectedIntegers(getViewContext(), getDataRegionSelectionKey(), true, clear);
-        }
-    }
-
-    @RequiresPermission(DeletePermission.class)
-    public class DeleteSelectedDataAction extends AbstractDeleteAction
-    {
-        @Override
-        public NavTree appendNavTrail(NavTree root)
-        {
-            // UNDONE: Need help topic on Datas
-            setHelpTopic("experiment");
-            return super.appendNavTrail(root);
-        }
-
-        @Override
-        protected void deleteObjects(DeleteForm deleteForm) throws Exception
-        {
-            List<ExpData> datas = getDatas(deleteForm, false);
-
-            for (ExpRun run : getRuns(datas))
-            {
-                if (!run.getContainer().hasPermission(getUser(), DeletePermission.class))
-                    throw new UnauthorizedException();
-            }
-
-            // Issue 32076: Delete the exp.Data objects using QueryUpdateService so trigger scripts will be executed
-            Map<Optional<ExpDataClass>, List<ExpData>> byDataClass = datas.stream().collect(Collectors.groupingBy(d -> Optional.ofNullable(d.getDataClass(null))));
-            for (Optional<ExpDataClass> opt : byDataClass.keySet())
-            {
-                SchemaKey schemaKey;
-                String queryName;
-                ExpDataClass dc = opt.orElse(null);
-                List<ExpData> ds = byDataClass.get(opt);
-                if (dc == null)
-                {
-                    // Reference to exp.Data table
-                    schemaKey = SchemaKey.fromParts(ExpSchema.SCHEMA_NAME);
-                    queryName = ExpSchema.TableType.Data.name();
-                }
-                else
-                {
-                    // Reference to exp.data.<DataClass> table
-                    schemaKey = SchemaKey.fromParts(ExpSchema.SCHEMA_NAME, ExpSchema.NestedSchemas.data.name());
-                    queryName = dc.getName();
-                }
-
-                UserSchema schema = QueryService.get().getUserSchema(getUser(), getContainer(), schemaKey);
-                if (schema == null)
-                    throw new IllegalStateException("Failed to get schema '" + schemaKey + "'");
-
-                TableInfo table = schema.getTable(queryName);
-                if (table == null)
-                    throw new IllegalStateException("Failed to get table '" + queryName + "' in schema '" + schemaKey + "'");
-
-                QueryUpdateService qus = table.getUpdateService();
-                if (qus == null)
-                    throw new IllegalStateException();
-
-                qus.deleteRows(getUser(), getContainer(), toKeys(ds), null, null);
-            }
-        }
-
-        protected List<Map<String, Object>> toKeys(List<ExpData> datas)
-        {
-            return datas.stream().map(d -> CaseInsensitiveHashMap.<Object>of("rowId", d.getRowId())).collect(Collectors.toList());
-        }
-
-        @Override
-        public ModelAndView getView(DeleteForm deleteForm, boolean reshow, BindException errors)
-        {
-            if (errors.hasErrors())
-                return new SimpleErrorView(errors, false);
-
-            List<ExpData> datas = getDatas(deleteForm, false);
-            List<ExpRun> runs = getRuns(datas);
-
-            return new ConfirmDeleteView("Data", ShowDataAction.class, datas, deleteForm, runs);
-        }
-
-        private List<ExpRun> getRuns(List<ExpData> datas)
-        {
-            List<? extends ExpRun> runArray = ExperimentService.get().getRunsUsingDatas(datas);
-            return new ArrayList<>(ExperimentService.get().runsDeletedWithInput(runArray));
-        }
-
-        private List<ExpData> getDatas(DeleteForm deleteForm, boolean clear)
-        {
-            List<ExpData> datas = new ArrayList<>();
-            for (int dataId : deleteForm.getIds(clear))
-            {
-                ExpData data = ExperimentService.get().getExpData(dataId);
-                if (data != null)
-                {
-                    datas.add(data);
-                }
-            }
-            return datas;
-        }
-    }
-
-    @RequiresPermission(DeletePermission.class)
-    public class DeleteSelectedExperimentsAction extends AbstractDeleteAction
-    {
-        @Override
-        protected void deleteObjects(DeleteForm deleteForm)
-        {
-            for (ExpExperiment exp : lookupExperiments(deleteForm))
-            {
-                exp.delete(getUser());
-            }
-        }
-
-        @Override
-        public ModelAndView getView(DeleteForm deleteForm, boolean reshow, BindException errors)
-        {
-            List<ExpExperiment> experiments = lookupExperiments(deleteForm);
-
-            List<ExpRun> runs = new ArrayList<>();
-            boolean allBatches = true;
-            for (ExpExperiment experiment : experiments)
-            {
-                // Deleting a batch also deletes all of its runs
-                if (experiment.getBatchProtocol() != null)
-                {
-                    runs.addAll(experiment.getRuns());
-                }
-                else
-                {
-                    allBatches = false;
-                }
-            }
-
-            return new ConfirmDeleteView(allBatches ? "batch" : "run group", DetailsAction.class, experiments, deleteForm, runs);
-        }
-
-        private List<ExpExperiment> lookupExperiments(DeleteForm deleteForm)
-        {
-            List<ExpExperiment> experiments = new ArrayList<>();
-            for (int experimentId : deleteForm.getIds(false))
-            {
-                ExpExperiment experiment = ExperimentService.get().getExpExperiment(experimentId);
-                if (experiment != null)
-                {
-                    experiments.add(experiment);
-                }
-            }
-            return experiments;
-        }
-
-        @Override
-        public NavTree appendNavTrail(NavTree root)
-        {
-            setHelpTopic("runGroups");
-            return super.appendNavTrail(root);
-        }
-    }
-
-    @RequiresPermission(DesignSampleSetPermission.class)
-    public class DeleteMaterialSourceAction extends AbstractDeleteAction
-    {
-        @Override
-        public NavTree appendNavTrail(NavTree root)
-        {
-            setHelpTopic("sampleSets");
-            return super.appendNavTrail(root);
-        }
-
-        @Override
-        protected void deleteObjects(DeleteForm deleteForm)
-        {
-            List<ExpSampleSet> sampleSets = getSampleSets(deleteForm);
-            if (sampleSets.size() == 0)
-            {
-                throw new NotFoundException("No sample sets found for ids provided.");
-            }
-            if (!ensureCorrectContainer(sampleSets))
-            {
-                throw new UnauthorizedException();
-            }
-
-            for (ExpRun run : getRuns(sampleSets))
-            {
-                if (!run.getContainer().hasPermission(getUser(), DeletePermission.class))
-                {
-                    throw new UnauthorizedException();
-                }
-            }
-
-            for (ExpSampleSet source : sampleSets)
-            {
-                Domain domain = source.getDomain();
-                if (domain != null && !domain.getDomainKind().canDeleteDefinition(getUser(), domain))
-                {
-                    throw new UnauthorizedException();
-                }
-
-                source.delete(getUser());
-            }
-        }
-
-        @Override
-        public ModelAndView getView(DeleteForm deleteForm, boolean reshow, BindException errors)
-        {
-            List<ExpSampleSet> sampleSets = getSampleSets(deleteForm);
-            String defaultSampleSet = ExperimentService.get().getDefaultSampleSetLsid();
-            if (sampleSets.stream().anyMatch(ss -> defaultSampleSet.equals(ss.getLSID())))
-            {
-                throw new RedirectException(ExperimentUrlsImpl.get().getShowSampleSetListURL(getContainer(), "You cannot delete the default sample set."));
-            }
-
-            if (!ensureCorrectContainer(sampleSets))
-            {
-                throw new RedirectException(ExperimentUrlsImpl.get().getShowSampleSetListURL(getContainer(), "To delete a sample set, you must be in its folder or project."));
-            }
-
-            return new ConfirmDeleteView("Sample Set", ShowMaterialSourceAction.class, sampleSets, deleteForm, getRuns(sampleSets));
-        }
-
-        private List<ExpSampleSet> getSampleSets(DeleteForm deleteForm)
-        {
-            List<ExpSampleSet> sources = new ArrayList<>();
-            for (int rowId : deleteForm.getIds(false))
-            {
-                ExpSampleSet sampleSet = ExperimentServiceImpl.get().getSampleSet(getContainer(), getUser(), rowId);
-                if (sampleSet != null)
-                {
-                    sources.add(sampleSet);
-                }
-            }
-            return sources;
-        }
-
-        private boolean ensureCorrectContainer(List<ExpSampleSet> sampleSets)
-        {
-            for (ExpSampleSet source : sampleSets)
-            {
-                Container sourceContainer = source.getContainer();
-                if (!sourceContainer.equals(getContainer()))
-                {
-                    return false;
-                }
-            }
-            return true;
-        }
-
-        private List<? extends ExpRun> getRuns(List<ExpSampleSet> sampleSets)
-        {
-            if (sampleSets.size() > 0)
-            {
-                List<? extends ExpRun> runArray = ExperimentService.get().getRunsUsingSampleSets(sampleSets.toArray(new ExpSampleSet[sampleSets.size()]));
-                return ExperimentService.get().runsDeletedWithInput(runArray);
-            }
-            else
-            {
-                return Collections.emptyList();
-            }
-        }
-    }
-
-    private DataRegion getMaterialSourceRegion(ViewContext model)
-    {
-        TableInfo tableInfo = ExperimentServiceImpl.get().getTinfoMaterialSource();
-
-        QuerySettings settings = new QuerySettings(model, "MaterialsSource");
-        settings.setSelectionKey(DataRegionSelection.getSelectionKey(tableInfo.getSchema().getName(), tableInfo.getName(), "SampleSets", settings.getDataRegionName()));
-
-        DataRegion dr = new DataRegion();
-        dr.setSettings(settings);
-        dr.addColumns(tableInfo.getUserEditableColumns());
-        dr.removeColumns("lastindexed");
-        dr.getDisplayColumn(0).setVisible(false);
-
-        dr.getDisplayColumn("idcol1").setVisible(false);
-        dr.getDisplayColumn("idcol2").setVisible(false);
-        dr.getDisplayColumn("idcol3").setVisible(false);
-        dr.getDisplayColumn("lsid").setVisible(false);
-        dr.getDisplayColumn("materiallsidprefix").setVisible(false);
-        dr.getDisplayColumn("parentcol").setVisible(false);
-
-        ActionURL url = new ActionURL(ExperimentController.ShowMaterialSourceAction.class, model.getContainer());
-        dr.getDisplayColumn(1).setURL(url.toString() + "rowId=${RowId}");
-        dr.setShowRecordSelectors(getContainer().hasOneOf(getUser(), DeletePermission.class, UpdatePermission.class));
-
-        return dr;
-    }
-
-    @RequiresPermission(DesignSampleSetPermission.class)
-    public class UpdateMaterialSourceAction extends BaseSampleSetAction
-    {
-        @Override
-        public boolean handlePost(BaseSampleSetForm form, BindException errors)
-        {
-            form.updateSampleSet(getContainer(), getUser(), form.getSampleSet(getContainer()));
-            return true;
-        }
-
-        public ActionURL getSuccessURL(BaseSampleSetForm form)
-        {
-            setHelpTopic("sampleSets");
-            return form.getReturnActionURL(ExperimentUrlsImpl.get().getShowSampleSetURL(ExperimentService.get().getSampleSet(form.getRowId())));
-        }
-
-        @Override
-        public NavTree appendNavTrail(NavTree root)
-        {
-            return root.addChild("Update Sample Set");
-        }
-    }
-
-    @RequiresPermission(DesignSampleSetPermission.class)
-    public class UpdateMaterialSourceApiAction extends MutatingApiAction<BaseSampleSetForm>
-    {
-        @Override
-        public void validateForm(BaseSampleSetForm form, Errors errors)
-        {
-            validateSampleSetForm(form, errors);
-        }
-
-        @Override
-        public Object execute(BaseSampleSetForm form, BindException errors) throws Exception
-        {
-            form.updateSampleSet(getContainer(), getUser(), form.getSampleSet(getContainer()));
-            return new ApiSimpleResponse("success", true);
-        }
-    }
-
-    @RequiresPermission(DesignSampleSetPermission.class)
-    public class CreateSampleSetAction extends BaseSampleSetAction
-    {
-        @Override
-        public boolean handlePost(BaseSampleSetForm form, BindException errors) throws Exception
-        {
-            ExpSampleSet sampleSet = form.createSampleSet(getContainer(), getUser());
-
-            Domain domain = sampleSet.getType();
-            DomainKind kind = domain.getDomainKind();
-            _successUrl = kind.urlEditDefinition(domain, getViewContext());
-            URLHelper returnUrl = getViewContext().getActionURL().getReturnURL();
-            _successUrl.addReturnURL(Objects.requireNonNullElseGet(returnUrl, () -> getContainer().getStartURL(getUser())));
-
-            return true;
-        }
-
-        @Override
-        public NavTree appendNavTrail(NavTree root)
-        {
-            return root.addChild("Create Sample Set");
-        }
-    }
-
-    @RequiresPermission(DesignSampleSetPermission.class)
-    public class CreateSampleSetApiAction extends MutatingApiAction<BaseSampleSetForm>
-    {
-        @Override
-        public void validateForm(BaseSampleSetForm form, Errors errors)
-        {
-            validateSampleSetForm(form, errors);
-        }
-
-        @Override
-        public Object execute(BaseSampleSetForm form, BindException errors) throws Exception
-        {
-            ExpSampleSet sampleSet = form.createSampleSet(getContainer(), getUser());
-            return new ApiSimpleResponse("success", true);
-        }
-    }
-
-    private abstract class BaseSampleSetAction extends FormViewAction<BaseSampleSetForm>
-    {
-        ActionURL _successUrl;
-
-        @Override
-        public void validateCommand(BaseSampleSetForm form, Errors errors)
-        {
-            validateSampleSetForm(form, errors);
-        }
-
-        private void initForm(BaseSampleSetForm form)
-        {
-            if (form.getRowId() == null)
-                return;
-
-            ExpSampleSetImpl source = (ExpSampleSetImpl) SampleSetService.get().getSampleSet(form.getRowId());
-            if (source == null)
-                return;
-
-            form.setIsUpdate(true);
-            form.setDescription(source.getDescription());
-            form.setLSID(source.getLSID());
-            form.setName(source.getName());
-            form.setNameExpression(source.getNameExpression());
-            form.setImportAliasJson(source.getImportAliasJson());
-        }
-
-        @Override
-        public ModelAndView getView(BaseSampleSetForm form, boolean reshow, BindException errors) throws Exception
-        {
-            initForm(form);
-            return new JspView<>("/org/labkey/experiment/createSampleSet.jsp", form, errors);
-        }
-
-        @Override
-        public URLHelper getSuccessURL(BaseSampleSetForm form)
-        {
-            return _successUrl;
-        }
-
-        @Override
-        public abstract NavTree appendNavTrail(NavTree root);
-    }
-
-    public static class BaseSampleSetForm extends ReturnUrlForm
-    {
-        private String name;
-        private String nameExpression;
-        private String description;
-        private Boolean isUpdate = false;
-        private Integer rowId;
-        private String lsid;
-
-        //Parameter used by the Flow module
-        private Boolean nameReadOnly = false;
-
-        private List<String> importAliasKeys;
-        private List<String> importAliasValues;
-
-        /** */
-        private String importAliasJson;
-
-        public String getName()
-        {
-            return name;
-        }
-
-        public void setName(String name)
-        {
-            this.name = name;
-        }
-
-        public String getNameExpression()
-        {
-            return nameExpression;
-        }
-
-        public void setNameExpression(String nameExpression)
-        {
-            this.nameExpression = nameExpression;
-        }
-
-        public Boolean isUpdate()
-        {
-            return isUpdate;
-        }
-
-        public void setIsUpdate(Boolean isUpdate)
-        {
-            this.isUpdate = isUpdate;
-        }
-
-        public String getDescription()
-        {
-            return description;
-        }
-
-        public void setDescription(String description)
-        {
-            this.description = description;
-        }
-
-        public List<String> getImportAliasKeys()
-        {
-            return importAliasKeys;
-        }
-
-        public void setImportAliasKeys(List<String> importAliasKeys)
-        {
-            this.importAliasKeys = importAliasKeys;
-        }
-
-        public List<String> getImportAliasValues()
-        {
-            return importAliasValues;
-        }
-
-        public void setImportAliasValues(List<String> importAliasValues)
-        {
-            this.importAliasValues = importAliasValues;
-        }
-
-        public Integer getRowId()
-        {
-            return rowId;
-        }
-
-        public void setRowId(Integer rowId)
-        {
-            this.rowId = rowId;
-        }
-
-        public String getLSID()
-        {
-            return this.lsid;
-        }
-
-        public void setLSID(String lsid)
-        {
-            this.lsid = lsid;
-        }
-
-        public @NotNull  Map<String, String> getAliasMap()
-        {
-            Map<String, String> aliases = new HashMap<>();
-            if (getImportAliasKeys() == null)
-                return aliases;
-
-            for (int i = 0; i < getImportAliasKeys().size(); i++)
-                aliases.put(getImportAliasKeys().get(i), getImportAliasValues().get(i));
-
-            return aliases;
-        }
-
-        public String getImportAliasJson()
-        {
-            return importAliasJson;
-        }
-
-        public void setImportAliasJson(String importAliasJson)
-        {
-            this.importAliasJson = importAliasJson;
-        }
-
-        public Boolean isNameReadOnly()
-        {
-            return nameReadOnly;
-        }
-
-        public void setNameReadOnly(Boolean nameReadOnly)
-        {
-            this.nameReadOnly = nameReadOnly;
-        }
-
-        public ExpSampleSetImpl getSampleSet(Container container) throws NotFoundException
-        {
-            ExpSampleSetImpl sampleSet = (ExpSampleSetImpl) SampleSetService.get().getSampleSet(getLSID());
-            if (sampleSet == null)
-                sampleSet = (ExpSampleSetImpl) SampleSetService.get().getSampleSet(getRowId());
-
-            if (sampleSet == null)
-            {
-                throw new NotFoundException("MaterialSource not found: " + (getLSID() != null ? getLSID() : getRowId()));
-            }
-
-            if (!container.equals(sampleSet.getContainer()))
-            {
-                throw new NotFoundException("MaterialSource is not defined in the given container.");
-            }
-
-            return sampleSet;
-        }
-
-        public void updateSampleSet(Container container, User user, ExpSampleSetImpl sampleSet)
-        {
-            sampleSet.setDescription(getDescription());
-            sampleSet.setNameExpression(getNameExpression());
-            sampleSet.setImportAliasMap(getAliasMap());
-            sampleSet.save(user);
-
-            SampleSetServiceImpl.get().clearMaterialSourceCache(container);
-        }
-
-        public ExpSampleSet createSampleSet(Container container, User user) throws ExperimentException, SQLException
-        {
-            List<GWTPropertyDescriptor> properties = new ArrayList<>();
-
-            GWTPropertyDescriptor descriptor = new GWTPropertyDescriptor();
-            descriptor.setName(ExpMaterialTable.Column.Name.name());
-            properties.add(descriptor);
-
-            return ExperimentService.get().createSampleSet(
-                    container, user, getName(), getDescription(),
-                    properties, Collections.emptyList(), -1, -1, -1, -1, getNameExpression(),
-                    null, getAliasMap()
-            );
-        }
-    }
-
-    private void validateSampleSetForm(BaseSampleSetForm form, Errors errors)
-    {
-        TableInfo ti = ExperimentService.get().getTinfoMaterialSource();
-        ExpSampleSet ss = null;
-        if (StringUtils.isEmpty(form.getName()))
-        {
-            errors.reject(ERROR_MSG, "You must supply a name for the sample set.");
-        }
-        else
-        {
-            int nameMax = ti.getColumn("Name").getScale();
-            ss = ExperimentService.get().getSampleSet(getContainer(), getUser(), form.getName());
-
-            if (form.getName().length() > nameMax)
-                errors.reject(ERROR_MSG, "Value for Name field may not exceed " + nameMax + " characters.");
-            else if (!form.isUpdate() && ss != null)
-                errors.reject(ERROR_MSG, "A sample set with that name already exists.");
-        }
-        int nameExpMax = ti.getColumn("NameExpression").getScale();
-        if (!StringUtils.isEmpty(form.getNameExpression()) && form.getNameExpression().length() > nameExpMax)
-            errors.reject(ERROR_MSG, "Value for Name Expression field may not exceed " + nameExpMax + " characters.");
-
-        //Verify Aliases
-        List<String> importHeadings = form.getImportAliasKeys();
-        List<String> importParents = form.getImportAliasValues();
-
-        if (importHeadings != null && importParents != null)
-        {
-            if (importHeadings.contains(null))
-                errors.reject(ERROR_MSG, "Import alias heading cannot be blank");
-
-            if(importParents.contains(null) || importParents.size() < importHeadings.size())  //Can happen if Alias is created and then target Parent is subsequently deleted
-            {
-                String msg = "Import parent alias cannot be blank";
-                if (importParents.size() < importHeadings.size())
-                    msg += ", targeted parent may have been deleted.";
-                errors.reject(ERROR_MSG, msg);
-            }
-
-            //check if heading is unique--alias isn't a field/reserved name
-            if (ss != null)
-            {
-                Domain domain = ss.getDomain();
-
-                // Contains both existingAliases and reserved property names
-                Set<String> reservedNames = new CaseInsensitiveHashSet(domain.getDomainKind().getReservedPropertyNames(domain));
-                Set<String> existingAliases = null;
-
-                try
-                {
-                    existingAliases = new CaseInsensitiveHashSet(ss.getImportAliasMap().keySet());
-                }
-                catch (IOException e)
-                {
-                    errors.reject(ERROR_MSG, String.format("Unable to process existing aliases for SampleSet"));
-                }
-
-                for (String heading : importHeadings)
-                {
-                    //Skip if alias was added previously
-                    if (existingAliases.contains(heading))
-                        continue;
-
-                    if (reservedNames.contains(heading))
-                        errors.reject(ERROR_MSG, String.format("Heading [%1$s] is reserved", heading));
-
-                    if (domain.getPropertyByName(heading) != null)
-                        errors.reject(ERROR_MSG, String.format("Property exists with alias name: %1$s", heading));
-                }
-            }
-
-            //Check for duplicates
-            Set<String> dupes = new HashSet<>();
-            for (String heading : importHeadings)
-            {
-                if (!dupes.add(heading))
-                    errors.reject(ERROR_UNIQUE, String.format("Duplicate alias: %1$s", heading));
-            }
-
-            for (String parent : importParents)
-            {
-                //check if it is of the expected format
-                if (!UploadSamplesHelper.isInputOutputHeader(parent))
-                    errors.reject(ERROR_MSG, String.format("Invalid parent heading: %1$s", parent));
-            }
-        }
-    }
-
-    @RequiresPermission(InsertPermission.class)
-    public class ImportSamplesAction extends AbstractQueryImportAction<QueryForm>
-    {
-        private QueryForm _form;
-        private ExpSampleSetImpl _sampleSet;
-
-
-        @Override
-        public void validateForm(QueryForm queryForm, Errors errors)
-        {
-            _form = queryForm;
-            _form.setSchemaName("samples");
-            _insertOption = queryForm.getInsertOption();
-            super.validateForm(queryForm, errors);
-            if (queryForm.getQueryName() == null)
-                errors.reject(ERROR_MSG, "Sample set name is required");
-            else
-            {
-                _sampleSet = (ExpSampleSetImpl) SampleSetServiceImpl.get().getSampleSet(getContainer(), getUser(), queryForm.getQueryName());
-                if (_sampleSet == null)
-                {
-                    errors.reject(ERROR_MSG, "Sample set '" + queryForm.getQueryName() + " not found.");
-                }
-            }
-        }
-
-        @Override
-        protected void initRequest(QueryForm form) throws ServletException
-        {
-            QueryDefinition query = form.getQueryDef();
-            List<QueryException> qpe = new ArrayList<>();
-            TableInfo t = query.getTable(form.getSchema(), qpe, true);
-            if (!qpe.isEmpty())
-                throw qpe.get(0);
-            if (null != t)
-                setTarget(t);
-        }
-
-        @Override
-        public ModelAndView getView(QueryForm form, BindException errors) throws Exception
-        {
-            initRequest(form);
-            return getDefaultImportView(form, true, null, errors);
-        }
-
-
-        @Override
-        public NavTree appendNavTrail(NavTree root)
-        {
-            root.addChild("Sample Sets", ExperimentUrlsImpl.get().getShowSampleSetListURL(getContainer()));
-            ActionURL url = _form.urlFor(QueryAction.executeQuery);
-            if (_form.getQueryName() != null && url != null)
-                root.addChild(_form.getQueryName(), url);
-            root.addChild("Import Data");
-            return root;
-        }
-    }
-
-    @RequiresPermission(InsertPermission.class)
-    public class ShowAddXarFileAction extends FormViewAction<Object>
-    {
-        public URLHelper getSuccessURL(Object o)
-        {
-            return PageFlowUtil.urlProvider(PipelineUrls.class).urlBegin(getContainer());
-        }
-
-        public void validateCommand(Object target, Errors errors)
-        {
-        }
-
-        public ModelAndView getView(Object o, boolean reshow, BindException errors)
-        {
-            if (!PipelineService.get().hasValidPipelineRoot(getContainer()))
-            {
-                return new NoPipelineRootSetView(getContainer(), "upload a XAR");
-            }
-
-            return new JspView<>("/org/labkey/experiment/addXarFile.jsp", null, errors);
-        }
-
-        public boolean handlePost(Object o, BindException errors) throws Exception
-        {
-            if (!(getViewContext().getRequest() instanceof MultipartHttpServletRequest))
-                throw new BadRequestException(HttpServletResponse.SC_BAD_REQUEST, "Expected MultipartHttpServletRequest when posting files.", null);
-
-            if (!PipelineService.get().hasValidPipelineRoot(getContainer()))
-            {
-                return false;
-            }
-
-            MultipartFile formFile = getFileMap().get("uploadFile");
-            if (formFile == null)
-            {
-                errors.addError(new LabKeyError("No file was posted by the browser."));
-                return false;
-            }
-
-            byte[] bytes = formFile.getBytes();
-            if (bytes.length == 0)
-            {
-                errors.addError(new LabKeyError("No file was posted by the browser."));
-                return false;
-            }
-
-            PipeRoot pipeRoot = PipelineService.get().findPipelineRoot(getContainer());
-            File systemDir = pipeRoot.ensureSystemDirectory();
-            File uploadDir = new File(systemDir, "UploadedXARs");
-            uploadDir.mkdirs();
-            if (!uploadDir.isDirectory())
-            {
-                errors.addError(new LabKeyError("Unable to create a 'system/UploadedXARs' directory under the pipeline root"));
-                return false;
-            }
-            String userDirName = getUser().getEmail();
-            if (userDirName == null || userDirName.length() == 0)
-            {
-                userDirName = GUEST_DIRECTORY_NAME;
-            }
-            File userDir = new File(uploadDir, userDirName);
-            userDir.mkdirs();
-            if (!userDir.isDirectory())
-            {
-                errors.addError(new LabKeyError("Unable to create an 'UploadedXARs/" + userDirName + "' directory under the pipeline root"));
-                return false;
-            }
-
-            File xarFile = new File(userDir, formFile.getOriginalFilename());
-            OutputStream out = null;
-            try
-            {
-                out = new BufferedOutputStream(new FileOutputStream(xarFile));
-                out.write(bytes);
-            }
-            catch (IOException e)
-            {
-                errors.addError(new LabKeyError("Unable to write uploaded XAR file to " + xarFile.getPath()));
-                return false;
-            }
-            finally
-            {
-                if (out != null)
-                { //noinspection EmptyCatchBlock
-                    try
-                    {
-                        out.close();
-                    }
-                    catch (IOException e)
-                    {
-                    }
-                }
-            }
-
-            ExperimentPipelineJob job = new ExperimentPipelineJob(getViewBackgroundInfo(), xarFile,
-                    "Uploaded file", true, pipeRoot);
-            PipelineService.get().queueJob(job);
-
-            return true;
-        }
-
-        public NavTree appendNavTrail(NavTree root)
-        {
-            return appendRootNavTrail(root).addChild("Upload a .xar or .xar.xml file from your browser");
-        }
-    }
-
-    @RequiresPermission(UpdatePermission.class)
-    public class ShowUpdateAction extends SimpleViewAction<ExperimentForm>
-    {
-        public ModelAndView getView(ExperimentForm form, BindException errors)
-        {
-            form.refreshFromDb();
-            Experiment exp = form.getBean();
-            if (exp == null)
-            {
-                throw new NotFoundException();
-            }
-            ensureCorrectContainer(getContainer(), ExperimentService.get().getExpExperiment(exp.getRowId()), getViewContext());
-
-            return new ExperimentUpdateView(new DataRegion(), form, errors);
-        }
-
-        public NavTree appendNavTrail(NavTree root)
-        {
-            setHelpTopic("runGroups");
-            return appendRootNavTrail(root).addChild("Update Run Group");
-        }
-    }
-
-    @RequiresPermission(UpdatePermission.class)
-    public class UpdateAction extends FormHandlerAction<ExperimentForm>
-    {
-        private Experiment _exp;
-
-        public void validateCommand(ExperimentForm target, Errors errors)
-        {
-        }
-
-        public boolean handlePost(ExperimentForm form, BindException errors) throws Exception
-        {
-            form.doUpdate();
-            _exp = form.getBean();
-            return true;
-        }
-
-        public ActionURL getSuccessURL(ExperimentForm experimentForm)
-        {
-            return ExperimentUrlsImpl.get().getExperimentDetailsURL(getContainer(), ExperimentService.get().getExpExperiment(_exp.getRowId()));
-        }
-    }
-
-    public static class ExportBean
-    {
-        private final LSIDRelativizer _selectedRelativizer;
-        private final XarExportType _selectedExportType;
-        private final String _fileName;
-        private final String _dataRegionSelectionKey;
-        private final String _error;
-        private final Integer _expRowId;
-        private final Integer _protocolId;
-        private final ActionURL _postURL;
-        private final Set<String> _roles;
-
-        public ExportBean(LSIDRelativizer selectedRelativizer, XarExportType selectedExportType, String fileName, ExportOptionsForm form, Set<String> roles, ActionURL postURL)
-        {
-            _selectedRelativizer = selectedRelativizer;
-            _selectedExportType = selectedExportType;
-            _fileName = fileName;
-            _dataRegionSelectionKey = form.getDataRegionSelectionKey();
-            _error = form.getError();
-            _expRowId = form.getExpRowId();
-            _postURL = postURL;
-            _roles = roles;
-            _protocolId = form.getProtocolId();
-        }
-
-        public LSIDRelativizer getSelectedRelativizer()
-        {
-            return _selectedRelativizer;
-        }
-
-        public XarExportType getSelectedExportType()
-        {
-            return _selectedExportType;
-        }
-
-        public String getError()
-        {
-            return _error;
-        }
-
-        public String getFileName()
-        {
-            return _fileName;
-        }
-
-        public Set<String> getRoles()
-        {
-            return _roles;
-        }
-
-        public String getDataRegionSelectionKey()
-        {
-            return _dataRegionSelectionKey;
-        }
-
-        public ActionURL getPostURL()
-        {
-            return _postURL;
-        }
-
-        public Integer getProtocolId()
-        {
-            return _protocolId;
-        }
-
-        public Integer getExpRowId()
-        {
-            return _expRowId;
-        }
-    }
-
-
-    private String fixupExportName(String runName)
-    {
-        runName = runName.replace('/', '-');
-        runName = runName.replace('\\', '-');
-        return runName;
-    }
-
-    public static class ExportOptionsForm extends ExperimentRunListForm
-    {
-        private String _error;
-        private String _exportType;
-        private String _lsidOutputType;
-        private String _xarFileName;
-        private String _zipFileName;
-        private String _fileExportType;
-        private Integer _protocolId;
-        private Integer _sampleSetId;
-        private int[] _dataIds;
-        private String[] _roles = new String[0];
-
-        public String getError()
-        {
-            return _error;
-        }
-
-        public void setError(String error)
-        {
-            _error = error;
-        }
-
-        public String getExportType()
-        {
-            return _exportType;
-        }
-
-        public String getLsidOutputType()
-        {
-            return _lsidOutputType;
-        }
-
-        public String getFileExportType()
-        {
-            return _fileExportType;
-        }
-
-        public void setFileExportType(String fileExportType)
-        {
-            _fileExportType = fileExportType;
-        }
-
-        public String getXarFileName()
-        {
-            return _xarFileName;
-        }
-
-        public void setXarFileName(String xarFileName)
-        {
-            _xarFileName = xarFileName;
-        }
-
-        public String getZipFileName()
-        {
-            return _zipFileName;
-        }
-
-        public void setZipFileName(String zipFileName)
-        {
-            _zipFileName = zipFileName;
-        }
-
-        public void setExportType(String exportType)
-        {
-            _exportType = exportType;
-        }
-
-        public void setLsidOutputType(String lsidOutputType)
-        {
-            _lsidOutputType = lsidOutputType;
-        }
-
-        public Integer getProtocolId()
-        {
-            return _protocolId;
-        }
-
-        public void setProtocolId(Integer protocolId)
-        {
-            _protocolId = protocolId;
-        }
-
-        public String[] getRoles()
-        {
-            return _roles;
-        }
-
-        public void setRoles(String[] roles)
-        {
-            _roles = roles;
-        }
-
-        public Integer getSampleSetId()
-        {
-            return _sampleSetId;
-        }
-
-        public void setSampleSetId(Integer sampleSetId)
-        {
-            _sampleSetId = sampleSetId;
-        }
-
-        public int[] getDataIds()
-        {
-            return _dataIds;
-        }
-
-        public void setDataIds(int[] dataIds)
-        {
-            _dataIds = dataIds;
-        }
-
-        public List<ExpProtocol> lookupProtocols(ViewContext context, boolean clearSelection)
-        {
-            List<ExpProtocol> protocols = new ArrayList<>();
-
-            if (_protocolId != null)
-            {
-                ExpProtocol protocol = ExperimentService.get().getExpProtocol(_protocolId.intValue());
-                if (protocol == null || !protocol.getContainer().equals(context.getContainer()))
-                {
-                    throw new NotFoundException();
-                }
-                protocols.add(protocol);
-                return protocols;
-            }
-
-            for (Integer protocolId : DataRegionSelection.getSelectedIntegers(context, clearSelection))
-            {
-                try
-                {
-                    ExpProtocol protocol = ExperimentService.get().getExpProtocol(protocolId);
-                    if (protocol == null || !protocol.getContainer().equals(context.getContainer()))
-                    {
-                        throw new NotFoundException();
-                    }
-                    protocols.add(protocol);
-                }
-                catch (NumberFormatException e)
-                {
-                    throw new NotFoundException("Invalid protocol id: " + protocolId);
-                }
-            }
-            if (protocols.isEmpty())
-            {
-                throw new NotFoundException("No protocols selected");
-            }
-            return protocols;
-        }
-    }
-
-    private ActionURL exportXAR(XarExportSelection selection, String lsidRelativizerName, String exportTypeName, String fileName)
-            throws ExperimentException, IOException, PipelineValidationException
-    {
-        final LSIDRelativizer lsidRelativizer;
-        final XarExportType exportType;
-        if (lsidRelativizerName == null)
-        {
-            lsidRelativizer = LSIDRelativizer.FOLDER_RELATIVE;
-        }
-        else
-        {
-            try
-            {
-                lsidRelativizer = LSIDRelativizer.valueOf(lsidRelativizerName);
-            }
-            catch (IllegalArgumentException e)
-            {
-                throw new NotFoundException("No such LSID relativizer available: " + lsidRelativizerName);
-            }
-        }
-        if (exportTypeName == null)
-        {
-            exportType = XarExportType.BROWSER_DOWNLOAD;
-        }
-        else
-        {
-            try
-            {
-                exportType = XarExportType.valueOf(exportTypeName);
-            }
-            catch (IllegalArgumentException e)
-            {
-                throw new NotFoundException("No such export type available: " + exportTypeName);
-            }
-        }
-
-        if (fileName == null || fileName.equals(""))
-        {
-            fileName = "export.xar";
-        }
-        fileName = fixupExportName(fileName);
-        String xarXmlFileName = null;
-        if (fileName.endsWith(".xar") || fileName.endsWith(".XAR") || fileName.endsWith("Xar"))
-            xarXmlFileName = fileName + ".xml";
-
-        switch (exportType)
-        {
-            case BROWSER_DOWNLOAD:
-                XarExporter exporter = new XarExporter(lsidRelativizer, selection, getUser(), xarXmlFileName, null);
-
-                getViewContext().getResponse().setContentType("application/zip");
-                getViewContext().getResponse().setHeader("Content-Disposition", "attachment; filename=\"" + fileName + "\"");
-                ResponseHelper.setPrivate(getViewContext().getResponse());
-
-                exporter.write(getViewContext().getResponse().getOutputStream());
-                return null;
-            case PIPELINE_FILE:
-                if (!PipelineService.get().hasValidPipelineRoot(getContainer()))
-                {
-                    throw new IllegalStateException("You must set a valid pipeline root before you can export a XAR to it.");
-                }
-                PipeRoot pipeRoot = PipelineService.get().findPipelineRoot(getContainer());
-                XarExportPipelineJob job = new XarExportPipelineJob(getViewBackgroundInfo(), pipeRoot, fileName, lsidRelativizer, selection, xarXmlFileName);
-                PipelineService.get().queueJob(job);
-                return getContainer().getStartURL(getUser());
-            default:
-                throw new IllegalArgumentException("Unknown export type: " + exportType);
-        }
-    }
-
-    @RequiresPermission(ReadPermission.class)
-    public class ExportProtocolsAction extends AbstractExportAction
-    {
-        public boolean handlePost(ExportOptionsForm form, BindException errors) throws Exception
-        {
-            List<ExpProtocol> protocols = form.lookupProtocols(getViewContext(), false);
-
-            int[] ids = new int[protocols.size()];
-            for (int i = 0; i < ids.length; i++)
-            {
-                ids[i] = protocols.get(i).getRowId();
-            }
-            XarExportSelection selection = new XarExportSelection();
-            selection.addProtocolIds(ids);
-
-            exportXAR(selection, form.getLsidOutputType(), form.getExportType(), form.getXarFileName());
-
-            if (form.getDataRegionSelectionKey() != null)
-            {
-                // Clear the selection
-                form.lookupProtocols(getViewContext(), true);
-            }
-            return true;
-        }
-    }
-
-    public abstract class AbstractExportAction extends FormViewAction<ExportOptionsForm>
-    {
-        protected ActionURL _resultURL;
-
-        public void validateCommand(ExportOptionsForm target, Errors errors)
-        {
-        }
-
-        public ActionURL getSuccessURL(ExportOptionsForm exportOptionsForm)
-        {
-            return _resultURL;
-        }
-
-        public ModelAndView getSuccessView(ExportOptionsForm exportOptionsForm)
-        {
-            return null;
-        }
-
-        public ModelAndView getView(ExportOptionsForm form, boolean reshow, BindException errors) throws Exception
-        {
-            handlePost(form, errors);
-            return null;
-        }
-
-        public NavTree appendNavTrail(NavTree root)
-        {
-            return null;
-        }
-    }
-
-    @RequiresPermission(ReadPermission.class)
-    public class ExportRunsAction extends AbstractExportAction
-    {
-        public boolean handlePost(ExportOptionsForm form, BindException errors) throws Exception
-        {
-            Set<Integer> runIds = DataRegionSelection.getSelectedIntegers(getViewContext(), form.getDataRegionSelectionKey(), form.getDataRegionSelectionKey() != null, false);
-            if (runIds.isEmpty())
-            {
-                throw new NotFoundException();
-            }
-
-            try
-            {
-                for (int id : runIds)
-                {
-                    ExpRun run = ExperimentService.get().getExpRun(id);
-                    if (run == null || !run.getContainer().hasPermission(getUser(), ReadPermission.class))
-                    {
-                        throw new NotFoundException("Could not find run " + id);
-                    }
-                }
-
-                XarExportSelection selection = new XarExportSelection();
-                if (form.getExpRowId() != null)
-                {
-                    ExpExperiment experiment = ExperimentService.get().getExpExperiment(form.getExpRowId());
-                    if (experiment != null && !experiment.getContainer().hasPermission(getUser(), ReadPermission.class))
-                    {
-                        throw new NotFoundException("Run group " + form.getExpRowId());
-                    }
-                    selection.addExperimentIds(experiment.getRowId());
-                }
-                selection.addRunIds(runIds);
-
-                _resultURL = exportXAR(selection, form.getLsidOutputType(), form.getExportType(), form.getXarFileName());
-                if (form.getDataRegionSelectionKey() != null)
-                    DataRegionSelection.clearAll(getViewContext(), form.getDataRegionSelectionKey());
-                return true;
-            }
-            catch (NumberFormatException e)
-            {
-                throw new NotFoundException(runIds.toString());
-            }
-        }
-    }
-
-    @RequiresPermission(ReadPermission.class)
-    public class ExportSampleSetAction extends AbstractExportAction
-    {
-        public boolean handlePost(ExportOptionsForm form, BindException errors) throws Exception
-        {
-            Integer rowId = form.getSampleSetId();
-            if (rowId == null)
-            {
-                throw new NotFoundException("No sampleSetId specified");
-            }
-            ExpSampleSet sampleSet = ExperimentService.get().getSampleSet(getContainer(), getUser(), rowId.intValue());
-            if (sampleSet == null)
-            {
-                throw new NotFoundException("No such sample set with RowId " + rowId);
-            }
-            if (!sampleSet.getContainer().hasPermission(getUser(), ReadPermission.class))
-            {
-                throw new UnauthorizedException();
-            }
-
-            XarExportSelection selection = new XarExportSelection();
-            selection.addSampleSet(sampleSet);
-
-            _resultURL = exportXAR(selection, form.getLsidOutputType(), form.getExportType(), FileUtil.makeLegalName(sampleSet.getName() + ".xar"));
-            return true;
-        }
-    }
-
-    @RequiresPermission(ReadPermission.class)
-    public class ExportRunFilesAction extends AbstractExportAction
-    {
-        public boolean handlePost(ExportOptionsForm form, BindException errors) throws Exception
-        {
-            Set<Integer> runIds = DataRegionSelection.getSelectedIntegers(getViewContext(), form.getDataRegionSelectionKey(), form.getDataRegionSelectionKey() != null, false);
-            if (runIds.isEmpty())
-            {
-                throw new NotFoundException();
-            }
-
-            try
-            {
-                for (int id : runIds)
-                {
-                    ExpRun run = ExperimentService.get().getExpRun(id);
-                    if (run == null || !run.getContainer().hasPermission(getUser(), ReadPermission.class))
-                    {
-                        throw new NotFoundException("Could not find run " + id);
-                    }
-                }
-
-                XarExportSelection selection = new XarExportSelection();
-                selection.setIncludeXarXml(false);
-                if ("role".equalsIgnoreCase(form.getFileExportType()))
-                {
-                    selection.addRoles(form.getRoles());
-                }
-                selection.addRunIds(runIds);
-
-                _resultURL = exportXAR(selection, null, null, form.getZipFileName());
-                if (form.getDataRegionSelectionKey() != null)
-                    DataRegionSelection.clearAll(getViewContext(), form.getDataRegionSelectionKey());
-                return true;
-            }
-            catch (NumberFormatException e)
-            {
-                throw new NotFoundException(runIds.toString());
-            }
-        }
-    }
-
-    @RequiresPermission(ReadPermission.class)
-    public class ExportFilesAction extends AbstractExportAction
-    {
-        public boolean handlePost(ExportOptionsForm form, BindException errors) throws Exception
-        {
-            int[] dataIds = form.getDataIds();
-            if (dataIds == null || dataIds.length == 0)
-            {
-                throw new NotFoundException();
-            }
-
-            try
-            {
-                List<ExpData> files = new ArrayList<>();
-                for (int id : dataIds)
-                {
-                    ExpData data = ExperimentService.get().getExpData(id);
-                    if (data == null || !data.getContainer().hasPermission(getUser(), ReadPermission.class))
-                    {
-                        throw new NotFoundException("Could not find file " + id);
-                    }
-                    files.add(data);
-                }
-
-                XarExportSelection selection = new XarExportSelection();
-                selection.setIncludeXarXml(false);
-                selection.addDataIds(dataIds);
-
-                _resultURL = exportXAR(selection, null, null, form.getZipFileName());
-                return true;
-            }
-            catch (NumberFormatException e)
-            {
-                throw new NotFoundException(Arrays.toString(dataIds));
-            }
-        }
-    }
-
-    public static class ExperimentRunListForm implements DataRegionSelection.DataSelectionKeyForm
-    {
-        private String _dataRegionSelectionKey;
-        private Integer _expRowId;
-
-        public String getDataRegionSelectionKey()
-        {
-            return _dataRegionSelectionKey;
-        }
-
-        public void setDataRegionSelectionKey(String key)
-        {
-            _dataRegionSelectionKey = key;
-        }
-
-        public Integer getExpRowId()
-        {
-            return _expRowId;
-        }
-
-        public void setExpRowId(Integer expRowId)
-        {
-            _expRowId = expRowId;
-        }
-
-        public ExpExperiment lookupExperiment()
-        {
-            return getExpRowId() == null ? null : ExperimentService.get().getExpExperiment(getExpRowId().intValue());
-        }
-    }
-
-    private void addSelectedRunsToExperiment(ExpExperiment exp, String dataRegionSelectionKey)
-    {
-        Collection<Integer> runIds = DataRegionSelection.getSelectedIntegers(getViewContext(), dataRegionSelectionKey, false, true);
-        List<ExpRun> runs = new ArrayList<>();
-        for (int runId : runIds)
-        {
-            ExpRun run = ExperimentServiceImpl.get().getExpRun(runId);
-            if (run != null)
-            {
-                runs.add(run);
-            }
-        }
-        exp.addRuns(getUser(), runs.toArray(new ExpRun[runs.size()]));
-    }
-
-
-    @RequiresPermission(InsertPermission.class)
-    public class AddRunsToExperimentAction extends FormHandlerAction<ExperimentRunListForm>
-    {
-        public void validateCommand(ExperimentRunListForm target, Errors errors)
-        {
-        }
-
-        public boolean handlePost(ExperimentRunListForm form, BindException errors)
-        {
-            addSelectedRunsToExperiment(form.lookupExperiment(), form.getDataRegionSelectionKey());
-            return true;
-        }
-
-        public ActionURL getSuccessURL(ExperimentRunListForm form)
-        {
-            return ExperimentUrlsImpl.get().getExperimentDetailsURL(getContainer(), form.lookupExperiment());
-        }
-    }
-
-    @RequiresPermission(DeletePermission.class)
-    public class RemoveSelectedExpRunsAction extends FormHandlerAction<ExperimentRunListForm>
-    {
-        public void validateCommand(ExperimentRunListForm target, Errors errors)
-        {
-        }
-
-        public boolean handlePost(ExperimentRunListForm form, BindException errors)
-        {
-            ExpExperiment exp = form.lookupExperiment();
-            if (exp == null || !exp.getContainer().hasPermission(getUser(), DeletePermission.class))
-            {
-                throw new NotFoundException("Could not find run group with RowId " + form.getExpRowId());
-            }
-
-            for (int runId : DataRegionSelection.getSelectedIntegers(getViewContext(), form.getDataRegionSelectionKey(), form.getDataRegionSelectionKey() != null, false))
-            {
-                ExpRun run = ExperimentService.get().getExpRun(runId);
-                if (run == null || !run.getContainer().hasPermission(getUser(), DeletePermission.class))
-                {
-                    throw new NotFoundException("Could not find run with RowId " + runId);
-                }
-                exp.removeRun(getUser(), run);
-            }
-            if (form.getDataRegionSelectionKey() != null)
-                DataRegionSelection.clearAll(getViewContext(), form.getDataRegionSelectionKey());
-            return true;
-        }
-
-        public ActionURL getSuccessURL(ExperimentRunListForm form)
-        {
-            return ExperimentUrlsImpl.get().getExperimentDetailsURL(getContainer(), form.lookupExperiment());
-        }
-    }
-
-
-    public static ActionURL getResolveLsidURL(Container c, @NotNull String type, @NotNull String lsid)
-    {
-        ActionURL url = new ActionURL(ResolveLSIDAction.class, c);
-        url.addParameter("type", type);
-        url.addParameter("lsid", lsid);
-
-        return url;
-    }
-
-
-    @RequiresPermission(ReadPermission.class)
-    public class ResolveLSIDAction extends SimpleViewAction<LsidForm>
-    {
-        public ModelAndView getView(LsidForm form, BindException errors)
-        {
-            String message = "";
-            if (!PageFlowUtil.empty(form.getLsid()))
-            {
-                String lsid = Lsid.canonical(form.getLsid());
-                ActionURL url = LsidManager.get().getDisplayURL(lsid);
-                if (url == null && form.getType() != null)
-                {
-                    switch (form.getType().toLowerCase())
-                    {
-                        case "data":
-                            url = LsidType.Data.getDisplayURL(new Lsid(lsid));
-                            break;
-                        case "material":
-                            url = LsidType.Material.getDisplayURL(new Lsid(lsid));
-                            break;
-                    }
-                }
-                if (null != url)
-                {
-                    throw new RedirectException(url);
-                }
-
-                message = "Could not map lsid to URL";
-            }
-
-            String html = message + "<form action=\"" + getViewContext().cloneActionURL().setAction(ResolveLSIDAction.class) + "\">" +
-                    " Lsid <input type=text name=lsid size=\"80\" value=\"" +
-                    (form.getLsid() == null ? "" : PageFlowUtil.filter(form.getLsid())) + "\">" +
-                    PageFlowUtil.button("Go").submit(true) + "</form>";
-
-            return new HtmlView("Enter LSID", html);
-        }
-
-        public NavTree appendNavTrail(NavTree root)
-        {
-            return root.addChild("Resolve LSID");
-        }
-    }
-
-    public static class LsidForm
-    {
-        private String _lsid;
-
-        public String getType()
-        {
-            return _type;
-        }
-
-        public void setType(String type)
-        {
-            _type = type;
-        }
-
-        private String _type;
-
-        public void setLsid(String lsid)
-        {
-            _lsid = lsid;
-        }
-
-        public String getLsid()
-        {
-            return _lsid;
-        }
-    }
-
-    public static class SetFlagForm extends LsidForm
-    {
-        private String _comment;
-        private boolean _redirect = true;
-
-        public String getComment()
-        {
-            return _comment;
-        }
-
-        public void setComment(String comment)
-        {
-            _comment = comment;
-        }
-
-        public boolean isRedirect()
-        {
-            return _redirect;
-        }
-
-        public void setRedirect(boolean redirect)
-        {
-            _redirect = redirect;
-        }
-    }
-
-    /**
-     * Check for update on the object itself
-     */
-    @RequiresNoPermission
-    public class SetFlagAction extends FormHandlerAction<SetFlagForm>
-    {
-        private URLHelper _successURL;
-
-        @Override
-        public void validateCommand(SetFlagForm target, Errors errors)
-        {
-        }
-
-        @Override
-        public boolean handlePost(SetFlagForm form, BindException errors) throws Exception
-        {
-            String lsid = form.getLsid();
-            if (lsid == null)
-                throw new NotFoundException();
-            ExpObject obj = ExperimentService.get().findObjectFromLSID(lsid);
-            if (obj == null)
-                throw new NotFoundException();
-            Container container = obj.getContainer();
-            if (!container.hasPermission(getUser(), UpdatePermission.class))
-            {
-                throw new UnauthorizedException();
-            }
-
-            if (!container.hasPermission(getUser(), UpdatePermission.class))
-            {
-                throw new UnauthorizedException();
-            }
-            obj.setComment(getUser(), form.getComment());
-
-            if (form.isRedirect())
-            {
-                _successURL = new URLHelper(obj.urlFlag(!StringUtils.isEmpty(form.getComment())));
-            }
-            return true;
-        }
-
-        @Override
-        public URLHelper getSuccessURL(SetFlagForm form)
-        {
-            return _successURL;
-        }
-    }
-
-    @RequiresPermission(InsertPermission.class)
-    public class DeriveSamplesChooseTargetAction extends SimpleViewAction<DeriveMaterialForm>
-    {
-        private List<ExpMaterial> _materials;
-
-        public NavTree appendNavTrail(NavTree root)
-        {
-            setHelpTopic("sampleSets");
-            root = appendRootNavTrail(root);
-            root.addChild("Sample Sets", ExperimentUrlsImpl.get().getShowSampleSetListURL(getContainer()));
-            ExpSampleSet sampleSet = _materials != null && _materials.size() > 0 ? _materials.get(0).getSampleSet() : null;
-            if (sampleSet != null)
-            {
-                root.addChild(sampleSet.getName(), ExperimentUrlsImpl.get().getShowSampleSetURL(sampleSet));
-            }
-            root.addChild("Derive Samples");
-            return root;
-        }
-
-        @Override
-        public void validate(DeriveMaterialForm form, BindException errors)
-        {
-            _materials = form.lookupMaterials();
-            if (_materials.isEmpty())
-            {
-                throw new NotFoundException("Could not find any matching materials");
-            }
-        }
-
-        public ModelAndView getView(DeriveMaterialForm form, BindException errors)
-        {
-            if (!_materials.get(0).getContainer().equals(getContainer()))
-            {
-                ActionURL redirectURL = getViewContext().cloneActionURL().setContainer(_materials.get(0).getContainer());
-                throw new RedirectException(redirectURL);
-            }
-
-            Container c = getContainer();
-            HttpView view;
-
-            PipeRoot root = PipelineService.get().findPipelineRoot(c);
-            if (root == null || !root.isValid())
-            {
-                ActionURL pipelineURL = PageFlowUtil.urlProvider(PipelineUrls.class).urlSetup(c);
-                view = new HtmlView("You must <a href=\"" + pipelineURL + "\">configure a valid pipeline root for this folder</a> before deriving samples.");
-            }
-            else
-            {
-                Set<String> materialInputRoles = new TreeSet<>();
-                materialInputRoles.addAll(ExperimentService.get().getMaterialInputRoles(getContainer()));
-                Map<ExpMaterial, String> materialsWithRoles = new LinkedHashMap<>();
-                for (ExpMaterial material : _materials)
-                {
-                    materialsWithRoles.put(material, null);
-                }
-
-                List<ExpSampleSet> sampleSets = getUploadableSampleSets();
-
-                DeriveSamplesChooseTargetBean bean = new DeriveSamplesChooseTargetBean(form.getDataRegionSelectionKey(), form.getTargetSampleSetId(), sampleSets, materialsWithRoles, form.getOutputCount(), materialInputRoles, null);
-                view = new JspView<>("/org/labkey/experiment/deriveSamplesChooseTarget.jsp", bean);
-            }
-            return view;
-        }
-    }
-
-    public static class DeriveSamplesChooseTargetBean implements DataRegionSelection.DataSelectionKeyForm
-    {
-        private String _dataRegionSelectionKey;
-        private Integer _targetSampleSetId;
-        private List<ExpSampleSet> _sampleSets;
-        private Map<ExpMaterial, String> _sourceMaterials;
-        private final int _sampleCount;
-        private final Collection<String> _inputRoles;
-        private DerivedSamplePropertyHelper _propertyHelper;
-
-        public static final String CUSTOM_ROLE = "--CUSTOM--";
-
-        public DeriveSamplesChooseTargetBean(String dataRegionSelectionKey, Integer targetSampleSetId, List<ExpSampleSet> sampleSets, Map<ExpMaterial, String> sourceMaterials, int sampleCount, Collection<String> inputRoles, DerivedSamplePropertyHelper helper)
-        {
-            _dataRegionSelectionKey = dataRegionSelectionKey;
-            _targetSampleSetId = targetSampleSetId;
-            _sampleSets = sampleSets;
-            _sourceMaterials = sourceMaterials;
-            _sampleCount = sampleCount;
-            _inputRoles = inputRoles;
-            _propertyHelper = helper;
-        }
-
-        public Integer getTargetSampleSetId()
-        {
-            return _targetSampleSetId;
-        }
-
-        public DerivedSamplePropertyHelper getPropertyHelper()
-        {
-            return _propertyHelper;
-        }
-
-        public int getSampleCount()
-        {
-            return _sampleCount;
-        }
-
-        public Map<ExpMaterial, String> getSourceMaterials()
-        {
-            return _sourceMaterials;
-        }
-
-        public List<ExpSampleSet> getSampleSets()
-        {
-            return _sampleSets;
-        }
-
-        public Collection<String> getInputRoles()
-        {
-            return _inputRoles;
-        }
-
-        @Override
-        public String getDataRegionSelectionKey()
-        {
-            return _dataRegionSelectionKey;
-        }
-
-        @Override
-        public void setDataRegionSelectionKey(String key)
-        {
-            _dataRegionSelectionKey = key;
-        }
-    }
-
-    private ActionButton getDeriveSamplesButton(@Nullable Integer targetSampleSetId)
-    {
-        ActionURL urlDeriveSamples = new ActionURL(DeriveSamplesChooseTargetAction.class, getContainer());
-        if (targetSampleSetId != null)
-            urlDeriveSamples.addParameter("targetSampleSetId", targetSampleSetId);
-        ActionButton deriveButton = new ActionButton(urlDeriveSamples, "Derive Samples");
-        deriveButton.setActionType(ActionButton.Action.POST);
-        deriveButton.setDisplayPermission(InsertPermission.class);
-        deriveButton.setRequiresSelection(true);
-        return deriveButton;
-    }
-
-    private List<ExpSampleSet> getUploadableSampleSets()
-    {
-        // Make a copy so we can modify it
-        List<ExpSampleSet> sampleSets = new ArrayList<>(ExperimentService.get().getSampleSets(getContainer(), getUser(), true));
-        Iterator<ExpSampleSet> iter = sampleSets.iterator();
-        while (iter.hasNext())
-        {
-            ExpSampleSet sampleSet = iter.next();
-            if (!sampleSet.canImportMoreSamples())
-            {
-                iter.remove();
-            }
-        }
-        return sampleSets;
-    }
-
-    @RequiresPermission(InsertPermission.class)
-    public class DeriveSamplesAction extends FormViewAction<DeriveMaterialForm>
-    {
-        private List<ExpMaterial> _materials;
-        private ActionURL _successUrl;
-
-        @Override
-        public ModelAndView getView(DeriveMaterialForm form, boolean reshow, BindException errors) throws Exception
-        {
-            _materials = form.lookupMaterials();
-            if (_materials.isEmpty())
-            {
-                throw new NotFoundException("Could not find any matching materials");
-            }
-
-            Container c = getContainer();
-
-            if (form.getOutputCount() <= 0)
-            {
-                form.setOutputCount(1);
-            }
-
-            ExpSampleSet sampleSet = ExperimentService.get().getSampleSet(getContainer(), getUser(), form.getTargetSampleSetId());
-            if (form.getTargetSampleSetId() != 0 && sampleSet == null)
-            {
-                throw new NotFoundException("Could not find sample set with rowId " + form.getTargetSampleSetId());
-            }
-
-            InsertView insertView = new InsertView(new DataRegion(), errors);
-
-            DerivedSamplePropertyHelper helper = new DerivedSamplePropertyHelper(sampleSet, form.getOutputCount(), c, getUser());
-            helper.addSampleColumns(insertView, getUser());
-
-            int[] rowIds = form.getRowIds();
-            for (int i = 0; i < rowIds.length; i++)
-            {
-                insertView.getDataRegion().addHiddenFormField("rowIds", Integer.toString(rowIds[i]));
-                insertView.getDataRegion().addHiddenFormField("inputRole" + i, form.getInputRole(i) == null ? "" : form.getInputRole(i));
-                insertView.getDataRegion().addHiddenFormField("customRole" + i, form.getCustomRole(i) == null ? "" : form.getCustomRole(i));
-            }
-
-            insertView.getDataRegion().addHiddenFormField("targetSampleSetId", Integer.toString(form.getTargetSampleSetId()));
-            insertView.getDataRegion().addHiddenFormField("outputCount", Integer.toString(form.getOutputCount()));
-            if (form.getDataRegionSelectionKey() != null)
-                insertView.getDataRegion().addHiddenFormField(DataRegionSelection.DATA_REGION_SELECTION_KEY, form.getDataRegionSelectionKey());
-            insertView.setInitialValues(ViewServlet.adaptParameterMap(getViewContext().getRequest().getParameterMap()));
-            ButtonBar bar = new ButtonBar();
-            bar.setStyle(ButtonBar.Style.separateButtons);
-            ActionButton submitButton = new ActionButton(DeriveSamplesAction.class, "Submit");
-            submitButton.setActionType(ActionButton.Action.POST);
-            bar.add(submitButton);
-            insertView.getDataRegion().setButtonBar(bar);
-            insertView.setTitle("Output Samples");
-
-            Map<ExpMaterial, String> materialsWithRoles = new LinkedHashMap<>();
-            List<ExpMaterial> materials = form.lookupMaterials();
-            for (int i = 0; i < materials.size(); i++)
-            {
-                materialsWithRoles.put(materials.get(i), form.determineLabel(i));
-            }
-
-            DeriveSamplesChooseTargetBean bean = new DeriveSamplesChooseTargetBean(form.getDataRegionSelectionKey(), form.getTargetSampleSetId(), getUploadableSampleSets(), materialsWithRoles, form.getOutputCount(), Collections.emptyList(), helper);
-            JspView<DeriveSamplesChooseTargetBean> view = new JspView<>("/org/labkey/experiment/summarizeMaterialInputs.jsp", bean);
-            view.setTitle("Input Samples");
-
-            return new VBox(view, insertView);
-        }
-
-        @Override
-        public NavTree appendNavTrail(NavTree root)
-        {
-            setHelpTopic("sampleSets");
-            root = appendRootNavTrail(root);
-            root.addChild("Sample Sets", ExperimentUrlsImpl.get().getShowSampleSetListURL(getContainer()));
-            ExpSampleSet sampleSet = _materials != null && _materials.size() > 0 ? _materials.get(0).getSampleSet() : null;
-            if (sampleSet != null)
-            {
-                root.addChild(sampleSet.getName(), ExperimentUrlsImpl.get().getShowSampleSetURL(sampleSet));
-            }
-            root.addChild("Derive Samples");
-            return root;
-        }
-
-        @Override
-        public void validateCommand(DeriveMaterialForm target, Errors errors)
-        {
-        }
-
-        @Override
-        public boolean handlePost(DeriveMaterialForm form, BindException errors) throws Exception
-        {
-            List<ExpMaterial> materials = form.lookupMaterials();
-
-            Map<ExpMaterial, String> inputMaterials = new LinkedHashMap<>();
-            for (int i = 0; i < materials.size(); i++)
-            {
-                ExpMaterial m = materials.get(i);
-                String inputRole = form.determineLabel(i);
-                if (inputRole == null || "".equals(inputRole))
-                {
-                    ExpSampleSet ss = m.getSampleSet();
-                    inputRole = ss != null ? ss.getName() : ExpMaterialRunInput.DEFAULT_ROLE;
-                }
-                inputMaterials.put(materials.get(i), inputRole);
-            }
-
-            ExpSampleSet sampleSet = ExperimentService.get().getSampleSet(getContainer(), getUser(), form.getTargetSampleSetId());
-
-            Map<ExpMaterial, String> outputMaterials = new HashMap<>();
-
-            DerivedSamplePropertyHelper helper = new DerivedSamplePropertyHelper(sampleSet, form.getOutputCount(), getContainer(), getUser());
-
-            Map<String, Map<DomainProperty, String>> allProperties;
-            try
-            {
-                boolean valid = true;
-                for (Map.Entry<String, Map<DomainProperty, String>> entry : helper.getPostedPropertyValues(getViewContext().getRequest()).entrySet())
-                    valid = UploadWizardAction.validatePostedProperties(getViewContext(), entry.getValue(), errors) && valid;
-                if (!valid)
-                    return false;
-
-                allProperties = helper.getSampleProperties(getViewContext().getRequest());
-            }
-            catch (DuplicateMaterialException e)
-            {
-                errors.addError(new ObjectError(ColumnInfo.propNameFromName(e.getColName()), null, null, e.getMessage()));
-                return false;
-            }
-            catch (ExperimentException e)
-            {
-                errors.reject(SpringActionController.ERROR_MSG, e.getMessage());
-                return false;
-            }
-            int i = 0;
-            for (Map.Entry<String, Map<DomainProperty, String>> entry : allProperties.entrySet())
-            {
-                Map<DomainProperty, String> props = entry.getValue();
-                String name = helper.determineMaterialName(props);
-                ExpMaterial outputMaterial = ExperimentService.get().createExpMaterial(getContainer(), entry.getKey(), name);
-                if (sampleSet != null)
-                {
-                    outputMaterial.setCpasType(sampleSet.getLSID());
-                }
-                outputMaterial.save(getUser());
-
-                if (sampleSet != null)
-                {
-                    Map<String, Object> pvs = new HashMap<>();
-                    for (Map.Entry<DomainProperty, String> propertyEntry : entry.getValue().entrySet())
-                        pvs.put(propertyEntry.getKey().getName(), propertyEntry.getValue());
-                    ((ExpMaterialImpl) outputMaterial).setProperties(getUser(), pvs);
-                }
-
-                outputMaterials.put(outputMaterial, helper.getSampleNames().get(i++));
-            }
-
-            ExperimentService.get().deriveSamples(inputMaterials, outputMaterials, getViewBackgroundInfo(), _log);
-
-            _successUrl = ExperimentUrlsImpl.get().getShowSampleURL(getContainer(), outputMaterials.keySet().iterator().next());
-
-            if (form.getDataRegionSelectionKey() != null)
-                DataRegionSelection.clearAll(getViewContext(), form.getDataRegionSelectionKey());
-
-            return true;
-        }
-
-        @Override
-        public URLHelper getSuccessURL(DeriveMaterialForm deriveMaterialForm)
-        {
-            return _successUrl;
-        }
-    }
-
-    public static class DeriveMaterialForm implements HasViewContext, DataRegionSelection.DataSelectionKeyForm
-    {
-        private String _dataRegionSelectionKey;
-        private int _outputCount = 1;
-        private int _targetSampleSetId;
-        private int[] _rowIds;
-        private String _name;
-
-        private ViewContext _context;
-
-        public void setViewContext(ViewContext context)
-        {
-            _context = context;
-        }
-
-        public ViewContext getViewContext()
-        {
-            return _context;
-        }
-
-        public List<ExpMaterial> lookupMaterials()
-        {
-            List<ExpMaterial> result = new ArrayList<>();
-            for (int rowId : getRowIds())
-            {
-                ExpMaterial material = ExperimentService.get().getExpMaterial(rowId);
-                if (material != null)
-                {
-                    if (material.getContainer().hasPermission(_context.getUser(), ReadPermission.class))
-                    {
-                        result.add(material);
-                    }
-                    else
-                    {
-                        throw new UnauthorizedException();
-                    }
-                }
-                else
-                {
-                    throw new NotFoundException("No material with RowId " + rowId);
-                }
-            }
-            result.sort(Comparator.comparing(Identifiable::getName));
-            return result;
-        }
-
-        public String getName()
-        {
-            return _name;
-        }
-
-        public void setName(String name)
-        {
-            _name = name;
-        }
-
-        @Override
-        public String getDataRegionSelectionKey()
-        {
-            return _dataRegionSelectionKey;
-        }
-
-        @Override
-        public void setDataRegionSelectionKey(String dataRegionSelectionKey)
-        {
-            _dataRegionSelectionKey = dataRegionSelectionKey;
-        }
-
-        public int[] getRowIds()
-        {
-            if (_rowIds == null)
-            {
-                _rowIds = PageFlowUtil.toInts(DataRegionSelection.getSelected(getViewContext(), getDataRegionSelectionKey(), getDataRegionSelectionKey() != null, false));
-            }
-            return _rowIds;
-        }
-
-        public void setRowIds(int[] rowIds)
-        {
-            _rowIds = rowIds;
-        }
-
-        public int getOutputCount()
-        {
-            return _outputCount;
-        }
-
-        public void setOutputCount(int outputCount)
-        {
-            _outputCount = outputCount;
-        }
-
-        public int getTargetSampleSetId()
-        {
-            return _targetSampleSetId;
-        }
-
-        public void setTargetSampleSetId(int targetSampleSetId)
-        {
-            _targetSampleSetId = targetSampleSetId;
-        }
-
-        public String getInputRole(int i)
-        {
-            return _context.getRequest().getParameter("inputRole" + i);
-        }
-
-        public String getCustomRole(int i)
-        {
-            return _context.getRequest().getParameter("customRole" + i);
-        }
-
-        public String determineLabel(int index)
-        {
-            String result = getInputRole(index);
-            if (DeriveSamplesChooseTargetBean.CUSTOM_ROLE.equals(result))
-            {
-                result = getCustomRole(index);
-            }
-            if (result != null)
-            {
-                result = result.trim();
-            }
-            return result;
-        }
-    }
-
-
-    public static class ExpInput
-    {
-        public String role;
-        public int rowId;
-        public Lsid lsid;
-    }
-
-    public static class DerivationSpec
-    {
-        public String role;
-        public Map<String, Object> values;
-    }
-
-    public static class DerivationForm
-    {
-        public List<ExpInput> dataInputs;
-        public List<ExpInput> materialInputs;
-
-        public int dataOutputCount;
-        public Lsid targetDataClass;
-        public Map<String, Object> dataDefault;
-        public List<DerivationSpec> dataOutputs;
-
-        public int materialOutputCount;
-        public Lsid targetSampleSet;
-        public Map<String, Object> materialDefault;
-        public List<DerivationSpec> materialOutputs;
-    }
-
-    @Marshal(Marshaller.Jackson)
-    @RequiresPermission(InsertPermission.class)
-    public class DeriveAction extends MutatingApiAction<DerivationForm>
-    {
-        @Override
-        public void validateForm(DerivationForm form, Errors errors)
-        {
-            if (errors.hasErrors())
-                return;
-
-            if (form.materialOutputCount > 0 && form.materialOutputs != null && !form.materialOutputs.isEmpty())
-                errors.reject(ERROR_MSG, "Either 'materialOutputCount' or 'materialOutputs' property can be specified, but not both.");
-
-            if (form.dataOutputCount > 0 && form.dataOutputs != null && !form.dataOutputs.isEmpty())
-                errors.reject(ERROR_MSG, "Either 'dataOutputCount' or 'dataOutputs' property can be specified, but not both.");
-
-            boolean hasMaterialOutputs = form.materialOutputCount > 0 || form.materialOutputs != null && !form.materialOutputs.isEmpty();
-            boolean hasDataOutputs = form.dataOutputCount > 0 || form.dataOutputs != null && !form.dataOutputs.isEmpty();
-
-            if (!hasMaterialOutputs && !hasDataOutputs)
-                errors.reject(ERROR_MSG, "At least one data output or material output is required");
-
-            if (hasMaterialOutputs && form.targetSampleSet == null)
-                errors.reject(ERROR_MSG, "targetSampleSet lsid required for material outputs");
-
-            if (hasDataOutputs && form.targetDataClass == null)
-                errors.reject(ERROR_MSG, "targetDataClass lsid required for data outputs");
-        }
-
-        @Override
-        public Object execute(DerivationForm form, BindException errors) throws Exception
-        {
-            // Find material inputs
-            Map<ExpMaterial, String> materialInputs = new LinkedHashMap<>();
-            if (form.materialInputs != null)
-            {
-                for (ExpInput in : form.materialInputs)
-                {
-                    ExpMaterial m = null;
-                    if (in.lsid != null)
-                    {
-                        m = ExperimentService.get().getExpMaterial(in.lsid.toString());
-                        if (m == null)
-                            errors.reject(ERROR_MSG, "Can't resolve sample '" + in.lsid + "'");
-                    }
-                    else if (in.rowId > 0)
-                    {
-                        m = ExperimentService.get().getExpMaterial(in.rowId);
-                        if (m == null)
-                            errors.reject(ERROR_MSG, "Can't resolve sample '" + in.rowId + "'");
-                    }
-
-                    if (m == null)
-                    {
-                        errors.reject(ERROR_MSG, "Material input lsid or rowId required");
-                        continue;
-                    }
-
-                    ExpSampleSet ss = m.getSampleSet();
-                    if (ss == null)
-                    {
-                        errors.reject(ERROR_MSG, "Material input is not a member of a SampleSet");
-                        continue;
-                    }
-
-                    String role = in.role;
-                    if (role == null || "".equals(role))
-                    {
-                        role = ss.getName();
-                    }
-                    materialInputs.put(m, role);
-                }
-            }
-
-            // Find input data
-            Map<ExpData, String> dataInputs = new LinkedHashMap<>();
-            if (form.dataInputs != null)
-            {
-                for (ExpInput in : form.dataInputs)
-                {
-                    ExpData d = null;
-                    if (in.lsid != null)
-                    {
-                        d = ExperimentService.get().getExpData(in.lsid.toString());
-                        if (d == null)
-                            errors.reject(ERROR_MSG, "Can't resolve data '" + in.lsid + "'");
-                    }
-                    else if (in.rowId > 0)
-                    {
-                        d = ExperimentService.get().getExpData(in.rowId);
-                        if (d == null)
-                            errors.reject(ERROR_MSG, "Can't resolve data '" + in.rowId + "'");
-                    }
-
-                    if (d == null)
-                    {
-                        errors.reject(ERROR_MSG, "Data input lsid or rowId required");
-                        continue;
-                    }
-
-                    ExpDataClass dc = d.getDataClass(getUser());
-                    if (dc == null)
-                    {
-                        errors.reject(ERROR_MSG, "Data input is not a member of a DataClass");
-                        continue;
-                    }
-
-                    String role = in.role;
-                    if (role == null || "".equals(role))
-                    {
-                        role = dc.getName();
-                    }
-                    dataInputs.put(d, role);
-                }
-            }
-
-            ExpSampleSet outSampleSet;
-            if (form.targetSampleSet != null)
-            {
-                // TODO: check in scope and has permission
-                outSampleSet = ExperimentService.get().getSampleSet(form.targetSampleSet.toString());
-                if (outSampleSet == null)
-                    errors.reject(ERROR_MSG, "SampleSet not found: " + form.targetSampleSet.toString());
-            }
-            else
-            {
-                outSampleSet = null;
-            }
-
-            ExpDataClass outDataClass;
-            if (form.targetDataClass != null)
-            {
-                // TODO: check in scope and has permission
-                outDataClass = ExperimentServiceImpl.get().getDataClass(form.targetDataClass.toString());
-                if (outDataClass == null)
-                    errors.reject(ERROR_MSG, "DataClass not found: " + form.targetDataClass.toString());
-            }
-            else
-            {
-                outDataClass = null;
-            }
-
-            if (errors.hasErrors())
-                return null;
-
-            // TODO: support list of resolved ExpData or ExpMaterial instead of string concatenated names
-            // Create "MaterialInputs/<SampleSet>" columns with a value containing a comma-separated list of Material names
-            final Map<String, Set<String>> parentInputNames = new HashMap<>();
-            for (ExpMaterial material : materialInputs.keySet())
-            {
-                ExpSampleSet ss = material.getSampleSet();
-                String keyName = ExpMaterial.MATERIAL_INPUT_PARENT + "/" + ss.getName();
-                parentInputNames.computeIfAbsent(keyName, (x) -> new LinkedHashSet<>()).add(material.getName());
-            }
-
-            // TODO: support list of resolved ExpData or ExpMaterial instead of string concatenated names
-            // Create "DataInputs/<DataClass>" columns with a value containing a comma-separated list of ExpData names
-            for (ExpData d : dataInputs.keySet())
-            {
-                ExpDataClass dc = d.getDataClass(getUser());
-                String keyName = ExpData.DATA_INPUT_PARENT + "/" + dc.getName();
-                parentInputNames.computeIfAbsent(keyName, (x) -> new LinkedHashSet<>()).add(d.getName());
-            }
-
-
-            try (DbScope.Transaction tx = ExperimentService.get().ensureTransaction())
-            {
-
-                // output materials
-                Map<ExpMaterial, String> outputMaterials = new HashMap<>();
-                int materialOutputCount = Math.max(form.materialOutputCount, form.materialOutputs != null ? form.materialOutputs.size() : 0);
-                if (materialOutputCount > 0 && outSampleSet != null)
-                {
-                    DerivedOutputs<ExpMaterial> derived = new DerivedOutputs<ExpMaterial>(parentInputNames, form.materialDefault, form.materialOutputs, materialOutputCount, "Material")
-                    {
-                        @Override
-                        protected TableInfo createTable()
-                        {
-                            SamplesSchema schema = new SamplesSchema(getUser(), getContainer());
-                            return schema.getTable(outSampleSet.getName());
-                        }
-
-                        @Override
-                        protected List<ExpMaterial> getExpObject(List<Map<String, Object>> insertedRows)
-                        {
-                            List<Integer> rowIds = insertedRows.stream().map(r -> (Integer) r.get("rowid")).collect(Collectors.toList());
-                            List<? extends ExpMaterial> output = ExperimentService.get().getExpMaterials(rowIds);
-                            return (List<ExpMaterial>) output;
-                        }
-                    };
-
-                    outputMaterials = derived.createOutputs();
-                }
-
-
-                // create output data
-                Map<ExpData, String> outputData = new HashMap<>();
-                int dataOutputCount = Math.max(form.dataOutputCount, form.dataOutputs != null ? form.dataOutputs.size() : 0);
-                if (dataOutputCount > 0 && outDataClass != null)
-                {
-                    DerivedOutputs<ExpData> derived = new DerivedOutputs<ExpData>(parentInputNames, form.dataDefault, form.dataOutputs, dataOutputCount, "Data")
-                    {
-                        @Override
-                        protected TableInfo createTable()
-                        {
-                            ExpSchema expSchema = new ExpSchema(getUser(), getContainer());
-                            UserSchema dataSchema = expSchema.getUserSchema(ExpSchema.NestedSchemas.data.name());
-                            return dataSchema.getTable(outDataClass.getName());
-                        }
-
-                        @Override
-                        protected List<ExpData> getExpObject(List<Map<String, Object>> insertedRows)
-                        {
-                            List<String> lsids = insertedRows.stream().map(r -> (String) r.get("lsid")).collect(Collectors.toList());
-                            List<? extends ExpData> output = ExperimentService.get().getExpDatasByLSID(lsids);
-                            return (List<ExpData>) output;
-                        }
-                    };
-
-                    outputData = derived.createOutputs();
-                }
-
-                if (outputMaterials.isEmpty() && outputData.isEmpty())
-                    throw new IllegalStateException("Expected to create " + materialOutputCount + " materials and " + dataOutputCount + " datas");
-
-                // finally, create the derived run if there are any parents
-                ExpRun run = null;
-                if (!materialInputs.isEmpty() || !dataInputs.isEmpty())
-                    run = ExperimentService.get().derive(materialInputs, dataInputs, outputMaterials, outputData, new ViewBackgroundInfo(getContainer(), getUser(), null), _log);
-                tx.commit();
-
-                StringBuilder successMessage = new StringBuilder("Created ");
-                if (outputMaterials.size() > 0)
-                    successMessage.append(outputMaterials.size()).append(" materials");
-                if (outputData.size() > 0)
-                    successMessage.append(outputData.size()).append(" data");
-
-                JSONObject ret;
-                if (run != null)
-                    ret = ExperimentJSONConverter.serializeRun(run, null, getUser());
-                else
-                    ret = ExperimentJSONConverter.serializeRunOutputs(outputData.keySet(), outputMaterials.keySet(), getUser());
-
-                return success(successMessage.toString(), ret);
-            }
-        }
-
-        // Helper class that prepares and executes the QueryUpdateService.insertRows() on the data or material table.
-        private abstract class DerivedOutputs<T extends ExpRunItem>
-        {
-            private final @NotNull Map<String, Set<String>> _parentInputNames;
-            private final @Nullable Map<String, Object> _defaultValues;
-            private final @Nullable List<DerivationSpec> _values;
-            private final int _outputCount;
-            private final String _rolePrefix;
-
-
-            public DerivedOutputs(@NotNull Map<String, Set<String>> parentInputNames, @Nullable Map<String, Object> defaultValues, @Nullable List<DerivationSpec> values, int outputCount, String rolePrefix)
-            {
-                _parentInputNames = parentInputNames;
-                _defaultValues = defaultValues;
-                _values = values;
-                _outputCount = outputCount;
-                _rolePrefix = rolePrefix;
-            }
-
-            public Pair<List<Map<String, Object>>, List<String>> prepareRows()
-            {
-                List<Map<String, Object>> rows = new ArrayList<>();
-                List<String> roles = new ArrayList<>();
-                int unknownOutputDataCount = 0;
-
-                for (int i = 0; i < _outputCount; i++)
-                {
-                    Map<String, Object> row = new CaseInsensitiveHashMap<>();
-                    if (_defaultValues != null)
-                        row.putAll(_defaultValues);
-                    DerivationSpec spec = _values != null && i < _values.size() ? _values.get(i) : null;
-                    String role = null;
-                    if (spec != null)
-                    {
-                        row.putAll(spec.values);
-                        role = spec.role;
-                    }
-
-                    // NOTE: Input parents are added to each row, but are only used for name generation and not for derivation.
-                    // NOTE: We will derive the inserted samples in a single derivation run after the sample/date have been inserted.
-                    row.putAll(_parentInputNames);
-
-                    rows.add(row);
-
-                    if (role == null || "".equals(role))
-                    {
-                        role = _rolePrefix + (unknownOutputDataCount == 0 ? "" : Integer.toString(unknownOutputDataCount + 1));
-                        unknownOutputDataCount++;
-                    }
-                    roles.add(role);
-                }
-                return Pair.of(rows, roles);
-            }
-
-            protected abstract TableInfo createTable();
-
-            protected abstract List<T> getExpObject(List<Map<String, Object>> insertedRows);
-
-            public Map<T, String> createOutputs() throws BatchValidationException, DuplicateKeyException, SQLException, QueryUpdateServiceException
-            {
-                Pair<List<Map<String, Object>>, List<String>> pair = prepareRows();
-                List<Map<String, Object>> rows = pair.first;
-                List<String> roles = pair.second;
-
-                TableInfo table = createTable();
-                QueryUpdateService qus = table.getUpdateService();
-                if (qus == null)
-                    throw new IllegalStateException();
-
-                Map<Enum, Object> configParams = new HashMap<>();
-                // Skip derivation during insert -- DeriveAction will call ExperimentService.get().derive() after samples are inserted
-                configParams.put(SampleSetUpdateServiceDI.Options.SkipDerivation, true);
-
-                BatchValidationException qusErrors = new BatchValidationException();
-                List<Map<String, Object>> insertedRows = qus.insertRows(getUser(), getContainer(), rows, qusErrors, configParams, null);
-                if (qusErrors.hasErrors())
-                    throw qusErrors;
-
-                if (insertedRows.size() != roles.size())
-                    throw new IllegalStateException("Expected to create " + roles.size() + " new exp objects for derivation");
-
-                List<T> outputs = getExpObject(insertedRows);
-                if (outputs.size() != roles.size())
-                    throw new IllegalStateException("Expected to create " + roles.size() + " new exp objects for derivation");
-
-                Map<T, String> outputMap = new HashMap<>();
-                for (int i = 0; i < outputs.size(); i++)
-                {
-                    String role = roles.get(i);
-                    T data = outputs.get(i);
-                    outputMap.put(data, role);
-                }
-
-                return outputMap;
-            }
-        }
-    }
-
-    public static class CreateExperimentForm extends ExperimentForm implements DataRegionSelection.DataSelectionKeyForm
-    {
-        private boolean _addSelectedRuns;
-        private String _dataRegionSelectionKey;
-
-        public boolean isAddSelectedRuns()
-        {
-            return _addSelectedRuns;
-        }
-
-        public void setAddSelectedRuns(boolean addSelectedRuns)
-        {
-            _addSelectedRuns = addSelectedRuns;
-        }
-
-        public String getDataRegionSelectionKey()
-        {
-            return _dataRegionSelectionKey;
-        }
-
-        public void setDataRegionSelectionKey(String dataRegionSelectionKey)
-        {
-            _dataRegionSelectionKey = dataRegionSelectionKey;
-        }
-    }
-
-    @RequiresPermission(InsertPermission.class)
-    @ActionNames("createRunGroup, createExperiment")
-    public class CreateRunGroupAction extends SimpleViewAction<CreateExperimentForm>
-    {
-        public ModelAndView getView(CreateExperimentForm form, BindException errors) throws Exception
-        {
-            // HACK - convert ExperimentForm to not be a BeanViewForm
-            form.setAddSelectedRuns("true".equals(getViewContext().getRequest().getParameter("addSelectedRuns")));
-            form.setDataRegionSelectionKey(getViewContext().getRequest().getParameter(DataRegionSelection.DATA_REGION_SELECTION_KEY));
-            if ("POST".equalsIgnoreCase(getViewContext().getRequest().getMethod()) && !"true".equals(getViewContext().getRequest().getParameter("noPost")))
-            {
-                Experiment exp = form.getBean();
-                if (exp.getName() == null || exp.getName().trim().length() == 0)
-                {
-                    errors.reject(ERROR_MSG, "You must specify a name for the experiment");
-                }
-                else
-                {
-                    int maxNameLength = ExperimentService.get().getTinfoExperimentRun().getColumn("Name").getScale();
-                    if (exp.getName().length() > maxNameLength)
-                    {
-                        errors.reject(ERROR_MSG, "Name of the experiment must be " + maxNameLength + " characters or less.");
-                    }
-                }
-
-                String lsid;
-                int suffix = 1;
-                do
-                {
-                    String template = "urn:lsid:" + XarContext.LSID_AUTHORITY_SUBSTITUTION + ":Experiment.Folder-" + XarContext.CONTAINER_ID_SUBSTITUTION + ":" + exp.getName();
-                    if (suffix > 1)
-                    {
-                        template = template + suffix;
-                    }
-                    suffix++;
-                    lsid = LsidUtils.resolveLsidFromTemplate(template, new XarContext("Experiment Creation", getContainer(), getUser()), "Experiment");
-                }
-                while (ExperimentService.get().getExpExperiment(lsid) != null);
-                exp.setLSID(lsid);
-                exp.setContainer(getContainer());
-
-                if (errors.getErrorCount() == 0)
-                {
-                    ExpExperimentImpl wrapper = new ExpExperimentImpl(exp);
-                    wrapper.save(getUser());
-
-                    if (form.isAddSelectedRuns())
-                    {
-                        addSelectedRunsToExperiment(wrapper, form.getDataRegionSelectionKey());
-                    }
-
-                    if (form.getReturnUrl() != null)
-                    {
-                        throw new RedirectException(form.getReturnUrl());
-                    }
-                    throw new RedirectException(ExperimentUrlsImpl.get().getShowExperimentsURL(getContainer()));
-                }
-            }
-
-            DataRegion drg = new DataRegion();
-
-            drg.addHiddenFormField(ActionURL.Param.returnUrl, getViewContext().getRequest().getParameter(ActionURL.Param.returnUrl.name()));
-            drg.addHiddenFormField("addSelectedRuns", java.lang.Boolean.toString("true".equals(getViewContext().getRequest().getParameter("addSelectedRuns"))));
-            form.setDataRegionSelectionKey(getViewContext().getRequest().getParameter(DataRegionSelection.DATA_REGION_SELECTION_KEY));
-            // Fix issue 27562 - include session-stored selection
-            if (form.getDataRegionSelectionKey() != null)
-            {
-                for (String rowId : DataRegionSelection.getSelected(getViewContext(), form.getDataRegionSelectionKey(), true, false))
-                {
-                    drg.addHiddenFormField(DataRegion.SELECT_CHECKBOX_NAME, rowId);
-                }
-            }
-            drg.addHiddenFormField(DataRegionSelection.DATA_REGION_SELECTION_KEY, getViewContext().getRequest().getParameter(DataRegionSelection.DATA_REGION_SELECTION_KEY));
-
-            drg.addColumns(ExperimentServiceImpl.get().getTinfoExperiment(), "RowId,Name,LSID,ContactId,ExperimentDescriptionURL,Hypothesis,Comments,Created");
-
-            DisplayColumn col = drg.getDisplayColumn("RowId");
-            col.setVisible(false);
-            drg.getDisplayColumn("LSID").setVisible(false);
-            drg.getDisplayColumn("Created").setVisible(false);
-
-            ButtonBar bb = new ButtonBar();
-            bb.setStyle(ButtonBar.Style.separateButtons);
-            ActionButton insertButton = new ActionButton(new ActionURL(CreateRunGroupAction.class, getContainer()), "Submit");
-            bb.add(insertButton);
-
-            drg.setButtonBar(bb);
-
-            return new InsertView(drg, errors);
-        }
-
-        public NavTree appendNavTrail(NavTree root)
-        {
-            setHelpTopic("runGroups");
-            return root.addChild("Create Run Group");
-        }
-    }
-
-    public static class MoveRunsForm implements DataRegionSelection.DataSelectionKeyForm
-    {
-        private String _targetContainerId;
-        private String _dataRegionSelectionKey;
-
-        public String getDataRegionSelectionKey()
-        {
-            return _dataRegionSelectionKey;
-        }
-
-        public void setDataRegionSelectionKey(String key)
-        {
-            _dataRegionSelectionKey = key;
-        }
-
-        public String getTargetContainerId()
-        {
-            return _targetContainerId;
-        }
-
-        public void setTargetContainerId(String targetContainerId)
-        {
-            _targetContainerId = targetContainerId;
-        }
-    }
-
-    @RequiresPermission(DeletePermission.class)
-    public class MoveRunsLocationAction extends SimpleViewAction<MoveRunsForm>
-    {
-        public ModelAndView getView(MoveRunsForm form, BindException errors)
-        {
-            ActionURL moveURL = new ActionURL(MoveRunsAction.class, getContainer());
-            PipelineRootContainerTree ct = new PipelineRootContainerTree(getUser(), moveURL)
-            {
-                protected void renderCellContents(StringBuilder html, Container c, ActionURL url, boolean hasRoot)
-                {
-                    if (hasRoot && !c.equals(getContainer()))
-                    {
-                        html.append("<a href=\"javascript:moveTo('");
-                        html.append(c.getId());
-                        html.append("')\">");
-                    }
-                    html.append(PageFlowUtil.filter(c.getName()));
-                    if (hasRoot)
-                    {
-                        html.append("</a>");
-                    }
-                }
-            };
-            ct.setInitialLevel(1);
-
-            MoveRunsBean bean = new MoveRunsBean(ct, form.getDataRegionSelectionKey());
-            JspView<MoveRunsBean> result = new JspView<>("/org/labkey/experiment/moveRunsLocation.jsp", bean);
-            result.setTitle("Choose Destination Folder");
-            result.setFrame(WebPartView.FrameType.PORTAL);
-            return result;
-        }
-
-        public NavTree appendNavTrail(NavTree root)
-        {
-            return root.addChild("Move Runs");
-        }
-    }
-
-
-    @RequiresPermission(DeletePermission.class)
-    public class MoveRunsAction extends FormHandlerAction<MoveRunsForm>
-    {
-        private Container _targetContainer;
-
-        public void validateCommand(MoveRunsForm target, Errors errors)
-        {
-        }
-
-        public boolean handlePost(MoveRunsForm form, BindException errors)
-        {
-            _targetContainer = ContainerManager.getForId(form.getTargetContainerId());
-            if (_targetContainer == null || !_targetContainer.hasPermission(getUser(), InsertPermission.class))
-            {
-                throw new UnauthorizedException();
-            }
-
-            Set<Integer> runIds = DataRegionSelection.getSelectedIntegers(getViewContext(), form.getDataRegionSelectionKey(), form.getDataRegionSelectionKey() != null, false);
-            List<ExpRun> runs = new ArrayList<>();
-            for (Integer runId : runIds)
-            {
-                ExpRun run = ExperimentService.get().getExpRun(runId);
-                if (run != null)
-                {
-                    runs.add(run);
-                }
-            }
-
-            ViewBackgroundInfo info = getViewBackgroundInfo();
-            info.setContainer(_targetContainer);
-
-            try
-            {
-                ExperimentService.get().moveRuns(info, getContainer(), runs);
-                if (form.getDataRegionSelectionKey() != null)
-                    DataRegionSelection.clearAll(getViewContext(), form.getDataRegionSelectionKey());
-            }
-            catch (IOException e)
-            {
-                throw new NotFoundException("Failed to initialize move. Check that the pipeline root is configured correctly. " + e);
-            }
-            return true;
-        }
-
-        public ActionURL getSuccessURL(MoveRunsForm form)
-        {
-            return PageFlowUtil.urlProvider(PipelineUrls.class).urlBegin(_targetContainer);
-        }
-    }
-
-    public static class ShowExternalDocsForm
-    {
-        private String _objectURI;
-        private String _propertyURI;
-
-        public String getObjectURI()
-        {
-            return _objectURI;
-        }
-
-        public void setObjectURI(String objectURI)
-        {
-            _objectURI = objectURI;
-        }
-
-        public String getPropertyURI()
-        {
-            return _propertyURI;
-        }
-
-        public void setPropertyURI(String propertyURI)
-        {
-            _propertyURI = propertyURI;
-        }
-    }
-
-    @RequiresPermission(ReadPermission.class)
-    public class ShowExternalDocsAction extends SimpleViewAction<ShowExternalDocsForm>
-    {
-        public ModelAndView getView(ShowExternalDocsForm form, BindException errors) throws Exception
-        {
-            Map<String, ObjectProperty> props = OntologyManager.getPropertyObjects(getContainer(), form.getObjectURI());
-            ObjectProperty prop = props.get(form.getPropertyURI());
-            if (prop == null || !getContainer().equals(prop.getContainer()))
-            {
-                throw new NotFoundException();
-            }
-            URI uri = new URI(prop.getStringValue());
-            File f = new File(uri);
-            if (!f.exists())
-            {
-                throw new NotFoundException();
-            }
-
-            PageFlowUtil.streamFile(getViewContext().getResponse(), new File(f.getAbsolutePath()), false);
-            return null;
-        }
-
-        public NavTree appendNavTrail(NavTree root)
-        {
-            return null;
-        }
-    }
-
-
-    // TODO: DotGraph has been adding a "runId" parameter, but ShowGraphMoreListAction
-    public static ActionURL getShowGraphMoreListURL(Container c, @Nullable Integer runId, @NotNull String objtype)
-    {
-        ActionURL url = new ActionURL(ShowGraphMoreListAction.class, c);
-
-        if (null != runId)
-            url.addParameter("runId", runId);
-
-        url.addParameter("objtype", objtype);
-
-        return url;
-    }
-
-
-    @RequiresPermission(ReadPermission.class)
-    public class ShowGraphMoreListAction extends SimpleViewAction<ExperimentRunForm>
-    {
-        private ExperimentRunForm _form;
-
-        public ModelAndView getView(ExperimentRunForm form, BindException errors)
-        {
-            _form = form;
-            return new GraphMoreGrid(getContainer(), errors, getViewContext().getActionURL());
-        }
-
-        public NavTree appendNavTrail(NavTree root)
-        {
-            root.addChild(new NavTree("Experiments", ExperimentUrlsImpl.get().getShowExperimentsURL(getContainer())));
-            ExpRun run = ExperimentService.get().getExpRun(_form.getRowId());
-            if (run != null)
-            {
-                root.addChild(new NavTree("Experiment Run", ExperimentUrlsImpl.get().getRunGraphURL(_form.lookupRun())));
-            }
-            root.addChild(new NavTree("Selected Protocol Applications"));
-            return root;
-        }
-    }
-
-    @RequiresPermission(InsertPermission.class)
-    public class ImportXarFileAction extends FormHandlerAction<ImportXarForm>
-    {
-        @Override
-        public void validateCommand(ImportXarForm target, Errors errors)
-        {
-        }
-
-        @Override
-        public boolean handlePost(ImportXarForm form, BindException errors) throws Exception
-        {
-            for (File f : form.getValidatedFiles(getContainer()))
-            {
-                if (f.isFile())
-                {
-                    ExperimentPipelineJob job = new ExperimentPipelineJob(getViewBackgroundInfo(), f, "Experiment Import", false, form.getPipeRoot(getContainer()));
-
-                    // TODO: Configure module resources with the appropriate log location per container
-                    if (form.getModule() != null)
-                    {
-                        File logFile = new File(form.getPipeRoot(getContainer()).getRootPath(), "module-resource-xar.log");
-                        job.setLogFile(logFile);
-                    }
-
-                    PipelineService.get().queueJob(job);
-                }
-                else
-                {
-                    throw new NotFoundException("Expected a file but found a directory: " + f.getName());
-                }
-            }
-
-            return true;
-        }
-
-        @Override
-        public URLHelper getSuccessURL(ImportXarForm importXarForm)
-        {
-            return getContainer().getStartURL(getUser());
-        }
-    }
-
-
-    @RequiresPermission(InsertPermission.class)
-    public class ImportXarAction extends MutatingApiAction<ImportXarForm>
-    {
-        @Override
-        public Object execute(ImportXarForm form, BindException errors) throws Exception
-        {
-            ApiSimpleResponse response = new ApiSimpleResponse();
-
-            List<Map<String, String>> archives = new ArrayList<>();
-            for (File f : form.getValidatedFiles(getContainer()))
-            {
-                Map<String, String> archive = new HashMap<>();
-                ExperimentPipelineJob job = new ExperimentPipelineJob(getViewBackgroundInfo(), f, "Experiment Import", false, form.getPipeRoot(getContainer()));
-
-                // TODO: Configure module resources with the appropriate log location per container
-                if (form.getModule() != null)
-                {
-                    File logFile = new File(form.getPipeRoot(getContainer()).getLogDirectory(), "module-resource-xar.log");
-                    job.setLogFile(logFile);
-                }
-
-                PipelineService.get().queueJob(job);
-
-                archive.put("file", f.getName());
-                archive.put("job", job.getJobGUID());
-                archive.put("path", form.getPath()); // echo back the public path
-
-                archives.add(archive);
-            }
-
-            response.put("success", true);
-            response.put("archives", archives);
-
-            return response;
-        }
-    }
-
-
-    /**
-     * User: jeckels
-     * Date: Jan 27, 2008
-     */
-    public static class ExperimentUrlsImpl implements ExperimentUrls
-    {
-        public ActionURL getOverviewURL(Container c)
-        {
-            return new ActionURL(BeginAction.class, c);
-        }
-
-        public ActionURL getExperimentDetailsURL(Container c, ExpExperiment expExperiment)
-        {
-            return new ActionURL(DetailsAction.class, c).addParameter("rowId", expExperiment.getRowId());
-        }
-
-        public ActionURL getShowSampleURL(Container c, ExpMaterial material)
-        {
-            return new ActionURL(ShowMaterialAction.class, c).addParameter("rowId", material.getRowId());
-        }
-
-        public ActionURL getExportProtocolURL(Container container, ExpProtocol protocol)
-        {
-            return new ActionURL(ExperimentController.ExportProtocolsAction.class, container).
-                    addParameter("protocolId", protocol.getRowId()).
-                    addParameter("xarFileName", protocol.getName() + ".xar");
-        }
-
-        public ActionURL getMoveRunsLocationURL(Container container)
-        {
-            return new ActionURL(ExperimentController.MoveRunsLocationAction.class, container);
-        }
-
-        public ActionURL getProtocolDetailsURL(ExpProtocol protocol)
-        {
-            return new ActionURL(ProtocolDetailsAction.class, protocol.getContainer()).addParameter("rowId", protocol.getRowId());
-        }
-
-        public ActionURL getProtocolApplicationDetailsURL(ExpProtocolApplication app)
-        {
-            return getShowApplicationURL(app.getContainer(), app.getRowId());
-        }
-
-        public ActionURL getProtocolGridURL(Container c)
-        {
-            return new ActionURL(ShowProtocolGridAction.class, c);
-        }
-
-        public ActionURL getRunGraphDetailURL(ExpRun run)
-        {
-            return getShowRunGraphDetailURL(run.getContainer(), run.getRowId());
-        }
-
-        public ActionURL getRunGraphDetailURL(ExpRun run, @Nullable ExpData focus)
-        {
-            return getRunGraphDetailURL(run, focus, DotGraph.TYPECODE_DATA);
-        }
-
-        public ActionURL getRunGraphDetailURL(ExpRun run, @Nullable ExpMaterial focus)
-        {
-            return getRunGraphDetailURL(run, focus, DotGraph.TYPECODE_MATERIAL);
-        }
-
-        public ActionURL getRunGraphDetailURL(ExpRun run, @Nullable ExpProtocolApplication focus)
-        {
-            return getRunGraphDetailURL(run, focus, DotGraph.TYPECODE_PROT_APP);
-        }
-
-        private ActionURL getRunGraphDetailURL(ExpRun run, @Nullable ExpObject focus, String typeCode)
-        {
-            ActionURL result = getShowRunGraphDetailURL(run.getContainer(), run.getRowId());
-            result.addParameter("detail", "true");
-            if (focus != null)
-            {
-                result.addParameter("focus", typeCode + focus.getRowId());
-            }
-            return result;
-        }
-
-        public ActionURL getRunGraphURL(Container container, int runId)
-        {
-            return ExperimentController.getRunGraphURL(container, runId);
-        }
-
-        public ActionURL getRunGraphURL(ExpRun run)
-        {
-            return getRunGraphURL(run.getContainer(), run.getRowId());
-        }
-
-        public ActionURL getRunTextURL(Container c, int runId)
-        {
-            return new ActionURL(ShowRunTextAction.class, c).addParameter("rowId", runId);
-        }
-
-        public ActionURL getRunTextURL(ExpRun run)
-        {
-            return getRunTextURL(run.getContainer(), run.getRowId());
-        }
-
-        public ActionURL getDeleteExperimentsURL(Container container, URLHelper returnURL)
-        {
-            return new ActionURL(DeleteSelectedExperimentsAction.class, container).addParameter(ActionURL.Param.returnUrl, returnURL.getLocalURIString());
-        }
-
-        public ActionURL getDeleteProtocolURL(@NotNull ExpProtocol protocol, URLHelper returnURL)
-        {
-            ActionURL result = new ActionURL(DeleteProtocolByRowIdsAction.class, protocol.getContainer());
-            result.addParameter("singleObjectRowId", protocol.getRowId());
-            if (returnURL != null)
-            {
-                result.addParameter(ActionURL.Param.returnUrl, returnURL.getLocalURIString());
-            }
-            return result;
-        }
-
-        public ActionURL getAddRunsToExperimentURL(Container c, ExpExperiment exp)
-        {
-            return new ActionURL(AddRunsToExperimentAction.class, c).addParameter("expRowId", exp.getRowId());
-        }
-
-        public ActionURL getShowRunsURL(Container c, ExperimentRunType type)
-        {
-            ActionURL result = new ActionURL(ShowRunsAction.class, c);
-            result.addParameter("experimentRunFilter", type.getDescription());
-            return result;
-        }
-
-        public ActionURL getShowExperimentsURL(Container c)
-        {
-            return new ActionURL(ShowRunGroupsAction.class, c);
-        }
-
-        public ActionURL getShowSampleSetListURL(Container c)
-        {
-            return getShowSampleSetListURL(c, null);
-        }
-
-        @Override
-        public ActionURL getShowSampleSetURL(ExpSampleSet sampleSet)
-        {
-            return new ActionURL(ShowMaterialSourceAction.class, sampleSet.getContainer()).addParameter("rowId", sampleSet.getRowId());
-        }
-
-        public ActionURL getExperimentListURL(Container container)
-        {
-            return new ActionURL(ShowRunGroupsAction.class, container);
-        }
-
-
-        public ActionURL getShowSampleSetListURL(Container c, String errorMessage)
-        {
-            ActionURL url = new ActionURL(ListMaterialSourcesAction.class, c);
-            if (errorMessage != null)
-            {
-                url.addParameter("sampleSetError", errorMessage);
-            }
-            return url;
-        }
-
-        public ActionURL getDataClassListURL(Container c)
-        {
-            return new ActionURL(ListDataClassAction.class, c);
-        }
-
-        public ActionURL getDeleteDatasURL(Container c, URLHelper returnURL)
-        {
-            ActionURL url = new ActionURL(DeleteSelectedDataAction.class, c);
-            if (returnURL != null)
-                url.addReturnURL(returnURL);
-            return url;
-        }
-
-        public ActionURL getDeleteSelectedExperimentsURL(Container c, URLHelper returnURL)
-        {
-            ActionURL result = new ActionURL(DeleteSelectedExperimentsAction.class, c);
-            if (returnURL != null)
-                result.addReturnURL(returnURL);
-            return result;
-        }
-
-        public ActionURL getDeleteSelectedExpRunsURL(Container container, URLHelper returnURL)
-        {
-            return new ActionURL(DeleteSelectedExpRunsAction.class, container).addReturnURL(returnURL);
-        }
-
-        public ActionURL getShowUpdateURL(ExpExperiment experiment)
-        {
-            return new ActionURL(ShowUpdateAction.class, experiment.getContainer()).addParameter("rowId", experiment.getRowId());
-        }
-
-        public ActionURL getRemoveSelectedExpRunsURL(Container container, URLHelper returnURL, ExpExperiment exp)
-        {
-            return new ActionURL(RemoveSelectedExpRunsAction.class, container).addReturnURL(returnURL).addParameter("expRowId", exp.getRowId());
-        }
-
-        public ActionURL getCreateRunGroupURL(Container container, URLHelper returnURL, boolean addSelectedRuns)
-        {
-            ActionURL result = new ActionURL(CreateRunGroupAction.class, container);
-            if (returnURL != null)
-            {
-                result.addReturnURL(returnURL);
-            }
-            if (addSelectedRuns)
-            {
-                result.addParameter("addSelectedRuns", "true");
-            }
-            return result;
-        }
-
-
-        public static ExperimentUrlsImpl get()
-        {
-            return (ExperimentUrlsImpl) PageFlowUtil.urlProvider(ExperimentUrls.class);
-        }
-
-        public ActionURL getDownloadGraphURL(ExpRun run, boolean detail, String focus, String focusType)
-        {
-            ActionURL result = new ActionURL(DownloadGraphAction.class, run.getContainer());
-            result.addParameter("rowId", run.getRowId()).addParameter("detail", detail);
-            if (focus != null)
-            {
-                result.addParameter("focus", focus);
-            }
-            if (focusType != null)
-            {
-                result.addParameter("focusType", focusType);
-            }
-            return result;
-        }
-
-        public ActionURL getBeginURL(Container container)
-        {
-            return new ActionURL(BeginAction.class, container);
-        }
-
-        public ActionURL getDomainEditorURL(Container container, String domainURI, boolean allowAttachmentProperties, boolean allowFileLinkProperties, boolean showDefaultValueSettings)
-        {
-            ActionURL url = new ActionURL(PropertyController.EditDomainAction.class, container);
-            url.addParameter("domainURI", domainURI);
-            if (allowAttachmentProperties)
-                url.addParameter("allowAttachmentProperties", "1");
-            if (allowFileLinkProperties)
-                url.addParameter("allowFileLinkProperties", "1");
-            if (showDefaultValueSettings)
-                url.addParameter("showDefaultValueSettings", "1");
-            return url;
-
-        }
-
-        @Override
-        public ActionURL getShowDataClassURL(Container container, int rowId)
-        {
-            ActionURL url = new ActionURL(ShowDataClassAction.class, container);
-            url.addParameter("rowId", rowId);
-            return url;
-        }
-
-        public ActionURL getShowFileURL(ExpData data, boolean inline)
-        {
-            ActionURL result = getShowFileURL(data.getContainer()).addParameter("rowId", data.getRowId());
-            if (inline)
-            {
-                result.addParameter("inline", inline);
-            }
-            return result;
-        }
-
-        public ActionURL getMaterialDetailsURL(ExpMaterial material)
-        {
-            return new ActionURL(ShowMaterialAction.class, material.getContainer()).addParameter("rowId", material.getRowId());
-        }
-
-        public ActionURL getMaterialDetailsURL(Container c, int materialRowId)
-        {
-            return new ActionURL(ShowMaterialAction.class, c).addParameter("rowId", materialRowId);
-        }
-
-        @Override
-        public ActionURL getCreateSampleSetURL(Container container)
-        {
-            return new ActionURL(CreateSampleSetAction.class, container);
-        }
-
-        @Override
-        public ActionURL getImportSamplesURL(Container container, String sampleSetName)
-        {
-            ActionURL url = new ActionURL(ImportSamplesAction.class, container);
-            url.addParameter("query.queryName", sampleSetName);
-            url.addParameter("schemaName", "exp.materials");
-            return url;
-        }
-
-        public ActionURL getDataDetailsURL(ExpData data)
-        {
-            return new ActionURL(ShowDataAction.class, data.getContainer()).addParameter("rowId", data.getRowId());
-        }
-
-        public ActionURL getShowFileURL(Container c)
-        {
-            return new ActionURL(ShowFileAction.class, c);
-        }
-
-        public ActionURL getSetFlagURL(Container container)
-        {
-            return new ActionURL(SetFlagAction.class, container);
-        }
-
-        public ActionURL getShowRunGraphURL(ExpRun run)
-        {
-            return ExperimentController.getRunGraphURL(run.getContainer(), run.getRowId());
-        }
-
-        public ActionURL getUploadXARURL(Container container)
-        {
-            return new ActionURL(ShowAddXarFileAction.class, container);
-        }
-
-        @Override
-        public ActionURL getRepairTypeURL(Container container)
-        {
-            return new ActionURL(TypesController.RepairAction.class, container);
-        }
-    }
-
-    @RequiresPermission(ReadPermission.class)
-    public class SampleSetServiceAction extends GWTServiceAction
-    {
-        protected BaseRemoteService createService()
-        {
-            return new GwtSampleSetServiceImpl(getViewContext());
-        }
-    }
-
-    @RequiresPermission(ReadPermission.class)
-    public class LineageAction extends ReadOnlyApiAction<ExpLineageOptions>
-    {
-        private ExpRunItem _output;
-
-        @Override
-        public void validateForm(ExpLineageOptions options, Errors errors)
-        {
-            // TODO: Type and RowId -- OR -- LSID are the only valid way of resolving an _output
-            ExperimentService service = ExperimentService.get();
-
-            if (options.getRowId() > 0)
-            {
-                _output = service.getExpMaterial(options.getRowId());
-                if (null == _output)
-                    _output = service.getExpData(options.getRowId());
-
-                if (null == _output)
-                    throw new NotFoundException("Unable to resolve Experiment Protocol output: " + options.getRowId());
-            }
-            else if (null != options.getLSID())
-            {
-                _output = service.getExpMaterial(options.getLSID());
-                if (null == _output)
-                    _output = service.getExpData(options.getLSID());
-
-                if (null == _output)
-                    throw new NotFoundException("Unable to resolve Experiment Protocol output: " + options.getLsid());
-            }
-            else
-            {
-                throw new ApiUsageException("One of rowId or lsid required");
-            }
-
-            // ensure that the protocol output lineage is in the same container as the request
-            if (!getContainer().equals(_output.getContainer()))
-                throw new ApiUsageException("Protocol requested must be in the same folder that the request originates. Protocol folder : " + _output.getContainer().getPath());
-        }
-
-        @Override
-        public Object execute(ExpLineageOptions options, BindException errors)
-        {
-            ExpLineage lineage = ExperimentService.get().getLineage(getViewContext(), _output, options);
-            return new ApiSimpleResponse(lineage.toJSON());
-        }
-    }
-
-    @Marshal(Marshaller.Jackson)
-    @RequiresPermission(AdminPermission.class)
-    public class RebuildEdgesAction extends MutatingApiAction<ExperimentRunForm>
-    {
-        @Override
-        public Object execute(ExperimentRunForm form, BindException errors)
-        {
-            if (form.getRowId() != 0 || form.getLsid() != null)
-            {
-                ExpRunImpl run = form.lookupRun();
-                if (!run.getContainer().hasPermission(getUser(), ReadPermission.class))
-                    throw new UnauthorizedException("Not permitted");
-
-                ExperimentServiceImpl.get().syncRunEdges(run);
-            }
-            else
-            {
-                // should this require site admin permissions?
-                ExperimentServiceImpl.get().rebuildAllEdges();
-            }
-            return success();
-        }
-    }
-
-    @Marshal(Marshaller.Jackson)
-    @RequiresPermission(AdminPermission.class)
-    public class CheckDataClassesIndexedAction extends ReadOnlyApiAction
-    {
-        @Override
-        public Object execute(Object o, BindException errors) throws Exception
-        {
-            SearchService search = SearchService.get();
-            if (search == null)
-                return null;
-
-            List<Map<String, Object>> notInIndex = new ArrayList<>(100);
-
-            List<? extends ExpDataClass> list = ExperimentService.get().getDataClasses(getContainer(), getUser(), false);
-            for (ExpDataClass dc : list)
-            {
-                for (ExpData d : dc.getDatas())
-                {
-                    String docId = d.getDocumentId();
-                    if (docId != null)
-                    {
-                        SearchService.SearchHit hit = search.find(docId);
-                        if (hit == null)
-                        {
-                            Map<String, Object> props = ExperimentJSONConverter.serializeData(d, getUser());
-                            props.put("docid", docId);
-                            notInIndex.add(props);
-                        }
-                    }
-                }
-            }
-
-            return success(notInIndex);
-        }
-    }
-
-    @Marshal(Marshaller.Jackson)
-    @RequiresPermission(AdminPermission.class)
-    public class CheckEdgesAction extends ReadOnlyApiAction
-    {
-        @Override
-        public Object execute(Object o, BindException errors) throws Exception
-        {
-            List<Object[]> result;
-            DbSchema schema = ExperimentService.get().getSchema();
-            TableInfo edgeTable = schema.getTable("Edge");
-
-            if (null != edgeTable.getColumn("fromObjectId"))
-            {
-                var edges = new SqlSelector(ExperimentService.get().getSchema(), "SELECT fromObjectId, toObjectId FROM exp.Edge")
-                        .resultSetStream()
-                        .map(r -> { try { return new Pair<>(r.getInt(1), r.getInt(2)); } catch (SQLException x) { throw new RuntimeException(x); } })
-                        .collect(Collectors.toList());
-                var cycles = (new GraphAlgorithms<Integer>()).detectCycleInDirectedGraph(edges);
-                result = cycles.stream().map(e -> new Integer[]{e.first, e.second}).collect(Collectors.toList());
-            }
-            else
-            {
-                var edges = new SqlSelector(ExperimentService.get().getSchema(), "SELECT fromLsid, toLsid FROM exp.Edge")
-                        .resultSetStream()
-                        .map(r -> { try { return new Pair<>(r.getString(1), r.getString(2)); } catch (SQLException x) { throw new RuntimeException(x); } })
-                        .collect(Collectors.toList());
-                var cycles = (new GraphAlgorithms<String>()).detectCycleInDirectedGraph(edges);
-                result = cycles.stream().map(e -> new String[]{e.first, e.second}).collect(Collectors.toList());
-            }
-
-            JSONObject ret = new JSONObject();
-            ret.put("result", result);
-            ret.put("success", true);
-            return ret;
-        }
-    }
-}
+/*
+ * Copyright (c) 2008-2019 LabKey Corporation
+ *
+ * Licensed under the Apache License, Version 2.0 (the "License");
+ * you may not use this file except in compliance with the License.
+ * You may obtain a copy of the License at
+ *
+ *     http://www.apache.org/licenses/LICENSE-2.0
+ *
+ * Unless required by applicable law or agreed to in writing, software
+ * distributed under the License is distributed on an "AS IS" BASIS,
+ * WITHOUT WARRANTIES OR CONDITIONS OF ANY KIND, either express or implied.
+ * See the License for the specific language governing permissions and
+ * limitations under the License.
+ */
+
+package org.labkey.experiment.controllers.exp;
+
+import au.com.bytecode.opencsv.CSVWriter;
+import org.apache.commons.collections4.iterators.ArrayIterator;
+import org.apache.commons.lang3.StringUtils;
+import org.apache.log4j.Logger;
+import org.apache.poi.openxml4j.exceptions.InvalidFormatException;
+import org.apache.poi.ss.usermodel.Workbook;
+import org.jetbrains.annotations.NotNull;
+import org.jetbrains.annotations.Nullable;
+import org.json.JSONArray;
+import org.json.JSONException;
+import org.json.JSONObject;
+import org.labkey.api.action.ApiJsonWriter;
+import org.labkey.api.action.ApiResponse;
+import org.labkey.api.action.ApiSimpleResponse;
+import org.labkey.api.action.ApiUsageException;
+import org.labkey.api.action.ExportAction;
+import org.labkey.api.action.FormHandlerAction;
+import org.labkey.api.action.FormViewAction;
+import org.labkey.api.action.GWTServiceAction;
+import org.labkey.api.action.HasViewContext;
+import org.labkey.api.action.LabKeyError;
+import org.labkey.api.action.Marshal;
+import org.labkey.api.action.Marshaller;
+import org.labkey.api.action.MutatingApiAction;
+import org.labkey.api.action.QueryViewAction;
+import org.labkey.api.action.ReadOnlyApiAction;
+import org.labkey.api.action.ReturnUrlForm;
+import org.labkey.api.action.SimpleApiJsonForm;
+import org.labkey.api.action.SimpleErrorView;
+import org.labkey.api.action.SimpleViewAction;
+import org.labkey.api.action.SpringActionController;
+import org.labkey.api.attachments.AttachmentParent;
+import org.labkey.api.attachments.BaseDownloadAction;
+import org.labkey.api.collections.CaseInsensitiveHashMap;
+import org.labkey.api.collections.CaseInsensitiveHashSet;
+import org.labkey.api.data.ActionButton;
+import org.labkey.api.data.ButtonBar;
+import org.labkey.api.data.ColumnInfo;
+import org.labkey.api.data.Container;
+import org.labkey.api.data.ContainerFilter;
+import org.labkey.api.data.ContainerManager;
+import org.labkey.api.data.DataRegion;
+import org.labkey.api.data.DataRegionSelection;
+import org.labkey.api.data.DbSchema;
+import org.labkey.api.data.DbScope;
+import org.labkey.api.data.DisplayColumn;
+import org.labkey.api.data.ExcelWriter;
+import org.labkey.api.data.SimpleDisplayColumn;
+import org.labkey.api.data.SimpleFilter;
+import org.labkey.api.data.SqlSelector;
+import org.labkey.api.data.TSVWriter;
+import org.labkey.api.data.TableInfo;
+import org.labkey.api.data.TableSelector;
+import org.labkey.api.exp.AbstractParameter;
+import org.labkey.api.exp.DuplicateMaterialException;
+import org.labkey.api.exp.ExperimentDataHandler;
+import org.labkey.api.exp.ExperimentException;
+import org.labkey.api.exp.ExperimentRunListView;
+import org.labkey.api.exp.ExperimentRunType;
+import org.labkey.api.exp.Identifiable;
+import org.labkey.api.exp.Lsid;
+import org.labkey.api.exp.LsidManager;
+import org.labkey.api.exp.LsidType;
+import org.labkey.api.exp.ObjectProperty;
+import org.labkey.api.exp.OntologyManager;
+import org.labkey.api.exp.ProtocolApplicationParameter;
+import org.labkey.api.exp.XarContext;
+import org.labkey.api.exp.api.ExpData;
+import org.labkey.api.exp.api.ExpDataClass;
+import org.labkey.api.exp.api.ExpExperiment;
+import org.labkey.api.exp.api.ExpLineage;
+import org.labkey.api.exp.api.ExpLineageOptions;
+import org.labkey.api.exp.api.ExpMaterial;
+import org.labkey.api.exp.api.ExpMaterialRunInput;
+import org.labkey.api.exp.api.ExpObject;
+import org.labkey.api.exp.api.ExpProtocol;
+import org.labkey.api.exp.api.ExpProtocolApplication;
+import org.labkey.api.exp.api.ExpRun;
+import org.labkey.api.exp.api.ExpRunItem;
+import org.labkey.api.exp.api.ExpSampleSet;
+import org.labkey.api.exp.api.ExperimentJSONConverter;
+import org.labkey.api.exp.api.ExperimentService;
+import org.labkey.api.exp.api.ExperimentUrls;
+import org.labkey.api.exp.api.SampleSetService;
+import org.labkey.api.exp.form.DeleteForm;
+import org.labkey.api.exp.property.Domain;
+import org.labkey.api.exp.property.DomainKind;
+import org.labkey.api.exp.property.DomainProperty;
+import org.labkey.api.exp.property.DomainTemplate;
+import org.labkey.api.exp.property.DomainTemplateGroup;
+import org.labkey.api.exp.property.DomainUtil;
+import org.labkey.api.exp.query.ExpDataProtocolInputTable;
+import org.labkey.api.exp.query.ExpInputTable;
+import org.labkey.api.exp.query.ExpMaterialProtocolInputTable;
+import org.labkey.api.exp.query.ExpMaterialTable;
+import org.labkey.api.exp.query.ExpSchema;
+import org.labkey.api.exp.query.SamplesSchema;
+import org.labkey.api.exp.xar.LsidUtils;
+import org.labkey.api.files.FileContentService;
+import org.labkey.api.gwt.client.model.GWTPropertyDescriptor;
+import org.labkey.api.gwt.server.BaseRemoteService;
+import org.labkey.api.pipeline.PipeRoot;
+import org.labkey.api.pipeline.PipelineRootContainerTree;
+import org.labkey.api.pipeline.PipelineService;
+import org.labkey.api.pipeline.PipelineUrls;
+import org.labkey.api.pipeline.PipelineValidationException;
+import org.labkey.api.query.AbstractQueryImportAction;
+import org.labkey.api.query.BatchValidationException;
+import org.labkey.api.query.DetailsURL;
+import org.labkey.api.query.DuplicateKeyException;
+import org.labkey.api.query.FieldKey;
+import org.labkey.api.query.QueryAction;
+import org.labkey.api.query.QueryDefinition;
+import org.labkey.api.query.QueryException;
+import org.labkey.api.query.QueryForm;
+import org.labkey.api.query.QueryService;
+import org.labkey.api.query.QuerySettings;
+import org.labkey.api.query.QueryUpdateForm;
+import org.labkey.api.query.QueryUpdateService;
+import org.labkey.api.query.QueryUpdateServiceException;
+import org.labkey.api.query.QueryView;
+import org.labkey.api.query.SchemaKey;
+import org.labkey.api.query.UserSchema;
+import org.labkey.api.reader.ColumnDescriptor;
+import org.labkey.api.reader.DataLoader;
+import org.labkey.api.reader.DataLoaderFactory;
+import org.labkey.api.reader.ExcelFactory;
+import org.labkey.api.search.SearchService;
+import org.labkey.api.security.ActionNames;
+import org.labkey.api.security.RequiresNoPermission;
+import org.labkey.api.security.RequiresPermission;
+import org.labkey.api.security.SecurableResource;
+import org.labkey.api.security.User;
+import org.labkey.api.security.permissions.AdminPermission;
+import org.labkey.api.security.permissions.DeletePermission;
+import org.labkey.api.security.permissions.DesignSampleSetPermission;
+import org.labkey.api.security.permissions.InsertPermission;
+import org.labkey.api.security.permissions.ReadPermission;
+import org.labkey.api.security.permissions.UpdatePermission;
+import org.labkey.api.settings.AppProps;
+import org.labkey.api.settings.ConceptURIProperties;
+import org.labkey.api.study.Dataset;
+import org.labkey.api.study.StudyService;
+import org.labkey.api.study.StudyUrls;
+import org.labkey.api.study.actions.UploadWizardAction;
+import org.labkey.api.study.assay.AssayFileWriter;
+import org.labkey.api.study.assay.AssayService;
+import org.labkey.api.util.CSRFUtil;
+import org.labkey.api.util.ExceptionUtil;
+import org.labkey.api.util.FileUtil;
+import org.labkey.api.util.HelpTopic;
+import org.labkey.api.util.ImageUtil;
+import org.labkey.api.util.NetworkDrive;
+import org.labkey.api.util.PageFlowUtil;
+import org.labkey.api.util.Pair;
+import org.labkey.api.util.ResponseHelper;
+import org.labkey.api.util.StringExpression;
+import org.labkey.api.util.TidyUtil;
+import org.labkey.api.util.URLHelper;
+import org.labkey.api.view.ActionURL;
+import org.labkey.api.view.BadRequestException;
+import org.labkey.api.view.DataView;
+import org.labkey.api.view.DetailsView;
+import org.labkey.api.view.HBox;
+import org.labkey.api.view.HtmlView;
+import org.labkey.api.view.HttpView;
+import org.labkey.api.view.InsertView;
+import org.labkey.api.view.JspView;
+import org.labkey.api.view.NavTree;
+import org.labkey.api.view.NotFoundException;
+import org.labkey.api.view.RedirectException;
+import org.labkey.api.view.UnauthorizedException;
+import org.labkey.api.view.VBox;
+import org.labkey.api.view.ViewBackgroundInfo;
+import org.labkey.api.view.ViewContext;
+import org.labkey.api.view.ViewForm;
+import org.labkey.api.view.ViewServlet;
+import org.labkey.api.view.WebPartView;
+import org.labkey.api.view.template.PageConfig;
+import org.labkey.experiment.ChooseExperimentTypeBean;
+import org.labkey.experiment.ConfirmDeleteView;
+import org.labkey.experiment.CustomPropertiesView;
+import org.labkey.experiment.DataClassWebPart;
+import org.labkey.experiment.DerivedSamplePropertyHelper;
+import org.labkey.experiment.DotGraph;
+import org.labkey.experiment.ExpDataFileListener;
+import org.labkey.experiment.ExperimentRunDisplayColumn;
+import org.labkey.experiment.ExperimentRunGraph;
+import org.labkey.experiment.LSIDRelativizer;
+import org.labkey.experiment.LineageGraphDisplayColumn;
+import org.labkey.experiment.MoveRunsBean;
+import org.labkey.experiment.NoPipelineRootSetView;
+import org.labkey.experiment.ParentChildView;
+import org.labkey.experiment.ProtocolApplicationDisplayColumn;
+import org.labkey.experiment.ProtocolDisplayColumn;
+import org.labkey.experiment.ProtocolWebPart;
+import org.labkey.experiment.RunGroupWebPart;
+import org.labkey.experiment.SampleSetDisplayColumn;
+import org.labkey.experiment.SampleSetWebPart;
+import org.labkey.experiment.StandardAndCustomPropertiesView;
+import org.labkey.experiment.XarExportPipelineJob;
+import org.labkey.experiment.XarExportType;
+import org.labkey.experiment.XarExporter;
+import org.labkey.experiment.api.DataClass;
+import org.labkey.experiment.api.ExpDataClassAttachmentParent;
+import org.labkey.experiment.api.ExpDataClassImpl;
+import org.labkey.experiment.api.ExpDataImpl;
+import org.labkey.experiment.api.ExpExperimentImpl;
+import org.labkey.experiment.api.ExpMaterialImpl;
+import org.labkey.experiment.api.ExpProtocolApplicationImpl;
+import org.labkey.experiment.api.ExpProtocolImpl;
+import org.labkey.experiment.api.ExpRunImpl;
+import org.labkey.experiment.api.ExpSampleSetImpl;
+import org.labkey.experiment.api.Experiment;
+import org.labkey.experiment.api.ExperimentServiceImpl;
+import org.labkey.experiment.api.GraphAlgorithms;
+import org.labkey.experiment.api.ProtocolActionStepDetail;
+import org.labkey.experiment.api.SampleSetDomainKind;
+import org.labkey.experiment.api.SampleSetServiceImpl;
+import org.labkey.experiment.api.SampleSetUpdateServiceDI;
+import org.labkey.experiment.controllers.property.PropertyController;
+import org.labkey.experiment.pipeline.ExperimentPipelineJob;
+import org.labkey.experiment.samples.UploadSamplesHelper;
+import org.labkey.experiment.types.TypesController;
+import org.labkey.experiment.xar.XarExportSelection;
+import org.springframework.validation.BindException;
+import org.springframework.validation.Errors;
+import org.springframework.validation.ObjectError;
+import org.springframework.web.multipart.MultipartFile;
+import org.springframework.web.multipart.MultipartHttpServletRequest;
+import org.springframework.web.servlet.ModelAndView;
+
+import javax.imageio.ImageIO;
+import javax.servlet.ServletException;
+import javax.servlet.http.HttpServletResponse;
+import java.awt.image.BufferedImage;
+import java.io.BufferedOutputStream;
+import java.io.ByteArrayOutputStream;
+import java.io.File;
+import java.io.FileNotFoundException;
+import java.io.FileOutputStream;
+import java.io.IOException;
+import java.io.InputStream;
+import java.io.OutputStream;
+import java.net.URI;
+import java.nio.file.Files;
+import java.nio.file.Path;
+import java.sql.SQLException;
+import java.util.ArrayList;
+import java.util.Arrays;
+import java.util.Collection;
+import java.util.Collections;
+import java.util.Comparator;
+import java.util.HashMap;
+import java.util.HashSet;
+import java.util.Iterator;
+import java.util.LinkedHashMap;
+import java.util.LinkedHashSet;
+import java.util.List;
+import java.util.Map;
+import java.util.Objects;
+import java.util.Optional;
+import java.util.Set;
+import java.util.TreeSet;
+import java.util.stream.Collectors;
+
+import static org.labkey.api.data.DbScope.CommitTaskOption.POSTCOMMIT;
+import static org.labkey.api.exp.query.ExpSchema.TableType.DataInputs;
+
+/**
+ * User: jeckels
+ * Date: Dec 13, 2007
+ */
+public class ExperimentController extends SpringActionController
+{
+    private static final Logger _log = Logger.getLogger(ExperimentController.class);
+    private static final DefaultActionResolver _actionResolver = new DefaultActionResolver(ExperimentController.class);
+    private static final String GUEST_DIRECTORY_NAME = "guest";
+
+    public ExperimentController()
+    {
+        setActionResolver(_actionResolver);
+    }
+
+    public static void ensureCorrectContainer(Container requestContainer, ExpObject object, ViewContext viewContext)
+    {
+        Container objectContainer = object.getContainer();
+        if (!requestContainer.equals(objectContainer))
+        {
+            ActionURL url = viewContext.cloneActionURL();
+            url.setContainer(objectContainer);
+            throw new RedirectException(url);
+        }
+    }
+
+    private NavTree appendRootNavTrail(NavTree root)
+    {
+        // Intentionally don't add an "Experiment" node to the list because it's too overloaded. All content on the
+        // default action can be added to a portal page if desired.
+        return root;
+    }
+
+    @Override
+    public PageConfig defaultPageConfig()
+    {
+        // set default help topic for controller
+        PageConfig config = super.defaultPageConfig();
+        config.setHelpTopic(new HelpTopic("experiment"));
+        return config;
+    }
+
+    @ActionNames("begin,gridView")
+    @RequiresPermission(ReadPermission.class)
+    public class BeginAction extends ShowRunsAction
+    {
+        public VBox getView(Object o, BindException errors) throws Exception
+        {
+            VBox result = new VBox(super.getView(o, errors));
+            RunGroupWebPart runGroups = new RunGroupWebPart(getViewContext(), false);
+            runGroups.showHeader();
+            result.addView(runGroups);
+
+            result.addView(new ProtocolWebPart(false, getViewContext()));
+            result.addView(new SampleSetWebPart(false, getViewContext()));
+            result.addView(new DataClassWebPart(false, getViewContext(), null));
+
+            return result;
+        }
+
+        public NavTree appendNavTrail(NavTree root)
+        {
+            return appendRootNavTrail(root).addChild("Experiment");
+        }
+    }
+
+    @RequiresPermission(ReadPermission.class)
+    public class ShowRunsAction extends SimpleViewAction
+    {
+        public VBox getView(Object o, BindException errors) throws Exception
+        {
+            Set<ExperimentRunType> types = ExperimentService.get().getExperimentRunTypes(getContainer());
+            ChooseExperimentTypeBean bean = new ChooseExperimentTypeBean(types, ExperimentRunType.getSelectedFilter(types, getViewContext().getRequest().getParameter("experimentRunFilter")), getViewContext().getActionURL().clone(), Collections.emptyList());
+            JspView chooserView = new JspView<>("/org/labkey/experiment/experimentRunQueryHeader.jsp", bean);
+
+            ExperimentRunListView view = ExperimentService.get().createExperimentRunWebPart(getViewContext(), bean.getSelectedFilter());
+            VBox result = new VBox(chooserView, view);
+            result.setTitle(view.getTitle());
+            result.setFrame(WebPartView.FrameType.PORTAL);
+            view.setFrame(WebPartView.FrameType.NONE);
+            return result;
+        }
+
+        public NavTree appendNavTrail(NavTree root)
+        {
+            return appendRootNavTrail(root).addChild("Experiment Runs");
+        }
+    }
+
+    @RequiresPermission(ReadPermission.class)
+    @ActionNames("showRunGroups, showExperiments")
+    public class ShowRunGroupsAction extends SimpleViewAction
+    {
+        public ModelAndView getView(Object o, BindException errors)
+        {
+            RunGroupWebPart webPart = new RunGroupWebPart(getViewContext(), false);
+            webPart.setFrame(WebPartView.FrameType.NONE);
+            return webPart;
+        }
+
+        public NavTree appendNavTrail(NavTree root)
+        {
+            setHelpTopic("runGroups");
+            return appendRootNavTrail(root).addChild("Run Groups");
+        }
+    }
+
+    @RequiresPermission(ReadPermission.class)
+    public class CreateHiddenRunGroupAction extends MutatingApiAction<SimpleApiJsonForm>
+    {
+        public ApiResponse execute(SimpleApiJsonForm form, BindException errors) throws Exception
+        {
+            String selectionKey = form.getJsonObject().optString("selectionKey", null);
+            List<ExpRun> runs = new ArrayList<>();
+
+            // Accept either an explicit list of run IDs
+            if (form.getJsonObject().has("runIds"))
+            {
+                JSONArray runIds = form.getJsonObject().getJSONArray("runIds");
+                for (int i = 0; i < runIds.length(); i++)
+                {
+                    ExpRunImpl run = ExperimentServiceImpl.get().getExpRun(runIds.getInt(i));
+                    if (run != null)
+                    {
+                        runs.add(run);
+                    }
+                }
+            }
+            // Or a reference to a DataRegion selection key
+            else if (selectionKey != null)
+            {
+                Set<Integer> ids = DataRegionSelection.getSelectedIntegers(getViewContext(), selectionKey, true, false);
+                for (Integer id : ids)
+                {
+                    ExpRunImpl run = ExperimentServiceImpl.get().getExpRun(id);
+                    if (run != null)
+                    {
+                        runs.add(run);
+                    }
+                }
+            }
+            if (runs.isEmpty())
+            {
+                throw new NotFoundException();
+            }
+
+            ExpExperiment group = ExperimentService.get().createHiddenRunGroup(getContainer(), getUser(), runs.toArray(new ExpRun[runs.size()]));
+            if (selectionKey != null)
+                DataRegionSelection.clearAll(getViewContext(), selectionKey);
+
+            ApiSimpleResponse response = new ApiSimpleResponse();
+            response.putBean(group, "rowId", "LSID", "name", "hidden");
+            return response;
+        }
+    }
+
+
+    @RequiresPermission(ReadPermission.class)
+    public class DetailsAction extends QueryViewAction<ExpObjectForm, ExperimentRunListView>
+    {
+        private ExpExperimentImpl _experiment;
+
+        public DetailsAction()
+        {
+            super(ExpObjectForm.class);
+        }
+
+        private Pair<ExperimentRunListView, JspView> createViews(ExpObjectForm form, BindException errors)
+        {
+            _experiment = ExperimentServiceImpl.get().getExpExperiment(form.getRowId());
+            if (_experiment == null)
+            {
+                throw new NotFoundException("Could not find an experiment with RowId " + form.getRowId());
+            }
+
+            if (!_experiment.getContainer().equals(getContainer()))
+            {
+                throw new RedirectException(getViewContext().cloneActionURL().setContainer(_experiment.getContainer()));
+            }
+
+            List<? extends ExpProtocol> protocols = _experiment.getAllProtocols();
+
+            Set<ExperimentRunType> types = new TreeSet<>(ExperimentService.get().getExperimentRunTypes(getContainer()));
+            ExperimentRunType selectedType = ExperimentRunType.getSelectedFilter(types, getViewContext().getRequest().getParameter("experimentRunFilter"));
+
+            ChooseExperimentTypeBean bean = new ChooseExperimentTypeBean(types, selectedType, getViewContext().getActionURL().clone(), protocols);
+            JspView chooserView = new JspView<>("/org/labkey/experiment/experimentRunQueryHeader.jsp", bean, errors);
+
+            ExperimentRunListView runListView = ExperimentRunListView.createView(getViewContext(), bean.getSelectedFilter(), true);
+            runListView.getRunTable().setExperiment(_experiment);
+            runListView.setShowRemoveFromExperimentButton(true);
+            runListView.setShowDeleteButton(true);
+            runListView.setShowAddToRunGroupButton(true);
+            runListView.setShowExportButtons(true);
+            runListView.setShowMoveRunsButton(true);
+            return new Pair<>(runListView, chooserView);
+        }
+
+        @Override
+        protected ModelAndView getHtmlView(ExpObjectForm form, BindException errors) throws Exception
+        {
+            Pair<ExperimentRunListView, JspView> views = createViews(form, errors);
+
+            CustomPropertiesView customPropertiesView = new CustomPropertiesView(_experiment.getLSID(), getContainer());
+
+            TableInfo runGroupsTable = new ExpSchema(getUser(), getContainer()).getTable(ExpSchema.TableType.RunGroups);
+
+            DetailsView detailsView = new DetailsView(new DataRegion(), _experiment.getRowId());
+            detailsView.getDataRegion().setTable(runGroupsTable);
+            detailsView.getDataRegion().addColumns(runGroupsTable, "RowId,Name,Created,Modified,Contact,ExperimentDescriptionURL,Hypothesis,Comments");
+            detailsView.getDataRegion().getDisplayColumn(0).setVisible(false);
+            detailsView.getDataRegion().getDisplayColumn(2).setWidth("60%");
+
+            ButtonBar bb = new ButtonBar();
+            bb.setStyle(ButtonBar.Style.separateButtons);
+            ActionButton b = new ActionButton(ExperimentUrlsImpl.get().getShowUpdateURL(_experiment), "Edit");
+            b.setDisplayPermission(UpdatePermission.class);
+            bb.add(b);
+            detailsView.getDataRegion().setButtonBar(bb);
+            if (_experiment.getBatchProtocol() != null)
+            {
+                detailsView.setTitle("Batch Details");
+                detailsView.getDataRegion().addColumns(runGroupsTable, "BatchProtocolId");
+            }
+            else
+            {
+                detailsView.setTitle("Run Group Details");
+            }
+
+            VBox runsVBox = new VBox(views.second, createInitializedQueryView(form, errors, false, null));
+            runsVBox.setTitle("Experiment Runs");
+            runsVBox.setFrame(WebPartView.FrameType.PORTAL);
+
+            return new VBox(new StandardAndCustomPropertiesView(detailsView, customPropertiesView), runsVBox);
+        }
+
+        @Override
+        protected ExperimentRunListView createQueryView(ExpObjectForm form, BindException errors, boolean forExport, String dataRegion)
+        {
+            return createViews(form, errors).first;
+        }
+
+        public NavTree appendNavTrail(NavTree root)
+        {
+            setHelpTopic("runGroups");
+            return appendRootNavTrail(root).addChild("Run Groups", ExperimentUrlsImpl.get().getShowExperimentsURL(getContainer())).addChild(_experiment.getName());
+        }
+    }
+
+    @RequiresPermission(ReadPermission.class)
+    public class ListMaterialSourcesAction extends SimpleViewAction
+    {
+        public ModelAndView getView(Object o, BindException errors)
+        {
+            SampleSetWebPart view = new SampleSetWebPart(false, getViewContext());
+            view.setFrame(WebPartView.FrameType.NONE);
+            view.setSampleSetError(getViewContext().getRequest().getParameter("sampleSetError"));
+
+            return view;
+        }
+
+        public NavTree appendNavTrail(NavTree root)
+        {
+            setHelpTopic("sampleSets");
+            return appendRootNavTrail(root).addChild("Sample Sets");
+        }
+    }
+
+    @RequiresPermission(ReadPermission.class)
+    public class ShowMaterialSourceAction extends SimpleViewAction<ExpObjectForm>
+    {
+        private ExpSampleSetImpl _source;
+
+        public ModelAndView getView(ExpObjectForm form, BindException errors)
+        {
+            _source = (ExpSampleSetImpl) ExperimentService.get().getSampleSet(getContainer(), getUser(), form.getRowId());
+            if (_source == null && form.getLsid() != null)
+            {
+                if (form.getLsid().equalsIgnoreCase("Material") || form.getLsid().equalsIgnoreCase("Sample"))
+                {
+                    // Not a real sample set - just show all the materials instead
+                    throw new RedirectException(new ActionURL(ShowAllMaterialsAction.class, getContainer()));
+                }
+                // Check if the URL specifies the LSID, and stick the bean back into the form
+                _source = (ExpSampleSetImpl) ExperimentService.get().getSampleSet(form.getLsid());
+            }
+
+            if (_source == null)
+            {
+                throw new NotFoundException("No matching sample set found");
+            }
+
+            List<ExpSampleSetImpl> allScopedSampleSets = (List<ExpSampleSetImpl>) ExperimentService.get().getSampleSets(getContainer(), getUser(), true);
+            if (!allScopedSampleSets.contains(_source))
+            {
+                ensureCorrectContainer(getContainer(), _source, getViewContext());
+            }
+
+            SamplesSchema schema = new SamplesSchema(getUser(), getContainer());
+            QuerySettings settings = schema.getSettings(getViewContext(), "Material", _source.getName());
+            QueryView queryView = new SampleSetContentsView(_source, schema, settings, errors);
+
+            DetailsView detailsView = new DetailsView(getMaterialSourceRegion(getViewContext()), _source.getRowId());
+            detailsView.getDataRegion().getDisplayColumn("Name").setURL(null);
+            detailsView.getDataRegion().getDisplayColumn("LSID").setVisible(false);
+            detailsView.getDataRegion().getDisplayColumn("MaterialLSIDPrefix").setVisible(false);
+            detailsView.setTitle("Sample Set Properties");
+            detailsView.getDataRegion().getButtonBar(DataRegion.MODE_DETAILS).setStyle(ButtonBar.Style.separateButtons);
+
+            if (_source.hasNameAsIdCol())
+            {
+                SimpleDisplayColumn nameIdCol = new SimpleDisplayColumn();
+                nameIdCol.setCaption("Has Name Id Column");
+                nameIdCol.setDisplayHtml("true");
+                detailsView.getDataRegion().addDisplayColumn(nameIdCol);
+            }
+
+            if (_source.hasIdColumns())
+            {
+                SimpleDisplayColumn idCols = new SimpleDisplayColumn();
+                idCols.setCaption("Id Column(s)");
+                String names = _source.getIdCols().stream()
+                        .filter(Objects::nonNull)
+                        .map(DomainProperty::getName)
+                        .collect(Collectors.joining(", "));
+                if (!names.isEmpty())
+                {
+                    idCols.setDisplayHtml(PageFlowUtil.filter(names));
+                    detailsView.getDataRegion().addDisplayColumn(idCols);
+                }
+            }
+
+            if (_source.getParentCol() != null)
+            {
+                SimpleDisplayColumn parentCol = new SimpleDisplayColumn(PageFlowUtil.filter(_source.getParentCol().getName()));
+                parentCol.setCaption("Parent Column");
+                detailsView.getDataRegion().addDisplayColumn(parentCol);
+            }
+
+            if (!getContainer().equals(_source.getContainer()))
+            {
+                ActionURL definitionURL = PageFlowUtil.urlProvider(ExperimentUrls.class).getShowSampleSetURL(_source);
+                SimpleDisplayColumn definedInCol = new SimpleDisplayColumn("<a href=\"" +
+                        PageFlowUtil.filter(definitionURL) +
+                        "\">" +
+                        PageFlowUtil.filter(_source.getContainer().getPath()) +
+                        "</a>");
+                definedInCol.setCaption("Defined In");
+                detailsView.getDataRegion().addDisplayColumn(definedInCol);
+            }
+
+            // Not all sample sets can be edited
+            DomainKind domainKind = _source.getType().getDomainKind();
+            if (domainKind != null && domainKind.canEditDefinition(getUser(), _source.getType()))
+            {
+                ActionURL editURL = domainKind.urlEditDefinition(_source.getType(), new ViewBackgroundInfo(_source.getContainer(), getUser(), getViewContext().getActionURL()));
+                if (editURL != null)
+                {
+                    editURL.addParameter(ActionURL.Param.returnUrl, getViewContext().getActionURL().toString());
+                    ActionButton editTypeButton = new ActionButton(editURL, "Edit Fields");
+                    editTypeButton.setDisplayPermission(UpdatePermission.class);
+                    detailsView.getDataRegion().getButtonBar(DataRegion.MODE_DETAILS).add(editTypeButton);
+                }
+
+                if (domainKind instanceof SampleSetDomainKind)
+                {
+                    ActionURL updateURL = new ActionURL(UpdateMaterialSourceAction.class, _source.getContainer());
+                    updateURL.addParameter("RowId", _source.getRowId());
+                    updateURL.addParameter(ActionURL.Param.returnUrl, getViewContext().getActionURL().toString());
+                    ActionButton updateButton = new ActionButton(updateURL, "Edit Set", ActionButton.Action.LINK);
+                    updateButton.setDisplayPermission(DesignSampleSetPermission.class);
+                    detailsView.getDataRegion().getButtonBar(DataRegion.MODE_DETAILS).add(updateButton);
+
+                    ActionButton deleteButton = new ActionButton(ExperimentController.DeleteMaterialSourceAction.class, "Delete Set", ActionButton.Action.POST);
+                    deleteButton.setDisplayPermission(DesignSampleSetPermission.class);
+                    ActionURL deleteURL = new ActionURL(ExperimentController.DeleteMaterialSourceAction.class, _source.getContainer());
+                    deleteURL.addParameter("singleObjectRowId", _source.getRowId());
+                    deleteURL.addParameter(ActionURL.Param.returnUrl, ExperimentUrlsImpl.get().getShowSampleSetListURL(getContainer()).toString());
+
+                    deleteButton.setURL(deleteURL);
+                    deleteButton.setActionType(ActionButton.Action.LINK);
+                    detailsView.getDataRegion().getButtonBar(DataRegion.MODE_DETAILS).add(deleteButton);
+                }
+            }
+
+            if (_source.canImportMoreSamples())
+            {
+                TableInfo table = queryView.getTable();
+                if (table != null)
+                {
+                    ActionURL importURL = table.getImportDataURL(getContainer());
+                    if (importURL != null)
+                    {
+                        importURL = importURL.clone();
+                        importURL.replaceParameter(ActionURL.Param.returnUrl, getViewContext().getActionURL().toString());
+                        ActionButton uploadButton = new ActionButton(importURL, "Import More Samples", ActionButton.Action.LINK);
+                        uploadButton.setDisplayPermission(UpdatePermission.class);
+                        detailsView.getDataRegion().getButtonBar(DataRegion.MODE_DETAILS).add(uploadButton);
+
+                    }
+                }
+            }
+
+            return new VBox(detailsView, queryView);
+        }
+
+        public NavTree appendNavTrail(NavTree root)
+        {
+            setHelpTopic("sampleSets");
+            ActionURL url = new ActionURL(ListMaterialSourcesAction.class, getContainer());
+            return appendRootNavTrail(root).addChild("Sample Sets", url).addChild("Sample Set " + _source.getName());
+        }
+    }
+
+    @RequiresPermission(ReadPermission.class)
+    public class ShowAllMaterialsAction extends SimpleViewAction
+    {
+        public ModelAndView getView(Object o, BindException errors)
+        {
+            ExpSchema schema = new ExpSchema(getUser(), getContainer());
+            QuerySettings settings = schema.getSettings(getViewContext(), "Materials", ExpSchema.TableType.Materials.toString());
+            QueryView view = new QueryView(schema, settings, errors)
+            {
+                protected void populateButtonBar(DataView view, ButtonBar bar)
+                {
+                    super.populateButtonBar(view, bar);
+                    bar.add(SampleSetContentsView.getDeriveSamplesButton(getContainer(),null));
+                }
+            };
+            view.setShowDetailsColumn(false);
+            return view;
+        }
+
+        public NavTree appendNavTrail(NavTree root)
+        {
+            setHelpTopic("sampleSets");
+            return appendRootNavTrail(root).addChild("All Materials");
+        }
+    }
+
+//    @RequiresPermission(InsertPermission.class)
+//    @ApiVersion(9.2)
+//    @RequiresLogin
+//    public class SaveMaterialsAction extends MutatingApiAction<SaveMaterialsForm>
+//    {
+//        public ApiResponse execute(SaveMaterialsForm form, BindException errors) throws Exception
+//        {
+//            UploadMaterialSetForm uploadForm = new UploadMaterialSetForm();
+//            uploadForm.setContainer(getContainer());
+//            uploadForm.setUser(getUser());
+//            uploadForm.setName(form.getName());
+//            uploadForm.setImportMoreSamples(true);
+//            uploadForm.setParentColumn(-1);
+//            uploadForm.setInsertUpdateChoice(UploadMaterialSetForm.InsertUpdateChoice.insertOrUpdate.name());
+//            uploadForm.setCreateNewSampleSet(false);
+//            uploadForm.setCreateNewColumnsOnExistingSampleSet(false);
+//            uploadForm.setLoader(new MapLoader(form.getMaterials()));
+//
+//            UploadSamplesHelper helper = new UploadSamplesHelper(uploadForm);
+//            helper.uploadMaterials();
+//
+//            return new ApiSimpleResponse();
+//        }
+//    }
+
+    public static final class SaveMaterialsForm extends SimpleApiJsonForm
+    {
+        public String getName()
+        {
+            return json.getString("name");
+        }
+
+        public List<Map<String, Object>> getMaterials()
+        {
+            JSONArray materials = json.getJSONArray("materials");
+            List<Map<String, Object>> result = new ArrayList<>();
+            for (int i = 0; i < materials.length(); i++)
+            {
+                Map<String, Object> props = materials.getJSONObject(i).getJSONObject("properties");
+                result.add(props);
+            }
+            return result;
+        }
+    }
+
+
+    /**
+     * Only shows standard and custom properties, not parent and child samples. Used for indexing
+     */
+    @RequiresPermission(ReadPermission.class)
+    public class ShowMaterialSimpleAction extends SimpleViewAction<ExpObjectForm>
+    {
+        protected ExpMaterialImpl _material;
+
+        public VBox getView(ExpObjectForm form, BindException errors) throws Exception
+        {
+            Container c = getContainer();
+            _material = ExperimentServiceImpl.get().getExpMaterial(form.getRowId());
+            if (_material == null && form.getLsid() != null)
+            {
+                _material = ExperimentServiceImpl.get().getExpMaterial(form.getLsid());
+            }
+            if (_material == null)
+            {
+                throw new NotFoundException("Could not find a material with RowId " + form.getRowId());
+            }
+
+            ensureCorrectContainer(getContainer(), _material, getViewContext());
+
+            ExpRunImpl run = _material.getRun();
+            ExpProtocol sourceProtocol = _material.getSourceProtocol();
+            ExpProtocolApplication sourceProtocolApplication = _material.getSourceApplication();
+
+            DataRegion dr = new DataRegion();
+            dr.addColumns(ExperimentServiceImpl.get().getTinfoMaterial().getUserEditableColumns());
+            dr.removeColumns("RowId", "RunId", "LastIndexed", "LSID", "SourceApplicationId", "CpasType");
+
+            //dr.addColumns(extraProps);
+            dr.addDisplayColumn(new ExperimentRunDisplayColumn(run, "Source Experiment Run"));
+            dr.addDisplayColumn(new ProtocolDisplayColumn(sourceProtocol, "Source Protocol"));
+            dr.addDisplayColumn(new ProtocolApplicationDisplayColumn(sourceProtocolApplication, "Source Protocol Application"));
+            dr.addDisplayColumn(new LineageGraphDisplayColumn(_material, run));
+            dr.addDisplayColumn(new SampleSetDisplayColumn(_material));
+
+            //TODO: Can't yet edit materials uploaded from a material source
+            dr.setButtonBar(new ButtonBar());
+            DetailsView detailsView = new DetailsView(dr, _material.getRowId());
+            detailsView.setTitle("Standard Properties");
+            detailsView.setFrame(WebPartView.FrameType.PORTAL);
+
+            CustomPropertiesView cpv = new CustomPropertiesView(_material, c);
+
+            return new VBox(new StandardAndCustomPropertiesView(detailsView, cpv));
+        }
+
+        public NavTree appendNavTrail(NavTree root)
+        {
+            setHelpTopic("sampleSets");
+            root = appendRootNavTrail(root);
+            root.addChild("Sample Sets", ExperimentUrlsImpl.get().getShowSampleSetListURL(getContainer()));
+            ExpSampleSet sampleSet = _material.getSampleSet();
+            if (sampleSet != null)
+            {
+                root.addChild(sampleSet.getName(), ExperimentUrlsImpl.get().getShowSampleSetURL(sampleSet));
+            }
+            root.addChild("Sample " + _material.getName());
+            return root;
+        }
+    }
+
+    @RequiresPermission(ReadPermission.class)
+    public class ShowMaterialAction extends ShowMaterialSimpleAction
+    {
+        public VBox getView(ExpObjectForm form, BindException errors) throws Exception
+        {
+            VBox vbox = super.getView(form, errors);
+
+            List<ExpMaterial> materialsToInvestigate = new ArrayList<>();
+            final List<ExpRun> successorRuns = new ArrayList<>();
+            materialsToInvestigate.add(_material);
+            Set<ExpMaterial> investigatedMaterials = new HashSet<>();
+            while (!materialsToInvestigate.isEmpty())
+            {
+                ExpMaterial m = materialsToInvestigate.remove(0);
+                if (investigatedMaterials.add(m))
+                {
+                    for (ExpRun r : ExperimentService.get().getRunsUsingMaterials(m.getRowId()))
+                    {
+                        successorRuns.add(r);
+                        materialsToInvestigate.addAll(r.getMaterialOutputs());
+                    }
+                }
+                if (successorRuns.size() > 1000)
+                {
+                    break;
+                }
+            }
+
+            StringBuilder updateLinks = new StringBuilder();
+            ExpSampleSet ss = _material.getSampleSet();
+            if (ss != null && ss.getContainer() != null && ss.getContainer().hasPermission(getUser(), UpdatePermission.class))
+            {
+                // XXX: ridiculous amount of work to get a update url expression for the sample set's table.
+                UserSchema samplesSchema = QueryService.get().getUserSchema(getUser(), ss.getContainer(), "Samples");
+                QueryDefinition queryDef = samplesSchema.getQueryDefForTable(ss.getName());
+                StringExpression expr = queryDef.urlExpr(QueryAction.updateQueryRow, null);
+                if (expr != null)
+                {
+                    // Since we're building a detailsURL outside the context of a "row" need to set the correct
+                    // container context on the generated expr.
+                    ((DetailsURL) expr).setContainerContext(ss.getContainer());
+                    String url = expr.eval(Collections.singletonMap(new FieldKey(null, "RowId"), _material.getRowId()));
+                    updateLinks.append(PageFlowUtil.textLink("edit", url) + " ");
+                }
+            }
+
+            if (getContainer().hasPermission(getUser(), InsertPermission.class))
+            {
+                ActionURL deriveURL = new ActionURL(DeriveSamplesChooseTargetAction.class, getContainer());
+                deriveURL.addParameter("rowIds", _material.getRowId());
+                if (ss != null)
+                    deriveURL.addParameter("targetSampleSetId", ss.getRowId());
+
+                updateLinks.append(PageFlowUtil.textLink("derive samples from this sample", deriveURL) + " ");
+            }
+
+            vbox.addView(new HtmlView(updateLinks.toString()));
+
+            ExperimentRunListView runListView = ExperimentRunListView.createView(getViewContext(), ExperimentRunType.ALL_RUNS_TYPE, true);
+            runListView.setShowRecordSelectors(false);
+            runListView.getRunTable().setRuns(successorRuns);
+            runListView.getRunTable().setContainerFilter(new ContainerFilter.AllFolders(getUser()));
+            runListView.setAllowableContainerFilterTypes(ContainerFilter.Type.Current, ContainerFilter.Type.CurrentAndSubfolders, ContainerFilter.Type.AllFolders);
+            runListView.setTitle("Runs associated with this material or a derived material");
+
+            ParentChildView pv = new ParentChildView(_material, getViewContext());
+            vbox.addView(pv);
+            vbox.addView(runListView);
+
+            return vbox;
+        }
+
+    }
+
+
+    //
+    // DataClass
+    //
+
+    @RequiresPermission(ReadPermission.class)
+    public class ListDataClassAction extends SimpleViewAction
+    {
+        @Override
+        public ModelAndView getView(Object o, BindException errors)
+        {
+            DataClassWebPart view = new DataClassWebPart(false, getViewContext(), null);
+            view.setFrame(WebPartView.FrameType.NONE);
+
+            return view;
+        }
+
+        @Override
+        public NavTree appendNavTrail(NavTree root)
+        {
+            setHelpTopic("dataClass");
+            return appendRootNavTrail(root).addChild("Data Class");
+        }
+    }
+
+    public static class DataClassForm extends ExpObjectForm
+    {
+        private String _name;
+
+        public String getName()
+        {
+            return _name;
+        }
+
+        public void setName(String name)
+        {
+            _name = name;
+        }
+    }
+
+    @RequiresPermission(ReadPermission.class)
+    public class ShowDataClassAction extends SimpleViewAction<DataClassForm>
+    {
+        private ExpDataClassImpl _dataClass;
+
+        @Override
+        public ModelAndView getView(DataClassForm form, BindException errors)
+        {
+            if (form.getName() != null)
+            {
+                _dataClass = ExperimentServiceImpl.get().getDataClass(getContainer(), getUser(), form.getName());
+                if (_dataClass == null)
+                    throw new NotFoundException("No data class found for name '" + form.getName() + "'");
+            }
+
+            if (_dataClass == null && form.getRowId() > 0)
+                _dataClass = ExperimentServiceImpl.get().getDataClass(getContainer(), getUser(), form.getRowId());
+
+            if (_dataClass == null)
+                throw new NotFoundException("No data class found");
+
+            ensureCorrectContainer(getContainer(), _dataClass, getViewContext());
+
+            ExpSchema expSchema = new ExpSchema(getUser(), getContainer());
+            UserSchema dataClassSchema = (UserSchema) expSchema.getSchema(ExpSchema.NestedSchemas.data.toString());
+            if (dataClassSchema == null)
+                throw new NotFoundException("exp.dataclass schema not found");
+            QueryView queryView = dataClassSchema.createView(getViewContext(), QueryView.DATAREGIONNAME_DEFAULT, _dataClass.getName(), errors);
+
+            TableInfo table = ExpSchema.TableType.DataClasses.createTable(expSchema, null, null);
+            QueryUpdateForm tvf = new QueryUpdateForm(table, getViewContext(), null);
+            tvf.setPkVal(_dataClass.getRowId());
+            DetailsView detailsView = new DetailsView(tvf);
+            detailsView.setTitle("Data Class Properties");
+
+            ButtonBar bb = new ButtonBar();
+            bb.setStyle(ButtonBar.Style.separateButtons);
+
+            if (table.hasPermission(getUser(), UpdatePermission.class))
+            {
+                ActionURL updateUrl = _dataClass.urlUpdate(getUser(), getContainer(), getViewContext().getActionURL());
+                ActionButton editButton = new ActionButton("Edit", updateUrl);
+                bb.add(editButton);
+
+                ActionURL editFields = _dataClass.urlEditDefinition(getViewContext());
+                ActionButton editFieldsButton = new ActionButton("Edit Fields", editFields);
+                bb.add(editFieldsButton);
+            }
+            detailsView.getDataRegion().setButtonBar(bb);
+
+            VBox vbox = new VBox(detailsView, queryView);
+            return vbox;
+        }
+
+        @Override
+        public NavTree appendNavTrail(NavTree root)
+        {
+            setHelpTopic("dataClass");
+            ActionURL url = new ActionURL(ListDataClassAction.class, getContainer());
+            return appendRootNavTrail(root).addChild("Data Class", url).addChild(_dataClass.getName());
+        }
+    }
+
+    @RequiresPermission(AdminPermission.class)
+    public class DeleteDataClassAction extends AbstractDeleteAction
+    {
+        @Override
+        public NavTree appendNavTrail(NavTree root)
+        {
+            setHelpTopic("dataClass");
+            return super.appendNavTrail(root);
+        }
+
+        @Override
+        protected void deleteObjects(DeleteForm deleteForm)
+        {
+            List<ExpDataClass> dataClasses = getDataClasses(deleteForm);
+            if (!ensureCorrectContainer(dataClasses))
+            {
+                throw new UnauthorizedException();
+            }
+            for (ExpRun run : getRuns(dataClasses))
+            {
+                if (!run.getContainer().hasPermission(getUser(), DeletePermission.class))
+                {
+                    throw new UnauthorizedException();
+                }
+            }
+            for (ExpDataClass dataClass : dataClasses)
+            {
+                dataClass.delete(getUser());
+            }
+        }
+
+        @Override
+        public ModelAndView getView(DeleteForm deleteForm, boolean reshow, BindException errors)
+        {
+            List<ExpDataClass> dataClasses = getDataClasses(deleteForm);
+
+            if (!ensureCorrectContainer(dataClasses))
+            {
+                throw new RedirectException(ExperimentUrlsImpl.get().getShowSampleSetListURL(getContainer(), "To delete a data class, you must be in its folder or project."));
+            }
+
+            return new ConfirmDeleteView("Data Class", ShowDataClassAction.class, dataClasses, deleteForm, getRuns(dataClasses));
+        }
+
+        private List<ExpDataClass> getDataClasses(DeleteForm deleteForm)
+        {
+            List<ExpDataClass> dataClasses = new ArrayList<>();
+            for (int rowId : deleteForm.getIds(false))
+            {
+                ExpDataClass dataClass = ExperimentServiceImpl.get().getDataClass(getContainer(), getUser(), rowId);
+                if (dataClass != null)
+                {
+                    dataClasses.add(dataClass);
+                }
+            }
+            return dataClasses;
+        }
+
+        private boolean ensureCorrectContainer(List<ExpDataClass> dataClasses)
+        {
+            for (ExpDataClass dataClass : dataClasses)
+            {
+                Container sourceContainer = dataClass.getContainer();
+                if (!sourceContainer.equals(getContainer()))
+                {
+                    return false;
+                }
+            }
+            return true;
+        }
+
+        private List<? extends ExpRun> getRuns(List<ExpDataClass> dataClasses)
+        {
+            if (dataClasses.size() > 0)
+            {
+                List<? extends ExpRun> runArray = ExperimentService.get().getRunsUsingDataClasses(dataClasses);
+                return ExperimentService.get().runsDeletedWithInput(runArray);
+            }
+            else
+            {
+                return Collections.emptyList();
+            }
+        }
+    }
+
+    @RequiresPermission(AdminPermission.class)
+    public class InsertDataClassAction extends FormViewAction<InsertDataClassForm>
+    {
+        private ActionURL _successUrl;
+        private Map<String, DomainTemplate> _domainTemplates;
+
+        @Override
+        public void validateCommand(InsertDataClassForm form, Errors errors)
+        {
+            String name = form.getName();
+
+            if (form.isUseTemplate())
+            {
+                Set<String> messages = new HashSet<>();
+                _domainTemplates = DomainTemplateGroup.getAllTemplates(getContainer());
+
+                if (!_domainTemplates.containsKey(form.getDomainTemplate()))
+                    errors.reject(ERROR_MSG, "Unknown template selected: " + form.getDomainTemplate());
+                else
+                {
+                    DomainTemplate template = _domainTemplates.get(form.getDomainTemplate());
+                    name = template.getTemplateName();
+                }
+            }
+
+            if (StringUtils.isBlank(name))
+                errors.reject(ERROR_MSG, "DataClass name or template selection is required.");
+            else if (ExperimentService.get().getDataClass(getContainer(), getUser(), name) != null)
+                errors.reject(ERROR_MSG, "DataClass '" + name + "' already exists.");
+
+        }
+
+        @Override
+        public ModelAndView getView(InsertDataClassForm form, boolean reshow, BindException errors)
+        {
+            Set<String> messages = new HashSet<>();
+            Set<String> templates = new TreeSet<>();
+            Map<String, DomainTemplateGroup> groups = DomainTemplateGroup.getAllGroups(getContainer());
+
+            for (DomainTemplateGroup g : groups.values())
+            {
+                messages.addAll(g.getErrors());
+                templates.addAll(g.getTemplates().keySet());
+            }
+
+            form.setAvailableDomainTemplateNames(templates);
+            form.setXmlParseErrors(messages);
+
+            return new JspView<>("/org/labkey/experiment/insertDataClass.jsp", form, errors);
+        }
+
+        @Override
+        public boolean handlePost(InsertDataClassForm form, BindException errors) throws Exception
+        {
+            if (form.isUseTemplate())
+            {
+                DomainTemplate template = _domainTemplates.get(form.getDomainTemplate());
+                Domain domain = DomainUtil.createDomain(template, getContainer(), getUser(), form.getName());
+
+                _successUrl = domain.getDomainKind().urlShowData(domain, getViewContext());
+            }
+            else
+            {
+                ExpDataClass dataClass = ExperimentService.get().createDataClass(
+                        getContainer(), getUser(), form.getName(), form.getDescription(),
+                        Collections.emptyList(), Collections.emptyList(), form.getMaterialSourceId(), form.getNameExpression(),
+                        null
+                );
+
+                Domain domain = dataClass.getDomain();
+                DomainKind kind = domain.getDomainKind();
+                _successUrl = kind.urlEditDefinition(domain, getViewContext());
+            }
+
+            return true;
+        }
+
+        @Override
+        public URLHelper getSuccessURL(InsertDataClassForm form)
+        {
+            return _successUrl;
+        }
+
+        @Override
+        public NavTree appendNavTrail(NavTree root)
+        {
+            return root.addChild("Create Data Class");
+        }
+    }
+
+    public static class InsertDataClassForm extends DataClass
+    {
+        private boolean _useTemplate;
+        private String _domainTemplate;
+        private Set<String> _availableDomainTemplateNames;
+        private Set<String> _xmlParseErrors;
+        private final ReturnUrlForm _returnUrlForm = new ReturnUrlForm();
+
+        public boolean isUseTemplate()
+        {
+            return _useTemplate;
+        }
+
+        public void setUseTemplate(boolean useTemplate)
+        {
+            _useTemplate = useTemplate;
+        }
+
+        public String getDomainTemplate()
+        {
+            return _domainTemplate;
+        }
+
+        public void setDomainTemplate(String domainTemplate)
+        {
+            _domainTemplate = domainTemplate;
+        }
+
+        public Set<String> getAvailableDomainTemplateNames()
+        {
+            return _availableDomainTemplateNames;
+        }
+
+        public void setAvailableDomainTemplateNames(Set<String> availableDomainTemplateNames)
+        {
+            _availableDomainTemplateNames = availableDomainTemplateNames;
+        }
+
+        public Set<String> getXmlParseErrors()
+        {
+            return _xmlParseErrors;
+        }
+
+        public void setXmlParseErrors(Set<String> xmlParseErrors)
+        {
+            _xmlParseErrors = xmlParseErrors;
+        }
+
+        @Nullable
+        public String getReturnUrl()
+        {
+            return _returnUrlForm.getReturnUrl();
+        }
+
+        public void setReturnUrl(String s)
+        {
+            _returnUrlForm.setReturnUrl(s);
+        }
+    }
+
+    public static class ConceptURIForm
+    {
+        private String _conceptURI;
+
+        public String getConceptURI()
+        {
+            return _conceptURI;
+        }
+
+        public void setConceptURI(String conceptURI)
+        {
+            _conceptURI = conceptURI;
+        }
+    }
+
+    @RequiresPermission(AdminPermission.class)
+    public class RemoveConceptMappingAction extends MutatingApiAction<ConceptURIForm>
+    {
+        @Override
+        public void validateForm(ConceptURIForm form, Errors errors)
+        {
+            if (form.getConceptURI() == null || ConceptURIProperties.getLookup(getContainer(), form.getConceptURI()) == null)
+                errors.reject(ERROR_MSG, "Concept URI not found: " + form.getConceptURI());
+        }
+
+        @Override
+        public Object execute(ConceptURIForm form, BindException errors)
+        {
+            ConceptURIProperties.removeLookup(getContainer(), form.getConceptURI());
+            return new ApiSimpleResponse("success", true);
+        }
+    }
+
+    @RequiresPermission(ReadPermission.class)
+    public class DataClassAttachmentDownloadAction extends BaseDownloadAction<DataClassAttachmentForm>
+    {
+        @Nullable
+        @Override
+        public Pair<AttachmentParent, String> getAttachment(DataClassAttachmentForm form)
+        {
+            if (form.getLsid() == null || form.getName() == null)
+                throw new NotFoundException("Error: missing required param 'lsid' or 'name'.");
+
+            Lsid lsid = new Lsid(form.getLsid());
+            AttachmentParent parent = new ExpDataClassAttachmentParent(getContainer(), lsid);
+
+            return new Pair<>(parent, form.getName());
+        }
+    }
+
+    public static class DataClassAttachmentForm extends LsidForm
+    {
+        private String _name;
+
+        public String getName()
+        {
+            return _name;
+        }
+
+        public void setName(String name)
+        {
+            _name = name;
+        }
+    }
+
+    //
+    // END DataClass actions
+    //
+
+    public static ActionURL getRunGraphURL(Container c, int runId)
+    {
+        return new ActionURL(ShowRunGraphAction.class, c).addParameter("rowId", runId);
+    }
+
+
+    @RequiresPermission(ReadPermission.class)
+    public class ShowRunGraphAction extends AbstractShowRunAction
+    {
+        protected VBox createLowerView(ExpRunImpl experimentRun, BindException errors)
+        {
+            return new VBox(
+                    new ToggleRunView(experimentRun, false, true, true),
+                    new ExperimentRunGraphView(experimentRun, false));
+        }
+    }
+
+
+    @RequiresPermission(ReadPermission.class)
+    public class DownloadGraphAction extends SimpleViewAction<ExperimentRunForm>
+    {
+        public ModelAndView getView(ExperimentRunForm form, BindException errors) throws Exception
+        {
+            boolean detail = form.isDetail();
+            String focus = form.getFocus();
+            String focusType = form.getFocusType();
+
+            ExpRunImpl experimentRun = form.lookupRun();
+            ensureCorrectContainer(getContainer(), experimentRun, getViewContext());
+
+            ExperimentRunGraph.RunGraphFiles files;
+            try
+            {
+                files = ExperimentRunGraph.generateRunGraph(getViewContext(), experimentRun, detail, focus, focusType);
+            }
+            catch (ExperimentException e)
+            {
+                PageFlowUtil.streamTextAsImage(getViewContext().getResponse(), "ERROR: " + e.getMessage(), 600, 150, java.awt.Color.RED);
+                return null;
+            }
+
+            try
+            {
+                PageFlowUtil.streamFile(getViewContext().getResponse(), new File(files.getImageFile().getAbsolutePath()), false);
+            }
+            catch (FileNotFoundException e)
+            {
+                getViewContext().getResponse().sendRedirect(getViewContext().getRequest().getContextPath() + "/Experiment/ExperimentRunNotFound.gif");
+            }
+            finally
+            {
+                files.release();
+            }
+            return null;
+        }
+
+        public NavTree appendNavTrail(NavTree root)
+        {
+            throw new UnsupportedOperationException();
+        }
+    }
+
+    private abstract class AbstractShowRunAction extends SimpleViewAction<ExperimentRunForm>
+    {
+        private ExpRunImpl _experimentRun;
+
+        public ModelAndView getView(ExperimentRunForm form, BindException errors)
+        {
+            _experimentRun = form.lookupRun();
+            ensureCorrectContainer(getContainer(), _experimentRun, getViewContext());
+
+            VBox vbox = new VBox();
+
+            JspView<ExpRun> detailsView = new JspView<ExpRun>("/org/labkey/experiment/ExperimentRunDetails.jsp", _experimentRun);
+            detailsView.setTitle("Standard Properties");
+
+            CustomPropertiesView cpv = new CustomPropertiesView(_experimentRun.getLSID(), getContainer());
+
+            vbox.addView(new StandardAndCustomPropertiesView(detailsView, cpv));
+            VBox lowerView = createLowerView(_experimentRun, errors);
+            lowerView.setFrame(WebPartView.FrameType.PORTAL);
+            lowerView.setTitle("Run Details");
+            NavTree tree = new NavTree("");
+            File runRoot = _experimentRun.getFilePathRoot();
+            if (runRoot != null && NetworkDrive.exists(runRoot))
+            {
+                if (!runRoot.isDirectory())
+                {
+                    runRoot = runRoot.getParentFile();
+                }
+                PipeRoot pipelineRoot = PipelineService.get().findPipelineRoot(_experimentRun.getContainer());
+                if (pipelineRoot != null)
+                {
+                    if (pipelineRoot.isUnderRoot(runRoot))
+                    {
+                        String path = pipelineRoot.relativePath(runRoot);
+                        tree.addChild("View Files", PageFlowUtil.urlProvider(PipelineUrls.class).urlBrowse(_experimentRun.getContainer(), null, path));
+                    }
+                }
+            }
+            NavTree downloadFiles = new NavTree("Download all files");
+
+            downloadFiles.setScript("exportFiles();");
+
+            tree.addChild(downloadFiles);
+
+            lowerView.setNavMenu(tree);
+            lowerView.setIsWebPart(false);
+
+            vbox.addView(lowerView);
+            vbox.addView(new ExperimentRunGroupsView(getUser(), getContainer(), _experimentRun, getViewContext().getActionURL(), errors));
+
+            StringBuilder html = new StringBuilder();
+            html.append("<form id=\"exportFilesForm\" method=\"POST\" action=\"");
+            html.append(new ActionURL(ExportRunFilesAction.class, _experimentRun.getContainer()));
+            html.append("\"><input type=\"hidden\" value=\"ExportSingleRun\" name=\"");
+            html.append(DataRegionSelection.DATA_REGION_SELECTION_KEY);
+            html.append("\" /><input type=\"hidden\" name=\"");
+            html.append(DataRegion.SELECT_CHECKBOX_NAME);
+            html.append("\" value=\"");
+            html.append(_experimentRun.getRowId());
+            html.append("\" /><input type=\"hidden\" name=\"zipFileName\" value=\"");
+            html.append(PageFlowUtil.filter(_experimentRun.getName()));
+            html.append(".zip\" />");
+            html.append("<input type=\"hidden\" name=\"").append(CSRFUtil.csrfName).append("\"");
+            html.append(" value=\"").append(CSRFUtil.getExpectedToken(getViewContext())).append("\"");
+            html.append("/></form>");
+            html.append("<script>function exportFiles() { document.getElementById('exportFilesForm').submit(); }</script>");
+
+            HtmlView hiddenFormView = new HtmlView(html.toString());
+            vbox.addView(hiddenFormView);
+
+            return vbox;
+        }
+
+        protected abstract VBox createLowerView(ExpRunImpl experimentRun, BindException errors);
+
+        public NavTree appendNavTrail(NavTree root)
+        {
+            return appendRootNavTrail(root).addChild(_experimentRun.getName());
+        }
+    }
+
+    public static class ToggleRunExperimentMembershipForm
+    {
+        private int _runId;
+        private int _experimentId;
+        private boolean _included;
+
+        public int getRunId()
+        {
+            return _runId;
+        }
+
+        public void setRunId(int runId)
+        {
+            _runId = runId;
+        }
+
+        public int getExperimentId()
+        {
+            return _experimentId;
+        }
+
+        public void setExperimentId(int experimentId)
+        {
+            _experimentId = experimentId;
+        }
+
+        public boolean isIncluded()
+        {
+            return _included;
+        }
+
+        public void setIncluded(boolean included)
+        {
+            _included = included;
+        }
+    }
+
+    @RequiresPermission(UpdatePermission.class)
+    public class ToggleRunExperimentMembershipAction extends SimpleViewAction<ToggleRunExperimentMembershipForm>
+    {
+        public NavTree appendNavTrail(NavTree root)
+        {
+            throw new UnsupportedOperationException();
+        }
+
+        public ModelAndView getView(ToggleRunExperimentMembershipForm form, BindException errors)
+        {
+            ExpRun run = ExperimentService.get().getExpRun(form.getRunId());
+            // Check if the user has permission to update this run
+            if (run == null || !run.getContainer().hasPermission(getUser(), UpdatePermission.class))
+            {
+                throw new NotFoundException();
+            }
+
+            ExpExperiment exp = ExperimentService.get().getExpExperiment(form.getExperimentId());
+            if (exp == null)
+            {
+                throw new NotFoundException();
+            }
+            // Check if this
+            if (!ExperimentService.get().getExperiments(run.getContainer(), getUser(), true, false).contains(exp))
+            {
+                throw new NotFoundException();
+            }
+            // Users must have permission to view, but not necessarily update, the container the holds the run group
+            if (!exp.getContainer().hasPermission(getUser(), ReadPermission.class))
+            {
+                throw new UnauthorizedException();
+            }
+
+            if (form.isIncluded())
+            {
+                exp.addRuns(getUser(), run);
+            }
+            else
+            {
+                exp.removeRun(getUser(), run);
+            }
+
+            return null;
+        }
+    }
+
+    public class ToggleRunView extends HtmlView
+    {
+        public ToggleRunView(ExpRun expRun, boolean showGraphSummary, boolean showGraphDetail, boolean showText)
+        {
+            super(null);
+            StringBuilder sb = new StringBuilder();
+
+            sb.append("<table class=\"labkey-tab-strip\"><tr>");
+            addSpace(sb);
+            addTab("Graph Summary View", ExperimentUrlsImpl.get().getRunGraphURL(expRun), !showGraphSummary, sb);
+            addSpace(sb);
+            addTab("Graph Detail View", ExperimentUrlsImpl.get().getRunGraphDetailURL(expRun), !showGraphDetail, sb);
+            addSpace(sb);
+            addTab("Text View", ExperimentUrlsImpl.get().getRunTextURL(expRun), !showText, sb);
+            sb.append("<td class=\"labkey-tab-space\" width=\"100%\"></td>");
+            addSpace(sb);
+            sb.append("</tr></table>");
+
+            setHtml(sb.toString());
+        }
+
+        private void addTab(String text, ActionURL url, boolean selected, StringBuilder sb)
+        {
+            sb.append("<td class=\"labkey-tab" + (selected ? "-selected" : "") + "\" style=\"margin-bottom: 0px;\"><a href=\"" + url + "\">" + PageFlowUtil.filter(text) + "</a></td>");
+        }
+
+        private void addSpace(StringBuilder sb)
+        {
+            sb.append("<td class=\"labkey-tab-space\"><img width=\"5\" src=\"");
+            sb.append(AppProps.getInstance().getContextPath());
+            sb.append("/_.gif\"></td>");
+        }
+    }
+
+    @RequiresPermission(ReadPermission.class)
+    public class ShowRunTextAction extends AbstractShowRunAction
+    {
+        protected VBox createLowerView(ExpRunImpl expRun, BindException errors)
+        {
+            JspView<ExpRun> applicationsView = new JspView<ExpRun>("/org/labkey/experiment/ProtocolApplications.jsp", expRun);
+            applicationsView.setFrame(WebPartView.FrameType.TITLE);
+            applicationsView.setTitle("Protocol Applications");
+
+            HtmlView toggleView = new ToggleRunView(expRun, true, true, false);
+
+            QuerySettings runDataInputsSettings = new QuerySettings(getViewContext(), "RunDataInputs", DataInputs.name());
+            UsageQueryView runDataInputsView = new UsageQueryView("Data Inputs", getViewContext(), expRun, ExpProtocol.ApplicationType.ExperimentRun, runDataInputsSettings, errors);
+            runDataInputsView.setButtonBarPosition(DataRegion.ButtonBarPosition.TOP);
+
+            QuerySettings runDataOutputsSettings = new QuerySettings(getViewContext(), "RunDataOutputs", DataInputs.name());
+            UsageQueryView runDataOutputsView = new UsageQueryView("Data Outputs", getViewContext(), expRun, ExpProtocol.ApplicationType.ExperimentRunOutput, runDataOutputsSettings, errors);
+            runDataOutputsView.setButtonBarPosition(DataRegion.ButtonBarPosition.NONE);
+
+            QuerySettings runMaterialInputsSetting = new QuerySettings(getViewContext(), "RunMaterialInputs", ExpSchema.TableType.MaterialInputs.name());
+            UsageQueryView runMaterialInputsView = new UsageQueryView("Material Inputs", getViewContext(), expRun, ExpProtocol.ApplicationType.ExperimentRun, runMaterialInputsSetting, errors);
+            runMaterialInputsView.setButtonBarPosition(DataRegion.ButtonBarPosition.TOP);
+
+            QuerySettings runMaterialOutputsSettings = new QuerySettings(getViewContext(), "RunMaterialOutputs", ExpSchema.TableType.MaterialInputs.name());
+            UsageQueryView runMaterialOutputsView = new UsageQueryView("Material Outputs", getViewContext(), expRun, ExpProtocol.ApplicationType.ExperimentRunOutput, runMaterialOutputsSettings, errors);
+            runMaterialOutputsView.setButtonBarPosition(DataRegion.ButtonBarPosition.NONE);
+
+            HBox inputsView = new HBox(runDataInputsView, runMaterialInputsView);
+            HBox outputsView = new HBox(runDataOutputsView, runMaterialOutputsView);
+
+            return new VBox(toggleView, inputsView, outputsView, applicationsView);
+        }
+    }
+
+    private static class UsageQueryView extends QueryView
+    {
+        private final ExpRun _run;
+        private final ExpProtocol.ApplicationType _type;
+
+        public UsageQueryView(String title, ViewContext context, ExpRun run, ExpProtocol.ApplicationType type,
+                              QuerySettings settings, BindException errors)
+        {
+            super(new ExpSchema(context.getUser(), context.getContainer()), settings, errors);
+            setTitle(title);
+            setFrame(FrameType.TITLE);
+            _run = run;
+            _type = type;
+            setShowBorders(true);
+            setShadeAlternatingRows(true);
+            setShowExportButtons(false);
+            setShowPagination(false);
+            disableContainerFilterSelection();
+        }
+
+        @Override
+        protected TableInfo createTable()
+        {
+            String tableName = getSettings().getQueryName();
+            ExpInputTable tableInfo = (ExpInputTable)((ExpSchema)getSchema()).getTable(tableName, new ContainerFilter.AllFolders(getUser()), true, true);
+            tableInfo.setRun(_run, _type);
+            tableInfo.setLocked(true);
+            return tableInfo;
+        }
+    }
+
+
+    public static ActionURL getShowRunGraphDetailURL(Container c, int rowId)
+    {
+        ActionURL url = new ActionURL(ShowRunGraphDetailAction.class, c);
+        url.addParameter("rowId", rowId);
+        return url;
+    }
+
+
+    @RequiresPermission(ReadPermission.class)
+    public class ShowRunGraphDetailAction extends AbstractShowRunAction
+    {
+        protected VBox createLowerView(ExpRunImpl run, BindException errors)
+        {
+            ExperimentRunGraphView gw = new ExperimentRunGraphView(run, true);
+            if (null != getViewContext().getActionURL().getParameter("focus"))
+                gw.setFocus(getViewContext().getActionURL().getParameter("focus"));
+            if (null != getViewContext().getActionURL().getParameter("focusType"))
+                gw.setFocusType(getViewContext().getActionURL().getParameter("focusType"));
+            return new VBox(new ToggleRunView(run, true, false, true), gw);
+        }
+    }
+
+    private abstract class AbstractDataAction extends SimpleViewAction<DataForm>
+    {
+        protected ExpDataImpl _data;
+
+        public final ModelAndView getView(DataForm form, BindException errors) throws Exception
+        {
+            _data = form.lookupData();
+            if (_data == null)
+            {
+                throw new NotFoundException("Could not find a data with RowId " + form.getRowId());
+            }
+
+            ensureCorrectContainer(getContainer(), _data, getViewContext());
+            return getDataView(form, errors);
+        }
+
+        protected abstract ModelAndView getDataView(DataForm form, BindException errors) throws Exception;
+
+        public NavTree appendNavTrail(NavTree root)
+        {
+            return appendRootNavTrail(root).addChild("Data " + _data.getName());
+        }
+    }
+
+    @RequiresPermission(ReadPermission.class)
+    public class ShowDataAction extends AbstractDataAction
+    {
+        public ModelAndView getDataView(DataForm form, BindException errors)
+        {
+            ExpRun run = _data.getRun();
+            ExpProtocol sourceProtocol = _data.getSourceProtocol();
+            ExpProtocolApplication sourceProtocolApplication = _data.getSourceApplication();
+            ExpDataClass dataClass = _data.getDataClass(getUser());
+
+            ExpSchema schema = new ExpSchema(getUser(), getContainer());
+            TableInfo table;
+            int pk;
+            if (dataClass == null)
+            {
+                table = schema.getDatasTable();
+                pk = _data.getRowId();
+            }
+            else
+            {
+                table = schema.getSchema(ExpSchema.NestedSchemas.data).getTable(dataClass.getName());
+                pk = new TableSelector(table, Collections.singleton("rowId"), new SimpleFilter("lsid", _data.getLSID()), null).getObject(Integer.class);
+            }
+
+            DataRegion dr = new DataRegion();
+            dr.setTable(table);
+            List<ColumnInfo> cols = table.getColumns().stream().filter(ColumnInfo::isShownInDetailsView).collect(Collectors.toList());
+            dr.addColumns(cols);
+            dr.removeColumns("RowId", "Created", "CreatedBy", "Modified", "ModifiedBy", "DataFileUrl", "Run", "LSID", "CpasType", "SourceApplicationId", "Folder", "Generated");
+            dr.addDisplayColumn(new ExperimentRunDisplayColumn(run, "Source Experiment Run"));
+            dr.addDisplayColumn(new ProtocolDisplayColumn(sourceProtocol, "Source Protocol"));
+            dr.addDisplayColumn(new ProtocolApplicationDisplayColumn(sourceProtocolApplication, "Source Protocol Application"));
+            dr.addDisplayColumn(new LineageGraphDisplayColumn(_data, run));
+            DetailsView detailsView = new DetailsView(dr, pk);
+            detailsView.setTitle("Standard Properties");
+            detailsView.setFrame(WebPartView.FrameType.PORTAL);
+            ButtonBar bb = new ButtonBar();
+            bb.setStyle(ButtonBar.Style.separateButtons);
+
+            ExperimentDataHandler handler = _data.findDataHandler();
+            ActionURL viewDataURL = handler == null ? null : handler.getContentURL(_data);
+            if (viewDataURL != null)
+            {
+                bb.add(new ActionButton("View data", viewDataURL));
+            }
+
+            if (_data.isPathAccessible())
+            {
+                bb.add(new ActionButton("View file", ExperimentUrlsImpl.get().getShowFileURL(_data, true)));
+                bb.add(new ActionButton("Download file", ExperimentUrlsImpl.get().getShowFileURL(_data, false)));
+
+                if (getContainer().hasPermission(getUser(), InsertPermission.class))
+                {
+                    String relativePath = null;
+                    PipeRoot root = PipelineService.get().findPipelineRoot(getContainer());
+                    if (root != null)
+                    {
+                        Path rootFile = root.getRootNioPath();
+                        Path dataFile = _data.getFilePath();
+                        if (dataFile != null)
+                        {
+                            Path pathRelative = null;
+                            try
+                            {
+                                pathRelative = rootFile.relativize(dataFile);
+                                if (null != pathRelative)
+                                    relativePath = pathRelative.toString();
+                            }
+                            catch (IllegalArgumentException e)
+                            {
+                                // dataFile not relative to root
+                            }
+                        }
+                    }
+                    ActionURL browseURL = PageFlowUtil.urlProvider(PipelineUrls.class).urlBrowse(getContainer(), getViewContext().getActionURL(), relativePath);
+                    bb.add(new ActionButton("Browse in pipeline", browseURL));
+                }
+            }
+            dr.setButtonBarPosition(DataRegion.ButtonBarPosition.TOP);
+            dr.setButtonBar(bb);
+
+            CustomPropertiesView cpv = new CustomPropertiesView(_data.getLSID(), getContainer());
+            HBox hbox = new StandardAndCustomPropertiesView(detailsView, cpv);
+
+            VBox vbox = new VBox(hbox);
+
+            ParentChildView pv = new ParentChildView(_data, getViewContext());
+            vbox.addView(pv);
+
+            ExperimentRunListView runListView = ExperimentRunListView.createView(getViewContext(), ExperimentRunType.ALL_RUNS_TYPE, true);
+            runListView.getRunTable().setInputData(_data);
+            runListView.getRunTable().setContainerFilter(new ContainerFilter.AllFolders(getUser()));
+            runListView.getRunTable().setLocked(true);
+            runListView.setTitle("Runs using this data as an input");
+            vbox.addView(runListView);
+
+            if (_data.isInlineImage() && _data.isFileOnDisk())
+            {
+                ActionURL showFileURL = new ActionURL(ShowFileAction.class, getContainer()).addParameter("rowId", _data.getRowId());
+                HtmlView imageView = new HtmlView("<img src=\"" + showFileURL + "\"/>");
+                return new VBox(vbox, imageView);
+            }
+            return vbox;
+        }
+    }
+
+    @RequiresPermission(AdminPermission.class)
+    public class CheckDataFileAction extends MutatingApiAction<DataFileForm>
+    {
+        private ExpDataImpl _data;
+
+        @Override
+        public void validateForm(DataFileForm form, Errors errors)
+        {
+            _data = form.lookupData();
+            if (_data == null)
+            {
+                errors.reject("No ExpData found for id: " + form.getRowId());
+            }
+        }
+
+        @Override
+        public ApiResponse execute(DataFileForm form, BindException errors)
+        {
+            File dataFile = _data.getFile();
+            Container dataContainer = _data.getContainer();
+            boolean fileExists = _data.isFileOnDisk();
+            boolean fileExistsAtCurrent = false;
+            File newDataFile = null;
+
+            ApiSimpleResponse response = new ApiSimpleResponse();
+            response.put("dataFileUrl", _data.getDataFileUrl());
+            response.put("fileExists", fileExists);
+            response.put("containerPath", dataContainer.getPath());
+
+            if (!fileExists)
+            {
+                PipeRoot pipelineRoot = PipelineService.get().findPipelineRoot(dataContainer);
+                if (pipelineRoot != null && pipelineRoot.isValid() && dataFile != null)
+                {
+                    newDataFile = pipelineRoot.resolvePath("/" + AssayFileWriter.DIR_NAME + "/" + dataFile.getName());
+                    fileExistsAtCurrent = NetworkDrive.exists(newDataFile);
+                    response.put("fileExistsAtCurrent", fileExistsAtCurrent);
+                }
+            }
+
+            // if the current dataFileUrl does not exist on disk and we have the file at the current
+            // pipeline root /assaydata dir, fix the dataFileUrl value
+            if (form.isAttemptFilePathFix())
+            {
+                if (fileExistsAtCurrent)
+                {
+                    ExpDataFileListener fileListener = new ExpDataFileListener();
+                    fileListener.fileMoved(dataFile, newDataFile, getUser(), dataContainer);
+                    response.put("filePathFixed", true);
+
+                    // update the ExpData object so that we can get the new dataFileUrl
+                    _data = form.lookupData();
+                    response.put("newDataFileUrl", _data.getDataFileUrl());
+                }
+                else
+                {
+                    response.put("filePathFixed", false);
+                }
+            }
+
+            response.put("success", true);
+            return response;
+        }
+    }
+
+    public static class DataFileForm extends DataForm
+    {
+        private boolean _attemptFilePathFix;
+
+        public boolean isAttemptFilePathFix()
+        {
+            return _attemptFilePathFix;
+        }
+
+        public void setAttemptFilePathFix(boolean attemptFilePathFix)
+        {
+            _attemptFilePathFix = attemptFilePathFix;
+        }
+    }
+
+    @RequiresPermission(ReadPermission.class)
+    public class ShowFileAction extends AbstractDataAction
+    {
+        protected ModelAndView getDataView(DataForm form, BindException errors) throws IOException
+        {
+            if (!_data.isPathAccessible())
+            {
+                throw new NotFoundException("Data file " + _data.getDataFileUrl() + " does not exist on disk");
+            }
+
+            PipeRoot root = PipelineService.get().findPipelineRoot(getContainer());
+            if (root != null && !root.isUnderRoot(_data.getFilePath()))
+            {
+                // Issue 35649: ImmPort module "publish" creates exp.data object in this container for paths that originate in a different container
+                FileContentService fileSvc = FileContentService.get();
+                if (fileSvc == null)
+                    throw new UnauthorizedException("Data file is not under the pipeline root for this folder");
+
+                List<Container> containers = fileSvc.getContainersForFilePath(_data.getFilePath());
+                if (containers.isEmpty() || containers.stream().noneMatch(c -> c.hasPermission(getUser(), ReadPermission.class)))
+                    throw new UnauthorizedException("Data file is not under the pipeline root for this folder");
+            }
+
+            //Issues 25667 and 31152
+            if (form.isInline())
+            {
+                ExperimentDataHandler h = _data.findDataHandler();
+                if (h != null)
+                {
+                    URLHelper url = h.getShowFileURL(_data);
+                    if (url != null)
+                    {
+                        throw new RedirectException(url);
+                    }
+                }
+            }
+
+            try
+            {
+                Path realContent = _data.getFilePath();
+                if (null == realContent)
+                    throw new IllegalStateException("Path not found.");
+
+                boolean inline = _data.isInlineImage() || form.isInline() || "inlineImage".equalsIgnoreCase(form.getFormat());
+                if (_data.isInlineImage() && form.getMaxDimension() != null)
+                {
+                    try (InputStream inputStream = Files.newInputStream(realContent))
+                    {
+                        BufferedImage image = ImageIO.read(inputStream);
+                        // If image, create a thumbnail, otherwise fall through as a regular download attempt
+                        if (image != null)
+                        {
+                            int imageMax = Math.max(image.getHeight(), image.getWidth());
+                            if (imageMax > form.getMaxDimension().intValue())
+                            {
+                                double scale = (double) form.getMaxDimension().intValue() / (double) imageMax;
+                                ByteArrayOutputStream bOut = new ByteArrayOutputStream();
+                                ImageUtil.resizeImage(image, bOut, scale, 1);
+                                PageFlowUtil.streamFileBytes(getViewContext().getResponse(), FileUtil.getFileName(realContent) + ".png", bOut.toByteArray(), !inline);
+                                return null;
+                            }
+                        }
+                    }
+                }
+
+                boolean extended = "jsonTSVExtended".equalsIgnoreCase(form.getFormat());
+                boolean ignoreTypes = "jsonTSVIgnoreTypes".equalsIgnoreCase(form.getFormat());
+                if ("jsonTSV".equalsIgnoreCase(form.getFormat()) || extended || ignoreTypes)
+                {
+                    if (!FileUtil.hasCloudScheme(realContent))                      // TODO: handle streaming from S3 to JSON
+                        streamToJSON(realContent.toFile(), form.getFormat(), -1, null);
+                    return null;
+                }
+
+                try (InputStream inputStream = Files.newInputStream(realContent))
+                {
+                    PageFlowUtil.streamFile(getViewContext().getResponse(), Collections.emptyMap(), FileUtil.getFileName(realContent), inputStream, !inline);
+                }
+            }
+            catch (IOException e)
+            {
+                try
+                {
+                    // Try to write the exception back to the caller if we haven't already flushed the buffer
+                    ApiJsonWriter writer = new ApiJsonWriter(getViewContext().getResponse());
+                    writer.writeAndClose(e);
+                }
+                catch (IllegalStateException ise)
+                {
+                    // Most likely that a disconnected client caused the IOException writing back the response
+                }
+            }
+
+            return null;
+        }
+    }
+
+
+    public static class ParseForm
+    {
+        String format = "jsonTSV";
+        int maxRows = -1;
+
+        public String getFormat()
+        {
+            return format;
+        }
+
+        public void setFormat(String format)
+        {
+            this.format = format;
+        }
+
+        public int getMaxRows()
+        {
+            return maxRows;
+        }
+
+        public void setMaxRows(int maxRow)
+        {
+            this.maxRows = maxRow;
+        }
+    }
+
+    @RequiresNoPermission
+    public class ParseFileAction extends MutatingApiAction<ParseForm>
+    {
+        @Override
+        public Object execute(ParseForm form, BindException errors) throws Exception
+        {
+            if (!(getViewContext().getRequest() instanceof MultipartHttpServletRequest))
+                throw new BadRequestException(HttpServletResponse.SC_BAD_REQUEST, "Expected MultipartHttpServletRequest when posting files.", null);
+
+            MultipartFile formFile = getFileMap().get("file");
+            if (formFile == null)
+            {
+                return true;
+            }
+
+            File tempFile = null;
+            try
+            {
+                tempFile = File.createTempFile("parse", formFile.getOriginalFilename());
+                FileUtil.copyData(formFile.getInputStream(), tempFile);
+                streamToJSON(tempFile, form.getFormat(), form.getMaxRows(), formFile.getOriginalFilename());
+            }
+            finally
+            {
+                if (null != tempFile)
+                    tempFile.delete();
+            }
+            return null;
+        }
+    }
+
+
+    // SampleSetTest
+    private void streamToJSON(File realContent, String format, int maxRow, String originalFileName) throws IOException
+    {
+        String lowerCaseFileName = realContent.getName().toLowerCase();
+        boolean extended = "jsonTSVExtended".equalsIgnoreCase(format);
+        boolean ignoreTypes = "jsonTSVIgnoreTypes".equalsIgnoreCase(format);
+
+        JSONArray sheetsArray;
+        if (lowerCaseFileName.endsWith(".xls") || lowerCaseFileName.endsWith(".xlsx"))
+        {
+            try
+            {
+                sheetsArray = ExcelFactory.convertExcelToJSON(realContent, extended, maxRow);
+            }
+            catch (InvalidFormatException e)
+            {
+                throw new NotFoundException("Could not open " + realContent.getName(), e);
+            }
+        }
+        else
+        {
+            DataLoaderFactory dlf = DataLoader.get().findFactory(realContent, null);
+            if (null == dlf)
+            {
+                throw new ApiUsageException("Unable to parse file " + realContent + ", it is likely of an unsupported file type");
+            }
+            DataLoader tabLoader = dlf.createLoader(realContent, true);
+            tabLoader.setScanAheadLineCount(5000);
+            ColumnDescriptor[] cols = tabLoader.getColumns();
+
+            if (ignoreTypes)
+                for (ColumnDescriptor col : cols)
+                    col.clazz = String.class;
+
+            JSONArray rowsArray = new JSONArray();
+            JSONArray headerArray = new JSONArray();
+            for (ColumnDescriptor col : cols)
+            {
+                if (extended)
+                {
+                    JSONObject valueObject = new JSONObject();
+                    valueObject.put("value", col.name);
+                    headerArray.put(valueObject);
+                }
+                else
+                {
+                    headerArray.put(col.name);
+                }
+            }
+            rowsArray.put(headerArray);
+            for (Map<String, Object> rowMap : tabLoader)
+            {
+                // headers count as a row to be consistent
+                if (maxRow > -1 && maxRow <= rowsArray.length() + 1)
+                    break;
+
+                JSONArray rowArray = new JSONArray();
+                for (ColumnDescriptor col : cols)
+                {
+                    Object value = rowMap.get(col.name);
+                    if (extended)
+                    {
+                        JSONObject valueObject = new JSONObject();
+                        valueObject.put("value", value);
+                        rowArray.put(valueObject);
+                    }
+                    else
+                    {
+                        rowArray.put(value);
+                    }
+                }
+                rowsArray.put(rowArray);
+            }
+
+            JSONObject sheetJSON = new JSONObject();
+            sheetJSON.put("name", "flat");
+            sheetJSON.put("data", rowsArray);
+            sheetsArray = new JSONArray();
+            sheetsArray.put(sheetJSON);
+        }
+        ApiJsonWriter writer = new ApiJsonWriter(getViewContext().getResponse());
+        JSONObject workbookJSON = new JSONObject();
+        workbookJSON.put("fileName", realContent.getName());
+        workbookJSON.put("sheets", sheetsArray);
+        if (originalFileName != null)
+            workbookJSON.put("originalFileName", originalFileName);
+        writer.writeResponse(new ApiSimpleResponse(workbookJSON));
+    }
+
+
+    public static class ConvertArraysToExcelForm
+    {
+        private String _json;
+
+        public String getJson()
+        {
+            return _json;
+        }
+
+        public void setJson(String json)
+        {
+            _json = json;
+        }
+    }
+
+    @RequiresPermission(ReadPermission.class)
+    public class ConvertArraysToExcelAction extends ExportAction<ConvertArraysToExcelForm>
+    {
+        @Override
+        public void validate(ConvertArraysToExcelForm form, BindException errors)
+        {
+            if (form.getJson() == null)
+            {
+                errors.reject(ERROR_MSG, "Unable to convert to Excel - no spreadsheet data given");
+            }
+        }
+
+        public void export(ConvertArraysToExcelForm form, HttpServletResponse response, BindException errors) throws Exception
+        {
+            try
+            {
+                JSONObject rootObject;
+                JSONArray sheetsArray;
+                if (form.getJson() == null || form.getJson().trim().length() == 0)
+                {
+                    // Create JSON so that we return an empty file
+                    rootObject = new JSONObject();
+                    sheetsArray = new JSONArray();
+                    JSONObject sheetObject = new JSONObject();
+                    sheetsArray.put(sheetObject);
+                }
+                else
+                {
+                    rootObject = new JSONObject(form.getJson());
+                    sheetsArray = rootObject.getJSONArray("sheets");
+                }
+                String filename = rootObject.has("fileName") ? rootObject.getString("fileName") : "ExcelExport.xls";
+                ExcelWriter.ExcelDocumentType docType = filename.toLowerCase().endsWith(".xlsx") ? ExcelWriter.ExcelDocumentType.xlsx : ExcelWriter.ExcelDocumentType.xls;
+
+                Workbook workbook = ExcelFactory.createFromArray(sheetsArray, docType);
+
+                response.setContentType(docType.getMimeType());
+                response.setHeader("Content-disposition", "attachment; filename=\"" + filename + "\"");
+                ResponseHelper.setPrivate(response);
+                workbook.write(response.getOutputStream());
+            }
+            catch (JSONException | ClassCastException e)
+            {
+                // We can get a ClassCastException if we expect an array and get a simple String, for example
+                HttpView errorView = ExceptionUtil.getErrorView(HttpServletResponse.SC_BAD_REQUEST, "Failed to convert to Excel - invalid input", e, getViewContext().getRequest(), false);
+                errorView.render(getViewContext().getRequest(), getViewContext().getResponse());
+            }
+        }
+    }
+
+
+    @RequiresPermission(ReadPermission.class)
+    public class ConvertArraysToTableAction extends ExportAction<ConvertArraysToExcelForm>
+    {
+        @Override
+        public void validate(ConvertArraysToExcelForm form, BindException errors)
+        {
+            if (form.getJson() == null)
+            {
+                errors.reject(ERROR_MSG, "Unable to convert to table - no data given");
+            }
+        }
+
+        public void export(ConvertArraysToExcelForm form, HttpServletResponse response, BindException errors) throws Exception
+        {
+            try
+            {
+                JSONObject rootObject;
+                JSONArray rowsArray;
+                if (form.getJson() == null || form.getJson().trim().length() == 0)
+                {
+                    // Create JSON so that we return an empty file
+                    rootObject = new JSONObject();
+                    rowsArray = new JSONArray();
+                }
+                else
+                {
+                    rootObject = new JSONObject(form.getJson());
+                    rowsArray = rootObject.getJSONArray("rows");
+                }
+
+                TSVWriter.DELIM delimType = (rootObject.getString("delim") != null ? TSVWriter.DELIM.valueOf(rootObject.getString("delim")) : TSVWriter.DELIM.TAB);
+                TSVWriter.QUOTE quoteType = (rootObject.getString("quoteChar") != null ? TSVWriter.QUOTE.valueOf(rootObject.getString("quoteChar")) : TSVWriter.QUOTE.NONE);
+                String filenamePrefix = (rootObject.getString("fileNamePrefix") != null ? rootObject.getString("fileNamePrefix") : "Export");
+                String filename = filenamePrefix + "." + delimType.extension;
+                String newlineChar = rootObject.getString("newlineChar") != null ? rootObject.getString("newlineChar") : "\n";
+
+                PageFlowUtil.prepareResponseForFile(response, Collections.emptyMap(), filename, true);
+                response.setContentType(delimType.contentType);
+
+                //NOTE: we could also have used TSVWriter; however, this is in use elsewhere and we dont need a custom subclass
+                CSVWriter writer = new CSVWriter(response.getWriter(), delimType.delim, quoteType.quoteChar, newlineChar);
+                for (int i = 0; i < rowsArray.length(); i++)
+                {
+                    Object[] oa = ((JSONArray) rowsArray.get(i)).toArray();
+                    ArrayIterator it = new ArrayIterator(oa);
+                    List<String> list = new ArrayList<>();
+
+                    while (it.hasNext())
+                    {
+                        Object o = it.next();
+                        if (o != null)
+                            list.add(o.toString());
+                        else
+                            list.add("");
+                    }
+
+                    writer.writeNext(list.toArray(new String[list.size()]));
+                }
+                writer.close();
+            }
+            catch (JSONException e)
+            {
+                HttpView errorView = ExceptionUtil.getErrorView(HttpServletResponse.SC_BAD_REQUEST, "Failed to convert to table - invalid input", e, getViewContext().getRequest(), false);
+                errorView.render(getViewContext().getRequest(), getViewContext().getResponse());
+            }
+        }
+    }
+
+
+    public static class ConvertHtmlToExcelForm
+    {
+        private String _baseUrl;
+        private String _htmlFragment;
+        private String _name = "workbook.xls";
+
+
+        public String getName()
+        {
+            return _name;
+        }
+
+        public void setName(String name)
+        {
+            _name = name;
+        }
+
+        public String getBaseUrl()
+        {
+            return _baseUrl;
+        }
+
+        public void setBaseUrl(String baseUrl)
+        {
+            _baseUrl = baseUrl;
+        }
+
+        public String getHtmlFragment()
+        {
+            return _htmlFragment;
+        }
+
+        public void setHtmlFragment(String htmlFragment)
+        {
+            _htmlFragment = htmlFragment;
+        }
+    }
+
+
+    @RequiresPermission(ReadPermission.class)
+    public static class ConvertHtmlToExcelAction extends FormViewAction<ConvertHtmlToExcelForm>
+    {
+        String _responseHtml = null;
+
+        @Override
+        public void validateCommand(ConvertHtmlToExcelForm target, Errors errors)
+        {
+        }
+
+        @Override
+        public ModelAndView getView(ConvertHtmlToExcelForm form, boolean reshow, BindException errors)
+        {
+            String html =
+                    "<form method=POST><textarea name=\"htmlFragment\" cols=100 rows=40>" +
+                            PageFlowUtil.filter(form.getHtmlFragment()) +
+                            "</textarea><br>" +
+                            "<input type=\"submit\">" +
+                            "<input type=hidden name='X-LABKEY-CSRF' value=\"" + CSRFUtil.getExpectedToken(getViewContext()) + "\">" +
+                            "</form>";
+            return new HtmlView(html);
+        }
+
+        @Override
+        public boolean handlePost(ConvertHtmlToExcelForm form, BindException errors)
+        {
+            ActionURL url = getViewContext().getActionURL();
+            String base = url.getBaseServerURI();
+            if (!base.endsWith("/")) base += "/";
+
+            String baseTag = "<base href=\"" + PageFlowUtil.filter(base) + "\"/>";
+            String css = PageFlowUtil.getStylesheetIncludes(getContainer());
+            String htmlFragment = StringUtils.trimToEmpty(form.getHtmlFragment());
+            String html = "<html><head>" + baseTag + css + "</head><body>" + htmlFragment + "</body></html>";
+
+            // UNDONE: strip script
+            List<String> tidyErrors = new ArrayList<>();
+            String tidy = TidyUtil.tidyHTML(html, false, tidyErrors);
+
+            if (!tidyErrors.isEmpty())
+            {
+                for (String err : tidyErrors)
+                {
+                    errors.reject(ERROR_MSG, err);
+                }
+                return false;
+            }
+
+            _responseHtml = tidy;
+            return true;
+        }
+
+        @Override
+        public ModelAndView getSuccessView(ConvertHtmlToExcelForm form)
+        {
+            // CONSIDER <base href="form.getBaseURL()" />
+            getViewContext().getResponse().setHeader("Content-Disposition", "attachment; filename=\"" + form.getName() + "\"");
+            getPageConfig().setTemplate(PageConfig.Template.None);
+            HtmlView v = new HtmlView(_responseHtml);
+            v.setContentType("application/vnd.ms-excel");
+            v.setFrame(WebPartView.FrameType.NONE);
+            return v;
+        }
+
+        @Override
+        public URLHelper getSuccessURL(ConvertHtmlToExcelForm convertHtmlToExcelForm)
+        {
+            return null;
+        }
+
+        @Override
+        public NavTree appendNavTrail(NavTree root)
+        {
+            return root;
+        }
+    }
+
+
+    public static ActionURL getShowApplicationURL(Container c, int rowId)
+    {
+        ActionURL url = new ActionURL(ShowApplicationAction.class, c);
+        url.addParameter("rowId", rowId);
+
+        return url;
+    }
+
+
+    @RequiresPermission(ReadPermission.class)
+    public class ShowApplicationAction extends SimpleViewAction<ExpObjectForm>
+    {
+        private ExpProtocolApplicationImpl _app;
+        private ExpRun _run;
+
+        public ModelAndView getView(ExpObjectForm form, BindException errors)
+        {
+            _app = ExperimentServiceImpl.get().getExpProtocolApplication(form.getRowId());
+            if (_app == null)
+            {
+                throw new NotFoundException("Could not find Protocol Application");
+            }
+            _run = _app.getRun();
+            if (_run == null)
+            {
+                throw new NotFoundException("No experiment run associated with Protocol Application");
+            }
+            ensureCorrectContainer(getContainer(), _app, getViewContext());
+
+            ExpProtocol protocol = _app.getProtocol();
+
+            DataRegion dr = new DataRegion();
+            dr.addColumns(ExperimentServiceImpl.get().getTinfoProtocolApplication().getUserEditableColumns());
+            DetailsView detailsView = new DetailsView(dr, form.getRowId());
+            dr.removeColumns("RunId", "ProtocolLSID", "RowId", "LSID");
+            dr.addDisplayColumn(new ExperimentRunDisplayColumn(_run));
+            dr.addDisplayColumn(new ProtocolDisplayColumn(protocol));
+            dr.addDisplayColumn(new LineageGraphDisplayColumn(_app, _run));
+            detailsView.setTitle("Protocol Application");
+
+            Container c = getContainer();
+            ApplicationOutputGrid outMGrid = new ApplicationOutputGrid(c, _app.getRowId(), ExperimentServiceImpl.get().getTinfoMaterial());
+            ApplicationOutputGrid outDGrid = new ApplicationOutputGrid(c, _app.getRowId(), ExperimentServiceImpl.get().getTinfoData());
+            Map<String, AbstractParameter> map = new HashMap<>();
+            for (ProtocolApplicationParameter param : ExperimentService.get().getProtocolApplicationParameters(_app.getRowId()))
+            {
+                map.put(param.getOntologyEntryURI(), param);
+            }
+
+            JspView<Map<String, ? extends AbstractParameter>> paramsView = new JspView<Map<String, ? extends AbstractParameter>>("/org/labkey/experiment/Parameters.jsp", map);
+            paramsView.setTitle("Protocol Application Parameters");
+            CustomPropertiesView cpv = new CustomPropertiesView(_app.getLSID(), c);
+            return new VBox(new StandardAndCustomPropertiesView(detailsView, cpv), paramsView, outMGrid, outDGrid);
+        }
+
+        public NavTree appendNavTrail(NavTree root)
+        {
+            return appendRootNavTrail(root).addChild("Experiment Run", ExperimentUrlsImpl.get().getRunGraphDetailURL(_run)).addChild("Protocol Application " + _app.getName());
+        }
+    }
+
+    @RequiresPermission(ReadPermission.class)
+    public class ShowProtocolGridAction extends SimpleViewAction
+    {
+        public ModelAndView getView(Object o, BindException errors)
+        {
+            return new ProtocolWebPart(false, getViewContext());
+        }
+
+        public NavTree appendNavTrail(NavTree root)
+        {
+            return appendRootNavTrail(root).addChild("Protocols");
+        }
+    }
+
+    @RequiresPermission(ReadPermission.class)
+    public class ProtocolDetailsAction extends SimpleViewAction<ExpObjectForm>
+    {
+        private ExpProtocolImpl _protocol;
+
+        public ModelAndView getView(ExpObjectForm form, BindException errors)
+        {
+            _protocol = ExperimentServiceImpl.get().getExpProtocol(form.getRowId());
+            if (_protocol == null)
+            {
+                _protocol = ExperimentServiceImpl.get().getExpProtocol(form.getLSID());
+            }
+
+            if (_protocol == null)
+            {
+                throw new NotFoundException("Unable to find a matching protocol");
+            }
+            ensureCorrectContainer(getContainer(), _protocol, getViewContext());
+
+            JspView<ExpProtocol> detailsView = new JspView<>("/org/labkey/experiment/ProtocolDetails.jsp", _protocol);
+            detailsView.setTitle("Standard Properties");
+
+            CustomPropertiesView cpv = new CustomPropertiesView(_protocol.getLSID(), getContainer());
+            ProtocolParametersView parametersView = new ProtocolParametersView(_protocol);
+
+            VBox protocolDetails = new VBox();
+            protocolDetails.setFrame(WebPartView.FrameType.PORTAL);
+            protocolDetails.setTitle("Protocol Details");
+            protocolDetails.addView(new ProtocolInputOutputsView(_protocol, errors));
+
+            JspView<ExpProtocolImpl> stepsView = new JspView<>("/org/labkey/experiment/ProtocolSteps.jsp", _protocol);
+            stepsView.setTitle("Protocol Steps");
+            stepsView.setFrame(WebPartView.FrameType.TITLE);
+            protocolDetails.addView(stepsView);
+
+            ExpSchema schema = new ExpSchema(getUser(), getContainer());
+            ExperimentRunListView runView = new ExperimentRunListView(schema, ExperimentRunListView.getRunListQuerySettings(schema, getViewContext(), ExpSchema.TableType.Runs.name(), true), ExperimentRunType.ALL_RUNS_TYPE)
+            {
+                public DataView createDataView()
+                {
+                    DataView result = super.createDataView();
+                    result.getRenderContext().setBaseFilter(new SimpleFilter(FieldKey.fromParts("Protocol", "LSID"), _protocol.getLSID()));
+                    return result;
+                }
+            };
+
+            runView.setTitle("Runs Using This Protocol");
+
+            return new VBox(new StandardAndCustomPropertiesView(detailsView, cpv), parametersView, protocolDetails, runView);
+        }
+
+        public NavTree appendNavTrail(NavTree root)
+        {
+            return appendRootNavTrail(root).addChild("Protocols", ExperimentUrlsImpl.get().getProtocolGridURL(getContainer())).addChild("Protocol: " + _protocol.getName());
+        }
+    }
+
+    public class ProtocolInputOutputsView extends VBox
+    {
+        ProtocolInputOutputsView(ExpProtocol protocol, Errors errors)
+        {
+            HBox inputsView = new HBox();
+            addView(inputsView);
+
+            HBox outputsView = new HBox();
+            addView(outputsView);
+
+            UserSchema expSchema = QueryService.get().getUserSchema(getUser(), getContainer(), ExpSchema.SCHEMA_NAME);
+
+            class ProtocolInputGrid extends QueryView
+            {
+                public ProtocolInputGrid(String title, QuerySettings settings, @Nullable Errors errors)
+                {
+                    super(expSchema, settings, errors);
+
+                    setFrame(FrameType.TITLE);
+                    setTitle(title);
+                    setButtonBarPosition(DataRegion.ButtonBarPosition.NONE);
+                    setShowBorders(true);
+                    setShadeAlternatingRows(true);
+                    setShowExportButtons(false);
+                    setShowPagination(false);
+                    disableContainerFilterSelection();
+                }
+            }
+
+            // INPUTS
+
+            QuerySettings materialInputsSettings = expSchema.getSettings("mpi", ExpSchema.TableType.MaterialProtocolInputs.toString());
+            materialInputsSettings.getBaseFilter().addCondition(FieldKey.fromParts(ExpMaterialProtocolInputTable.Column.Protocol.toString()), protocol.getRowId());
+            materialInputsSettings.setFieldKeys(Arrays.asList(
+                    FieldKey.fromParts(ExpMaterialProtocolInputTable.Column.Name.toString()),
+                    FieldKey.fromParts(ExpMaterialProtocolInputTable.Column.SampleSet.toString())
+            ));
+            QueryView materialInputsView = new ProtocolInputGrid("Material Inputs", materialInputsSettings, errors);
+            inputsView.addView(materialInputsView);
+
+            QuerySettings dataInputsSettings = expSchema.getSettings("dpi", ExpSchema.TableType.DataProtocolInputs.toString());
+            dataInputsSettings.getBaseFilter().addCondition(FieldKey.fromParts(ExpDataProtocolInputTable.Column.Protocol.toString()), protocol.getRowId());
+            dataInputsSettings.setFieldKeys(Arrays.asList(
+                    FieldKey.fromParts(ExpDataProtocolInputTable.Column.Name.toString()),
+                    FieldKey.fromParts(ExpDataProtocolInputTable.Column.DataClass.toString())
+            ));
+            QueryView dataInputsView = new ProtocolInputGrid("Data Inputs", dataInputsSettings, errors);
+            inputsView.addView(dataInputsView);
+
+            // OUTPUTS
+
+            QuerySettings materialOutputsSettings = expSchema.getSettings("mpo", ExpSchema.TableType.MaterialProtocolInputs.toString());
+            materialOutputsSettings.getBaseFilter().addCondition(FieldKey.fromParts(ExpMaterialProtocolInputTable.Column.Protocol.toString()), protocol.getRowId());
+            materialOutputsSettings.setFieldKeys(Arrays.asList(
+                    FieldKey.fromParts(ExpMaterialProtocolInputTable.Column.Name.toString()),
+                    FieldKey.fromParts(ExpMaterialProtocolInputTable.Column.SampleSet.toString())
+            ));
+            QueryView materialOutputsView = new ProtocolInputGrid("Material Outputs", materialOutputsSettings, errors);
+            outputsView.addView(materialOutputsView);
+
+            QuerySettings dataOutputsSettings = expSchema.getSettings("dpo", ExpSchema.TableType.DataProtocolInputs.toString());
+            dataOutputsSettings.getBaseFilter().addCondition(FieldKey.fromParts(ExpDataProtocolInputTable.Column.Protocol.toString()), protocol.getRowId());
+            dataOutputsSettings.setFieldKeys(Arrays.asList(
+                    FieldKey.fromParts(ExpDataProtocolInputTable.Column.Name.toString()),
+                    FieldKey.fromParts(ExpDataProtocolInputTable.Column.DataClass.toString())
+            ));
+            QueryView dataOutputsView = new ProtocolInputGrid("Data Outputs", dataOutputsSettings, errors);
+            outputsView.addView(dataOutputsView);
+        }
+    }
+
+
+    @RequiresPermission(ReadPermission.class)
+    public class ProtocolPredecessorsAction extends SimpleViewAction
+    {
+        private ExpProtocol _parentProtocol;
+        private ProtocolActionStepDetail _actionStep;
+
+        public ModelAndView getView(Object o, BindException errors)
+        {
+            ActionURL url = getViewContext().getActionURL();
+
+            String parentProtocolLSID = url.getParameter("ParentLSID");
+            int actionSequence;
+            try
+            {
+                actionSequence = Integer.parseInt(url.getParameter("Sequence"));
+            }
+            catch (NumberFormatException e)
+            {
+                throw new NotFoundException("Could not find SequenceId " + url.getParameter("Sequence"));
+            }
+
+            _parentProtocol = ExperimentService.get().getExpProtocol(parentProtocolLSID);
+            if (_parentProtocol == null)
+            {
+                throw new NotFoundException("Unable to find a matching protocol");
+            }
+
+            ensureCorrectContainer(getContainer(), _parentProtocol, getViewContext());
+
+            _actionStep = ExperimentServiceImpl.get().getProtocolActionStepDetail(parentProtocolLSID, actionSequence);
+
+            if (_actionStep == null)
+            {
+                throw new NotFoundException("Unable to find a matching protocol action step");
+            }
+
+            ExpProtocol childProtocol = ExperimentService.get().getExpProtocol(_actionStep.getChildProtocolLSID());
+
+            JspView<ExpProtocol> detailsView = new JspView<>("/org/labkey/experiment/ProtocolDetails.jsp", childProtocol);
+            detailsView.setTitle("Standard Properties");
+
+            CustomPropertiesView cpv = new CustomPropertiesView(childProtocol.getLSID(), getContainer());
+
+            ProtocolParametersView parametersView = new ProtocolParametersView(childProtocol);
+
+            VBox protocolDetails = new VBox();
+            protocolDetails.setFrame(WebPartView.FrameType.PORTAL);
+            protocolDetails.setTitle("Protocol Details");
+            protocolDetails.addView(new ProtocolInputOutputsView(childProtocol, errors));
+            protocolDetails.addView(new ProtocolSuccessorPredecessorView(parentProtocolLSID, actionSequence, getContainer(), "PredecessorChildLSID", "PredecessorSequence", "ActionSequence", "Protocol Predecessors"));
+            protocolDetails.addView(new ProtocolSuccessorPredecessorView(parentProtocolLSID, actionSequence, getContainer(), "ChildProtocolLSID", "ActionSequence", "PredecessorSequence", "Protocol Successors"));
+
+            return new VBox(new StandardAndCustomPropertiesView(detailsView, cpv), parametersView, protocolDetails);
+        }
+
+        public NavTree appendNavTrail(NavTree root)
+        {
+            return appendRootNavTrail(root).
+                    addChild("Protocols", ExperimentUrlsImpl.get().getProtocolGridURL(getContainer())).
+                    addChild("Parent Protocol '" + _parentProtocol.getName() + "'", ExperimentUrlsImpl.get().getProtocolDetailsURL(_parentProtocol)).
+                    addChild("Protocol Step: " + _actionStep.getName());
+        }
+    }
+
+    public static class DataForm
+    {
+        private boolean _inline;
+        private int _rowId;
+        private String _lsid;
+        private Integer _maxDimension;
+        private String _format;
+
+        public boolean isInline()
+        {
+            return _inline;
+        }
+
+        public void setInline(boolean inline)
+        {
+            _inline = inline;
+        }
+
+        public int getRowId()
+        {
+            return _rowId;
+        }
+
+        public void setRowId(int rowId)
+        {
+            _rowId = rowId;
+        }
+
+        public String getLsid()
+        {
+            return _lsid;
+        }
+
+        public void setLsid(String lsid)
+        {
+            _lsid = lsid;
+        }
+
+        public ExpDataImpl lookupData()
+        {
+            ExpDataImpl result = ExperimentServiceImpl.get().getExpData(getRowId());
+            if (result == null && getLsid() != null)
+            {
+                result = ExperimentServiceImpl.get().getExpData(getLsid());
+            }
+            return result;
+        }
+
+        public Integer getMaxDimension()
+        {
+            return _maxDimension;
+        }
+
+        public void setMaxDimension(Integer maxDimension)
+        {
+            _maxDimension = maxDimension;
+        }
+
+        public String getFormat()
+        {
+            return _format;
+        }
+
+        public void setFormat(String format)
+        {
+            _format = format;
+        }
+    }
+
+    public static class ExpObjectForm extends QueryViewAction.QueryExportForm
+    {
+        private int _rowId;
+        private String _lsid;
+
+        public String getLsid()
+        {
+            return _lsid;
+        }
+
+        public void setLsid(String lsid)
+        {
+            _lsid = lsid;
+        }
+
+        public String getLSID()
+        {
+            return getLsid();
+        }
+
+        public void setLSID(String lsid)
+        {
+            setLsid(lsid);
+        }
+
+        public int getRowId()
+        {
+            return _rowId;
+        }
+
+        public void setRowId(int rowId)
+        {
+            _rowId = rowId;
+        }
+    }
+
+    @RequiresPermission(DeletePermission.class)
+    public class DeleteSelectedExpRunsAction extends AbstractDeleteAction
+    {
+        @Override
+        public NavTree appendNavTrail(NavTree root)
+        {
+            // UNDONE: Need help topic on Runs
+            setHelpTopic("experiment");
+            return super.appendNavTrail(root);
+        }
+
+        @Override
+        public ModelAndView getView(DeleteForm deleteForm, boolean reshow, BindException errors)
+        {
+            List<ExpRun> runs = new ArrayList<>();
+            for (int runId : deleteForm.getIds(false))
+            {
+                ExpRun run = ExperimentService.get().getExpRun(runId);
+                if (run != null)
+                {
+                    runs.add(run);
+                }
+            }
+
+            List<Pair<SecurableResource, ActionURL>> permissionDatasetRows = new ArrayList<>();
+            List<Pair<SecurableResource, ActionURL>> noPermissionDatasetRows = new ArrayList<>();
+            if (StudyService.get() != null)
+            {
+                for (Dataset dataset : StudyService.get().getDatasetsForAssayRuns(runs, getUser()))
+                {
+                    ActionURL url = PageFlowUtil.urlProvider(StudyUrls.class).getDatasetURL(dataset.getContainer(), dataset.getDatasetId());
+                    if (dataset.canWrite(getUser()))
+                    {
+                        permissionDatasetRows.add(new Pair<>(dataset, url));
+                    }
+                    else
+                    {
+                        noPermissionDatasetRows.add(new Pair<>(dataset, url));
+                    }
+                }
+            }
+
+            return new ConfirmDeleteView("run", ShowRunGraphAction.class, runs, deleteForm, Collections.emptyList(), "dataset(s) have one or more rows which", permissionDatasetRows, noPermissionDatasetRows);
+        }
+
+        @Override
+        protected void deleteObjects(DeleteForm deleteForm)
+        {
+            ExperimentServiceImpl.get().deleteExperimentRunsByRowIds(getContainer(), getUser(), deleteForm.getIds(false));
+        }
+    }
+
+    public static class DeleteRunForm
+    {
+        private int _runId;
+
+        public int getRunId()
+        {
+            return _runId;
+        }
+
+        public void setRunId(int runId)
+        {
+            _runId = runId;
+        }
+    }
+
+    /**
+     * Separate delete action from the client API
+     */
+    @RequiresPermission(DeletePermission.class)
+    public class DeleteRunAction extends MutatingApiAction<DeleteRunForm>
+    {
+        public ApiResponse execute(DeleteRunForm form, BindException errors)
+        {
+            ExpRun run = ExperimentService.get().getExpRun(form.getRunId());
+            if (run == null)
+            {
+                throw new NotFoundException("Could not find run with ID " + form.getRunId());
+            }
+            if (!run.getContainer().hasPermission(getUser(), DeletePermission.class))
+            {
+                throw new UnauthorizedException("Not permitted");
+            }
+            run.delete(getUser());
+            return new ApiSimpleResponse("success", true);
+        }
+    }
+
+    private abstract class AbstractDeleteAction extends FormViewAction<DeleteForm>
+    {
+        public void validateCommand(DeleteForm target, Errors errors)
+        {
+        }
+
+        public boolean handlePost(DeleteForm deleteForm, BindException errors) throws Exception
+        {
+            if (!deleteForm.isForceDelete())
+            {
+                return false;
+            }
+            else
+            {
+                try (DbScope.Transaction tx = ExperimentService.get().ensureTransaction())
+                {
+                    tx.addCommitTask(deleteForm::clearSelected, POSTCOMMIT);
+
+                    deleteObjects(deleteForm);
+                    tx.commit();
+                }
+                catch (BatchValidationException v)
+                {
+                    v.addToErrors(errors);
+                }
+
+                return !errors.hasErrors();
+            }
+        }
+
+        public ActionURL getSuccessURL(DeleteForm form)
+        {
+            return form.getSuccessActionURL(ExperimentUrlsImpl.get().getOverviewURL(getContainer()));
+        }
+
+        public NavTree appendNavTrail(NavTree root)
+        {
+            return appendRootNavTrail(root).addChild("Confirm Deletion");
+        }
+
+        protected abstract void deleteObjects(DeleteForm deleteForm) throws Exception;
+    }
+
+    @RequiresPermission(DeletePermission.class)
+    public class DeleteProtocolByRowIdsAction extends AbstractDeleteAction
+    {
+        @Override
+        public NavTree appendNavTrail(NavTree root)
+        {
+            // UNDONE: Need help topic on protocols
+            setHelpTopic("experiment");
+            return super.appendNavTrail(root);
+        }
+
+        @Override
+        public ModelAndView getView(DeleteForm deleteForm, boolean reshow, BindException errors)
+        {
+            List<? extends ExpRun> runs = ExperimentService.get().getExpRunsForProtocolIds(false, deleteForm.getIds(false));
+            List<ExpProtocol> protocols = getProtocols(deleteForm, false);
+            String noun = "Assay Design";
+            List<Pair<SecurableResource, ActionURL>> deleteableDatasets = new ArrayList<>();
+            List<Pair<SecurableResource, ActionURL>> noPermissionDatasets = new ArrayList<>();
+            if (AssayService.get() != null && StudyService.get() != null)
+            {
+                for (ExpProtocol protocol : protocols)
+                {
+                    if (AssayService.get().getProvider(protocol) == null)
+                    {
+                        noun = "Protocol";
+                    }
+                    for (Dataset dataset : StudyService.get().getDatasetsForAssayProtocol(protocol))
+                    {
+                        Pair<SecurableResource, ActionURL> entry = new Pair<>(dataset, PageFlowUtil.urlProvider(StudyUrls.class).getDatasetURL(dataset.getContainer(), dataset.getDatasetId()));
+                        if (dataset.canDeleteDefinition(getUser()))
+                        {
+                            deleteableDatasets.add(entry);
+                        }
+                        else
+                        {
+                            noPermissionDatasets.add(entry);
+                        }
+                    }
+                }
+            }
+
+            return new ConfirmDeleteView(noun, ProtocolDetailsAction.class, protocols, deleteForm, runs, "Dataset", deleteableDatasets, noPermissionDatasets);
+        }
+
+        private List<ExpProtocol> getProtocols(DeleteForm deleteForm, boolean clearSelection)
+        {
+            List<ExpProtocol> protocols = new ArrayList<>();
+            for (int protocolId : deleteForm.getIds(clearSelection))
+            {
+                ExpProtocol protocol = ExperimentService.get().getExpProtocol(protocolId);
+                if (protocol != null)
+                {
+                    protocols.add(protocol);
+                }
+            }
+            return protocols;
+        }
+
+        @Override
+        protected void deleteObjects(DeleteForm deleteForm)
+        {
+            for (ExpProtocol protocol : getProtocols(deleteForm, false))
+            {
+                protocol.delete(getUser());
+            }
+        }
+    }
+
+    @Marshal(Marshaller.Jackson)
+    @RequiresPermission(DeletePermission.class)
+    public class GetMaterialDeleteConfirmationDataAction extends ReadOnlyApiAction<DeleteConfirmationForm>
+    {
+        @Override
+        public void validateForm(DeleteConfirmationForm deleteForm, Errors errors)
+        {
+            if (deleteForm.getDataRegionSelectionKey() == null && deleteForm.getRowIds() == null)
+                errors.reject(ERROR_REQUIRED, "You must provide either a set of rowIds or a dataRegionSelectionKey");
+        }
+
+        @Override
+        public Object execute(DeleteConfirmationForm deleteForm, BindException errors) throws Exception
+        {
+            // start with all of them marked as deletable.  As we find evidence to the contrary, we will remove from this set.
+            List<Integer> canDelete = new ArrayList<>(deleteForm.getIds(false));
+            List<ExpMaterialImpl> allMaterials = ExperimentServiceImpl.get().getExpMaterials(canDelete);
+
+            List<Integer> cannotDelete = ExperimentServiceImpl.get().getMaterialsUsedAsInput(deleteForm.getIds(false));
+            canDelete.removeAll(cannotDelete);
+            List<Map<String, Object>> canDeleteRows = new ArrayList<>();
+            List<Map<String, Object>> cannotDeleteRows = new ArrayList<>();
+            allMaterials.forEach((material) -> {
+                Map<String, Object> rowMap = Map.of("RowId", material.getRowId(), "Name", material.getName());
+                if (canDelete.contains(material.getRowId()))
+                    canDeleteRows.add(rowMap);
+                else
+                    cannotDeleteRows.add(rowMap);
+            });
+
+
+            Map<String, Collection<Map<String, Object>>> partitionedIds = new HashMap<>();
+            partitionedIds.put("canDelete", canDeleteRows);
+            partitionedIds.put("cannotDelete", cannotDeleteRows);
+            return success(partitionedIds);
+        }
+    }
+
+    public static class DeleteConfirmationForm extends ViewForm
+    {
+        private String _dataRegionSelectionKey;
+        private Set<Integer> _rowIds;
+
+        public String getDataRegionSelectionKey()
+        {
+            return _dataRegionSelectionKey;
+        }
+
+        public void setDataRegionSelectionKey(String dataRegionSelectionKey)
+        {
+            _dataRegionSelectionKey = dataRegionSelectionKey;
+        }
+
+        public Set<Integer> getRowIds()
+        {
+            return _rowIds;
+        }
+
+        public void setRowIds(Set<Integer> rowIds)
+        {
+            _rowIds = rowIds;
+        }
+
+        public Set<Integer> getIds(boolean clear)
+        {
+            return (_rowIds != null) ? _rowIds : DataRegionSelection.getSelectedIntegers(getViewContext(), getDataRegionSelectionKey(), true, clear);
+        }
+    }
+
+    @RequiresPermission(DeletePermission.class)
+    public class DeleteSelectedDataAction extends AbstractDeleteAction
+    {
+        @Override
+        public NavTree appendNavTrail(NavTree root)
+        {
+            // UNDONE: Need help topic on Datas
+            setHelpTopic("experiment");
+            return super.appendNavTrail(root);
+        }
+
+        @Override
+        protected void deleteObjects(DeleteForm deleteForm) throws Exception
+        {
+            List<ExpData> datas = getDatas(deleteForm, false);
+
+            for (ExpRun run : getRuns(datas))
+            {
+                if (!run.getContainer().hasPermission(getUser(), DeletePermission.class))
+                    throw new UnauthorizedException();
+            }
+
+            // Issue 32076: Delete the exp.Data objects using QueryUpdateService so trigger scripts will be executed
+            Map<Optional<ExpDataClass>, List<ExpData>> byDataClass = datas.stream().collect(Collectors.groupingBy(d -> Optional.ofNullable(d.getDataClass(null))));
+            for (Optional<ExpDataClass> opt : byDataClass.keySet())
+            {
+                SchemaKey schemaKey;
+                String queryName;
+                ExpDataClass dc = opt.orElse(null);
+                List<ExpData> ds = byDataClass.get(opt);
+                if (dc == null)
+                {
+                    // Reference to exp.Data table
+                    schemaKey = SchemaKey.fromParts(ExpSchema.SCHEMA_NAME);
+                    queryName = ExpSchema.TableType.Data.name();
+                }
+                else
+                {
+                    // Reference to exp.data.<DataClass> table
+                    schemaKey = SchemaKey.fromParts(ExpSchema.SCHEMA_NAME, ExpSchema.NestedSchemas.data.name());
+                    queryName = dc.getName();
+                }
+
+                UserSchema schema = QueryService.get().getUserSchema(getUser(), getContainer(), schemaKey);
+                if (schema == null)
+                    throw new IllegalStateException("Failed to get schema '" + schemaKey + "'");
+
+                TableInfo table = schema.getTable(queryName);
+                if (table == null)
+                    throw new IllegalStateException("Failed to get table '" + queryName + "' in schema '" + schemaKey + "'");
+
+                QueryUpdateService qus = table.getUpdateService();
+                if (qus == null)
+                    throw new IllegalStateException();
+
+                qus.deleteRows(getUser(), getContainer(), toKeys(ds), null, null);
+            }
+        }
+
+        protected List<Map<String, Object>> toKeys(List<ExpData> datas)
+        {
+            return datas.stream().map(d -> CaseInsensitiveHashMap.<Object>of("rowId", d.getRowId())).collect(Collectors.toList());
+        }
+
+        @Override
+        public ModelAndView getView(DeleteForm deleteForm, boolean reshow, BindException errors)
+        {
+            if (errors.hasErrors())
+                return new SimpleErrorView(errors, false);
+
+            List<ExpData> datas = getDatas(deleteForm, false);
+            List<ExpRun> runs = getRuns(datas);
+
+            return new ConfirmDeleteView("Data", ShowDataAction.class, datas, deleteForm, runs);
+        }
+
+        private List<ExpRun> getRuns(List<ExpData> datas)
+        {
+            List<? extends ExpRun> runArray = ExperimentService.get().getRunsUsingDatas(datas);
+            return new ArrayList<>(ExperimentService.get().runsDeletedWithInput(runArray));
+        }
+
+        private List<ExpData> getDatas(DeleteForm deleteForm, boolean clear)
+        {
+            List<ExpData> datas = new ArrayList<>();
+            for (int dataId : deleteForm.getIds(clear))
+            {
+                ExpData data = ExperimentService.get().getExpData(dataId);
+                if (data != null)
+                {
+                    datas.add(data);
+                }
+            }
+            return datas;
+        }
+    }
+
+    @RequiresPermission(DeletePermission.class)
+    public class DeleteSelectedExperimentsAction extends AbstractDeleteAction
+    {
+        @Override
+        protected void deleteObjects(DeleteForm deleteForm)
+        {
+            for (ExpExperiment exp : lookupExperiments(deleteForm))
+            {
+                exp.delete(getUser());
+            }
+        }
+
+        @Override
+        public ModelAndView getView(DeleteForm deleteForm, boolean reshow, BindException errors)
+        {
+            List<ExpExperiment> experiments = lookupExperiments(deleteForm);
+
+            List<ExpRun> runs = new ArrayList<>();
+            boolean allBatches = true;
+            for (ExpExperiment experiment : experiments)
+            {
+                // Deleting a batch also deletes all of its runs
+                if (experiment.getBatchProtocol() != null)
+                {
+                    runs.addAll(experiment.getRuns());
+                }
+                else
+                {
+                    allBatches = false;
+                }
+            }
+
+            return new ConfirmDeleteView(allBatches ? "batch" : "run group", DetailsAction.class, experiments, deleteForm, runs);
+        }
+
+        private List<ExpExperiment> lookupExperiments(DeleteForm deleteForm)
+        {
+            List<ExpExperiment> experiments = new ArrayList<>();
+            for (int experimentId : deleteForm.getIds(false))
+            {
+                ExpExperiment experiment = ExperimentService.get().getExpExperiment(experimentId);
+                if (experiment != null)
+                {
+                    experiments.add(experiment);
+                }
+            }
+            return experiments;
+        }
+
+        @Override
+        public NavTree appendNavTrail(NavTree root)
+        {
+            setHelpTopic("runGroups");
+            return super.appendNavTrail(root);
+        }
+    }
+
+    @RequiresPermission(DesignSampleSetPermission.class)
+    public class DeleteMaterialSourceAction extends AbstractDeleteAction
+    {
+        @Override
+        public NavTree appendNavTrail(NavTree root)
+        {
+            setHelpTopic("sampleSets");
+            return super.appendNavTrail(root);
+        }
+
+        @Override
+        protected void deleteObjects(DeleteForm deleteForm)
+        {
+            List<ExpSampleSet> sampleSets = getSampleSets(deleteForm);
+            if (sampleSets.size() == 0)
+            {
+                throw new NotFoundException("No sample sets found for ids provided.");
+            }
+            if (!ensureCorrectContainer(sampleSets))
+            {
+                throw new UnauthorizedException();
+            }
+
+            for (ExpRun run : getRuns(sampleSets))
+            {
+                if (!run.getContainer().hasPermission(getUser(), DeletePermission.class))
+                {
+                    throw new UnauthorizedException();
+                }
+            }
+
+            for (ExpSampleSet source : sampleSets)
+            {
+                Domain domain = source.getDomain();
+                if (domain != null && !domain.getDomainKind().canDeleteDefinition(getUser(), domain))
+                {
+                    throw new UnauthorizedException();
+                }
+
+                source.delete(getUser());
+            }
+        }
+
+        @Override
+        public ModelAndView getView(DeleteForm deleteForm, boolean reshow, BindException errors)
+        {
+            List<ExpSampleSet> sampleSets = getSampleSets(deleteForm);
+            String defaultSampleSet = ExperimentService.get().getDefaultSampleSetLsid();
+            if (sampleSets.stream().anyMatch(ss -> defaultSampleSet.equals(ss.getLSID())))
+            {
+                throw new RedirectException(ExperimentUrlsImpl.get().getShowSampleSetListURL(getContainer(), "You cannot delete the default sample set."));
+            }
+
+            if (!ensureCorrectContainer(sampleSets))
+            {
+                throw new RedirectException(ExperimentUrlsImpl.get().getShowSampleSetListURL(getContainer(), "To delete a sample set, you must be in its folder or project."));
+            }
+
+            return new ConfirmDeleteView("Sample Set", ShowMaterialSourceAction.class, sampleSets, deleteForm, getRuns(sampleSets));
+        }
+
+        private List<ExpSampleSet> getSampleSets(DeleteForm deleteForm)
+        {
+            List<ExpSampleSet> sources = new ArrayList<>();
+            for (int rowId : deleteForm.getIds(false))
+            {
+                ExpSampleSet sampleSet = ExperimentServiceImpl.get().getSampleSet(getContainer(), getUser(), rowId);
+                if (sampleSet != null)
+                {
+                    sources.add(sampleSet);
+                }
+            }
+            return sources;
+        }
+
+        private boolean ensureCorrectContainer(List<ExpSampleSet> sampleSets)
+        {
+            for (ExpSampleSet source : sampleSets)
+            {
+                Container sourceContainer = source.getContainer();
+                if (!sourceContainer.equals(getContainer()))
+                {
+                    return false;
+                }
+            }
+            return true;
+        }
+
+        private List<? extends ExpRun> getRuns(List<ExpSampleSet> sampleSets)
+        {
+            if (sampleSets.size() > 0)
+            {
+                List<? extends ExpRun> runArray = ExperimentService.get().getRunsUsingSampleSets(sampleSets.toArray(new ExpSampleSet[sampleSets.size()]));
+                return ExperimentService.get().runsDeletedWithInput(runArray);
+            }
+            else
+            {
+                return Collections.emptyList();
+            }
+        }
+    }
+
+    private DataRegion getMaterialSourceRegion(ViewContext model)
+    {
+        TableInfo tableInfo = ExperimentServiceImpl.get().getTinfoMaterialSource();
+
+        QuerySettings settings = new QuerySettings(model, "MaterialsSource");
+        settings.setSelectionKey(DataRegionSelection.getSelectionKey(tableInfo.getSchema().getName(), tableInfo.getName(), "SampleSets", settings.getDataRegionName()));
+
+        DataRegion dr = new DataRegion();
+        dr.setSettings(settings);
+        dr.addColumns(tableInfo.getUserEditableColumns());
+        dr.removeColumns("lastindexed");
+        dr.getDisplayColumn(0).setVisible(false);
+
+        dr.getDisplayColumn("idcol1").setVisible(false);
+        dr.getDisplayColumn("idcol2").setVisible(false);
+        dr.getDisplayColumn("idcol3").setVisible(false);
+        dr.getDisplayColumn("lsid").setVisible(false);
+        dr.getDisplayColumn("materiallsidprefix").setVisible(false);
+        dr.getDisplayColumn("parentcol").setVisible(false);
+
+        ActionURL url = new ActionURL(ExperimentController.ShowMaterialSourceAction.class, model.getContainer());
+        dr.getDisplayColumn(1).setURL(url.toString() + "rowId=${RowId}");
+        dr.setShowRecordSelectors(getContainer().hasOneOf(getUser(), DeletePermission.class, UpdatePermission.class));
+
+        return dr;
+    }
+
+    @RequiresPermission(DesignSampleSetPermission.class)
+    public class UpdateMaterialSourceAction extends BaseSampleSetAction
+    {
+        @Override
+        public boolean handlePost(BaseSampleSetForm form, BindException errors)
+        {
+            form.updateSampleSet(getContainer(), getUser(), form.getSampleSet(getContainer()));
+            return true;
+        }
+
+        public ActionURL getSuccessURL(BaseSampleSetForm form)
+        {
+            setHelpTopic("sampleSets");
+            return form.getReturnActionURL(ExperimentUrlsImpl.get().getShowSampleSetURL(ExperimentService.get().getSampleSet(form.getRowId())));
+        }
+
+        @Override
+        public NavTree appendNavTrail(NavTree root)
+        {
+            return root.addChild("Update Sample Set");
+        }
+    }
+
+    @RequiresPermission(DesignSampleSetPermission.class)
+    public class UpdateMaterialSourceApiAction extends MutatingApiAction<BaseSampleSetForm>
+    {
+        @Override
+        public void validateForm(BaseSampleSetForm form, Errors errors)
+        {
+            validateSampleSetForm(form, errors);
+        }
+
+        @Override
+        public Object execute(BaseSampleSetForm form, BindException errors) throws Exception
+        {
+            form.updateSampleSet(getContainer(), getUser(), form.getSampleSet(getContainer()));
+            return new ApiSimpleResponse("success", true);
+        }
+    }
+
+    @RequiresPermission(DesignSampleSetPermission.class)
+    public class CreateSampleSetAction extends BaseSampleSetAction
+    {
+        @Override
+        public boolean handlePost(BaseSampleSetForm form, BindException errors) throws Exception
+        {
+            ExpSampleSet sampleSet = form.createSampleSet(getContainer(), getUser());
+
+            Domain domain = sampleSet.getType();
+            DomainKind kind = domain.getDomainKind();
+            _successUrl = kind.urlEditDefinition(domain, getViewContext());
+            URLHelper returnUrl = getViewContext().getActionURL().getReturnURL();
+            _successUrl.addReturnURL(Objects.requireNonNullElseGet(returnUrl, () -> getContainer().getStartURL(getUser())));
+
+            return true;
+        }
+
+        @Override
+        public NavTree appendNavTrail(NavTree root)
+        {
+            return root.addChild("Create Sample Set");
+        }
+    }
+
+    @RequiresPermission(DesignSampleSetPermission.class)
+    public class CreateSampleSetApiAction extends MutatingApiAction<BaseSampleSetForm>
+    {
+        @Override
+        public void validateForm(BaseSampleSetForm form, Errors errors)
+        {
+            validateSampleSetForm(form, errors);
+        }
+
+        @Override
+        public Object execute(BaseSampleSetForm form, BindException errors) throws Exception
+        {
+            ExpSampleSet sampleSet = form.createSampleSet(getContainer(), getUser());
+            return new ApiSimpleResponse("success", true);
+        }
+    }
+
+    private abstract class BaseSampleSetAction extends FormViewAction<BaseSampleSetForm>
+    {
+        ActionURL _successUrl;
+
+        @Override
+        public void validateCommand(BaseSampleSetForm form, Errors errors)
+        {
+            validateSampleSetForm(form, errors);
+        }
+
+        private void initForm(BaseSampleSetForm form)
+        {
+            if (form.getRowId() == null)
+                return;
+
+            ExpSampleSetImpl source = (ExpSampleSetImpl) SampleSetService.get().getSampleSet(form.getRowId());
+            if (source == null)
+                return;
+
+            form.setIsUpdate(true);
+            form.setDescription(source.getDescription());
+            form.setLSID(source.getLSID());
+            form.setName(source.getName());
+            form.setNameExpression(source.getNameExpression());
+            form.setImportAliasJson(source.getImportAliasJson());
+        }
+
+        @Override
+        public ModelAndView getView(BaseSampleSetForm form, boolean reshow, BindException errors) throws Exception
+        {
+            initForm(form);
+            return new JspView<>("/org/labkey/experiment/createSampleSet.jsp", form, errors);
+        }
+
+        @Override
+        public URLHelper getSuccessURL(BaseSampleSetForm form)
+        {
+            return _successUrl;
+        }
+
+        @Override
+        public abstract NavTree appendNavTrail(NavTree root);
+    }
+
+    public static class BaseSampleSetForm extends ReturnUrlForm
+    {
+        private String name;
+        private String nameExpression;
+        private String description;
+        private Boolean isUpdate = false;
+        private Integer rowId;
+        private String lsid;
+
+        //Parameter used by the Flow module
+        private Boolean nameReadOnly = false;
+
+        private List<String> importAliasKeys;
+        private List<String> importAliasValues;
+
+        /** */
+        private String importAliasJson;
+
+        public String getName()
+        {
+            return name;
+        }
+
+        public void setName(String name)
+        {
+            this.name = name;
+        }
+
+        public String getNameExpression()
+        {
+            return nameExpression;
+        }
+
+        public void setNameExpression(String nameExpression)
+        {
+            this.nameExpression = nameExpression;
+        }
+
+        public Boolean isUpdate()
+        {
+            return isUpdate;
+        }
+
+        public void setIsUpdate(Boolean isUpdate)
+        {
+            this.isUpdate = isUpdate;
+        }
+
+        public String getDescription()
+        {
+            return description;
+        }
+
+        public void setDescription(String description)
+        {
+            this.description = description;
+        }
+
+        public List<String> getImportAliasKeys()
+        {
+            return importAliasKeys;
+        }
+
+        public void setImportAliasKeys(List<String> importAliasKeys)
+        {
+            this.importAliasKeys = importAliasKeys;
+        }
+
+        public List<String> getImportAliasValues()
+        {
+            return importAliasValues;
+        }
+
+        public void setImportAliasValues(List<String> importAliasValues)
+        {
+            this.importAliasValues = importAliasValues;
+        }
+
+        public Integer getRowId()
+        {
+            return rowId;
+        }
+
+        public void setRowId(Integer rowId)
+        {
+            this.rowId = rowId;
+        }
+
+        public String getLSID()
+        {
+            return this.lsid;
+        }
+
+        public void setLSID(String lsid)
+        {
+            this.lsid = lsid;
+        }
+
+        public @NotNull  Map<String, String> getAliasMap()
+        {
+            Map<String, String> aliases = new HashMap<>();
+            if (getImportAliasKeys() == null)
+                return aliases;
+
+            for (int i = 0; i < getImportAliasKeys().size(); i++)
+                aliases.put(getImportAliasKeys().get(i), getImportAliasValues().get(i));
+
+            return aliases;
+        }
+
+        public String getImportAliasJson()
+        {
+            return importAliasJson;
+        }
+
+        public void setImportAliasJson(String importAliasJson)
+        {
+            this.importAliasJson = importAliasJson;
+        }
+
+        public Boolean isNameReadOnly()
+        {
+            return nameReadOnly;
+        }
+
+        public void setNameReadOnly(Boolean nameReadOnly)
+        {
+            this.nameReadOnly = nameReadOnly;
+        }
+
+        public ExpSampleSetImpl getSampleSet(Container container) throws NotFoundException
+        {
+            ExpSampleSetImpl sampleSet = (ExpSampleSetImpl) SampleSetService.get().getSampleSet(getLSID());
+            if (sampleSet == null)
+                sampleSet = (ExpSampleSetImpl) SampleSetService.get().getSampleSet(getRowId());
+
+            if (sampleSet == null)
+            {
+                throw new NotFoundException("MaterialSource not found: " + (getLSID() != null ? getLSID() : getRowId()));
+            }
+
+            if (!container.equals(sampleSet.getContainer()))
+            {
+                throw new NotFoundException("MaterialSource is not defined in the given container.");
+            }
+
+            return sampleSet;
+        }
+
+        public void updateSampleSet(Container container, User user, ExpSampleSetImpl sampleSet)
+        {
+            sampleSet.setDescription(getDescription());
+            sampleSet.setNameExpression(getNameExpression());
+            sampleSet.setImportAliasMap(getAliasMap());
+            sampleSet.save(user);
+
+            SampleSetServiceImpl.get().clearMaterialSourceCache(container);
+        }
+
+        public ExpSampleSet createSampleSet(Container container, User user) throws ExperimentException, SQLException
+        {
+            List<GWTPropertyDescriptor> properties = new ArrayList<>();
+
+            GWTPropertyDescriptor descriptor = new GWTPropertyDescriptor();
+            descriptor.setName(ExpMaterialTable.Column.Name.name());
+            properties.add(descriptor);
+
+            return ExperimentService.get().createSampleSet(
+                    container, user, getName(), getDescription(),
+                    properties, Collections.emptyList(), -1, -1, -1, -1, getNameExpression(),
+                    null, getAliasMap()
+            );
+        }
+    }
+
+    private void validateSampleSetForm(BaseSampleSetForm form, Errors errors)
+    {
+        TableInfo ti = ExperimentService.get().getTinfoMaterialSource();
+        ExpSampleSet ss = null;
+        if (StringUtils.isEmpty(form.getName()))
+        {
+            errors.reject(ERROR_MSG, "You must supply a name for the sample set.");
+        }
+        else
+        {
+            int nameMax = ti.getColumn("Name").getScale();
+            ss = ExperimentService.get().getSampleSet(getContainer(), getUser(), form.getName());
+
+            if (form.getName().length() > nameMax)
+                errors.reject(ERROR_MSG, "Value for Name field may not exceed " + nameMax + " characters.");
+            else if (!form.isUpdate() && ss != null)
+                errors.reject(ERROR_MSG, "A sample set with that name already exists.");
+        }
+        int nameExpMax = ti.getColumn("NameExpression").getScale();
+        if (!StringUtils.isEmpty(form.getNameExpression()) && form.getNameExpression().length() > nameExpMax)
+            errors.reject(ERROR_MSG, "Value for Name Expression field may not exceed " + nameExpMax + " characters.");
+
+        //Verify Aliases
+        List<String> importHeadings = form.getImportAliasKeys();
+        List<String> importParents = form.getImportAliasValues();
+
+        if (importHeadings != null && importParents != null)
+        {
+            if (importHeadings.contains(null))
+                errors.reject(ERROR_MSG, "Import alias heading cannot be blank");
+
+            if(importParents.contains(null) || importParents.size() < importHeadings.size())  //Can happen if Alias is created and then target Parent is subsequently deleted
+            {
+                String msg = "Import parent alias cannot be blank";
+                if (importParents.size() < importHeadings.size())
+                    msg += ", targeted parent may have been deleted.";
+                errors.reject(ERROR_MSG, msg);
+            }
+
+            //check if heading is unique--alias isn't a field/reserved name
+            if (ss != null)
+            {
+                Domain domain = ss.getDomain();
+
+                // Contains both existingAliases and reserved property names
+                Set<String> reservedNames = new CaseInsensitiveHashSet(domain.getDomainKind().getReservedPropertyNames(domain));
+                Set<String> existingAliases = null;
+
+                try
+                {
+                    existingAliases = new CaseInsensitiveHashSet(ss.getImportAliasMap().keySet());
+                }
+                catch (IOException e)
+                {
+                    errors.reject(ERROR_MSG, String.format("Unable to process existing aliases for SampleSet"));
+                }
+
+                for (String heading : importHeadings)
+                {
+                    //Skip if alias was added previously
+                    if (existingAliases.contains(heading))
+                        continue;
+
+                    if (reservedNames.contains(heading))
+                        errors.reject(ERROR_MSG, String.format("Heading [%1$s] is reserved", heading));
+
+                    if (domain.getPropertyByName(heading) != null)
+                        errors.reject(ERROR_MSG, String.format("Property exists with alias name: %1$s", heading));
+                }
+            }
+
+            //Check for duplicates
+            Set<String> dupes = new HashSet<>();
+            for (String heading : importHeadings)
+            {
+                if (!dupes.add(heading))
+                    errors.reject(ERROR_UNIQUE, String.format("Duplicate alias: %1$s", heading));
+            }
+
+            for (String parent : importParents)
+            {
+                //check if it is of the expected format
+                if (!UploadSamplesHelper.isInputOutputHeader(parent))
+                    errors.reject(ERROR_MSG, String.format("Invalid parent heading: %1$s", parent));
+            }
+        }
+    }
+
+    @RequiresPermission(InsertPermission.class)
+    public class ImportSamplesAction extends AbstractQueryImportAction<QueryForm>
+    {
+        private QueryForm _form;
+        private ExpSampleSetImpl _sampleSet;
+
+
+        @Override
+        public void validateForm(QueryForm queryForm, Errors errors)
+        {
+            _form = queryForm;
+            _form.setSchemaName("samples");
+            _insertOption = queryForm.getInsertOption();
+            super.validateForm(queryForm, errors);
+            if (queryForm.getQueryName() == null)
+                errors.reject(ERROR_MSG, "Sample set name is required");
+            else
+            {
+                _sampleSet = (ExpSampleSetImpl) SampleSetServiceImpl.get().getSampleSet(getContainer(), getUser(), queryForm.getQueryName());
+                if (_sampleSet == null)
+                {
+                    errors.reject(ERROR_MSG, "Sample set '" + queryForm.getQueryName() + " not found.");
+                }
+            }
+        }
+
+        @Override
+        protected void initRequest(QueryForm form) throws ServletException
+        {
+            QueryDefinition query = form.getQueryDef();
+            List<QueryException> qpe = new ArrayList<>();
+            TableInfo t = query.getTable(form.getSchema(), qpe, true);
+            if (!qpe.isEmpty())
+                throw qpe.get(0);
+            if (null != t)
+                setTarget(t);
+        }
+
+        @Override
+        public ModelAndView getView(QueryForm form, BindException errors) throws Exception
+        {
+            initRequest(form);
+            return getDefaultImportView(form, true, null, errors);
+        }
+
+
+        @Override
+        public NavTree appendNavTrail(NavTree root)
+        {
+            root.addChild("Sample Sets", ExperimentUrlsImpl.get().getShowSampleSetListURL(getContainer()));
+            ActionURL url = _form.urlFor(QueryAction.executeQuery);
+            if (_form.getQueryName() != null && url != null)
+                root.addChild(_form.getQueryName(), url);
+            root.addChild("Import Data");
+            return root;
+        }
+    }
+
+    @RequiresPermission(InsertPermission.class)
+    public class ShowAddXarFileAction extends FormViewAction<Object>
+    {
+        public URLHelper getSuccessURL(Object o)
+        {
+            return PageFlowUtil.urlProvider(PipelineUrls.class).urlBegin(getContainer());
+        }
+
+        public void validateCommand(Object target, Errors errors)
+        {
+        }
+
+        public ModelAndView getView(Object o, boolean reshow, BindException errors)
+        {
+            if (!PipelineService.get().hasValidPipelineRoot(getContainer()))
+            {
+                return new NoPipelineRootSetView(getContainer(), "upload a XAR");
+            }
+
+            return new JspView<>("/org/labkey/experiment/addXarFile.jsp", null, errors);
+        }
+
+        public boolean handlePost(Object o, BindException errors) throws Exception
+        {
+            if (!(getViewContext().getRequest() instanceof MultipartHttpServletRequest))
+                throw new BadRequestException(HttpServletResponse.SC_BAD_REQUEST, "Expected MultipartHttpServletRequest when posting files.", null);
+
+            if (!PipelineService.get().hasValidPipelineRoot(getContainer()))
+            {
+                return false;
+            }
+
+            MultipartFile formFile = getFileMap().get("uploadFile");
+            if (formFile == null)
+            {
+                errors.addError(new LabKeyError("No file was posted by the browser."));
+                return false;
+            }
+
+            byte[] bytes = formFile.getBytes();
+            if (bytes.length == 0)
+            {
+                errors.addError(new LabKeyError("No file was posted by the browser."));
+                return false;
+            }
+
+            PipeRoot pipeRoot = PipelineService.get().findPipelineRoot(getContainer());
+            File systemDir = pipeRoot.ensureSystemDirectory();
+            File uploadDir = new File(systemDir, "UploadedXARs");
+            uploadDir.mkdirs();
+            if (!uploadDir.isDirectory())
+            {
+                errors.addError(new LabKeyError("Unable to create a 'system/UploadedXARs' directory under the pipeline root"));
+                return false;
+            }
+            String userDirName = getUser().getEmail();
+            if (userDirName == null || userDirName.length() == 0)
+            {
+                userDirName = GUEST_DIRECTORY_NAME;
+            }
+            File userDir = new File(uploadDir, userDirName);
+            userDir.mkdirs();
+            if (!userDir.isDirectory())
+            {
+                errors.addError(new LabKeyError("Unable to create an 'UploadedXARs/" + userDirName + "' directory under the pipeline root"));
+                return false;
+            }
+
+            File xarFile = new File(userDir, formFile.getOriginalFilename());
+            OutputStream out = null;
+            try
+            {
+                out = new BufferedOutputStream(new FileOutputStream(xarFile));
+                out.write(bytes);
+            }
+            catch (IOException e)
+            {
+                errors.addError(new LabKeyError("Unable to write uploaded XAR file to " + xarFile.getPath()));
+                return false;
+            }
+            finally
+            {
+                if (out != null)
+                { //noinspection EmptyCatchBlock
+                    try
+                    {
+                        out.close();
+                    }
+                    catch (IOException e)
+                    {
+                    }
+                }
+            }
+
+            ExperimentPipelineJob job = new ExperimentPipelineJob(getViewBackgroundInfo(), xarFile,
+                    "Uploaded file", true, pipeRoot);
+            PipelineService.get().queueJob(job);
+
+            return true;
+        }
+
+        public NavTree appendNavTrail(NavTree root)
+        {
+            return appendRootNavTrail(root).addChild("Upload a .xar or .xar.xml file from your browser");
+        }
+    }
+
+    @RequiresPermission(UpdatePermission.class)
+    public class ShowUpdateAction extends SimpleViewAction<ExperimentForm>
+    {
+        public ModelAndView getView(ExperimentForm form, BindException errors)
+        {
+            form.refreshFromDb();
+            Experiment exp = form.getBean();
+            if (exp == null)
+            {
+                throw new NotFoundException();
+            }
+            ensureCorrectContainer(getContainer(), ExperimentService.get().getExpExperiment(exp.getRowId()), getViewContext());
+
+            return new ExperimentUpdateView(new DataRegion(), form, errors);
+        }
+
+        public NavTree appendNavTrail(NavTree root)
+        {
+            setHelpTopic("runGroups");
+            return appendRootNavTrail(root).addChild("Update Run Group");
+        }
+    }
+
+    @RequiresPermission(UpdatePermission.class)
+    public class UpdateAction extends FormHandlerAction<ExperimentForm>
+    {
+        private Experiment _exp;
+
+        public void validateCommand(ExperimentForm target, Errors errors)
+        {
+        }
+
+        public boolean handlePost(ExperimentForm form, BindException errors) throws Exception
+        {
+            form.doUpdate();
+            _exp = form.getBean();
+            return true;
+        }
+
+        public ActionURL getSuccessURL(ExperimentForm experimentForm)
+        {
+            return ExperimentUrlsImpl.get().getExperimentDetailsURL(getContainer(), ExperimentService.get().getExpExperiment(_exp.getRowId()));
+        }
+    }
+
+    public static class ExportBean
+    {
+        private final LSIDRelativizer _selectedRelativizer;
+        private final XarExportType _selectedExportType;
+        private final String _fileName;
+        private final String _dataRegionSelectionKey;
+        private final String _error;
+        private final Integer _expRowId;
+        private final Integer _protocolId;
+        private final ActionURL _postURL;
+        private final Set<String> _roles;
+
+        public ExportBean(LSIDRelativizer selectedRelativizer, XarExportType selectedExportType, String fileName, ExportOptionsForm form, Set<String> roles, ActionURL postURL)
+        {
+            _selectedRelativizer = selectedRelativizer;
+            _selectedExportType = selectedExportType;
+            _fileName = fileName;
+            _dataRegionSelectionKey = form.getDataRegionSelectionKey();
+            _error = form.getError();
+            _expRowId = form.getExpRowId();
+            _postURL = postURL;
+            _roles = roles;
+            _protocolId = form.getProtocolId();
+        }
+
+        public LSIDRelativizer getSelectedRelativizer()
+        {
+            return _selectedRelativizer;
+        }
+
+        public XarExportType getSelectedExportType()
+        {
+            return _selectedExportType;
+        }
+
+        public String getError()
+        {
+            return _error;
+        }
+
+        public String getFileName()
+        {
+            return _fileName;
+        }
+
+        public Set<String> getRoles()
+        {
+            return _roles;
+        }
+
+        public String getDataRegionSelectionKey()
+        {
+            return _dataRegionSelectionKey;
+        }
+
+        public ActionURL getPostURL()
+        {
+            return _postURL;
+        }
+
+        public Integer getProtocolId()
+        {
+            return _protocolId;
+        }
+
+        public Integer getExpRowId()
+        {
+            return _expRowId;
+        }
+    }
+
+
+    private String fixupExportName(String runName)
+    {
+        runName = runName.replace('/', '-');
+        runName = runName.replace('\\', '-');
+        return runName;
+    }
+
+    public static class ExportOptionsForm extends ExperimentRunListForm
+    {
+        private String _error;
+        private String _exportType;
+        private String _lsidOutputType;
+        private String _xarFileName;
+        private String _zipFileName;
+        private String _fileExportType;
+        private Integer _protocolId;
+        private Integer _sampleSetId;
+        private int[] _dataIds;
+        private String[] _roles = new String[0];
+
+        public String getError()
+        {
+            return _error;
+        }
+
+        public void setError(String error)
+        {
+            _error = error;
+        }
+
+        public String getExportType()
+        {
+            return _exportType;
+        }
+
+        public String getLsidOutputType()
+        {
+            return _lsidOutputType;
+        }
+
+        public String getFileExportType()
+        {
+            return _fileExportType;
+        }
+
+        public void setFileExportType(String fileExportType)
+        {
+            _fileExportType = fileExportType;
+        }
+
+        public String getXarFileName()
+        {
+            return _xarFileName;
+        }
+
+        public void setXarFileName(String xarFileName)
+        {
+            _xarFileName = xarFileName;
+        }
+
+        public String getZipFileName()
+        {
+            return _zipFileName;
+        }
+
+        public void setZipFileName(String zipFileName)
+        {
+            _zipFileName = zipFileName;
+        }
+
+        public void setExportType(String exportType)
+        {
+            _exportType = exportType;
+        }
+
+        public void setLsidOutputType(String lsidOutputType)
+        {
+            _lsidOutputType = lsidOutputType;
+        }
+
+        public Integer getProtocolId()
+        {
+            return _protocolId;
+        }
+
+        public void setProtocolId(Integer protocolId)
+        {
+            _protocolId = protocolId;
+        }
+
+        public String[] getRoles()
+        {
+            return _roles;
+        }
+
+        public void setRoles(String[] roles)
+        {
+            _roles = roles;
+        }
+
+        public Integer getSampleSetId()
+        {
+            return _sampleSetId;
+        }
+
+        public void setSampleSetId(Integer sampleSetId)
+        {
+            _sampleSetId = sampleSetId;
+        }
+
+        public int[] getDataIds()
+        {
+            return _dataIds;
+        }
+
+        public void setDataIds(int[] dataIds)
+        {
+            _dataIds = dataIds;
+        }
+
+        public List<ExpProtocol> lookupProtocols(ViewContext context, boolean clearSelection)
+        {
+            List<ExpProtocol> protocols = new ArrayList<>();
+
+            if (_protocolId != null)
+            {
+                ExpProtocol protocol = ExperimentService.get().getExpProtocol(_protocolId.intValue());
+                if (protocol == null || !protocol.getContainer().equals(context.getContainer()))
+                {
+                    throw new NotFoundException();
+                }
+                protocols.add(protocol);
+                return protocols;
+            }
+
+            for (Integer protocolId : DataRegionSelection.getSelectedIntegers(context, clearSelection))
+            {
+                try
+                {
+                    ExpProtocol protocol = ExperimentService.get().getExpProtocol(protocolId);
+                    if (protocol == null || !protocol.getContainer().equals(context.getContainer()))
+                    {
+                        throw new NotFoundException();
+                    }
+                    protocols.add(protocol);
+                }
+                catch (NumberFormatException e)
+                {
+                    throw new NotFoundException("Invalid protocol id: " + protocolId);
+                }
+            }
+            if (protocols.isEmpty())
+            {
+                throw new NotFoundException("No protocols selected");
+            }
+            return protocols;
+        }
+    }
+
+    private ActionURL exportXAR(XarExportSelection selection, String lsidRelativizerName, String exportTypeName, String fileName)
+            throws ExperimentException, IOException, PipelineValidationException
+    {
+        final LSIDRelativizer lsidRelativizer;
+        final XarExportType exportType;
+        if (lsidRelativizerName == null)
+        {
+            lsidRelativizer = LSIDRelativizer.FOLDER_RELATIVE;
+        }
+        else
+        {
+            try
+            {
+                lsidRelativizer = LSIDRelativizer.valueOf(lsidRelativizerName);
+            }
+            catch (IllegalArgumentException e)
+            {
+                throw new NotFoundException("No such LSID relativizer available: " + lsidRelativizerName);
+            }
+        }
+        if (exportTypeName == null)
+        {
+            exportType = XarExportType.BROWSER_DOWNLOAD;
+        }
+        else
+        {
+            try
+            {
+                exportType = XarExportType.valueOf(exportTypeName);
+            }
+            catch (IllegalArgumentException e)
+            {
+                throw new NotFoundException("No such export type available: " + exportTypeName);
+            }
+        }
+
+        if (fileName == null || fileName.equals(""))
+        {
+            fileName = "export.xar";
+        }
+        fileName = fixupExportName(fileName);
+        String xarXmlFileName = null;
+        if (fileName.endsWith(".xar") || fileName.endsWith(".XAR") || fileName.endsWith("Xar"))
+            xarXmlFileName = fileName + ".xml";
+
+        switch (exportType)
+        {
+            case BROWSER_DOWNLOAD:
+                XarExporter exporter = new XarExporter(lsidRelativizer, selection, getUser(), xarXmlFileName, null);
+
+                getViewContext().getResponse().setContentType("application/zip");
+                getViewContext().getResponse().setHeader("Content-Disposition", "attachment; filename=\"" + fileName + "\"");
+                ResponseHelper.setPrivate(getViewContext().getResponse());
+
+                exporter.write(getViewContext().getResponse().getOutputStream());
+                return null;
+            case PIPELINE_FILE:
+                if (!PipelineService.get().hasValidPipelineRoot(getContainer()))
+                {
+                    throw new IllegalStateException("You must set a valid pipeline root before you can export a XAR to it.");
+                }
+                PipeRoot pipeRoot = PipelineService.get().findPipelineRoot(getContainer());
+                XarExportPipelineJob job = new XarExportPipelineJob(getViewBackgroundInfo(), pipeRoot, fileName, lsidRelativizer, selection, xarXmlFileName);
+                PipelineService.get().queueJob(job);
+                return getContainer().getStartURL(getUser());
+            default:
+                throw new IllegalArgumentException("Unknown export type: " + exportType);
+        }
+    }
+
+    @RequiresPermission(ReadPermission.class)
+    public class ExportProtocolsAction extends AbstractExportAction
+    {
+        public boolean handlePost(ExportOptionsForm form, BindException errors) throws Exception
+        {
+            List<ExpProtocol> protocols = form.lookupProtocols(getViewContext(), false);
+
+            int[] ids = new int[protocols.size()];
+            for (int i = 0; i < ids.length; i++)
+            {
+                ids[i] = protocols.get(i).getRowId();
+            }
+            XarExportSelection selection = new XarExportSelection();
+            selection.addProtocolIds(ids);
+
+            exportXAR(selection, form.getLsidOutputType(), form.getExportType(), form.getXarFileName());
+
+            if (form.getDataRegionSelectionKey() != null)
+            {
+                // Clear the selection
+                form.lookupProtocols(getViewContext(), true);
+            }
+            return true;
+        }
+    }
+
+    public abstract class AbstractExportAction extends FormViewAction<ExportOptionsForm>
+    {
+        protected ActionURL _resultURL;
+
+        public void validateCommand(ExportOptionsForm target, Errors errors)
+        {
+        }
+
+        public ActionURL getSuccessURL(ExportOptionsForm exportOptionsForm)
+        {
+            return _resultURL;
+        }
+
+        public ModelAndView getSuccessView(ExportOptionsForm exportOptionsForm)
+        {
+            return null;
+        }
+
+        public ModelAndView getView(ExportOptionsForm form, boolean reshow, BindException errors) throws Exception
+        {
+            handlePost(form, errors);
+            return null;
+        }
+
+        public NavTree appendNavTrail(NavTree root)
+        {
+            return null;
+        }
+    }
+
+    @RequiresPermission(ReadPermission.class)
+    public class ExportRunsAction extends AbstractExportAction
+    {
+        public boolean handlePost(ExportOptionsForm form, BindException errors) throws Exception
+        {
+            Set<Integer> runIds = DataRegionSelection.getSelectedIntegers(getViewContext(), form.getDataRegionSelectionKey(), form.getDataRegionSelectionKey() != null, false);
+            if (runIds.isEmpty())
+            {
+                throw new NotFoundException();
+            }
+
+            try
+            {
+                for (int id : runIds)
+                {
+                    ExpRun run = ExperimentService.get().getExpRun(id);
+                    if (run == null || !run.getContainer().hasPermission(getUser(), ReadPermission.class))
+                    {
+                        throw new NotFoundException("Could not find run " + id);
+                    }
+                }
+
+                XarExportSelection selection = new XarExportSelection();
+                if (form.getExpRowId() != null)
+                {
+                    ExpExperiment experiment = ExperimentService.get().getExpExperiment(form.getExpRowId());
+                    if (experiment != null && !experiment.getContainer().hasPermission(getUser(), ReadPermission.class))
+                    {
+                        throw new NotFoundException("Run group " + form.getExpRowId());
+                    }
+                    selection.addExperimentIds(experiment.getRowId());
+                }
+                selection.addRunIds(runIds);
+
+                _resultURL = exportXAR(selection, form.getLsidOutputType(), form.getExportType(), form.getXarFileName());
+                if (form.getDataRegionSelectionKey() != null)
+                    DataRegionSelection.clearAll(getViewContext(), form.getDataRegionSelectionKey());
+                return true;
+            }
+            catch (NumberFormatException e)
+            {
+                throw new NotFoundException(runIds.toString());
+            }
+        }
+    }
+
+    @RequiresPermission(ReadPermission.class)
+    public class ExportSampleSetAction extends AbstractExportAction
+    {
+        public boolean handlePost(ExportOptionsForm form, BindException errors) throws Exception
+        {
+            Integer rowId = form.getSampleSetId();
+            if (rowId == null)
+            {
+                throw new NotFoundException("No sampleSetId specified");
+            }
+            ExpSampleSet sampleSet = ExperimentService.get().getSampleSet(getContainer(), getUser(), rowId.intValue());
+            if (sampleSet == null)
+            {
+                throw new NotFoundException("No such sample set with RowId " + rowId);
+            }
+            if (!sampleSet.getContainer().hasPermission(getUser(), ReadPermission.class))
+            {
+                throw new UnauthorizedException();
+            }
+
+            XarExportSelection selection = new XarExportSelection();
+            selection.addSampleSet(sampleSet);
+
+            _resultURL = exportXAR(selection, form.getLsidOutputType(), form.getExportType(), FileUtil.makeLegalName(sampleSet.getName() + ".xar"));
+            return true;
+        }
+    }
+
+    @RequiresPermission(ReadPermission.class)
+    public class ExportRunFilesAction extends AbstractExportAction
+    {
+        public boolean handlePost(ExportOptionsForm form, BindException errors) throws Exception
+        {
+            Set<Integer> runIds = DataRegionSelection.getSelectedIntegers(getViewContext(), form.getDataRegionSelectionKey(), form.getDataRegionSelectionKey() != null, false);
+            if (runIds.isEmpty())
+            {
+                throw new NotFoundException();
+            }
+
+            try
+            {
+                for (int id : runIds)
+                {
+                    ExpRun run = ExperimentService.get().getExpRun(id);
+                    if (run == null || !run.getContainer().hasPermission(getUser(), ReadPermission.class))
+                    {
+                        throw new NotFoundException("Could not find run " + id);
+                    }
+                }
+
+                XarExportSelection selection = new XarExportSelection();
+                selection.setIncludeXarXml(false);
+                if ("role".equalsIgnoreCase(form.getFileExportType()))
+                {
+                    selection.addRoles(form.getRoles());
+                }
+                selection.addRunIds(runIds);
+
+                _resultURL = exportXAR(selection, null, null, form.getZipFileName());
+                if (form.getDataRegionSelectionKey() != null)
+                    DataRegionSelection.clearAll(getViewContext(), form.getDataRegionSelectionKey());
+                return true;
+            }
+            catch (NumberFormatException e)
+            {
+                throw new NotFoundException(runIds.toString());
+            }
+        }
+    }
+
+    @RequiresPermission(ReadPermission.class)
+    public class ExportFilesAction extends AbstractExportAction
+    {
+        public boolean handlePost(ExportOptionsForm form, BindException errors) throws Exception
+        {
+            int[] dataIds = form.getDataIds();
+            if (dataIds == null || dataIds.length == 0)
+            {
+                throw new NotFoundException();
+            }
+
+            try
+            {
+                List<ExpData> files = new ArrayList<>();
+                for (int id : dataIds)
+                {
+                    ExpData data = ExperimentService.get().getExpData(id);
+                    if (data == null || !data.getContainer().hasPermission(getUser(), ReadPermission.class))
+                    {
+                        throw new NotFoundException("Could not find file " + id);
+                    }
+                    files.add(data);
+                }
+
+                XarExportSelection selection = new XarExportSelection();
+                selection.setIncludeXarXml(false);
+                selection.addDataIds(dataIds);
+
+                _resultURL = exportXAR(selection, null, null, form.getZipFileName());
+                return true;
+            }
+            catch (NumberFormatException e)
+            {
+                throw new NotFoundException(Arrays.toString(dataIds));
+            }
+        }
+    }
+
+    public static class ExperimentRunListForm implements DataRegionSelection.DataSelectionKeyForm
+    {
+        private String _dataRegionSelectionKey;
+        private Integer _expRowId;
+
+        public String getDataRegionSelectionKey()
+        {
+            return _dataRegionSelectionKey;
+        }
+
+        public void setDataRegionSelectionKey(String key)
+        {
+            _dataRegionSelectionKey = key;
+        }
+
+        public Integer getExpRowId()
+        {
+            return _expRowId;
+        }
+
+        public void setExpRowId(Integer expRowId)
+        {
+            _expRowId = expRowId;
+        }
+
+        public ExpExperiment lookupExperiment()
+        {
+            return getExpRowId() == null ? null : ExperimentService.get().getExpExperiment(getExpRowId().intValue());
+        }
+    }
+
+    private void addSelectedRunsToExperiment(ExpExperiment exp, String dataRegionSelectionKey)
+    {
+        Collection<Integer> runIds = DataRegionSelection.getSelectedIntegers(getViewContext(), dataRegionSelectionKey, false, true);
+        List<ExpRun> runs = new ArrayList<>();
+        for (int runId : runIds)
+        {
+            ExpRun run = ExperimentServiceImpl.get().getExpRun(runId);
+            if (run != null)
+            {
+                runs.add(run);
+            }
+        }
+        exp.addRuns(getUser(), runs.toArray(new ExpRun[runs.size()]));
+    }
+
+
+    @RequiresPermission(InsertPermission.class)
+    public class AddRunsToExperimentAction extends FormHandlerAction<ExperimentRunListForm>
+    {
+        public void validateCommand(ExperimentRunListForm target, Errors errors)
+        {
+        }
+
+        public boolean handlePost(ExperimentRunListForm form, BindException errors)
+        {
+            addSelectedRunsToExperiment(form.lookupExperiment(), form.getDataRegionSelectionKey());
+            return true;
+        }
+
+        public ActionURL getSuccessURL(ExperimentRunListForm form)
+        {
+            return ExperimentUrlsImpl.get().getExperimentDetailsURL(getContainer(), form.lookupExperiment());
+        }
+    }
+
+    @RequiresPermission(DeletePermission.class)
+    public class RemoveSelectedExpRunsAction extends FormHandlerAction<ExperimentRunListForm>
+    {
+        public void validateCommand(ExperimentRunListForm target, Errors errors)
+        {
+        }
+
+        public boolean handlePost(ExperimentRunListForm form, BindException errors)
+        {
+            ExpExperiment exp = form.lookupExperiment();
+            if (exp == null || !exp.getContainer().hasPermission(getUser(), DeletePermission.class))
+            {
+                throw new NotFoundException("Could not find run group with RowId " + form.getExpRowId());
+            }
+
+            for (int runId : DataRegionSelection.getSelectedIntegers(getViewContext(), form.getDataRegionSelectionKey(), form.getDataRegionSelectionKey() != null, false))
+            {
+                ExpRun run = ExperimentService.get().getExpRun(runId);
+                if (run == null || !run.getContainer().hasPermission(getUser(), DeletePermission.class))
+                {
+                    throw new NotFoundException("Could not find run with RowId " + runId);
+                }
+                exp.removeRun(getUser(), run);
+            }
+            if (form.getDataRegionSelectionKey() != null)
+                DataRegionSelection.clearAll(getViewContext(), form.getDataRegionSelectionKey());
+            return true;
+        }
+
+        public ActionURL getSuccessURL(ExperimentRunListForm form)
+        {
+            return ExperimentUrlsImpl.get().getExperimentDetailsURL(getContainer(), form.lookupExperiment());
+        }
+    }
+
+
+    public static ActionURL getResolveLsidURL(Container c, @NotNull String type, @NotNull String lsid)
+    {
+        ActionURL url = new ActionURL(ResolveLSIDAction.class, c);
+        url.addParameter("type", type);
+        url.addParameter("lsid", lsid);
+
+        return url;
+    }
+
+
+    @RequiresPermission(ReadPermission.class)
+    public class ResolveLSIDAction extends SimpleViewAction<LsidForm>
+    {
+        public ModelAndView getView(LsidForm form, BindException errors)
+        {
+            String message = "";
+            if (!PageFlowUtil.empty(form.getLsid()))
+            {
+                String lsid = Lsid.canonical(form.getLsid());
+                ActionURL url = LsidManager.get().getDisplayURL(lsid);
+                if (url == null && form.getType() != null)
+                {
+                    switch (form.getType().toLowerCase())
+                    {
+                        case "data":
+                            url = LsidType.Data.getDisplayURL(new Lsid(lsid));
+                            break;
+                        case "material":
+                            url = LsidType.Material.getDisplayURL(new Lsid(lsid));
+                            break;
+                    }
+                }
+                if (null != url)
+                {
+                    throw new RedirectException(url);
+                }
+
+                message = "Could not map lsid to URL";
+            }
+
+            String html = message + "<form action=\"" + getViewContext().cloneActionURL().setAction(ResolveLSIDAction.class) + "\">" +
+                    " Lsid <input type=text name=lsid size=\"80\" value=\"" +
+                    (form.getLsid() == null ? "" : PageFlowUtil.filter(form.getLsid())) + "\">" +
+                    PageFlowUtil.button("Go").submit(true) + "</form>";
+
+            return new HtmlView("Enter LSID", html);
+        }
+
+        public NavTree appendNavTrail(NavTree root)
+        {
+            return root.addChild("Resolve LSID");
+        }
+    }
+
+    public static class LsidForm
+    {
+        private String _lsid;
+
+        public String getType()
+        {
+            return _type;
+        }
+
+        public void setType(String type)
+        {
+            _type = type;
+        }
+
+        private String _type;
+
+        public void setLsid(String lsid)
+        {
+            _lsid = lsid;
+        }
+
+        public String getLsid()
+        {
+            return _lsid;
+        }
+    }
+
+    public static class SetFlagForm extends LsidForm
+    {
+        private String _comment;
+        private boolean _redirect = true;
+
+        public String getComment()
+        {
+            return _comment;
+        }
+
+        public void setComment(String comment)
+        {
+            _comment = comment;
+        }
+
+        public boolean isRedirect()
+        {
+            return _redirect;
+        }
+
+        public void setRedirect(boolean redirect)
+        {
+            _redirect = redirect;
+        }
+    }
+
+    /**
+     * Check for update on the object itself
+     */
+    @RequiresNoPermission
+    public class SetFlagAction extends FormHandlerAction<SetFlagForm>
+    {
+        private URLHelper _successURL;
+
+        @Override
+        public void validateCommand(SetFlagForm target, Errors errors)
+        {
+        }
+
+        @Override
+        public boolean handlePost(SetFlagForm form, BindException errors) throws Exception
+        {
+            String lsid = form.getLsid();
+            if (lsid == null)
+                throw new NotFoundException();
+            ExpObject obj = ExperimentService.get().findObjectFromLSID(lsid);
+            if (obj == null)
+                throw new NotFoundException();
+            Container container = obj.getContainer();
+            if (!container.hasPermission(getUser(), UpdatePermission.class))
+            {
+                throw new UnauthorizedException();
+            }
+
+            if (!container.hasPermission(getUser(), UpdatePermission.class))
+            {
+                throw new UnauthorizedException();
+            }
+            obj.setComment(getUser(), form.getComment());
+
+            if (form.isRedirect())
+            {
+                _successURL = new URLHelper(obj.urlFlag(!StringUtils.isEmpty(form.getComment())));
+            }
+            return true;
+        }
+
+        @Override
+        public URLHelper getSuccessURL(SetFlagForm form)
+        {
+            return _successURL;
+        }
+    }
+
+    @RequiresPermission(InsertPermission.class)
+    public class DeriveSamplesChooseTargetAction extends SimpleViewAction<DeriveMaterialForm>
+    {
+        private List<ExpMaterial> _materials;
+
+        public NavTree appendNavTrail(NavTree root)
+        {
+            setHelpTopic("sampleSets");
+            root = appendRootNavTrail(root);
+            root.addChild("Sample Sets", ExperimentUrlsImpl.get().getShowSampleSetListURL(getContainer()));
+            ExpSampleSet sampleSet = _materials != null && _materials.size() > 0 ? _materials.get(0).getSampleSet() : null;
+            if (sampleSet != null)
+            {
+                root.addChild(sampleSet.getName(), ExperimentUrlsImpl.get().getShowSampleSetURL(sampleSet));
+            }
+            root.addChild("Derive Samples");
+            return root;
+        }
+
+        @Override
+        public void validate(DeriveMaterialForm form, BindException errors)
+        {
+            _materials = form.lookupMaterials();
+            if (_materials.isEmpty())
+            {
+                throw new NotFoundException("Could not find any matching materials");
+            }
+        }
+
+        public ModelAndView getView(DeriveMaterialForm form, BindException errors)
+        {
+            if (!_materials.get(0).getContainer().equals(getContainer()))
+            {
+                ActionURL redirectURL = getViewContext().cloneActionURL().setContainer(_materials.get(0).getContainer());
+                throw new RedirectException(redirectURL);
+            }
+
+            Container c = getContainer();
+            HttpView view;
+
+            PipeRoot root = PipelineService.get().findPipelineRoot(c);
+            if (root == null || !root.isValid())
+            {
+                ActionURL pipelineURL = PageFlowUtil.urlProvider(PipelineUrls.class).urlSetup(c);
+                view = new HtmlView("You must <a href=\"" + pipelineURL + "\">configure a valid pipeline root for this folder</a> before deriving samples.");
+            }
+            else
+            {
+                Set<String> materialInputRoles = new TreeSet<>();
+                materialInputRoles.addAll(ExperimentService.get().getMaterialInputRoles(getContainer()));
+                Map<ExpMaterial, String> materialsWithRoles = new LinkedHashMap<>();
+                for (ExpMaterial material : _materials)
+                {
+                    materialsWithRoles.put(material, null);
+                }
+
+                List<ExpSampleSet> sampleSets = getUploadableSampleSets();
+
+                DeriveSamplesChooseTargetBean bean = new DeriveSamplesChooseTargetBean(form.getDataRegionSelectionKey(), form.getTargetSampleSetId(), sampleSets, materialsWithRoles, form.getOutputCount(), materialInputRoles, null);
+                view = new JspView<>("/org/labkey/experiment/deriveSamplesChooseTarget.jsp", bean);
+            }
+            return view;
+        }
+    }
+
+    public static class DeriveSamplesChooseTargetBean implements DataRegionSelection.DataSelectionKeyForm
+    {
+        private String _dataRegionSelectionKey;
+        private Integer _targetSampleSetId;
+        private List<ExpSampleSet> _sampleSets;
+        private Map<ExpMaterial, String> _sourceMaterials;
+        private final int _sampleCount;
+        private final Collection<String> _inputRoles;
+        private DerivedSamplePropertyHelper _propertyHelper;
+
+        public static final String CUSTOM_ROLE = "--CUSTOM--";
+
+        public DeriveSamplesChooseTargetBean(String dataRegionSelectionKey, Integer targetSampleSetId, List<ExpSampleSet> sampleSets, Map<ExpMaterial, String> sourceMaterials, int sampleCount, Collection<String> inputRoles, DerivedSamplePropertyHelper helper)
+        {
+            _dataRegionSelectionKey = dataRegionSelectionKey;
+            _targetSampleSetId = targetSampleSetId;
+            _sampleSets = sampleSets;
+            _sourceMaterials = sourceMaterials;
+            _sampleCount = sampleCount;
+            _inputRoles = inputRoles;
+            _propertyHelper = helper;
+        }
+
+        public Integer getTargetSampleSetId()
+        {
+            return _targetSampleSetId;
+        }
+
+        public DerivedSamplePropertyHelper getPropertyHelper()
+        {
+            return _propertyHelper;
+        }
+
+        public int getSampleCount()
+        {
+            return _sampleCount;
+        }
+
+        public Map<ExpMaterial, String> getSourceMaterials()
+        {
+            return _sourceMaterials;
+        }
+
+        public List<ExpSampleSet> getSampleSets()
+        {
+            return _sampleSets;
+        }
+
+        public Collection<String> getInputRoles()
+        {
+            return _inputRoles;
+        }
+
+        @Override
+        public String getDataRegionSelectionKey()
+        {
+            return _dataRegionSelectionKey;
+        }
+
+        @Override
+        public void setDataRegionSelectionKey(String key)
+        {
+            _dataRegionSelectionKey = key;
+        }
+    }
+
+    private ActionButton getDeriveSamplesButton(@Nullable Integer targetSampleSetId)
+    {
+        ActionURL urlDeriveSamples = new ActionURL(DeriveSamplesChooseTargetAction.class, getContainer());
+        if (targetSampleSetId != null)
+            urlDeriveSamples.addParameter("targetSampleSetId", targetSampleSetId);
+        ActionButton deriveButton = new ActionButton(urlDeriveSamples, "Derive Samples");
+        deriveButton.setActionType(ActionButton.Action.POST);
+        deriveButton.setDisplayPermission(InsertPermission.class);
+        deriveButton.setRequiresSelection(true);
+        return deriveButton;
+    }
+
+    private List<ExpSampleSet> getUploadableSampleSets()
+    {
+        // Make a copy so we can modify it
+        List<ExpSampleSet> sampleSets = new ArrayList<>(ExperimentService.get().getSampleSets(getContainer(), getUser(), true));
+        Iterator<ExpSampleSet> iter = sampleSets.iterator();
+        while (iter.hasNext())
+        {
+            ExpSampleSet sampleSet = iter.next();
+            if (!sampleSet.canImportMoreSamples())
+            {
+                iter.remove();
+            }
+        }
+        return sampleSets;
+    }
+
+    @RequiresPermission(InsertPermission.class)
+    public class DeriveSamplesAction extends FormViewAction<DeriveMaterialForm>
+    {
+        private List<ExpMaterial> _materials;
+        private ActionURL _successUrl;
+
+        @Override
+        public ModelAndView getView(DeriveMaterialForm form, boolean reshow, BindException errors) throws Exception
+        {
+            _materials = form.lookupMaterials();
+            if (_materials.isEmpty())
+            {
+                throw new NotFoundException("Could not find any matching materials");
+            }
+
+            Container c = getContainer();
+
+            if (form.getOutputCount() <= 0)
+            {
+                form.setOutputCount(1);
+            }
+
+            ExpSampleSet sampleSet = ExperimentService.get().getSampleSet(getContainer(), getUser(), form.getTargetSampleSetId());
+            if (form.getTargetSampleSetId() != 0 && sampleSet == null)
+            {
+                throw new NotFoundException("Could not find sample set with rowId " + form.getTargetSampleSetId());
+            }
+
+            InsertView insertView = new InsertView(new DataRegion(), errors);
+
+            DerivedSamplePropertyHelper helper = new DerivedSamplePropertyHelper(sampleSet, form.getOutputCount(), c, getUser());
+            helper.addSampleColumns(insertView, getUser());
+
+            int[] rowIds = form.getRowIds();
+            for (int i = 0; i < rowIds.length; i++)
+            {
+                insertView.getDataRegion().addHiddenFormField("rowIds", Integer.toString(rowIds[i]));
+                insertView.getDataRegion().addHiddenFormField("inputRole" + i, form.getInputRole(i) == null ? "" : form.getInputRole(i));
+                insertView.getDataRegion().addHiddenFormField("customRole" + i, form.getCustomRole(i) == null ? "" : form.getCustomRole(i));
+            }
+
+            insertView.getDataRegion().addHiddenFormField("targetSampleSetId", Integer.toString(form.getTargetSampleSetId()));
+            insertView.getDataRegion().addHiddenFormField("outputCount", Integer.toString(form.getOutputCount()));
+            if (form.getDataRegionSelectionKey() != null)
+                insertView.getDataRegion().addHiddenFormField(DataRegionSelection.DATA_REGION_SELECTION_KEY, form.getDataRegionSelectionKey());
+            insertView.setInitialValues(ViewServlet.adaptParameterMap(getViewContext().getRequest().getParameterMap()));
+            ButtonBar bar = new ButtonBar();
+            bar.setStyle(ButtonBar.Style.separateButtons);
+            ActionButton submitButton = new ActionButton(DeriveSamplesAction.class, "Submit");
+            submitButton.setActionType(ActionButton.Action.POST);
+            bar.add(submitButton);
+            insertView.getDataRegion().setButtonBar(bar);
+            insertView.setTitle("Output Samples");
+
+            Map<ExpMaterial, String> materialsWithRoles = new LinkedHashMap<>();
+            List<ExpMaterial> materials = form.lookupMaterials();
+            for (int i = 0; i < materials.size(); i++)
+            {
+                materialsWithRoles.put(materials.get(i), form.determineLabel(i));
+            }
+
+            DeriveSamplesChooseTargetBean bean = new DeriveSamplesChooseTargetBean(form.getDataRegionSelectionKey(), form.getTargetSampleSetId(), getUploadableSampleSets(), materialsWithRoles, form.getOutputCount(), Collections.emptyList(), helper);
+            JspView<DeriveSamplesChooseTargetBean> view = new JspView<>("/org/labkey/experiment/summarizeMaterialInputs.jsp", bean);
+            view.setTitle("Input Samples");
+
+            return new VBox(view, insertView);
+        }
+
+        @Override
+        public NavTree appendNavTrail(NavTree root)
+        {
+            setHelpTopic("sampleSets");
+            root = appendRootNavTrail(root);
+            root.addChild("Sample Sets", ExperimentUrlsImpl.get().getShowSampleSetListURL(getContainer()));
+            ExpSampleSet sampleSet = _materials != null && _materials.size() > 0 ? _materials.get(0).getSampleSet() : null;
+            if (sampleSet != null)
+            {
+                root.addChild(sampleSet.getName(), ExperimentUrlsImpl.get().getShowSampleSetURL(sampleSet));
+            }
+            root.addChild("Derive Samples");
+            return root;
+        }
+
+        @Override
+        public void validateCommand(DeriveMaterialForm target, Errors errors)
+        {
+        }
+
+        @Override
+        public boolean handlePost(DeriveMaterialForm form, BindException errors) throws Exception
+        {
+            List<ExpMaterial> materials = form.lookupMaterials();
+
+            Map<ExpMaterial, String> inputMaterials = new LinkedHashMap<>();
+            for (int i = 0; i < materials.size(); i++)
+            {
+                ExpMaterial m = materials.get(i);
+                String inputRole = form.determineLabel(i);
+                if (inputRole == null || "".equals(inputRole))
+                {
+                    ExpSampleSet ss = m.getSampleSet();
+                    inputRole = ss != null ? ss.getName() : ExpMaterialRunInput.DEFAULT_ROLE;
+                }
+                inputMaterials.put(materials.get(i), inputRole);
+            }
+
+            ExpSampleSet sampleSet = ExperimentService.get().getSampleSet(getContainer(), getUser(), form.getTargetSampleSetId());
+
+            Map<ExpMaterial, String> outputMaterials = new HashMap<>();
+
+            DerivedSamplePropertyHelper helper = new DerivedSamplePropertyHelper(sampleSet, form.getOutputCount(), getContainer(), getUser());
+
+            Map<String, Map<DomainProperty, String>> allProperties;
+            try
+            {
+                boolean valid = true;
+                for (Map.Entry<String, Map<DomainProperty, String>> entry : helper.getPostedPropertyValues(getViewContext().getRequest()).entrySet())
+                    valid = UploadWizardAction.validatePostedProperties(getViewContext(), entry.getValue(), errors) && valid;
+                if (!valid)
+                    return false;
+
+                allProperties = helper.getSampleProperties(getViewContext().getRequest());
+            }
+            catch (DuplicateMaterialException e)
+            {
+                errors.addError(new ObjectError(ColumnInfo.propNameFromName(e.getColName()), null, null, e.getMessage()));
+                return false;
+            }
+            catch (ExperimentException e)
+            {
+                errors.reject(SpringActionController.ERROR_MSG, e.getMessage());
+                return false;
+            }
+            int i = 0;
+            for (Map.Entry<String, Map<DomainProperty, String>> entry : allProperties.entrySet())
+            {
+                Map<DomainProperty, String> props = entry.getValue();
+                String name = helper.determineMaterialName(props);
+                ExpMaterial outputMaterial = ExperimentService.get().createExpMaterial(getContainer(), entry.getKey(), name);
+                if (sampleSet != null)
+                {
+                    outputMaterial.setCpasType(sampleSet.getLSID());
+                }
+                outputMaterial.save(getUser());
+
+                if (sampleSet != null)
+                {
+                    Map<String, Object> pvs = new HashMap<>();
+                    for (Map.Entry<DomainProperty, String> propertyEntry : entry.getValue().entrySet())
+                        pvs.put(propertyEntry.getKey().getName(), propertyEntry.getValue());
+                    ((ExpMaterialImpl) outputMaterial).setProperties(getUser(), pvs);
+                }
+
+                outputMaterials.put(outputMaterial, helper.getSampleNames().get(i++));
+            }
+
+            ExperimentService.get().deriveSamples(inputMaterials, outputMaterials, getViewBackgroundInfo(), _log);
+
+            _successUrl = ExperimentUrlsImpl.get().getShowSampleURL(getContainer(), outputMaterials.keySet().iterator().next());
+
+            if (form.getDataRegionSelectionKey() != null)
+                DataRegionSelection.clearAll(getViewContext(), form.getDataRegionSelectionKey());
+
+            return true;
+        }
+
+        @Override
+        public URLHelper getSuccessURL(DeriveMaterialForm deriveMaterialForm)
+        {
+            return _successUrl;
+        }
+    }
+
+    public static class DeriveMaterialForm implements HasViewContext, DataRegionSelection.DataSelectionKeyForm
+    {
+        private String _dataRegionSelectionKey;
+        private int _outputCount = 1;
+        private int _targetSampleSetId;
+        private int[] _rowIds;
+        private String _name;
+
+        private ViewContext _context;
+
+        public void setViewContext(ViewContext context)
+        {
+            _context = context;
+        }
+
+        public ViewContext getViewContext()
+        {
+            return _context;
+        }
+
+        public List<ExpMaterial> lookupMaterials()
+        {
+            List<ExpMaterial> result = new ArrayList<>();
+            for (int rowId : getRowIds())
+            {
+                ExpMaterial material = ExperimentService.get().getExpMaterial(rowId);
+                if (material != null)
+                {
+                    if (material.getContainer().hasPermission(_context.getUser(), ReadPermission.class))
+                    {
+                        result.add(material);
+                    }
+                    else
+                    {
+                        throw new UnauthorizedException();
+                    }
+                }
+                else
+                {
+                    throw new NotFoundException("No material with RowId " + rowId);
+                }
+            }
+            result.sort(Comparator.comparing(Identifiable::getName));
+            return result;
+        }
+
+        public String getName()
+        {
+            return _name;
+        }
+
+        public void setName(String name)
+        {
+            _name = name;
+        }
+
+        @Override
+        public String getDataRegionSelectionKey()
+        {
+            return _dataRegionSelectionKey;
+        }
+
+        @Override
+        public void setDataRegionSelectionKey(String dataRegionSelectionKey)
+        {
+            _dataRegionSelectionKey = dataRegionSelectionKey;
+        }
+
+        public int[] getRowIds()
+        {
+            if (_rowIds == null)
+            {
+                _rowIds = PageFlowUtil.toInts(DataRegionSelection.getSelected(getViewContext(), getDataRegionSelectionKey(), getDataRegionSelectionKey() != null, false));
+            }
+            return _rowIds;
+        }
+
+        public void setRowIds(int[] rowIds)
+        {
+            _rowIds = rowIds;
+        }
+
+        public int getOutputCount()
+        {
+            return _outputCount;
+        }
+
+        public void setOutputCount(int outputCount)
+        {
+            _outputCount = outputCount;
+        }
+
+        public int getTargetSampleSetId()
+        {
+            return _targetSampleSetId;
+        }
+
+        public void setTargetSampleSetId(int targetSampleSetId)
+        {
+            _targetSampleSetId = targetSampleSetId;
+        }
+
+        public String getInputRole(int i)
+        {
+            return _context.getRequest().getParameter("inputRole" + i);
+        }
+
+        public String getCustomRole(int i)
+        {
+            return _context.getRequest().getParameter("customRole" + i);
+        }
+
+        public String determineLabel(int index)
+        {
+            String result = getInputRole(index);
+            if (DeriveSamplesChooseTargetBean.CUSTOM_ROLE.equals(result))
+            {
+                result = getCustomRole(index);
+            }
+            if (result != null)
+            {
+                result = result.trim();
+            }
+            return result;
+        }
+    }
+
+
+    public static class ExpInput
+    {
+        public String role;
+        public int rowId;
+        public Lsid lsid;
+    }
+
+    public static class DerivationSpec
+    {
+        public String role;
+        public Map<String, Object> values;
+    }
+
+    public static class DerivationForm
+    {
+        public List<ExpInput> dataInputs;
+        public List<ExpInput> materialInputs;
+
+        public int dataOutputCount;
+        public Lsid targetDataClass;
+        public Map<String, Object> dataDefault;
+        public List<DerivationSpec> dataOutputs;
+
+        public int materialOutputCount;
+        public Lsid targetSampleSet;
+        public Map<String, Object> materialDefault;
+        public List<DerivationSpec> materialOutputs;
+    }
+
+    @Marshal(Marshaller.Jackson)
+    @RequiresPermission(InsertPermission.class)
+    public class DeriveAction extends MutatingApiAction<DerivationForm>
+    {
+        @Override
+        public void validateForm(DerivationForm form, Errors errors)
+        {
+            if (errors.hasErrors())
+                return;
+
+            if (form.materialOutputCount > 0 && form.materialOutputs != null && !form.materialOutputs.isEmpty())
+                errors.reject(ERROR_MSG, "Either 'materialOutputCount' or 'materialOutputs' property can be specified, but not both.");
+
+            if (form.dataOutputCount > 0 && form.dataOutputs != null && !form.dataOutputs.isEmpty())
+                errors.reject(ERROR_MSG, "Either 'dataOutputCount' or 'dataOutputs' property can be specified, but not both.");
+
+            boolean hasMaterialOutputs = form.materialOutputCount > 0 || form.materialOutputs != null && !form.materialOutputs.isEmpty();
+            boolean hasDataOutputs = form.dataOutputCount > 0 || form.dataOutputs != null && !form.dataOutputs.isEmpty();
+
+            if (!hasMaterialOutputs && !hasDataOutputs)
+                errors.reject(ERROR_MSG, "At least one data output or material output is required");
+
+            if (hasMaterialOutputs && form.targetSampleSet == null)
+                errors.reject(ERROR_MSG, "targetSampleSet lsid required for material outputs");
+
+            if (hasDataOutputs && form.targetDataClass == null)
+                errors.reject(ERROR_MSG, "targetDataClass lsid required for data outputs");
+        }
+
+        @Override
+        public Object execute(DerivationForm form, BindException errors) throws Exception
+        {
+            // Find material inputs
+            Map<ExpMaterial, String> materialInputs = new LinkedHashMap<>();
+            if (form.materialInputs != null)
+            {
+                for (ExpInput in : form.materialInputs)
+                {
+                    ExpMaterial m = null;
+                    if (in.lsid != null)
+                    {
+                        m = ExperimentService.get().getExpMaterial(in.lsid.toString());
+                        if (m == null)
+                            errors.reject(ERROR_MSG, "Can't resolve sample '" + in.lsid + "'");
+                    }
+                    else if (in.rowId > 0)
+                    {
+                        m = ExperimentService.get().getExpMaterial(in.rowId);
+                        if (m == null)
+                            errors.reject(ERROR_MSG, "Can't resolve sample '" + in.rowId + "'");
+                    }
+
+                    if (m == null)
+                    {
+                        errors.reject(ERROR_MSG, "Material input lsid or rowId required");
+                        continue;
+                    }
+
+                    ExpSampleSet ss = m.getSampleSet();
+                    if (ss == null)
+                    {
+                        errors.reject(ERROR_MSG, "Material input is not a member of a SampleSet");
+                        continue;
+                    }
+
+                    String role = in.role;
+                    if (role == null || "".equals(role))
+                    {
+                        role = ss.getName();
+                    }
+                    materialInputs.put(m, role);
+                }
+            }
+
+            // Find input data
+            Map<ExpData, String> dataInputs = new LinkedHashMap<>();
+            if (form.dataInputs != null)
+            {
+                for (ExpInput in : form.dataInputs)
+                {
+                    ExpData d = null;
+                    if (in.lsid != null)
+                    {
+                        d = ExperimentService.get().getExpData(in.lsid.toString());
+                        if (d == null)
+                            errors.reject(ERROR_MSG, "Can't resolve data '" + in.lsid + "'");
+                    }
+                    else if (in.rowId > 0)
+                    {
+                        d = ExperimentService.get().getExpData(in.rowId);
+                        if (d == null)
+                            errors.reject(ERROR_MSG, "Can't resolve data '" + in.rowId + "'");
+                    }
+
+                    if (d == null)
+                    {
+                        errors.reject(ERROR_MSG, "Data input lsid or rowId required");
+                        continue;
+                    }
+
+                    ExpDataClass dc = d.getDataClass(getUser());
+                    if (dc == null)
+                    {
+                        errors.reject(ERROR_MSG, "Data input is not a member of a DataClass");
+                        continue;
+                    }
+
+                    String role = in.role;
+                    if (role == null || "".equals(role))
+                    {
+                        role = dc.getName();
+                    }
+                    dataInputs.put(d, role);
+                }
+            }
+
+            ExpSampleSet outSampleSet;
+            if (form.targetSampleSet != null)
+            {
+                // TODO: check in scope and has permission
+                outSampleSet = ExperimentService.get().getSampleSet(form.targetSampleSet.toString());
+                if (outSampleSet == null)
+                    errors.reject(ERROR_MSG, "SampleSet not found: " + form.targetSampleSet.toString());
+            }
+            else
+            {
+                outSampleSet = null;
+            }
+
+            ExpDataClass outDataClass;
+            if (form.targetDataClass != null)
+            {
+                // TODO: check in scope and has permission
+                outDataClass = ExperimentServiceImpl.get().getDataClass(form.targetDataClass.toString());
+                if (outDataClass == null)
+                    errors.reject(ERROR_MSG, "DataClass not found: " + form.targetDataClass.toString());
+            }
+            else
+            {
+                outDataClass = null;
+            }
+
+            if (errors.hasErrors())
+                return null;
+
+            // TODO: support list of resolved ExpData or ExpMaterial instead of string concatenated names
+            // Create "MaterialInputs/<SampleSet>" columns with a value containing a comma-separated list of Material names
+            final Map<String, Set<String>> parentInputNames = new HashMap<>();
+            for (ExpMaterial material : materialInputs.keySet())
+            {
+                ExpSampleSet ss = material.getSampleSet();
+                String keyName = ExpMaterial.MATERIAL_INPUT_PARENT + "/" + ss.getName();
+                parentInputNames.computeIfAbsent(keyName, (x) -> new LinkedHashSet<>()).add(material.getName());
+            }
+
+            // TODO: support list of resolved ExpData or ExpMaterial instead of string concatenated names
+            // Create "DataInputs/<DataClass>" columns with a value containing a comma-separated list of ExpData names
+            for (ExpData d : dataInputs.keySet())
+            {
+                ExpDataClass dc = d.getDataClass(getUser());
+                String keyName = ExpData.DATA_INPUT_PARENT + "/" + dc.getName();
+                parentInputNames.computeIfAbsent(keyName, (x) -> new LinkedHashSet<>()).add(d.getName());
+            }
+
+
+            try (DbScope.Transaction tx = ExperimentService.get().ensureTransaction())
+            {
+
+                // output materials
+                Map<ExpMaterial, String> outputMaterials = new HashMap<>();
+                int materialOutputCount = Math.max(form.materialOutputCount, form.materialOutputs != null ? form.materialOutputs.size() : 0);
+                if (materialOutputCount > 0 && outSampleSet != null)
+                {
+                    DerivedOutputs<ExpMaterial> derived = new DerivedOutputs<ExpMaterial>(parentInputNames, form.materialDefault, form.materialOutputs, materialOutputCount, "Material")
+                    {
+                        @Override
+                        protected TableInfo createTable()
+                        {
+                            SamplesSchema schema = new SamplesSchema(getUser(), getContainer());
+                            return schema.getTable(outSampleSet.getName());
+                        }
+
+                        @Override
+                        protected List<ExpMaterial> getExpObject(List<Map<String, Object>> insertedRows)
+                        {
+                            List<Integer> rowIds = insertedRows.stream().map(r -> (Integer) r.get("rowid")).collect(Collectors.toList());
+                            List<? extends ExpMaterial> output = ExperimentService.get().getExpMaterials(rowIds);
+                            return (List<ExpMaterial>) output;
+                        }
+                    };
+
+                    outputMaterials = derived.createOutputs();
+                }
+
+
+                // create output data
+                Map<ExpData, String> outputData = new HashMap<>();
+                int dataOutputCount = Math.max(form.dataOutputCount, form.dataOutputs != null ? form.dataOutputs.size() : 0);
+                if (dataOutputCount > 0 && outDataClass != null)
+                {
+                    DerivedOutputs<ExpData> derived = new DerivedOutputs<ExpData>(parentInputNames, form.dataDefault, form.dataOutputs, dataOutputCount, "Data")
+                    {
+                        @Override
+                        protected TableInfo createTable()
+                        {
+                            ExpSchema expSchema = new ExpSchema(getUser(), getContainer());
+                            UserSchema dataSchema = expSchema.getUserSchema(ExpSchema.NestedSchemas.data.name());
+                            return dataSchema.getTable(outDataClass.getName());
+                        }
+
+                        @Override
+                        protected List<ExpData> getExpObject(List<Map<String, Object>> insertedRows)
+                        {
+                            List<String> lsids = insertedRows.stream().map(r -> (String) r.get("lsid")).collect(Collectors.toList());
+                            List<? extends ExpData> output = ExperimentService.get().getExpDatasByLSID(lsids);
+                            return (List<ExpData>) output;
+                        }
+                    };
+
+                    outputData = derived.createOutputs();
+                }
+
+                if (outputMaterials.isEmpty() && outputData.isEmpty())
+                    throw new IllegalStateException("Expected to create " + materialOutputCount + " materials and " + dataOutputCount + " datas");
+
+                // finally, create the derived run if there are any parents
+                ExpRun run = null;
+                if (!materialInputs.isEmpty() || !dataInputs.isEmpty())
+                    run = ExperimentService.get().derive(materialInputs, dataInputs, outputMaterials, outputData, new ViewBackgroundInfo(getContainer(), getUser(), null), _log);
+                tx.commit();
+
+                StringBuilder successMessage = new StringBuilder("Created ");
+                if (outputMaterials.size() > 0)
+                    successMessage.append(outputMaterials.size()).append(" materials");
+                if (outputData.size() > 0)
+                    successMessage.append(outputData.size()).append(" data");
+
+                JSONObject ret;
+                if (run != null)
+                    ret = ExperimentJSONConverter.serializeRun(run, null, getUser());
+                else
+                    ret = ExperimentJSONConverter.serializeRunOutputs(outputData.keySet(), outputMaterials.keySet(), getUser());
+
+                return success(successMessage.toString(), ret);
+            }
+        }
+
+        // Helper class that prepares and executes the QueryUpdateService.insertRows() on the data or material table.
+        private abstract class DerivedOutputs<T extends ExpRunItem>
+        {
+            private final @NotNull Map<String, Set<String>> _parentInputNames;
+            private final @Nullable Map<String, Object> _defaultValues;
+            private final @Nullable List<DerivationSpec> _values;
+            private final int _outputCount;
+            private final String _rolePrefix;
+
+
+            public DerivedOutputs(@NotNull Map<String, Set<String>> parentInputNames, @Nullable Map<String, Object> defaultValues, @Nullable List<DerivationSpec> values, int outputCount, String rolePrefix)
+            {
+                _parentInputNames = parentInputNames;
+                _defaultValues = defaultValues;
+                _values = values;
+                _outputCount = outputCount;
+                _rolePrefix = rolePrefix;
+            }
+
+            public Pair<List<Map<String, Object>>, List<String>> prepareRows()
+            {
+                List<Map<String, Object>> rows = new ArrayList<>();
+                List<String> roles = new ArrayList<>();
+                int unknownOutputDataCount = 0;
+
+                for (int i = 0; i < _outputCount; i++)
+                {
+                    Map<String, Object> row = new CaseInsensitiveHashMap<>();
+                    if (_defaultValues != null)
+                        row.putAll(_defaultValues);
+                    DerivationSpec spec = _values != null && i < _values.size() ? _values.get(i) : null;
+                    String role = null;
+                    if (spec != null)
+                    {
+                        row.putAll(spec.values);
+                        role = spec.role;
+                    }
+
+                    // NOTE: Input parents are added to each row, but are only used for name generation and not for derivation.
+                    // NOTE: We will derive the inserted samples in a single derivation run after the sample/date have been inserted.
+                    row.putAll(_parentInputNames);
+
+                    rows.add(row);
+
+                    if (role == null || "".equals(role))
+                    {
+                        role = _rolePrefix + (unknownOutputDataCount == 0 ? "" : Integer.toString(unknownOutputDataCount + 1));
+                        unknownOutputDataCount++;
+                    }
+                    roles.add(role);
+                }
+                return Pair.of(rows, roles);
+            }
+
+            protected abstract TableInfo createTable();
+
+            protected abstract List<T> getExpObject(List<Map<String, Object>> insertedRows);
+
+            public Map<T, String> createOutputs() throws BatchValidationException, DuplicateKeyException, SQLException, QueryUpdateServiceException
+            {
+                Pair<List<Map<String, Object>>, List<String>> pair = prepareRows();
+                List<Map<String, Object>> rows = pair.first;
+                List<String> roles = pair.second;
+
+                TableInfo table = createTable();
+                QueryUpdateService qus = table.getUpdateService();
+                if (qus == null)
+                    throw new IllegalStateException();
+
+                Map<Enum, Object> configParams = new HashMap<>();
+                // Skip derivation during insert -- DeriveAction will call ExperimentService.get().derive() after samples are inserted
+                configParams.put(SampleSetUpdateServiceDI.Options.SkipDerivation, true);
+
+                BatchValidationException qusErrors = new BatchValidationException();
+                List<Map<String, Object>> insertedRows = qus.insertRows(getUser(), getContainer(), rows, qusErrors, configParams, null);
+                if (qusErrors.hasErrors())
+                    throw qusErrors;
+
+                if (insertedRows.size() != roles.size())
+                    throw new IllegalStateException("Expected to create " + roles.size() + " new exp objects for derivation");
+
+                List<T> outputs = getExpObject(insertedRows);
+                if (outputs.size() != roles.size())
+                    throw new IllegalStateException("Expected to create " + roles.size() + " new exp objects for derivation");
+
+                Map<T, String> outputMap = new HashMap<>();
+                for (int i = 0; i < outputs.size(); i++)
+                {
+                    String role = roles.get(i);
+                    T data = outputs.get(i);
+                    outputMap.put(data, role);
+                }
+
+                return outputMap;
+            }
+        }
+    }
+
+    public static class CreateExperimentForm extends ExperimentForm implements DataRegionSelection.DataSelectionKeyForm
+    {
+        private boolean _addSelectedRuns;
+        private String _dataRegionSelectionKey;
+
+        public boolean isAddSelectedRuns()
+        {
+            return _addSelectedRuns;
+        }
+
+        public void setAddSelectedRuns(boolean addSelectedRuns)
+        {
+            _addSelectedRuns = addSelectedRuns;
+        }
+
+        public String getDataRegionSelectionKey()
+        {
+            return _dataRegionSelectionKey;
+        }
+
+        public void setDataRegionSelectionKey(String dataRegionSelectionKey)
+        {
+            _dataRegionSelectionKey = dataRegionSelectionKey;
+        }
+    }
+
+    @RequiresPermission(InsertPermission.class)
+    @ActionNames("createRunGroup, createExperiment")
+    public class CreateRunGroupAction extends SimpleViewAction<CreateExperimentForm>
+    {
+        public ModelAndView getView(CreateExperimentForm form, BindException errors) throws Exception
+        {
+            // HACK - convert ExperimentForm to not be a BeanViewForm
+            form.setAddSelectedRuns("true".equals(getViewContext().getRequest().getParameter("addSelectedRuns")));
+            form.setDataRegionSelectionKey(getViewContext().getRequest().getParameter(DataRegionSelection.DATA_REGION_SELECTION_KEY));
+            if ("POST".equalsIgnoreCase(getViewContext().getRequest().getMethod()) && !"true".equals(getViewContext().getRequest().getParameter("noPost")))
+            {
+                Experiment exp = form.getBean();
+                if (exp.getName() == null || exp.getName().trim().length() == 0)
+                {
+                    errors.reject(ERROR_MSG, "You must specify a name for the experiment");
+                }
+                else
+                {
+                    int maxNameLength = ExperimentService.get().getTinfoExperimentRun().getColumn("Name").getScale();
+                    if (exp.getName().length() > maxNameLength)
+                    {
+                        errors.reject(ERROR_MSG, "Name of the experiment must be " + maxNameLength + " characters or less.");
+                    }
+                }
+
+                String lsid;
+                int suffix = 1;
+                do
+                {
+                    String template = "urn:lsid:" + XarContext.LSID_AUTHORITY_SUBSTITUTION + ":Experiment.Folder-" + XarContext.CONTAINER_ID_SUBSTITUTION + ":" + exp.getName();
+                    if (suffix > 1)
+                    {
+                        template = template + suffix;
+                    }
+                    suffix++;
+                    lsid = LsidUtils.resolveLsidFromTemplate(template, new XarContext("Experiment Creation", getContainer(), getUser()), "Experiment");
+                }
+                while (ExperimentService.get().getExpExperiment(lsid) != null);
+                exp.setLSID(lsid);
+                exp.setContainer(getContainer());
+
+                if (errors.getErrorCount() == 0)
+                {
+                    ExpExperimentImpl wrapper = new ExpExperimentImpl(exp);
+                    wrapper.save(getUser());
+
+                    if (form.isAddSelectedRuns())
+                    {
+                        addSelectedRunsToExperiment(wrapper, form.getDataRegionSelectionKey());
+                    }
+
+                    if (form.getReturnUrl() != null)
+                    {
+                        throw new RedirectException(form.getReturnUrl());
+                    }
+                    throw new RedirectException(ExperimentUrlsImpl.get().getShowExperimentsURL(getContainer()));
+                }
+            }
+
+            DataRegion drg = new DataRegion();
+
+            drg.addHiddenFormField(ActionURL.Param.returnUrl, getViewContext().getRequest().getParameter(ActionURL.Param.returnUrl.name()));
+            drg.addHiddenFormField("addSelectedRuns", java.lang.Boolean.toString("true".equals(getViewContext().getRequest().getParameter("addSelectedRuns"))));
+            form.setDataRegionSelectionKey(getViewContext().getRequest().getParameter(DataRegionSelection.DATA_REGION_SELECTION_KEY));
+            // Fix issue 27562 - include session-stored selection
+            if (form.getDataRegionSelectionKey() != null)
+            {
+                for (String rowId : DataRegionSelection.getSelected(getViewContext(), form.getDataRegionSelectionKey(), true, false))
+                {
+                    drg.addHiddenFormField(DataRegion.SELECT_CHECKBOX_NAME, rowId);
+                }
+            }
+            drg.addHiddenFormField(DataRegionSelection.DATA_REGION_SELECTION_KEY, getViewContext().getRequest().getParameter(DataRegionSelection.DATA_REGION_SELECTION_KEY));
+
+            drg.addColumns(ExperimentServiceImpl.get().getTinfoExperiment(), "RowId,Name,LSID,ContactId,ExperimentDescriptionURL,Hypothesis,Comments,Created");
+
+            DisplayColumn col = drg.getDisplayColumn("RowId");
+            col.setVisible(false);
+            drg.getDisplayColumn("LSID").setVisible(false);
+            drg.getDisplayColumn("Created").setVisible(false);
+
+            ButtonBar bb = new ButtonBar();
+            bb.setStyle(ButtonBar.Style.separateButtons);
+            ActionButton insertButton = new ActionButton(new ActionURL(CreateRunGroupAction.class, getContainer()), "Submit");
+            bb.add(insertButton);
+
+            drg.setButtonBar(bb);
+
+            return new InsertView(drg, errors);
+        }
+
+        public NavTree appendNavTrail(NavTree root)
+        {
+            setHelpTopic("runGroups");
+            return root.addChild("Create Run Group");
+        }
+    }
+
+    public static class MoveRunsForm implements DataRegionSelection.DataSelectionKeyForm
+    {
+        private String _targetContainerId;
+        private String _dataRegionSelectionKey;
+
+        public String getDataRegionSelectionKey()
+        {
+            return _dataRegionSelectionKey;
+        }
+
+        public void setDataRegionSelectionKey(String key)
+        {
+            _dataRegionSelectionKey = key;
+        }
+
+        public String getTargetContainerId()
+        {
+            return _targetContainerId;
+        }
+
+        public void setTargetContainerId(String targetContainerId)
+        {
+            _targetContainerId = targetContainerId;
+        }
+    }
+
+    @RequiresPermission(DeletePermission.class)
+    public class MoveRunsLocationAction extends SimpleViewAction<MoveRunsForm>
+    {
+        public ModelAndView getView(MoveRunsForm form, BindException errors)
+        {
+            ActionURL moveURL = new ActionURL(MoveRunsAction.class, getContainer());
+            PipelineRootContainerTree ct = new PipelineRootContainerTree(getUser(), moveURL)
+            {
+                protected void renderCellContents(StringBuilder html, Container c, ActionURL url, boolean hasRoot)
+                {
+                    if (hasRoot && !c.equals(getContainer()))
+                    {
+                        html.append("<a href=\"javascript:moveTo('");
+                        html.append(c.getId());
+                        html.append("')\">");
+                    }
+                    html.append(PageFlowUtil.filter(c.getName()));
+                    if (hasRoot)
+                    {
+                        html.append("</a>");
+                    }
+                }
+            };
+            ct.setInitialLevel(1);
+
+            MoveRunsBean bean = new MoveRunsBean(ct, form.getDataRegionSelectionKey());
+            JspView<MoveRunsBean> result = new JspView<>("/org/labkey/experiment/moveRunsLocation.jsp", bean);
+            result.setTitle("Choose Destination Folder");
+            result.setFrame(WebPartView.FrameType.PORTAL);
+            return result;
+        }
+
+        public NavTree appendNavTrail(NavTree root)
+        {
+            return root.addChild("Move Runs");
+        }
+    }
+
+
+    @RequiresPermission(DeletePermission.class)
+    public class MoveRunsAction extends FormHandlerAction<MoveRunsForm>
+    {
+        private Container _targetContainer;
+
+        public void validateCommand(MoveRunsForm target, Errors errors)
+        {
+        }
+
+        public boolean handlePost(MoveRunsForm form, BindException errors)
+        {
+            _targetContainer = ContainerManager.getForId(form.getTargetContainerId());
+            if (_targetContainer == null || !_targetContainer.hasPermission(getUser(), InsertPermission.class))
+            {
+                throw new UnauthorizedException();
+            }
+
+            Set<Integer> runIds = DataRegionSelection.getSelectedIntegers(getViewContext(), form.getDataRegionSelectionKey(), form.getDataRegionSelectionKey() != null, false);
+            List<ExpRun> runs = new ArrayList<>();
+            for (Integer runId : runIds)
+            {
+                ExpRun run = ExperimentService.get().getExpRun(runId);
+                if (run != null)
+                {
+                    runs.add(run);
+                }
+            }
+
+            ViewBackgroundInfo info = getViewBackgroundInfo();
+            info.setContainer(_targetContainer);
+
+            try
+            {
+                ExperimentService.get().moveRuns(info, getContainer(), runs);
+                if (form.getDataRegionSelectionKey() != null)
+                    DataRegionSelection.clearAll(getViewContext(), form.getDataRegionSelectionKey());
+            }
+            catch (IOException e)
+            {
+                throw new NotFoundException("Failed to initialize move. Check that the pipeline root is configured correctly. " + e);
+            }
+            return true;
+        }
+
+        public ActionURL getSuccessURL(MoveRunsForm form)
+        {
+            return PageFlowUtil.urlProvider(PipelineUrls.class).urlBegin(_targetContainer);
+        }
+    }
+
+    public static class ShowExternalDocsForm
+    {
+        private String _objectURI;
+        private String _propertyURI;
+
+        public String getObjectURI()
+        {
+            return _objectURI;
+        }
+
+        public void setObjectURI(String objectURI)
+        {
+            _objectURI = objectURI;
+        }
+
+        public String getPropertyURI()
+        {
+            return _propertyURI;
+        }
+
+        public void setPropertyURI(String propertyURI)
+        {
+            _propertyURI = propertyURI;
+        }
+    }
+
+    @RequiresPermission(ReadPermission.class)
+    public class ShowExternalDocsAction extends SimpleViewAction<ShowExternalDocsForm>
+    {
+        public ModelAndView getView(ShowExternalDocsForm form, BindException errors) throws Exception
+        {
+            Map<String, ObjectProperty> props = OntologyManager.getPropertyObjects(getContainer(), form.getObjectURI());
+            ObjectProperty prop = props.get(form.getPropertyURI());
+            if (prop == null || !getContainer().equals(prop.getContainer()))
+            {
+                throw new NotFoundException();
+            }
+            URI uri = new URI(prop.getStringValue());
+            File f = new File(uri);
+            if (!f.exists())
+            {
+                throw new NotFoundException();
+            }
+
+            PageFlowUtil.streamFile(getViewContext().getResponse(), new File(f.getAbsolutePath()), false);
+            return null;
+        }
+
+        public NavTree appendNavTrail(NavTree root)
+        {
+            return null;
+        }
+    }
+
+
+    // TODO: DotGraph has been adding a "runId" parameter, but ShowGraphMoreListAction
+    public static ActionURL getShowGraphMoreListURL(Container c, @Nullable Integer runId, @NotNull String objtype)
+    {
+        ActionURL url = new ActionURL(ShowGraphMoreListAction.class, c);
+
+        if (null != runId)
+            url.addParameter("runId", runId);
+
+        url.addParameter("objtype", objtype);
+
+        return url;
+    }
+
+
+    @RequiresPermission(ReadPermission.class)
+    public class ShowGraphMoreListAction extends SimpleViewAction<ExperimentRunForm>
+    {
+        private ExperimentRunForm _form;
+
+        public ModelAndView getView(ExperimentRunForm form, BindException errors)
+        {
+            _form = form;
+            return new GraphMoreGrid(getContainer(), errors, getViewContext().getActionURL());
+        }
+
+        public NavTree appendNavTrail(NavTree root)
+        {
+            root.addChild(new NavTree("Experiments", ExperimentUrlsImpl.get().getShowExperimentsURL(getContainer())));
+            ExpRun run = ExperimentService.get().getExpRun(_form.getRowId());
+            if (run != null)
+            {
+                root.addChild(new NavTree("Experiment Run", ExperimentUrlsImpl.get().getRunGraphURL(_form.lookupRun())));
+            }
+            root.addChild(new NavTree("Selected Protocol Applications"));
+            return root;
+        }
+    }
+
+    @RequiresPermission(InsertPermission.class)
+    public class ImportXarFileAction extends FormHandlerAction<ImportXarForm>
+    {
+        @Override
+        public void validateCommand(ImportXarForm target, Errors errors)
+        {
+        }
+
+        @Override
+        public boolean handlePost(ImportXarForm form, BindException errors) throws Exception
+        {
+            for (File f : form.getValidatedFiles(getContainer()))
+            {
+                if (f.isFile())
+                {
+                    ExperimentPipelineJob job = new ExperimentPipelineJob(getViewBackgroundInfo(), f, "Experiment Import", false, form.getPipeRoot(getContainer()));
+
+                    // TODO: Configure module resources with the appropriate log location per container
+                    if (form.getModule() != null)
+                    {
+                        File logFile = new File(form.getPipeRoot(getContainer()).getRootPath(), "module-resource-xar.log");
+                        job.setLogFile(logFile);
+                    }
+
+                    PipelineService.get().queueJob(job);
+                }
+                else
+                {
+                    throw new NotFoundException("Expected a file but found a directory: " + f.getName());
+                }
+            }
+
+            return true;
+        }
+
+        @Override
+        public URLHelper getSuccessURL(ImportXarForm importXarForm)
+        {
+            return getContainer().getStartURL(getUser());
+        }
+    }
+
+
+    @RequiresPermission(InsertPermission.class)
+    public class ImportXarAction extends MutatingApiAction<ImportXarForm>
+    {
+        @Override
+        public Object execute(ImportXarForm form, BindException errors) throws Exception
+        {
+            ApiSimpleResponse response = new ApiSimpleResponse();
+
+            List<Map<String, String>> archives = new ArrayList<>();
+            for (File f : form.getValidatedFiles(getContainer()))
+            {
+                Map<String, String> archive = new HashMap<>();
+                ExperimentPipelineJob job = new ExperimentPipelineJob(getViewBackgroundInfo(), f, "Experiment Import", false, form.getPipeRoot(getContainer()));
+
+                // TODO: Configure module resources with the appropriate log location per container
+                if (form.getModule() != null)
+                {
+                    File logFile = new File(form.getPipeRoot(getContainer()).getLogDirectory(), "module-resource-xar.log");
+                    job.setLogFile(logFile);
+                }
+
+                PipelineService.get().queueJob(job);
+
+                archive.put("file", f.getName());
+                archive.put("job", job.getJobGUID());
+                archive.put("path", form.getPath()); // echo back the public path
+
+                archives.add(archive);
+            }
+
+            response.put("success", true);
+            response.put("archives", archives);
+
+            return response;
+        }
+    }
+
+
+    /**
+     * User: jeckels
+     * Date: Jan 27, 2008
+     */
+    public static class ExperimentUrlsImpl implements ExperimentUrls
+    {
+        public ActionURL getOverviewURL(Container c)
+        {
+            return new ActionURL(BeginAction.class, c);
+        }
+
+        public ActionURL getExperimentDetailsURL(Container c, ExpExperiment expExperiment)
+        {
+            return new ActionURL(DetailsAction.class, c).addParameter("rowId", expExperiment.getRowId());
+        }
+
+        public ActionURL getShowSampleURL(Container c, ExpMaterial material)
+        {
+            return new ActionURL(ShowMaterialAction.class, c).addParameter("rowId", material.getRowId());
+        }
+
+        public ActionURL getExportProtocolURL(Container container, ExpProtocol protocol)
+        {
+            return new ActionURL(ExperimentController.ExportProtocolsAction.class, container).
+                    addParameter("protocolId", protocol.getRowId()).
+                    addParameter("xarFileName", protocol.getName() + ".xar");
+        }
+
+        public ActionURL getMoveRunsLocationURL(Container container)
+        {
+            return new ActionURL(ExperimentController.MoveRunsLocationAction.class, container);
+        }
+
+        public ActionURL getProtocolDetailsURL(ExpProtocol protocol)
+        {
+            return new ActionURL(ProtocolDetailsAction.class, protocol.getContainer()).addParameter("rowId", protocol.getRowId());
+        }
+
+        public ActionURL getProtocolApplicationDetailsURL(ExpProtocolApplication app)
+        {
+            return getShowApplicationURL(app.getContainer(), app.getRowId());
+        }
+
+        public ActionURL getProtocolGridURL(Container c)
+        {
+            return new ActionURL(ShowProtocolGridAction.class, c);
+        }
+
+        public ActionURL getRunGraphDetailURL(ExpRun run)
+        {
+            return getShowRunGraphDetailURL(run.getContainer(), run.getRowId());
+        }
+
+        public ActionURL getRunGraphDetailURL(ExpRun run, @Nullable ExpData focus)
+        {
+            return getRunGraphDetailURL(run, focus, DotGraph.TYPECODE_DATA);
+        }
+
+        public ActionURL getRunGraphDetailURL(ExpRun run, @Nullable ExpMaterial focus)
+        {
+            return getRunGraphDetailURL(run, focus, DotGraph.TYPECODE_MATERIAL);
+        }
+
+        public ActionURL getRunGraphDetailURL(ExpRun run, @Nullable ExpProtocolApplication focus)
+        {
+            return getRunGraphDetailURL(run, focus, DotGraph.TYPECODE_PROT_APP);
+        }
+
+        private ActionURL getRunGraphDetailURL(ExpRun run, @Nullable ExpObject focus, String typeCode)
+        {
+            ActionURL result = getShowRunGraphDetailURL(run.getContainer(), run.getRowId());
+            result.addParameter("detail", "true");
+            if (focus != null)
+            {
+                result.addParameter("focus", typeCode + focus.getRowId());
+            }
+            return result;
+        }
+
+        public ActionURL getRunGraphURL(Container container, int runId)
+        {
+            return ExperimentController.getRunGraphURL(container, runId);
+        }
+
+        public ActionURL getRunGraphURL(ExpRun run)
+        {
+            return getRunGraphURL(run.getContainer(), run.getRowId());
+        }
+
+        public ActionURL getRunTextURL(Container c, int runId)
+        {
+            return new ActionURL(ShowRunTextAction.class, c).addParameter("rowId", runId);
+        }
+
+        public ActionURL getRunTextURL(ExpRun run)
+        {
+            return getRunTextURL(run.getContainer(), run.getRowId());
+        }
+
+        public ActionURL getDeleteExperimentsURL(Container container, URLHelper returnURL)
+        {
+            return new ActionURL(DeleteSelectedExperimentsAction.class, container).addParameter(ActionURL.Param.returnUrl, returnURL.getLocalURIString());
+        }
+
+        public ActionURL getDeleteProtocolURL(@NotNull ExpProtocol protocol, URLHelper returnURL)
+        {
+            ActionURL result = new ActionURL(DeleteProtocolByRowIdsAction.class, protocol.getContainer());
+            result.addParameter("singleObjectRowId", protocol.getRowId());
+            if (returnURL != null)
+            {
+                result.addParameter(ActionURL.Param.returnUrl, returnURL.getLocalURIString());
+            }
+            return result;
+        }
+
+        public ActionURL getAddRunsToExperimentURL(Container c, ExpExperiment exp)
+        {
+            return new ActionURL(AddRunsToExperimentAction.class, c).addParameter("expRowId", exp.getRowId());
+        }
+
+        public ActionURL getShowRunsURL(Container c, ExperimentRunType type)
+        {
+            ActionURL result = new ActionURL(ShowRunsAction.class, c);
+            result.addParameter("experimentRunFilter", type.getDescription());
+            return result;
+        }
+
+        public ActionURL getShowExperimentsURL(Container c)
+        {
+            return new ActionURL(ShowRunGroupsAction.class, c);
+        }
+
+        public ActionURL getShowSampleSetListURL(Container c)
+        {
+            return getShowSampleSetListURL(c, null);
+        }
+
+        @Override
+        public ActionURL getShowSampleSetURL(ExpSampleSet sampleSet)
+        {
+            return new ActionURL(ShowMaterialSourceAction.class, sampleSet.getContainer()).addParameter("rowId", sampleSet.getRowId());
+        }
+
+        public ActionURL getExperimentListURL(Container container)
+        {
+            return new ActionURL(ShowRunGroupsAction.class, container);
+        }
+
+
+        public ActionURL getShowSampleSetListURL(Container c, String errorMessage)
+        {
+            ActionURL url = new ActionURL(ListMaterialSourcesAction.class, c);
+            if (errorMessage != null)
+            {
+                url.addParameter("sampleSetError", errorMessage);
+            }
+            return url;
+        }
+
+        public ActionURL getDataClassListURL(Container c)
+        {
+            return new ActionURL(ListDataClassAction.class, c);
+        }
+
+        public ActionURL getDeleteDatasURL(Container c, URLHelper returnURL)
+        {
+            ActionURL url = new ActionURL(DeleteSelectedDataAction.class, c);
+            if (returnURL != null)
+                url.addReturnURL(returnURL);
+            return url;
+        }
+
+        public ActionURL getDeleteSelectedExperimentsURL(Container c, URLHelper returnURL)
+        {
+            ActionURL result = new ActionURL(DeleteSelectedExperimentsAction.class, c);
+            if (returnURL != null)
+                result.addReturnURL(returnURL);
+            return result;
+        }
+
+        public ActionURL getDeleteSelectedExpRunsURL(Container container, URLHelper returnURL)
+        {
+            return new ActionURL(DeleteSelectedExpRunsAction.class, container).addReturnURL(returnURL);
+        }
+
+        public ActionURL getShowUpdateURL(ExpExperiment experiment)
+        {
+            return new ActionURL(ShowUpdateAction.class, experiment.getContainer()).addParameter("rowId", experiment.getRowId());
+        }
+
+        public ActionURL getRemoveSelectedExpRunsURL(Container container, URLHelper returnURL, ExpExperiment exp)
+        {
+            return new ActionURL(RemoveSelectedExpRunsAction.class, container).addReturnURL(returnURL).addParameter("expRowId", exp.getRowId());
+        }
+
+        public ActionURL getCreateRunGroupURL(Container container, URLHelper returnURL, boolean addSelectedRuns)
+        {
+            ActionURL result = new ActionURL(CreateRunGroupAction.class, container);
+            if (returnURL != null)
+            {
+                result.addReturnURL(returnURL);
+            }
+            if (addSelectedRuns)
+            {
+                result.addParameter("addSelectedRuns", "true");
+            }
+            return result;
+        }
+
+
+        public static ExperimentUrlsImpl get()
+        {
+            return (ExperimentUrlsImpl) PageFlowUtil.urlProvider(ExperimentUrls.class);
+        }
+
+        public ActionURL getDownloadGraphURL(ExpRun run, boolean detail, String focus, String focusType)
+        {
+            ActionURL result = new ActionURL(DownloadGraphAction.class, run.getContainer());
+            result.addParameter("rowId", run.getRowId()).addParameter("detail", detail);
+            if (focus != null)
+            {
+                result.addParameter("focus", focus);
+            }
+            if (focusType != null)
+            {
+                result.addParameter("focusType", focusType);
+            }
+            return result;
+        }
+
+        public ActionURL getBeginURL(Container container)
+        {
+            return new ActionURL(BeginAction.class, container);
+        }
+
+        public ActionURL getDomainEditorURL(Container container, String domainURI, boolean allowAttachmentProperties, boolean allowFileLinkProperties, boolean showDefaultValueSettings)
+        {
+            ActionURL url = new ActionURL(PropertyController.EditDomainAction.class, container);
+            url.addParameter("domainURI", domainURI);
+            if (allowAttachmentProperties)
+                url.addParameter("allowAttachmentProperties", "1");
+            if (allowFileLinkProperties)
+                url.addParameter("allowFileLinkProperties", "1");
+            if (showDefaultValueSettings)
+                url.addParameter("showDefaultValueSettings", "1");
+            return url;
+
+        }
+
+        @Override
+        public ActionURL getShowDataClassURL(Container container, int rowId)
+        {
+            ActionURL url = new ActionURL(ShowDataClassAction.class, container);
+            url.addParameter("rowId", rowId);
+            return url;
+        }
+
+        public ActionURL getShowFileURL(ExpData data, boolean inline)
+        {
+            ActionURL result = getShowFileURL(data.getContainer()).addParameter("rowId", data.getRowId());
+            if (inline)
+            {
+                result.addParameter("inline", inline);
+            }
+            return result;
+        }
+
+        public ActionURL getMaterialDetailsURL(ExpMaterial material)
+        {
+            return new ActionURL(ShowMaterialAction.class, material.getContainer()).addParameter("rowId", material.getRowId());
+        }
+
+        public ActionURL getMaterialDetailsURL(Container c, int materialRowId)
+        {
+            return new ActionURL(ShowMaterialAction.class, c).addParameter("rowId", materialRowId);
+        }
+
+        @Override
+        public ActionURL getCreateSampleSetURL(Container container)
+        {
+            return new ActionURL(CreateSampleSetAction.class, container);
+        }
+
+        @Override
+        public ActionURL getImportSamplesURL(Container container, String sampleSetName)
+        {
+            ActionURL url = new ActionURL(ImportSamplesAction.class, container);
+            url.addParameter("query.queryName", sampleSetName);
+            url.addParameter("schemaName", "exp.materials");
+            return url;
+        }
+
+        public ActionURL getDataDetailsURL(ExpData data)
+        {
+            return new ActionURL(ShowDataAction.class, data.getContainer()).addParameter("rowId", data.getRowId());
+        }
+
+        public ActionURL getShowFileURL(Container c)
+        {
+            return new ActionURL(ShowFileAction.class, c);
+        }
+
+        public ActionURL getSetFlagURL(Container container)
+        {
+            return new ActionURL(SetFlagAction.class, container);
+        }
+
+        public ActionURL getShowRunGraphURL(ExpRun run)
+        {
+            return ExperimentController.getRunGraphURL(run.getContainer(), run.getRowId());
+        }
+
+        public ActionURL getUploadXARURL(Container container)
+        {
+            return new ActionURL(ShowAddXarFileAction.class, container);
+        }
+
+        @Override
+        public ActionURL getRepairTypeURL(Container container)
+        {
+            return new ActionURL(TypesController.RepairAction.class, container);
+        }
+    }
+
+    @RequiresPermission(ReadPermission.class)
+    public class SampleSetServiceAction extends GWTServiceAction
+    {
+        protected BaseRemoteService createService()
+        {
+            return new GwtSampleSetServiceImpl(getViewContext());
+        }
+    }
+
+    @RequiresPermission(ReadPermission.class)
+    public class LineageAction extends ReadOnlyApiAction<ExpLineageOptions>
+    {
+        private ExpRunItem _output;
+
+        @Override
+        public void validateForm(ExpLineageOptions options, Errors errors)
+        {
+            // TODO: Type and RowId -- OR -- LSID are the only valid way of resolving an _output
+            ExperimentService service = ExperimentService.get();
+
+            if (options.getRowId() > 0)
+            {
+                _output = service.getExpMaterial(options.getRowId());
+                if (null == _output)
+                    _output = service.getExpData(options.getRowId());
+
+                if (null == _output)
+                    throw new NotFoundException("Unable to resolve Experiment Protocol output: " + options.getRowId());
+            }
+            else if (null != options.getLSID())
+            {
+                _output = service.getExpMaterial(options.getLSID());
+                if (null == _output)
+                    _output = service.getExpData(options.getLSID());
+
+                if (null == _output)
+                    throw new NotFoundException("Unable to resolve Experiment Protocol output: " + options.getLsid());
+            }
+            else
+            {
+                throw new ApiUsageException("One of rowId or lsid required");
+            }
+
+            // ensure that the protocol output lineage is in the same container as the request
+            if (!getContainer().equals(_output.getContainer()))
+                throw new ApiUsageException("Protocol requested must be in the same folder that the request originates. Protocol folder : " + _output.getContainer().getPath());
+        }
+
+        @Override
+        public Object execute(ExpLineageOptions options, BindException errors)
+        {
+            ExpLineage lineage = ExperimentService.get().getLineage(getViewContext(), _output, options);
+            return new ApiSimpleResponse(lineage.toJSON());
+        }
+    }
+
+    @Marshal(Marshaller.Jackson)
+    @RequiresPermission(AdminPermission.class)
+    public class RebuildEdgesAction extends MutatingApiAction<ExperimentRunForm>
+    {
+        @Override
+        public Object execute(ExperimentRunForm form, BindException errors)
+        {
+            if (form.getRowId() != 0 || form.getLsid() != null)
+            {
+                ExpRunImpl run = form.lookupRun();
+                if (!run.getContainer().hasPermission(getUser(), ReadPermission.class))
+                    throw new UnauthorizedException("Not permitted");
+
+                ExperimentServiceImpl.get().syncRunEdges(run);
+            }
+            else
+            {
+                // should this require site admin permissions?
+                ExperimentServiceImpl.get().rebuildAllEdges();
+            }
+            return success();
+        }
+    }
+
+    @Marshal(Marshaller.Jackson)
+    @RequiresPermission(AdminPermission.class)
+    public class CheckDataClassesIndexedAction extends ReadOnlyApiAction
+    {
+        @Override
+        public Object execute(Object o, BindException errors) throws Exception
+        {
+            SearchService search = SearchService.get();
+            if (search == null)
+                return null;
+
+            List<Map<String, Object>> notInIndex = new ArrayList<>(100);
+
+            List<? extends ExpDataClass> list = ExperimentService.get().getDataClasses(getContainer(), getUser(), false);
+            for (ExpDataClass dc : list)
+            {
+                for (ExpData d : dc.getDatas())
+                {
+                    String docId = d.getDocumentId();
+                    if (docId != null)
+                    {
+                        SearchService.SearchHit hit = search.find(docId);
+                        if (hit == null)
+                        {
+                            Map<String, Object> props = ExperimentJSONConverter.serializeData(d, getUser());
+                            props.put("docid", docId);
+                            notInIndex.add(props);
+                        }
+                    }
+                }
+            }
+
+            return success(notInIndex);
+        }
+    }
+
+    @Marshal(Marshaller.Jackson)
+    @RequiresPermission(AdminPermission.class)
+    public class CheckEdgesAction extends ReadOnlyApiAction
+    {
+        @Override
+        public Object execute(Object o, BindException errors) throws Exception
+        {
+            List<Object[]> result;
+            DbSchema schema = ExperimentService.get().getSchema();
+            TableInfo edgeTable = schema.getTable("Edge");
+
+            if (null != edgeTable.getColumn("fromObjectId"))
+            {
+                var edges = new SqlSelector(ExperimentService.get().getSchema(), "SELECT fromObjectId, toObjectId FROM exp.Edge")
+                        .resultSetStream()
+                        .map(r -> { try { return new Pair<>(r.getInt(1), r.getInt(2)); } catch (SQLException x) { throw new RuntimeException(x); } })
+                        .collect(Collectors.toList());
+                var cycles = (new GraphAlgorithms<Integer>()).detectCycleInDirectedGraph(edges);
+                result = cycles.stream().map(e -> new Integer[]{e.first, e.second}).collect(Collectors.toList());
+            }
+            else
+            {
+                var edges = new SqlSelector(ExperimentService.get().getSchema(), "SELECT fromLsid, toLsid FROM exp.Edge")
+                        .resultSetStream()
+                        .map(r -> { try { return new Pair<>(r.getString(1), r.getString(2)); } catch (SQLException x) { throw new RuntimeException(x); } })
+                        .collect(Collectors.toList());
+                var cycles = (new GraphAlgorithms<String>()).detectCycleInDirectedGraph(edges);
+                result = cycles.stream().map(e -> new String[]{e.first, e.second}).collect(Collectors.toList());
+            }
+
+            JSONObject ret = new JSONObject();
+            ret.put("result", result);
+            ret.put("success", true);
+            return ret;
+        }
+    }
+}