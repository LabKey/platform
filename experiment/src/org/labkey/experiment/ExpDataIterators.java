/*
 * Copyright (c) 2019 LabKey Corporation
 *
 * Licensed under the Apache License, Version 2.0 (the "License");
 * you may not use this file except in compliance with the License.
 * You may obtain a copy of the License at
 *
 *     http://www.apache.org/licenses/LICENSE-2.0
 *
 * Unless required by applicable law or agreed to in writing, software
 * distributed under the License is distributed on an "AS IS" BASIS,
 * WITHOUT WARRANTIES OR CONDITIONS OF ANY KIND, either express or implied.
 * See the License for the specific language governing permissions and
 * limitations under the License.
 */
package org.labkey.experiment;

import org.apache.commons.lang3.StringUtils;
import org.apache.logging.log4j.Logger;
import org.jetbrains.annotations.NotNull;
import org.jetbrains.annotations.Nullable;
import org.json.old.JSONArray;
import org.labkey.api.attachments.AttachmentFile;
import org.labkey.api.collections.CaseInsensitiveHashMap;
import org.labkey.api.collections.CaseInsensitiveHashSet;
import org.labkey.api.collections.Sets;
import org.labkey.api.data.AbstractTableInfo;
import org.labkey.api.data.ColumnInfo;
import org.labkey.api.data.CompareType;
import org.labkey.api.data.Container;
import org.labkey.api.data.CounterDefinition;
import org.labkey.api.data.DbScope;
import org.labkey.api.data.RemapCache;
import org.labkey.api.data.SimpleFilter;
import org.labkey.api.data.TableInfo;
import org.labkey.api.data.TableSelector;
import org.labkey.api.data.UpdateableTableInfo;
import org.labkey.api.data.validator.ColumnValidator;
import org.labkey.api.data.validator.RequiredValidator;
import org.labkey.api.dataiterator.DataIterator;
import org.labkey.api.dataiterator.DataIteratorBuilder;
import org.labkey.api.dataiterator.DataIteratorContext;
import org.labkey.api.dataiterator.DataIteratorUtil;
import org.labkey.api.dataiterator.ErrorIterator;
import org.labkey.api.dataiterator.ExistingRecordDataIterator;
import org.labkey.api.dataiterator.LoggingDataIterator;
import org.labkey.api.dataiterator.MapDataIterator;
import org.labkey.api.dataiterator.Pump;
import org.labkey.api.dataiterator.SimpleTranslator;
import org.labkey.api.dataiterator.StandardDataIteratorBuilder;
import org.labkey.api.dataiterator.TableInsertDataIteratorBuilder;
import org.labkey.api.dataiterator.ValidatorIterator;
import org.labkey.api.dataiterator.WrapperDataIterator;
import org.labkey.api.exp.ExperimentException;
import org.labkey.api.exp.PropertyType;
import org.labkey.api.exp.api.ExpData;
import org.labkey.api.exp.api.ExpDataClass;
import org.labkey.api.exp.api.ExpDataRunInput;
import org.labkey.api.exp.api.ExpLineage;
import org.labkey.api.exp.api.ExpLineageOptions;
import org.labkey.api.exp.api.ExpMaterial;
import org.labkey.api.exp.api.ExpObject;
import org.labkey.api.exp.api.ExpProtocol;
import org.labkey.api.exp.api.ExpProtocolApplication;
import org.labkey.api.exp.api.ExpRun;
import org.labkey.api.exp.api.ExpRunItem;
import org.labkey.api.exp.api.ExpSampleType;
import org.labkey.api.exp.api.ExperimentService;
import org.labkey.api.exp.api.SampleTypeService;
import org.labkey.api.exp.api.SimpleRunRecord;
import org.labkey.api.exp.property.PropertyService;
import org.labkey.api.exp.query.ExpDataTable;
import org.labkey.api.exp.query.ExpMaterialTable;
import org.labkey.api.exp.query.ExpSchema;
import org.labkey.api.query.AbstractQueryUpdateService;
import org.labkey.api.query.BatchValidationException;
import org.labkey.api.query.FieldKey;
import org.labkey.api.query.QueryKey;
import org.labkey.api.query.QueryUpdateService;
import org.labkey.api.query.QueryUpdateServiceException;
import org.labkey.api.query.UserSchema;
import org.labkey.api.query.ValidationException;
import org.labkey.api.reader.TabLoader;
import org.labkey.api.search.SearchService;
import org.labkey.api.security.User;
import org.labkey.api.study.publish.StudyPublishService;
import org.labkey.api.util.Pair;
import org.labkey.api.util.StringUtilsLabKey;
import org.labkey.api.util.logging.LogHelper;
import org.labkey.api.view.ViewBackgroundInfo;
import org.labkey.experiment.api.AliasInsertHelper;
import org.labkey.experiment.api.ExpDataClassDataTableImpl;
import org.labkey.experiment.api.ExpMaterialTableImpl;
import org.labkey.experiment.api.ExpRunItemTableImpl;
import org.labkey.experiment.api.ExperimentServiceImpl;
import org.labkey.experiment.api.SampleTypeUpdateServiceDI;
import org.labkey.experiment.controllers.exp.RunInputOutputBean;
import org.springframework.web.multipart.MultipartFile;

import java.io.File;
import java.io.IOException;
import java.util.ArrayList;
import java.util.Arrays;
import java.util.Collection;
import java.util.Collections;
import java.util.HashMap;
import java.util.HashSet;
import java.util.LinkedHashMap;
import java.util.LinkedHashSet;
import java.util.LinkedList;
import java.util.List;
import java.util.Map;
import java.util.Objects;
import java.util.Set;
import java.util.function.Function;
import java.util.function.Supplier;
import java.util.stream.Collectors;

import static org.apache.commons.lang3.StringUtils.equalsIgnoreCase;
import static org.labkey.api.data.CompareType.IN;
import static org.labkey.api.exp.api.ExperimentService.ALIASCOLUMNALIAS;


public class ExpDataIterators
{
    private static final Logger LOG = LogHelper.getLogger(ExpDataIterators.class, "Experiment data related data iterators");

    public static class CounterDataIteratorBuilder implements DataIteratorBuilder
    {
        private final DataIteratorBuilder _in;
        private final Container _container;
        private final AbstractTableInfo _expTable;
        private final String _sequencePrefix;
        private final int _id;

        public static DataIteratorBuilder create(@NotNull DataIteratorBuilder in, Container container,
                                                 AbstractTableInfo expTable, String sequencePrefix, int sequenceId)
        {
            if (expTable.getCounterDefinitions().isEmpty())
                return in;

            return new CounterDataIteratorBuilder(in, container, expTable, sequencePrefix, sequenceId);
        }

        public CounterDataIteratorBuilder(@NotNull DataIteratorBuilder in, Container container,
                                          AbstractTableInfo expTable, String sequencePrefix, int sequenceId)
        {
            _in = in;
            _container = container;
            _expTable = expTable;
            _sequencePrefix = sequencePrefix;
            _id = sequenceId;
        }

        @Override
        public DataIterator getDataIterator(DataIteratorContext context)
        {
            DataIterator pre = _in.getDataIterator(context);

            SimpleTranslator counterTranslator = new SimpleTranslator(pre, context);
            counterTranslator.setDebugName("Counter Def");
            Set<String> skipColumns = new CaseInsensitiveHashSet();
            Map<String, Integer> columnNameMap = DataIteratorUtil.createColumnNameMap(pre);


            for (CounterDefinition counterDefinition : _expTable.getCounterDefinitions())
            {
                Set<String> attachedColumnNames = counterDefinition.getAttachedColumnNames();
                skipColumns.addAll(attachedColumnNames);

                // validate we have all the paired columns
                List<Integer> pairedIndexes = new ArrayList<>();
                for (String pairedColumnName : counterDefinition.getPairedColumnNames())
                {
                    Integer i = columnNameMap.get(pairedColumnName);
                    if (i == null)
                    {
                        // immediately return error iterator tied to the input DataIterator instead of counterTranslator
                        ValidationException setupError = new ValidationException();
                        setupError.addGlobalError("Paired column '" + pairedColumnName + "' is required for counter '" + counterDefinition.getCounterName() + "'");
                        return ErrorIterator.wrap(pre, context, true, setupError);
                    }
                    else
                    {
                        pairedIndexes.add(i);
                    }
                }

                // add a sequence column for each of the attached columns
                for (String columnName : attachedColumnNames)
                {
                    Integer i = columnNameMap.get(columnName);
                    ColumnInfo column;
                    if (null != i)
                    {
                        column = pre.getColumnInfo(i);
                        skipColumns.add(columnName);
                    }
                    else
                    {
                        column = _expTable.getColumn(columnName);
                    }

                    counterTranslator.addPairedSequenceColumn(column, i, _container, counterDefinition, pairedIndexes, _sequencePrefix, _id, 100);
                }
            }

            counterTranslator.selectAll(skipColumns);

            return LoggingDataIterator.wrap(counterTranslator);
        }
    }

    public static class ExpMaterialValidatorIterator extends ValidatorIterator
    {
        private Integer _aliquotedFromColInd = null;
        private boolean isUpdateOnly;

        public ExpMaterialValidatorIterator(DataIterator data, DataIteratorContext context, Container c, User user)
        {
            super(data, context, c, user);
            isUpdateOnly = context.getInsertOption().updateOnly;
        }

        @Override
        protected String validate(ColumnValidator v, int rowNum, Object value, DataIterator data)
        {
            if (_aliquotedFromColInd == null)
            {
                Map<String, Integer> columnNameMap = DataIteratorUtil.createColumnNameMap(data);
                if (!isUpdateOnly && columnNameMap.containsKey("AliquotedFrom"))
                    _aliquotedFromColInd = columnNameMap.get("AliquotedFrom");
                else if (isUpdateOnly && columnNameMap.containsKey("AliquotedFromLSID"))
                    _aliquotedFromColInd = columnNameMap.get("AliquotedFromLSID");
                else
                    _aliquotedFromColInd = -1;
            }

            if (!(v instanceof RequiredValidator) || _aliquotedFromColInd < 0)
                return super.validate(v, rowNum, value, data);

            String aliquotedFromValue = null;
            Object aliquotedFromObj = data.get(_aliquotedFromColInd);
            if (aliquotedFromObj != null)
            {
                if (aliquotedFromObj instanceof String)
                {
                    aliquotedFromValue = (String) aliquotedFromObj;
                }
                else if (aliquotedFromObj instanceof Number)
                {
                    aliquotedFromValue = aliquotedFromObj.toString();
                }
            }

            // skip required field check for aliquots since aliquots properties are inherited
            if (!StringUtils.isEmpty(aliquotedFromValue))
                return null;

            return v.validate(rowNum, value);
        }
    }

    public static class ExpMaterialDataIteratorBuilder extends StandardDataIteratorBuilder
    {
        public ExpMaterialDataIteratorBuilder(TableInfo target, @NotNull DataIteratorBuilder in, @Nullable Container c, @NotNull User user)
        {
            super(target, in, c, user);
        }

        @Override
        protected ValidatorIterator getValidatorIterator(DataIterator validateInput, DataIteratorContext context, Map<String, TranslateHelper> translateHelperMap, Container c, User user)
        {
            ExpMaterialValidatorIterator validate = new ExpMaterialValidatorIterator(LoggingDataIterator.wrap(validateInput), context, c, user);
            validate.setDebugName("ExpMaterialDataIteratorBuilder validate");
            return validate;
        }
    }

    /**
     * Data iterator to handle aliases
     */
    public static class AliasDataIteratorBuilder implements DataIteratorBuilder
    {
        private final DataIteratorBuilder _in;
        private final Container _container;
        private final User _user;
        private final TableInfo _expAliasTable;

        public AliasDataIteratorBuilder(@NotNull DataIteratorBuilder in, Container container, User user, TableInfo expTable)
        {
            _in = in;
            _container = container;
            _user = user;
            _expAliasTable = expTable;
        }

        @Override
        public DataIterator getDataIterator(DataIteratorContext context)
        {
            DataIterator pre = _in.getDataIterator(context);
            return LoggingDataIterator.wrap(new AliasDataIterator(pre, context, _container, _user, _expAliasTable));
        }
    }

    private static class AliasDataIterator extends WrapperDataIterator
    {
        // For some reason I don't quite understand we don't want to pass through a column called "alias" so we rename it to ALIASCOLUMNALIAS
        final DataIteratorContext _context;
        final Supplier<Object> _lsidCol;
        final Supplier<Object> _aliasCol;
        final Container _container;
        final User _user;
        Map<String, Object> _lsidAliasMap = new HashMap<>();
        private final TableInfo _expAliasTable;

        protected AliasDataIterator(DataIterator di, DataIteratorContext context, Container container, User user, TableInfo expTable)
        {
            super(di);
            _context = context;

            Map<String, Integer> map = DataIteratorUtil.createColumnNameMap(di);
            _lsidCol = map.get("lsid")==null ? null : di.getSupplier(map.get("lsid"));
            _aliasCol = map.get(ALIASCOLUMNALIAS)==null ? null : di.getSupplier(map.get(ALIASCOLUMNALIAS));

            _container = container;
            _user = user;
            _expAliasTable = expTable;
        }

        private BatchValidationException getErrors()
        {
            return _context.getErrors();
        }

        @Override
        public boolean next() throws BatchValidationException
        {
            boolean hasNext = super.next();

            // skip processing if there are errors upstream
            if (getErrors().hasErrors())
                return hasNext;

            // after the last row, insert all of the aliases
            if (!hasNext)
            {
                final ExperimentService svc = ExperimentService.get();

                try (DbScope.Transaction transaction = svc.getTinfoDataClass().getSchema().getScope().ensureTransaction())
                {
                    for (Map.Entry<String, Object> entry : _lsidAliasMap.entrySet())
                    {
                        String lsid = entry.getKey();
                        Object aliases = entry.getValue();
                        AliasInsertHelper.handleInsertUpdate(_container, _user, lsid, _expAliasTable, aliases);
                    }
                    transaction.commit();
                }

                return false;
            }

            // For each iteration, collect the lsid and alias col values.
            if (_lsidCol != null && _aliasCol != null)
            {
                Object lsidValue = _lsidCol.get();
                Object aliasValue = _aliasCol.get();

                if (aliasValue != null && lsidValue instanceof String)
                {
                    _lsidAliasMap.put((String) lsidValue, aliasValue);
                }
            }
            return true;
        }
    }

    public static class AutoLinkToStudyDataIteratorBuilder implements DataIteratorBuilder
    {
        private final DataIteratorBuilder _in;
        private final Container _container;
        private final User _user;
        private final ExpSampleType _sampleType;
        private final UserSchema _schema;

        public AutoLinkToStudyDataIteratorBuilder(@NotNull DataIteratorBuilder in, UserSchema schema, Container container, User user, ExpSampleType sampleType)
        {
            _in = in;
            _schema = schema;
            _container = container;
            _user = user;
            _sampleType = sampleType;
        }

        @Override
        public DataIterator getDataIterator(DataIteratorContext context)
        {
            DataIterator pre = _in.getDataIterator(context);
            return LoggingDataIterator.wrap(new AutoLinkToStudyDataIterator(DataIteratorUtil.wrapMap(pre, false), context, _schema, _container, _user, _sampleType));
        }
    }

    private static class AutoLinkToStudyDataIterator extends WrapperDataIterator
    {
        final Container _container;
        final User _user;
        final ExpSampleType _sampleType;
        final MapDataIterator _data;
        final List<Map<FieldKey, Object>> _rows = new ArrayList<>();
        final List<Integer> _keys = new ArrayList<>();
        final UserSchema _schema;
        private boolean _isDerivation = false;
        final Integer _rowIdCol;

        protected AutoLinkToStudyDataIterator(DataIterator di, DataIteratorContext context, UserSchema schema, Container container, User user,  ExpSampleType sampleType)
        {
            super(di);

            _schema = schema;
            _container = container;
            _user = user;
            _sampleType = sampleType;
            _data = (MapDataIterator)di;

            Map<String, Integer> nameMap = DataIteratorUtil.createColumnNameMap(di);
            _rowIdCol = nameMap.get("rowid");

            for (String name : nameMap.keySet())
            {
                if (ExperimentService.isInputOutputColumn(name) || equalsIgnoreCase("parent", name))
                {
                    _isDerivation = true;
                    break;
                }
            }
        }

        @Override
        public boolean next() throws BatchValidationException
        {
            boolean hasNext = _data.next();

            if (!hasNext)
            {
                if (!_rows.isEmpty())
                {
                    if (_isDerivation)
                    {
                        _schema.getDbSchema().getScope().getCurrentTransaction().addCommitTask(() -> {
                            try
                            {
                                // derived samples can't be linked until after the transaction is committed
                                StudyPublishService.get().autoLinkDerivedSamples(_sampleType, _keys, _container, _user);
                            }
                            catch (ExperimentException e)
                            {
                                throw new RuntimeException(e);
                            }
                        }, DbScope.CommitTaskOption.POSTCOMMIT);
                    }
                    else
                        StudyPublishService.get().autoLinkSamples(_sampleType, _rows, _container, _user);
                }
                return false;
            }
            Map<FieldKey, Object> row = new HashMap<>();
            for (Map.Entry<String, Object> entry : _data.getMap().entrySet())
                row.put(FieldKey.fromParts(entry.getKey()), entry.getValue());
            _rows.add(row);

            if (_isDerivation)
                _keys.add((Integer)get(_rowIdCol));

            return true;
        }
    }

    public static class FlagDataIteratorBuilder implements DataIteratorBuilder
    {
        private final DataIteratorBuilder _in;
        private final User _user;
        private final boolean _isSample;
        private final ExpObject _expObject;
        private final Container _container;

        public FlagDataIteratorBuilder(@NotNull DataIteratorBuilder in, User user, boolean isSample, ExpObject expObject, Container container)
        {
            _in = in;
            _user = user;
            _isSample = isSample;
            _expObject = expObject;
            _container = container;
        }

        @Override
        public DataIterator getDataIterator(DataIteratorContext context)
        {
            DataIterator pre = _in.getDataIterator(context);
            return LoggingDataIterator.wrap(new FlagDataIterator(pre, context, _user, _isSample, _expObject, _container));
        }
    }

    private static class FlagDataIterator extends WrapperDataIterator
    {
        final DataIteratorContext _context;
        final User _user;
        final Integer _lsidCol;
        final Integer _nameCol;
        final Integer _flagCol;
        final boolean _isSample;    // as oppsed to DataClass
        private final ExpSampleType _sampleType;
        private final ExpDataClass _dataClass;
        final Container _container;

        protected FlagDataIterator(DataIterator di, DataIteratorContext context, User user, boolean isSample, ExpObject expObject, Container container)
        {
            super(di);
            _context = context;
            _user = user;
            _isSample = isSample;

            Map<String, Integer> map = DataIteratorUtil.createColumnNameMap(di);
            _lsidCol = map.get("lsid");
            _nameCol = map.get("name");
            _flagCol = map.containsKey("flag") ? map.get("flag") : map.get("comment");
            if (isSample)
            {
                _sampleType = (ExpSampleType) expObject;
                _dataClass = null;
            }
            else
            {
                _sampleType = null;
                _dataClass = (ExpDataClass) expObject;
            }
            _container = container;
        }

        private BatchValidationException getErrors()
        {
            return _context.getErrors();
        }

        @Override
        public boolean next() throws BatchValidationException
        {
            boolean hasNext = super.next();
            if (!hasNext)
                return false;

            // skip processing if there are errors upstream
            if (getErrors().hasErrors())
                return true;

            if (_lsidCol != null && _flagCol != null)
            {
                Object lsidValue = get(_lsidCol);

                Object flagValue = get(_flagCol);

                if (lsidValue instanceof String lsid)
                {
                    String flag = Objects.toString(flagValue, null);

                    try
                    {
                        if (_isSample)
                        {
                            ExpMaterial sample = null;
                            if (_context.getInsertOption() == QueryUpdateService.InsertOption.MERGE && _nameCol != null)
                            {
                                Object nameValue = get(_nameCol);
                                if (nameValue instanceof String)
                                    sample = _sampleType.getSample(_container, (String) nameValue);
                            }

                            if (sample == null)
                                sample = ExperimentService.get().getExpMaterial(lsid);
                            if (sample != null)
                                sample.setComment(_user, flag);
                        }
                        else
                        {
                            ExpData data = null;
                            if (_context.getInsertOption() == QueryUpdateService.InsertOption.MERGE && _nameCol != null)
                            {
                                Object nameValue = get(_nameCol);
                                if (nameValue instanceof String)
                                    data = _dataClass.getData(_container, (String) nameValue);
                            }
                            if (data == null)
                                data = ExperimentService.get().getExpData(lsid);
                            if (data != null)
                                data.setComment(_user, flag);
                        }
                    }
                    catch (ValidationException e)
                    {
                        throw new BatchValidationException(e);
                    }
                }

            }
            return true;
        }
    }

    /* setup mini dataiterator pipeline to process lineage */
    public static void derive(User user, Container container, DataIterator di, boolean isSample, ExpObject dataType, boolean skipAliquot) throws BatchValidationException
    {
        ExpDataIterators.DerivationDataIteratorBuilder ddib = new ExpDataIterators.DerivationDataIteratorBuilder(di, container, user, isSample, dataType, skipAliquot);
        DataIteratorContext context = new DataIteratorContext();
        context.setInsertOption(QueryUpdateService.InsertOption.MERGE);
        DataIterator derive = ddib.getDataIterator(context);
        new Pump(derive, context).run();
        if (context.getErrors().hasErrors())
            throw context.getErrors();
    }

    public static class DerivationDataIteratorBuilder implements DataIteratorBuilder
    {
        final DataIteratorBuilder _pre;
        final Container _container;
        final User _user;
        final boolean _isSample;
        final boolean _skipAliquot;
        final ExpObject _currentDataType;

        public DerivationDataIteratorBuilder(DataIteratorBuilder pre, Container container, User user, boolean isSample, ExpObject currentDataType, boolean skipAliquot)
        {
            _pre = pre;
            _container = container;
            _user = user;
            _isSample = isSample;
            _skipAliquot = skipAliquot;
            _currentDataType = currentDataType;
        }

        @Override
        public DataIterator getDataIterator(DataIteratorContext context)
        {
            DataIterator pre = _pre.getDataIterator(context);
            if (null != context.getConfigParameters() && context.getConfigParameters().containsKey(SampleTypeUpdateServiceDI.Options.SkipDerivation))
            {
                return pre;
            }

            if (context.getInsertOption() == QueryUpdateService.InsertOption.UPDATE)
                return LoggingDataIterator.wrap(new ImportWithUpdateDerivationDataIterator(pre, context, _container, _user, _currentDataType, _isSample));
            return LoggingDataIterator.wrap(new DerivationDataIterator(pre, context, _container, _user, _currentDataType, _isSample, _skipAliquot));
        }
    }

    static boolean hasAliquots(int sampleTypeRowId, List<String> names)
    {
        SimpleFilter f = new SimpleFilter(FieldKey.fromParts("Name"), names, IN);
        f.addCondition(FieldKey.fromParts("MaterialSourceId"), sampleTypeRowId);
        f.addCondition(FieldKey.fromParts("AliquotedFromLSID"), null, CompareType.NONBLANK);
        return new TableSelector(ExperimentService.get().getTinfoMaterial(), f, null).exists();
    }

    static class DerivationDataIteratorBase extends WrapperDataIterator
    {
        final DataIteratorContext _context;
        final Integer _nameCol;
        final Map<Integer, String> _parentCols;
        final Map<String, String> _aliquotParents;
        /** Cache sample type lookups because even though we do caching in SampleTypeService, it's still a lot of overhead to check permissions for the user */
        final Map<String, ExpSampleType> _sampleTypes = new HashMap<>();
        final Map<String, ExpDataClass> _dataClasses = new HashMap<>();

        final ExpSampleType _currentSampleType;
        final ExpDataClass _currentDataClass;

        final Container _container;
        final User _user;
        final boolean _isSample;

        protected DerivationDataIteratorBase(DataIterator di, DataIteratorContext context, Container container, User user, ExpObject currentDataType, boolean isSample)
        {
            super(di);
            _context = context;
            _isSample = isSample;
            if (isSample)
            {
                _currentSampleType = (ExpSampleType) currentDataType;
                _currentDataClass = null;
            }
            else
            {
                _currentSampleType = null;
                _currentDataClass = (ExpDataClass) currentDataType;
            }

            Map<String, Integer> map = DataIteratorUtil.createColumnNameMap(di);
            _nameCol = map.get("name");
            _parentCols = new HashMap<>();
            _aliquotParents = new LinkedHashMap<>();
            _container = container;
            _user = user;

            for (Map.Entry<String, Integer> entry : map.entrySet())
            {
                String name = entry.getKey();
                if (ExperimentService.isInputOutputColumn(name) || _isSample && equalsIgnoreCase("parent",name))
                {
                    _parentCols.put(entry.getValue(), entry.getKey());
                }
            }

        }

        private BatchValidationException getErrors()
        {
            return _context.getErrors();
        }
        
        protected Set<Pair<String, String>> _getParentParts()
        {
            Set<Pair<String, String>> allParts = new HashSet<>();
            for (Integer parentCol : _parentCols.keySet())
            {
                Object o = get(parentCol);
                if (o != null)
                {
                    Collection<String> parentNames;
                    if (o instanceof String)
                    {
                        if (((String) o).trim().isEmpty())
                        {
                            parentNames = Arrays.asList(((String) o).trim());
                        }
                        else
                        {
                            // Issue 44841: The names of the parents may include commas, so we parse the set of parent names
                            // using TabLoader instead of just splitting on the comma.
                            try (TabLoader tabLoader = new TabLoader((String) o))
                            {
                                tabLoader.setDelimiterCharacter(',');
                                tabLoader.setUnescapeBackslashes(false);
                                try
                                {
                                    String[][] values = tabLoader.getFirstNLines(1);
                                    if (values.length > 0)
                                        parentNames = Arrays.asList(values[0]);
                                    else
                                        parentNames = Collections.emptyList();
                                }
                                catch (IOException e)
                                {
                                    parentNames = Collections.emptyList();
                                    getErrors().addRowError(new ValidationException("Unable to parse parent names from " + o, _parentCols.get(parentCol)));
                                }
                            }
                        }
                    }
                    else if (o instanceof JSONArray)
                    {
                        parentNames = Arrays.stream(((JSONArray) o).toArray()).map(String::valueOf).collect(Collectors.toSet());
                    }
                    else if (o instanceof Collection)
                    {
                        //noinspection rawtypes
                        Collection<?> c = ((Collection)o);
                        parentNames = c.stream().map(String::valueOf).collect(Collectors.toSet());
                    }
                    else if (o instanceof Number)
                    {
                        parentNames = Arrays.asList(o.toString());
                    }
                    else
                    {
                        getErrors().addRowError(new ValidationException("Expected comma separated list or a JSONArray of parent names: " + o, _parentCols.get(parentCol)));
                        continue;
                    }

                    String parentColName = _parentCols.get(parentCol);
                    Set<Pair<String, String>> parts = parentNames.stream()
                            .map(String::trim)
                            .map(s -> Pair.of(parentColName, s))
                            .collect(Collectors.toSet());

                    allParts.addAll(parts);
                }
                else // we have parent columns but the parent value is empty, indicating that the parents should be cleared
                {
                    allParts.add(new Pair<>(_parentCols.get(parentCol), null));
                }
            }
            return allParts;
        }

        @Override
        public boolean next() throws BatchValidationException
        {
            return super.next();
        }

        protected void _processRun(ExpRunItem runItem,
                                   List<UploadSampleRunRecord> runRecords,
                                   Set<Pair<String, String>> parentNames,
                                   RemapCache cache,
                                   Map<Integer, ExpMaterial> materialCache,
                                   Map<Integer, ExpData> dataCache,
                                   @Nullable String aliquotedFrom,
                                   String dataType /*sample type or source type name*/) throws ValidationException, ExperimentException
        {
            Pair<RunInputOutputBean, RunInputOutputBean> pair;
            if (_context.getInsertOption().mergeRows)
            {
                pair = resolveInputsAndOutputs(
                        _user, _container, runItem, parentNames, cache, materialCache, dataCache, _sampleTypes, _dataClasses, aliquotedFrom, dataType);
            }
            else
            {
                pair = resolveInputsAndOutputs(
                        _user, _container, null, parentNames, cache, materialCache, dataCache, _sampleTypes, _dataClasses, aliquotedFrom, dataType);
            }

            if (pair.first == null && pair.second == null) // no parents or children columns provided in input data and no existing parents to be updated
                return;

            if (_isSample && !((ExpMaterial) runItem).isOperationPermitted(SampleTypeService.SampleOperations.EditLineage))
                throw new ValidationException(String.format("Sample %s with status %s cannot have its lineage updated.", runItem.getName(), ((ExpMaterial) runItem).getStateLabel()));

            // the parent columns provided in the input are all empty and there are no existing parents not mentioned in the input that need to be retained.
            if (_context.getInsertOption().mergeRows && pair.first.doClear())
            {
                Pair<Set<ExpMaterial>, Set<ExpMaterial>> previousSampleRelatives = clearRunItemSourceRun(_user, runItem);
                String lockCheckMessage = checkForLockedSampleRelativeChange(previousSampleRelatives.first, Collections.emptySet(), runItem.getName(), "parents");
                lockCheckMessage += checkForLockedSampleRelativeChange(previousSampleRelatives.second, Collections.emptySet(), runItem.getName(), "children");
                if (!lockCheckMessage.isEmpty())
                    throw new ValidationException(lockCheckMessage);
            }
            else
            {
                ExpMaterial currentMaterial = null;
                Map<ExpMaterial, String> currentMaterialMap = Collections.emptyMap();
                Pair<Set<ExpMaterial>, Set<ExpMaterial>> previousSampleRelatives = Pair.of(Collections.emptySet(), Collections.emptySet());
                Map<ExpData, String> currentDataMap = Collections.emptyMap();

                if (_context.getInsertOption().mergeRows)
                {
                    // TODO always clear? or only when parentcols is in input? or only when new derivation is specified?
                    // Since this entry was (maybe) already in the database, we may need to delete old derivation info
                    previousSampleRelatives = clearRunItemSourceRun(_user, runItem);
                }

                if (_isSample)
                {
                    ExpMaterial sample = (ExpMaterial) runItem;
                    currentMaterialMap = new HashMap<>();
                    currentMaterial = sample;
                    currentMaterialMap.put(sample, sampleRole(sample));
                }
                else
                {
                    ExpData data = (ExpData) runItem;
                    currentDataMap = new HashMap<>();
                    currentDataMap.put(data, dataRole(data, _user));
                }

                if (pair.first != null)
                {
                    // Add parent derivation run
                    Map<ExpMaterial, String> parentMaterialMap = pair.first.getMaterials();

                    String lockCheckMessage = checkForLockedSampleRelativeChange(previousSampleRelatives.first, parentMaterialMap.keySet(), runItem.getName(), "parents");
                    if (!lockCheckMessage.isEmpty())
                        throw new ValidationException(lockCheckMessage);

                    Map<ExpData, String> parentDataMap = pair.first.getDatas();

                    record(true, runRecords,
                            parentMaterialMap, currentMaterialMap,
                            parentDataMap, currentDataMap, pair.first.getAliquotParent(), currentMaterial);
                }

                if (pair.second != null)
                {
                    // Add child derivation run
                    Map<ExpMaterial, String> childMaterialMap = pair.second.getMaterials();
                    Map<ExpData, String> childDataMap = pair.second.getDatas();
                    String lockCheckMessage = checkForLockedSampleRelativeChange(previousSampleRelatives.second, childMaterialMap.keySet(), runItem.getName(), "children");
                    if (!lockCheckMessage.isEmpty())
                        throw new ValidationException(lockCheckMessage);

                    record(false, runRecords,
                            currentMaterialMap, childMaterialMap,
                            currentDataMap, childDataMap, null, null);
                }
            }
        }
    }
    
    static class DerivationDataIterator extends DerivationDataIteratorBase
    {
        final Integer _lsidCol;
        final Integer _aliquotParentCol;
        final Map<String, String> _lsidNames;
        // Map of Data lsid and its aliquotedFromLSID
        final Map<String, String> _aliquotParents;
        // Map from Data LSID to Set of (parentColName, parentName)
        final Map<String, Set<Pair<String, String>>> _parentNames;

        final boolean _skipAliquot; // skip aliquot validation, used for update/updates cases

        final List<String> _candidateAliquotNames; // used to check if a name is an aliquot, with absent "AliquotedFrom". used for merge only

        protected DerivationDataIterator(DataIterator di, DataIteratorContext context, Container container, User user, ExpObject currentDataType, boolean isSample, boolean skipAliquot)
        {
            super(di, context, container, user, currentDataType, isSample);
            _skipAliquot = skipAliquot || context.getConfigParameterBoolean(SampleTypeService.ConfigParameters.DeferAliquotRuns);

            Map<String, Integer> map = DataIteratorUtil.createColumnNameMap(di);
            _lsidCol = map.get("lsid");
            _lsidNames = new HashMap<>();
            _parentNames = new LinkedHashMap<>();
            _aliquotParents = new LinkedHashMap<>();
            _candidateAliquotNames = new ArrayList<>();

            Integer aliquotParentCol = -1;
            for (Map.Entry<String, Integer> entry : map.entrySet())
            {
                String name = entry.getKey();
                if (_isSample && "AliquotedFrom".equalsIgnoreCase(name))
                {
                    aliquotParentCol = entry.getValue();
                }
            }

            _aliquotParentCol = aliquotParentCol;
        }

        private BatchValidationException getErrors()
        {
            return _context.getErrors();
        }

        @Override
        public boolean next() throws BatchValidationException
        {
            boolean hasNext = super.next();

            // skip processing if there are errors upstream
            if (getErrors().hasErrors())
                return hasNext;

            // For each iteration, collect the parent col values
            if (hasNext)
            {
                String lsid = (String) get(_lsidCol);
                String name = null;
                if (_nameCol != null)
                    name = (String) get(_nameCol);
                _lsidNames.put(lsid, name);
                if (_aliquotParentCol > -1 && !_context.getConfigParameterBoolean(SampleTypeService.ConfigParameters.DeferAliquotRuns))
                {
                    Object o = get(_aliquotParentCol);
                    String aliquotParentName = null;
                    if (o != null)
                    {
                        if (o instanceof String)
                        {
                            aliquotParentName = StringUtilsLabKey.unquoteString((String) o);
                        }
                        else if (o instanceof Number)
                        {
                            aliquotParentName = o.toString();
                        }
                        else
                        {
                            getErrors().addRowError(new ValidationException("Expected string value for aliquot parent name: " + o, "AliquotedFrom"));
                        }

                        if (aliquotParentName != null)
                            _aliquotParents.put(lsid, aliquotParentName);
                    }

                    if (aliquotParentName == null && _context.getInsertOption().mergeRows)
                        _candidateAliquotNames.add(name);
                }
                else if (!_skipAliquot && _context.getInsertOption().mergeRows)
                {
                    _candidateAliquotNames.add(name);
                }

<<<<<<< HEAD
                Set<Pair<String, String>> allParts = _getParentParts();
=======
                Set<Pair<String, String>> allParts = new HashSet<>();
                for (Integer parentCol : _parentCols.keySet())
                {
                    Object o = get(parentCol);
                    if (o != null)
                    {
                        Collection<String> parentNames;
                        if (o instanceof String)
                        {
                            if (((String) o).trim().isEmpty())
                            {
                                parentNames = Arrays.asList(((String) o).trim());
                            }
                            else
                            {
                                // Issue 44841: The names of the parents may include commas, so we parse the set of parent names
                                // using TabLoader instead of just splitting on the comma.
                                try (TabLoader tabLoader = new TabLoader((String) o))
                                {
                                    tabLoader.setDelimiterCharacter(',');
                                    tabLoader.setUnescapeBackslashes(false);
                                    try
                                    {
                                        String[][] values = tabLoader.getFirstNLines(1);
                                        if (values.length > 0)
                                            parentNames = Arrays.asList(values[0]);
                                        else
                                            parentNames = Collections.emptyList();
                                    }
                                    catch (IOException e)
                                    {
                                        parentNames = Collections.emptyList();
                                        getErrors().addRowError(new ValidationException("Unable to parse parent names from " + o, _parentCols.get(parentCol)));
                                    }
                                }
                            }
                        }
                        else if (o instanceof JSONArray)
                        {
                            parentNames = Arrays.stream(((JSONArray) o).toArray()).map(String::valueOf).collect(Collectors.toSet());
                        }
                        else if (o instanceof org.json.JSONArray)
                        {
                            parentNames = ((org.json.JSONArray) o).toList().stream().map(String::valueOf).collect(Collectors.toSet());
                        }
                        else if (o instanceof Collection)
                        {
                            //noinspection rawtypes
                            Collection<?> c = ((Collection)o);
                            parentNames = c.stream().map(String::valueOf).collect(Collectors.toSet());
                        }
                        else if (o instanceof Number)
                        {
                            parentNames = Arrays.asList(o.toString());
                        }
                        else
                        {
                            getErrors().addRowError(new ValidationException("Expected comma separated list or a JSONArray of parent names: " + o, _parentCols.get(parentCol)));
                            continue;
                        }

                        String parentColName = _parentCols.get(parentCol);
                        Set<Pair<String, String>> parts = parentNames.stream()
                                .map(String::trim)
                                .map(s -> Pair.of(parentColName, s))
                                .collect(Collectors.toSet());

                        allParts.addAll(parts);
                    }
                    else // we have parent columns but the parent value is empty, indicating that the parents should be cleared
                    {
                        allParts.add(new Pair<>(_parentCols.get(parentCol), null));
                    }
                }

>>>>>>> 4d675c73
                if (!allParts.isEmpty())
                    _parentNames.put(lsid, allParts);
            }

            if (getErrors().hasErrors())
                return hasNext;

            if (!hasNext)
            {
                try
                {
                    RemapCache cache = new RemapCache(true);
                    Map<Integer, ExpMaterial> materialCache = new HashMap<>();
                    Map<Integer, ExpData> dataCache = new HashMap<>();

                    if (_isSample && _context.getInsertOption().mergeRows)
                    {
                        if (!_candidateAliquotNames.isEmpty())
                        {
                            if (hasAliquots(_currentSampleType.getRowId(), _candidateAliquotNames))
                            {
                                // AliquotedFrom is used to determine if aliquot/meta field value should be retained or discarded
                                // In the case of merge, one can argue AliquotedFrom can be queried for existing data, instead of making it a required field.
                                // But that would be too expensive. For performance reasons, merge will error out if any aliquots are present but 'AliquotedFrom' column is missing.
                                if (_aliquotParentCol == -1)
                                    throw new ValidationException("Aliquots are present but 'AliquotedFrom' column is missing.");
                                else
                                    throw new ValidationException("'AliquotedFrom' cannot be blank for existing aliquots.");
                            }
                        }
                    }

                    List<UploadSampleRunRecord> runRecords = new ArrayList<>();
                    Set<String> lsids = new LinkedHashSet<>();
                    lsids.addAll(_parentNames.keySet());
                    lsids.addAll(_aliquotParents.keySet());
                    for (String lsid : lsids)
                    {
                        Set<Pair<String, String>> parentNames = _parentNames.getOrDefault(lsid, Collections.emptySet());

                        ExpRunItem runItem;
                        String aliquotedFrom = _aliquotParents.get(lsid);
                        String dataType = null;
                        if (_isSample)
                        {
                            ExpMaterial m = null;
                            if (_context.getInsertOption().mergeRows) // column lsid generated from dbseq might not be valid for existing materials, lookup by name instead
                            {
                                String sampleName = _lsidNames.get(lsid);
                                if (!StringUtils.isEmpty(sampleName))
                                {
                                    m = _currentSampleType.getSample(_container, sampleName);
                                }
                            }

                            if (m == null)
                                m= ExperimentService.get().getExpMaterial(lsid);

                            if (m != null)
                            {
                                materialCache.put(m.getRowId(), m);
                                dataType = m.getSampleType().getName();
                            }
                            runItem = m;
                        }
                        else
                        {
                            ExpData d = null;
                            if (_context.getInsertOption().mergeRows) // column lsid generated from guid might not be valid for existing data, lookup by name instead
                            {
                                String dataName = _lsidNames.get(lsid);
                                if (!StringUtils.isEmpty(dataName))
                                {
                                    d = _currentDataClass.getData(_container, dataName);
                                }
                            }

                            if (d == null)
                                d = ExperimentService.get().getExpData(lsid);

                            if (d != null)
                            {
                                dataCache.put(d.getRowId(), d);
                            }
                            runItem = d;
                        }
                        if (runItem == null) // nothing to do if the item does not exist
                            continue;

                        _processRun(runItem, runRecords, parentNames, cache, materialCache, dataCache, aliquotedFrom, dataType);
                    }

                    if (!runRecords.isEmpty())
                    {
                        ExperimentService.get().deriveSamplesBulk(runRecords, new ViewBackgroundInfo(_container, _user, null), null);
                    }
                }
                catch (ExperimentException e)
                {
                    throw new RuntimeException(e);
                }
                catch (ValidationException e)
                {
                    getErrors().addRowError(e);
                }
            }
            return hasNext;
        }


    }
    
    static class ImportWithUpdateDerivationDataIterator extends DerivationDataIteratorBase
    {
        // Map from Data name to Set of (parentColName, parentName)
        final Map<String, Set<Pair<String, String>>> _parentNames;
        final Integer _aliquotParentCol;
        // Map of Data name and its aliquotedFromLSID
        final Map<String, String> _aliquotParents;

        protected ImportWithUpdateDerivationDataIterator(DataIterator di, DataIteratorContext context, Container container, User user, ExpObject currentDataType, boolean isSample)
        {
            super(di, context, container, user, currentDataType, isSample);

            Map<String, Integer> map = DataIteratorUtil.createColumnNameMap(di);
            _parentNames = new LinkedHashMap<>();
            _aliquotParents = new LinkedHashMap<>();

            Integer aliquotParentCol = -1;
            for (Map.Entry<String, Integer> entry : map.entrySet())
            {
                if (_isSample && "AliquotedFromLSID".equalsIgnoreCase(entry.getKey()))
                {
                    aliquotParentCol = entry.getValue();
                }
            }

            _aliquotParentCol = aliquotParentCol;
        }

        private BatchValidationException getErrors()
        {
            return _context.getErrors();
        }

        @Override
        public boolean next() throws BatchValidationException
        {
            boolean hasNext = super.next();

            // skip processing if there are errors upstream
            if (getErrors().hasErrors())
                return hasNext;

            // For each iteration, collect the parent col values
            if (hasNext)
            {
                String name = null;
                if (_nameCol != null)
                    name = (String) get(_nameCol);
                if (_aliquotParentCol > -1 && !_context.getConfigParameterBoolean(SampleTypeService.ConfigParameters.DeferAliquotRuns))
                {
                    Object o = get(_aliquotParentCol);
                    String aliquotParentName = null;
                    if (o != null)
                    {
                        if (o instanceof String)
                        {
                            aliquotParentName = StringUtilsLabKey.unquoteString((String) o);
                        }
                        else if (o instanceof Number)
                        {
                            aliquotParentName = o.toString();
                        }
                        else
                        {
                            getErrors().addRowError(new ValidationException("Expected string value for aliquot parent name: " + o, "AliquotedFromLSID"));
                        }

                        if (aliquotParentName != null)
                            _aliquotParents.put(name, aliquotParentName);
                    }
                }


                Set<Pair<String, String>> allParts = _getParentParts();
                if (!allParts.isEmpty())
                    _parentNames.put(name, allParts);
            }

            if (getErrors().hasErrors())
                return hasNext;

            if (!hasNext)
            {
                try
                {
                    RemapCache cache = new RemapCache(true);
                    Map<Integer, ExpMaterial> materialCache = new HashMap<>();
                    Map<Integer, ExpData> dataCache = new HashMap<>();


                    List<UploadSampleRunRecord> runRecords = new ArrayList<>();
                    Set<String> names = new LinkedHashSet<>();
                    names.addAll(_parentNames.keySet());
                    names.addAll(_aliquotParents.keySet());
                    for (String name : names)
                    {
                        Set<Pair<String, String>> parentNames = _parentNames.getOrDefault(name, Collections.emptySet());

                        ExpRunItem runItem;
                        String aliquotedFromLSID = _aliquotParents.get(name);
                        String dataType = null;
                        if (_isSample)
                        {
                            ExpMaterial m = _currentSampleType.getSample(_container, name);

                            if (m != null)
                            {
                                materialCache.put(m.getRowId(), m);
                                dataType = _currentSampleType.getName();
                            }
                            runItem = m;
                        }
                        else
                        {
                            ExpData d = _currentDataClass.getData(_container, name);

                            if (d != null)
                            {
                                dataCache.put(d.getRowId(), d);
                                dataType = _currentDataClass.getName();
                            }
                            runItem = d;
                        }
                        if (runItem == null) // nothing to do if the item does not exist
                            continue;

                        String aliquotedFrom =  aliquotedFromLSID; // TODO get from from lsid
                        _processRun(runItem, runRecords, parentNames, cache, materialCache, dataCache, aliquotedFrom, dataType);
                    }

                    if (!runRecords.isEmpty())
                    {
                        ExperimentService.get().deriveSamplesBulk(runRecords, new ViewBackgroundInfo(_container, _user, null), null);
                    }
                }
                catch (ExperimentException e)
                {
                    throw new RuntimeException(e);
                }
                catch (ValidationException e)
                {
                    getErrors().addRowError(e);
                }
            }
            return hasNext;
        }

    }

    private static String checkForLockedSampleRelativeChange(Set<ExpMaterial> previousSampleRelatives, Set<ExpMaterial> currentSampleRelatives, String sampleName, String relationPlural)
    {
        List<String> messages = new ArrayList<>();
        // get the relatives whose lineage cannot change
        SampleTypeService sampleService = SampleTypeService.get();
        Collection<? extends ExpMaterial> lockedRelatives = sampleService.getSamplesNotPermitted(previousSampleRelatives, SampleTypeService.SampleOperations.EditLineage);

        Set<String> lockedRelativeLsids = lockedRelatives.stream().map(ExpMaterial::getLSID).collect(Collectors.toSet());
        Set<String> newRelativeLsids = currentSampleRelatives.stream().map(ExpMaterial::getLSID).collect(Collectors.toSet());
        // check if all the locked relatives are still in the current list
        Set<ExpMaterial> removedLocked = lockedRelatives.stream().filter(sample -> !newRelativeLsids.contains(sample.getLSID())).collect(Collectors.toSet());
        if (!removedLocked.isEmpty())
        {
            String message = String.format("One or more existing %s of sample %s has a status that prevents the updating of lineage", relationPlural, sampleName);
            if (removedLocked.size() <= 10)
                message += ": " + removedLocked.stream().map(ExpMaterial::getNameAndStatus).collect(Collectors.joining(", "));
            message += ".";
            messages.add(message);
        }
        //check if any of the newly added relatives are locked
        Set<ExpMaterial> addedLocked = sampleService.getSamplesNotPermitted(currentSampleRelatives, SampleTypeService.SampleOperations.EditLineage)
                .stream().filter(sample -> !lockedRelativeLsids.contains(sample.getLSID()))
                .collect(Collectors.toSet());

        if (!addedLocked.isEmpty())
        {
            String message = String.format("One or more of the new %s for sample %s has a status that prevents the updating of lineage: ", relationPlural, sampleName);
            message += addedLocked.stream().limit(10).map(ExpMaterial::getNameAndStatus).collect(Collectors.joining(", "));
            if (addedLocked.size() > 10)
                message += "...";
            message += ".";
            messages.add(message);
        }
        return StringUtils.join(messages, " ");
    }

    /**
     * Clear the source protocol application for this material.
     * If the run that created this material is not a sample derivation run, throw an error -- we don't
     * want to delete an assay run, for example.
     * If the run has more than the sample as an output, the material is removed as an output of the run
     * otherwise the run will be deleted.
     */
    @NotNull
    private static Pair<Set<ExpMaterial>, Set<ExpMaterial>> clearRunItemSourceRun(User user, ExpRunItem runItem) throws ValidationException, ExperimentException
    {
        ExpProtocolApplication existingSourceApp = runItem.getSourceApplication();
        Set<ExpMaterial> previousMaterialParents = Collections.emptySet();
        Set<ExpMaterial> previousMaterialChildren = Collections.emptySet();
        if (existingSourceApp == null)
            return Pair.of(previousMaterialParents, previousMaterialChildren);

        ExpRun existingDerivationRun = existingSourceApp.getRun();
        if (existingDerivationRun == null)
            return Pair.of(previousMaterialParents, previousMaterialChildren);

        ExpProtocol protocol = existingDerivationRun.getProtocol();

        if (ExperimentServiceImpl.get().isSampleAliquot(protocol))
            return Pair.of(previousMaterialParents, previousMaterialChildren);;

        if (!ExperimentServiceImpl.get().isSampleDerivation(protocol))
        {
            throw new ValidationException(
                    "Can't remove source run '" + existingDerivationRun.getName() + "'" +
                            " of protocol '" + protocol.getName() + "'" +
                            " for run item '" + runItem.getName() + "' since it is not a sample derivation run");
        }

        previousMaterialParents = existingDerivationRun.getMaterialInputs().keySet();
        previousMaterialChildren = new HashSet<>(existingDerivationRun.getMaterialOutputs());

        List<ExpData> dataOutputs = existingDerivationRun.getDataOutputs();
        List<ExpMaterial> materialOutputs = existingDerivationRun.getMaterialOutputs();
        if (dataOutputs.isEmpty() && (materialOutputs.isEmpty() || (materialOutputs.size() == 1 && materialOutputs.contains(runItem))))
        {
            LOG.debug("Run item '" + runItem.getName() + "' has existing source derivation run '" + existingDerivationRun.getRowId() + "' -- run has no other outputs, deleting run");
            // if run has no other outputs, delete the run completely
            runItem.setSourceApplication(null);
            try
            {
                runItem.save(user);
            }
            catch (BatchValidationException e)
            {
                throw new ExperimentException(e);
            }
            existingDerivationRun.delete(user);
        }
        else
        {
            LOG.debug("Run item '" + runItem.getName() + "' has existing source derivation run '" + existingDerivationRun.getRowId() + "' -- run has other " + dataOutputs.size() + " data outputs and " + materialOutputs.size() + " material outputs, removing sample from run");
            // if the existing run has other outputs, remove the run as the source application for this sample
            // and remove it as an output from the run
            runItem.setSourceApplication(null);
            try
            {
                runItem.save(user);
            }
            catch (BatchValidationException e)
            {
                throw new ExperimentException(e);
            }
            ExpProtocolApplication outputApp = existingDerivationRun.getOutputProtocolApplication();

            if (runItem instanceof ExpMaterial material)
            {
                if (outputApp != null)
                    outputApp.removeMaterialInput(user, material);
                existingSourceApp.removeMaterialInput(user, material);
            }
            else if (runItem instanceof ExpData data)
            {
                if (outputApp != null)
                    outputApp.removeDataInput(user, data);
                existingSourceApp.removeDataInput(user, data);
            }
            ExperimentService.get().queueSyncRunEdges(existingDerivationRun);
        }
        return Pair.of(previousMaterialParents, previousMaterialChildren);
    }

    /**
     * Collect the output material or data into a run record.
     * When merge is true, the outputs will be combined with
     * an existing record with the same input parents, if possible.
     */
    private static void record(
            boolean merge,
            @NotNull List<UploadSampleRunRecord> runRecords,
            @NotNull Map<ExpMaterial, String> parentMaterialMap,
            @NotNull Map<ExpMaterial, String> childMaterialMap,
            @NotNull Map<ExpData, String> parentDataMap,
            @NotNull Map<ExpData, String> childDataMap,
            @Nullable ExpMaterial aliquotParent,
            @Nullable ExpMaterial aliquotChild
    )
    {
        if (merge)
        {
            Set<ExpMaterial> parentMaterials = parentMaterialMap.keySet();
            Set<ExpData> parentDatas = parentDataMap.keySet();

            // find existing RunRecord with the same set of parents and add output children to it
            for (UploadSampleRunRecord record : runRecords)
            {
                if (record._aliquotInput != null && record._aliquotInput.equals(aliquotParent))
                {
                    if (aliquotChild != null)
                        record._aliquotOutputs.add(aliquotChild);
                    return;
                }
                else if ((!record.getInputMaterialMap().isEmpty() || !record.getInputDataMap().isEmpty()) && record.getInputMaterialMap().keySet().equals(parentMaterials) && record.getInputDataMap().keySet().equals(parentDatas))
                {
                    if (record._outputMaterial.isEmpty())
                        record._outputMaterial = childMaterialMap;
                    else
                        record._outputMaterial.putAll(childMaterialMap);

                    if (record._outputData.isEmpty())
                        record._outputData = childDataMap;
                    else
                        record._outputData.putAll(childDataMap);
                    return;
                }
            }
        }

        // otherwise, create new run record
        List<ExpMaterial> aliquots = null;
        if (aliquotChild != null)
        {
            aliquots = new LinkedList<>();
            aliquots.add(aliquotChild);
        }

        runRecords.add(new UploadSampleRunRecord(parentMaterialMap, childMaterialMap, parentDataMap, childDataMap, aliquotParent, aliquots));
    }

    public static class UploadSampleRunRecord implements SimpleRunRecord
    {
        private final Map<ExpMaterial, String> _inputMaterial;
        Map<ExpMaterial, String> _outputMaterial;
        Map<ExpData, String> _inputData;
        Map<ExpData, String> _outputData;

        ExpMaterial _aliquotInput;
        List<ExpMaterial> _aliquotOutputs;

        public UploadSampleRunRecord(Map<ExpMaterial, String> inputMaterial, Map<ExpMaterial, String> outputMaterial,
                                     Map<ExpData, String> inputData, Map<ExpData, String> outputData,
                                     ExpMaterial aliquotInput, List<ExpMaterial> aliquotChildren)
        {
            _inputMaterial = inputMaterial;
            _outputMaterial = outputMaterial;
            _inputData = inputData;
            _outputData = outputData;
            _aliquotInput = aliquotInput;
            _aliquotOutputs = aliquotChildren;
        }

        @Override
        public Map<ExpMaterial, String> getInputMaterialMap()
        {
            return _inputMaterial;
        }

        @Override
        public Map<ExpMaterial, String> getOutputMaterialMap()
        {
            return _outputMaterial;
        }

        @Override
        public Map<ExpData, String> getInputDataMap()
        {
            return _inputData;
        }

        @Override
        public Map<ExpData, String> getOutputDataMap()
        {
            return _outputData;
        }

        @Override
        public ExpMaterial getAliquotInput()
        {
            return _aliquotInput;
        }

        @Override
        public List<ExpMaterial> getAliquotOutputs()
        {
            return _aliquotOutputs;
        }
    }

    /**
     * support for mapping DataClass or SampleSet objects as a parent input using the column name format:
     * DataInputs/<data class name> or MaterialInputs/<sample type name>. Either / or . works as a delimiter
     *
     * @param runItem the item whose parents are being modified.  If provided, existing parents of the item
     *                will be incorporated into the resolved inputs and outputs
     * @param entityNamePairs set of (parent column name, parent value) pairs.  Parent values that are empty
     *                    indicate the parent should be removed.
     * @throws ExperimentException
     */
    @NotNull
    private static Pair<RunInputOutputBean, RunInputOutputBean> resolveInputsAndOutputs(User user, Container c, @Nullable ExpRunItem runItem,
                                                                                       Set<Pair<String, String>> entityNamePairs,
                                                                                       RemapCache cache,
                                                                                       Map<Integer, ExpMaterial> materialMap,
                                                                                       Map<Integer, ExpData> dataMap,
                                                                                       Map<String, ExpSampleType> sampleTypes,
                                                                                       Map<String, ExpDataClass> dataClasses,
                                                                                       @Nullable String aliquotedFrom,
                                                                                       String dataType /*sample type or source type name*/)
            throws ValidationException, ExperimentException
    {
        Map<ExpMaterial, String> parentMaterials = new LinkedHashMap<>();
        Map<ExpData, String> parentData = new LinkedHashMap<>();
        Set<String> parentDataTypesToRemove = new CaseInsensitiveHashSet();
        Set<String> parentSampleTypesToRemove = new CaseInsensitiveHashSet();

        Map<ExpMaterial, String> childMaterials = new HashMap<>();
        Map<ExpData, String> childData = new HashMap<>();
        boolean isMerge = runItem != null;

        ExpMaterial aliquotParent = null;
        boolean isAliquot = !StringUtils.isEmpty(aliquotedFrom);

        if (isAliquot)
        {
            ExpSampleType sampleType = sampleTypes.computeIfAbsent(dataType, (name) -> SampleTypeService.get().getSampleType(c, user, name));
            if (sampleType == null)
                throw new ValidationException("Invalid sample type: " + dataType);

            aliquotParent = ExperimentService.get().findExpMaterial(c, user, sampleType, dataType, aliquotedFrom, cache, materialMap);

            if (aliquotParent == null)
            {
                String message = "Aliquot parent '" + aliquotedFrom + "' not found.";
                throw new ValidationException(message);
            }
            else if (!aliquotParent.isOperationPermitted(SampleTypeService.SampleOperations.EditLineage))
            {
                throw new ValidationException(String.format("Creation of aliquots is not allowed for sample '%s' with status '%s'", aliquotParent.getName(), aliquotParent.getStateLabel()));
            }
        }

        for (Pair<String, String> pair : entityNamePairs)
        {
            String entityColName = pair.first;
            String entityName = pair.second;
            boolean isEmptyEntity = StringUtils.isEmpty(entityName);

            String[] parts = entityColName.split("[./]");
            if (parts.length == 1)
            {
                if (parts[0].equalsIgnoreCase("parent"))
                {
                    if (!isEmptyEntity)
                    {
                        if (isAliquot)
                        {
                            String message = "Sample derivation parent input is not allowed for aliquots.";
                            throw new ValidationException(message);
                        }

                        ExpMaterial sample = ExperimentService.get().findExpMaterial(c, user, null, null, entityName, cache, materialMap);
                        if (sample != null)
                            parentMaterials.put(sample, sampleRole(sample));
                        else
                        {
                            String message = "Sample input '" + entityName + "' not found";
                            throw new ValidationException(message);
                        }
                    }
                }
            }
            if (parts.length == 2)
            {
                String namePart = QueryKey.decodePart(parts[1]);
                if (parts[0].equalsIgnoreCase(ExpMaterial.MATERIAL_INPUT_PARENT))
                {
                    ExpSampleType sampleType = sampleTypes.computeIfAbsent(namePart, (name) -> SampleTypeService.get().getSampleType(c, user, name));
                    if (sampleType == null)
                        throw new ValidationException(String.format("Invalid import alias: parent SampleType [%1$s] does not exist or may have been deleted", namePart));

                    if (isEmptyEntity)
                    {
                        if (isMerge && !isAliquot)
                            parentSampleTypesToRemove.add(namePart);
                    }
                    else
                    {
                        if (isAliquot)
                        {
                            if (namePart.equals(dataType) && entityName.equals(aliquotedFrom))
                                continue;

                            String message = "Sample derivation parent input is not allowed for aliquots";
                            throw new ValidationException(message);
                        }

                        ExpMaterial sample = ExperimentService.get().findExpMaterial(c, user, sampleType, namePart, entityName, cache, materialMap);
                        if (sample != null)
                            parentMaterials.put(sample, sampleRole(sample));
                        else
                            throw new ValidationException("Sample '" + entityName + "' not found in Sample Type '" + namePart + "'.");

                    }
                }
                else if (parts[0].equalsIgnoreCase(ExpMaterial.MATERIAL_OUTPUT_CHILD))
                {
                    ExpSampleType sampleType = sampleTypes.computeIfAbsent(namePart, (name) -> SampleTypeService.get().getSampleType(c, user, name));
                    if (sampleType == null)
                        throw new ValidationException(String.format("Invalid import alias: child SampleType [%1$s] does not exist or may have been deleted", namePart));

                    if (!isEmptyEntity)
                    {
                        ExpMaterial sample = ExperimentService.get().findExpMaterial(c, user, sampleType, namePart, entityName, cache, materialMap);
                        if (sample != null)
                        {
                            if (StringUtils.isEmpty(sample.getAliquotedFromLSID()))
                                childMaterials.put(sample, sampleRole(sample));
                            else
                            {
                                String message = "Sample derivation output is not allowed for aliquots.";
                                throw new ValidationException(message);
                            }
                        }
                        else
                            throw new ValidationException("Sample output '" + entityName + "' not found in Sample Type '" + namePart + "'.");
                    }
                }
                else if (parts[0].equalsIgnoreCase(ExpData.DATA_INPUT_PARENT))
                {
                    ExpDataClass dataClass = dataClasses.computeIfAbsent(namePart, (name) -> ExperimentService.get().getDataClass(c, user, name));
                    if (dataClass == null)
                        throw new ValidationException(String.format("Invalid import alias: parent DataClass [%1$s] does not exist or may have been deleted", namePart));

                    if (isEmptyEntity)
                    {
                        if (isMerge && !isAliquot)
                            parentDataTypesToRemove.add(namePart);
                    }
                    else
                    {
                        if (isAliquot)
                        {
                            String message = entityColName + " is not allowed for aliquots";
                            throw new ValidationException(message);
                        }

                        ExpData data = ExperimentService.get().findExpData(c, user, dataClass, namePart, entityName, cache, dataMap);
                        if (data != null)
                            parentData.put(data, dataRole(data, user));
                        else
                        {

                            if (ExpSchema.DataClassCategoryType.sources.name().equalsIgnoreCase(dataClass.getCategory()))
                                throw new ValidationException("Source '" + entityName + "' not found in Source Type  '" + namePart + "'.");
                            else
                                throw new ValidationException("Data input '" + entityName + "' not found in in Data Class '" + namePart + "'.");
                        }
                    }
                }
                else if (parts[0].equalsIgnoreCase(ExpData.DATA_OUTPUT_CHILD))
                {
                    ExpDataClass dataClass = dataClasses.computeIfAbsent(namePart, (name) -> ExperimentService.get().getDataClass(c, user, name));
                    if (dataClass == null)
                        throw new ValidationException(String.format("Invalid import alias: child DataClass [%1$s] does not exist or may have been deleted", namePart));

                    if (!isEmptyEntity)
                    {
                        ExpData data = ExperimentService.get().findExpData(c, user, dataClass, namePart, entityName, cache, dataMap);
                        if (data != null)
                            childData.put(data, dataRole(data, user));
                        else
                            throw new ValidationException("Data output '" + entityName + "' in DataClass '" + namePart + "' not found");
                    }
                }
            }
        }

        if (isMerge)
        {
            ExpLineageOptions options = new ExpLineageOptions();
            options.setChildren(false);
            options.setDepth(2); // use 2 to get the first generation of parents because the first "parent" is the run

            ExpLineage lineage = ExperimentService.get().getLineage(c, user, runItem, options);
            Pair<Set<ExpData>, Set<ExpMaterial>> currentParents = Pair.of(lineage.getDatas(), lineage.getMaterials());
            if (currentParents.first != null)
            {
                Map<ExpData, String> existingParentData = new HashMap<>();
                currentParents.first.forEach((dataParent) -> {
                    ExpDataClass dataClass = dataParent.getDataClass(user);
                    String role = dataRole(dataParent, user);
                    if (dataClass != null && !parentData.containsValue(role) && !parentDataTypesToRemove.contains(role))
                    {
                        existingParentData.put(dataParent, role);
                    }
                });
                parentData.putAll(existingParentData);
            }
            if (currentParents.second != null)
            {
                boolean isExistingAliquot = false;
                if (runItem instanceof ExpMaterial currentMaterial)
                {
                    isExistingAliquot = !StringUtils.isEmpty(currentMaterial.getAliquotedFromLSID());

                    if (isExistingAliquot && !isAliquot)
                        throw new ValidationException("AliquotedFrom is absent for aliquot " + currentMaterial.getName() + ".");
                    else if (!isExistingAliquot && isAliquot)
                        throw new ValidationException("Unable to change sample to aliquot " + currentMaterial.getName() + ".");
                    else if (isExistingAliquot)
                    {
                        if (!currentMaterial.getAliquotedFromLSID().equals(aliquotParent.getLSID())
                                && !currentMaterial.getAliquotedFromLSID().equals(aliquotParent.getName())) // for insert using merge, parent name is temporarily stored as lsid
                            throw new ValidationException("Aliquot parents cannot be updated for sample " + currentMaterial.getName() + ".");
                        else if (currentMaterial.getAliquotedFromLSID().equals(aliquotParent.getLSID())) // when AliquotedFromLSID is lsid, aliquot is already processed
                            aliquotParent = null; // already exist, not need to recreate
                    }
                }

                Map<ExpMaterial, String> existingParentMaterials = new HashMap<>();
                if (isExistingAliquot && currentParents.second.size() > 1)
                    throw new ValidationException("Invalid parents for aliquot " + runItem.getName() + ".");

                if (!isAliquot)
                {
                    for (ExpMaterial materialParent : currentParents.second)
                    {
                        ExpSampleType sampleType = materialParent.getSampleType();
                        String role = sampleRole(materialParent);
                        if (sampleType != null && !parentMaterials.containsValue(role) && !parentSampleTypesToRemove.contains(role))
                            existingParentMaterials.put(materialParent, role);
                    }
                    parentMaterials.putAll(existingParentMaterials);
                }
            }
        }

        RunInputOutputBean parents = null;

        if (!parentMaterials.isEmpty() || !parentData.isEmpty() || !parentDataTypesToRemove.isEmpty() || !parentSampleTypesToRemove.isEmpty() || aliquotParent != null)
            parents = new RunInputOutputBean(parentMaterials, parentData, aliquotParent, !parentDataTypesToRemove.isEmpty() || !parentSampleTypesToRemove.isEmpty());

        RunInputOutputBean children = null;
        if (!childMaterials.isEmpty() || !childData.isEmpty())
            children = new RunInputOutputBean(childMaterials, childData, null);

        return Pair.of(parents, children);
    }

    private static String sampleRole(ExpMaterial material)
    {
        ExpSampleType st = material.getSampleType();
        return st != null ? st.getName() : "Sample";
    }

    private static String dataRole(ExpData data, User user)
    {
        ExpDataClass dc = data.getDataClass(user);
        return dc != null ? dc.getName() : ExpDataRunInput.DEFAULT_ROLE;
    }

    public static class SearchIndexIteratorBuilder implements DataIteratorBuilder
    {
        final DataIteratorBuilder _pre;
        final Function<List<String>, Runnable> _indexFunction;

        public SearchIndexIteratorBuilder(DataIteratorBuilder pre, Function<List<String>, Runnable> indexFunction)
        {
            _pre = pre;
            _indexFunction = indexFunction;
        }

        @Override
        public DataIterator getDataIterator(DataIteratorContext context)
        {
            DataIterator pre = _pre.getDataIterator(context);
            return LoggingDataIterator.wrap(new SearchIndexIterator(pre, context, _indexFunction));
        }
    }

    private static class SearchIndexIterator extends WrapperDataIterator
    {
        final DataIteratorContext _context;
        final Integer _lsidCol;
        final ArrayList<String> _lsids;
        final Function<List<String>, Runnable> _indexFunction;

        protected SearchIndexIterator(DataIterator di, DataIteratorContext context, Function<List<String>, Runnable> indexFunction)
        {
            super(di);
            _context = context;
            _indexFunction = indexFunction;

            Map<String, Integer> map = DataIteratorUtil.createColumnNameMap(di);
            _lsidCol = map.get("lsid");
            _lsids = new ArrayList<>(100);
        }

        @Override
        public boolean next() throws BatchValidationException
        {
            boolean hasNext = super.next();

            if (hasNext)
            {
                String lsid = (String) get(_lsidCol);
                if (null != lsid)
                    _lsids.add(lsid);
            }
            else
            {
                final SearchService ss = SearchService.get();
                if (null != ss)
                {
                    final ArrayList<String> lsids = new ArrayList<>(_lsids);
                    final Runnable indexTask = _indexFunction.apply(lsids);

                    if (null != DbScope.getLabKeyScope())
                        DbScope.getLabKeyScope().addCommitTask(indexTask, DbScope.CommitTaskOption.POSTCOMMIT);
                    else
                        indexTask.run();
                }
            }
            return hasNext;
        }
    }

    // This should be used AFTER StandardDataIteratorBuilder, say at the beginning of PersistDataIteratorBuilder (below)
    // The incoming dataiterator should bound to target table and have complete ColumnInfo metadata
    // see SimpleQueryUpdateService.convertTypes() for similar handling of FILE_LINK columns
    public static class FileLinkDataIterator extends WrapperDataIterator
    {
        Supplier<?>[] suppliers;
        String[] savedFileName;

        FileLinkDataIterator(final DataIterator in, final DataIteratorContext context, Container c, String file_link_dir_name)
        {
            super(in);
            suppliers = new Supplier[in.getColumnCount() + 1];
            savedFileName = new String[in.getColumnCount() + 1];

            for (int i = 0; i < suppliers.length; i++)
            {
                ColumnInfo col = in.getColumnInfo(i);
                if (PropertyType.FILE_LINK != col.getPropertyType())
                {
                    suppliers[i] = in.getSupplier(i);
                }
                else
                {
                    final int index = i;
                    suppliers[i] = () -> {
                        if (savedFileName[index] != null)
                            return savedFileName[index];
                        Object value = in.get(index);
                        if (value instanceof MultipartFile || value instanceof AttachmentFile)
                        {
                            try
                            {
                                Object file = AbstractQueryUpdateService.saveFile(c, col.getName(), value, file_link_dir_name);
                                assert file instanceof File;
                                value = ((File)file).getPath();
                                savedFileName[index] = (String)value;
                            }
                            catch (QueryUpdateServiceException ex)
                            {
                                context.getErrors().addRowError(new ValidationException(ex.getMessage()));
                                value = null;
                            }
                            catch (ValidationException vex)
                            {
                                context.getErrors().addRowError(vex);
                                value = null;
                            }
                        }
                        return value;
                    };
                }
            }
        }

        @Override
        public Object get(int i)
        {
            return suppliers[i].get();
        }

        @Override
        public boolean next() throws BatchValidationException
        {
            Arrays.fill(savedFileName, null);
            return super.next();
        }
    }

    public static final Set<String> NOT_FOR_UPDATE = Sets.newCaseInsensitiveHashSet(
            ExpDataTable.Column.LSID.toString(),
            ExpDataTable.Column.Created.toString(),
            ExpDataTable.Column.CreatedBy.toString(),
            ExpMaterialTable.Column.AliquotedFromLSID.toString(),
            "genId");

    public static class PersistDataIteratorBuilder implements DataIteratorBuilder
    {
        private final DataIteratorBuilder _in;
        private final TableInfo _expTable;
        private final TableInfo _propertiesTable;
        private final ExpObject _dataTypeObject;
        private final Container _container;
        private final User _user;
        private final Set<String> _excludedColumns = new HashSet<>(List.of("generated","runId","sourceapplicationid")); // generated has database DEFAULT 0

        private String _fileLinkDirectory = null;
        Function<List<String>, Runnable> _indexFunction;
        Map<String, String> _importAliases;


        // expTable is the shared experiment table e.g. exp.Data or exp.Materials
        public PersistDataIteratorBuilder(@NotNull DataIteratorBuilder in, TableInfo expTable, TableInfo propsTable, ExpObject typeObject, Container container, User user, Map<String, String> importAliases, @Nullable Integer ownerObjectId)
        {
            _in = in;
            _expTable = expTable;
            _propertiesTable = propsTable;
            _dataTypeObject = typeObject;
            _container = container;
            _user = user;
            _importAliases = importAliases;
        }

        public PersistDataIteratorBuilder setIndexFunction(Function<List<String>, Runnable> indexFunction)
        {
            _indexFunction = indexFunction;
            return this;
        }

        public PersistDataIteratorBuilder setFileLinkDirectory(String dir)
        {
            _fileLinkDirectory = dir;
            return this;
        }

        @Override
        public DataIterator getDataIterator(DataIteratorContext context)
        {
            DataIterator input = _in.getDataIterator(context);
            if (null == input)
                return null;           // Can happen if context has errors

            // add FileLink DataIterator if any input columns are of type FILE_LINK
            if (null != _fileLinkDirectory)
            {
                boolean hasFileLink = false;
                for (int i = 0; i < input.getColumnCount(); i++)
                    hasFileLink |= PropertyType.FILE_LINK == input.getColumnInfo(i).getPropertyType();
                if (hasFileLink)
                    input = LoggingDataIterator.wrap(new FileLinkDataIterator(input, context, _container, _fileLinkDirectory));
            }

            final Map<String, Integer> colNameMap = DataIteratorUtil.createColumnNameMap(input);

            Map<String, String> aliases = _importAliases != null ?
                    _importAliases :
                    new CaseInsensitiveHashMap<>();

            assert _expTable instanceof ExpMaterialTableImpl || _expTable instanceof ExpDataClassDataTableImpl;
            boolean isSample = _expTable instanceof ExpMaterialTableImpl;

            SimpleTranslator step1 = new SimpleTranslator(input, context);
            step1.selectAll(Sets.newCaseInsensitiveHashSet("alias"), aliases);
            if (colNameMap.containsKey("alias"))
                step1.addColumn(ExperimentService.ALIASCOLUMNALIAS, colNameMap.get("alias")); // see AliasDataIteratorBuilder

            CaseInsensitiveHashSet dontUpdate = new CaseInsensitiveHashSet();
            dontUpdate.addAll(NOT_FOR_UPDATE);
            if (context.getInsertOption().updateOnly)
                dontUpdate.add("objectid");

            boolean isMergeOrUpdate = context.getInsertOption().allowUpdate;

            CaseInsensitiveHashSet keyColumns = new CaseInsensitiveHashSet();
            CaseInsensitiveHashSet propertyKeyColumns = new CaseInsensitiveHashSet();
            if (!isMergeOrUpdate)
                keyColumns.add(ExpDataTable.Column.LSID.toString());

            Map<String,Object> extraKeyValueMap = null;
            if (isSample)
            {
                if (isMergeOrUpdate)
                {
                    extraKeyValueMap = new CaseInsensitiveHashMap<>();
                    extraKeyValueMap.put("materialSourceId", ((ExpMaterialTableImpl) _expTable).getSampleType().getRowId());

                    keyColumns.addAll(((ExpMaterialTableImpl) _expTable).getAltMergeKeys());
                    propertyKeyColumns.add("name");
                }

                dontUpdate.addAll(((ExpMaterialTableImpl) _expTable).getUniqueIdFields());
                dontUpdate.add(ExpMaterialTable.Column.RootMaterialLSID.toString());
                dontUpdate.add(ExpMaterialTable.Column.AliquotedFromLSID.toString());
            }
            else if (isMergeOrUpdate)
            {
                extraKeyValueMap = new CaseInsensitiveHashMap<>();
                extraKeyValueMap.put("classid", ((ExpDataClassDataTableImpl) _expTable).getDataClass().getRowId());

                keyColumns.addAll(((ExpDataClassDataTableImpl) _expTable).getAltMergeKeys());
            }

            // Since we support detailed audit logging add the ExistingRecordDataIterator here just before TableInsertDataIterator
            // this is a NOOP unless we are merging/updating and detailed logging is enabled
            Set<String> existingRecordKey = isSample ? keyColumns : Set.of(ExpDataTable.Column.LSID.toString());
            if (context.getInsertOption().updateOnly)
                existingRecordKey = ((ExpRunItemTableImpl<?>) _expTable).getAltMergeKeys();

            DataIteratorBuilder step2 = ExistingRecordDataIterator.createBuilder(step1, _expTable, existingRecordKey, true);

            // Insert into exp.data then the provisioned table
            // Use embargo data iterator to ensure rows are committed before being sent along Issue 26082 (row at a time, reselect rowid)
            DataIteratorBuilder step3 = LoggingDataIterator.wrap(new TableInsertDataIteratorBuilder(step2, _expTable, _container)
                    .setKeyColumns(keyColumns)
                    .setDontUpdate(dontUpdate)
                    .setAddlSkipColumns(_excludedColumns)
                    .setCommitRowsBeforeContinuing(true)
                    .setFailOnEmptyUpdate(false));

            // pass in remap columns to help reconcile columns that may be aliased in the virtual table
            DataIteratorBuilder step4 = LoggingDataIterator.wrap(new TableInsertDataIteratorBuilder(step3, _propertiesTable, _container)
                    .setKeyColumns(propertyKeyColumns.isEmpty() ? keyColumns : propertyKeyColumns)
                    .setDontUpdate(dontUpdate)
                    .setVocabularyProperties(PropertyService.get().findVocabularyProperties(_container, colNameMap.keySet()))
                    .setRemapSchemaColumns(((UpdateableTableInfo)_expTable).remapSchemaColumns())
                    .setFailOnEmptyUpdate(false));

            DataIteratorBuilder step5 = step4;
            if (colNameMap.containsKey("flag") || colNameMap.containsKey("comment"))
            {
                step5 = LoggingDataIterator.wrap(new ExpDataIterators.FlagDataIteratorBuilder(step4, _user, isSample, _dataTypeObject, _container));
            }

            // Wire up derived parent/child data and materials
            DataIteratorBuilder step6 = LoggingDataIterator.wrap(new ExpDataIterators.DerivationDataIteratorBuilder(step5, _container, _user, isSample, _dataTypeObject, false));

            // Hack: add the alias and lsid values back into the input so we can process them in the chained data iterator
            DataIteratorBuilder step7 = step6;
            if (null != _indexFunction && !context.getInsertOption().updateOnly) //TODO support index for update
                step7 = LoggingDataIterator.wrap(new ExpDataIterators.SearchIndexIteratorBuilder(step6, _indexFunction)); // may need to add this after the aliases are set

            return LoggingDataIterator.wrap(step7.getDataIterator(context));
        }
    }
}<|MERGE_RESOLUTION|>--- conflicted
+++ resolved
@@ -759,6 +759,10 @@
                     {
                         parentNames = Arrays.stream(((JSONArray) o).toArray()).map(String::valueOf).collect(Collectors.toSet());
                     }
+                    else if (o instanceof org.json.JSONArray)
+                    {
+                        parentNames = ((org.json.JSONArray) o).toList().stream().map(String::valueOf).collect(Collectors.toSet());
+                    }
                     else if (o instanceof Collection)
                     {
                         //noinspection rawtypes
@@ -986,85 +990,7 @@
                     _candidateAliquotNames.add(name);
                 }
 
-<<<<<<< HEAD
                 Set<Pair<String, String>> allParts = _getParentParts();
-=======
-                Set<Pair<String, String>> allParts = new HashSet<>();
-                for (Integer parentCol : _parentCols.keySet())
-                {
-                    Object o = get(parentCol);
-                    if (o != null)
-                    {
-                        Collection<String> parentNames;
-                        if (o instanceof String)
-                        {
-                            if (((String) o).trim().isEmpty())
-                            {
-                                parentNames = Arrays.asList(((String) o).trim());
-                            }
-                            else
-                            {
-                                // Issue 44841: The names of the parents may include commas, so we parse the set of parent names
-                                // using TabLoader instead of just splitting on the comma.
-                                try (TabLoader tabLoader = new TabLoader((String) o))
-                                {
-                                    tabLoader.setDelimiterCharacter(',');
-                                    tabLoader.setUnescapeBackslashes(false);
-                                    try
-                                    {
-                                        String[][] values = tabLoader.getFirstNLines(1);
-                                        if (values.length > 0)
-                                            parentNames = Arrays.asList(values[0]);
-                                        else
-                                            parentNames = Collections.emptyList();
-                                    }
-                                    catch (IOException e)
-                                    {
-                                        parentNames = Collections.emptyList();
-                                        getErrors().addRowError(new ValidationException("Unable to parse parent names from " + o, _parentCols.get(parentCol)));
-                                    }
-                                }
-                            }
-                        }
-                        else if (o instanceof JSONArray)
-                        {
-                            parentNames = Arrays.stream(((JSONArray) o).toArray()).map(String::valueOf).collect(Collectors.toSet());
-                        }
-                        else if (o instanceof org.json.JSONArray)
-                        {
-                            parentNames = ((org.json.JSONArray) o).toList().stream().map(String::valueOf).collect(Collectors.toSet());
-                        }
-                        else if (o instanceof Collection)
-                        {
-                            //noinspection rawtypes
-                            Collection<?> c = ((Collection)o);
-                            parentNames = c.stream().map(String::valueOf).collect(Collectors.toSet());
-                        }
-                        else if (o instanceof Number)
-                        {
-                            parentNames = Arrays.asList(o.toString());
-                        }
-                        else
-                        {
-                            getErrors().addRowError(new ValidationException("Expected comma separated list or a JSONArray of parent names: " + o, _parentCols.get(parentCol)));
-                            continue;
-                        }
-
-                        String parentColName = _parentCols.get(parentCol);
-                        Set<Pair<String, String>> parts = parentNames.stream()
-                                .map(String::trim)
-                                .map(s -> Pair.of(parentColName, s))
-                                .collect(Collectors.toSet());
-
-                        allParts.addAll(parts);
-                    }
-                    else // we have parent columns but the parent value is empty, indicating that the parents should be cleared
-                    {
-                        allParts.add(new Pair<>(_parentCols.get(parentCol), null));
-                    }
-                }
-
->>>>>>> 4d675c73
                 if (!allParts.isEmpty())
                     _parentNames.put(lsid, allParts);
             }
