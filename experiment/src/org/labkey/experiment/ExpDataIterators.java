--- conflicted
+++ resolved
@@ -724,22 +724,15 @@
 
 
         // expTable is the shared experiment table e.g. exp.Data or exp.Materials
-<<<<<<< HEAD
-        public PersistDataIteratorBuilder(@NotNull DataIteratorBuilder in, TableInfo expTable, TableInfo propsTable, Container container, User user, @Nullable Integer ownerObjectId)
-=======
-        public PersistDataIteratorBuilder(@NotNull DataIteratorBuilder in, TableInfo expTable, TableInfo propsTable, Container container, User user, Map<String, String> importAliases)
->>>>>>> fc5c1add
+        public PersistDataIteratorBuilder(@NotNull DataIteratorBuilder in, TableInfo expTable, TableInfo propsTable, Container container, User user, Map<String, String> importAliases, @Nullable Integer ownerObjectId)
         {
             _in = in;
             _expTable = expTable;
             _propertiesTable = propsTable;
             _container = container;
             _user = user;
-<<<<<<< HEAD
             _ownerObjectId = ownerObjectId;
-=======
             _importAliases = importAliases;
->>>>>>> fc5c1add
         }
 
         public PersistDataIteratorBuilder setIndexFunction(Function<List<String>, Runnable> indexFunction)
