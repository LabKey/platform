/*
 * Copyright (c) 2019 LabKey Corporation
 *
 * Licensed under the Apache License, Version 2.0 (the "License");
 * you may not use this file except in compliance with the License.
 * You may obtain a copy of the License at
 *
 *     http://www.apache.org/licenses/LICENSE-2.0
 *
 * Unless required by applicable law or agreed to in writing, software
 * distributed under the License is distributed on an "AS IS" BASIS,
 * WITHOUT WARRANTIES OR CONDITIONS OF ANY KIND, either express or implied.
 * See the License for the specific language governing permissions and
 * limitations under the License.
 */
package org.labkey.experiment;

import org.apache.commons.lang3.StringUtils;
import org.apache.logging.log4j.Logger;
import org.jetbrains.annotations.NotNull;
import org.jetbrains.annotations.Nullable;
import org.json.JSONArray;
import org.labkey.api.attachments.AttachmentFile;
import org.labkey.api.collections.CaseInsensitiveHashMap;
import org.labkey.api.collections.CaseInsensitiveHashSet;
import org.labkey.api.collections.Sets;
import org.labkey.api.data.AbstractTableInfo;
import org.labkey.api.data.ColumnInfo;
import org.labkey.api.data.CompareType;
import org.labkey.api.data.Container;
import org.labkey.api.data.CounterDefinition;
import org.labkey.api.data.DbScope;
import org.labkey.api.data.RemapCache;
import org.labkey.api.data.SimpleFilter;
import org.labkey.api.data.TableInfo;
import org.labkey.api.data.TableSelector;
import org.labkey.api.data.UpdateableTableInfo;
import org.labkey.api.data.validator.ColumnValidator;
import org.labkey.api.data.validator.RequiredValidator;
import org.labkey.api.dataiterator.DataIterator;
import org.labkey.api.dataiterator.DataIteratorBuilder;
import org.labkey.api.dataiterator.DataIteratorContext;
import org.labkey.api.dataiterator.DataIteratorUtil;
import org.labkey.api.dataiterator.ErrorIterator;
import org.labkey.api.dataiterator.ExistingRecordDataIterator;
import org.labkey.api.dataiterator.LoggingDataIterator;
import org.labkey.api.dataiterator.MapDataIterator;
import org.labkey.api.dataiterator.Pump;
import org.labkey.api.dataiterator.SimpleTranslator;
import org.labkey.api.dataiterator.StandardDataIteratorBuilder;
import org.labkey.api.dataiterator.TableInsertDataIteratorBuilder;
import org.labkey.api.dataiterator.ValidatorIterator;
import org.labkey.api.dataiterator.WrapperDataIterator;
import org.labkey.api.exp.ExperimentException;
import org.labkey.api.exp.PropertyType;
import org.labkey.api.exp.api.ExpData;
import org.labkey.api.exp.api.ExpDataClass;
import org.labkey.api.exp.api.ExpDataRunInput;
import org.labkey.api.exp.api.ExpLineage;
import org.labkey.api.exp.api.ExpLineageOptions;
import org.labkey.api.exp.api.ExpMaterial;
import org.labkey.api.exp.api.ExpObject;
import org.labkey.api.exp.api.ExpProtocol;
import org.labkey.api.exp.api.ExpProtocolApplication;
import org.labkey.api.exp.api.ExpRun;
import org.labkey.api.exp.api.ExpRunItem;
import org.labkey.api.exp.api.ExpSampleType;
import org.labkey.api.exp.api.ExperimentService;
import org.labkey.api.exp.api.SampleTypeService;
import org.labkey.api.exp.api.SimpleRunRecord;
import org.labkey.api.exp.property.PropertyService;
import org.labkey.api.exp.query.ExpDataTable;
import org.labkey.api.exp.query.ExpMaterialTable;
import org.labkey.api.exp.query.ExpSchema;
import org.labkey.api.query.AbstractQueryUpdateService;
import org.labkey.api.query.BatchValidationException;
import org.labkey.api.query.FieldKey;
import org.labkey.api.query.QueryKey;
import org.labkey.api.query.QueryUpdateService;
import org.labkey.api.query.QueryUpdateServiceException;
import org.labkey.api.query.UserSchema;
import org.labkey.api.query.ValidationException;
import org.labkey.api.reader.TabLoader;
import org.labkey.api.search.SearchService;
import org.labkey.api.security.User;
import org.labkey.api.study.publish.StudyPublishService;
import org.labkey.api.util.Pair;
import org.labkey.api.util.StringUtilsLabKey;
import org.labkey.api.util.logging.LogHelper;
import org.labkey.api.view.ViewBackgroundInfo;
import org.labkey.experiment.api.AliasInsertHelper;
import org.labkey.experiment.api.ExpDataClassDataTableImpl;
import org.labkey.experiment.api.ExpMaterialTableImpl;
import org.labkey.experiment.api.ExpRunItemTableImpl;
import org.labkey.experiment.api.ExperimentServiceImpl;
import org.labkey.experiment.api.SampleTypeUpdateServiceDI;
import org.labkey.experiment.controllers.exp.RunInputOutputBean;
import org.springframework.web.multipart.MultipartFile;

import java.io.File;
import java.io.IOException;
import java.util.ArrayList;
import java.util.Arrays;
import java.util.Collection;
import java.util.Collections;
import java.util.HashMap;
import java.util.HashSet;
import java.util.LinkedHashMap;
import java.util.LinkedHashSet;
import java.util.LinkedList;
import java.util.List;
import java.util.Map;
import java.util.Objects;
import java.util.Set;
import java.util.function.Function;
import java.util.function.Supplier;
import java.util.stream.Collectors;

import static org.apache.commons.lang3.StringUtils.equalsIgnoreCase;
import static org.labkey.api.data.CompareType.IN;
import static org.labkey.api.exp.api.ExperimentService.ALIASCOLUMNALIAS;
import static org.labkey.api.exp.api.ExperimentService.QueryOptions.SkipBulkRemapCache;
import static org.labkey.api.exp.query.ExpMaterialTable.Column.RootMaterialLSID;
import static org.labkey.experiment.api.SampleTypeUpdateServiceDI.PARENT_RECOMPUTE_LSID_COL;
import static org.labkey.experiment.api.SampleTypeUpdateServiceDI.PARENT_RECOMPUTE_NAME_COL;


public class ExpDataIterators
{
    private static final Logger LOG = LogHelper.getLogger(ExpDataIterators.class, "Experiment data related data iterators");

    public static class CounterDataIteratorBuilder implements DataIteratorBuilder
    {
        private final DataIteratorBuilder _in;
        private final Container _container;
        private final AbstractTableInfo _expTable;
        private final String _sequencePrefix;
        private final int _id;

        public static DataIteratorBuilder create(@NotNull DataIteratorBuilder in, Container container,
                                                 AbstractTableInfo expTable, String sequencePrefix, int sequenceId)
        {
            if (expTable.getCounterDefinitions().isEmpty())
                return in;

            return new CounterDataIteratorBuilder(in, container, expTable, sequencePrefix, sequenceId);
        }

        public CounterDataIteratorBuilder(@NotNull DataIteratorBuilder in, Container container,
                                          AbstractTableInfo expTable, String sequencePrefix, int sequenceId)
        {
            _in = in;
            _container = container;
            _expTable = expTable;
            _sequencePrefix = sequencePrefix;
            _id = sequenceId;
        }

        @Override
        public DataIterator getDataIterator(DataIteratorContext context)
        {
            DataIterator pre = _in.getDataIterator(context);

            SimpleTranslator counterTranslator = new SimpleTranslator(pre, context);
            counterTranslator.setDebugName("Counter Def");
            Set<String> skipColumns = new CaseInsensitiveHashSet();
            Map<String, Integer> columnNameMap = DataIteratorUtil.createColumnNameMap(pre);


            for (CounterDefinition counterDefinition : _expTable.getCounterDefinitions())
            {
                Set<String> attachedColumnNames = counterDefinition.getAttachedColumnNames();
                skipColumns.addAll(attachedColumnNames);

                // validate we have all the paired columns
                List<Integer> pairedIndexes = new ArrayList<>();
                for (String pairedColumnName : counterDefinition.getPairedColumnNames())
                {
                    Integer i = columnNameMap.get(pairedColumnName);
                    if (i == null)
                    {
                        // immediately return error iterator tied to the input DataIterator instead of counterTranslator
                        ValidationException setupError = new ValidationException();
                        setupError.addGlobalError("Paired column '" + pairedColumnName + "' is required for counter '" + counterDefinition.getCounterName() + "'");
                        return ErrorIterator.wrap(pre, context, true, setupError);
                    }
                    else
                    {
                        pairedIndexes.add(i);
                    }
                }

                // add a sequence column for each of the attached columns
                for (String columnName : attachedColumnNames)
                {
                    Integer i = columnNameMap.get(columnName);
                    ColumnInfo column;
                    if (null != i)
                    {
                        column = pre.getColumnInfo(i);
                        skipColumns.add(columnName);
                    }
                    else
                    {
                        column = _expTable.getColumn(columnName);
                    }

                    counterTranslator.addPairedSequenceColumn(column, i, _container, counterDefinition, pairedIndexes, _sequencePrefix, _id, 100);
                }
            }

            counterTranslator.selectAll(skipColumns);

            return LoggingDataIterator.wrap(counterTranslator);
        }
    }

    public static class ExpMaterialValidatorIterator extends ValidatorIterator
    {
        private Integer _aliquotedFromColInd = null;
        private final boolean _isUpdateOnly;

        public ExpMaterialValidatorIterator(DataIterator data, DataIteratorContext context, Container c, User user)
        {
            super(data, context, c, user);
            _isUpdateOnly = context.getInsertOption().updateOnly;
        }

        @Override
        protected String validate(ColumnValidator v, int rowNum, Object value, DataIterator data)
        {
            if (_aliquotedFromColInd == null)
            {
                Map<String, Integer> columnNameMap = DataIteratorUtil.createColumnNameMap(data);
                if (!_isUpdateOnly && columnNameMap.containsKey(ExpMaterial.ALIQUOTED_FROM_INPUT))
                    _aliquotedFromColInd = columnNameMap.get(ExpMaterial.ALIQUOTED_FROM_INPUT);
                else if (_isUpdateOnly && columnNameMap.containsKey("AliquotedFromLSID"))
                    _aliquotedFromColInd = columnNameMap.get("AliquotedFromLSID");
                else
                    _aliquotedFromColInd = -1;
            }

            if (!(v instanceof RequiredValidator) || _aliquotedFromColInd < 0)
                return super.validate(v, rowNum, value, data);

            String aliquotedFromValue = null;
            Object aliquotedFromObj = data.get(_aliquotedFromColInd);
            if (aliquotedFromObj != null)
            {
                if (aliquotedFromObj instanceof String)
                {
                    aliquotedFromValue = (String) aliquotedFromObj;
                }
                else if (aliquotedFromObj instanceof Number)
                {
                    aliquotedFromValue = aliquotedFromObj.toString();
                }
            }

            // skip required field check for aliquots since aliquots properties are inherited
            if (!StringUtils.isEmpty(aliquotedFromValue))
                return null;

            return v.validate(rowNum, value);
        }
    }

    public static class ExpMaterialDataIteratorBuilder extends StandardDataIteratorBuilder
    {
        public ExpMaterialDataIteratorBuilder(TableInfo target, @NotNull DataIteratorBuilder in, @Nullable Container c, @NotNull User user)
        {
            super(target, in, c, user);
        }

        @Override
        protected ValidatorIterator getValidatorIterator(DataIterator validateInput, DataIteratorContext context, Map<String, TranslateHelper> translateHelperMap, Container c, User user)
        {
            ExpMaterialValidatorIterator validate = new ExpMaterialValidatorIterator(LoggingDataIterator.wrap(validateInput), context, c, user);
            validate.setDebugName("ExpMaterialDataIteratorBuilder validate");
            return validate;
        }
    }

    public static class AliquotRollupDataIteratorBuilder implements DataIteratorBuilder
    {
        private final DataIteratorBuilder _in;
        private final ExpSampleType _sampleType;

        public AliquotRollupDataIteratorBuilder(@NotNull DataIteratorBuilder in, ExpSampleType sampleType)
        {
            _in = in;
            _sampleType = sampleType;
        }

        @Override
        public DataIterator getDataIterator(DataIteratorContext context)
        {
            DataIterator pre = _in.getDataIterator(context);
            return LoggingDataIterator.wrap(new AliquotRollupDataIterator(pre, context, _sampleType));
        }
    }

    public static class AliquotRollupDataIterator extends WrapperDataIterator
    {
        private final DataIteratorContext _context;

        private final Integer _storedAmountCol;
        private final Integer _unitsCol;
        private final ExpSampleType _sampleType;
        private final Integer _aliquotedFromCol;
        private final Integer _aliquotedFromLsidCol;
        private final Integer _parentLsidToRecomputeCol;
        private final Integer _parentNameToRecomputeCol;
        private final boolean _isInsert;
        private final boolean _isUpdate;

        protected AliquotRollupDataIterator(DataIterator di, DataIteratorContext context, ExpSampleType sampleType)
        {
            super(di);
            _context = context;
            _isInsert = !context.getInsertOption().allowUpdate;
            _isUpdate = context.getInsertOption().updateOnly;
            _sampleType = sampleType;
            Map<String, Integer> map = DataIteratorUtil.createColumnNameMap(di);
            _storedAmountCol = map.get("StoredAmount");
            _unitsCol = map.get("Units");
            _aliquotedFromCol = map.get(ExpMaterial.ALIQUOTED_FROM_INPUT);
            _aliquotedFromLsidCol = map.get("AliquotedFromLSID");
            _parentLsidToRecomputeCol = map.get(PARENT_RECOMPUTE_LSID_COL);
            _parentNameToRecomputeCol = map.get(PARENT_RECOMPUTE_NAME_COL);

        }

        @Override
        public Object get(int i)
        {
            if (i == _parentLsidToRecomputeCol || i == _parentNameToRecomputeCol)
            {
                if (_isInsert)
                {
                    if (i == _parentNameToRecomputeCol && _aliquotedFromCol != null)
                        return get(_aliquotedFromCol); // recompute parent when new aliquot is created
                    return null;
                }


                if (_isUpdate)
                {
                    if (_storedAmountCol == null && _unitsCol == null)
                        return null; // update will only trigger recompute if stored amount or unit is updated)
                }

                Map<String, Object> existingMap = getExistingRecord();
                if (existingMap != null)
                {
                    if (_storedAmountCol == null && _unitsCol == null)
                        return null; // update/merge existing will only trigger recompute if stored amount or unit is updated)

                    if (i == _parentNameToRecomputeCol) // only return lsid if existing map not null
                        return null;

                    String rootAliquot = (String) existingMap.get(RootMaterialLSID.name());
                    Double existingAmount = (Double) existingMap.get("StoredAmount");
                    String existingUnits = (String) existingMap.get("Units");

                    Double newAmount = _storedAmountCol == null ? null : (Double) get(_storedAmountCol);
                    String newUnits = _unitsCol == null ? null : (String) get(_unitsCol);

                    boolean amountChanged = !(Objects.equals(existingAmount, newAmount) && Objects.equals(existingUnits, newUnits));
                    if (!amountChanged && (_storedAmountCol == null || _unitsCol == null))
                    {
                        if (_storedAmountCol == null && !Objects.equals(existingUnits, newUnits))
                            amountChanged = true;
                        if (_unitsCol == null && !Objects.equals(existingAmount, newAmount))
                            amountChanged = true;
                    }

                    return amountChanged ? rootAliquot : null;
                }

                // without existing record, we have to be conservative and assume this is a new aliquot, or a amount update
                // merge: either a new record, or detailed audit disabled
                if (!_isUpdate)
                {
                    if (i == _parentNameToRecomputeCol && _aliquotedFromCol != null)
                        return get(_aliquotedFromCol); // recompute parent when new aliquot is created
                    return null;
                }
                // update only, return lsid
                if (_aliquotedFromLsidCol != null && get(_aliquotedFromLsidCol) != null && i == _parentLsidToRecomputeCol)
                    return get(_aliquotedFromLsidCol);

                return null;
            }

            return super.get(i);
        }
    }

    /**
     * Data iterator to handle aliases
     */
    public static class AliasDataIteratorBuilder implements DataIteratorBuilder
    {
        private final DataIteratorBuilder _in;
        private final Container _container;
        private final User _user;
        private final TableInfo _expAliasTable;

        public AliasDataIteratorBuilder(@NotNull DataIteratorBuilder in, Container container, User user, TableInfo expTable)
        {
            _in = in;
            _container = container;
            _user = user;
            _expAliasTable = expTable;
        }

        @Override
        public DataIterator getDataIterator(DataIteratorContext context)
        {
            DataIterator pre = _in.getDataIterator(context);
            return LoggingDataIterator.wrap(new AliasDataIterator(pre, context, _container, _user, _expAliasTable));
        }
    }

    private static class AliasDataIterator extends WrapperDataIterator
    {
        // For some reason I don't quite understand we don't want to pass through a column called "alias" so we rename it to ALIASCOLUMNALIAS
        final DataIteratorContext _context;
        final Supplier<Object> _lsidCol;
        final Supplier<Object> _aliasCol;
        final Container _container;
        final User _user;
        Map<String, Object> _lsidAliasMap = new HashMap<>();
        private final TableInfo _expAliasTable;

        protected AliasDataIterator(DataIterator di, DataIteratorContext context, Container container, User user, TableInfo expTable)
        {
            super(di);
            _context = context;

            Map<String, Integer> map = DataIteratorUtil.createColumnNameMap(di);
            _lsidCol = map.get("lsid")==null ? null : di.getSupplier(map.get("lsid"));
            _aliasCol = map.get(ALIASCOLUMNALIAS)==null ? null : di.getSupplier(map.get(ALIASCOLUMNALIAS));

            _container = container;
            _user = user;
            _expAliasTable = expTable;
        }

        private BatchValidationException getErrors()
        {
            return _context.getErrors();
        }

        @Override
        public boolean next() throws BatchValidationException
        {
            boolean hasNext = super.next();

            // skip processing if there are errors upstream
            if (getErrors().hasErrors())
                return hasNext;

            // after the last row, insert all aliases
            if (!hasNext)
            {
                final ExperimentService svc = ExperimentService.get();

                try (DbScope.Transaction transaction = svc.getTinfoDataClass().getSchema().getScope().ensureTransaction())
                {
                    for (Map.Entry<String, Object> entry : _lsidAliasMap.entrySet())
                    {
                        String lsid = entry.getKey();
                        Object aliases = entry.getValue();
                        AliasInsertHelper.handleInsertUpdate(_container, _user, lsid, _expAliasTable, aliases);
                    }
                    transaction.commit();
                }

                return false;
            }

            // For each iteration, collect the lsid and alias col values.
            if (_lsidCol != null && _aliasCol != null)
            {
                Object lsidValue = _lsidCol.get();
                Object aliasValue = _aliasCol.get();

                if (aliasValue != null && lsidValue instanceof String)
                {
                    _lsidAliasMap.put((String) lsidValue, aliasValue);
                }
            }
            return true;
        }
    }

    public static class AutoLinkToStudyDataIteratorBuilder implements DataIteratorBuilder
    {
        private final DataIteratorBuilder _in;
        private final Container _container;
        private final User _user;
        private final ExpSampleType _sampleType;
        private final UserSchema _schema;

        public AutoLinkToStudyDataIteratorBuilder(@NotNull DataIteratorBuilder in, UserSchema schema, Container container, User user, ExpSampleType sampleType)
        {
            _in = in;
            _schema = schema;
            _container = container;
            _user = user;
            _sampleType = sampleType;
        }

        @Override
        public DataIterator getDataIterator(DataIteratorContext context)
        {
            DataIterator pre = _in.getDataIterator(context);
            return LoggingDataIterator.wrap(new AutoLinkToStudyDataIterator(DataIteratorUtil.wrapMap(pre, false), context, _schema, _container, _user, _sampleType));
        }
    }

    private static class AutoLinkToStudyDataIterator extends WrapperDataIterator
    {
        final Container _container;
        final User _user;
        final ExpSampleType _sampleType;
        final MapDataIterator _data;
        final List<Map<FieldKey, Object>> _rows = new ArrayList<>();
        final List<Integer> _derivativeKeys = new ArrayList<>();
        final UserSchema _schema;
        private boolean _hasParentInput;
        final Integer _rowIdCol;
        final List<Integer> _parentCols = new ArrayList<>();

        protected AutoLinkToStudyDataIterator(DataIterator di, DataIteratorContext context, UserSchema schema, Container container, User user,  ExpSampleType sampleType)
        {
            super(di);

            _schema = schema;
            _container = container;
            _user = user;
            _sampleType = sampleType;
            _data = (MapDataIterator)di;

            Map<String, Integer> nameMap = DataIteratorUtil.createColumnNameMap(di);
            _rowIdCol = nameMap.get("rowid");

            for (String name : nameMap.keySet())
            {
                if (ExperimentService.isInputOutputColumn(name) || equalsIgnoreCase("parent", name) || equalsIgnoreCase("AliquotedFrom", name))
                {
                    _parentCols.add(nameMap.get(name));
                }
            }
            _hasParentInput = !_parentCols.isEmpty();
        }

        @Override
        public boolean next() throws BatchValidationException
        {
            boolean hasNext = _data.next();

            if (!hasNext)
            {
                if (!_derivativeKeys.isEmpty())
                {
                    _schema.getDbSchema().getScope().getCurrentTransaction().addCommitTask(() -> {
                        try
                        {
                            // derived samples can't be linked until after the transaction is committed
                            StudyPublishService.get().autoLinkDerivedSamples(_sampleType, _derivativeKeys, _container, _user);
                        }
                        catch (ExperimentException e)
                        {
                            throw new RuntimeException(e);
                        }
                    }, DbScope.CommitTaskOption.POSTCOMMIT);
                }

                if (!_rows.isEmpty())
                    StudyPublishService.get().autoLinkSamples(_sampleType, _rows, _container, _user);

                return false;
            }
            boolean isDerivative = false;
            if (_hasParentInput)
            {
                for (Integer parentCol : _parentCols)
                {
                    if (get(parentCol) != null)
                    {
                        isDerivative = true;
                        break;
                    }
                }
            }

<<<<<<< HEAD
            if (_isDerivation && _rowIdCol != null)
                _keys.add((Integer)get(_rowIdCol));
=======
            if (!isDerivative)
            {
                Map<FieldKey, Object> row = new HashMap<>();
                for (Map.Entry<String, Object> entry : _data.getMap().entrySet())
                    row.put(FieldKey.fromParts(entry.getKey()), entry.getValue());
                _rows.add(row);
            }
            else
            {
                _derivativeKeys.add((Integer)get(_rowIdCol));
            }

>>>>>>> 5f5afbd4

            return true;
        }
    }

    public static class FlagDataIteratorBuilder implements DataIteratorBuilder
    {
        private final DataIteratorBuilder _in;
        private final User _user;
        private final boolean _isSample;
        private final ExpObject _expObject;
        private final Container _container;

        public FlagDataIteratorBuilder(@NotNull DataIteratorBuilder in, User user, boolean isSample, ExpObject expObject, Container container)
        {
            _in = in;
            _user = user;
            _isSample = isSample;
            _expObject = expObject;
            _container = container;
        }

        @Override
        public DataIterator getDataIterator(DataIteratorContext context)
        {
            DataIterator pre = _in.getDataIterator(context);
            return LoggingDataIterator.wrap(new FlagDataIterator(pre, context, _user, _isSample, _expObject, _container));
        }
    }

    private static class FlagDataIterator extends WrapperDataIterator
    {
        final DataIteratorContext _context;
        final User _user;
        final Integer _lsidCol;
        final Integer _nameCol;
        final Integer _flagCol;
        final boolean _isSample;    // as oppsed to DataClass
        private final ExpSampleType _sampleType;
        private final ExpDataClass _dataClass;
        final Container _container;

        protected FlagDataIterator(DataIterator di, DataIteratorContext context, User user, boolean isSample, ExpObject expObject, Container container)
        {
            super(di);
            _context = context;
            _user = user;
            _isSample = isSample;

            Map<String, Integer> map = DataIteratorUtil.createColumnNameMap(di);
            _lsidCol = map.get("lsid");
            _nameCol = map.get("name");
            _flagCol = map.containsKey("flag") ? map.get("flag") : map.get("comment");
            if (isSample)
            {
                _sampleType = (ExpSampleType) expObject;
                _dataClass = null;
            }
            else
            {
                _sampleType = null;
                _dataClass = (ExpDataClass) expObject;
            }
            _container = container;
        }

        private BatchValidationException getErrors()
        {
            return _context.getErrors();
        }

        @Override
        public boolean next() throws BatchValidationException
        {
            boolean hasNext = super.next();
            if (!hasNext)
                return false;

            // skip processing if there are errors upstream
            if (getErrors().hasErrors())
                return true;

            if (_lsidCol != null && _flagCol != null)
            {
                Object lsidValue = get(_lsidCol);

                Object flagValue = get(_flagCol);

                if (lsidValue instanceof String lsid)
                {
                    String flag = Objects.toString(flagValue, null);

                    try
                    {
                        if (_isSample)
                        {
                            ExpMaterial sample = null;
                            if (_context.getInsertOption() == QueryUpdateService.InsertOption.MERGE && _nameCol != null)
                            {
                                Object nameValue = get(_nameCol);
                                if (nameValue instanceof String)
                                    sample = _sampleType.getSample(_container, (String) nameValue);
                            }

                            if (sample == null)
                                sample = ExperimentService.get().getExpMaterial(lsid);
                            if (sample != null)
                                sample.setComment(_user, flag);
                        }
                        else
                        {
                            ExpData data = null;
                            if (_context.getInsertOption() == QueryUpdateService.InsertOption.MERGE && _nameCol != null)
                            {
                                Object nameValue = get(_nameCol);
                                if (nameValue instanceof String)
                                    data = _dataClass.getData(_container, (String) nameValue);
                            }
                            if (data == null)
                                data = ExperimentService.get().getExpData(lsid);
                            if (data != null)
                                data.setComment(_user, flag);
                        }
                    }
                    catch (ValidationException e)
                    {
                        throw new BatchValidationException(e);
                    }
                }

            }
            return true;
        }
    }

    /* setup mini dataiterator pipeline to process lineage */
    public static void derive(User user, Container container, DataIterator di, boolean isSample, ExpObject dataType, boolean skipAliquot) throws BatchValidationException
    {
        ExpDataIterators.DerivationDataIteratorBuilder ddib = new ExpDataIterators.DerivationDataIteratorBuilder(di, container, user, isSample, dataType, skipAliquot);
        DataIteratorContext context = new DataIteratorContext();
        context.setInsertOption(QueryUpdateService.InsertOption.MERGE);
        DataIterator derive = ddib.getDataIterator(context);
        new Pump(derive, context).run();
        if (context.getErrors().hasErrors())
            throw context.getErrors();
    }

    public static class DerivationDataIteratorBuilder implements DataIteratorBuilder
    {
        final DataIteratorBuilder _pre;
        final Container _container;
        final User _user;
        final boolean _isSample;
        final boolean _skipAliquot;
        final ExpObject _currentDataType;

        public DerivationDataIteratorBuilder(DataIteratorBuilder pre, Container container, User user, boolean isSample, ExpObject currentDataType, boolean skipAliquot)
        {
            _pre = pre;
            _container = container;
            _user = user;
            _isSample = isSample;
            _skipAliquot = skipAliquot;
            _currentDataType = currentDataType;
        }

        @Override
        public DataIterator getDataIterator(DataIteratorContext context)
        {
            DataIterator pre = _pre.getDataIterator(context);
            if (context.getConfigParameters().containsKey(SampleTypeUpdateServiceDI.Options.SkipDerivation))
            {
                return pre;
            }

            if (context.getInsertOption() == QueryUpdateService.InsertOption.UPDATE)
                return LoggingDataIterator.wrap(new ImportWithUpdateDerivationDataIterator(pre, context, _container, _user, _currentDataType, _isSample));
            return LoggingDataIterator.wrap(new DerivationDataIterator(pre, context, _container, _user, _currentDataType, _isSample, _skipAliquot));
        }
    }

    static boolean hasAliquots(int sampleTypeRowId, List<String> names)
    {
        SimpleFilter f = new SimpleFilter(FieldKey.fromParts("Name"), names, IN);
        f.addCondition(FieldKey.fromParts("MaterialSourceId"), sampleTypeRowId);
        f.addCondition(FieldKey.fromParts("AliquotedFromLSID"), null, CompareType.NONBLANK);
        return new TableSelector(ExperimentService.get().getTinfoMaterial(), f, null).exists();
    }

    static class DerivationDataIteratorBase extends WrapperDataIterator
    {
        final DataIteratorContext _context;
        final Integer _lsidCol;
        final Integer _nameCol;
        final Map<Integer, String> _parentCols;
        final Map<String, String> _aliquotParents;
        /** Cache sample type lookups because even though we do caching in SampleTypeService, it's still a lot of overhead to check permissions for the user */
        final Map<String, ExpSampleType> _sampleTypes = new HashMap<>();
        final Map<String, ExpDataClass> _dataClasses = new HashMap<>();

        final ExpSampleType _currentSampleType;
        final ExpDataClass _currentDataClass;

        final Container _container;
        final User _user;
        final boolean _isSample;

        protected DerivationDataIteratorBase(DataIterator di, DataIteratorContext context, Container container, User user, ExpObject currentDataType, boolean isSample)
        {
            super(di);
            _context = context;
            _isSample = isSample;
            if (isSample)
            {
                _currentSampleType = (ExpSampleType) currentDataType;
                _currentDataClass = null;
            }
            else
            {
                _currentSampleType = null;
                _currentDataClass = (ExpDataClass) currentDataType;
            }

            Map<String, Integer> map = DataIteratorUtil.createColumnNameMap(di);
            _lsidCol = map.get("lsid");
            _nameCol = map.get("name");
            _parentCols = new HashMap<>();
            _aliquotParents = new LinkedHashMap<>();
            _container = container;
            _user = user;

            for (Map.Entry<String, Integer> entry : map.entrySet())
            {
                String name = entry.getKey();
                if (ExperimentService.isInputOutputColumn(name) || _isSample && equalsIgnoreCase("parent",name))
                {
                    _parentCols.put(entry.getValue(), entry.getKey());
                }
            }

        }

        private BatchValidationException getErrors()
        {
            return _context.getErrors();
        }
        
        protected Set<Pair<String, String>> _getParentParts()
        {
            Set<Pair<String, String>> allParts = new HashSet<>();
            for (Integer parentCol : _parentCols.keySet())
            {
                Object o = get(parentCol);
                if (o != null)
                {
                    Collection<String> parentNames;
                    if (o instanceof String)
                    {
                        if (((String) o).trim().isEmpty())
                        {
                            parentNames = Arrays.asList(((String) o).trim());
                        }
                        else
                        {
                            // Issue 44841: The names of the parents may include commas, so we parse the set of parent names
                            // using TabLoader instead of just splitting on the comma.
                            try (TabLoader tabLoader = new TabLoader((String) o))
                            {
                                tabLoader.setDelimiterCharacter(',');
                                tabLoader.setUnescapeBackslashes(false);
                                try
                                {
                                    String[][] values = tabLoader.getFirstNLines(1);
                                    if (values.length > 0)
                                        parentNames = Arrays.asList(values[0]);
                                    else
                                        parentNames = Collections.emptyList();
                                }
                                catch (IOException e)
                                {
                                    parentNames = Collections.emptyList();
                                    getErrors().addRowError(new ValidationException("Unable to parse parent names from " + o, _parentCols.get(parentCol)));
                                }
                            }
                        }
                    }
                    else if (o instanceof org.json.old.JSONArray ja)
                    {
                        parentNames = Arrays.stream(ja.toArray()).map(String::valueOf).collect(Collectors.toSet());
                    }
                    else if (o instanceof JSONArray ja)
                    {
                        parentNames = ja.toList().stream().map(String::valueOf).collect(Collectors.toSet());
                    }
                    else if (o instanceof Collection)
                    {
                        //noinspection rawtypes
                        Collection<?> c = ((Collection)o);
                        parentNames = c.stream().map(String::valueOf).collect(Collectors.toSet());
                    }
                    else if (o instanceof Number)
                    {
                        parentNames = Arrays.asList(o.toString());
                    }
                    else
                    {
                        getErrors().addRowError(new ValidationException("Expected comma separated list or a JSONArray of parent names: " + o, _parentCols.get(parentCol)));
                        continue;
                    }

                    String parentColName = _parentCols.get(parentCol);
                    Set<Pair<String, String>> parts = parentNames.stream()
                            .map(String::trim)
                            .map(s -> Pair.of(parentColName, s))
                            .collect(Collectors.toSet());

                    allParts.addAll(parts);
                }
                else // we have parent columns but the parent value is empty, indicating that the parents should be cleared
                {
                    allParts.add(new Pair<>(_parentCols.get(parentCol), null));
                }
            }
            return allParts;
        }

        @Override
        public boolean next() throws BatchValidationException
        {
            return super.next();
        }

        protected void _processRun(ExpRunItem runItem,
                                   List<UploadSampleRunRecord> runRecords,
                                   Set<Pair<String, String>> parentNames,
                                   RemapCache cache,
                                   Map<Integer, ExpMaterial> materialCache,
                                   Map<Integer, ExpData> dataCache,
                                   @Nullable String aliquotedFrom,
                                   String dataType /*sample type or source type name*/,
                                   boolean updateOnly) throws ValidationException, ExperimentException
        {
            Pair<RunInputOutputBean, RunInputOutputBean> pair;
            if (_context.getInsertOption().allowUpdate)
            {
                pair = resolveInputsAndOutputs(
                        _user, _container, runItem, parentNames, cache, materialCache, dataCache, _sampleTypes, _dataClasses, aliquotedFrom, dataType, updateOnly);
            }
            else
            {
                pair = resolveInputsAndOutputs(
                        _user, _container, null, parentNames, cache, materialCache, dataCache, _sampleTypes, _dataClasses, aliquotedFrom, dataType, updateOnly);
            }

            if (pair.first == null && pair.second == null) // no parents or children columns provided in input data and no existing parents to be updated
                return;

            if (_isSample && !((ExpMaterial) runItem).isOperationPermitted(SampleTypeService.SampleOperations.EditLineage))
                throw new ValidationException(String.format("Sample %s with status %s cannot have its lineage updated.", runItem.getName(), ((ExpMaterial) runItem).getStateLabel()));

            // the parent columns provided in the input are all empty and there are no existing parents not mentioned in the input that need to be retained.
            if (_context.getInsertOption().allowUpdate && pair.first.doClear())
            {
                Pair<Set<ExpMaterial>, Set<ExpMaterial>> previousSampleRelatives = clearRunItemSourceRun(_user, runItem);
                String lockCheckMessage = checkForLockedSampleRelativeChange(previousSampleRelatives.first, Collections.emptySet(), runItem.getName(), "parents");
                lockCheckMessage += checkForLockedSampleRelativeChange(previousSampleRelatives.second, Collections.emptySet(), runItem.getName(), "children");
                if (!lockCheckMessage.isEmpty())
                    throw new ValidationException(lockCheckMessage);
            }
            else
            {
                ExpMaterial currentMaterial = null;
                Map<ExpMaterial, String> currentMaterialMap = Collections.emptyMap();
                Pair<Set<ExpMaterial>, Set<ExpMaterial>> previousSampleRelatives = Pair.of(Collections.emptySet(), Collections.emptySet());
                Map<ExpData, String> currentDataMap = Collections.emptyMap();

                if (_context.getInsertOption().allowUpdate)
                {
                    // TODO always clear? or only when parentcols is in input? or only when new derivation is specified?
                    // Since this entry was (maybe) already in the database, we may need to delete old derivation info
                    previousSampleRelatives = clearRunItemSourceRun(_user, runItem);
                }

                if (_isSample)
                {
                    ExpMaterial sample = (ExpMaterial) runItem;
                    currentMaterialMap = new HashMap<>();
                    currentMaterial = sample;
                    currentMaterialMap.put(sample, sampleRole(sample));
                }
                else
                {
                    ExpData data = (ExpData) runItem;
                    currentDataMap = new HashMap<>();
                    currentDataMap.put(data, dataRole(data, _user));
                }

                if (pair.first != null)
                {
                    // Add parent derivation run
                    Map<ExpMaterial, String> parentMaterialMap = pair.first.getMaterials();

                    String lockCheckMessage = checkForLockedSampleRelativeChange(previousSampleRelatives.first, parentMaterialMap.keySet(), runItem.getName(), "parents");
                    if (!lockCheckMessage.isEmpty())
                        throw new ValidationException(lockCheckMessage);

                    Map<ExpData, String> parentDataMap = pair.first.getDatas();

                    record(true, runRecords,
                            parentMaterialMap, currentMaterialMap,
                            parentDataMap, currentDataMap, pair.first.getAliquotParent(), currentMaterial);
                }

                if (pair.second != null)
                {
                    // Add child derivation run
                    Map<ExpMaterial, String> childMaterialMap = pair.second.getMaterials();
                    Map<ExpData, String> childDataMap = pair.second.getDatas();
                    String lockCheckMessage = checkForLockedSampleRelativeChange(previousSampleRelatives.second, childMaterialMap.keySet(), runItem.getName(), "children");
                    if (!lockCheckMessage.isEmpty())
                        throw new ValidationException(lockCheckMessage);

                    record(false, runRecords,
                            currentMaterialMap, childMaterialMap,
                            currentDataMap, childDataMap, null, null);
                }
            }
        }
    }
    
    static class DerivationDataIterator extends DerivationDataIteratorBase
    {
        final Integer _aliquotParentCol;
        final Map<String, String> _lsidNames;
        // Map of Data lsid and its aliquotedFromLSID
        final Map<String, String> _aliquotParents;
        // Map from Data LSID to Set of (parentColName, parentName)
        final Map<String, Set<Pair<String, String>>> _parentNames;

        final boolean _skipAliquot; // skip aliquot validation, used for update/updates cases

        final List<String> _candidateAliquotNames; // used to check if a name is an aliquot, with absent "AliquotedFrom". used for merge only

        protected DerivationDataIterator(DataIterator di, DataIteratorContext context, Container container, User user, ExpObject currentDataType, boolean isSample, boolean skipAliquot)
        {
            super(di, context, container, user, currentDataType, isSample);
            _skipAliquot = skipAliquot || context.getConfigParameterBoolean(SampleTypeService.ConfigParameters.DeferAliquotRuns);

            Map<String, Integer> map = DataIteratorUtil.createColumnNameMap(di);
            _lsidNames = new HashMap<>();
            _parentNames = new LinkedHashMap<>();
            _aliquotParents = new LinkedHashMap<>();
            _candidateAliquotNames = new ArrayList<>();

            Integer aliquotParentCol = -1;
            for (Map.Entry<String, Integer> entry : map.entrySet())
            {
                String name = entry.getKey();
                if (_isSample && ExpMaterial.ALIQUOTED_FROM_INPUT.equalsIgnoreCase(name))
                {
                    aliquotParentCol = entry.getValue();
                }
            }

            _aliquotParentCol = aliquotParentCol;
        }

        private BatchValidationException getErrors()
        {
            return _context.getErrors();
        }

        @Override
        public boolean next() throws BatchValidationException
        {
            boolean hasNext = super.next();

            // skip processing if there are errors upstream
            if (getErrors().hasErrors())
                return hasNext;

            // For each iteration, collect the parent col values
            if (hasNext)
            {
                String lsid = (String) get(_lsidCol);
                String name = null;
                if (_nameCol != null)
                    name = (String) get(_nameCol);
                _lsidNames.put(lsid, name);
                if (_aliquotParentCol > -1 && !_context.getConfigParameterBoolean(SampleTypeService.ConfigParameters.DeferAliquotRuns))
                {
                    Object o = get(_aliquotParentCol);
                    String aliquotParentName = null;
                    if (o != null)
                    {
                        if (o instanceof String)
                        {
                            aliquotParentName = StringUtilsLabKey.unquoteString((String) o);
                        }
                        else if (o instanceof Number)
                        {
                            aliquotParentName = o.toString();
                        }
                        else
                        {
                            getErrors().addRowError(new ValidationException("Expected string value for aliquot parent name: " + o, ExpMaterial.ALIQUOTED_FROM_INPUT));
                        }

                        if (aliquotParentName != null)
                            _aliquotParents.put(lsid, aliquotParentName);
                    }

                    if (aliquotParentName == null && _context.getInsertOption().mergeRows)
                        _candidateAliquotNames.add(name);
                }
                else if (!_skipAliquot && _context.getInsertOption().mergeRows)
                {
                    _candidateAliquotNames.add(name);
                }

                Set<Pair<String, String>> allParts = _getParentParts();
                if (!allParts.isEmpty())
                    _parentNames.put(lsid, allParts);
            }

            if (getErrors().hasErrors())
                return hasNext;

            if (!hasNext)
            {
                try
                {
                    boolean allowBulkLoadRemapCache = true;
                    if (_context.getConfigParameterBoolean(SkipBulkRemapCache))
                        allowBulkLoadRemapCache = false;

                    RemapCache cache = new RemapCache(allowBulkLoadRemapCache);
                    Map<Integer, ExpMaterial> materialCache = new HashMap<>();
                    Map<Integer, ExpData> dataCache = new HashMap<>();

                    if (_isSample && _context.getInsertOption().mergeRows)
                    {
                        if (!_candidateAliquotNames.isEmpty())
                        {
                            if (hasAliquots(_currentSampleType.getRowId(), _candidateAliquotNames))
                            {
                                // AliquotedFrom is used to determine if aliquot/meta field value should be retained or discarded
                                // In the case of merge, one can argue AliquotedFrom can be queried for existing data, instead of making it a required field.
                                // But that would be too expensive. For performance reasons, merge will error out if any aliquots are present but 'AliquotedFrom' column is missing.
                                if (_aliquotParentCol == -1)
                                    throw new ValidationException("Aliquots are present but 'AliquotedFrom' column is missing.");
                                else
                                    throw new ValidationException("'AliquotedFrom' cannot be blank for existing aliquots.");
                            }
                        }
                    }

                    List<UploadSampleRunRecord> runRecords = new ArrayList<>();
                    Set<String> lsids = new LinkedHashSet<>();
                    lsids.addAll(_parentNames.keySet());
                    lsids.addAll(_aliquotParents.keySet());
                    for (String lsid : lsids)
                    {
                        Set<Pair<String, String>> parentNames = _parentNames.getOrDefault(lsid, Collections.emptySet());

                        ExpRunItem runItem;
                        String aliquotedFrom = _aliquotParents.get(lsid);
                        String dataType = null;
                        if (_isSample)
                        {
                            ExpMaterial m = null;
                            if (_context.getInsertOption().mergeRows) // column lsid generated from dbseq might not be valid for existing materials, lookup by name instead
                            {
                                String sampleName = _lsidNames.get(lsid);
                                if (!StringUtils.isEmpty(sampleName))
                                {
                                    m = _currentSampleType.getSample(_container, sampleName);
                                }
                            }

                            if (m == null)
                                m= ExperimentService.get().getExpMaterial(lsid);

                            if (m != null)
                            {
                                materialCache.put(m.getRowId(), m);
                                dataType = m.getSampleType().getName();
                            }
                            runItem = m;
                        }
                        else
                        {
                            ExpData d = null;
                            if (_context.getInsertOption().mergeRows) // column lsid generated from guid might not be valid for existing data, lookup by name instead
                            {
                                String dataName = _lsidNames.get(lsid);
                                if (!StringUtils.isEmpty(dataName))
                                {
                                    d = _currentDataClass.getData(_container, dataName);
                                }
                            }

                            if (d == null)
                                d = ExperimentService.get().getExpData(lsid);

                            if (d != null)
                            {
                                dataCache.put(d.getRowId(), d);
                            }
                            runItem = d;
                        }
                        if (runItem == null) // nothing to do if the item does not exist
                            continue;

                        _processRun(runItem, runRecords, parentNames, cache, materialCache, dataCache, aliquotedFrom, dataType, false);
                    }

                    if (!runRecords.isEmpty())
                    {
                        ExperimentService.get().deriveSamplesBulk(runRecords, new ViewBackgroundInfo(_container, _user, null), null);
                    }
                }
                catch (ExperimentException e)
                {
                    throw new RuntimeException(e);
                }
                catch (ValidationException e)
                {
                    getErrors().addRowError(e);
                }
            }
            return hasNext;
        }


    }
    
    static class ImportWithUpdateDerivationDataIterator extends DerivationDataIteratorBase
    {
        // Map from Data name to Set of (parentColName, parentName)
        final Map<String, Set<Pair<String, String>>> _parentNames;
        final Integer _aliquotParentCol;
        // Map of Data name and its aliquotedFromLSID
        final Map<String, String> _aliquotParents;

        final boolean _useLsid;

        protected ImportWithUpdateDerivationDataIterator(DataIterator di, DataIteratorContext context, Container container, User user, ExpObject currentDataType, boolean isSample)
        {
            super(di, context, container, user, currentDataType, isSample);

            Map<String, Integer> map = DataIteratorUtil.createColumnNameMap(di);
            _parentNames = new LinkedHashMap<>();
            _aliquotParents = new LinkedHashMap<>();

            Integer aliquotParentCol = -1;
            for (Map.Entry<String, Integer> entry : map.entrySet())
            {
                if (_isSample && "AliquotedFromLSID".equalsIgnoreCase(entry.getKey()))
                {
                    aliquotParentCol = entry.getValue();
                }
            }

            _aliquotParentCol = aliquotParentCol;

            _useLsid = map.containsKey("lsid") && context.getConfigParameterBoolean(ExperimentService.QueryOptions.UseLsidForUpdate);
        }

        private BatchValidationException getErrors()
        {
            return _context.getErrors();
        }

        @Override
        public boolean next() throws BatchValidationException
        {
            boolean hasNext = super.next();

            // skip processing if there are errors upstream
            if (getErrors().hasErrors())
                return hasNext;

            // For each iteration, collect the parent col values
            if (hasNext)
            {
                String key = null;
                if (_useLsid && _lsidCol != null)
                    key = (String) get(_lsidCol);
                else if (_nameCol != null)
                    key = (String) get(_nameCol);
                if (_aliquotParentCol > -1 && !_context.getConfigParameterBoolean(SampleTypeService.ConfigParameters.DeferAliquotRuns))
                {
                    Object o = get(_aliquotParentCol);
                    String aliquotParentName = null;
                    if (o != null)
                    {
                        if (o instanceof String)
                        {
                            aliquotParentName = StringUtilsLabKey.unquoteString((String) o);
                        }
                        else if (o instanceof Number)
                        {
                            aliquotParentName = o.toString();
                        }
                        else
                        {
                            getErrors().addRowError(new ValidationException("Expected string value for aliquot parent name: " + o, "AliquotedFromLSID"));
                        }

                        if (aliquotParentName != null)
                            _aliquotParents.put(key, aliquotParentName);
                    }
                }


                Set<Pair<String, String>> allParts = _getParentParts();
                if (!allParts.isEmpty())
                    _parentNames.put(key, allParts);
            }

            if (getErrors().hasErrors())
                return hasNext;

            if (!hasNext)
            {
                try
                {
                    RemapCache cache = new RemapCache(true);
                    Map<Integer, ExpMaterial> materialCache = new HashMap<>();
                    Map<Integer, ExpData> dataCache = new HashMap<>();


                    List<UploadSampleRunRecord> runRecords = new ArrayList<>();
                    Set<String> keys = new LinkedHashSet<>();
                    keys.addAll(_parentNames.keySet());
                    keys.addAll(_aliquotParents.keySet());

                    ExperimentService experimentService = ExperimentService.get();
                    for (String key : keys)
                    {
                        Set<Pair<String, String>> parentNames = _parentNames.getOrDefault(key, Collections.emptySet());

                        ExpRunItem runItem;
                        String aliquotedFromLSID = _aliquotParents.get(key);
                        String dataType = null;
                        if (_isSample)
                        {
                            ExpMaterial m = _useLsid ? experimentService.getExpMaterial(key) : _currentSampleType.getSample(_container, key);

                            if (m != null)
                            {
                                materialCache.put(m.getRowId(), m);
                                dataType = _currentSampleType.getName();
                            }
                            runItem = m;
                        }
                        else
                        {
                            ExpData d = _useLsid ? experimentService.getExpData(key) : _currentDataClass.getData(_container, key);

                            if (d != null)
                            {
                                dataCache.put(d.getRowId(), d);
                                dataType = _currentDataClass.getName();
                            }
                            runItem = d;
                        }
                        if (runItem == null) // nothing to do if the item does not exist
                            continue;

                        _processRun(runItem, runRecords, parentNames, cache, materialCache, dataCache, aliquotedFromLSID, dataType, true);
                    }

                    if (!runRecords.isEmpty())
                    {
                        ExperimentService.get().deriveSamplesBulk(runRecords, new ViewBackgroundInfo(_container, _user, null), null);
                    }
                }
                catch (ExperimentException e)
                {
                    throw new RuntimeException(e);
                }
                catch (ValidationException e)
                {
                    getErrors().addRowError(e);
                }
            }
            return hasNext;
        }

    }

    private static String checkForLockedSampleRelativeChange(Set<ExpMaterial> previousSampleRelatives, Set<ExpMaterial> currentSampleRelatives, String sampleName, String relationPlural)
    {
        List<String> messages = new ArrayList<>();
        // get the relatives whose lineage cannot change
        SampleTypeService sampleService = SampleTypeService.get();
        Collection<? extends ExpMaterial> lockedRelatives = sampleService.getSamplesNotPermitted(previousSampleRelatives, SampleTypeService.SampleOperations.EditLineage);

        Set<String> lockedRelativeLsids = lockedRelatives.stream().map(ExpMaterial::getLSID).collect(Collectors.toSet());
        Set<String> newRelativeLsids = currentSampleRelatives.stream().map(ExpMaterial::getLSID).collect(Collectors.toSet());
        // check if all the locked relatives are still in the current list
        Set<ExpMaterial> removedLocked = lockedRelatives.stream().filter(sample -> !newRelativeLsids.contains(sample.getLSID())).collect(Collectors.toSet());
        if (!removedLocked.isEmpty())
        {
            String message = String.format("One or more existing %s of sample %s has a status that prevents the updating of lineage", relationPlural, sampleName);
            if (removedLocked.size() <= 10)
                message += ": " + removedLocked.stream().map(ExpMaterial::getNameAndStatus).collect(Collectors.joining(", "));
            message += ".";
            messages.add(message);
        }
        //check if any of the newly added relatives are locked
        Set<ExpMaterial> addedLocked = sampleService.getSamplesNotPermitted(currentSampleRelatives, SampleTypeService.SampleOperations.EditLineage)
                .stream().filter(sample -> !lockedRelativeLsids.contains(sample.getLSID()))
                .collect(Collectors.toSet());

        if (!addedLocked.isEmpty())
        {
            String message = String.format("One or more of the new %s for sample %s has a status that prevents the updating of lineage: ", relationPlural, sampleName);
            message += addedLocked.stream().limit(10).map(ExpMaterial::getNameAndStatus).collect(Collectors.joining(", "));
            if (addedLocked.size() > 10)
                message += "...";
            message += ".";
            messages.add(message);
        }
        return StringUtils.join(messages, " ");
    }

    /**
     * Clear the source protocol application for this material.
     * If the run that created this material is not a sample derivation run, throw an error -- we don't
     * want to delete an assay run, for example.
     * If the run has more than the sample as an output, the material is removed as an output of the run
     * otherwise the run will be deleted.
     */
    @NotNull
    private static Pair<Set<ExpMaterial>, Set<ExpMaterial>> clearRunItemSourceRun(User user, ExpRunItem runItem) throws ValidationException, ExperimentException
    {
        ExpProtocolApplication existingSourceApp = runItem.getSourceApplication();
        Set<ExpMaterial> previousMaterialParents = Collections.emptySet();
        Set<ExpMaterial> previousMaterialChildren = Collections.emptySet();
        if (existingSourceApp == null)
            return Pair.of(previousMaterialParents, previousMaterialChildren);

        ExpRun existingDerivationRun = existingSourceApp.getRun();
        if (existingDerivationRun == null)
            return Pair.of(previousMaterialParents, previousMaterialChildren);

        ExpProtocol protocol = existingDerivationRun.getProtocol();

        if (ExperimentServiceImpl.get().isSampleAliquot(protocol))
            return Pair.of(previousMaterialParents, previousMaterialChildren);;

        if (!ExperimentServiceImpl.get().isSampleDerivation(protocol))
        {
            throw new ValidationException(
                    "Can't remove source run '" + existingDerivationRun.getName() + "'" +
                            " of protocol '" + protocol.getName() + "'" +
                            " for run item '" + runItem.getName() + "' since it is not a sample derivation run");
        }

        previousMaterialParents = existingDerivationRun.getMaterialInputs().keySet();
        previousMaterialChildren = new HashSet<>(existingDerivationRun.getMaterialOutputs());

        List<ExpData> dataOutputs = existingDerivationRun.getDataOutputs();
        List<ExpMaterial> materialOutputs = existingDerivationRun.getMaterialOutputs();
        if (dataOutputs.isEmpty() && (materialOutputs.isEmpty() || (materialOutputs.size() == 1 && materialOutputs.contains(runItem))))
        {
            LOG.debug("Run item '" + runItem.getName() + "' has existing source derivation run '" + existingDerivationRun.getRowId() + "' -- run has no other outputs, deleting run");
            // if run has no other outputs, delete the run completely
            runItem.setSourceApplication(null);
            try
            {
                runItem.save(user);
            }
            catch (BatchValidationException e)
            {
                throw new ExperimentException(e);
            }
            existingDerivationRun.delete(user);
        }
        else
        {
            LOG.debug("Run item '" + runItem.getName() + "' has existing source derivation run '" + existingDerivationRun.getRowId() + "' -- run has other " + dataOutputs.size() + " data outputs and " + materialOutputs.size() + " material outputs, removing sample from run");
            // if the existing run has other outputs, remove the run as the source application for this sample
            // and remove it as an output from the run
            runItem.setSourceApplication(null);
            try
            {
                runItem.save(user);
            }
            catch (BatchValidationException e)
            {
                throw new ExperimentException(e);
            }
            ExpProtocolApplication outputApp = existingDerivationRun.getOutputProtocolApplication();

            if (runItem instanceof ExpMaterial material)
            {
                if (outputApp != null)
                    outputApp.removeMaterialInput(user, material);
                existingSourceApp.removeMaterialInput(user, material);
            }
            else if (runItem instanceof ExpData data)
            {
                if (outputApp != null)
                    outputApp.removeDataInput(user, data);
                existingSourceApp.removeDataInput(user, data);
            }
            ExperimentService.get().queueSyncRunEdges(existingDerivationRun);
        }
        return Pair.of(previousMaterialParents, previousMaterialChildren);
    }

    /**
     * Collect the output material or data into a run record.
     * When merge is true, the outputs will be combined with
     * an existing record with the same input parents, if possible.
     */
    private static void record(
            boolean merge,
            @NotNull List<UploadSampleRunRecord> runRecords,
            @NotNull Map<ExpMaterial, String> parentMaterialMap,
            @NotNull Map<ExpMaterial, String> childMaterialMap,
            @NotNull Map<ExpData, String> parentDataMap,
            @NotNull Map<ExpData, String> childDataMap,
            @Nullable ExpMaterial aliquotParent,
            @Nullable ExpMaterial aliquotChild
    )
    {
        if (merge)
        {
            Set<ExpMaterial> parentMaterials = parentMaterialMap.keySet();
            Set<ExpData> parentDatas = parentDataMap.keySet();

            // find existing RunRecord with the same set of parents and add output children to it
            for (UploadSampleRunRecord record : runRecords)
            {
                if (record._aliquotInput != null && record._aliquotInput.equals(aliquotParent))
                {
                    if (aliquotChild != null)
                        record._aliquotOutputs.add(aliquotChild);
                    return;
                }
                else if ((!record.getInputMaterialMap().isEmpty() || !record.getInputDataMap().isEmpty()) && record.getInputMaterialMap().keySet().equals(parentMaterials) && record.getInputDataMap().keySet().equals(parentDatas))
                {
                    if (record._outputMaterial.isEmpty())
                        record._outputMaterial = childMaterialMap;
                    else
                        record._outputMaterial.putAll(childMaterialMap);

                    if (record._outputData.isEmpty())
                        record._outputData = childDataMap;
                    else
                        record._outputData.putAll(childDataMap);
                    return;
                }
            }
        }

        // otherwise, create new run record
        List<ExpMaterial> aliquots = null;
        if (aliquotChild != null)
        {
            aliquots = new LinkedList<>();
            aliquots.add(aliquotChild);
        }

        runRecords.add(new UploadSampleRunRecord(parentMaterialMap, childMaterialMap, parentDataMap, childDataMap, aliquotParent, aliquots));
    }

    public static class UploadSampleRunRecord implements SimpleRunRecord
    {
        private final Map<ExpMaterial, String> _inputMaterial;
        Map<ExpMaterial, String> _outputMaterial;
        Map<ExpData, String> _inputData;
        Map<ExpData, String> _outputData;

        ExpMaterial _aliquotInput;
        List<ExpMaterial> _aliquotOutputs;

        public UploadSampleRunRecord(Map<ExpMaterial, String> inputMaterial, Map<ExpMaterial, String> outputMaterial,
                                     Map<ExpData, String> inputData, Map<ExpData, String> outputData,
                                     ExpMaterial aliquotInput, List<ExpMaterial> aliquotChildren)
        {
            _inputMaterial = inputMaterial;
            _outputMaterial = outputMaterial;
            _inputData = inputData;
            _outputData = outputData;
            _aliquotInput = aliquotInput;
            _aliquotOutputs = aliquotChildren;
        }

        @Override
        public Map<ExpMaterial, String> getInputMaterialMap()
        {
            return _inputMaterial;
        }

        @Override
        public Map<ExpMaterial, String> getOutputMaterialMap()
        {
            return _outputMaterial;
        }

        @Override
        public Map<ExpData, String> getInputDataMap()
        {
            return _inputData;
        }

        @Override
        public Map<ExpData, String> getOutputDataMap()
        {
            return _outputData;
        }

        @Override
        public ExpMaterial getAliquotInput()
        {
            return _aliquotInput;
        }

        @Override
        public List<ExpMaterial> getAliquotOutputs()
        {
            return _aliquotOutputs;
        }
    }

    /**
     * support for mapping DataClass or SampleSet objects as a parent input using the column name format:
     * DataInputs/<data class name> or MaterialInputs/<sample type name>. Either / or . works as a delimiter
     *
     * @param runItem the item whose parents are being modified.  If provided, existing parents of the item
     *                will be incorporated into the resolved inputs and outputs
     * @param entityNamePairs set of (parent column name, parent value) pairs.  Parent values that are empty
     *                    indicate the parent should be removed.
     * @throws ValidationException
     */
    @NotNull
    private static Pair<RunInputOutputBean, RunInputOutputBean> resolveInputsAndOutputs(
        User user, Container c,
        @Nullable ExpRunItem runItem,
        Set<Pair<String, String>> entityNamePairs,
        RemapCache cache,
        Map<Integer, ExpMaterial> materialMap,
        Map<Integer, ExpData> dataMap,
        Map<String, ExpSampleType> sampleTypes,
        Map<String, ExpDataClass> dataClasses,
        @Nullable String aliquotedFrom,
        String dataType /*sample type or source type name*/,
        boolean updateOnly
    ) throws ValidationException
    {
        Map<ExpMaterial, String> parentMaterials = new LinkedHashMap<>();
        Map<ExpData, String> parentData = new LinkedHashMap<>();
        Set<String> parentDataTypesToRemove = new CaseInsensitiveHashSet();
        Set<String> parentSampleTypesToRemove = new CaseInsensitiveHashSet();

        Map<ExpMaterial, String> childMaterials = new HashMap<>();
        Map<ExpData, String> childData = new HashMap<>();
        boolean isUpdatingExisting = runItem != null;

        ExpMaterial aliquotParent = null;
        boolean isAliquot = !StringUtils.isEmpty(aliquotedFrom);
        boolean skipExistingAliquotParents = isAliquot && updateOnly; /* skip updating aliquot parent for UPDATE */

        if (isAliquot && !updateOnly)
        {
            ExpSampleType sampleType = sampleTypes.computeIfAbsent(dataType, (name) -> SampleTypeService.get().getSampleType(c, user, name));
            if (sampleType == null)
                throw new ValidationException("Invalid sample type: " + dataType);

            aliquotParent = ExperimentService.get().findExpMaterial(c, user, sampleType, dataType, aliquotedFrom, cache, materialMap);

            if (aliquotParent == null)
            {
                String message = "Aliquot parent '" + aliquotedFrom + "' not found.";
                throw new ValidationException(message);
            }
            else if (!aliquotParent.isOperationPermitted(SampleTypeService.SampleOperations.EditLineage))
            {
                throw new ValidationException(String.format("Creation of aliquots is not allowed for sample '%s' with status '%s'", aliquotParent.getName(), aliquotParent.getStateLabel()));
            }
        }

        for (Pair<String, String> pair : entityNamePairs)
        {
            String entityColName = pair.first;
            String entityName = pair.second;
            boolean isEmptyEntity = StringUtils.isEmpty(entityName);

            String[] parts = entityColName.split("[./]");
            if (parts.length == 1)
            {
                if ("parent".equalsIgnoreCase(parts[0]))
                {
                    if (!isEmptyEntity)
                    {
                        if (isAliquot)
                        {
                            String message = "Sample derivation parent input is not allowed for aliquots.";
                            throw new ValidationException(message);
                        }

                        if (skipExistingAliquotParents)
                            continue;

                        ExpMaterial sample = ExperimentService.get().findExpMaterial(c, user, null, null, entityName, cache, materialMap);
                        if (sample != null)
                            parentMaterials.put(sample, sampleRole(sample));
                        else
                        {
                            String message = "Sample input '" + entityName + "' not found";
                            throw new ValidationException(message);
                        }
                    }
                }
            }
            else if (parts.length == 2)
            {
                String namePart = QueryKey.decodePart(parts[1]);
                if (ExpMaterial.MATERIAL_INPUT_PARENT.equalsIgnoreCase(parts[0]))
                {
                    if (isEmptyEntity)
                    {
                        if (isUpdatingExisting && !isAliquot)
                            parentSampleTypesToRemove.add(namePart);
                    }
                    else
                    {
                        if (isAliquot)
                        {
                            if (namePart.equals(dataType) && entityName.equals(aliquotedFrom))
                                continue;

                            String message = "Sample derivation parent input is not allowed for aliquots";
                            throw new ValidationException(message);
                        }

                        if (skipExistingAliquotParents)
                            continue;

                        ExpSampleType sampleType = sampleTypes.computeIfAbsent(namePart, (name) -> SampleTypeService.get().getSampleType(c, user, name));
                        if (sampleType == null)
                            throw new ValidationException(String.format("Invalid import alias: parent SampleType [%1$s] does not exist or may have been deleted", namePart));

                        ExpMaterial sample = ExperimentService.get().findExpMaterial(c, user, sampleType, namePart, entityName, cache, materialMap);
                        if (sample != null)
                            parentMaterials.put(sample, sampleRole(sample));
                        else
                            throw new ValidationException("Sample '" + entityName + "' not found in Sample Type '" + namePart + "'.");

                    }
                }
                else if (ExpMaterial.MATERIAL_OUTPUT_CHILD.equalsIgnoreCase(parts[0]))
                {
                    ExpSampleType sampleType = sampleTypes.computeIfAbsent(namePart, (name) -> SampleTypeService.get().getSampleType(c, user, name));
                    if (sampleType == null)
                        throw new ValidationException(String.format("Invalid import alias: child SampleType [%1$s] does not exist or may have been deleted", namePart));

                    if (!isEmptyEntity)
                    {
                        ExpMaterial sample = ExperimentService.get().findExpMaterial(c, user, sampleType, namePart, entityName, cache, materialMap);
                        if (sample != null)
                        {
                            if (StringUtils.isEmpty(sample.getAliquotedFromLSID()))
                                childMaterials.put(sample, sampleRole(sample));
                            else
                            {
                                String message = "Sample derivation output is not allowed for aliquots.";
                                throw new ValidationException(message);
                            }
                        }
                        else
                            throw new ValidationException("Sample output '" + entityName + "' not found in Sample Type '" + namePart + "'.");
                    }
                }
                else if (ExpData.DATA_INPUT_PARENT.equalsIgnoreCase(parts[0]))
                {
                    if (isEmptyEntity)
                    {
                        if (isUpdatingExisting && !isAliquot)
                            parentDataTypesToRemove.add(namePart);
                    }
                    else
                    {
                        if (isAliquot)
                        {
                            String message = entityColName + " is not allowed for aliquots";
                            throw new ValidationException(message);
                        }

                        if (skipExistingAliquotParents)
                            continue;

                        ExpDataClass dataClass = dataClasses.computeIfAbsent(namePart, (name) -> ExperimentService.get().getDataClass(c, user, name));
                        if (dataClass == null)
                            throw new ValidationException(String.format("Invalid import alias: parent DataClass [%1$s] does not exist or may have been deleted", namePart));

                        ExpData data = ExperimentService.get().findExpData(c, user, dataClass, namePart, entityName, cache, dataMap);
                        if (data != null)
                            parentData.put(data, dataRole(data, user));
                        else
                        {

                            if (ExpSchema.DataClassCategoryType.sources.name().equalsIgnoreCase(dataClass.getCategory()))
                                throw new ValidationException("Source '" + entityName + "' not found in Source Type  '" + namePart + "'.");
                            else
                                throw new ValidationException("Data input '" + entityName + "' not found in in Data Class '" + namePart + "'.");
                        }
                    }
                }
                else if (ExpData.DATA_OUTPUT_CHILD.equalsIgnoreCase(parts[0]))
                {
                    ExpDataClass dataClass = dataClasses.computeIfAbsent(namePart, (name) -> ExperimentService.get().getDataClass(c, user, name));
                    if (dataClass == null)
                        throw new ValidationException(String.format("Invalid import alias: child DataClass [%1$s] does not exist or may have been deleted", namePart));

                    if (!isEmptyEntity)
                    {
                        ExpData data = ExperimentService.get().findExpData(c, user, dataClass, namePart, entityName, cache, dataMap);
                        if (data != null)
                            childData.put(data, dataRole(data, user));
                        else
                            throw new ValidationException("Data output '" + entityName + "' in DataClass '" + namePart + "' not found");
                    }
                }
            }
        }

        if (isUpdatingExisting && !skipExistingAliquotParents)
        {
            ExpLineageOptions options = new ExpLineageOptions();
            options.setChildren(false);
            options.setDepth(2); // use 2 to get the first generation of parents because the first "parent" is the run

            ExpLineage lineage = ExperimentService.get().getLineage(c, user, runItem, options);
            Pair<Set<ExpData>, Set<ExpMaterial>> currentParents = Pair.of(lineage.getDatas(), lineage.getMaterials());
            if (currentParents.first != null)
            {
                Map<ExpData, String> existingParentData = new HashMap<>();
                currentParents.first.forEach((dataParent) -> {
                    ExpDataClass dataClass = dataParent.getDataClass(user);
                    String role = dataRole(dataParent, user);
                    if (dataClass != null && !parentData.containsValue(role) && !parentDataTypesToRemove.contains(role))
                    {
                        existingParentData.put(dataParent, role);
                    }
                });
                parentData.putAll(existingParentData);
            }
            if (currentParents.second != null)
            {
                boolean isExistingAliquot = false;
                if (runItem instanceof ExpMaterial currentMaterial)
                {
                    isExistingAliquot = !StringUtils.isEmpty(currentMaterial.getAliquotedFromLSID());

                    if (isExistingAliquot && !isAliquot)
                        throw new ValidationException("AliquotedFrom is absent for aliquot " + currentMaterial.getName() + ".");
                    else if (!isExistingAliquot && isAliquot)
                        throw new ValidationException("Unable to change sample to aliquot " + currentMaterial.getName() + ".");
                    else if (isExistingAliquot)
                    {
                        if (!currentMaterial.getAliquotedFromLSID().equals(aliquotParent.getLSID())
                                && !currentMaterial.getAliquotedFromLSID().equals(aliquotParent.getName())) // for insert using merge, parent name is temporarily stored as lsid
                            throw new ValidationException("Aliquot parents cannot be updated for sample " + currentMaterial.getName() + ".");
                        else if (currentMaterial.getAliquotedFromLSID().equals(aliquotParent.getLSID())) // when AliquotedFromLSID is lsid, aliquot is already processed
                            aliquotParent = null; // already exist, not need to recreate
                    }
                }

                Map<ExpMaterial, String> existingParentMaterials = new HashMap<>();
                if (isExistingAliquot && currentParents.second.size() > 1)
                    throw new ValidationException("Invalid parents for aliquot " + runItem.getName() + ".");

                if (!isAliquot)
                {
                    for (ExpMaterial materialParent : currentParents.second)
                    {
                        ExpSampleType sampleType = materialParent.getSampleType();
                        String role = sampleRole(materialParent);
                        if (sampleType != null && !parentMaterials.containsValue(role) && !parentSampleTypesToRemove.contains(role))
                            existingParentMaterials.put(materialParent, role);
                    }
                    parentMaterials.putAll(existingParentMaterials);
                }
            }
        }

        RunInputOutputBean parents = null;

        if (!parentMaterials.isEmpty() || !parentData.isEmpty() || !parentDataTypesToRemove.isEmpty() || !parentSampleTypesToRemove.isEmpty() || aliquotParent != null)
            parents = new RunInputOutputBean(parentMaterials, parentData, aliquotParent, !parentDataTypesToRemove.isEmpty() || !parentSampleTypesToRemove.isEmpty());

        RunInputOutputBean children = null;
        if (!childMaterials.isEmpty() || !childData.isEmpty())
            children = new RunInputOutputBean(childMaterials, childData, null);

        return Pair.of(parents, children);
    }

    private static String sampleRole(ExpMaterial material)
    {
        ExpSampleType st = material.getSampleType();
        return st != null ? st.getName() : "Sample";
    }

    private static String dataRole(ExpData data, User user)
    {
        ExpDataClass dc = data.getDataClass(user);
        return dc != null ? dc.getName() : ExpDataRunInput.DEFAULT_ROLE;
    }

    public static class SearchIndexIteratorBuilder implements DataIteratorBuilder
    {
        final DataIteratorBuilder _pre;
        final Function<List<String>, Runnable> _indexFunction;

        public SearchIndexIteratorBuilder(DataIteratorBuilder pre, Function<List<String>, Runnable> indexFunction)
        {
            _pre = pre;
            _indexFunction = indexFunction;
        }

        @Override
        public DataIterator getDataIterator(DataIteratorContext context)
        {
            DataIterator pre = _pre.getDataIterator(context);
            return LoggingDataIterator.wrap(new SearchIndexIterator(pre, context, _indexFunction));
        }
    }

    private static class SearchIndexIterator extends WrapperDataIterator
    {
        final DataIteratorContext _context;
        final Integer _lsidCol;
        final ArrayList<String> _lsids;
        final Function<List<String>, Runnable> _indexFunction;
        final boolean _useExistingRecord;

        protected SearchIndexIterator(DataIterator di, DataIteratorContext context, Function<List<String>, Runnable> indexFunction)
        {
            super(di);
            _context = context;
            _indexFunction = indexFunction;

            Map<String, Integer> map = DataIteratorUtil.createColumnNameMap(di);

            _lsidCol = map.get("lsid");
            _lsids = new ArrayList<>(100);

            _useExistingRecord = context.getInsertOption().updateOnly && _lsidCol == null;
        }

        @Override
        public boolean next() throws BatchValidationException
        {
            boolean hasNext = super.next();

            if (hasNext)
            {
                if (_useExistingRecord)
                {
                    Map<String, Object> map = getExistingRecord();
                    if (map != null && map.containsKey("lsid"))
                    {
                        String lsid = (String) map.get("lsid");
                        if (null != lsid)
                            _lsids.add(lsid);
                    }
                 }
                else
                {
                    String lsid = (String) get(_lsidCol);
                    if (null != lsid)
                        _lsids.add(lsid);
                }
            }
            else
            {
                final SearchService ss = SearchService.get();
                if (null != ss)
                {
                    final ArrayList<String> lsids = new ArrayList<>(_lsids);
                    final Runnable indexTask = _indexFunction.apply(lsids);

                    if (null != DbScope.getLabKeyScope())
                        DbScope.getLabKeyScope().addCommitTask(indexTask, DbScope.CommitTaskOption.POSTCOMMIT);
                    else
                        indexTask.run();
                }
            }
            return hasNext;
        }
    }

    // This should be used AFTER StandardDataIteratorBuilder, say at the beginning of PersistDataIteratorBuilder (below)
    // The incoming dataiterator should bound to target table and have complete ColumnInfo metadata
    // see SimpleQueryUpdateService.convertTypes() for similar handling of FILE_LINK columns
    public static class FileLinkDataIterator extends WrapperDataIterator
    {
        Supplier<?>[] suppliers;
        String[] savedFileName;

        FileLinkDataIterator(final DataIterator in, final DataIteratorContext context, Container c, String file_link_dir_name)
        {
            super(in);
            suppliers = new Supplier[in.getColumnCount() + 1];
            savedFileName = new String[in.getColumnCount() + 1];

            for (int i = 0; i < suppliers.length; i++)
            {
                ColumnInfo col = in.getColumnInfo(i);
                if (PropertyType.FILE_LINK != col.getPropertyType())
                {
                    suppliers[i] = in.getSupplier(i);
                }
                else
                {
                    final int index = i;
                    suppliers[i] = () -> {
                        if (savedFileName[index] != null)
                            return savedFileName[index];
                        Object value = in.get(index);
                        if (value instanceof MultipartFile || value instanceof AttachmentFile)
                        {
                            try
                            {
                                Object file = AbstractQueryUpdateService.saveFile(c, col.getName(), value, file_link_dir_name);
                                assert file instanceof File;
                                value = ((File)file).getPath();
                                savedFileName[index] = (String)value;
                            }
                            catch (QueryUpdateServiceException ex)
                            {
                                context.getErrors().addRowError(new ValidationException(ex.getMessage()));
                                value = null;
                            }
                            catch (ValidationException vex)
                            {
                                context.getErrors().addRowError(vex);
                                value = null;
                            }
                        }
                        return value;
                    };
                }
            }
        }

        @Override
        public Object get(int i)
        {
            return suppliers[i].get();
        }

        @Override
        public boolean next() throws BatchValidationException
        {
            Arrays.fill(savedFileName, null);
            return super.next();
        }
    }

    public static final Set<String> NOT_FOR_UPDATE = Sets.newCaseInsensitiveHashSet(
            ExpDataTable.Column.LSID.toString(),
            ExpDataTable.Column.Created.toString(),
            ExpDataTable.Column.CreatedBy.toString(),
            ExpMaterialTable.Column.AliquotedFromLSID.toString(),
            "genId");

    public static class PersistDataIteratorBuilder implements DataIteratorBuilder
    {
        private final DataIteratorBuilder _in;
        private final TableInfo _expTable;
        private final TableInfo _propertiesTable;
        private final ExpObject _dataTypeObject;
        private final Container _container;
        private final User _user;
        private final Set<String> _excludedColumns = new HashSet<>(List.of("generated","runId","sourceapplicationid")); // generated has database DEFAULT 0

        private String _fileLinkDirectory = null;
        Function<List<String>, Runnable> _indexFunction;
        Map<String, String> _importAliases;
        private boolean _isUpdateUsingLsid;


        // expTable is the shared experiment table e.g. exp.Data or exp.Materials
        public PersistDataIteratorBuilder(@NotNull DataIteratorBuilder in, TableInfo expTable, TableInfo propsTable, ExpObject typeObject, Container container, User user, Map<String, String> importAliases, @Nullable Integer ownerObjectId)
        {
            _in = in;
            _expTable = expTable;
            _propertiesTable = propsTable;
            _dataTypeObject = typeObject;
            _container = container;
            _user = user;
            _importAliases = importAliases;
        }

        public PersistDataIteratorBuilder setIndexFunction(Function<List<String>, Runnable> indexFunction)
        {
            _indexFunction = indexFunction;
            return this;
        }

        public PersistDataIteratorBuilder setFileLinkDirectory(String dir)
        {
            _fileLinkDirectory = dir;
            return this;
        }

        @Override
        public DataIterator getDataIterator(DataIteratorContext context)
        {
            DataIterator input = _in.getDataIterator(context);
            if (null == input)
                return null;           // Can happen if context has errors

            // add FileLink DataIterator if any input columns are of type FILE_LINK
            if (null != _fileLinkDirectory)
            {
                boolean hasFileLink = false;
                for (int i = 0; i < input.getColumnCount(); i++)
                    hasFileLink |= PropertyType.FILE_LINK == input.getColumnInfo(i).getPropertyType();
                if (hasFileLink)
                    input = LoggingDataIterator.wrap(new FileLinkDataIterator(input, context, _container, _fileLinkDirectory));
            }

            final Map<String, Integer> colNameMap = DataIteratorUtil.createColumnNameMap(input);

            Map<String, String> aliases = _importAliases != null ?
                    _importAliases :
                    new CaseInsensitiveHashMap<>();

            assert _expTable instanceof ExpMaterialTableImpl || _expTable instanceof ExpDataClassDataTableImpl;
            boolean isSample = _expTable instanceof ExpMaterialTableImpl;

            SimpleTranslator step1 = new SimpleTranslator(input, context);
            step1.selectAll(Sets.newCaseInsensitiveHashSet("alias"), aliases);
            if (colNameMap.containsKey("alias"))
                step1.addColumn(ExperimentService.ALIASCOLUMNALIAS, colNameMap.get("alias")); // see AliasDataIteratorBuilder

            CaseInsensitiveHashSet dontUpdate = new CaseInsensitiveHashSet();
            dontUpdate.addAll(NOT_FOR_UPDATE);
            if (context.getInsertOption().updateOnly)
                dontUpdate.add("objectid");

            boolean isMergeOrUpdate = context.getInsertOption().allowUpdate;
            _isUpdateUsingLsid = context.getInsertOption().updateOnly && colNameMap.containsKey("lsid") && context.getConfigParameterBoolean(ExperimentService.QueryOptions.UseLsidForUpdate);

            CaseInsensitiveHashSet keyColumns = new CaseInsensitiveHashSet();
            CaseInsensitiveHashSet propertyKeyColumns = new CaseInsensitiveHashSet();
            if (!isMergeOrUpdate)
                keyColumns.add(ExpDataTable.Column.LSID.toString());

            Map<String,Object> extraKeyValueMap = null;
            if (isSample)
            {
                if (isMergeOrUpdate)
                {
                    if (_isUpdateUsingLsid)
                    {
                        keyColumns.add(ExpDataTable.Column.LSID.toString());
                    }
                    else
                    {
                        extraKeyValueMap = new CaseInsensitiveHashMap<>();
                        extraKeyValueMap.put("materialSourceId", ((ExpMaterialTableImpl) _expTable).getSampleType().getRowId());

                        keyColumns.addAll(((ExpMaterialTableImpl) _expTable).getAltMergeKeys(context));
                        propertyKeyColumns.add("name");
                    }
                }

                dontUpdate.addAll(((ExpMaterialTableImpl) _expTable).getUniqueIdFields());
                dontUpdate.add(RootMaterialLSID.toString());
                dontUpdate.add(ExpMaterialTable.Column.AliquotedFromLSID.toString());
            }
            else if (isMergeOrUpdate)
            {
                if (_isUpdateUsingLsid)
                {
                    keyColumns.add(ExpDataTable.Column.LSID.toString());
                }
                else
                {
                    extraKeyValueMap = new CaseInsensitiveHashMap<>();
                    extraKeyValueMap.put("classid", ((ExpDataClassDataTableImpl) _expTable).getDataClass().getRowId());

                    keyColumns.addAll(((ExpDataClassDataTableImpl) _expTable).getAltMergeKeys(context));
                }
            }

            // Since we support detailed audit logging add the ExistingRecordDataIterator here just before TableInsertDataIterator
            // this is a NOOP unless we are merging/updating and detailed logging is enabled
            Set<String> existingRecordKey = isSample ? keyColumns : Set.of(ExpDataTable.Column.LSID.toString());
            if (context.getInsertOption().updateOnly && !_isUpdateUsingLsid)
                existingRecordKey = ((ExpRunItemTableImpl<?>) _expTable).getAltMergeKeys(context);

            DataIteratorBuilder step2 = ExistingRecordDataIterator.createBuilder(step1, _expTable, existingRecordKey, true);

            // Insert into exp.data then the provisioned table
            // Use embargo data iterator to ensure rows are committed before being sent along Issue 26082 (row at a time, reselect rowid)
            DataIteratorBuilder step3 = LoggingDataIterator.wrap(new TableInsertDataIteratorBuilder(step2, _expTable, _container)
                    .setKeyColumns(keyColumns)
                    .setDontUpdate(dontUpdate)
                    .setAddlSkipColumns(_excludedColumns)
                    .setCommitRowsBeforeContinuing(true)
                    .setFailOnEmptyUpdate(false));

            // pass in remap columns to help reconcile columns that may be aliased in the virtual table
            DataIteratorBuilder step4 = LoggingDataIterator.wrap(new TableInsertDataIteratorBuilder(step3, _propertiesTable, _container)
                    .setKeyColumns(propertyKeyColumns.isEmpty() ? keyColumns : propertyKeyColumns)
                    .setDontUpdate(dontUpdate)
                    .setVocabularyProperties(PropertyService.get().findVocabularyProperties(_container, colNameMap.keySet()))
                    .setRemapSchemaColumns(((UpdateableTableInfo)_expTable).remapSchemaColumns())
                    .setFailOnEmptyUpdate(false));

            DataIteratorBuilder step5 = step4;
            if (colNameMap.containsKey("flag") || colNameMap.containsKey("comment"))
            {
                step5 = LoggingDataIterator.wrap(new ExpDataIterators.FlagDataIteratorBuilder(step4, _user, isSample, _dataTypeObject, _container));
            }

            // Wire up derived parent/child data and materials
            DataIteratorBuilder step6 = LoggingDataIterator.wrap(new ExpDataIterators.DerivationDataIteratorBuilder(step5, _container, _user, isSample, _dataTypeObject, false));

            DataIteratorBuilder step7 = step6;
            boolean hasRollUpColumns = colNameMap.containsKey(PARENT_RECOMPUTE_LSID_COL);
            if (isSample && !context.getConfigParameterBoolean(SampleTypeService.ConfigParameters.DeferAliquotRuns) && hasRollUpColumns)
                step7 = LoggingDataIterator.wrap(new ExpDataIterators.AliquotRollupDataIteratorBuilder(step6, ((ExpMaterialTableImpl) _expTable).getSampleType()));

            // Hack: add the alias and lsid values back into the input, so we can process them in the chained data iterator
            DataIteratorBuilder step8 = step7;
            if (null != _indexFunction)
                step8 = LoggingDataIterator.wrap(new ExpDataIterators.SearchIndexIteratorBuilder(step7, _indexFunction)); // may need to add this after the aliases are set

            return LoggingDataIterator.wrap(step8.getDataIterator(context));
        }
    }
}<|MERGE_RESOLUTION|>--- conflicted
+++ resolved
@@ -597,10 +597,6 @@
                 }
             }
 
-<<<<<<< HEAD
-            if (_isDerivation && _rowIdCol != null)
-                _keys.add((Integer)get(_rowIdCol));
-=======
             if (!isDerivative)
             {
                 Map<FieldKey, Object> row = new HashMap<>();
@@ -613,7 +609,6 @@
                 _derivativeKeys.add((Integer)get(_rowIdCol));
             }
 
->>>>>>> 5f5afbd4
 
             return true;
         }
