--- conflicted
+++ resolved
@@ -2944,7 +2944,6 @@
         }
     }
 
-<<<<<<< HEAD
     public static void incrementCounts(Map<String, Integer> currentCounts, Map<String, Integer> increments)
     {
         increments.keySet().forEach(key -> {
@@ -2952,7 +2951,7 @@
             currentCounts.put(key, currentCount + increments.get(key));
         });
     }
-=======
+
     public static class SampleStatusCheckIteratorBuilder implements DataIteratorBuilder
     {
         private final DataIteratorBuilder _in;
@@ -3077,5 +3076,4 @@
         }
     }
 
->>>>>>> dbf54545
 }