--- conflicted
+++ resolved
@@ -1,248 +1,244 @@
-/*
- * Copyright (c) 2014-2018 LabKey Corporation
- *
- * Licensed under the Apache License, Version 2.0 (the "License");
- * you may not use this file except in compliance with the License.
- * You may obtain a copy of the License at
- *
- *     http://www.apache.org/licenses/LICENSE-2.0
- *
- * Unless required by applicable law or agreed to in writing, software
- * distributed under the License is distributed on an "AS IS" BASIS,
- * WITHOUT WARRANTIES OR CONDITIONS OF ANY KIND, either express or implied.
- * See the License for the specific language governing permissions and
- * limitations under the License.
- */
-package org.labkey.experiment.xar;
-
-import org.jetbrains.annotations.NotNull;
-import org.labkey.api.admin.AbstractFolderImportFactory;
-import org.labkey.api.admin.FolderArchiveDataTypes;
-import org.labkey.api.admin.FolderImporter;
-import org.labkey.api.admin.ImportContext;
-import org.labkey.api.admin.ImportException;
-import org.labkey.api.data.Container;
-import org.labkey.api.exp.CompressedXarSource;
-import org.labkey.api.exp.XarSource;
-import org.labkey.api.pipeline.PipeRoot;
-import org.labkey.api.pipeline.PipelineJob;
-import org.labkey.api.pipeline.PipelineJobWarning;
-import org.labkey.api.pipeline.PipelineService;
-import org.labkey.api.view.NotFoundException;
-import org.labkey.api.view.ViewBackgroundInfo;
-import org.labkey.api.writer.VirtualFile;
-import org.labkey.experiment.XarReader;
-import org.labkey.experiment.pipeline.ExperimentPipelineJob;
-import org.labkey.folder.xml.FolderDocument.Folder;
-
-import java.io.File;
-import java.util.Collection;
-import java.util.Collections;
-
-/**
- * User: vsharma
- * Date: 6/4/14
- * Time: 9:52 AM
- */
-public class FolderXarImporterFactory extends AbstractFolderImportFactory
-{
-    @Override
-    public FolderImporter<Folder> create()
-    {
-        return new FolderXarImporter();
-    }
-
-    @Override
-    public int getPriority()
-    {
-        return 70;
-    }
-
-    public static class FolderXarImporter implements FolderImporter<Folder>
-    {
-        @Override
-        public String getDataType()
-        {
-            return FolderArchiveDataTypes.EXPERIMENTS_AND_RUNS;
-        }
-
-        @Override
-        public String getDescription()
-        {
-            return "xar";
-        }
-
-        @Override
-        public void process(PipelineJob job, ImportContext<Folder> ctx, VirtualFile root) throws Exception
-        {
-            if (!isValidForImportArchive(ctx))
-            {
-                ctx.getLogger().info("xar directory not found in folder " + ctx.getContainer().getPath());
-                return;
-            }
-
-            VirtualFile xarDir = ctx.getDir(FolderXarWriterFactory.XAR_DIRECTORY);
-
-            if (job != null)
-                job.setStatus("IMPORT " + getDescription());
-            ctx.getLogger().info("Loading " + getDescription());
-
-            PipeRoot pipeRoot = PipelineService.get().findPipelineRoot(ctx.getContainer());
-            if (pipeRoot == null)
-            {
-                throw new NotFoundException("PipelineRoot not found for container " + ctx.getContainer().getPath());
-            }
-
-            final FolderExportXarSourceWrapper xarSourceWrapper = new FolderExportXarSourceWrapper(xarDir, ctx);
-            try
-            {
-                xarSourceWrapper.init();
-            }
-            catch (Exception e)
-            {
-                ctx.getLogger().info("Failed to initialize xar source.", e);
-                throw e;
-            }
-
-            File xarFile = xarSourceWrapper.getXarFile();
-            if (xarFile == null)
-            {
-                ctx.getLogger().error("Could not find a xar file in the xar directory.");
-                throw new NotFoundException("Could not find a xar file in the xar directory.");
-            }
-
-            if (job == null)
-            {
-                // Create a new job, if we were not given one.  This will happen if we are creating a new folder
-                // from a template folder.
-                ViewBackgroundInfo bgInfo = new ViewBackgroundInfo(ctx.getContainer(), ctx.getUser(), null);
-
-                // This will create a new job in the folder.
-                // If subfolders are being imported, a job will be created in each subfolder that has a xar file.
-                // TODO: Is there a way to create a single job that will import all the files to
-                //       their respective folders?
-                job = new ExperimentPipelineJob(bgInfo, xarFile, "Xar import", false, pipeRoot)
-                {
-                    @Override
-                    protected XarSource createXarSource(File file)
-                    {
-                        // Assume this is a .xar or a .zip file
-                        return xarSourceWrapper.getXarSource(this);
-                    }
-                };
-                PipelineService.get().queueJob(job);
-            }
-            else
-            {
-                XarSource xarSource = xarSourceWrapper.getXarSource(job);
-                try
-                {
-                    xarSource.init();
-                }
-                catch (Exception e)
-                {
-                    ctx.getLogger().error("Failed to initialize XAR source", e);
-                    throw(e);
-                }
-
-                FolderExportXarReader reader = new FolderExportXarReader(xarSource, job);
-<<<<<<< HEAD
-                XarImportContext xarCtx = ctx.getContext(XarImportContext.class);
-                if (xarCtx != null)
-                {
-                    reader.setStrictValidateExistingSampleType(xarCtx.isStrictValidateExistingSampleType());
-                }
-                reader.parseAndLoad(false);
-=======
-                reader.parseAndLoad(false, ctx.getAuditBehaviorType());
->>>>>>> 86b1e98b
-            }
-
-            ctx.getLogger().info("Done importing " + getDescription());
-        }
-
-        @NotNull
-        @Override
-        public Collection<PipelineJobWarning> postProcess(ImportContext<Folder> ctx, VirtualFile root)
-        {
-            return Collections.emptyList();
-        }
-
-        @Override
-        public boolean isValidForImportArchive(ImportContext<Folder> ctx) throws ImportException
-        {
-            return ctx.getDir(FolderXarWriterFactory.XAR_DIRECTORY) != null;
-        }
-    }
-
-    private static class FolderExportXarSourceWrapper
-    {
-        private final VirtualFile _xarDir;
-        private final ImportContext<Folder> _importContext;
-
-        private File _xarFile;
-        private CompressedXarSource _xarSource;
-
-        public FolderExportXarSourceWrapper(VirtualFile xarDir, ImportContext<Folder> ctx)
-        {
-             _xarDir = xarDir;
-            _importContext = ctx;
-        }
-
-        public void init()
-        {
-            if (_xarDir == null)
-            {
-                throw new IllegalStateException("Xar directory is null");
-            }
-
-            for (String file: _xarDir.list())
-            {
-                if (file.toLowerCase().endsWith(".xar"))
-                {
-                    _xarFile = new File(_xarDir.getLocation(), file);
-                    break;
-                }
-            }
-        }
-
-        public File getXarFile()
-        {
-            return _xarFile;
-        }
-
-        public CompressedXarSource getXarSource(PipelineJob job)
-        {
-            if (_xarSource == null)
-            {
-                _xarSource =  new CompressedXarSource(
-                        getXarFile(),
-                        job,
-                        // Initialize the XarSource with the container from the ImportContext instead of the job
-                        // so that a XarContext with the correct folder gets created, and runs imported to subfolders
-                        // get assigned to the subfolder instead of the parent container.
-                        // If were were given a non-null job in FolderXarImporter.process(), job.getContainer() will
-                        // return the parent container.
-                        _importContext.getContainer())
-                ;
-            }
-            return _xarSource;
-        }
-    }
-
-    private static class FolderExportXarReader extends XarReader
-    {
-        public FolderExportXarReader(XarSource source, PipelineJob job)
-        {
-            super(source, job);
-        }
-
-        @Override
-        protected Container getContainer()
-        {
-            // XarReader.getContainer() returns job.getContainer().
-            // We want to return the container from the XarContext instead.
-            return _xarSource.getXarContext().getContainer();
-        }
-    }
-}
+/*
+ * Copyright (c) 2014-2018 LabKey Corporation
+ *
+ * Licensed under the Apache License, Version 2.0 (the "License");
+ * you may not use this file except in compliance with the License.
+ * You may obtain a copy of the License at
+ *
+ *     http://www.apache.org/licenses/LICENSE-2.0
+ *
+ * Unless required by applicable law or agreed to in writing, software
+ * distributed under the License is distributed on an "AS IS" BASIS,
+ * WITHOUT WARRANTIES OR CONDITIONS OF ANY KIND, either express or implied.
+ * See the License for the specific language governing permissions and
+ * limitations under the License.
+ */
+package org.labkey.experiment.xar;
+
+import org.jetbrains.annotations.NotNull;
+import org.labkey.api.admin.AbstractFolderImportFactory;
+import org.labkey.api.admin.FolderArchiveDataTypes;
+import org.labkey.api.admin.FolderImporter;
+import org.labkey.api.admin.ImportContext;
+import org.labkey.api.admin.ImportException;
+import org.labkey.api.data.Container;
+import org.labkey.api.exp.CompressedXarSource;
+import org.labkey.api.exp.XarSource;
+import org.labkey.api.pipeline.PipeRoot;
+import org.labkey.api.pipeline.PipelineJob;
+import org.labkey.api.pipeline.PipelineJobWarning;
+import org.labkey.api.pipeline.PipelineService;
+import org.labkey.api.view.NotFoundException;
+import org.labkey.api.view.ViewBackgroundInfo;
+import org.labkey.api.writer.VirtualFile;
+import org.labkey.experiment.XarReader;
+import org.labkey.experiment.pipeline.ExperimentPipelineJob;
+import org.labkey.folder.xml.FolderDocument.Folder;
+
+import java.io.File;
+import java.util.Collection;
+import java.util.Collections;
+
+/**
+ * User: vsharma
+ * Date: 6/4/14
+ * Time: 9:52 AM
+ */
+public class FolderXarImporterFactory extends AbstractFolderImportFactory
+{
+    @Override
+    public FolderImporter<Folder> create()
+    {
+        return new FolderXarImporter();
+    }
+
+    @Override
+    public int getPriority()
+    {
+        return 70;
+    }
+
+    public static class FolderXarImporter implements FolderImporter<Folder>
+    {
+        @Override
+        public String getDataType()
+        {
+            return FolderArchiveDataTypes.EXPERIMENTS_AND_RUNS;
+        }
+
+        @Override
+        public String getDescription()
+        {
+            return "xar";
+        }
+
+        @Override
+        public void process(PipelineJob job, ImportContext<Folder> ctx, VirtualFile root) throws Exception
+        {
+            if (!isValidForImportArchive(ctx))
+            {
+                ctx.getLogger().info("xar directory not found in folder " + ctx.getContainer().getPath());
+                return;
+            }
+
+            VirtualFile xarDir = ctx.getDir(FolderXarWriterFactory.XAR_DIRECTORY);
+
+            if (job != null)
+                job.setStatus("IMPORT " + getDescription());
+            ctx.getLogger().info("Loading " + getDescription());
+
+            PipeRoot pipeRoot = PipelineService.get().findPipelineRoot(ctx.getContainer());
+            if (pipeRoot == null)
+            {
+                throw new NotFoundException("PipelineRoot not found for container " + ctx.getContainer().getPath());
+            }
+
+            final FolderExportXarSourceWrapper xarSourceWrapper = new FolderExportXarSourceWrapper(xarDir, ctx);
+            try
+            {
+                xarSourceWrapper.init();
+            }
+            catch (Exception e)
+            {
+                ctx.getLogger().info("Failed to initialize xar source.", e);
+                throw e;
+            }
+
+            File xarFile = xarSourceWrapper.getXarFile();
+            if (xarFile == null)
+            {
+                ctx.getLogger().error("Could not find a xar file in the xar directory.");
+                throw new NotFoundException("Could not find a xar file in the xar directory.");
+            }
+
+            if (job == null)
+            {
+                // Create a new job, if we were not given one.  This will happen if we are creating a new folder
+                // from a template folder.
+                ViewBackgroundInfo bgInfo = new ViewBackgroundInfo(ctx.getContainer(), ctx.getUser(), null);
+
+                // This will create a new job in the folder.
+                // If subfolders are being imported, a job will be created in each subfolder that has a xar file.
+                // TODO: Is there a way to create a single job that will import all the files to
+                //       their respective folders?
+                job = new ExperimentPipelineJob(bgInfo, xarFile, "Xar import", false, pipeRoot)
+                {
+                    @Override
+                    protected XarSource createXarSource(File file)
+                    {
+                        // Assume this is a .xar or a .zip file
+                        return xarSourceWrapper.getXarSource(this);
+                    }
+                };
+                PipelineService.get().queueJob(job);
+            }
+            else
+            {
+                XarSource xarSource = xarSourceWrapper.getXarSource(job);
+                try
+                {
+                    xarSource.init();
+                }
+                catch (Exception e)
+                {
+                    ctx.getLogger().error("Failed to initialize XAR source", e);
+                    throw(e);
+                }
+
+                FolderExportXarReader reader = new FolderExportXarReader(xarSource, job);
+                XarImportContext xarCtx = ctx.getContext(XarImportContext.class);
+                if (xarCtx != null)
+                {
+                    reader.setStrictValidateExistingSampleType(xarCtx.isStrictValidateExistingSampleType());
+                }
+                reader.parseAndLoad(false, ctx.getAuditBehaviorType());
+            }
+
+            ctx.getLogger().info("Done importing " + getDescription());
+        }
+
+        @NotNull
+        @Override
+        public Collection<PipelineJobWarning> postProcess(ImportContext<Folder> ctx, VirtualFile root)
+        {
+            return Collections.emptyList();
+        }
+
+        @Override
+        public boolean isValidForImportArchive(ImportContext<Folder> ctx) throws ImportException
+        {
+            return ctx.getDir(FolderXarWriterFactory.XAR_DIRECTORY) != null;
+        }
+    }
+
+    private static class FolderExportXarSourceWrapper
+    {
+        private final VirtualFile _xarDir;
+        private final ImportContext<Folder> _importContext;
+
+        private File _xarFile;
+        private CompressedXarSource _xarSource;
+
+        public FolderExportXarSourceWrapper(VirtualFile xarDir, ImportContext<Folder> ctx)
+        {
+             _xarDir = xarDir;
+            _importContext = ctx;
+        }
+
+        public void init()
+        {
+            if (_xarDir == null)
+            {
+                throw new IllegalStateException("Xar directory is null");
+            }
+
+            for (String file: _xarDir.list())
+            {
+                if (file.toLowerCase().endsWith(".xar"))
+                {
+                    _xarFile = new File(_xarDir.getLocation(), file);
+                    break;
+                }
+            }
+        }
+
+        public File getXarFile()
+        {
+            return _xarFile;
+        }
+
+        public CompressedXarSource getXarSource(PipelineJob job)
+        {
+            if (_xarSource == null)
+            {
+                _xarSource =  new CompressedXarSource(
+                        getXarFile(),
+                        job,
+                        // Initialize the XarSource with the container from the ImportContext instead of the job
+                        // so that a XarContext with the correct folder gets created, and runs imported to subfolders
+                        // get assigned to the subfolder instead of the parent container.
+                        // If were were given a non-null job in FolderXarImporter.process(), job.getContainer() will
+                        // return the parent container.
+                        _importContext.getContainer())
+                ;
+            }
+            return _xarSource;
+        }
+    }
+
+    private static class FolderExportXarReader extends XarReader
+    {
+        public FolderExportXarReader(XarSource source, PipelineJob job)
+        {
+            super(source, job);
+        }
+
+        @Override
+        protected Container getContainer()
+        {
+            // XarReader.getContainer() returns job.getContainer().
+            // We want to return the container from the XarContext instead.
+            return _xarSource.getXarContext().getContainer();
+        }
+    }
+}