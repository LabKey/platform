--- conflicted
+++ resolved
@@ -1,179 +1,171 @@
-/*
- * Copyright (c) 2008-2019 LabKey Corporation
- *
- * Licensed under the Apache License, Version 2.0 (the "License");
- * you may not use this file except in compliance with the License.
- * You may obtain a copy of the License at
- *
- *     http://www.apache.org/licenses/LICENSE-2.0
- *
- * Unless required by applicable law or agreed to in writing, software
- * distributed under the License is distributed on an "AS IS" BASIS,
- * WITHOUT WARRANTIES OR CONDITIONS OF ANY KIND, either express or implied.
- * See the License for the specific language governing permissions and
- * limitations under the License.
- */
-
-package org.labkey.experiment.xar;
-
-import org.labkey.api.exp.ExperimentException;
-import org.labkey.api.exp.api.ExpDataClass;
-import org.labkey.api.exp.api.ExpObject;
-import org.labkey.api.exp.api.ExpProtocol;
-import org.labkey.api.exp.api.ExpRun;
-import org.labkey.api.exp.api.ExpSampleType;
-import org.labkey.api.exp.api.ExperimentService;
-import org.labkey.api.exp.api.SampleTypeService;
-import org.labkey.experiment.ArchiveURLRewriter;
-import org.labkey.experiment.URLRewriter;
-import org.labkey.experiment.XarExporter;
-import org.labkey.experiment.api.ExperimentServiceImpl;
-
-import java.io.Serializable;
-import java.util.ArrayList;
-import java.util.Arrays;
-import java.util.Collection;
-import java.util.HashSet;
-import java.util.LinkedHashSet;
-import java.util.List;
-import java.util.Set;
-import java.util.stream.Collectors;
-
-/**
- * User: jeckels
- * Date: Oct 31, 2007
- */
-public class XarExportSelection implements Serializable
-{
-    // Store ids instead of experiment objects so that it's easily serializable
-    private final List<Integer> _expIds = new ArrayList<>();
-    private final Set<Integer> _runIds = new LinkedHashSet<>();
-    private final List<Integer> _dataIds = new ArrayList<>();
-    private final List<Integer> _sampleTypeIds = new ArrayList<>();
-    private final List<Integer> _protocolIds = new ArrayList<>();
-    private final List<Integer> _dataClassIds = new ArrayList<>();
-
-    private boolean _includeXarXml = true;
-    private Set<String> _roles;
-
-    public void addExperimentIds(int... expIds)
-    {
-        for (int expId : expIds)
-        {
-            _expIds.add(expId);
-        }
-    }
-
-    public void addRuns(Collection<? extends ExpRun> runs)
-    {
-        _runIds.addAll(runs.stream().map(ExpObject::getRowId).collect(Collectors.toSet()));
-    }
-
-    public void addDataIds(int... dataIds)
-    {
-        for (int dataId : dataIds)
-        {
-            _dataIds.add(dataId);
-        }
-    }
-
-    public void addProtocolIds(int... protocolIds)
-    {
-        for (int protocolId : protocolIds)
-        {
-            _protocolIds.add(protocolId);
-        }
-    }
-
-    public void addProtocolIds(Collection<Integer> protocolIds)
-    {
-        _protocolIds.addAll(protocolIds);
-    }
-
-    public boolean isIncludeXarXml()
-    {
-        return _includeXarXml;
-    }
-
-    public void setIncludeXarXml(boolean includeXarXml)
-    {
-        _includeXarXml = includeXarXml;
-    }
-
-    public void addRoles(String... roles)
-    {
-        if (_roles == null)
-        {
-            _roles = new HashSet<>();
-        }
-        _roles.addAll(Arrays.asList(roles));
-    }
-
-    public void addRoles(Set<String> roles)
-    {
-        if (_roles == null)
-        {
-            _roles = new HashSet<>();
-        }
-        _roles.addAll(roles);
-    }
-
-    public void addContent(XarExporter exporter) throws ExperimentException
-    {
-        for (int expId : _expIds)
-        {
-            exporter.addExperiment(ExperimentServiceImpl.get().getExpExperiment(expId));
-        }
-
-<<<<<<< HEAD
-=======
-        for (int runId : _runIds)
-        {
-            exporter.addExperimentRun(ExperimentService.get().getExpRun(runId));
-        }
-
->>>>>>> 52513c5d
-        for (int protocolId : _protocolIds)
-        {
-            ExpProtocol protocol = ExperimentService.get().getExpProtocol(protocolId);
-            exporter.addProtocol(protocol, true);
-        }
-
-        // Process runs after protocols because we want to assure the protocols are all defined
-        // since SM Workflow Tasks can reference assay design protocols
-        for (ExpRun run : _runs)
-        {
-            exporter.addExperimentRun(run);
-        }
-
-        for (int sampleTypeId : _sampleTypeIds)
-        {
-            exporter.addSampleType(SampleTypeService.get().getSampleType(sampleTypeId));
-        }
-
-        for (int dataId : _dataIds)
-        {
-            exporter.addExpData(ExperimentServiceImpl.get().getExpData(dataId));
-        }
-
-        for (int dataClassId : _dataClassIds)
-        {
-            exporter.addDataClass(ExperimentService.get().getDataClass(dataClassId));
-        }
-    }
-
-    public URLRewriter createURLRewriter()
-    {
-        return new ArchiveURLRewriter(_includeXarXml, _roles);
-    }
-
-    public void addSampleType(ExpSampleType sampleType)
-    {
-        _sampleTypeIds.add(sampleType.getRowId());
-    }
-
-    public void addDataClass(ExpDataClass dataClass)
-    {
-        _dataClassIds.add(dataClass.getRowId());
-    }
-}
+/*
+ * Copyright (c) 2008-2019 LabKey Corporation
+ *
+ * Licensed under the Apache License, Version 2.0 (the "License");
+ * you may not use this file except in compliance with the License.
+ * You may obtain a copy of the License at
+ *
+ *     http://www.apache.org/licenses/LICENSE-2.0
+ *
+ * Unless required by applicable law or agreed to in writing, software
+ * distributed under the License is distributed on an "AS IS" BASIS,
+ * WITHOUT WARRANTIES OR CONDITIONS OF ANY KIND, either express or implied.
+ * See the License for the specific language governing permissions and
+ * limitations under the License.
+ */
+
+package org.labkey.experiment.xar;
+
+import org.labkey.api.exp.ExperimentException;
+import org.labkey.api.exp.api.ExpDataClass;
+import org.labkey.api.exp.api.ExpObject;
+import org.labkey.api.exp.api.ExpProtocol;
+import org.labkey.api.exp.api.ExpRun;
+import org.labkey.api.exp.api.ExpSampleType;
+import org.labkey.api.exp.api.ExperimentService;
+import org.labkey.api.exp.api.SampleTypeService;
+import org.labkey.experiment.ArchiveURLRewriter;
+import org.labkey.experiment.URLRewriter;
+import org.labkey.experiment.XarExporter;
+import org.labkey.experiment.api.ExperimentServiceImpl;
+
+import java.io.Serializable;
+import java.util.ArrayList;
+import java.util.Arrays;
+import java.util.Collection;
+import java.util.HashSet;
+import java.util.LinkedHashSet;
+import java.util.List;
+import java.util.Set;
+import java.util.stream.Collectors;
+
+/**
+ * User: jeckels
+ * Date: Oct 31, 2007
+ */
+public class XarExportSelection implements Serializable
+{
+    // Store ids instead of experiment objects so that it's easily serializable
+    private final List<Integer> _expIds = new ArrayList<>();
+    private final Set<Integer> _runIds = new LinkedHashSet<>();
+    private final List<Integer> _dataIds = new ArrayList<>();
+    private final List<Integer> _sampleTypeIds = new ArrayList<>();
+    private final List<Integer> _protocolIds = new ArrayList<>();
+    private final List<Integer> _dataClassIds = new ArrayList<>();
+
+    private boolean _includeXarXml = true;
+    private Set<String> _roles;
+
+    public void addExperimentIds(int... expIds)
+    {
+        for (int expId : expIds)
+        {
+            _expIds.add(expId);
+        }
+    }
+
+    public void addRuns(Collection<? extends ExpRun> runs)
+    {
+        _runIds.addAll(runs.stream().map(ExpObject::getRowId).collect(Collectors.toSet()));
+    }
+
+    public void addDataIds(int... dataIds)
+    {
+        for (int dataId : dataIds)
+        {
+            _dataIds.add(dataId);
+        }
+    }
+
+    public void addProtocolIds(int... protocolIds)
+    {
+        for (int protocolId : protocolIds)
+        {
+            _protocolIds.add(protocolId);
+        }
+    }
+
+    public void addProtocolIds(Collection<Integer> protocolIds)
+    {
+        _protocolIds.addAll(protocolIds);
+    }
+
+    public boolean isIncludeXarXml()
+    {
+        return _includeXarXml;
+    }
+
+    public void setIncludeXarXml(boolean includeXarXml)
+    {
+        _includeXarXml = includeXarXml;
+    }
+
+    public void addRoles(String... roles)
+    {
+        if (_roles == null)
+        {
+            _roles = new HashSet<>();
+        }
+        _roles.addAll(Arrays.asList(roles));
+    }
+
+    public void addRoles(Set<String> roles)
+    {
+        if (_roles == null)
+        {
+            _roles = new HashSet<>();
+        }
+        _roles.addAll(roles);
+    }
+
+    public void addContent(XarExporter exporter) throws ExperimentException
+    {
+        for (int expId : _expIds)
+        {
+            exporter.addExperiment(ExperimentServiceImpl.get().getExpExperiment(expId));
+        }
+
+        for (int protocolId : _protocolIds)
+        {
+            ExpProtocol protocol = ExperimentService.get().getExpProtocol(protocolId);
+            exporter.addProtocol(protocol, true);
+        }
+
+        // Process runs after protocols because we want to assure the protocols are all defined
+        // since SM Workflow Tasks can reference assay design protocols
+        for (int runId : _runIds)
+        {
+            exporter.addExperimentRun(ExperimentService.get().getExpRun(runId));
+        }
+
+        for (int sampleTypeId : _sampleTypeIds)
+        {
+            exporter.addSampleType(SampleTypeService.get().getSampleType(sampleTypeId));
+        }
+
+        for (int dataId : _dataIds)
+        {
+            exporter.addExpData(ExperimentServiceImpl.get().getExpData(dataId));
+        }
+
+        for (int dataClassId : _dataClassIds)
+        {
+            exporter.addDataClass(ExperimentService.get().getDataClass(dataClassId));
+        }
+    }
+
+    public URLRewriter createURLRewriter()
+    {
+        return new ArchiveURLRewriter(_includeXarXml, _roles);
+    }
+
+    public void addSampleType(ExpSampleType sampleType)
+    {
+        _sampleTypeIds.add(sampleType.getRowId());
+    }
+
+    public void addDataClass(ExpDataClass dataClass)
+    {
+        _dataClassIds.add(dataClass.getRowId());
+    }
+}