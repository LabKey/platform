--- conflicted
+++ resolved
@@ -1,154 +1,146 @@
-/*
- * Copyright (c) 2008-2019 LabKey Corporation
- *
- * Licensed under the Apache License, Version 2.0 (the "License");
- * you may not use this file except in compliance with the License.
- * You may obtain a copy of the License at
- *
- *     http://www.apache.org/licenses/LICENSE-2.0
- *
- * Unless required by applicable law or agreed to in writing, software
- * distributed under the License is distributed on an "AS IS" BASIS,
- * WITHOUT WARRANTIES OR CONDITIONS OF ANY KIND, either express or implied.
- * See the License for the specific language governing permissions and
- * limitations under the License.
- */
-package org.labkey.experiment;
-
-import org.labkey.api.data.ActionButton;
-import org.labkey.api.data.ButtonBar;
-import org.labkey.api.data.ContainerFilter;
-import org.labkey.api.data.DataRegion;
-import org.labkey.api.exp.api.ExpSampleType;
-import org.labkey.api.exp.query.ExpSchema;
-import org.labkey.api.query.FieldKey;
-import org.labkey.api.query.QuerySettings;
-import org.labkey.api.query.QueryView;
-import org.labkey.api.query.UserSchema;
-import org.labkey.api.security.permissions.DesignSampleTypePermission;
-import org.labkey.api.security.permissions.InsertPermission;
-import org.labkey.api.security.permissions.ReadPermission;
-import org.labkey.api.study.StudyUrls;
-import org.labkey.api.util.PageFlowUtil;
-import org.labkey.api.view.ActionURL;
-import org.labkey.api.view.DataView;
-import org.labkey.api.view.ViewContext;
-import org.labkey.experiment.controllers.exp.ExperimentController;
-
-import javax.servlet.http.HttpServletRequest;
-import javax.servlet.http.HttpServletResponse;
-import java.io.PrintWriter;
-
-/**
- * User: jeckels
- * Date: Oct 20, 2005
- */
-public class SampleTypeWebPart extends QueryView
-{
-    private String _errorMessage;
-    private final boolean _narrow;
-
-    public SampleTypeWebPart(boolean narrow, ViewContext viewContext)
-    {
-        super(new ExpSchema(viewContext.getUser(), viewContext.getContainer()));
-        _narrow = narrow;
-        setSettings(createQuerySettings(viewContext, "SampleSet" + (_narrow ? "Narrow" : "")));
-        setTitle("Sample Types");
-        setTitleHref(new ActionURL(ExperimentController.ListSampleTypesAction.class, viewContext.getContainer()));
-        setShowDetailsColumn(false);
-
-        if (_narrow)
-        {
-            setButtonBarPosition(DataRegion.ButtonBarPosition.NONE);
-            setShowSurroundingBorder(false);
-        }
-        else
-        {
-            setShowExportButtons(false);
-            setShowBorders(true);
-            setShadeAlternatingRows(true);
-        }
-        setAllowableContainerFilterTypes(ContainerFilter.Type.Current, ContainerFilter.Type.CurrentPlusProjectAndShared);
-    }
-
-    private QuerySettings createQuerySettings(ViewContext portalCtx, String dataRegionName)
-    {
-        UserSchema schema = getSchema();
-        QuerySettings settings = schema.getSettings(portalCtx, dataRegionName, ExpSchema.TableType.SampleSets.toString());
-        if (_narrow)
-        {
-            settings.setViewName("NameOnly");
-        }
-        if (settings.getContainerFilterName() == null)
-        {
-            settings.setContainerFilterName(ContainerFilter.CurrentPlusProjectAndShared.class.getSimpleName());
-        }
-        settings.getBaseSort().insertSortColumn(FieldKey.fromParts("Name"));
-        return settings;
-    }
-
-    @Override
-    protected void populateButtonBar(DataView view, ButtonBar bar)
-    {
-        super.populateButtonBar(view, bar);
-
-        ActionURL deleteURL = new ActionURL(ExperimentController.DeleteSampleTypesAction.class, getContainer());
-        deleteURL.addReturnURL(getViewContext().getActionURL());
-
-        ActionButton deleteButton = new ActionButton(ExperimentController.DeleteSampleTypesAction.class, "Delete", ActionButton.Action.GET);
-        deleteButton.setDisplayPermission(DesignSampleTypePermission.class);
-        deleteButton.setIconCls("trash");
-        deleteButton.setURL(deleteURL);
-        deleteButton.setActionType(ActionButton.Action.POST);
-        deleteButton.setRequiresSelection(true);
-        bar.add(deleteButton);
-
-        ActionURL urlInsert = new ActionURL(ExperimentController.EditSampleTypeAction.class, getContainer());
-        urlInsert.addReturnURL(getViewContext().getActionURL());
-        ActionButton createNewButton = new ActionButton(urlInsert, "New Sample Type", ActionButton.Action.LINK);
-        createNewButton.setDisplayPermission(DesignSampleTypePermission.class);
-        createNewButton.setURL(urlInsert);
-        bar.add(createNewButton);
-
-        ActionURL showAllURL = new ActionURL(ExperimentController.ShowAllMaterialsAction.class, getContainer());
-        ActionButton showAllButton = new ActionButton(showAllURL, "Show All Materials");
-        showAllButton.setDisplayPermission(ReadPermission.class);
-        bar.add(showAllButton);
-
-<<<<<<< HEAD
-//      Deferred--Uncomment if supporting SampleType-level links is desired
-//        ActionURL linkToStudyURL = PageFlowUtil.urlProvider(ExperimentUrls.class).getLinkToStudyURL(getContainer());
-//        linkToStudyURL.addParameter("sampleTypeIds", true);
-//        ActionButton linkToStudyButton = new ActionButton(linkToStudyURL, "Link to Study");
-//        linkToStudyButton.setDisplayPermission(InsertPermission.class);
-//        bar.add(linkToStudyButton);
-=======
-        StudyUrls studyUrls = PageFlowUtil.urlProvider(StudyUrls.class);
-        if (studyUrls != null)
-        {
-            ActionURL linkToStudyURL = studyUrls.getLinkToStudyURL(getContainer(), (ExpSampleType)null);
-            linkToStudyURL.addParameter("sampleTypeIds", true);
-            ActionButton linkToStudyButton = new ActionButton(linkToStudyURL, "Link to Study");
-            linkToStudyButton.setDisplayPermission(InsertPermission.class);
-            bar.add(linkToStudyButton);
-        }
->>>>>>> cea38266
-    }
-
-    @Override
-    protected void renderView(Object model, HttpServletRequest request, HttpServletResponse response) throws Exception
-    {
-        PrintWriter out = response.getWriter();
-        if (_errorMessage != null)
-        {
-            out.write("<font class=\"labkey-error\">" + PageFlowUtil.filter(_errorMessage) + "</font><br>");
-        }
-        super.renderView(model, request, response);
-    }
-
-    public void setErrorMessage(String errorMessage)
-    {
-        _errorMessage = errorMessage;
-    }
-
-}
+/*
+ * Copyright (c) 2008-2019 LabKey Corporation
+ *
+ * Licensed under the Apache License, Version 2.0 (the "License");
+ * you may not use this file except in compliance with the License.
+ * You may obtain a copy of the License at
+ *
+ *     http://www.apache.org/licenses/LICENSE-2.0
+ *
+ * Unless required by applicable law or agreed to in writing, software
+ * distributed under the License is distributed on an "AS IS" BASIS,
+ * WITHOUT WARRANTIES OR CONDITIONS OF ANY KIND, either express or implied.
+ * See the License for the specific language governing permissions and
+ * limitations under the License.
+ */
+package org.labkey.experiment;
+
+import org.labkey.api.data.ActionButton;
+import org.labkey.api.data.ButtonBar;
+import org.labkey.api.data.ContainerFilter;
+import org.labkey.api.data.DataRegion;
+import org.labkey.api.exp.api.ExpSampleType;
+import org.labkey.api.exp.query.ExpSchema;
+import org.labkey.api.query.FieldKey;
+import org.labkey.api.query.QuerySettings;
+import org.labkey.api.query.QueryView;
+import org.labkey.api.query.UserSchema;
+import org.labkey.api.security.permissions.DesignSampleTypePermission;
+import org.labkey.api.security.permissions.InsertPermission;
+import org.labkey.api.security.permissions.ReadPermission;
+import org.labkey.api.study.StudyUrls;
+import org.labkey.api.util.PageFlowUtil;
+import org.labkey.api.view.ActionURL;
+import org.labkey.api.view.DataView;
+import org.labkey.api.view.ViewContext;
+import org.labkey.experiment.controllers.exp.ExperimentController;
+
+import javax.servlet.http.HttpServletRequest;
+import javax.servlet.http.HttpServletResponse;
+import java.io.PrintWriter;
+
+/**
+ * User: jeckels
+ * Date: Oct 20, 2005
+ */
+public class SampleTypeWebPart extends QueryView
+{
+    private String _errorMessage;
+    private final boolean _narrow;
+
+    public SampleTypeWebPart(boolean narrow, ViewContext viewContext)
+    {
+        super(new ExpSchema(viewContext.getUser(), viewContext.getContainer()));
+        _narrow = narrow;
+        setSettings(createQuerySettings(viewContext, "SampleSet" + (_narrow ? "Narrow" : "")));
+        setTitle("Sample Types");
+        setTitleHref(new ActionURL(ExperimentController.ListSampleTypesAction.class, viewContext.getContainer()));
+        setShowDetailsColumn(false);
+
+        if (_narrow)
+        {
+            setButtonBarPosition(DataRegion.ButtonBarPosition.NONE);
+            setShowSurroundingBorder(false);
+        }
+        else
+        {
+            setShowExportButtons(false);
+            setShowBorders(true);
+            setShadeAlternatingRows(true);
+        }
+        setAllowableContainerFilterTypes(ContainerFilter.Type.Current, ContainerFilter.Type.CurrentPlusProjectAndShared);
+    }
+
+    private QuerySettings createQuerySettings(ViewContext portalCtx, String dataRegionName)
+    {
+        UserSchema schema = getSchema();
+        QuerySettings settings = schema.getSettings(portalCtx, dataRegionName, ExpSchema.TableType.SampleSets.toString());
+        if (_narrow)
+        {
+            settings.setViewName("NameOnly");
+        }
+        if (settings.getContainerFilterName() == null)
+        {
+            settings.setContainerFilterName(ContainerFilter.CurrentPlusProjectAndShared.class.getSimpleName());
+        }
+        settings.getBaseSort().insertSortColumn(FieldKey.fromParts("Name"));
+        return settings;
+    }
+
+    @Override
+    protected void populateButtonBar(DataView view, ButtonBar bar)
+    {
+        super.populateButtonBar(view, bar);
+
+        ActionURL deleteURL = new ActionURL(ExperimentController.DeleteSampleTypesAction.class, getContainer());
+        deleteURL.addReturnURL(getViewContext().getActionURL());
+
+        ActionButton deleteButton = new ActionButton(ExperimentController.DeleteSampleTypesAction.class, "Delete", ActionButton.Action.GET);
+        deleteButton.setDisplayPermission(DesignSampleTypePermission.class);
+        deleteButton.setIconCls("trash");
+        deleteButton.setURL(deleteURL);
+        deleteButton.setActionType(ActionButton.Action.POST);
+        deleteButton.setRequiresSelection(true);
+        bar.add(deleteButton);
+
+        ActionURL urlInsert = new ActionURL(ExperimentController.EditSampleTypeAction.class, getContainer());
+        urlInsert.addReturnURL(getViewContext().getActionURL());
+        ActionButton createNewButton = new ActionButton(urlInsert, "New Sample Type", ActionButton.Action.LINK);
+        createNewButton.setDisplayPermission(DesignSampleTypePermission.class);
+        createNewButton.setURL(urlInsert);
+        bar.add(createNewButton);
+
+        ActionURL showAllURL = new ActionURL(ExperimentController.ShowAllMaterialsAction.class, getContainer());
+        ActionButton showAllButton = new ActionButton(showAllURL, "Show All Materials");
+        showAllButton.setDisplayPermission(ReadPermission.class);
+        bar.add(showAllButton);
+
+//      Deferred--Uncomment if supporting SampleType-level links is desired
+        StudyUrls studyUrls = PageFlowUtil.urlProvider(StudyUrls.class);
+        if (studyUrls != null)
+        {
+            ActionURL linkToStudyURL = studyUrls.getLinkToStudyURL(getContainer(), (ExpSampleType)null);
+            linkToStudyURL.addParameter("sampleTypeIds", true);
+            ActionButton linkToStudyButton = new ActionButton(linkToStudyURL, "Link to Study");
+            linkToStudyButton.setDisplayPermission(InsertPermission.class);
+            bar.add(linkToStudyButton);
+        }
+    }
+
+    @Override
+    protected void renderView(Object model, HttpServletRequest request, HttpServletResponse response) throws Exception
+    {
+        PrintWriter out = response.getWriter();
+        if (_errorMessage != null)
+        {
+            out.write("<font class=\"labkey-error\">" + PageFlowUtil.filter(_errorMessage) + "</font><br>");
+        }
+        super.renderView(model, request, response);
+    }
+
+    public void setErrorMessage(String errorMessage)
+    {
+        _errorMessage = errorMessage;
+    }
+
+}