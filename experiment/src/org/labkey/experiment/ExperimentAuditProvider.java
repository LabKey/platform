--- conflicted
+++ resolved
@@ -1,330 +1,327 @@
-/*
- * Copyright (c) 2013-2017 LabKey Corporation
- *
- * Licensed under the Apache License, Version 2.0 (the "License");
- * you may not use this file except in compliance with the License.
- * You may obtain a copy of the License at
- *
- *     http://www.apache.org/licenses/LICENSE-2.0
- *
- * Unless required by applicable law or agreed to in writing, software
- * distributed under the License is distributed on an "AS IS" BASIS,
- * WITHOUT WARRANTIES OR CONDITIONS OF ANY KIND, either express or implied.
- * See the License for the specific language governing permissions and
- * limitations under the License.
- */
-package org.labkey.experiment;
-
-import org.labkey.api.audit.AbstractAuditTypeProvider;
-import org.labkey.api.audit.AuditTypeEvent;
-import org.labkey.api.audit.AuditTypeProvider;
-import org.labkey.api.audit.data.ExperimentAuditColumn;
-import org.labkey.api.audit.data.ProtocolColumn;
-import org.labkey.api.audit.data.RunColumn;
-import org.labkey.api.audit.data.RunGroupColumn;
-import org.labkey.api.audit.query.AbstractAuditDomainKind;
-import org.labkey.api.audit.query.DefaultAuditTypeTable;
-import org.labkey.api.data.BaseColumnInfo;
-import org.labkey.api.data.ColumnInfo;
-<<<<<<< HEAD
-import org.labkey.api.data.CoreSchema;
-=======
-import org.labkey.api.data.ContainerFilter;
->>>>>>> 5f30e781
-import org.labkey.api.data.DisplayColumn;
-import org.labkey.api.data.DisplayColumnFactory;
-import org.labkey.api.data.TableInfo;
-import org.labkey.api.exp.PropertyDescriptor;
-import org.labkey.api.exp.PropertyType;
-import org.labkey.api.exp.api.ExpProtocol;
-import org.labkey.api.exp.api.ExpRun;
-import org.labkey.api.query.FieldKey;
-import org.labkey.api.query.QueryForeignKey;
-import org.labkey.api.query.UserSchema;
-
-import java.util.ArrayList;
-import java.util.Collections;
-import java.util.LinkedHashMap;
-import java.util.LinkedHashSet;
-import java.util.List;
-import java.util.Map;
-import java.util.Set;
-
-/**
- * User: klum
- * Date: 7/21/13
- */
-public class ExperimentAuditProvider extends AbstractAuditTypeProvider implements AuditTypeProvider
-{
-    public static final String EVENT_TYPE = "ExperimentAuditEvent";
-
-    public static final String COLUMN_NAME_PROTOCOL_LSID = "ProtocolLsid";
-    public static final String COLUMN_NAME_RUN_LSID = "RunLsid";
-    public static final String COLUMN_NAME_PROTOCOL_RUN = "ProtocolRun";
-    public static final String COLUMN_NAME_RUN_GROUP = "RunGroup";
-    public static final String COLUMN_NAME_MESSAGE = "Message";
-    public static final String COLUMN_NAME_QCSTATE = "QCState";
-
-    static final List<FieldKey> defaultVisibleColumns = new ArrayList<>();
-
-    static {
-
-        defaultVisibleColumns.add(FieldKey.fromParts(COLUMN_NAME_CREATED));
-        defaultVisibleColumns.add(FieldKey.fromParts(COLUMN_NAME_CREATED_BY));
-        defaultVisibleColumns.add(FieldKey.fromParts(COLUMN_NAME_IMPERSONATED_BY));
-        defaultVisibleColumns.add(FieldKey.fromParts(COLUMN_NAME_PROJECT_ID));
-        defaultVisibleColumns.add(FieldKey.fromParts(COLUMN_NAME_PROTOCOL_LSID));
-        defaultVisibleColumns.add(FieldKey.fromParts(COLUMN_NAME_RUN_LSID));
-        defaultVisibleColumns.add(FieldKey.fromParts(COLUMN_NAME_RUN_GROUP));
-        defaultVisibleColumns.add(FieldKey.fromParts(COLUMN_NAME_MESSAGE));
-        defaultVisibleColumns.add(FieldKey.fromParts(COLUMN_NAME_QCSTATE));
-        defaultVisibleColumns.add(FieldKey.fromParts(COLUMN_NAME_COMMENT));
-    }
-
-    @Override
-    protected AbstractAuditDomainKind getDomainKind()
-    {
-        return new ExperimentAuditDomainKind();
-    }
-
-    @Override
-    public String getEventName()
-    {
-        return EVENT_TYPE;
-    }
-
-    @Override
-    public String getLabel()
-    {
-        return "Assay/Experiment events";
-    }
-
-    @Override
-    public String getDescription()
-    {
-        return "Data about assay run creations, deletions, modifications.";
-    }
-
-    @Override
-    public Map<FieldKey, String> legacyNameMap()
-    {
-        Map<FieldKey, String> legacyNames = super.legacyNameMap();
-        legacyNames.put(FieldKey.fromParts("key1"), COLUMN_NAME_PROTOCOL_LSID);
-        legacyNames.put(FieldKey.fromParts("key2"), COLUMN_NAME_RUN_LSID);
-        legacyNames.put(FieldKey.fromParts("key3"), COLUMN_NAME_PROTOCOL_RUN);
-        legacyNames.put(FieldKey.fromParts("intKey1"), COLUMN_NAME_RUN_GROUP);
-        return legacyNames;
-    }
-
-    @Override
-    public <K extends AuditTypeEvent> Class<K> getEventClass()
-    {
-        return (Class<K>)ExperimentAuditEvent.class;
-    }
-
-    public static String getKey3(ExpProtocol protocol, ExpRun run)
-    {
-        return protocol.getName() + ExperimentAuditColumn.KEY_SEPARATOR + (run != null ? run.getName() : "");
-    }
-
-    @Override
-    public TableInfo createTableInfo(UserSchema userSchema, ContainerFilter cf)
-    {
-        DefaultAuditTypeTable table = new DefaultAuditTypeTable(this, createStorageTableInfo(), userSchema, cf, defaultVisibleColumns)
-        {
-            @Override
-            protected void initColumn(BaseColumnInfo col)
-            {
-                if (COLUMN_NAME_PROTOCOL_LSID.equalsIgnoreCase(col.getName()))
-                {
-                    final ColumnInfo containerCol = getColumn(FieldKey.fromParts(COLUMN_NAME_CONTAINER));
-                    final ColumnInfo protocolRunCol = getColumn(FieldKey.fromParts(COLUMN_NAME_PROTOCOL_RUN));
-
-                    col.setLabel("Assay/Protocol");
-                    col.setDisplayColumnFactory(new DisplayColumnFactory()
-                    {
-                        public DisplayColumn createRenderer(ColumnInfo colInfo)
-                        {
-                            return new ProtocolColumn(colInfo, containerCol, protocolRunCol);
-                        }
-                    });
-                }
-                else if (COLUMN_NAME_RUN_LSID.equalsIgnoreCase(col.getName()))
-                {
-                    final ColumnInfo containerCol = getColumn(FieldKey.fromParts(COLUMN_NAME_CONTAINER));
-                    final ColumnInfo protocolRunCol = getColumn(FieldKey.fromParts(COLUMN_NAME_PROTOCOL_RUN));
-
-                    col.setLabel("Run");
-                    col.setDisplayColumnFactory(new DisplayColumnFactory()
-                    {
-                        public DisplayColumn createRenderer(ColumnInfo colInfo)
-                        {
-                            return new RunColumn(colInfo, containerCol, protocolRunCol);
-                        }
-                    });
-                }
-                else if (COLUMN_NAME_RUN_GROUP.equalsIgnoreCase(col.getName()))
-                {
-                    final ColumnInfo containerCol = getColumn(FieldKey.fromParts(COLUMN_NAME_CONTAINER));
-                    final ColumnInfo protocolRunCol = getColumn(FieldKey.fromParts(COLUMN_NAME_PROTOCOL_RUN));
-
-                    col.setLabel("Run Group");
-                    col.setDisplayColumnFactory(new DisplayColumnFactory()
-                    {
-                        public DisplayColumn createRenderer(ColumnInfo colInfo)
-                        {
-                            return new RunGroupColumn(colInfo, containerCol, protocolRunCol);
-                        }
-                    });
-                }
-                else if (COLUMN_NAME_QCSTATE.equalsIgnoreCase(col.getName()))
-                {
-                    col.setFk(new QueryForeignKey(CoreSchema.getInstance().getTableInfoQCState(), null, "RowId", "Label"));
-                }
-            }
-        };
-
-        return table;
-    }
-
-    @Override
-    public List<FieldKey> getDefaultVisibleColumns()
-    {
-        return defaultVisibleColumns;
-    }
-
-    public static class ExperimentAuditEvent extends AuditTypeEvent
-    {
-        private String _protocolLsid;
-        private String _runLsid;
-        private String _protocolRun;
-        private int _runGroup;
-        private String _message;
-        private Integer _qcState;
-
-        public ExperimentAuditEvent()
-        {
-            super();
-        }
-
-        public ExperimentAuditEvent(String container, String comment)
-        {
-            super(EVENT_TYPE, container, comment);
-        }
-
-        public String getProtocolLsid()
-        {
-            return _protocolLsid;
-        }
-
-        public void setProtocolLsid(String protocolLsid)
-        {
-            _protocolLsid = protocolLsid;
-        }
-
-        public String getRunLsid()
-        {
-            return _runLsid;
-        }
-
-        public void setRunLsid(String runLsid)
-        {
-            _runLsid = runLsid;
-        }
-
-        public String getProtocolRun()
-        {
-            return _protocolRun;
-        }
-
-        public void setProtocolRun(String protocolRun)
-        {
-            _protocolRun = protocolRun;
-        }
-
-        public int getRunGroup()
-        {
-            return _runGroup;
-        }
-
-        public void setRunGroup(int runGroup)
-        {
-            _runGroup = runGroup;
-        }
-
-        public String getMessage()
-        {
-            return _message;
-        }
-
-        public void setMessage(String message)
-        {
-            _message = message;
-        }
-
-        public Integer getQcState()
-        {
-            return _qcState;
-        }
-
-        public void setQcState(Integer qcState)
-        {
-            _qcState = qcState;
-        }
-
-        @Override
-        public Map<String, Object> getAuditLogMessageElements()
-        {
-            Map<String, Object> elements = new LinkedHashMap<>();
-            elements.put("protocolLsid", getProtocolLsid());
-            elements.put("protocolRun", getProtocolRun());
-            elements.put("runGroup", getRunGroup());
-            elements.put("runLsid", getRunLsid());
-            elements.put("message", getMessage());
-            elements.put("qcState", getQcState());
-            elements.putAll(super.getAuditLogMessageElements());
-            return elements;
-        }
-    }
-
-    public static class ExperimentAuditDomainKind extends AbstractAuditDomainKind
-    {
-        public static final String NAME = "ExperimentAuditDomain";
-        public static String NAMESPACE_PREFIX = "Audit-" + NAME;
-
-        private static Set<PropertyDescriptor> _fields = new LinkedHashSet<>();
-
-        public ExperimentAuditDomainKind()
-        {
-            super(EVENT_TYPE);
-
-            Set<PropertyDescriptor> fields = new LinkedHashSet<>();
-            fields.add(createPropertyDescriptor(COLUMN_NAME_PROTOCOL_LSID, PropertyType.STRING));
-            fields.add(createPropertyDescriptor(COLUMN_NAME_RUN_LSID, PropertyType.STRING));
-            fields.add(createPropertyDescriptor(COLUMN_NAME_PROTOCOL_RUN, PropertyType.STRING));
-            fields.add(createPropertyDescriptor(COLUMN_NAME_RUN_GROUP, PropertyType.INTEGER));
-            fields.add(createPropertyDescriptor(COLUMN_NAME_MESSAGE, PropertyType.STRING));
-            fields.add(createPropertyDescriptor(COLUMN_NAME_QCSTATE, PropertyType.INTEGER));
-
-            _fields = Collections.unmodifiableSet(fields);
-        }
-
-        @Override
-        public Set<PropertyDescriptor> getProperties()
-        {
-            return _fields;
-        }
-
-        @Override
-        protected String getNamespacePrefix()
-        {
-            return NAMESPACE_PREFIX;
-        }
-
-        @Override
-        public String getKindName()
-        {
-            return NAME;
-        }
-    }
-}
+/*
+ * Copyright (c) 2013-2017 LabKey Corporation
+ *
+ * Licensed under the Apache License, Version 2.0 (the "License");
+ * you may not use this file except in compliance with the License.
+ * You may obtain a copy of the License at
+ *
+ *     http://www.apache.org/licenses/LICENSE-2.0
+ *
+ * Unless required by applicable law or agreed to in writing, software
+ * distributed under the License is distributed on an "AS IS" BASIS,
+ * WITHOUT WARRANTIES OR CONDITIONS OF ANY KIND, either express or implied.
+ * See the License for the specific language governing permissions and
+ * limitations under the License.
+ */
+package org.labkey.experiment;
+
+import org.labkey.api.audit.AbstractAuditTypeProvider;
+import org.labkey.api.audit.AuditTypeEvent;
+import org.labkey.api.audit.AuditTypeProvider;
+import org.labkey.api.audit.data.ExperimentAuditColumn;
+import org.labkey.api.audit.data.ProtocolColumn;
+import org.labkey.api.audit.data.RunColumn;
+import org.labkey.api.audit.data.RunGroupColumn;
+import org.labkey.api.audit.query.AbstractAuditDomainKind;
+import org.labkey.api.audit.query.DefaultAuditTypeTable;
+import org.labkey.api.data.BaseColumnInfo;
+import org.labkey.api.data.ColumnInfo;
+import org.labkey.api.data.ContainerFilter;
+import org.labkey.api.data.CoreSchema;
+import org.labkey.api.data.DisplayColumn;
+import org.labkey.api.data.DisplayColumnFactory;
+import org.labkey.api.data.TableInfo;
+import org.labkey.api.exp.PropertyDescriptor;
+import org.labkey.api.exp.PropertyType;
+import org.labkey.api.exp.api.ExpProtocol;
+import org.labkey.api.exp.api.ExpRun;
+import org.labkey.api.query.FieldKey;
+import org.labkey.api.query.QueryForeignKey;
+import org.labkey.api.query.UserSchema;
+
+import java.util.ArrayList;
+import java.util.Collections;
+import java.util.LinkedHashMap;
+import java.util.LinkedHashSet;
+import java.util.List;
+import java.util.Map;
+import java.util.Set;
+
+/**
+ * User: klum
+ * Date: 7/21/13
+ */
+public class ExperimentAuditProvider extends AbstractAuditTypeProvider implements AuditTypeProvider
+{
+    public static final String EVENT_TYPE = "ExperimentAuditEvent";
+
+    public static final String COLUMN_NAME_PROTOCOL_LSID = "ProtocolLsid";
+    public static final String COLUMN_NAME_RUN_LSID = "RunLsid";
+    public static final String COLUMN_NAME_PROTOCOL_RUN = "ProtocolRun";
+    public static final String COLUMN_NAME_RUN_GROUP = "RunGroup";
+    public static final String COLUMN_NAME_MESSAGE = "Message";
+    public static final String COLUMN_NAME_QCSTATE = "QCState";
+
+    static final List<FieldKey> defaultVisibleColumns = new ArrayList<>();
+
+    static {
+
+        defaultVisibleColumns.add(FieldKey.fromParts(COLUMN_NAME_CREATED));
+        defaultVisibleColumns.add(FieldKey.fromParts(COLUMN_NAME_CREATED_BY));
+        defaultVisibleColumns.add(FieldKey.fromParts(COLUMN_NAME_IMPERSONATED_BY));
+        defaultVisibleColumns.add(FieldKey.fromParts(COLUMN_NAME_PROJECT_ID));
+        defaultVisibleColumns.add(FieldKey.fromParts(COLUMN_NAME_PROTOCOL_LSID));
+        defaultVisibleColumns.add(FieldKey.fromParts(COLUMN_NAME_RUN_LSID));
+        defaultVisibleColumns.add(FieldKey.fromParts(COLUMN_NAME_RUN_GROUP));
+        defaultVisibleColumns.add(FieldKey.fromParts(COLUMN_NAME_MESSAGE));
+        defaultVisibleColumns.add(FieldKey.fromParts(COLUMN_NAME_QCSTATE));
+        defaultVisibleColumns.add(FieldKey.fromParts(COLUMN_NAME_COMMENT));
+    }
+
+    @Override
+    protected AbstractAuditDomainKind getDomainKind()
+    {
+        return new ExperimentAuditDomainKind();
+    }
+
+    @Override
+    public String getEventName()
+    {
+        return EVENT_TYPE;
+    }
+
+    @Override
+    public String getLabel()
+    {
+        return "Assay/Experiment events";
+    }
+
+    @Override
+    public String getDescription()
+    {
+        return "Data about assay run creations, deletions, modifications.";
+    }
+
+    @Override
+    public Map<FieldKey, String> legacyNameMap()
+    {
+        Map<FieldKey, String> legacyNames = super.legacyNameMap();
+        legacyNames.put(FieldKey.fromParts("key1"), COLUMN_NAME_PROTOCOL_LSID);
+        legacyNames.put(FieldKey.fromParts("key2"), COLUMN_NAME_RUN_LSID);
+        legacyNames.put(FieldKey.fromParts("key3"), COLUMN_NAME_PROTOCOL_RUN);
+        legacyNames.put(FieldKey.fromParts("intKey1"), COLUMN_NAME_RUN_GROUP);
+        return legacyNames;
+    }
+
+    @Override
+    public <K extends AuditTypeEvent> Class<K> getEventClass()
+    {
+        return (Class<K>)ExperimentAuditEvent.class;
+    }
+
+    public static String getKey3(ExpProtocol protocol, ExpRun run)
+    {
+        return protocol.getName() + ExperimentAuditColumn.KEY_SEPARATOR + (run != null ? run.getName() : "");
+    }
+
+    @Override
+    public TableInfo createTableInfo(UserSchema userSchema, ContainerFilter cf)
+    {
+        DefaultAuditTypeTable table = new DefaultAuditTypeTable(this, createStorageTableInfo(), userSchema, cf, defaultVisibleColumns)
+        {
+            @Override
+            protected void initColumn(BaseColumnInfo col)
+            {
+                if (COLUMN_NAME_PROTOCOL_LSID.equalsIgnoreCase(col.getName()))
+                {
+                    final ColumnInfo containerCol = getColumn(FieldKey.fromParts(COLUMN_NAME_CONTAINER));
+                    final ColumnInfo protocolRunCol = getColumn(FieldKey.fromParts(COLUMN_NAME_PROTOCOL_RUN));
+
+                    col.setLabel("Assay/Protocol");
+                    col.setDisplayColumnFactory(new DisplayColumnFactory()
+                    {
+                        public DisplayColumn createRenderer(ColumnInfo colInfo)
+                        {
+                            return new ProtocolColumn(colInfo, containerCol, protocolRunCol);
+                        }
+                    });
+                }
+                else if (COLUMN_NAME_RUN_LSID.equalsIgnoreCase(col.getName()))
+                {
+                    final ColumnInfo containerCol = getColumn(FieldKey.fromParts(COLUMN_NAME_CONTAINER));
+                    final ColumnInfo protocolRunCol = getColumn(FieldKey.fromParts(COLUMN_NAME_PROTOCOL_RUN));
+
+                    col.setLabel("Run");
+                    col.setDisplayColumnFactory(new DisplayColumnFactory()
+                    {
+                        public DisplayColumn createRenderer(ColumnInfo colInfo)
+                        {
+                            return new RunColumn(colInfo, containerCol, protocolRunCol);
+                        }
+                    });
+                }
+                else if (COLUMN_NAME_RUN_GROUP.equalsIgnoreCase(col.getName()))
+                {
+                    final ColumnInfo containerCol = getColumn(FieldKey.fromParts(COLUMN_NAME_CONTAINER));
+                    final ColumnInfo protocolRunCol = getColumn(FieldKey.fromParts(COLUMN_NAME_PROTOCOL_RUN));
+
+                    col.setLabel("Run Group");
+                    col.setDisplayColumnFactory(new DisplayColumnFactory()
+                    {
+                        public DisplayColumn createRenderer(ColumnInfo colInfo)
+                        {
+                            return new RunGroupColumn(colInfo, containerCol, protocolRunCol);
+                        }
+                    });
+                }
+                else if (COLUMN_NAME_QCSTATE.equalsIgnoreCase(col.getName()))
+                {
+                    col.setFk(new QueryForeignKey(CoreSchema.getInstance().getTableInfoQCState(), null, "RowId", "Label"));
+                }
+            }
+        };
+
+        return table;
+    }
+
+    @Override
+    public List<FieldKey> getDefaultVisibleColumns()
+    {
+        return defaultVisibleColumns;
+    }
+
+    public static class ExperimentAuditEvent extends AuditTypeEvent
+    {
+        private String _protocolLsid;
+        private String _runLsid;
+        private String _protocolRun;
+        private int _runGroup;
+        private String _message;
+        private Integer _qcState;
+
+        public ExperimentAuditEvent()
+        {
+            super();
+        }
+
+        public ExperimentAuditEvent(String container, String comment)
+        {
+            super(EVENT_TYPE, container, comment);
+        }
+
+        public String getProtocolLsid()
+        {
+            return _protocolLsid;
+        }
+
+        public void setProtocolLsid(String protocolLsid)
+        {
+            _protocolLsid = protocolLsid;
+        }
+
+        public String getRunLsid()
+        {
+            return _runLsid;
+        }
+
+        public void setRunLsid(String runLsid)
+        {
+            _runLsid = runLsid;
+        }
+
+        public String getProtocolRun()
+        {
+            return _protocolRun;
+        }
+
+        public void setProtocolRun(String protocolRun)
+        {
+            _protocolRun = protocolRun;
+        }
+
+        public int getRunGroup()
+        {
+            return _runGroup;
+        }
+
+        public void setRunGroup(int runGroup)
+        {
+            _runGroup = runGroup;
+        }
+
+        public String getMessage()
+        {
+            return _message;
+        }
+
+        public void setMessage(String message)
+        {
+            _message = message;
+        }
+
+        public Integer getQcState()
+        {
+            return _qcState;
+        }
+
+        public void setQcState(Integer qcState)
+        {
+            _qcState = qcState;
+        }
+
+        @Override
+        public Map<String, Object> getAuditLogMessageElements()
+        {
+            Map<String, Object> elements = new LinkedHashMap<>();
+            elements.put("protocolLsid", getProtocolLsid());
+            elements.put("protocolRun", getProtocolRun());
+            elements.put("runGroup", getRunGroup());
+            elements.put("runLsid", getRunLsid());
+            elements.put("message", getMessage());
+            elements.put("qcState", getQcState());
+            elements.putAll(super.getAuditLogMessageElements());
+            return elements;
+        }
+    }
+
+    public static class ExperimentAuditDomainKind extends AbstractAuditDomainKind
+    {
+        public static final String NAME = "ExperimentAuditDomain";
+        public static String NAMESPACE_PREFIX = "Audit-" + NAME;
+
+        private static Set<PropertyDescriptor> _fields = new LinkedHashSet<>();
+
+        public ExperimentAuditDomainKind()
+        {
+            super(EVENT_TYPE);
+
+            Set<PropertyDescriptor> fields = new LinkedHashSet<>();
+            fields.add(createPropertyDescriptor(COLUMN_NAME_PROTOCOL_LSID, PropertyType.STRING));
+            fields.add(createPropertyDescriptor(COLUMN_NAME_RUN_LSID, PropertyType.STRING));
+            fields.add(createPropertyDescriptor(COLUMN_NAME_PROTOCOL_RUN, PropertyType.STRING));
+            fields.add(createPropertyDescriptor(COLUMN_NAME_RUN_GROUP, PropertyType.INTEGER));
+            fields.add(createPropertyDescriptor(COLUMN_NAME_MESSAGE, PropertyType.STRING));
+            fields.add(createPropertyDescriptor(COLUMN_NAME_QCSTATE, PropertyType.INTEGER));
+
+            _fields = Collections.unmodifiableSet(fields);
+        }
+
+        @Override
+        public Set<PropertyDescriptor> getProperties()
+        {
+            return _fields;
+        }
+
+        @Override
+        protected String getNamespacePrefix()
+        {
+            return NAMESPACE_PREFIX;
+        }
+
+        @Override
+        public String getKindName()
+        {
+            return NAME;
+        }
+    }
+}