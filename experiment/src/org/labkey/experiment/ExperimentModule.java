--- conflicted
+++ resolved
@@ -1,509 +1,506 @@
-/*
- * Copyright (c) 2005-2018 LabKey Corporation
- *
- * Licensed under the Apache License, Version 2.0 (the "License");
- * you may not use this file except in compliance with the License.
- * You may obtain a copy of the License at
- *
- *     http://www.apache.org/licenses/LICENSE-2.0
- *
- * Unless required by applicable law or agreed to in writing, software
- * distributed under the License is distributed on an "AS IS" BASIS,
- * WITHOUT WARRANTIES OR CONDITIONS OF ANY KIND, either express or implied.
- * See the License for the specific language governing permissions and
- * limitations under the License.
- */
-package org.labkey.experiment;
-
-import org.apache.commons.lang3.math.NumberUtils;
-import org.jetbrains.annotations.NotNull;
-import org.jetbrains.annotations.Nullable;
-import org.labkey.api.admin.FolderSerializationRegistry;
-import org.labkey.api.attachments.AttachmentService;
-import org.labkey.api.audit.AuditLogService;
-import org.labkey.api.data.Container;
-import org.labkey.api.data.ContainerManager;
-import org.labkey.api.data.SQLFragment;
-import org.labkey.api.data.SqlExecutor;
-import org.labkey.api.data.SqlSelector;
-import org.labkey.api.data.UpgradeCode;
-import org.labkey.api.defaults.DefaultValueService;
-import org.labkey.api.exp.ExperimentException;
-import org.labkey.api.exp.ExperimentRunType;
-import org.labkey.api.exp.Lsid;
-import org.labkey.api.exp.OntologyManager;
-import org.labkey.api.exp.api.DefaultExperimentDataHandler;
-import org.labkey.api.exp.api.ExpMaterial;
-import org.labkey.api.exp.api.ExpProtocol;
-import org.labkey.api.exp.api.ExperimentJSONConverter;
-import org.labkey.api.exp.api.ExperimentService;
-import org.labkey.api.exp.api.FilterProtocolInputCriteria;
-import org.labkey.api.exp.api.SampleSetService;
-import org.labkey.api.exp.property.DomainAuditProvider;
-import org.labkey.api.exp.property.DomainPropertyAuditProvider;
-import org.labkey.api.exp.property.ExperimentProperty;
-import org.labkey.api.exp.property.PropertyService;
-import org.labkey.api.exp.property.SystemProperty;
-import org.labkey.api.exp.query.ExpSchema;
-import org.labkey.api.exp.query.SamplesSchema;
-import org.labkey.api.exp.xar.LsidUtils;
-import org.labkey.api.files.FileContentService;
-import org.labkey.api.files.TableUpdaterFileListener;
-import org.labkey.api.module.ModuleContext;
-import org.labkey.api.module.SpringModule;
-import org.labkey.api.pipeline.PipelineService;
-import org.labkey.api.query.QueryService;
-import org.labkey.api.search.SearchService;
-import org.labkey.api.security.User;
-import org.labkey.api.settings.AdminConsole;
-import org.labkey.api.settings.AppProps;
-import org.labkey.api.study.assay.AssayProvider;
-import org.labkey.api.study.assay.AssayService;
-import org.labkey.api.usageMetrics.UsageMetricsService;
-import org.labkey.api.util.PageFlowUtil;
-import org.labkey.api.util.UsageReportingLevel;
-import org.labkey.api.view.AlwaysAvailableWebPartFactory;
-import org.labkey.api.view.BaseWebPartFactory;
-import org.labkey.api.view.HttpView;
-import org.labkey.api.view.JspView;
-import org.labkey.api.view.Portal;
-import org.labkey.api.view.ViewContext;
-import org.labkey.api.view.WebPartFactory;
-import org.labkey.api.view.WebPartView;
-import org.labkey.api.webdav.WebdavResource;
-import org.labkey.experiment.api.DataClassDomainKind;
-import org.labkey.experiment.api.ExpDataClassDataTestCase;
-import org.labkey.experiment.api.ExpDataClassType;
-import org.labkey.experiment.api.ExpDataImpl;
-import org.labkey.experiment.api.ExpDataTableImpl;
-import org.labkey.experiment.api.ExpMaterialImpl;
-import org.labkey.experiment.api.ExpSampleSetTestCase;
-import org.labkey.experiment.api.ExperimentServiceImpl;
-<<<<<<< HEAD
-import org.labkey.experiment.api.LineagePerfTest;
-=======
-import org.labkey.experiment.api.GraphAlgorithms;
->>>>>>> c47e0b07
-import org.labkey.experiment.api.LogDataType;
-import org.labkey.experiment.api.SampleSetDomainKind;
-import org.labkey.experiment.api.SampleSetServiceImpl;
-import org.labkey.experiment.api.data.ChildOfCompareType;
-import org.labkey.experiment.api.data.ParentOfCompareType;
-import org.labkey.experiment.api.property.DomainPropertyImpl;
-import org.labkey.experiment.api.property.LengthValidator;
-import org.labkey.experiment.api.property.LookupValidator;
-import org.labkey.experiment.api.property.PropertyServiceImpl;
-import org.labkey.experiment.api.property.RangeValidator;
-import org.labkey.experiment.api.property.RegExValidator;
-import org.labkey.experiment.controllers.exp.ExperimentController;
-import org.labkey.experiment.controllers.property.PropertyController;
-import org.labkey.experiment.defaults.DefaultValueServiceImpl;
-import org.labkey.experiment.pipeline.ExperimentPipelineProvider;
-import org.labkey.experiment.types.TypesController;
-import org.labkey.experiment.xar.FolderXarImporterFactory;
-import org.labkey.experiment.xar.FolderXarWriterFactory;
-
-import java.util.ArrayList;
-import java.util.Arrays;
-import java.util.Collection;
-import java.util.Collections;
-import java.util.Date;
-import java.util.HashMap;
-import java.util.HashSet;
-import java.util.LinkedList;
-import java.util.List;
-import java.util.Map;
-import java.util.Set;
-
-import static org.labkey.api.exp.api.ExperimentService.MODULE_NAME;
-
-/**
- * User: phussey (Peter Hussey)
- * Date: Jul 18, 2005
- */
-public class ExperimentModule extends SpringModule implements SearchService.DocumentProvider
-{
-    private static final String SAMPLE_SET_WEB_PART_NAME = "Sample Sets";
-    private static final String PROTOCOL_WEB_PART_NAME = "Protocols";
-
-    public static final String EXPERIMENT_RUN_WEB_PART_NAME = "Experiment Runs";
-
-    public String getName()
-    {
-        return MODULE_NAME;
-    }
-
-    public double getVersion()
-    {
-        return 19.11;
-    }
-
-    @Nullable
-    @Override
-    public UpgradeCode getUpgradeCode()
-    {
-        return new ExperimentUpgradeCode();
-    }
-
-    protected void init()
-    {
-        addController("experiment", ExperimentController.class);
-        addController("experiment-types", TypesController.class);
-        addController("property", PropertyController.class);
-        ExperimentService.setInstance(new ExperimentServiceImpl());
-        SampleSetService.setInstance(new SampleSetServiceImpl());
-        PropertyService.setInstance(new PropertyServiceImpl());
-        DefaultValueService.setInstance(new DefaultValueServiceImpl());
-
-        ExperimentProperty.register();
-        SamplesSchema.register(this);
-        ExpSchema.register(this);
-        PropertyService.get().registerDomainKind(new SampleSetDomainKind());
-        PropertyService.get().registerDomainKind(new DataClassDomainKind());
-
-        QueryService.get().addCompareType(new ChildOfCompareType());
-        QueryService.get().addCompareType(new ParentOfCompareType());
-
-        PropertyService.get().registerValidatorKind(new RegExValidator());
-        PropertyService.get().registerValidatorKind(new RangeValidator());
-        PropertyService.get().registerValidatorKind(new LookupValidator());
-        PropertyService.get().registerValidatorKind(new LengthValidator());
-
-        ExperimentService.get().registerExperimentDataHandler(new DefaultExperimentDataHandler());
-        ExperimentService.get().registerProtocolInputCriteria(new FilterProtocolInputCriteria.Factory());
-
-        AdminConsole.addExperimentalFeatureFlag(ExperimentServiceImpl.EXPERIMENTAL_LEGACY_LINEAGE, "Legacy lineage query",
-                "This feature will restore the legacy lineage queries used on the Material and Data details pages", false);
-
-        AdminConsole.addExperimentalFeatureFlag(AppProps.EXPERIMENTAL_RESOLVE_PROPERTY_URI_COLUMNS, "Resolve property URIs as columns on experiment tables",
-                "If a column is not found on an experiment table, attempt to resolve the column name as a Property URI and add it as a property column", false);
-    }
-
-    public boolean hasScripts()
-    {
-        return true;
-    }
-
-    @NotNull
-    protected Collection<WebPartFactory> createWebPartFactories()
-    {
-        List<WebPartFactory> result = new ArrayList<>();
-
-        BaseWebPartFactory runGroupsFactory = new BaseWebPartFactory(RunGroupWebPart.WEB_PART_NAME, WebPartFactory.LOCATION_BODY, WebPartFactory.LOCATION_RIGHT)
-        {
-            public WebPartView getWebPartView(@NotNull ViewContext portalCtx, @NotNull Portal.WebPart webPart)
-            {
-                return new RunGroupWebPart(portalCtx, WebPartFactory.LOCATION_RIGHT.equalsIgnoreCase(webPart.getLocation()), webPart);
-            }
-        };
-        runGroupsFactory.addLegacyNames("Experiments", "Experiment", "Experiment Navigator", "Narrow Experiments");
-        result.add(runGroupsFactory);
-
-        BaseWebPartFactory runTypesFactory = new BaseWebPartFactory(RunTypeWebPart.WEB_PART_NAME, WebPartFactory.LOCATION_BODY, WebPartFactory.LOCATION_RIGHT)
-        {
-            public WebPartView getWebPartView(@NotNull ViewContext portalCtx, @NotNull Portal.WebPart webPart)
-            {
-                return new RunTypeWebPart();
-            }
-        };
-        result.add(runTypesFactory);
-
-        result.add(new ExperimentRunWebPartFactory());
-        BaseWebPartFactory sampleSetFactory = new BaseWebPartFactory(SAMPLE_SET_WEB_PART_NAME, WebPartFactory.LOCATION_BODY, WebPartFactory.LOCATION_RIGHT)
-        {
-            public WebPartView getWebPartView(@NotNull ViewContext portalCtx, @NotNull Portal.WebPart webPart)
-            {
-                return new SampleSetWebPart(WebPartFactory.LOCATION_RIGHT.equalsIgnoreCase(webPart.getLocation()), portalCtx);
-            }
-        };
-        sampleSetFactory.addLegacyNames("Narrow Sample Sets");
-        result.add(sampleSetFactory);
-        result.add(new AlwaysAvailableWebPartFactory("Samples Menu", false, false, WebPartFactory.LOCATION_MENUBAR) {
-            public WebPartView getWebPartView(@NotNull ViewContext portalCtx, @NotNull Portal.WebPart webPart)
-            {
-                WebPartView view = new JspView<>(ExperimentModule.class, "samplesAndAnalytes.jsp", webPart);
-                view.setTitle("Samples");
-                return view;
-            }
-        });
-
-        result.add(new AlwaysAvailableWebPartFactory("Data Classes", false, false, WebPartFactory.LOCATION_BODY, WebPartFactory.LOCATION_RIGHT) {
-            public WebPartView getWebPartView(@NotNull ViewContext portalCtx, @NotNull Portal.WebPart webPart)
-            {
-                return new DataClassWebPart(WebPartFactory.LOCATION_RIGHT.equalsIgnoreCase(webPart.getLocation()), portalCtx, webPart);
-            }
-        });
-
-        BaseWebPartFactory narrowProtocolFactory = new BaseWebPartFactory(PROTOCOL_WEB_PART_NAME, WebPartFactory.LOCATION_RIGHT)
-        {
-            public WebPartView getWebPartView(@NotNull ViewContext portalCtx, @NotNull Portal.WebPart webPart)
-            {
-                return new ProtocolWebPart(WebPartFactory.LOCATION_RIGHT.equalsIgnoreCase(webPart.getLocation()), portalCtx);
-            }
-        };
-        narrowProtocolFactory.addLegacyNames("Narrow Protocols");
-        result.add(narrowProtocolFactory);
-
-        return result;
-    }
-
-    @Override
-    protected void startupAfterSpringConfig(ModuleContext moduleContext)
-    {
-        // delete the default "Unspecified" SampleSet TODO: move to an upgrade script in 19.2
-        SampleSetServiceImpl.get().deleteDefaultSampleSet();
-
-        SearchService ss = SearchService.get();
-        if (null != ss)
-        {
-//            ss.addSearchCategory(OntologyManager.conceptCategory);
-            ss.addSearchCategory(ExpMaterialImpl.searchCategory);
-            ss.addSearchCategory(ExpDataImpl.expDataCategory);
-            ss.addSearchResultTemplate(new ExpDataImpl.DataSearchResultTemplate());
-            ss.addResourceResolver("data", new SearchService.ResourceResolver()
-            {
-                @Override
-                public WebdavResource resolve(@NotNull String resourceIdentifier)
-                {
-                    ExpDataImpl data = ExpDataImpl.fromDocumentId(resourceIdentifier);
-                    if (data == null)
-                        return null;
-
-                    return data.createDocument();
-                }
-
-                @Override
-                public Map<String, Object> getCustomSearchJson(User user, @NotNull String resourceIdentifier)
-                {
-                    ExpDataImpl data = ExpDataImpl.fromDocumentId(resourceIdentifier);
-                    if (data == null)
-                        return null;
-
-                    return ExperimentJSONConverter.serializeData(data, user);
-                }
-            });
-            ss.addResourceResolver("material", new SearchService.ResourceResolver(){
-                @Override
-                public Map<String, Object> getCustomSearchJson(User user, @NotNull String resourceIdentifier)
-                {
-                    int rowId = NumberUtils.toInt(resourceIdentifier.replace("material:", ""));
-                    if (rowId == 0)
-                        return null;
-
-                    ExpMaterial material = ExperimentService.get().getExpMaterial(rowId);
-                    if (material == null)
-                        return null;
-
-                    return ExperimentJSONConverter.serializeMaterial(material);
-                }
-            });
-            ss.addDocumentProvider(this);
-        }
-
-        PipelineService.get().registerPipelineProvider(new ExperimentPipelineProvider(this));
-        ExperimentService.get().registerExperimentRunTypeSource(container -> Collections.singleton(ExperimentRunType.ALL_RUNS_TYPE));
-        ExperimentService.get().registerDataType(new LogDataType());
-
-        AuditLogService.get().registerAuditType(new DomainAuditProvider());
-        AuditLogService.get().registerAuditType(new DomainPropertyAuditProvider());
-        AuditLogService.get().registerAuditType(new ExperimentAuditProvider());
-        AuditLogService.get().registerAuditType(new SampleSetAuditProvider());
-
-        FileContentService fileContentService = FileContentService.get();
-        if (null != fileContentService)
-        {
-            fileContentService.addFileListener(new ExpDataFileListener());
-            fileContentService.addFileListener(new TableUpdaterFileListener(ExperimentService.get().getTinfoExperimentRun(), "FilePathRoot", TableUpdaterFileListener.Type.fileRootPath, "RowId"));
-            fileContentService.addFileListener(new FileLinkFileListener());
-        }
-        ContainerManager.addContainerListener(
-                new ContainerManager.AbstractContainerListener()
-                {
-                    @Override
-                    public void containerDeleted(Container c, User user)
-                    {
-                        try
-                        {
-                        ExperimentService.get().deleteAllExpObjInContainer(c, user);
-                        }
-                        catch (ExperimentException ee)
-                        {
-                        throw new RuntimeException(ee);
-                        }
-                    }
-                },
-                // This is in the Last group because when a container is deleted,
-                // the Experiment listener needs to be called after the Study listener,
-                // because Study needs the metadata held by Experiment to delete properly.
-                // but it should be before the CoreContainerListener
-                ContainerManager.ContainerListener.Order.Last);
-
-        SystemProperty.registerProperties();
-
-        FolderSerializationRegistry folderRegistry = FolderSerializationRegistry.get();
-        if (null != folderRegistry)
-        {
-            folderRegistry.addFactories(new FolderXarWriterFactory(), new FolderXarImporterFactory());
-        }
-
-        AttachmentService.get().registerAttachmentType(ExpDataClassType.get());
-
-        UsageMetricsService svc = UsageMetricsService.get();
-        if (null != svc)
-        {
-            svc.registerUsageMetrics(UsageReportingLevel.MEDIUM, MODULE_NAME, () -> {
-                Map<String, Object> results = new HashMap<>();
-                if (AssayService.get() != null)
-                {
-                    Map<String, Object> assayMetrics = new HashMap<>();
-                    SQLFragment baseRunSQL = new SQLFragment("SELECT COUNT(*) FROM ").append(ExperimentService.get().getTinfoExperimentRun(), "r").append(" WHERE lsid LIKE ?");
-                    SQLFragment baseProtocolSQL = new SQLFragment("SELECT COUNT(*) FROM ").append(ExperimentService.get().getTinfoProtocol(), "p").append(" WHERE lsid LIKE ? AND ApplicationType = ?");
-                    for (AssayProvider assayProvider : AssayService.get().getAssayProviders())
-                    {
-                        Map<String, Object> protocolMetrics = new HashMap<>();
-
-                        // Run count across all assay designs of this type
-                        SQLFragment runSQL = new SQLFragment(baseRunSQL);
-                        runSQL.add(Lsid.namespaceLikeString(assayProvider.getRunLSIDPrefix()));
-                        protocolMetrics.put("runCount", new SqlSelector(ExperimentService.get().getSchema(), runSQL).getObject(Long.class));
-
-                        // Number of assay designs of this type
-                        SQLFragment protocolSQL = new SQLFragment(baseProtocolSQL);
-                        protocolSQL.add(assayProvider.getProtocolPattern());
-                        protocolSQL.add(ExpProtocol.ApplicationType.ExperimentRun.toString());
-                        protocolMetrics.put("protocolCount", new SqlSelector(ExperimentService.get().getSchema(), protocolSQL).getObject(Long.class));
-
-                        // Primary implementation class
-                        protocolMetrics.put("implementingClass", assayProvider.getClass());
-
-                        assayMetrics.put(assayProvider.getName(), protocolMetrics);
-                    }
-                    results.put("assay", assayMetrics);
-                }
-
-                results.put("sampleSetCount", new SqlSelector(ExperimentService.get().getSchema(), "SELECT COUNT(*) FROM exp.materialsource").getObject(Long.class));
-
-                return results;
-            });
-        }
-    }
-
-    @NotNull
-    public Collection<String> getSummary(Container c)
-    {
-        Collection<String> list = new LinkedList<>();
-        int runGroupCount = ExperimentService.get().getExperiments(c, null, false, true).size();
-        if (runGroupCount > 0)
-            list.add("" + runGroupCount + " Run Group" + (runGroupCount > 1 ? "s" : ""));
-
-        User user = HttpView.currentContext().getUser();
-
-        Set<ExperimentRunType> runTypes = ExperimentService.get().getExperimentRunTypes(c);
-        for (ExperimentRunType runType : runTypes)
-        {
-            if (runType == ExperimentRunType.ALL_RUNS_TYPE)
-                continue;
-
-            long runCount = runType.getRunCount(user, c);
-            if (runCount > 0)
-                list.add(runCount + " runs of type " + runType.getDescription());
-        }
-
-        /*
-        ExpProtocol[] protocols = ExperimentService.get().getExpProtocols(c);
-        for (ExpProtocol protocol : protocols)
-        {
-            List<? extends ExpRun> runs = ExperimentService.get().getExpRunsForProtocolIds(true, protocol.getRowId());
-            if (runs != null && runs.size() > 0)
-                list.add(runs.size() + " runs of type " + protocol.getName());
-        }
-        */
-
-        int dataClassCount = ExperimentService.get().getDataClasses(c, null, false).size();
-        if (dataClassCount > 0)
-            list.add(dataClassCount + " Data Class" + (dataClassCount > 1 ? "es" : ""));
-
-        int sampleSetCount = ExperimentService.get().getSampleSets(c, null, false).size();
-        if (sampleSetCount > 0)
-            list.add(sampleSetCount + " Sample Set" + (sampleSetCount > 1 ? "s" : ""));
-
-        return list;
-    }
-
-
-    @Override
-    @NotNull
-    public Set<Class> getIntegrationTests()
-    {
-        return new HashSet<>(Arrays.asList(
-                OntologyManager.TestCase.class,
-                DomainPropertyImpl.TestCase.class,
-                ExpDataClassDataTestCase.class,
-                ExpSampleSetTestCase.class,
-                ExperimentServiceImpl.TestCase.class,
-                ExpDataTableImpl.TestCase.class
-                , LineagePerfTest.class));
-    }
-
-    @NotNull
-    @Override
-    public Set<Class> getUnitTests()
-    {
-        return new HashSet<>(Arrays.asList(
-            Lsid.TestCase.class,
-            LSIDRelativizer.TestCase.class,
-            LsidUtils.TestCase.class,
-            GraphAlgorithms.TestCase.class
-        ));
-    }
-
-    @Override
-    @NotNull
-    public Set<String> getSchemaNames()
-    {
-        return PageFlowUtil.set(
-                ExpSchema.SCHEMA_NAME,
-                DataClassDomainKind.PROVISIONED_SCHEMA_NAME,
-                SampleSetDomainKind.PROVISIONED_SCHEMA_NAME
-        );
-    }
-
-    @NotNull
-    @Override
-    public Collection<String> getProvisionedSchemaNames()
-    {
-        return PageFlowUtil.set(DataClassDomainKind.PROVISIONED_SCHEMA_NAME, SampleSetDomainKind.PROVISIONED_SCHEMA_NAME);
-    }
-
-
-    public void enumerateDocuments(final @NotNull SearchService.IndexTask task, final @NotNull Container c, final Date modifiedSince)
-    {
-//        if (c == ContainerManager.getSharedContainer())
-//            OntologyManager.indexConcepts(task);
-
-        Runnable r = () -> {
-            for (ExpMaterialImpl material : ExperimentServiceImpl.get().getIndexableMaterials(c, modifiedSince))
-            {
-                material.index(task);
-            }
-
-            for (ExpDataImpl data : ExperimentServiceImpl.get().getIndexableData(c, modifiedSince))
-            {
-                data.index(task);
-            }
-        };
-        task.addRunnable(r, SearchService.PRIORITY.bulk);
-
-    }
-
-    public void indexDeleted()
-    {
-        // Clear the last indexed time on all materials
-        new SqlExecutor(ExperimentService.get().getSchema()).execute("UPDATE " + ExperimentService.get().getTinfoMaterial() +
-                " SET LastIndexed = NULL WHERE LastIndexed IS NOT NULL");
-
-        // Clear the last indexed time on all data
-        new SqlExecutor(ExperimentService.get().getSchema()).execute("UPDATE " + ExperimentService.get().getTinfoData() +
-                " SET LastIndexed = NULL WHERE LastIndexed IS NOT NULL");
-    }
-}
+/*
+ * Copyright (c) 2005-2018 LabKey Corporation
+ *
+ * Licensed under the Apache License, Version 2.0 (the "License");
+ * you may not use this file except in compliance with the License.
+ * You may obtain a copy of the License at
+ *
+ *     http://www.apache.org/licenses/LICENSE-2.0
+ *
+ * Unless required by applicable law or agreed to in writing, software
+ * distributed under the License is distributed on an "AS IS" BASIS,
+ * WITHOUT WARRANTIES OR CONDITIONS OF ANY KIND, either express or implied.
+ * See the License for the specific language governing permissions and
+ * limitations under the License.
+ */
+package org.labkey.experiment;
+
+import org.apache.commons.lang3.math.NumberUtils;
+import org.jetbrains.annotations.NotNull;
+import org.jetbrains.annotations.Nullable;
+import org.labkey.api.admin.FolderSerializationRegistry;
+import org.labkey.api.attachments.AttachmentService;
+import org.labkey.api.audit.AuditLogService;
+import org.labkey.api.data.Container;
+import org.labkey.api.data.ContainerManager;
+import org.labkey.api.data.SQLFragment;
+import org.labkey.api.data.SqlExecutor;
+import org.labkey.api.data.SqlSelector;
+import org.labkey.api.data.UpgradeCode;
+import org.labkey.api.defaults.DefaultValueService;
+import org.labkey.api.exp.ExperimentException;
+import org.labkey.api.exp.ExperimentRunType;
+import org.labkey.api.exp.Lsid;
+import org.labkey.api.exp.OntologyManager;
+import org.labkey.api.exp.api.DefaultExperimentDataHandler;
+import org.labkey.api.exp.api.ExpMaterial;
+import org.labkey.api.exp.api.ExpProtocol;
+import org.labkey.api.exp.api.ExperimentJSONConverter;
+import org.labkey.api.exp.api.ExperimentService;
+import org.labkey.api.exp.api.FilterProtocolInputCriteria;
+import org.labkey.api.exp.api.SampleSetService;
+import org.labkey.api.exp.property.DomainAuditProvider;
+import org.labkey.api.exp.property.DomainPropertyAuditProvider;
+import org.labkey.api.exp.property.ExperimentProperty;
+import org.labkey.api.exp.property.PropertyService;
+import org.labkey.api.exp.property.SystemProperty;
+import org.labkey.api.exp.query.ExpSchema;
+import org.labkey.api.exp.query.SamplesSchema;
+import org.labkey.api.exp.xar.LsidUtils;
+import org.labkey.api.files.FileContentService;
+import org.labkey.api.files.TableUpdaterFileListener;
+import org.labkey.api.module.ModuleContext;
+import org.labkey.api.module.SpringModule;
+import org.labkey.api.pipeline.PipelineService;
+import org.labkey.api.query.QueryService;
+import org.labkey.api.search.SearchService;
+import org.labkey.api.security.User;
+import org.labkey.api.settings.AdminConsole;
+import org.labkey.api.settings.AppProps;
+import org.labkey.api.study.assay.AssayProvider;
+import org.labkey.api.study.assay.AssayService;
+import org.labkey.api.usageMetrics.UsageMetricsService;
+import org.labkey.api.util.PageFlowUtil;
+import org.labkey.api.util.UsageReportingLevel;
+import org.labkey.api.view.AlwaysAvailableWebPartFactory;
+import org.labkey.api.view.BaseWebPartFactory;
+import org.labkey.api.view.HttpView;
+import org.labkey.api.view.JspView;
+import org.labkey.api.view.Portal;
+import org.labkey.api.view.ViewContext;
+import org.labkey.api.view.WebPartFactory;
+import org.labkey.api.view.WebPartView;
+import org.labkey.api.webdav.WebdavResource;
+import org.labkey.experiment.api.DataClassDomainKind;
+import org.labkey.experiment.api.ExpDataClassDataTestCase;
+import org.labkey.experiment.api.ExpDataClassType;
+import org.labkey.experiment.api.ExpDataImpl;
+import org.labkey.experiment.api.ExpDataTableImpl;
+import org.labkey.experiment.api.ExpMaterialImpl;
+import org.labkey.experiment.api.ExpSampleSetTestCase;
+import org.labkey.experiment.api.ExperimentServiceImpl;
+import org.labkey.experiment.api.LineagePerfTest;
+import org.labkey.experiment.api.GraphAlgorithms;
+import org.labkey.experiment.api.LogDataType;
+import org.labkey.experiment.api.SampleSetDomainKind;
+import org.labkey.experiment.api.SampleSetServiceImpl;
+import org.labkey.experiment.api.data.ChildOfCompareType;
+import org.labkey.experiment.api.data.ParentOfCompareType;
+import org.labkey.experiment.api.property.DomainPropertyImpl;
+import org.labkey.experiment.api.property.LengthValidator;
+import org.labkey.experiment.api.property.LookupValidator;
+import org.labkey.experiment.api.property.PropertyServiceImpl;
+import org.labkey.experiment.api.property.RangeValidator;
+import org.labkey.experiment.api.property.RegExValidator;
+import org.labkey.experiment.controllers.exp.ExperimentController;
+import org.labkey.experiment.controllers.property.PropertyController;
+import org.labkey.experiment.defaults.DefaultValueServiceImpl;
+import org.labkey.experiment.pipeline.ExperimentPipelineProvider;
+import org.labkey.experiment.types.TypesController;
+import org.labkey.experiment.xar.FolderXarImporterFactory;
+import org.labkey.experiment.xar.FolderXarWriterFactory;
+
+import java.util.ArrayList;
+import java.util.Arrays;
+import java.util.Collection;
+import java.util.Collections;
+import java.util.Date;
+import java.util.HashMap;
+import java.util.HashSet;
+import java.util.LinkedList;
+import java.util.List;
+import java.util.Map;
+import java.util.Set;
+
+import static org.labkey.api.exp.api.ExperimentService.MODULE_NAME;
+
+/**
+ * User: phussey (Peter Hussey)
+ * Date: Jul 18, 2005
+ */
+public class ExperimentModule extends SpringModule implements SearchService.DocumentProvider
+{
+    private static final String SAMPLE_SET_WEB_PART_NAME = "Sample Sets";
+    private static final String PROTOCOL_WEB_PART_NAME = "Protocols";
+
+    public static final String EXPERIMENT_RUN_WEB_PART_NAME = "Experiment Runs";
+
+    public String getName()
+    {
+        return MODULE_NAME;
+    }
+
+    public double getVersion()
+    {
+        return 19.11;
+    }
+
+    @Nullable
+    @Override
+    public UpgradeCode getUpgradeCode()
+    {
+        return new ExperimentUpgradeCode();
+    }
+
+    protected void init()
+    {
+        addController("experiment", ExperimentController.class);
+        addController("experiment-types", TypesController.class);
+        addController("property", PropertyController.class);
+        ExperimentService.setInstance(new ExperimentServiceImpl());
+        SampleSetService.setInstance(new SampleSetServiceImpl());
+        PropertyService.setInstance(new PropertyServiceImpl());
+        DefaultValueService.setInstance(new DefaultValueServiceImpl());
+
+        ExperimentProperty.register();
+        SamplesSchema.register(this);
+        ExpSchema.register(this);
+        PropertyService.get().registerDomainKind(new SampleSetDomainKind());
+        PropertyService.get().registerDomainKind(new DataClassDomainKind());
+
+        QueryService.get().addCompareType(new ChildOfCompareType());
+        QueryService.get().addCompareType(new ParentOfCompareType());
+
+        PropertyService.get().registerValidatorKind(new RegExValidator());
+        PropertyService.get().registerValidatorKind(new RangeValidator());
+        PropertyService.get().registerValidatorKind(new LookupValidator());
+        PropertyService.get().registerValidatorKind(new LengthValidator());
+
+        ExperimentService.get().registerExperimentDataHandler(new DefaultExperimentDataHandler());
+        ExperimentService.get().registerProtocolInputCriteria(new FilterProtocolInputCriteria.Factory());
+
+        AdminConsole.addExperimentalFeatureFlag(ExperimentServiceImpl.EXPERIMENTAL_LEGACY_LINEAGE, "Legacy lineage query",
+                "This feature will restore the legacy lineage queries used on the Material and Data details pages", false);
+
+        AdminConsole.addExperimentalFeatureFlag(AppProps.EXPERIMENTAL_RESOLVE_PROPERTY_URI_COLUMNS, "Resolve property URIs as columns on experiment tables",
+                "If a column is not found on an experiment table, attempt to resolve the column name as a Property URI and add it as a property column", false);
+    }
+
+    public boolean hasScripts()
+    {
+        return true;
+    }
+
+    @NotNull
+    protected Collection<WebPartFactory> createWebPartFactories()
+    {
+        List<WebPartFactory> result = new ArrayList<>();
+
+        BaseWebPartFactory runGroupsFactory = new BaseWebPartFactory(RunGroupWebPart.WEB_PART_NAME, WebPartFactory.LOCATION_BODY, WebPartFactory.LOCATION_RIGHT)
+        {
+            public WebPartView getWebPartView(@NotNull ViewContext portalCtx, @NotNull Portal.WebPart webPart)
+            {
+                return new RunGroupWebPart(portalCtx, WebPartFactory.LOCATION_RIGHT.equalsIgnoreCase(webPart.getLocation()), webPart);
+            }
+        };
+        runGroupsFactory.addLegacyNames("Experiments", "Experiment", "Experiment Navigator", "Narrow Experiments");
+        result.add(runGroupsFactory);
+
+        BaseWebPartFactory runTypesFactory = new BaseWebPartFactory(RunTypeWebPart.WEB_PART_NAME, WebPartFactory.LOCATION_BODY, WebPartFactory.LOCATION_RIGHT)
+        {
+            public WebPartView getWebPartView(@NotNull ViewContext portalCtx, @NotNull Portal.WebPart webPart)
+            {
+                return new RunTypeWebPart();
+            }
+        };
+        result.add(runTypesFactory);
+
+        result.add(new ExperimentRunWebPartFactory());
+        BaseWebPartFactory sampleSetFactory = new BaseWebPartFactory(SAMPLE_SET_WEB_PART_NAME, WebPartFactory.LOCATION_BODY, WebPartFactory.LOCATION_RIGHT)
+        {
+            public WebPartView getWebPartView(@NotNull ViewContext portalCtx, @NotNull Portal.WebPart webPart)
+            {
+                return new SampleSetWebPart(WebPartFactory.LOCATION_RIGHT.equalsIgnoreCase(webPart.getLocation()), portalCtx);
+            }
+        };
+        sampleSetFactory.addLegacyNames("Narrow Sample Sets");
+        result.add(sampleSetFactory);
+        result.add(new AlwaysAvailableWebPartFactory("Samples Menu", false, false, WebPartFactory.LOCATION_MENUBAR) {
+            public WebPartView getWebPartView(@NotNull ViewContext portalCtx, @NotNull Portal.WebPart webPart)
+            {
+                WebPartView view = new JspView<>(ExperimentModule.class, "samplesAndAnalytes.jsp", webPart);
+                view.setTitle("Samples");
+                return view;
+            }
+        });
+
+        result.add(new AlwaysAvailableWebPartFactory("Data Classes", false, false, WebPartFactory.LOCATION_BODY, WebPartFactory.LOCATION_RIGHT) {
+            public WebPartView getWebPartView(@NotNull ViewContext portalCtx, @NotNull Portal.WebPart webPart)
+            {
+                return new DataClassWebPart(WebPartFactory.LOCATION_RIGHT.equalsIgnoreCase(webPart.getLocation()), portalCtx, webPart);
+            }
+        });
+
+        BaseWebPartFactory narrowProtocolFactory = new BaseWebPartFactory(PROTOCOL_WEB_PART_NAME, WebPartFactory.LOCATION_RIGHT)
+        {
+            public WebPartView getWebPartView(@NotNull ViewContext portalCtx, @NotNull Portal.WebPart webPart)
+            {
+                return new ProtocolWebPart(WebPartFactory.LOCATION_RIGHT.equalsIgnoreCase(webPart.getLocation()), portalCtx);
+            }
+        };
+        narrowProtocolFactory.addLegacyNames("Narrow Protocols");
+        result.add(narrowProtocolFactory);
+
+        return result;
+    }
+
+    @Override
+    protected void startupAfterSpringConfig(ModuleContext moduleContext)
+    {
+        // delete the default "Unspecified" SampleSet TODO: move to an upgrade script in 19.2
+        SampleSetServiceImpl.get().deleteDefaultSampleSet();
+
+        SearchService ss = SearchService.get();
+        if (null != ss)
+        {
+//            ss.addSearchCategory(OntologyManager.conceptCategory);
+            ss.addSearchCategory(ExpMaterialImpl.searchCategory);
+            ss.addSearchCategory(ExpDataImpl.expDataCategory);
+            ss.addSearchResultTemplate(new ExpDataImpl.DataSearchResultTemplate());
+            ss.addResourceResolver("data", new SearchService.ResourceResolver()
+            {
+                @Override
+                public WebdavResource resolve(@NotNull String resourceIdentifier)
+                {
+                    ExpDataImpl data = ExpDataImpl.fromDocumentId(resourceIdentifier);
+                    if (data == null)
+                        return null;
+
+                    return data.createDocument();
+                }
+
+                @Override
+                public Map<String, Object> getCustomSearchJson(User user, @NotNull String resourceIdentifier)
+                {
+                    ExpDataImpl data = ExpDataImpl.fromDocumentId(resourceIdentifier);
+                    if (data == null)
+                        return null;
+
+                    return ExperimentJSONConverter.serializeData(data, user);
+                }
+            });
+            ss.addResourceResolver("material", new SearchService.ResourceResolver(){
+                @Override
+                public Map<String, Object> getCustomSearchJson(User user, @NotNull String resourceIdentifier)
+                {
+                    int rowId = NumberUtils.toInt(resourceIdentifier.replace("material:", ""));
+                    if (rowId == 0)
+                        return null;
+
+                    ExpMaterial material = ExperimentService.get().getExpMaterial(rowId);
+                    if (material == null)
+                        return null;
+
+                    return ExperimentJSONConverter.serializeMaterial(material);
+                }
+            });
+            ss.addDocumentProvider(this);
+        }
+
+        PipelineService.get().registerPipelineProvider(new ExperimentPipelineProvider(this));
+        ExperimentService.get().registerExperimentRunTypeSource(container -> Collections.singleton(ExperimentRunType.ALL_RUNS_TYPE));
+        ExperimentService.get().registerDataType(new LogDataType());
+
+        AuditLogService.get().registerAuditType(new DomainAuditProvider());
+        AuditLogService.get().registerAuditType(new DomainPropertyAuditProvider());
+        AuditLogService.get().registerAuditType(new ExperimentAuditProvider());
+        AuditLogService.get().registerAuditType(new SampleSetAuditProvider());
+
+        FileContentService fileContentService = FileContentService.get();
+        if (null != fileContentService)
+        {
+            fileContentService.addFileListener(new ExpDataFileListener());
+            fileContentService.addFileListener(new TableUpdaterFileListener(ExperimentService.get().getTinfoExperimentRun(), "FilePathRoot", TableUpdaterFileListener.Type.fileRootPath, "RowId"));
+            fileContentService.addFileListener(new FileLinkFileListener());
+        }
+        ContainerManager.addContainerListener(
+                new ContainerManager.AbstractContainerListener()
+                {
+                    @Override
+                    public void containerDeleted(Container c, User user)
+                    {
+                        try
+                        {
+                        ExperimentService.get().deleteAllExpObjInContainer(c, user);
+                        }
+                        catch (ExperimentException ee)
+                        {
+                        throw new RuntimeException(ee);
+                        }
+                    }
+                },
+                // This is in the Last group because when a container is deleted,
+                // the Experiment listener needs to be called after the Study listener,
+                // because Study needs the metadata held by Experiment to delete properly.
+                // but it should be before the CoreContainerListener
+                ContainerManager.ContainerListener.Order.Last);
+
+        SystemProperty.registerProperties();
+
+        FolderSerializationRegistry folderRegistry = FolderSerializationRegistry.get();
+        if (null != folderRegistry)
+        {
+            folderRegistry.addFactories(new FolderXarWriterFactory(), new FolderXarImporterFactory());
+        }
+
+        AttachmentService.get().registerAttachmentType(ExpDataClassType.get());
+
+        UsageMetricsService svc = UsageMetricsService.get();
+        if (null != svc)
+        {
+            svc.registerUsageMetrics(UsageReportingLevel.MEDIUM, MODULE_NAME, () -> {
+                Map<String, Object> results = new HashMap<>();
+                if (AssayService.get() != null)
+                {
+                    Map<String, Object> assayMetrics = new HashMap<>();
+                    SQLFragment baseRunSQL = new SQLFragment("SELECT COUNT(*) FROM ").append(ExperimentService.get().getTinfoExperimentRun(), "r").append(" WHERE lsid LIKE ?");
+                    SQLFragment baseProtocolSQL = new SQLFragment("SELECT COUNT(*) FROM ").append(ExperimentService.get().getTinfoProtocol(), "p").append(" WHERE lsid LIKE ? AND ApplicationType = ?");
+                    for (AssayProvider assayProvider : AssayService.get().getAssayProviders())
+                    {
+                        Map<String, Object> protocolMetrics = new HashMap<>();
+
+                        // Run count across all assay designs of this type
+                        SQLFragment runSQL = new SQLFragment(baseRunSQL);
+                        runSQL.add(Lsid.namespaceLikeString(assayProvider.getRunLSIDPrefix()));
+                        protocolMetrics.put("runCount", new SqlSelector(ExperimentService.get().getSchema(), runSQL).getObject(Long.class));
+
+                        // Number of assay designs of this type
+                        SQLFragment protocolSQL = new SQLFragment(baseProtocolSQL);
+                        protocolSQL.add(assayProvider.getProtocolPattern());
+                        protocolSQL.add(ExpProtocol.ApplicationType.ExperimentRun.toString());
+                        protocolMetrics.put("protocolCount", new SqlSelector(ExperimentService.get().getSchema(), protocolSQL).getObject(Long.class));
+
+                        // Primary implementation class
+                        protocolMetrics.put("implementingClass", assayProvider.getClass());
+
+                        assayMetrics.put(assayProvider.getName(), protocolMetrics);
+                    }
+                    results.put("assay", assayMetrics);
+                }
+
+                results.put("sampleSetCount", new SqlSelector(ExperimentService.get().getSchema(), "SELECT COUNT(*) FROM exp.materialsource").getObject(Long.class));
+
+                return results;
+            });
+        }
+    }
+
+    @NotNull
+    public Collection<String> getSummary(Container c)
+    {
+        Collection<String> list = new LinkedList<>();
+        int runGroupCount = ExperimentService.get().getExperiments(c, null, false, true).size();
+        if (runGroupCount > 0)
+            list.add("" + runGroupCount + " Run Group" + (runGroupCount > 1 ? "s" : ""));
+
+        User user = HttpView.currentContext().getUser();
+
+        Set<ExperimentRunType> runTypes = ExperimentService.get().getExperimentRunTypes(c);
+        for (ExperimentRunType runType : runTypes)
+        {
+            if (runType == ExperimentRunType.ALL_RUNS_TYPE)
+                continue;
+
+            long runCount = runType.getRunCount(user, c);
+            if (runCount > 0)
+                list.add(runCount + " runs of type " + runType.getDescription());
+        }
+
+        /*
+        ExpProtocol[] protocols = ExperimentService.get().getExpProtocols(c);
+        for (ExpProtocol protocol : protocols)
+        {
+            List<? extends ExpRun> runs = ExperimentService.get().getExpRunsForProtocolIds(true, protocol.getRowId());
+            if (runs != null && runs.size() > 0)
+                list.add(runs.size() + " runs of type " + protocol.getName());
+        }
+        */
+
+        int dataClassCount = ExperimentService.get().getDataClasses(c, null, false).size();
+        if (dataClassCount > 0)
+            list.add(dataClassCount + " Data Class" + (dataClassCount > 1 ? "es" : ""));
+
+        int sampleSetCount = ExperimentService.get().getSampleSets(c, null, false).size();
+        if (sampleSetCount > 0)
+            list.add(sampleSetCount + " Sample Set" + (sampleSetCount > 1 ? "s" : ""));
+
+        return list;
+    }
+
+
+    @Override
+    @NotNull
+    public Set<Class> getIntegrationTests()
+    {
+        return new HashSet<>(Arrays.asList(
+                OntologyManager.TestCase.class,
+                DomainPropertyImpl.TestCase.class,
+                ExpDataClassDataTestCase.class,
+                ExpSampleSetTestCase.class,
+                ExperimentServiceImpl.TestCase.class,
+                ExpDataTableImpl.TestCase.class
+                , LineagePerfTest.class));
+    }
+
+    @NotNull
+    @Override
+    public Set<Class> getUnitTests()
+    {
+        return new HashSet<>(Arrays.asList(
+            Lsid.TestCase.class,
+            LSIDRelativizer.TestCase.class,
+            LsidUtils.TestCase.class,
+            GraphAlgorithms.TestCase.class
+        ));
+    }
+
+    @Override
+    @NotNull
+    public Set<String> getSchemaNames()
+    {
+        return PageFlowUtil.set(
+                ExpSchema.SCHEMA_NAME,
+                DataClassDomainKind.PROVISIONED_SCHEMA_NAME,
+                SampleSetDomainKind.PROVISIONED_SCHEMA_NAME
+        );
+    }
+
+    @NotNull
+    @Override
+    public Collection<String> getProvisionedSchemaNames()
+    {
+        return PageFlowUtil.set(DataClassDomainKind.PROVISIONED_SCHEMA_NAME, SampleSetDomainKind.PROVISIONED_SCHEMA_NAME);
+    }
+
+
+    public void enumerateDocuments(final @NotNull SearchService.IndexTask task, final @NotNull Container c, final Date modifiedSince)
+    {
+//        if (c == ContainerManager.getSharedContainer())
+//            OntologyManager.indexConcepts(task);
+
+        Runnable r = () -> {
+            for (ExpMaterialImpl material : ExperimentServiceImpl.get().getIndexableMaterials(c, modifiedSince))
+            {
+                material.index(task);
+            }
+
+            for (ExpDataImpl data : ExperimentServiceImpl.get().getIndexableData(c, modifiedSince))
+            {
+                data.index(task);
+            }
+        };
+        task.addRunnable(r, SearchService.PRIORITY.bulk);
+
+    }
+
+    public void indexDeleted()
+    {
+        // Clear the last indexed time on all materials
+        new SqlExecutor(ExperimentService.get().getSchema()).execute("UPDATE " + ExperimentService.get().getTinfoMaterial() +
+                " SET LastIndexed = NULL WHERE LastIndexed IS NOT NULL");
+
+        // Clear the last indexed time on all data
+        new SqlExecutor(ExperimentService.get().getSchema()).execute("UPDATE " + ExperimentService.get().getTinfoData() +
+                " SET LastIndexed = NULL WHERE LastIndexed IS NOT NULL");
+    }
+}