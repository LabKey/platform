--- conflicted
+++ resolved
@@ -29,11 +29,7 @@
     }
   },
   "dependencies": {
-<<<<<<< HEAD
-    "@labkey/components": "0.48.0-fb-bulk-lint.0"
-=======
-    "@labkey/components": "0.51.0"
->>>>>>> 23a972e5
+    "@labkey/components": "0.51.0-fb-ui-comp-lint.0"
   },
   "devDependencies": {
     "@hot-loader/react-dom": "16.13.0",
