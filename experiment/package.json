{
  "name": "experiment",
  "version": "0.0.0",
  "private": true,
  "scripts": {
    "setup": "npm ci --legacy-peer-deps",
    "build": "npm run build-dev",
    "start": "cross-env NODE_ENV=development webpack serve --config node_modules/@labkey/build/webpack/watch.config.js",
    "start-link": "cross-env LINK=true npm run start",
    "build-dev": "npm run clean && cross-env NODE_ENV=development webpack --config node_modules/@labkey/build/webpack/dev.config.js --color",
    "build-prod": "npm run clean && cross-env NODE_ENV=production PROD_SOURCE_MAP=source-map webpack --config node_modules/@labkey/build/webpack/prod.config.js --color --progress --profile",
    "clean": "rimraf resources/web/experiment/gen && rimraf resources/views/gen && rimraf resources/web/gen",
    "test-integration": "cross-env NODE_ENV=test jest --ci --runInBand -c test/js/jest.config.integration.js"
  },
  "dependencies": {
<<<<<<< HEAD
    "@labkey/components": "5.6.0-fb-requireLineage.4"
=======
    "@labkey/components": "5.5.10"
>>>>>>> 936e1ce9
  },
  "devDependencies": {
    "@labkey/build": "7.7.1",
    "@labkey/test": "1.6.1",
    "@types/jest": "29.5.12",
    "@types/react": "16.14.60",
    "@types/react-dom": "16.9.24",
    "jest": "29.7.0",
    "jest-cli": "29.7.0",
    "jest-environment-jsdom": "29.7.0",
    "jest-teamcity-reporter": "0.9.0",
    "mock-fs": "5.2.0",
    "ts-jest": "29.2.3"
  }
}<|MERGE_RESOLUTION|>--- conflicted
+++ resolved
@@ -13,11 +13,7 @@
     "test-integration": "cross-env NODE_ENV=test jest --ci --runInBand -c test/js/jest.config.integration.js"
   },
   "dependencies": {
-<<<<<<< HEAD
-    "@labkey/components": "5.6.0-fb-requireLineage.4"
-=======
-    "@labkey/components": "5.5.10"
->>>>>>> 936e1ce9
+    "@labkey/components": "5.6.0-fb-requireLineage.5"
   },
   "devDependencies": {
     "@labkey/build": "7.7.1",
