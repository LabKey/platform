--- conflicted
+++ resolved
@@ -27,11 +27,7 @@
     }
   },
   "dependencies": {
-<<<<<<< HEAD
-    "@labkey/components": "0.10.0-fb-smUserEmailContent.2"
-=======
     "@labkey/components": "0.12.0"
->>>>>>> 5bce957a
   },
   "devDependencies": {
     "@babel/core": "7.4.5",
