{
  "name": "experiment",
  "version": "0.0.0",
  "private": true,
  "scripts": {
    "setup": "npm ci",
    "build": "npm run build-dev",
    "start": "cross-env NODE_ENV=development webpack serve --config node_modules/@labkey/build/webpack/watch.config.js",
    "start-link": "cross-env LINK=true npm run start",
    "build-dev": "npm run clean && cross-env NODE_ENV=development webpack --config node_modules/@labkey/build/webpack/dev.config.js --color",
    "build-prod": "npm run clean && cross-env NODE_ENV=production PROD_SOURCE_MAP=source-map webpack --config node_modules/@labkey/build/webpack/prod.config.js --color --progress --profile",
    "clean": "rimraf resources/web/experiment/gen && rimraf resources/views/gen && rimraf resources/views/*.* && rimraf resources/web/gen"
  },
  "dependencies": {
<<<<<<< HEAD
    "@labkey/components": "2.145.1-fb-provenance-props.0"
=======
    "@labkey/components": "2.146.0"
>>>>>>> 47cb123a
  },
  "devDependencies": {
    "@labkey/build": "6.0.0"
  }
}<|MERGE_RESOLUTION|>--- conflicted
+++ resolved
@@ -12,11 +12,7 @@
     "clean": "rimraf resources/web/experiment/gen && rimraf resources/views/gen && rimraf resources/views/*.* && rimraf resources/web/gen"
   },
   "dependencies": {
-<<<<<<< HEAD
-    "@labkey/components": "2.145.1-fb-provenance-props.0"
-=======
     "@labkey/components": "2.146.0"
->>>>>>> 47cb123a
   },
   "devDependencies": {
     "@labkey/build": "6.0.0"
