--- conflicted
+++ resolved
@@ -12,11 +12,7 @@
     "clean": "rimraf resources/web/experiment/gen && rimraf resources/views/gen && rimraf resources/views/*.*"
   },
   "dependencies": {
-<<<<<<< HEAD
-    "@labkey/components": "2.10.0-reservedDomainFields.3"
-=======
-    "@labkey/components": "2.10.0"
->>>>>>> 00baec1e
+    "@labkey/components": "2.12.0-reservedDomainFields.4"
   },
   "devDependencies": {
     "@labkey/build": "1.1.1"
