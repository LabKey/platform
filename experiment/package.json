{
  "name": "experiment",
  "version": "0.0.0",
  "private": true,
  "scripts": {
    "setup": "npm ci --legacy-peer-deps",
    "build": "npm run build-dev",
    "start": "cross-env NODE_ENV=development webpack serve --config node_modules/@labkey/build/webpack/watch.config.js",
    "start-link": "cross-env LINK=true npm run start",
    "build-dev": "npm run clean && cross-env NODE_ENV=development webpack --config node_modules/@labkey/build/webpack/dev.config.js --color",
    "build-prod": "npm run clean && cross-env NODE_ENV=production PROD_SOURCE_MAP=source-map webpack --config node_modules/@labkey/build/webpack/prod.config.js --color --progress --profile",
    "clean": "rimraf resources/web/experiment/gen && rimraf resources/views/gen && rimraf resources/web/gen",
    "test-integration": "cross-env NODE_ENV=test jest --ci --runInBand -c test/js/jest.config.integration.js"
  },
  "dependencies": {
<<<<<<< HEAD
    "@labkey/components": "3.50.0-fb-designerPerm.1"
=======
    "@labkey/components": "3.51.0"
>>>>>>> 2727a94e
  },
  "devDependencies": {
    "@labkey/build": "7.3.0",
    "@labkey/test": "1.4.0",
    "@types/jest": "29.5.12",
    "@types/react": "16.14.59",
    "@types/react-dom": "16.9.24",
    "jest": "29.7.0",
    "jest-cli": "29.7.0",
    "jest-environment-jsdom": "29.7.0",
    "jest-teamcity-reporter": "0.9.0",
    "mock-fs": "5.2.0",
    "ts-jest": "29.1.2"
  }
}<|MERGE_RESOLUTION|>--- conflicted
+++ resolved
@@ -13,11 +13,7 @@
     "test-integration": "cross-env NODE_ENV=test jest --ci --runInBand -c test/js/jest.config.integration.js"
   },
   "dependencies": {
-<<<<<<< HEAD
-    "@labkey/components": "3.50.0-fb-designerPerm.1"
-=======
-    "@labkey/components": "3.51.0"
->>>>>>> 2727a94e
+    "@labkey/components": "3.52.0-fb-designerPerm.1"
   },
   "devDependencies": {
     "@labkey/build": "7.3.0",
