{
  "name": "experiment",
  "version": "0.1.0",
  "private": true,
  "scripts": {
    "setup": "npm install",
    "build": "npm run clean && better-npm-run build:prod",
    "start": "better-npm-run build:watch",
    "build-prod": "npm run build",
    "clean": "better-npm-run clean"
  },
  "betterScripts": {
    "build:watch": {
      "command": "webpack-dev-server --config ../webpack/dev.config.js",
      "env": {
        "LK_MODULE": "experiment",
        "NODE_ENV": "development"
      }
    },
    "build:prod": {
      "command": "webpack --config ../webpack/prod.config.js --progress --profile --colors",
      "env": {
        "LK_MODULE": "experiment",
        "NODE_ENV": "production"
      }
    },
    "clean": {
      "command": "rimraf resources/web/experiment/gen && rimraf resources/views/*.*"
    }
  },
  "dependencies": {
<<<<<<< HEAD
    "@labkey/components": "0.33.3-fb-smSourceCRUD.0"
=======
    "@labkey/components": "0.31.4"
>>>>>>> 2d6c83a2
  },
  "devDependencies": {
    "@hot-loader/react-dom": "16.9.0",
    "@types/react-hot-loader": "4.1.0",
    "better-npm-run": "0.1.1",
    "react-hot-loader": "4.8.8",
    "rimraf": "3.0.1",
    "webpack": "4.33.0",
    "webpack-cli": "3.3.2",
    "webpack-dev-server": "3.6.0"
  },
  "typings": "./src/client/typings/main.d.ts"
}<|MERGE_RESOLUTION|>--- conflicted
+++ resolved
@@ -29,11 +29,7 @@
     }
   },
   "dependencies": {
-<<<<<<< HEAD
-    "@labkey/components": "0.33.3-fb-smSourceCRUD.0"
-=======
     "@labkey/components": "0.31.4"
->>>>>>> 2d6c83a2
   },
   "devDependencies": {
     "@hot-loader/react-dom": "16.9.0",
