--- conflicted
+++ resolved
@@ -12,11 +12,7 @@
     "clean": "rimraf resources/web/experiment/gen && rimraf resources/views/gen && rimraf resources/views/*.*"
   },
   "dependencies": {
-<<<<<<< HEAD
     "@labkey/components": "2.11.1-fb-copytostudy-8591.0"
-=======
-    "@labkey/components": "2.14.0"
->>>>>>> a4aa1be6
   },
   "devDependencies": {
     "@labkey/build": "2.1.0"
