--- conflicted
+++ resolved
@@ -34,14 +34,7 @@
     }
   },
   "dependencies": {
-<<<<<<< HEAD
-    "@labkey/dependencies": "0.0.4",
-    "@glass/base": "0.6.0-fb-fileAttachmentWithPreview.1",
-    "@glass/domainproperties": "0.0.13-fb-fileAttachmentWithPreview.1",
-    "classnames": "2.2.6"
-=======
     "@glass/domainproperties": "0.0.15"
->>>>>>> 48e64349
   },
   "devDependencies": {
     "@babel/core": "7.4.5",
