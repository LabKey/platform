{
  "private": true,
  "scripts": {
    "setup": "npm install",
    "build": "npm run clean && better-npm-run build:prod && better-npm-run build:style",
    "start": "better-npm-run build:watch",
    "build-style": "better-npm-run build:style",
    "build-prod": "npm run build",
    "clean": "better-npm-run clean"
  },
  "betterScripts": {
    "build:watch": {
      "command": "webpack-dev-server --config webpack/dev.config.js",
      "env": {
        "NODE_ENV": "development"
      }
    },
    "build:prod": {
      "command": "webpack --config webpack/prod.config.js --progress --profile --colors",
      "env": {
        "NODE_ENV": "production"
      }
    },
    "build:style": {
      "command": "webpack --config webpack/dev-style.config.js --progress",
      "env": {
        "NODE_ENV": "development"
      }
    },
    "clean": {
      "command": "rimraf resources/web/experiment/gen && rimraf resources/views/*.*"
    }
  },
  "dependencies": {
<<<<<<< HEAD
    "@labkey/dependencies": "0.0.3",
    "@glass/base": "0.3.0-fb-fileAttachmentWithPreview.1",
    "@glass/domainproperties": "0.0.10-fb-fileAttachmentWithPreview.1",
=======
    "@labkey/dependencies": "0.0.4",
    "@glass/base": "0.3.0",
    "@glass/domainproperties": "0.0.10",
>>>>>>> 92591e56
    "classnames": "2.2.6"
  },
  "devDependencies": {
    "@babel/core": "7.2.2",
    "@babel/polyfill": "7.2.5",
    "@babel/preset-env": "7.3.1",
    "@babel/preset-react": "7.0.0",
    "@types/react-hot-loader": "4.1.0",
    "babel-loader": "8.0.5",
    "better-npm-run": "0.1.1",
    "css-loader": "1.0.1",
    "file-loader": "2.0.0",
    "html-webpack-plugin": "3.2.0",
    "mini-css-extract-plugin": "0.5.0",
    "node-sass": "4.11.0",
    "postcss-loader": "3.0.0",
    "react-hot-loader": "4.6.5",
    "resolve-url-loader": "2.3.0",
    "sass-loader": "7.1.0",
    "ts-loader": "5.3.3",
    "typescript": "3.1.6",
    "url-loader": "1.1.2",
    "webpack": "4.29.1",
    "webpack-cli": "3.2.3",
    "webpack-dev-server": "3.1.14"
  }
}<|MERGE_RESOLUTION|>--- conflicted
+++ resolved
@@ -32,15 +32,9 @@
     }
   },
   "dependencies": {
-<<<<<<< HEAD
-    "@labkey/dependencies": "0.0.3",
-    "@glass/base": "0.3.0-fb-fileAttachmentWithPreview.1",
-    "@glass/domainproperties": "0.0.10-fb-fileAttachmentWithPreview.1",
-=======
     "@labkey/dependencies": "0.0.4",
     "@glass/base": "0.3.0",
     "@glass/domainproperties": "0.0.10",
->>>>>>> 92591e56
     "classnames": "2.2.6"
   },
   "devDependencies": {
