{
  "name": "experiment",
  "version": "0.0.0",
  "private": true,
  "scripts": {
    "setup": "npm ci --legacy-peer-deps",
    "build": "npm run build-dev",
    "start": "cross-env NODE_ENV=development webpack serve --config node_modules/@labkey/build/webpack/watch.config.js",
    "start-link": "cross-env LINK=true npm run start",
    "build-dev": "npm run clean && cross-env NODE_ENV=development webpack --config node_modules/@labkey/build/webpack/dev.config.js --color",
    "build-prod": "npm run clean && cross-env NODE_ENV=production PROD_SOURCE_MAP=source-map webpack --config node_modules/@labkey/build/webpack/prod.config.js --color --progress --profile",
    "clean": "rimraf resources/web/experiment/gen && rimraf resources/views/gen && rimraf resources/web/gen",
    "test-integration": "cross-env NODE_ENV=test jest --ci --runInBand -c test/js/jest.config.integration.js"
  },
  "dependencies": {
<<<<<<< HEAD
    "@labkey/components": "4.0.0-fb-calcColsInFieldEditor.2"
=======
    "@labkey/components": "4.0.2"
>>>>>>> 822d52f0
  },
  "devDependencies": {
    "@labkey/build": "7.3.0",
    "@labkey/test": "1.4.0",
    "@types/jest": "29.5.12",
    "@types/react": "16.14.59",
    "@types/react-dom": "16.9.24",
    "jest": "29.7.0",
    "jest-cli": "29.7.0",
    "jest-environment-jsdom": "29.7.0",
    "jest-teamcity-reporter": "0.9.0",
    "mock-fs": "5.2.0",
    "ts-jest": "29.1.2"
  }
}<|MERGE_RESOLUTION|>--- conflicted
+++ resolved
@@ -13,11 +13,7 @@
     "test-integration": "cross-env NODE_ENV=test jest --ci --runInBand -c test/js/jest.config.integration.js"
   },
   "dependencies": {
-<<<<<<< HEAD
-    "@labkey/components": "4.0.0-fb-calcColsInFieldEditor.2"
-=======
     "@labkey/components": "4.0.2"
->>>>>>> 822d52f0
   },
   "devDependencies": {
     "@labkey/build": "7.3.0",
