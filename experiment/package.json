{
  "name": "experiment",
  "version": "0.0.0",
  "private": true,
  "scripts": {
    "setup": "npm ci --legacy-peer-deps",
    "build": "npm run build-dev",
    "start": "cross-env NODE_ENV=development webpack serve --config node_modules/@labkey/build/webpack/watch.config.js",
    "start-link": "cross-env LINK=true npm run start",
    "build-dev": "npm run clean && cross-env NODE_ENV=development webpack --config node_modules/@labkey/build/webpack/dev.config.js --color",
    "build-prod": "npm run clean && cross-env NODE_ENV=production PROD_SOURCE_MAP=source-map webpack --config node_modules/@labkey/build/webpack/prod.config.js --color --progress --profile",
    "clean": "rimraf resources/web/experiment/gen && rimraf resources/views/gen && rimraf resources/web/gen",
    "test-integration": "cross-env NODE_ENV=test jest --ci --runInBand -c test/js/jest.config.integration.js"
  },
  "dependencies": {
<<<<<<< HEAD
    "@labkey/components": "4.10.2-fb-calcFieldsRemoveExpFlag.1"
=======
    "@labkey/components": "4.10.3"
>>>>>>> 1b3be8b0
  },
  "devDependencies": {
    "@labkey/build": "7.4.0",
    "@labkey/test": "1.6.0",
    "@types/jest": "29.5.12",
    "@types/react": "16.14.60",
    "@types/react-dom": "16.9.24",
    "jest": "29.7.0",
    "jest-cli": "29.7.0",
    "jest-environment-jsdom": "29.7.0",
    "jest-teamcity-reporter": "0.9.0",
    "mock-fs": "5.2.0",
    "ts-jest": "29.2.3"
  }
}<|MERGE_RESOLUTION|>--- conflicted
+++ resolved
@@ -13,11 +13,7 @@
     "test-integration": "cross-env NODE_ENV=test jest --ci --runInBand -c test/js/jest.config.integration.js"
   },
   "dependencies": {
-<<<<<<< HEAD
-    "@labkey/components": "4.10.2-fb-calcFieldsRemoveExpFlag.1"
-=======
     "@labkey/components": "4.10.3"
->>>>>>> 1b3be8b0
   },
   "devDependencies": {
     "@labkey/build": "7.4.0",
