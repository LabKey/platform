{
  "name": "experiment",
  "version": "0.1.0",
  "private": true,
  "scripts": {
    "setup": "npm ci",
    "build": "npm run clean && better-npm-run build:prod",
    "start": "better-npm-run build:watch",
    "build-prod": "npm run build",
    "clean": "better-npm-run clean"
  },
  "betterScripts": {
    "build:watch": {
      "command": "webpack-dev-server --config ../webpack/dev.config.js",
      "env": {
        "LK_MODULE": "experiment",
        "NODE_ENV": "development"
      }
    },
    "build:prod": {
      "command": "webpack --config ../webpack/prod.config.js --progress --profile --colors",
      "env": {
        "LK_MODULE": "experiment",
        "NODE_ENV": "production"
      }
    },
    "clean": {
      "command": "rimraf resources/web/experiment/gen && rimraf resources/views/*.*"
    }
  },
  "dependencies": {
<<<<<<< HEAD
    "@labkey/components": "0.52.1-fb-datasetDesigner.1"
=======
    "@labkey/components": "0.52.1"
>>>>>>> 3a5335c1
  },
  "devDependencies": {
    "@hot-loader/react-dom": "16.13.0",
    "@types/react-hot-loader": "4.1.0",
    "better-npm-run": "0.1.1",
    "react-hot-loader": "4.12.20",
    "rimraf": "3.0.2",
    "webpack": "4.42.0",
    "webpack-cli": "3.3.11",
    "webpack-dev-server": "3.10.3"
  }
}<|MERGE_RESOLUTION|>--- conflicted
+++ resolved
@@ -29,11 +29,7 @@
     }
   },
   "dependencies": {
-<<<<<<< HEAD
-    "@labkey/components": "0.52.1-fb-datasetDesigner.1"
-=======
     "@labkey/components": "0.52.1"
->>>>>>> 3a5335c1
   },
   "devDependencies": {
     "@hot-loader/react-dom": "16.13.0",
