{
  "name": "experiment",
  "version": "0.0.0",
  "private": true,
  "scripts": {
    "setup": "npm ci --legacy-peer-deps",
    "build": "npm run build-dev",
    "start": "cross-env NODE_ENV=development webpack serve --config node_modules/@labkey/build/webpack/watch.config.js",
    "start-link": "cross-env LINK=true npm run start",
    "build-dev": "npm run clean && cross-env NODE_ENV=development webpack --config node_modules/@labkey/build/webpack/dev.config.js --color",
    "build-prod": "npm run clean && cross-env NODE_ENV=production PROD_SOURCE_MAP=source-map webpack --config node_modules/@labkey/build/webpack/prod.config.js --color --progress --profile",
    "clean": "rimraf resources/web/experiment/gen && rimraf resources/views/gen && rimraf resources/web/gen",
    "test-integration": "cross-env NODE_ENV=test jest --ci --runInBand -c test/js/jest.config.integration.js"
  },
  "dependencies": {
<<<<<<< HEAD
    "@labkey/components": "5.4.0-fb-calcFields2410Fixes.0"
=======
    "@labkey/components": "5.5.1"
>>>>>>> eb66d90e
  },
  "devDependencies": {
    "@labkey/build": "7.7.1",
    "@labkey/test": "1.6.0",
    "@types/jest": "29.5.12",
    "@types/react": "16.14.60",
    "@types/react-dom": "16.9.24",
    "jest": "29.7.0",
    "jest-cli": "29.7.0",
    "jest-environment-jsdom": "29.7.0",
    "jest-teamcity-reporter": "0.9.0",
    "mock-fs": "5.2.0",
    "ts-jest": "29.2.3"
  }
}<|MERGE_RESOLUTION|>--- conflicted
+++ resolved
@@ -13,11 +13,7 @@
     "test-integration": "cross-env NODE_ENV=test jest --ci --runInBand -c test/js/jest.config.integration.js"
   },
   "dependencies": {
-<<<<<<< HEAD
-    "@labkey/components": "5.4.0-fb-calcFields2410Fixes.0"
-=======
     "@labkey/components": "5.5.1"
->>>>>>> eb66d90e
   },
   "devDependencies": {
     "@labkey/build": "7.7.1",
