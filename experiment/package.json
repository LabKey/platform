--- conflicted
+++ resolved
@@ -27,11 +27,7 @@
     }
   },
   "dependencies": {
-<<<<<<< HEAD
-    "@labkey/components": "0.7.0-fb-jobFromTemplate.18"
-=======
-    "@labkey/components": "0.6.3"
->>>>>>> 847501b5
+    "@labkey/components": "0.7.0-fb-jobFromTemplate.19"
   },
   "devDependencies": {
     "@babel/core": "7.4.5",
