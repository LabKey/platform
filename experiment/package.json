{
  "name": "experiment",
  "version": "0.0.0",
  "private": true,
  "scripts": {
    "setup": "npm ci --legacy-peer-deps",
    "build": "npm run build-dev",
    "start": "cross-env NODE_ENV=development webpack serve --config node_modules/@labkey/build/webpack/watch.config.js",
    "start-link": "cross-env LINK=true npm run start",
    "build-dev": "npm run clean && cross-env NODE_ENV=development webpack --config node_modules/@labkey/build/webpack/dev.config.js --color",
    "build-prod": "npm run clean && cross-env NODE_ENV=production PROD_SOURCE_MAP=source-map webpack --config node_modules/@labkey/build/webpack/prod.config.js --color --progress --profile",
    "clean": "rimraf resources/web/experiment/gen && rimraf resources/views/gen && rimraf resources/web/gen",
    "test-integration": "cross-env NODE_ENV=test jest --ci --runInBand -c test/js/jest.config.integration.js"
  },
  "dependencies": {
    "@labkey/components": "5.2.0"
  },
  "devDependencies": {
<<<<<<< HEAD
    "@labkey/build": "7.6.0",
    "@labkey/test": "1.6.1-fb-bugFixes2410X.2",
=======
    "@labkey/build": "7.7.0",
    "@labkey/test": "1.6.0",
>>>>>>> 3723f4b9
    "@types/jest": "29.5.12",
    "@types/react": "16.14.60",
    "@types/react-dom": "16.9.24",
    "jest": "29.7.0",
    "jest-cli": "29.7.0",
    "jest-environment-jsdom": "29.7.0",
    "jest-teamcity-reporter": "0.9.0",
    "mock-fs": "5.2.0",
    "ts-jest": "29.2.3"
  }
}<|MERGE_RESOLUTION|>--- conflicted
+++ resolved
@@ -16,13 +16,8 @@
     "@labkey/components": "5.2.0"
   },
   "devDependencies": {
-<<<<<<< HEAD
-    "@labkey/build": "7.6.0",
+    "@labkey/build": "7.7.0",
     "@labkey/test": "1.6.1-fb-bugFixes2410X.2",
-=======
-    "@labkey/build": "7.7.0",
-    "@labkey/test": "1.6.0",
->>>>>>> 3723f4b9
     "@types/jest": "29.5.12",
     "@types/react": "16.14.60",
     "@types/react-dom": "16.9.24",
