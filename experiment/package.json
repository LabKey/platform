--- conflicted
+++ resolved
@@ -12,11 +12,7 @@
     "clean": "rimraf resources/web/experiment/gen && rimraf resources/views/gen && rimraf resources/views/*.* && rimraf resources/web/gen"
   },
   "dependencies": {
-<<<<<<< HEAD
-    "@labkey/components": "2.107.0-fb-validateNamingPatten.1"
-=======
-    "@labkey/components": "2.107.0"
->>>>>>> 4027b498
+    "@labkey/components": "2.108.0-fb-validateNamingPatten.1"
   },
   "devDependencies": {
     "@labkey/build": "4.0.1"
