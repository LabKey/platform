{
  "name": "experiment",
  "version": "0.0.0",
  "private": true,
  "scripts": {
    "setup": "npm ci",
    "build": "npm run build-dev",
    "start": "cross-env NODE_ENV=development LK_MODULE_CONTAINER=platform LK_MODULE=experiment webpack-dev-server --config node_modules/@labkey/build/webpack/watch.config.js",
    "start-link": "cross-env LINK=true npm run start",
    "build-dev": "npm run clean && cross-env NODE_ENV=development LK_MODULE_CONTAINER=platform LK_MODULE=experiment webpack --config node_modules/@labkey/build/webpack/dev.config.js --progress --profile --colors",
    "build-prod": "npm run clean && cross-env NODE_ENV=production PROD_SOURCE_MAP=source-map LK_MODULE_CONTAINER=platform LK_MODULE=experiment webpack --config node_modules/@labkey/build/webpack/prod.config.js --progress --profile --colors",
    "clean": "rimraf resources/web/experiment/gen && rimraf resources/views/gen && rimraf resources/views/*.*"
  },
  "dependencies": {
<<<<<<< HEAD
    "@labkey/components": "1.12.0-fb-fieldEditorRowSelection-8012-0.3"
=======
    "@labkey/components": "1.12.2"
>>>>>>> 72b715e6
  },
  "devDependencies": {
    "@labkey/build": "0.5.1"
  }
}<|MERGE_RESOLUTION|>--- conflicted
+++ resolved
@@ -12,11 +12,7 @@
     "clean": "rimraf resources/web/experiment/gen && rimraf resources/views/gen && rimraf resources/views/*.*"
   },
   "dependencies": {
-<<<<<<< HEAD
-    "@labkey/components": "1.12.0-fb-fieldEditorRowSelection-8012-0.3"
-=======
     "@labkey/components": "1.12.2"
->>>>>>> 72b715e6
   },
   "devDependencies": {
     "@labkey/build": "0.5.1"
