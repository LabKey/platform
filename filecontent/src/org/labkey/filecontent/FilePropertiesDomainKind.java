/*
 * Copyright (c) 2010-2017 LabKey Corporation
 *
 * Licensed under the Apache License, Version 2.0 (the "License");
 * you may not use this file except in compliance with the License.
 * You may obtain a copy of the License at
 *
 * http://www.apache.org/licenses/LICENSE-2.0
 *
 * Unless required by applicable law or agreed to in writing, software
 * distributed under the License is distributed on an "AS IS" BASIS,
 * WITHOUT WARRANTIES OR CONDITIONS OF ANY KIND, either express or implied.
 * See the License for the specific language governing permissions and
 * limitations under the License.
 */
package org.labkey.filecontent;

import org.json.JSONObject;
import org.labkey.api.collections.CaseInsensitiveHashSet;
import org.labkey.api.data.SQLFragment;
import org.labkey.api.exp.Lsid;
import org.json.JSONObject;
import org.labkey.api.exp.api.ExperimentUrls;
import org.labkey.api.exp.property.BaseAbstractDomainKind;
import org.labkey.api.exp.property.Domain;
import org.labkey.api.exp.query.ExpDataTable;
import org.labkey.api.gwt.client.DefaultValueType;
import org.labkey.api.util.PageFlowUtil;
import org.labkey.api.view.ActionURL;
import org.labkey.api.writer.ContainerUser;

import java.util.Arrays;
import java.util.Collections;
import java.util.List;
import java.util.Set;

/**
 * User: klum
 * Date: May 4, 2010
 * Time: 4:24:36 PM
 */
<<<<<<< HEAD
public class FilePropertiesDomainKind extends AbstractDomainKind<JSONObject>
=======
public class FilePropertiesDomainKind extends BaseAbstractDomainKind<JSONObject>
>>>>>>> 6288da34
{
    private static final List<String> RESERVED_FIELDS = Collections.unmodifiableList(Arrays.asList(
            "name",
            "iconHref",
            "modified",
            "size",
            "createdBy",
            "description",
            "actionHref",
            "fileExt",
            "absolutePath",
            FileQueryUpdateService.KEY_COL_ID
    ));
    private static final Set<String> _reservedFieldSet;

    static {
        Set<String> s = new CaseInsensitiveHashSet(RESERVED_FIELDS);

        for (ExpDataTable.Column col : ExpDataTable.Column.values())
            s.add(col.name());
        _reservedFieldSet = Collections.unmodifiableSet(s);
    }

    @Override
    public String getKindName()
    {
        return FileContentServiceImpl.NAMESPACE_PREFIX;
    }

    @Override
    public Class<JSONObject> getTypeClass()
    {
        return JSONObject.class;
    }

    @Override
    public String getTypeLabel(Domain domain)
    {
        return domain.getName();
    }

    @Override
    public Priority getPriority(String domainURI)
    {
        Lsid lsid = new Lsid(domainURI);
        return FileContentServiceImpl.NAMESPACE_PREFIX.equals(lsid.getNamespacePrefix()) ? Priority.MEDIUM : null;
    }

    @Override
    public SQLFragment sqlObjectIdsInDomain(Domain domain)
    {
        return new SQLFragment("NULL");
    }

    @Override
    public ActionURL urlShowData(Domain domain, ContainerUser containerUser)
    {
        return null;
    }

    @Override
    public ActionURL urlEditDefinition(Domain domain, ContainerUser containerUser)
    {
        return PageFlowUtil.urlProvider(ExperimentUrls.class).getDomainEditorURL(containerUser.getContainer(), domain);
    }

    @Override
    public Set<String> getReservedPropertyNames(Domain domain)
    {
        return _reservedFieldSet;
    }

    @Override
    public boolean showDefaultValueSettings()
    {
        return true;
    }

    @Override
    public DefaultValueType[] getDefaultValueOptions(Domain domain)
    {
        return new DefaultValueType[] { DefaultValueType.FIXED_EDITABLE, DefaultValueType.FIXED_NON_EDITABLE };
    }

    @Override
    public DefaultValueType getDefaultDefaultType(Domain domain)
    {
        return DefaultValueType.FIXED_EDITABLE;
    }
}
<|MERGE_RESOLUTION|>--- conflicted
+++ resolved
@@ -1,136 +1,125 @@
-/*
- * Copyright (c) 2010-2017 LabKey Corporation
- *
- * Licensed under the Apache License, Version 2.0 (the "License");
- * you may not use this file except in compliance with the License.
- * You may obtain a copy of the License at
- *
- * http://www.apache.org/licenses/LICENSE-2.0
- *
- * Unless required by applicable law or agreed to in writing, software
- * distributed under the License is distributed on an "AS IS" BASIS,
- * WITHOUT WARRANTIES OR CONDITIONS OF ANY KIND, either express or implied.
- * See the License for the specific language governing permissions and
- * limitations under the License.
- */
-package org.labkey.filecontent;
-
-import org.json.JSONObject;
-import org.labkey.api.collections.CaseInsensitiveHashSet;
-import org.labkey.api.data.SQLFragment;
-import org.labkey.api.exp.Lsid;
-import org.json.JSONObject;
-import org.labkey.api.exp.api.ExperimentUrls;
-import org.labkey.api.exp.property.BaseAbstractDomainKind;
-import org.labkey.api.exp.property.Domain;
-import org.labkey.api.exp.query.ExpDataTable;
-import org.labkey.api.gwt.client.DefaultValueType;
-import org.labkey.api.util.PageFlowUtil;
-import org.labkey.api.view.ActionURL;
-import org.labkey.api.writer.ContainerUser;
-
-import java.util.Arrays;
-import java.util.Collections;
-import java.util.List;
-import java.util.Set;
-
-/**
- * User: klum
- * Date: May 4, 2010
- * Time: 4:24:36 PM
- */
-<<<<<<< HEAD
-public class FilePropertiesDomainKind extends AbstractDomainKind<JSONObject>
-=======
-public class FilePropertiesDomainKind extends BaseAbstractDomainKind<JSONObject>
->>>>>>> 6288da34
-{
-    private static final List<String> RESERVED_FIELDS = Collections.unmodifiableList(Arrays.asList(
-            "name",
-            "iconHref",
-            "modified",
-            "size",
-            "createdBy",
-            "description",
-            "actionHref",
-            "fileExt",
-            "absolutePath",
-            FileQueryUpdateService.KEY_COL_ID
-    ));
-    private static final Set<String> _reservedFieldSet;
-
-    static {
-        Set<String> s = new CaseInsensitiveHashSet(RESERVED_FIELDS);
-
-        for (ExpDataTable.Column col : ExpDataTable.Column.values())
-            s.add(col.name());
-        _reservedFieldSet = Collections.unmodifiableSet(s);
-    }
-
-    @Override
-    public String getKindName()
-    {
-        return FileContentServiceImpl.NAMESPACE_PREFIX;
-    }
-
-    @Override
-    public Class<JSONObject> getTypeClass()
-    {
-        return JSONObject.class;
-    }
-
-    @Override
-    public String getTypeLabel(Domain domain)
-    {
-        return domain.getName();
-    }
-
-    @Override
-    public Priority getPriority(String domainURI)
-    {
-        Lsid lsid = new Lsid(domainURI);
-        return FileContentServiceImpl.NAMESPACE_PREFIX.equals(lsid.getNamespacePrefix()) ? Priority.MEDIUM : null;
-    }
-
-    @Override
-    public SQLFragment sqlObjectIdsInDomain(Domain domain)
-    {
-        return new SQLFragment("NULL");
-    }
-
-    @Override
-    public ActionURL urlShowData(Domain domain, ContainerUser containerUser)
-    {
-        return null;
-    }
-
-    @Override
-    public ActionURL urlEditDefinition(Domain domain, ContainerUser containerUser)
-    {
-        return PageFlowUtil.urlProvider(ExperimentUrls.class).getDomainEditorURL(containerUser.getContainer(), domain);
-    }
-
-    @Override
-    public Set<String> getReservedPropertyNames(Domain domain)
-    {
-        return _reservedFieldSet;
-    }
-
-    @Override
-    public boolean showDefaultValueSettings()
-    {
-        return true;
-    }
-
-    @Override
-    public DefaultValueType[] getDefaultValueOptions(Domain domain)
-    {
-        return new DefaultValueType[] { DefaultValueType.FIXED_EDITABLE, DefaultValueType.FIXED_NON_EDITABLE };
-    }
-
-    @Override
-    public DefaultValueType getDefaultDefaultType(Domain domain)
-    {
-        return DefaultValueType.FIXED_EDITABLE;
-    }
-}
+/*
+ * Copyright (c) 2010-2017 LabKey Corporation
+ *
+ * Licensed under the Apache License, Version 2.0 (the "License");
+ * you may not use this file except in compliance with the License.
+ * You may obtain a copy of the License at
+ *
+ * http://www.apache.org/licenses/LICENSE-2.0
+ *
+ * Unless required by applicable law or agreed to in writing, software
+ * distributed under the License is distributed on an "AS IS" BASIS,
+ * WITHOUT WARRANTIES OR CONDITIONS OF ANY KIND, either express or implied.
+ * See the License for the specific language governing permissions and
+ * limitations under the License.
+ */
+package org.labkey.filecontent;
+
+import org.json.JSONObject;
+import org.labkey.api.collections.CaseInsensitiveHashSet;
+import org.labkey.api.data.SQLFragment;
+import org.labkey.api.exp.Lsid;
+import org.labkey.api.exp.api.ExperimentUrls;
+import org.labkey.api.exp.property.BaseAbstractDomainKind;
+import org.labkey.api.exp.property.Domain;
+import org.labkey.api.exp.query.ExpDataTable;
+import org.labkey.api.gwt.client.DefaultValueType;
+import org.labkey.api.util.PageFlowUtil;
+import org.labkey.api.view.ActionURL;
+import org.labkey.api.writer.ContainerUser;
+
+import java.util.Arrays;
+import java.util.Collections;
+import java.util.List;
+import java.util.Set;
+
+/**
+ * User: klum
+ * Date: May 4, 2010
+ * Time: 4:24:36 PM
+ */
+public class FilePropertiesDomainKind extends BaseAbstractDomainKind<JSONObject>
+{
+    private static final List<String> RESERVED_FIELDS = Collections.unmodifiableList(Arrays.asList(
+            "name",
+            "iconHref",
+            "modified",
+            "size",
+            "createdBy",
+            "description",
+            "actionHref",
+            "fileExt",
+            "absolutePath",
+            FileQueryUpdateService.KEY_COL_ID
+    ));
+    private static final Set<String> _reservedFieldSet;
+
+    static {
+        Set<String> s = new CaseInsensitiveHashSet(RESERVED_FIELDS);
+
+        for (ExpDataTable.Column col : ExpDataTable.Column.values())
+            s.add(col.name());
+        _reservedFieldSet = Collections.unmodifiableSet(s);
+    }
+
+    @Override
+    public String getKindName()
+    {
+        return FileContentServiceImpl.NAMESPACE_PREFIX;
+    }
+
+    @Override
+    public String getTypeLabel(Domain domain)
+    {
+        return domain.getName();
+    }
+
+    @Override
+    public Priority getPriority(String domainURI)
+    {
+        Lsid lsid = new Lsid(domainURI);
+        return FileContentServiceImpl.NAMESPACE_PREFIX.equals(lsid.getNamespacePrefix()) ? Priority.MEDIUM : null;
+    }
+
+    @Override
+    public SQLFragment sqlObjectIdsInDomain(Domain domain)
+    {
+        return new SQLFragment("NULL");
+    }
+
+    @Override
+    public ActionURL urlShowData(Domain domain, ContainerUser containerUser)
+    {
+        return null;
+    }
+
+    @Override
+    public ActionURL urlEditDefinition(Domain domain, ContainerUser containerUser)
+    {
+        return PageFlowUtil.urlProvider(ExperimentUrls.class).getDomainEditorURL(containerUser.getContainer(), domain);
+    }
+
+    @Override
+    public Set<String> getReservedPropertyNames(Domain domain)
+    {
+        return _reservedFieldSet;
+    }
+
+    @Override
+    public boolean showDefaultValueSettings()
+    {
+        return true;
+    }
+
+    @Override
+    public DefaultValueType[] getDefaultValueOptions(Domain domain)
+    {
+        return new DefaultValueType[] { DefaultValueType.FIXED_EDITABLE, DefaultValueType.FIXED_NON_EDITABLE };
+    }
+
+    @Override
+    public DefaultValueType getDefaultDefaultType(Domain domain)
+    {
+        return DefaultValueType.FIXED_EDITABLE;
+    }
+}