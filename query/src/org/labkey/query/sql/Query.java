--- conflicted
+++ resolved
@@ -1761,12 +1761,7 @@
         new SqlTest("WITH v AS (SELECT column1, column2 FROM (VALUES (CAST('1' as VARCHAR), CAST('1' as INTEGER)), ('two', 2)) as v_) SELECT column1 as txt, column2 as i FROM v WHERE column1 = 'two'", 2, 1),
 
         // regression test: field reference in sub-select (https://www.labkey.org/home/Developer/issues/issues-details.view?issueId=43580)
-<<<<<<< HEAD
-        new SqlTest("SELECT (SELECT a.title), a.parent.rowid FROM core.containers a", 2, 1),
-        new SqlTest("SELECT (SELECT GROUP_CONCAT(b.displayname, ', ') FROM core.UsersAndGroups b WHERE b.email IN (SELECT UNNEST(STRING_TO_ARRAY(a.title, ',')))) AS procedurename, a.parent.rowid FROM core.containers a ", 2, 1)
-=======
         new SqlTest("SELECT (SELECT a.title), a.parent.rowid FROM core.containers a", 2, 1)
->>>>>>> e8b040ac
     };
 
 
