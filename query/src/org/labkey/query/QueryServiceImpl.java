--- conflicted
+++ resolved
@@ -2618,7 +2618,6 @@
         return new SelectBuilderImpl(table);
     }
 
-<<<<<<< HEAD
     public SelectBuilder getSelectBuilder(Query query)
     {
         return new SelectBuilderImpl(query);
@@ -2635,8 +2634,6 @@
     }
 
 
-=======
->>>>>>> a68d6122
     class SelectBuilderImpl implements SelectBuilder
     {
         final TableInfo table;
