--- conflicted
+++ resolved
@@ -1,6869 +1,6866 @@
-/*
- * Copyright (c) 2008-2019 LabKey Corporation
- *
- * Licensed under the Apache License, Version 2.0 (the "License");
- * you may not use this file except in compliance with the License.
- * You may obtain a copy of the License at
- *
- *     http://www.apache.org/licenses/LICENSE-2.0
- *
- * Unless required by applicable law or agreed to in writing, software
- * distributed under the License is distributed on an "AS IS" BASIS,
- * WITHOUT WARRANTIES OR CONDITIONS OF ANY KIND, either express or implied.
- * See the License for the specific language governing permissions and
- * limitations under the License.
- */
-
-package org.labkey.query.controllers;
-
-import com.fasterxml.jackson.databind.DeserializationFeature;
-import com.fasterxml.jackson.databind.ObjectMapper;
-import org.antlr.runtime.tree.Tree;
-import org.apache.commons.beanutils.ConversionException;
-import org.apache.commons.beanutils.ConvertUtils;
-import org.apache.commons.collections4.MultiValuedMap;
-import org.apache.commons.collections4.multimap.ArrayListValuedHashMap;
-import org.apache.commons.collections4.multimap.HashSetValuedHashMap;
-import org.apache.commons.lang3.StringUtils;
-import org.apache.log4j.Logger;
-import org.apache.xmlbeans.XmlException;
-import org.apache.xmlbeans.XmlOptions;
-import org.apache.xmlbeans.XmlValidationError;
-import org.jetbrains.annotations.NotNull;
-import org.jetbrains.annotations.Nullable;
-import org.json.JSONArray;
-import org.json.JSONException;
-import org.json.JSONObject;
-import org.labkey.api.action.*;
-import org.labkey.api.admin.AdminUrls;
-import org.labkey.api.audit.AbstractAuditTypeProvider;
-import org.labkey.api.audit.AuditLogService;
-import org.labkey.api.audit.view.AuditChangesView;
-import org.labkey.api.collections.CaseInsensitiveHashMap;
-import org.labkey.api.collections.RowMapFactory;
-import org.labkey.api.data.*;
-import org.labkey.api.data.dialect.JdbcMetaDataLocator;
-import org.labkey.api.data.dialect.SqlDialect;
-import org.labkey.api.dataiterator.DataIteratorBuilder;
-import org.labkey.api.dataiterator.DataIteratorContext;
-import org.labkey.api.dataiterator.DetailedAuditLogDataIterator;
-import org.labkey.api.dataiterator.ListofMapsDataIterator;
-import org.labkey.api.exceptions.OptimisticConflictException;
-import org.labkey.api.exp.property.Domain;
-import org.labkey.api.exp.property.PropertyService;
-import org.labkey.api.gwt.client.AuditBehaviorType;
-import org.labkey.api.module.ModuleHtmlView;
-import org.labkey.api.module.ModuleLoader;
-import org.labkey.api.query.*;
-import org.labkey.api.reports.report.ReportDescriptor;
-import org.labkey.api.security.ActionNames;
-import org.labkey.api.security.AdminConsoleAction;
-import org.labkey.api.security.CSRF;
-import org.labkey.api.security.IgnoresTermsOfUse;
-import org.labkey.api.security.RequiresAllOf;
-import org.labkey.api.security.RequiresLogin;
-import org.labkey.api.security.RequiresNoPermission;
-import org.labkey.api.security.RequiresPermission;
-import org.labkey.api.security.User;
-import org.labkey.api.security.permissions.AbstractActionPermissionTest;
-import org.labkey.api.security.permissions.AdminOperationsPermission;
-import org.labkey.api.security.permissions.AdminPermission;
-import org.labkey.api.security.permissions.DeletePermission;
-import org.labkey.api.security.permissions.EditSharedViewPermission;
-import org.labkey.api.security.permissions.InsertPermission;
-import org.labkey.api.security.permissions.Permission;
-import org.labkey.api.security.permissions.PlatformDeveloperPermission;
-import org.labkey.api.security.permissions.ReadPermission;
-import org.labkey.api.security.permissions.UpdatePermission;
-import org.labkey.api.settings.AdminConsole;
-import org.labkey.api.settings.AppProps;
-import org.labkey.api.settings.LookAndFeelProperties;
-import org.labkey.api.stats.BaseAggregatesAnalyticsProvider;
-import org.labkey.api.stats.ColumnAnalyticsProvider;
-import org.labkey.api.study.DatasetTable;
-import org.labkey.api.util.ExceptionUtil;
-import org.labkey.api.util.FileUtil;
-import org.labkey.api.util.HelpTopic;
-import org.labkey.api.util.HtmlString;
-import org.labkey.api.util.JsonUtil;
-import org.labkey.api.util.PageFlowUtil;
-import org.labkey.api.util.ResponseHelper;
-import org.labkey.api.util.ReturnURLString;
-import org.labkey.api.util.StringExpression;
-import org.labkey.api.util.TestContext;
-import org.labkey.api.util.URLHelper;
-import org.labkey.api.util.XmlBeansUtil;
-import org.labkey.api.view.ActionURL;
-import org.labkey.api.view.DetailsView;
-import org.labkey.api.view.HtmlView;
-import org.labkey.api.view.HttpView;
-import org.labkey.api.view.InsertView;
-import org.labkey.api.view.JspView;
-import org.labkey.api.view.NavTree;
-import org.labkey.api.view.NotFoundException;
-import org.labkey.api.view.UnauthorizedException;
-import org.labkey.api.view.UpdateView;
-import org.labkey.api.view.VBox;
-import org.labkey.api.view.ViewContext;
-import org.labkey.api.view.WebPartView;
-import org.labkey.api.view.template.ClientDependency;
-import org.labkey.api.view.template.PageConfig;
-import org.labkey.api.writer.PrintWriters;
-import org.labkey.api.writer.ZipFile;
-import org.labkey.data.xml.ColumnType;
-import org.labkey.data.xml.TableType;
-import org.labkey.data.xml.TablesDocument;
-import org.labkey.data.xml.TablesType;
-import org.labkey.data.xml.externalSchema.TemplateSchemaType;
-import org.labkey.data.xml.queryCustomView.FilterType;
-import org.labkey.query.CustomViewImpl;
-import org.labkey.query.CustomViewUtil;
-import org.labkey.query.EditQueriesPermission;
-import org.labkey.query.EditableCustomView;
-import org.labkey.query.LinkedTableInfo;
-<<<<<<< HEAD
-import org.labkey.query.ModuleCustomQueryDefinition;
-=======
-import org.labkey.query.MetadataTableJSON;
->>>>>>> 26c05c04
-import org.labkey.query.ModuleCustomView;
-import org.labkey.query.QueryServiceImpl;
-import org.labkey.query.TableXML;
-import org.labkey.query.audit.QueryExportAuditProvider;
-import org.labkey.query.audit.QueryUpdateAuditProvider;
-import org.labkey.query.persist.AbstractExternalSchemaDef;
-import org.labkey.query.persist.CstmView;
-import org.labkey.query.persist.ExternalSchemaDef;
-import org.labkey.query.persist.LinkedSchemaDef;
-import org.labkey.query.persist.QueryDef;
-import org.labkey.query.persist.QueryManager;
-import org.labkey.query.reports.ReportsController;
-import org.labkey.query.reports.getdata.DataRequest;
-import org.labkey.query.sql.QNode;
-import org.labkey.query.sql.Query;
-import org.labkey.query.sql.SqlParser;
-import org.labkey.query.xml.ApiTestsDocument;
-import org.labkey.query.xml.TestCaseType;
-import org.labkey.remoteapi.RemoteConnections;
-import org.labkey.remoteapi.SelectRowsStreamHack;
-import org.labkey.remoteapi.query.SelectRowsCommand;
-import org.springframework.beans.PropertyValue;
-import org.springframework.beans.PropertyValues;
-import org.springframework.dao.DataAccessException;
-import org.springframework.dao.DataIntegrityViolationException;
-import org.springframework.validation.BindException;
-import org.springframework.validation.Errors;
-import org.springframework.web.servlet.ModelAndView;
-
-import javax.servlet.ServletException;
-import javax.servlet.http.HttpServletRequest;
-import javax.servlet.http.HttpServletResponse;
-import javax.servlet.http.HttpSession;
-import java.io.BufferedOutputStream;
-import java.io.ByteArrayOutputStream;
-import java.io.File;
-import java.io.FileNotFoundException;
-import java.io.FileOutputStream;
-import java.io.IOException;
-import java.io.OutputStream;
-import java.io.PrintWriter;
-import java.sql.Connection;
-import java.sql.ResultSet;
-import java.sql.SQLException;
-import java.text.SimpleDateFormat;
-import java.util.ArrayList;
-import java.util.Arrays;
-import java.util.Collection;
-import java.util.Collections;
-import java.util.Date;
-import java.util.HashMap;
-import java.util.HashSet;
-import java.util.LinkedHashMap;
-import java.util.LinkedList;
-import java.util.List;
-import java.util.Map;
-import java.util.Set;
-import java.util.TreeSet;
-import java.util.zip.GZIPOutputStream;
-
-import static java.util.Objects.requireNonNull;
-import static org.apache.commons.lang3.StringUtils.isBlank;
-import static org.apache.commons.lang3.StringUtils.trimToEmpty;
-import static org.labkey.api.data.DbScope.NO_OP_TRANSACTION;
-import static org.labkey.api.util.DOM.*;
-
-@SuppressWarnings("DefaultAnnotationParam")
-
-public class QueryController extends SpringActionController
-{
-    private static final Logger LOG = Logger.getLogger(QueryController.class);
-
-    private static final DefaultActionResolver _actionResolver = new DefaultActionResolver(QueryController.class,
-            ValidateQueryAction.class,
-            ValidateQueriesAction.class,
-            GetSchemaQueryTreeAction.class,
-            GetQueryDetailsAction.class,
-            ViewQuerySourceAction.class);
-
-    public QueryController()
-    {
-        setActionResolver(_actionResolver);
-    }
-
-    public static void registerAdminConsoleLinks()
-    {
-        AdminConsole.addLink(AdminConsole.SettingsLinkType.Diagnostics, "data sources", new ActionURL(DataSourceAdminAction.class, ContainerManager.getRoot()));
-    }
-
-    public static class RemoteQueryConnectionUrls
-    {
-        public static ActionURL urlManageRemoteConnection(Container c)
-        {
-            return new ActionURL(ManageRemoteConnectionsAction.class, c);
-        }
-
-        public static ActionURL urlCreateRemoteConnection(Container c)
-        {
-            return new ActionURL(EditRemoteConnectionAction.class, c);
-        }
-
-        public static ActionURL urlEditRemoteConnection(Container c, String connectionName)
-        {
-            ActionURL url = new ActionURL(QueryController.EditRemoteConnectionAction.class, c);
-            url.addParameter("connectionName", connectionName);
-            return url;
-        }
-
-        public static ActionURL urlSaveRemoteConnection(Container c)
-        {
-            return new ActionURL(EditRemoteConnectionAction.class, c);
-        }
-
-        public static ActionURL urlDeleteRemoteConnection(Container c, @Nullable String connectionName)
-        {
-            ActionURL url = new ActionURL(QueryController.DeleteRemoteConnectionAction.class, c);
-            if (connectionName != null)
-                url.addParameter("connectionName", connectionName);
-            return url;
-        }
-
-        public static ActionURL urlTestRemoteConnection(Container c, String connectionName)
-        {
-            ActionURL url = new ActionURL(QueryController.TestRemoteConnectionAction.class, c);
-            url.addParameter("connectionName", connectionName);
-            return url;
-        }
-    }
-
-    @RequiresPermission(AdminOperationsPermission.class)
-    public static class EditRemoteConnectionAction extends FormViewAction<RemoteConnections.RemoteConnectionForm>
-    {
-        @Override
-        public void validateCommand(RemoteConnections.RemoteConnectionForm target, Errors errors)
-        {
-        }
-
-        @Override
-        public ModelAndView getView(RemoteConnections.RemoteConnectionForm remoteConnectionForm, boolean reshow, BindException errors)
-        {
-            remoteConnectionForm.setConnectionKind(RemoteConnections.CONNECTION_KIND_QUERY);
-            if (!errors.hasErrors())
-            {
-                String name = remoteConnectionForm.getConnectionName();
-                // package the remote-connection properties into the remoteConnectionForm and pass them along
-                Map<String, String> map1 = RemoteConnections.getRemoteConnection(RemoteConnections.REMOTE_QUERY_CONNECTIONS_CATEGORY, name, getContainer());
-                remoteConnectionForm.setUrl(map1.get("URL"));
-                remoteConnectionForm.setUser(map1.get("user"));
-                remoteConnectionForm.setPassword(map1.get("password"));
-                remoteConnectionForm.setContainer(map1.get("container"));
-            }
-            getPageConfig().setHelpTopic(new HelpTopic("remoteConnection"));
-            return new JspView<>("/org/labkey/query/view/createRemoteConnection.jsp", remoteConnectionForm, errors);
-        }
-
-        @Override
-        public boolean handlePost(RemoteConnections.RemoteConnectionForm remoteConnectionForm, BindException errors)
-        {
-            return RemoteConnections.createOrEditRemoteConnection(remoteConnectionForm, getContainer(), errors);
-        }
-
-        @Override
-        public URLHelper getSuccessURL(RemoteConnections.RemoteConnectionForm remoteConnectionForm)
-        {
-            return RemoteQueryConnectionUrls.urlManageRemoteConnection(getContainer());
-        }
-
-        @Override
-        public NavTree appendNavTrail(NavTree root)
-        {
-            new BeginAction(getViewContext()).appendNavTrail(root);
-            root.addChild("Create/Edit Remote Connection", new QueryUrlsImpl().urlExternalSchemaAdmin(getContainer()));
-            return root;
-        }
-    }
-
-    @RequiresPermission(AdminOperationsPermission.class)
-    public static class DeleteRemoteConnectionAction extends FormViewAction<RemoteConnections.RemoteConnectionForm>
-    {
-        @Override
-        public void validateCommand(RemoteConnections.RemoteConnectionForm target, Errors errors)
-        {
-        }
-
-        @Override
-        public ModelAndView getView(RemoteConnections.RemoteConnectionForm remoteConnectionForm, boolean reshow, BindException errors)
-        {
-            return new JspView<>("/org/labkey/query/view/confirmDeleteConnection.jsp", remoteConnectionForm, errors);
-        }
-
-        @Override
-        public boolean handlePost(RemoteConnections.RemoteConnectionForm remoteConnectionForm, BindException errors)
-        {
-            remoteConnectionForm.setConnectionKind(RemoteConnections.CONNECTION_KIND_QUERY);
-            return RemoteConnections.deleteRemoteConnection(remoteConnectionForm, getContainer());
-        }
-
-        @Override
-        public URLHelper getSuccessURL(RemoteConnections.RemoteConnectionForm remoteConnectionForm)
-        {
-            return RemoteQueryConnectionUrls.urlManageRemoteConnection(getContainer());
-        }
-
-        @Override
-        public NavTree appendNavTrail(NavTree root)
-        {
-            new BeginAction(getViewContext()).appendNavTrail(root);
-            root.addChild("Confirm Delete Connection", new QueryUrlsImpl().urlExternalSchemaAdmin(getContainer()));
-            return root;
-        }
-    }
-
-    @RequiresPermission(AdminOperationsPermission.class)
-    public static class TestRemoteConnectionAction extends FormViewAction<RemoteConnections.RemoteConnectionForm>
-    {
-        @Override
-        public void validateCommand(RemoteConnections.RemoteConnectionForm target, Errors errors)
-        {
-        }
-
-        @Override
-        public ModelAndView getView(RemoteConnections.RemoteConnectionForm remoteConnectionForm, boolean reshow, BindException errors)
-        {
-            String name = remoteConnectionForm.getConnectionName();
-            String schemaName = "core"; // test Schema Name
-            String queryName = "Users"; // test Query Name
-
-            // Extract the username, password, and container from the secure property store
-            Map<String, String> singleConnectionMap = RemoteConnections.getRemoteConnection(RemoteConnections.REMOTE_QUERY_CONNECTIONS_CATEGORY, name, getContainer());
-            String url = singleConnectionMap.get(RemoteConnections.FIELD_URL);
-            String user = singleConnectionMap.get(RemoteConnections.FIELD_USER);
-            String password = singleConnectionMap.get(RemoteConnections.FIELD_PASSWORD);
-            String container = singleConnectionMap.get(RemoteConnections.FIELD_CONTAINER);
-
-            // connect to the remote server and retrieve an input stream
-            org.labkey.remoteapi.Connection cn = new org.labkey.remoteapi.Connection(url, user, password);
-            final SelectRowsCommand cmd = new SelectRowsCommand(schemaName, queryName);
-            try
-            {
-                DataIteratorBuilder source = SelectRowsStreamHack.go(cn, container, cmd, getContainer());
-                // immediately close the source after opening it, this is a test.
-                source.getDataIterator(new DataIteratorContext()).close();
-            }
-            catch (Exception e)
-            {
-                errors.addError(new LabKeyError("The listed credentials for this remote connection failed to connect."));
-                return new JspView<>("/org/labkey/query/view/testRemoteConnectionsFailure.jsp", remoteConnectionForm);
-            }
-
-            return new JspView<>("/org/labkey/query/view/testRemoteConnectionsSuccess.jsp", remoteConnectionForm);
-        }
-
-        @Override
-        public boolean handlePost(RemoteConnections.RemoteConnectionForm remoteConnectionForm, BindException errors)
-        {
-            return true;
-        }
-
-        @Override
-        public URLHelper getSuccessURL(RemoteConnections.RemoteConnectionForm remoteConnectionForm)
-        {
-            return null;
-        }
-
-        @Override
-        public NavTree appendNavTrail(NavTree root)
-        {
-            new BeginAction(getViewContext()).appendNavTrail(root);
-            root.addChild("Manage Remote Connections", new QueryUrlsImpl().urlExternalSchemaAdmin(getContainer()));
-            return root;
-        }
-    }
-
-    public static class QueryUrlsImpl implements QueryUrls
-    {
-        @Override
-        public ActionURL urlSchemaBrowser(Container c)
-        {
-            return new ActionURL(BeginAction.class, c);
-        }
-
-        @Override
-        public ActionURL urlSchemaBrowser(Container c, @Nullable String schemaName)
-        {
-            ActionURL ret = urlSchemaBrowser(c);
-            if (schemaName != null)
-            {
-                ret.addParameter(QueryParam.schemaName.toString(), schemaName);
-            }
-            return ret;
-        }
-
-        @Override
-        public ActionURL urlSchemaBrowser(Container c, @Nullable String schemaName, @Nullable String queryName)
-        {
-            if (StringUtils.isEmpty(queryName))
-                return urlSchemaBrowser(c, schemaName);
-            ActionURL ret = urlSchemaBrowser(c);
-            ret.addParameter(QueryParam.schemaName.toString(), trimToEmpty(schemaName));
-            ret.addParameter(QueryParam.queryName.toString(), trimToEmpty(queryName));
-            return ret;
-        }
-
-        public ActionURL urlExternalSchemaAdmin(Container c)
-        {
-            return urlExternalSchemaAdmin(c, null);
-        }
-
-        public ActionURL urlExternalSchemaAdmin(Container c, @Nullable String reloadedSchema)
-        {
-            ActionURL url = new ActionURL(AdminAction.class, c);
-
-            if (null != reloadedSchema)
-                url.addParameter("reloadedSchema", reloadedSchema);
-
-            return url;
-        }
-
-        public ActionURL urlInsertExternalSchema(Container c)
-        {
-            return new ActionURL(InsertExternalSchemaAction.class, c);
-        }
-
-        public ActionURL urlNewQuery(Container c)
-        {
-            return new ActionURL(NewQueryAction.class, c);
-        }
-
-        public ActionURL urlUpdateExternalSchema(Container c, AbstractExternalSchemaDef def)
-        {
-            ActionURL url = new ActionURL(QueryController.EditExternalSchemaAction.class, c);
-            url.addParameter("externalSchemaId", Integer.toString(def.getExternalSchemaId()));
-            return url;
-        }
-
-        public ActionURL urlReloadExternalSchema(Container c, AbstractExternalSchemaDef def)
-        {
-            ActionURL url = new ActionURL(QueryController.ReloadExternalSchemaAction.class, c);
-            url.addParameter("externalSchemaId", Integer.toString(def.getExternalSchemaId()));
-            return url;
-        }
-
-        public ActionURL urlDeleteExternalSchema(Container c, AbstractExternalSchemaDef def)
-        {
-            ActionURL url = new ActionURL(QueryController.DeleteExternalSchemaAction.class, c);
-            url.addParameter("externalSchemaId", Integer.toString(def.getExternalSchemaId()));
-            return url;
-        }
-
-        @Override
-        public ActionURL urlStartBackgroundRReport(@NotNull ActionURL baseURL, String reportId)
-        {
-            ActionURL result = baseURL.clone();
-            result.setAction(ReportsController.StartBackgroundRReportAction.class);
-            result.replaceParameter(ReportDescriptor.Prop.reportId, reportId);
-            return result;
-        }
-
-        @Override
-        public ActionURL urlExecuteQuery(@NotNull ActionURL baseURL)
-        {
-            ActionURL result = baseURL.clone();
-            result.setAction(ExecuteQueryAction.class);
-            return result;
-        }
-
-        @Override
-        public ActionURL urlExecuteQuery(Container c, String schemaName, String queryName)
-        {
-            return new ActionURL(ExecuteQueryAction.class, c)
-                .addParameter(QueryParam.schemaName, schemaName)
-                .addParameter(QueryParam.queryName, queryName);
-        }
-
-        @Override
-        public ActionURL urlCreateExcelTemplate(Container c, String schemaName, String queryName)
-        {
-            return new ActionURL(ExportExcelTemplateAction.class, c)
-                    .addParameter(QueryParam.schemaName, schemaName)
-                    .addParameter("query.queryName", queryName);
-        }
-    }
-
-    @Override
-    public PageConfig defaultPageConfig()
-    {
-        // set default help topic for query controller
-        PageConfig config = super.defaultPageConfig();
-        config.setHelpTopic(new HelpTopic("querySchemaBrowser"));
-        return config;
-    }
-
-    @AdminConsoleAction(AdminOperationsPermission.class)
-    public static class DataSourceAdminAction extends SimpleViewAction<Object>
-    {
-        @Override
-        public ModelAndView getView(Object o, BindException errors)
-        {
-            List<ExternalSchemaDef> allDefs = QueryManager.get().getExternalSchemaDefs(null);
-
-            MultiValuedMap<String, ExternalSchemaDef> byDataSourceName = new ArrayListValuedHashMap<>();
-
-            for (ExternalSchemaDef def : allDefs)
-                byDataSourceName.put(def.getDataSource(), def);
-
-            StringBuilder sb = new StringBuilder();
-
-            sb.append("\n<div>This page lists all the data sources defined in your ").append(AppProps.getInstance().getWebappConfigurationFilename()).append(" file that were available at server startup and the external schemas defined in each.</div><br/>\n");
-            sb.append("\n<table class=\"labkey-data-region\">\n");
-            sb.append("<tr class=\"labkey-show-borders\">");
-            sb.append("  <td class=\"labkey-column-header\">Data Source</td>");
-            sb.append("  <td class=\"labkey-column-header\">Current Status</td>");
-            sb.append("  <td class=\"labkey-column-header\">URL</td>");
-            sb.append("  <td class=\"labkey-column-header\">Product Name</td>");
-            sb.append("  <td class=\"labkey-column-header\">Product Version</td></tr>\n");
-
-            int rowCount = 0;
-            for (DbScope scope : DbScope.getDbScopes())
-            {
-                if (rowCount % 2 == 0)
-                    sb.append("<tr class=\"labkey-alternate-row labkey-show-borders\">");
-                else
-                    sb.append("<tr class=\"labkey-row labkey-show-borders\">");
-
-                sb.append("<td>");
-                sb.append(scope.getDisplayName());
-                sb.append("</td><td>");
-
-                String status;
-                Connection conn = null;
-
-                try
-                {
-                    conn = scope.getConnection();
-                    status = "connected";
-                }
-                catch (SQLException e)
-                {
-                    status = "<font class=\"labkey-error\">disconnected</font>";
-                }
-                finally
-                {
-                    if (null != conn)
-                        scope.releaseConnection(conn);
-                }
-
-                sb.append(status);
-                sb.append("</td><td>");
-                sb.append(scope.getURL());
-                sb.append("</td><td>");
-                sb.append(scope.getDatabaseProductName());
-                sb.append("</td><td>");
-                sb.append(scope.getDatabaseProductVersion());
-                sb.append("</td></tr>\n");
-
-                Collection<ExternalSchemaDef> dsDefs = byDataSourceName.get(scope.getDataSourceName());
-
-                sb.append("<tr class=\"").append(rowCount % 2 == 0 ? "labkey-alternate-row" : "labkey-row").append("\">\n");
-                sb.append("  <td colspan=5>\n");
-                sb.append("    <table>\n");
-
-                if (null != dsDefs)
-                {
-                    MultiValuedMap<String, ExternalSchemaDef> byContainerPath = new ArrayListValuedHashMap<>();
-
-                    for (ExternalSchemaDef def : dsDefs)
-                        byContainerPath.put(def.getContainerPath(), def);
-
-                    TreeSet<String> paths = new TreeSet<>(byContainerPath.keySet());
-                    QueryUrlsImpl urls = new QueryUrlsImpl();
-
-                    for (String path : paths)
-                    {
-                        sb.append("      <tr><td colspan=4>&nbsp;</td><td>\n");
-                        Container c = ContainerManager.getForPath(path);
-
-                        if (null != c)
-                        {
-                            Collection<ExternalSchemaDef> cDefs = byContainerPath.get(path);
-
-                            sb.append("        <table>\n        <tr><td colspan=3>");
-
-                            ActionURL schemaAdminURL = urls.urlExternalSchemaAdmin(c);
-
-                            sb.append("<a href=\"").append(PageFlowUtil.filter(schemaAdminURL)).append("\">").append(PageFlowUtil.filter(path)).append("</a>");
-                            sb.append("</td></tr>\n");
-                            sb.append("          <tr><td>&nbsp;</td><td>\n");
-                            sb.append("            <table>\n");
-
-                            for (ExternalSchemaDef def : cDefs)
-                            {
-                                ActionURL url = urls.urlUpdateExternalSchema(c, def);
-
-                                sb.append("              <tr><td>");
-                                sb.append("<a href=\"").append(PageFlowUtil.filter(url)).append("\">").append(PageFlowUtil.filter(def.getUserSchemaName()));
-
-                                if (!StringUtils.equals(def.getSourceSchemaName(),def.getUserSchemaName()))
-                                {
-                                    sb.append(" (");
-                                    sb.append(PageFlowUtil.filter(def.getSourceSchemaName()));
-                                    sb.append(")");
-                                }
-
-                                sb.append("</a></td></tr>\n");
-                            }
-
-                            sb.append("            </table>\n");
-                            sb.append("          </td></tr>\n");
-                            sb.append("        </table>\n");
-                        }
-
-                        sb.append("      </td></tr>\n");
-                    }
-                }
-                else
-                {
-                    sb.append("      <tr><td>&nbsp;</td></tr>\n");
-                }
-
-                sb.append("    </table>\n");
-                sb.append("  </td></tr>\n");
-
-                rowCount++;
-            }
-
-            sb.append("</table>\n");
-
-            return new HtmlView(HtmlString.unsafe(sb.toString()));
-        }
-
-        public NavTree appendNavTrail(NavTree root)
-        {
-            requireNonNull(PageFlowUtil.urlProvider(AdminUrls.class)).appendAdminNavTrail(root, "Data Source Administration ", null);
-            return root;
-        }
-    }
-
-
-    @RequiresPermission(ReadPermission.class)
-    public static class BrowseAction extends SimpleViewAction<Object>
-    {
-        public ModelAndView getView(Object o, BindException errors)
-        {
-            return new JspView<>("/org/labkey/query/view/browse.jsp", null);
-        }
-
-        public NavTree appendNavTrail(NavTree root)
-        {
-            return root.addChild("Schema Browser");
-        }
-    }
-
-    @RequiresPermission(ReadPermission.class)
-    public static class BeginAction extends QueryViewAction
-    {
-        @SuppressWarnings("UnusedDeclaration")
-        public BeginAction()
-        {
-        }
-
-        public BeginAction(ViewContext ctx)
-        {
-            setViewContext(ctx);
-        }
-
-        public ModelAndView getView(QueryForm form, BindException errors)
-        {
-            var view = new JspView<>("/org/labkey/query/view/browse.jsp", form);
-            view.setFrame(WebPartView.FrameType.NONE);
-            return view;
-        }
-
-        public NavTree appendNavTrail(NavTree root)
-        {
-            root.addChild("Query Schema Browser", new QueryUrlsImpl().urlSchemaBrowser(getContainer()));
-            return root;
-        }
-    }
-
-    @RequiresPermission(ReadPermission.class)
-    public class SchemaAction extends QueryViewAction
-    {
-        public SchemaAction() {}
-
-        SchemaAction(QueryForm form)
-        {
-            _form = form;
-        }
-
-        public ModelAndView getView(QueryForm form, BindException errors)
-        {
-            _form = form;
-            return new JspView<>("/org/labkey/query/view/browse.jsp", form);
-        }
-
-        public NavTree appendNavTrail(NavTree root)
-        {
-            if (_form.getSchema() != null)
-                return _appendSchemaActionNavTrail(root, _form.getSchema().getSchemaPath(), _form.getQueryName());
-            else
-                return root;
-        }
-    }
-
-
-    NavTree _appendSchemaActionNavTrail(NavTree root, SchemaKey schemaKey, String queryName)
-    {
-        if (getContainer().hasOneOf(getUser(), AdminPermission.class, PlatformDeveloperPermission.class))
-        {
-            // Don't show the full query nav trail to non-admin/non-developer users as they almost certainly don't
-            // want it
-            try
-            {
-                String schemaName = schemaKey.toDisplayString();
-                ActionURL url = new ActionURL(BeginAction.class, getContainer());
-                url.addParameter("schemaName", schemaKey.toString());
-                url.addParameter("queryName", queryName);
-                new BeginAction(getViewContext()).appendNavTrail(root)
-                        .addChild(schemaName + " Schema", url);
-            }
-            catch (NullPointerException e)
-            {
-                LOG.error("NullPointerException in appendNavTrail", e);
-                return root;
-            }
-        }
-        return root;
-    }
-
-
-    // Trusted analysts who are editors can create and modify queries
-    @RequiresAllOf({EditQueriesPermission.class, UpdatePermission.class})
-    @Action(ActionType.SelectData.class)
-    public class NewQueryAction extends FormViewAction<NewQueryForm>
-    {
-        private NewQueryForm _form;
-        private ActionURL _successUrl;
-
-        public void validateCommand(NewQueryForm target, org.springframework.validation.Errors errors)
-        {
-            target.ff_newQueryName = StringUtils.trimToNull(target.ff_newQueryName);
-            if (null == target.ff_newQueryName)
-                errors.reject(ERROR_MSG, "QueryName is required");
-        }
-
-        public ModelAndView getView(NewQueryForm form, boolean reshow, BindException errors)
-        {
-            if (form.getSchema() == null)
-            {
-                if (form.getSchemaName().isEmpty())
-                {
-                    throw new NotFoundException("Schema name not specified");
-                }
-                else
-                {
-                    throw new NotFoundException("Could not find schema: " + form.getSchemaName());
-                }
-            }
-            if (!form.getSchema().canCreate())
-            {
-                throw new UnauthorizedException();
-            }
-            getPageConfig().setFocusId("ff_newQueryName");
-            _form = form;
-            setHelpTopic(new HelpTopic("sqlTutorial"));
-            return new JspView<>("/org/labkey/query/view/newQuery.jsp", form, errors);
-        }
-
-        public boolean handlePost(NewQueryForm form, BindException errors)
-        {
-            if (form.getSchema() == null)
-            {
-                throw new NotFoundException("Could not find schema: " + form.getSchemaName());
-            }
-            if (!form.getSchema().canCreate())
-            {
-                throw new UnauthorizedException();
-            }
-            try
-            {
-                if (form.ff_baseTableName == null || "".equals(form.ff_baseTableName))
-                {
-                    errors.reject(ERROR_MSG, "You must select a base table or query name.");
-                    return false;
-                }
-
-                UserSchema schema = form.getSchema();
-                String newQueryName = form.ff_newQueryName;
-                QueryDef existing = QueryManager.get().getQueryDef(getContainer(), form.getSchemaName(), newQueryName, true);
-                if (existing != null)
-                {
-                    errors.reject(ERROR_MSG, "The query '" + newQueryName + "' already exists.");
-                    return false;
-                }
-                TableInfo existingTable = form.getSchema().getTable(newQueryName, null);
-                if (existingTable != null)
-                {
-                    errors.reject(ERROR_MSG, "A table with the name '" + newQueryName + "' already exists.");
-                    return false;
-                }
-                // bug 6095 -- conflicting query and dataset names
-                if (form.getSchema().getTableNames().contains(newQueryName))
-                {
-                    errors.reject(ERROR_MSG, "The query '" + newQueryName + "' already exists as a table");
-                    return false;
-                }
-                QueryDefinition newDef = QueryService.get().createQueryDef(getUser(), getContainer(), form.getSchemaName(), form.ff_newQueryName);
-                Query query = new Query(schema);
-                query.setRootTable(FieldKey.fromParts(form.ff_baseTableName));
-                String sql = query.getQueryText();
-                if (null == sql)
-                    sql = "SELECT * FROM \"" + form.ff_baseTableName + "\"";
-                newDef.setSql(sql);
-
-                try
-                {
-                    newDef.save(getUser(), getContainer());
-                }
-                catch (SQLException x)
-                {
-                    if (RuntimeSQLException.isConstraintException(x))
-                    {
-                        errors.reject(ERROR_MSG, "The query '" + newQueryName + "' already exists.");
-                        return false;
-                    }
-                    else
-                    {
-                        throw x;
-                    }
-                }
-
-                _successUrl = newDef.urlFor(form.ff_redirect);
-                return true;
-            }
-            catch (Exception e)
-            {
-                ExceptionUtil.logExceptionToMothership(getViewContext().getRequest(), e);
-                errors.reject(ERROR_MSG, StringUtils.defaultString(e.getMessage(),e.toString()));
-                return false;
-            }
-        }
-
-        public ActionURL getSuccessURL(NewQueryForm newQueryForm)
-        {
-            return _successUrl;
-        }
-
-        public NavTree appendNavTrail(NavTree root)
-        {
-            new SchemaAction(_form).appendNavTrail(root);
-            root.addChild("New Query", new QueryUrlsImpl().urlNewQuery(getContainer()));
-            return root;
-        }
-    }
-
-
-    // CONSIDER : deleting this action after the SQL editor UI changes are finalized, keep in mind that built-in views
-    // use this view as well via the edit metadata page.
-    @RequiresPermission(ReadPermission.class)
-    @Action(ActionType.SelectMetaData.class)  // Note: This action deals with just meta data; it AJAXes data into place using GetWebPartAction
-    public class SourceQueryAction extends SimpleViewAction<SourceForm>
-    {
-        public SourceForm _form;
-        public QuerySchema _baseSchema;
-        public QueryDefinition _queryDef;
-
-
-        @Override
-        public void validate(SourceForm target, BindException errors)
-        {
-            _form = target;
-            if (StringUtils.isEmpty(target.getSchemaName()))
-                throw new NotFoundException("schema name not specified");
-            if (StringUtils.isEmpty(target.getQueryName()))
-                throw new NotFoundException("query name not specified");
-
-            _baseSchema = DefaultSchema.get(getUser(), getContainer(), _form.getSchemaKey());
-            if (null == _baseSchema)
-                throw new NotFoundException("schema not found: " + _form.getSchemaKey().toDisplayString());
-        }
-
-
-        @Override
-        public ModelAndView getView(SourceForm form, BindException errors)
-        {
-            _queryDef = QueryService.get().getQueryDef(getUser(), getContainer(), _baseSchema.getSchemaName(), form.getQueryName());
-            if (null == _queryDef)
-                _queryDef = ((UserSchema)_baseSchema).getQueryDefForTable(form.getQueryName());
-            if (null == _queryDef)
-                throw new NotFoundException("Query not found: " + form.getQueryName());
-
-            try
-            {
-                if (form.ff_queryText == null)
-                {
-                    form.ff_queryText = _queryDef.getSql();
-                    form.ff_metadataText = _queryDef.getMetadataXml();
-                    if (null == form.ff_metadataText)
-                        form.ff_metadataText = form.getDefaultMetadataText();
-                }
-
-                for (QueryException qpe : _queryDef.getParseErrors(_baseSchema))
-                {
-                    errors.reject(ERROR_MSG, StringUtils.defaultString(qpe.getMessage(),qpe.toString()));
-                }
-            }
-            catch (Exception e)
-            {
-                try
-                {
-                    ExceptionUtil.logExceptionToMothership(getViewContext().getRequest(), e);
-                }
-                catch (Throwable t)
-                {
-                    //
-                }
-                errors.reject("ERROR_MSG", e.toString());
-                Logger.getLogger(QueryController.class).error("Error", e);
-            }
-
-            Renderable moduleWarning = null;
-            if (_queryDef instanceof ModuleCustomQueryDefinition && _queryDef.canEdit(getUser()))
-            {
-                var mcqd = (ModuleCustomQueryDefinition)_queryDef;
-                moduleWarning = DIV(cl("labkey-warning-messages"),
-                        "This SQL query is defined in the '" + mcqd.getModuleName() + "' module in directory '" + mcqd.getSqlFile().getParent() + "'.",
-                                BR(),
-                                "Changes to this query will be reflected in all usages across different folders on the server."
-                        );
-            }
-
-            var sourceQueryView = new JspView<>("/org/labkey/query/view/sourceQuery.jsp", this, errors);
-            WebPartView ret = sourceQueryView;
-            if (null != moduleWarning)
-                ret = new VBox(new HtmlView(moduleWarning), sourceQueryView);
-            return ret;
-        }
-
-        public NavTree appendNavTrail(NavTree root)
-        {
-            setHelpTopic(new HelpTopic("useSqlEditor"));
-
-            _appendSchemaActionNavTrail(root, _form.getSchemaKey(), _form.getQueryName());
-
-            root.addChild("Edit " + _form.getQueryName());
-            return root;
-        }
-    }
-
-
-    /**
-     * Ajax action to save a query. If the save is successful the request will return successfully. A query
-     * with SQL syntax errors can still be saved successfully.
-     *
-     * If the SQL contains parse errors, a parseErrors object will be returned which contains an array of
-     * JSON serialized error information.
-     */
-    // Trusted analysts who are editors can create and modify queries
-    @RequiresAllOf({EditQueriesPermission.class, UpdatePermission.class})
-    @Action(ActionType.Configure.class)
-    public static class SaveSourceQueryAction extends MutatingApiAction<SourceForm>
-    {
-        private QuerySchema _baseSchema;
-
-        @Override
-        public void validateForm(SourceForm target, Errors errors)
-        {
-            if (StringUtils.isEmpty(target.getSchemaName()))
-                throw new NotFoundException("Query definition not found, schemaName and queryName are required.");
-            if (StringUtils.isEmpty(target.getQueryName()))
-                throw new NotFoundException("Query definition not found, schemaName and queryName are required.");
-
-            _baseSchema = DefaultSchema.get(getUser(), getContainer(), target.getSchemaKey());
-            if (null == _baseSchema)
-                throw new NotFoundException("Schema not found: " + target.getSchemaKey().toDisplayString());
-
-            XmlOptions options = XmlBeansUtil.getDefaultParseOptions();
-            List<XmlValidationError> xmlErrors = new ArrayList<>();
-            options.setErrorListener(xmlErrors);
-            try
-            {
-                // had a couple of real-world failures due to null pointers in this code, so it's time to be paranoid
-                if(target.ff_metadataText != null)
-                {
-                    TablesDocument tablesDoc = TablesDocument.Factory.parse(target.ff_metadataText, options);
-                    if (tablesDoc != null)
-                    {
-                        tablesDoc.validate(options);
-                        TablesType tablesType = tablesDoc.getTables();
-                        if(tablesType != null)
-                        {
-                            for (TableType tableType : tablesType.getTableArray())
-                            {
-                                if (null != tableType)
-                                {
-                                    TableType.Columns tableColumns = tableType.getColumns();
-                                    if (null != tableColumns)
-                                    {
-                                        ColumnType[] tableColumnArray = tableColumns.getColumnArray();
-                                        for (ColumnType column : tableColumnArray)
-                                        {
-                                            if (column.isSetPhi() || column.isSetProtected())
-                                            {
-                                                throw new IllegalArgumentException("PHI/protected metadata must not be set here.");
-                                            }
-
-                                            ColumnType.Fk fk = column.getFk();
-                                            if (null != fk)
-                                            {
-                                                try
-                                                {
-                                                    validateLookupFilter(AbstractTableInfo.parseXMLLookupFilters(fk.getFilters()), errors);
-                                                }
-                                                catch (ValidationException e)
-                                                {
-                                                    errors.reject(ERROR_MSG, e.getMessage());
-                                                }
-                                            }
-                                        }
-                                    }
-                                }
-                            }
-                        }
-                    }
-                }
-            }
-            catch (XmlException e)
-            {
-                throw new RuntimeValidationException(e);
-            }
-
-            for (XmlValidationError xmle : xmlErrors)
-            {
-                errors.reject(ERROR_MSG, XmlBeansUtil.getErrorMessage(xmle));
-            }
-        }
-
-        private void validateLookupFilter(Map<ForeignKey.FilterOperation, List<FilterType>> filterMap, Errors errors)
-        {
-            filterMap.forEach((operation, filters) -> {
-
-                String displayStr = "Filter for operation : " + operation.name();
-                for (FilterType filter : filters)
-                {
-                    if (isBlank(filter.getColumn()))
-                        errors.reject(ERROR_MSG, displayStr + " requires columnName");
-
-                    if (null == filter.getOperator())
-                    {
-                        errors.reject(ERROR_MSG,  displayStr + " requires operator");
-                    }
-                    else
-                    {
-                        CompareType compareType = CompareType.getByURLKey(filter.getOperator().toString());
-                        if (null == compareType)
-                        {
-                            errors.reject(ERROR_MSG, displayStr + " operator is invalid");
-                        }
-                        else
-                        {
-                            if (compareType.isDataValueRequired() && null == filter.getValue())
-                                errors.reject(ERROR_MSG, displayStr + " requires a value but none is specified");
-                        }
-                    }
-                }
-
-                try
-                {
-                    // attempt to convert to something we can query against
-                    SimpleFilter.fromXml(filters.toArray(new FilterType[filters.size()]));
-                }
-                catch (Exception e)
-                {
-                    errors.reject(ERROR_MSG, e.getMessage());
-                }
-            });
-        }
-
-        @Override
-        public ApiResponse execute(SourceForm form, BindException errors)
-        {
-            var queryDef = QueryService.get().getQueryDef(getUser(), getContainer(), _baseSchema.getSchemaName(), form.getQueryName());
-            if (null == queryDef)
-                queryDef = ((UserSchema)_baseSchema).getQueryDefForTable(form.getQueryName());
-            if (null == queryDef)
-                throw new NotFoundException("Query not found: " + form.getQueryName());
-
-            if (!queryDef.canEdit(getUser()))
-                throw new UnauthorizedException("Edit permissions are required.");
-
-            ApiSimpleResponse response = new ApiSimpleResponse();
-
-            try
-            {
-                queryDef.setSql(form.ff_queryText);
-
-                if (queryDef.isTableQueryDefinition() && StringUtils.trimToNull(form.ff_metadataText) == null)
-                {
-                    if (QueryManager.get().getQueryDef(getContainer(), form.getSchemaName(), form.getQueryName(), false) != null)
-                    {
-                        // delete the query in order to reset the metadata over a built-in query
-                        queryDef.delete(getUser());
-                    }
-                }
-                else
-                {
-                    queryDef.setMetadataXml(form.ff_metadataText);
-                    queryDef.save(getUser(), getContainer());
-
-                    // the query was successfully saved, validate the query but return any errors in the success response
-                    List<QueryParseException> parseErrors = new ArrayList<>();
-                    List<QueryParseException> parseWarnings = new ArrayList<>();
-                    queryDef.validateQuery(_baseSchema, parseErrors, parseWarnings);
-                    if (!parseErrors.isEmpty())
-                    {
-                        JSONArray errorArray = new JSONArray();
-
-                        for (QueryException e : parseErrors)
-                        {
-                            errorArray.put(e.toJSON(form.ff_queryText));
-                        }
-                        response.put("parseErrors", errorArray);
-                    }
-                    else if (!parseWarnings.isEmpty())
-                    {
-                        JSONArray errorArray = new JSONArray();
-
-                        for (QueryException e : parseWarnings)
-                        {
-                            errorArray.put(e.toJSON(form.ff_queryText));
-                        }
-                        response.put("parseWarnings", errorArray);
-                    }
-                }
-            }
-            catch (SQLException e)
-            {
-                errors.reject(ERROR_MSG, "An exception occurred: " + e);
-                LOG.error("Error", e);
-            }
-            catch (RuntimeException e)
-            {
-                errors.reject(ERROR_MSG, "An exception occurred: " + e.getMessage());
-                LOG.error("Error", e);
-            }
-
-            if (errors.hasErrors())
-                return null;
-
-            //if we got here, the query is OK
-            response.put("success", true);
-            return response;
-        }
-    }
-
-
-    // Trusted analysts who are editors can create and modify queries
-    @RequiresAllOf({EditQueriesPermission.class, DeletePermission.class})
-    @Action(ActionType.Configure.class)
-    public static class DeleteQueryAction extends ConfirmAction<SourceForm>
-    {
-        public SourceForm _form;
-        public QuerySchema _baseSchema;
-        public QueryDefinition _queryDef;
-
-
-        @Override
-        public void validateCommand(SourceForm target, Errors errors)
-        {
-            _form = target;
-            if (StringUtils.isEmpty(target.getSchemaName()))
-                throw new NotFoundException("Query definition not found, schemaName and queryName are required.");
-            if (StringUtils.isEmpty(target.getQueryName()))
-                throw new NotFoundException("Query definition not found, schemaName and queryName are required.");
-
-            _baseSchema = DefaultSchema.get(getUser(), getContainer(), _form.getSchemaKey());
-            if (null == _baseSchema)
-                throw new NotFoundException("Schema not found: " + _form.getSchemaKey().toDisplayString());
-        }
-
-
-        @Override
-        public ModelAndView getConfirmView(SourceForm form, BindException errors)
-        {
-            if (getPageConfig().getTitle() == null)
-                setTitle("Delete Query");
-            _queryDef = QueryService.get().getQueryDef(getUser(), getContainer(), _baseSchema.getSchemaName(), form.getQueryName());
-
-            if (null == _queryDef)
-                throw new NotFoundException("Query not found: " + form.getQueryName());
-
-            if (!_queryDef.canDelete(getUser()))
-            {
-                errors.reject(ERROR_MSG, "Sorry, this query can not be deleted");
-            }
-
-            return new JspView<>("/org/labkey/query/view/deleteQuery.jsp", this, errors);
-        }
-
-
-        @Override
-        public boolean handlePost(SourceForm form, BindException errors) throws Exception
-        {
-            _queryDef = QueryService.get().getQueryDef(getUser(), getContainer(), _baseSchema.getSchemaName(), form.getQueryName());
-
-            if (null == _queryDef)
-                return false;
-            try
-            {
-                _queryDef.delete(getUser());
-            }
-            catch (OptimisticConflictException x)
-            {
-                /* reshow will throw NotFound, so just ignore */
-            }
-            return true;
-        }
-
-        @NotNull
-        public ActionURL getSuccessURL(SourceForm queryForm)
-        {
-            return ((UserSchema)_baseSchema).urlFor(QueryAction.schema);
-        }
-    }
-
-
-    @RequiresPermission(ReadPermission.class)
-    @Action(ActionType.SelectData.class)
-    public class ExecuteQueryAction extends QueryViewAction
-    {
-        @Override
-        public ModelAndView getView(QueryForm form, BindException errors) throws Exception
-        {
-            _form = form;
-            QueryView queryView = form.getQueryView();
-            if (isPrint())
-            {
-                queryView.setPrintView(true);
-                getPageConfig().setTemplate(PageConfig.Template.Print);
-                getPageConfig().setShowPrintDialog(true);
-            }
-            queryView.setShadeAlternatingRows(true);
-            queryView.setShowBorders(true);
-            setHelpTopic(new HelpTopic("customSQL"));
-            _queryView = queryView;
-            return queryView;
-        }
-
-        @Override
-        public NavTree appendNavTrail(NavTree root)
-        {
-            new SchemaAction(_form).appendNavTrail(root);
-            TableInfo ti = null;
-            try
-            {
-                if (null != _queryView)
-                    ti = _queryView.getTable();
-            }
-            catch (QueryParseException x)
-            {
-                /* */
-            }
-            String display = ti == null ? _form.getQueryName() : ti.getTitle();
-            root.addChild(display);
-            return root;
-        }
-    }
-
-
-    @RequiresPermission(AdminOperationsPermission.class)
-    public class RawTableMetaDataAction extends QueryViewAction
-    {
-        private String _dbSchemaName;
-        private String _dbTableName;
-
-        @Override
-        public ModelAndView getView(QueryForm form, BindException errors) throws Exception
-        {
-            _form = form;
-
-            QueryView queryView = form.getQueryView();
-            String userSchemaName = queryView.getSchema().getName();
-            TableInfo ti = queryView.getTable();
-
-            DbScope scope = ti.getSchema().getScope();
-
-            // Test for provisioned table
-            if (ti.getDomain() != null)
-            {
-                Domain domain = ti.getDomain();
-                if (domain.getStorageTableName() != null)
-                {
-                    // Use the real table and schema names for getting the metadata
-                    _dbTableName = domain.getStorageTableName();
-                    _dbSchemaName = domain.getDomainKind().getStorageSchemaName();
-                }
-            }
-
-            // No domain or domain with non-provisioned storage (e.g., core.Users)
-            if (null == _dbSchemaName || null == _dbTableName)
-            {
-                DbSchema dbSchema = ti.getSchema();
-                _dbSchemaName = dbSchema.getName();
-
-                // Try to get the underlying schema table and use the meta data name, #12015
-                if (ti instanceof FilteredTable)
-                    ti = ((FilteredTable) ti).getRealTable();
-
-                if (ti instanceof SchemaTableInfo)
-                    _dbTableName = ti.getMetaDataName();
-                else if (ti instanceof LinkedTableInfo)
-                    _dbTableName = ti.getName();
-
-                if (null == _dbTableName)
-                {
-                    TableInfo tableInfo = dbSchema.getTable(ti.getName());
-                    if (null != tableInfo)
-                        _dbTableName = tableInfo.getMetaDataName();
-                }
-            }
-
-            if (null != _dbTableName)
-            {
-                VBox result = new VBox();
-
-                ActionURL url = new ActionURL(RawSchemaMetaDataAction.class, getContainer());
-                url.addParameter("schemaName", userSchemaName);
-
-                SqlDialect dialect = scope.getSqlDialect();
-                HttpView scopeInfo = new ScopeView("Scope and Schema Information", scope, _dbSchemaName, url, _dbTableName);
-
-                result.addView(scopeInfo);
-
-                try (JdbcMetaDataLocator locator = dialect.getJdbcMetaDataLocator(scope, _dbSchemaName, _dbTableName))
-                {
-                    JdbcMetaDataSelector columnSelector = new JdbcMetaDataSelector(locator,
-                            (dbmd, l) -> dbmd.getColumns(l.getCatalogName(), l.getSchemaName(), l.getTableName(), null));
-                    result.addView(new ResultSetView(CachedResultSets.create(columnSelector.getResultSet(), true, Table.ALL_ROWS), "Table Meta Data"));
-
-                    JdbcMetaDataSelector pkSelector = new JdbcMetaDataSelector(locator,
-                            (dbmd, l) -> dbmd.getPrimaryKeys(l.getCatalogName(), l.getSchemaName(), l.getTableName()));
-                    result.addView(new ResultSetView(CachedResultSets.create(pkSelector.getResultSet(), true, Table.ALL_ROWS), "Primary Key Meta Data"));
-
-                    if (dialect.canCheckIndices(ti))
-                    {
-                        JdbcMetaDataSelector indexSelector = new JdbcMetaDataSelector(locator,
-                                (dbmd, l) -> dbmd.getIndexInfo(l.getCatalogName(), l.getSchemaName(), l.getTableName(), false, false));
-                        result.addView(new ResultSetView(CachedResultSets.create(indexSelector.getResultSet(), true, Table.ALL_ROWS), "Other Index Meta Data"));
-                    }
-
-                    JdbcMetaDataSelector ikSelector = new JdbcMetaDataSelector(locator,
-                            (dbmd, l) -> dbmd.getImportedKeys(l.getCatalogName(), l.getSchemaName(), l.getTableName()));
-                    result.addView(new ResultSetView(CachedResultSets.create(ikSelector.getResultSet(), true, Table.ALL_ROWS), "Imported Keys Meta Data"));
-
-                    JdbcMetaDataSelector ekSelector = new JdbcMetaDataSelector(locator,
-                            (dbmd, l) -> dbmd.getExportedKeys(l.getCatalogName(), l.getSchemaName(), l.getTableName()));
-                    result.addView(new ResultSetView(CachedResultSets.create(ekSelector.getResultSet(), true, Table.ALL_ROWS), "Exported Keys Meta Data"));
-                }
-                return result;
-            }
-            else
-            {
-                errors.reject(ERROR_MSG, "Raw metadata not accessible for table " + ti.getName());
-                return new SimpleErrorView(errors);
-            }
-        }
-
-        @Override
-        public NavTree appendNavTrail(NavTree root)
-        {
-            (new SchemaAction(_form)).appendNavTrail(root);
-            if (null != _dbTableName)
-                root.addChild("JDBC Meta Data For Table \"" + _dbSchemaName + "." + _dbTableName + "\"");
-            return root;
-        }
-    }
-
-
-    @RequiresPermission(AdminOperationsPermission.class)
-    public class RawSchemaMetaDataAction extends SimpleViewAction
-    {
-        private String _schemaName;
-
-        public ModelAndView getView(Object form, BindException errors) throws Exception
-        {
-            _schemaName = getViewContext().getActionURL().getParameter("schemaName");
-            if (null == _schemaName)
-                throw new NotFoundException();
-            QuerySchema qs = DefaultSchema.get(getUser(), getContainer()).getSchema(_schemaName);
-            if (null == qs)
-                throw new NotFoundException(_schemaName);
-            DbSchema schema = qs.getDbSchema();
-            String dbSchemaName = schema.getName();
-            DbScope scope = schema.getScope();
-            SqlDialect dialect = scope.getSqlDialect();
-
-            HttpView scopeInfo = new ScopeView("Scope Information", scope);
-
-            ModelAndView tablesView;
-
-            try (JdbcMetaDataLocator locator = dialect.getJdbcMetaDataLocator(scope, dbSchemaName, null))
-            {
-                JdbcMetaDataSelector selector = new JdbcMetaDataSelector(locator,
-                    (dbmd, locator1) -> dbmd.getTables(locator1.getCatalogName(), locator1.getSchemaName(), locator1.getTableName(), null));
-
-                ActionURL url = new ActionURL(RawTableMetaDataAction.class, getContainer());
-                url.addParameter("schemaName", _schemaName);
-                String tableLink = url.getEncodedLocalURIString() + "&query.queryName=";
-                tablesView = new ResultSetView(CachedResultSets.create(selector.getResultSet(), true, Table.ALL_ROWS), "Tables", 3, tableLink)
-                {
-                    @Override
-                    protected boolean shouldLink(ResultSet rs) throws SQLException
-                    {
-                        // Only link to tables and views (not indexes or sequences)
-                        String type = rs.getString(4);
-                        return "TABLE".equalsIgnoreCase(type) || "VIEW".equalsIgnoreCase(type);
-                    }
-                };
-            }
-
-            return new VBox(scopeInfo, tablesView);
-        }
-
-        public NavTree appendNavTrail(NavTree root)
-        {
-            root.addChild("JDBC Meta Data For Schema \"" + _schemaName + "\"");
-            return root;
-        }
-    }
-
-
-    public static class ScopeView extends WebPartView
-    {
-        private final DbScope _scope;
-        private final String _schemaName;
-        private final String _tableName;
-        private final ActionURL _url;
-
-        private ScopeView(String title, DbScope scope)
-        {
-            this(title, scope, null, null, null);
-        }
-
-        private ScopeView(String title, DbScope scope, String schemaName, ActionURL url, String tableName)
-        {
-            super(title);
-            _scope = scope;
-            _schemaName = schemaName;
-            _tableName = tableName;
-            _url = url;
-        }
-
-        @Override
-        protected void renderView(Object model, PrintWriter out)
-        {
-            StringBuilder sb = new StringBuilder("<table>\n");
-
-            if (null != _schemaName)
-                sb.append("<tr><td class=\"labkey-form-label\">Schema</td><td><a href=\"").append(PageFlowUtil.filter(_url)).append("\">").append(PageFlowUtil.filter(_schemaName)).append("</a></td></tr>\n");
-            if (null != _tableName)
-                sb.append("<tr><td class=\"labkey-form-label\">Table</td><td>").append(PageFlowUtil.filter(_tableName)).append("</td></tr>\n");
-
-            sb.append("<tr><td class=\"labkey-form-label\">Scope</td><td>").append(_scope.getDisplayName()).append("</td></tr>\n");
-            sb.append("<tr><td class=\"labkey-form-label\">Dialect</td><td>").append(_scope.getSqlDialect().getClass().getSimpleName()).append("</td></tr>\n");
-            sb.append("<tr><td class=\"labkey-form-label\">URL</td><td>").append(_scope.getURL()).append("</td></tr>\n");
-            sb.append("</table>\n");
-
-            out.print(sb);
-        }
-    }
-
-
-    // for backwards compat same as _executeQuery.view ?_print=1
-    @RequiresPermission(ReadPermission.class)
-    @Action(ActionType.Export.class)
-    public class PrintRowsAction extends ExecuteQueryAction
-    {
-        public ModelAndView getView(QueryForm form, BindException errors) throws Exception
-        {
-            _print = true;
-            ModelAndView result = super.getView(form, errors);
-            String title = form.getQueryName();
-            if (StringUtils.isEmpty(title))
-                title = form.getSchemaName();
-            getPageConfig().setTitle(title, true);
-            return result;
-        }
-    }
-
-
-    abstract static class _ExportQuery<K extends ExportQueryForm> extends SimpleViewAction<K>
-    {
-        public ModelAndView getView(K form, BindException errors) throws Exception
-        {
-            QueryView view = form.getQueryView();
-            getPageConfig().setTemplate(PageConfig.Template.None);
-            HttpServletResponse response = getViewContext().getResponse();
-            response.setHeader("X-Robots-Tag", "noindex");
-            try
-            {
-                _export(form, view);
-                return null;
-            }
-            catch (QueryService.NamedParameterNotProvided | QueryParseException x)
-            {
-                ExceptionUtil.decorateException(x, ExceptionUtil.ExceptionInfo.SkipMothershipLogging, "true", true);
-                throw x;
-            }
-        }
-
-        abstract void _export(K form, QueryView view) throws Exception;
-
-        public NavTree appendNavTrail(NavTree root)
-        {
-            return null;
-        }
-    }
-
-
-    @SuppressWarnings({"unused", "WeakerAccess"})
-    public static class ExportScriptForm extends QueryForm
-    {
-        private String _type;
-
-        public String getScriptType()
-        {
-            return _type;
-        }
-
-        public void setScriptType(String type)
-        {
-            _type = type;
-        }
-    }
-
-
-    @RequiresPermission(ReadPermission.class)
-    @Action(ActionType.SelectMetaData.class)    // This is called "export" but it doesn't export any data
-    public static class ExportScriptAction extends SimpleViewAction<ExportScriptForm>
-    {
-        public ModelAndView getView(ExportScriptForm form, BindException errors)
-        {
-            // comment? Is this call ehre for validation purposes?
-            QueryView view = form.getQueryView();
-
-            return ExportScriptModel.getExportScriptView(QueryView.create(form, errors), form.getScriptType(), getPageConfig(), getViewContext().getResponse());
-        }
-
-        public NavTree appendNavTrail(NavTree root)
-        {
-            return null;
-        }
-    }
-
-
-    @RequiresPermission(ReadPermission.class)
-    @Action(ActionType.Export.class)
-    public static class ExportRowsExcelAction extends _ExportQuery<ExportQueryForm>
-    {
-        void _export(ExportQueryForm form, QueryView view) throws Exception
-        {
-            view.exportToExcel(getViewContext().getResponse(), form.getHeaderType(), ExcelWriter.ExcelDocumentType.xls, form.getRenameColumns());
-        }
-    }
-
-    @RequiresPermission(ReadPermission.class)
-    @Action(ActionType.Export.class)
-    public static class ExportRowsXLSXAction extends _ExportQuery<ExportQueryForm>
-    {
-        void _export(ExportQueryForm form, QueryView view) throws Exception
-        {
-            view.exportToExcel(getViewContext().getResponse(), form.getHeaderType(), ExcelWriter.ExcelDocumentType.xlsx, form.getRenameColumns());
-        }
-    }
-
-    @SuppressWarnings({"unused", "WeakerAccess"})
-    public static class TemplateForm extends ExportQueryForm
-    {
-        boolean insertColumnsOnly = true;
-        String filenamePrefix;
-        FieldKey[] includeColumn;
-        String fileType;
-
-        public TemplateForm()
-        {
-            _headerType = ColumnHeaderType.Caption;
-        }
-
-        // "captionType" field backwards compatibility
-        public void setCaptionType(ColumnHeaderType headerType)
-        {
-            _headerType = headerType;
-        }
-
-        public ColumnHeaderType getCaptionType()
-        {
-            return _headerType;
-        }
-
-        public List<FieldKey> getIncludeColumns()
-        {
-            if (includeColumn == null || includeColumn.length == 0)
-                return Collections.emptyList();
-            return Arrays.asList(includeColumn);
-        }
-
-        public FieldKey[] getIncludeColumn()
-        {
-            return this.includeColumn;
-        }
-
-        public void setIncludeColumn(FieldKey[] includeColumn)
-        {
-            this.includeColumn = includeColumn;
-        }
-
-        public String getFilenamePrefix()
-        {
-            return filenamePrefix;
-        }
-
-        public void setFilenamePrefix(String prefix)
-        {
-            this.filenamePrefix = prefix;
-        }
-
-        public String getFileType()
-        {
-            return fileType;
-        }
-
-        public void setFileType(String fileType)
-        {
-            this.fileType = fileType;
-        }
-    }
-
-
-    /**
-     * Can be used to generate an excel template for import into a table.  Supported URL params include:
-     * <dl>
-     *     <dt>filenamePrefix</dt>
-     *     <dd>the prefix of the excel file that is generated, defaults to '_data'</dd>
-     *
-     *     <dt>query.viewName</dt>
-     *     <dd>if provided, the resulting excel file will use the fields present in this view.
-     *     Non-usereditable columns will be skipped.
-     *     Non-existent columns (like a lookup) unless <code>includeMissingColumns</code> is true.
-     *     Any required columns missing from this view will be appended to the end of the query.
-     *     </dd>
-     *
-     *     <dt>includeColumn</dt>
-     *     <dd>List of column names to include, even if the column doesn't exist or is non-userEditable.
-     *     For example, this can be used to add a fake column that is only supported during the import process.
-     *     </dd>
-     *
-     *     <dt>excludeColumn</dt>
-     *     <dd>List of column names to exclude.
-     *     </dd>
-     *
-     *     <dt>exportAlias.columns</dt>
-     *     <dd>Use alternative column name in excel: exportAlias.originalColumnName=aliasColumnName
-     *     </dd>
-     *
-     *     <dt>captionType</dt>
-     *     <dd>determines which column property is used in the header.  either Label or Name</dd>
-     * </dl>
-     */
-    @RequiresPermission(ReadPermission.class)
-    @Action(ActionType.Export.class)
-    public static class ExportExcelTemplateAction extends _ExportQuery<TemplateForm>
-    {
-        public ExportExcelTemplateAction()
-        {
-            setCommandClass(TemplateForm.class);
-        }
-
-        void _export(TemplateForm form, QueryView view) throws Exception
-        {
-            boolean respectView = form.getViewName() != null;
-            ExcelWriter.ExcelDocumentType fileType = ExcelWriter.ExcelDocumentType.xlsx;
-            if (form.getFileType() != null)
-            {
-                try
-                {
-                    fileType = ExcelWriter.ExcelDocumentType.valueOf(form.getFileType().toLowerCase());
-                }
-                catch (IllegalArgumentException ignored) {}
-            }
-            view.exportToExcel(getViewContext().getResponse(), true, form.getHeaderType(), form.insertColumnsOnly, fileType, respectView, form.getIncludeColumns(), form.getExcludeColumns(), form.getRenameColumns(), form.getFilenamePrefix());
-        }
-    }
-
-
-    @SuppressWarnings({"unused", "WeakerAccess"})
-    public static class ExportQueryForm extends QueryForm
-    {
-        protected ColumnHeaderType _headerType = null; // QueryView will provide a default header type if the user doesn't select one
-        FieldKey[] excludeColumn;
-        Map<String, String> renameColumns = null;
-
-        public ColumnHeaderType getHeaderType()
-        {
-            return _headerType;
-        }
-
-        public void setHeaderType(ColumnHeaderType headerType)
-        {
-            _headerType = headerType;
-        }
-
-        public List<FieldKey> getExcludeColumns()
-        {
-            if (excludeColumn == null || excludeColumn.length == 0)
-                return Collections.emptyList();
-            return Arrays.asList(excludeColumn);
-        }
-
-        public void setExcludeColumn(FieldKey[] excludeColumn)
-        {
-            this.excludeColumn = excludeColumn;
-        }
-
-        public Map<String, String> getRenameColumns()
-        {
-            if (renameColumns != null)
-                return renameColumns;
-
-            renameColumns = new CaseInsensitiveHashMap<>();
-            final String renameParamPrefix = "exportAlias.";
-            PropertyValue[] pvs = getInitParameters().getPropertyValues();
-            for (PropertyValue pv : pvs)
-            {
-                String paramName = pv.getName();
-                if (!paramName.startsWith(renameParamPrefix) || pv.getValue() == null)
-                    continue;
-
-                renameColumns.put(paramName.substring(renameParamPrefix.length()), (String) pv.getValue());
-            }
-
-            return renameColumns;
-        }
-
-    }
-
-    @SuppressWarnings({"unused", "WeakerAccess"})
-    public static class ExportRowsTsvForm extends ExportQueryForm
-    {
-        private TSVWriter.DELIM _delim = TSVWriter.DELIM.TAB;
-        private TSVWriter.QUOTE _quote = TSVWriter.QUOTE.DOUBLE;
-
-        public TSVWriter.DELIM getDelim()
-        {
-            return _delim;
-        }
-
-        public void setDelim(TSVWriter.DELIM delim)
-        {
-            _delim = delim;
-        }
-
-        public TSVWriter.QUOTE getQuote()
-        {
-            return _quote;
-        }
-
-        public void setQuote(TSVWriter.QUOTE quote)
-        {
-            _quote = quote;
-        }
-    }
-
-
-    @RequiresPermission(ReadPermission.class)
-    @Action(ActionType.Export.class)
-    public static class ExportRowsTsvAction extends _ExportQuery<ExportRowsTsvForm>
-    {
-        public ExportRowsTsvAction()
-        {
-            setCommandClass(ExportRowsTsvForm.class);
-        }
-
-        void _export(ExportRowsTsvForm form, QueryView view) throws Exception
-        {
-            view.exportToTsv(getViewContext().getResponse(), form.getDelim(), form.getQuote(), form.getHeaderType(), form.getRenameColumns());
-        }
-    }
-
-
-    @RequiresNoPermission
-    @IgnoresTermsOfUse
-    @Action(ActionType.Export.class)
-    public static class ExcelWebQueryAction extends ExportRowsTsvAction
-    {
-        public ModelAndView getView(ExportRowsTsvForm form, BindException errors) throws Exception
-        {
-            if (!getContainer().hasPermission(getUser(), ReadPermission.class))
-            {
-                if (!getUser().isGuest())
-                {
-                    throw new UnauthorizedException();
-                }
-                getViewContext().getResponse().setHeader("WWW-Authenticate", "Basic realm=\"" + LookAndFeelProperties.getInstance(ContainerManager.getRoot()).getDescription() + "\"");
-                getViewContext().getResponse().setStatus(HttpServletResponse.SC_UNAUTHORIZED);
-                return null;
-            }
-
-            // Bug 5610. Excel web queries don't work over SSL if caching is disabled,
-            // so we need to allow caching so that Excel can read from IE on Windows.
-            HttpServletResponse response = getViewContext().getResponse();
-            // Set the headers to allow the client to cache, but not proxies
-            ResponseHelper.setPrivate(response);
-
-            QueryView view = form.getQueryView();
-            getPageConfig().setTemplate(PageConfig.Template.None);
-            view.exportToExcelWebQuery(getViewContext().getResponse());
-            return null;
-        }
-    }
-
-
-    @RequiresPermission(ReadPermission.class)
-    @Action(ActionType.Export.class)
-    public class ExcelWebQueryDefinitionAction extends SimpleViewAction<QueryForm>
-    {
-        public ModelAndView getView(QueryForm form, BindException errors) throws Exception
-        {
-            getPageConfig().setTemplate(PageConfig.Template.None);
-            form.getQueryView();
-            String queryViewActionURL = form.getQueryViewActionURL();
-            ActionURL url;
-            if (queryViewActionURL != null)
-            {
-                url = new ActionURL(queryViewActionURL);
-            }
-            else
-            {
-                url = getViewContext().cloneActionURL();
-                url.setAction(ExcelWebQueryAction.class);
-            }
-            getViewContext().getResponse().setContentType("text/x-ms-iqy");
-            String filename = FileUtil.makeFileNameWithTimestamp(form.getQueryName(), "iqy");
-            getViewContext().getResponse().setHeader("Content-disposition", "attachment; filename=\"" + filename + "\"");
-            PrintWriter writer = getViewContext().getResponse().getWriter();
-            writer.println("WEB");
-            writer.println("1");
-            writer.println(url.getURIString());
-
-            QueryService.get().addAuditEvent(getUser(), getContainer(), form.getSchemaName(), form.getQueryName(), url, "Exported to Excel Web Query definition", null);
-            return null;
-        }
-
-        public NavTree appendNavTrail(NavTree root)
-        {
-            return null;
-        }
-    }
-
-    // Trusted analysts who are editors can create and modify queries
-    @RequiresAllOf({EditQueriesPermission.class, UpdatePermission.class})
-    @Action(ActionType.SelectMetaData.class)
-    public class MetadataQueryAction extends SimpleViewAction<QueryForm>
-    {
-        QueryForm _form = null;
-
-        @Override
-        public ModelAndView getView(QueryForm queryForm, BindException errors) throws Exception
-        {
-            String schemaName = queryForm.getSchemaName();
-            String queryName = queryForm.getQueryName();
-
-            _form = queryForm;
-
-            if (schemaName.isEmpty() && (null == queryName || queryName.isEmpty()))
-            {
-                throw new NotFoundException("Must provide schemaName and queryName.");
-            }
-
-            if (schemaName.isEmpty())
-            {
-                throw new NotFoundException("Must provide schemaName.");
-            }
-
-            if (null == queryName || queryName.isEmpty())
-            {
-                throw new NotFoundException("Must provide queryName.");
-            }
-
-            return ModuleHtmlView.get(ModuleLoader.getInstance().getModule("query"), "queryMetadataEditor");
-        }
-
-        @Override
-        public NavTree appendNavTrail(NavTree root)
-        {
-            new SchemaAction(_form).appendNavTrail(root);
-            var metadataQuery = _form.getQueryDef().getName();
-            if (null != metadataQuery)
-                root.addChild("Edit Metadata: " + _form.getQueryName(), metadataQuery);
-            else
-                root.addChild("Edit Metadata: " + _form.getQueryName());
-            return root;
-        }
-    }
-
-    // Uck. Supports the old and new view designer.
-    protected Map<String, Object> saveCustomView(Container container, QueryDefinition queryDef,
-                                                 String regionName, String viewName,
-                                                 boolean share, boolean inherit,
-                                                 boolean session, boolean saveFilter,
-                                                 JSONObject jsonView,
-                                                 ActionURL srcURL,
-                                                 BindException errors)
-    {
-        User owner = getUser();
-        boolean canSaveForAllUsers = container.hasPermission(getUser(), EditSharedViewPermission.class);
-        if (share && canSaveForAllUsers && !session)
-        {
-            owner = null;
-        }
-        String name = StringUtils.trimToNull(viewName);
-
-        boolean isHidden = false;
-        CustomView view;
-        if (owner == null)
-            view = queryDef.getSharedCustomView(name);
-        else
-            view = queryDef.getCustomView(owner, getViewContext().getRequest(), name);
-
-        // 11179: Allow editing the view if we're saving to session.
-        // NOTE: Check for session flag first otherwise the call to canEdit() will add errors to the errors collection.
-        boolean canEdit = view == null || session || view.canEdit(container, errors);
-        if (errors.hasErrors())
-            return null;
-
-        if (canEdit)
-        {
-            // Issue 13594: Disallow setting of the customview inherit bit for query views
-            // that have no available container filter types.  Unfortunately, the only way
-            // to get the container filters is from the QueryView.  Ideally, the query def
-            // would know if it was container filterable or not instead of using the QueryView.
-            if (inherit && canSaveForAllUsers && !session)
-            {
-                UserSchema schema = queryDef.getSchema();
-                QueryView queryView = schema.createView(getViewContext(), QueryView.DATAREGIONNAME_DEFAULT, queryDef.getName(), errors);
-                if (queryView != null)
-                {
-                    Set<ContainerFilter.Type> allowableContainerFilterTypes = queryView.getAllowableContainerFilterTypes();
-                    if (allowableContainerFilterTypes.size() <= 1)
-                    {
-                        errors.reject(ERROR_MSG, "QueryView doesn't support inherited custom views");
-                        return null;
-                    }
-                }
-            }
-
-            // Create a new view if none exists or the current view is a shared view
-            // and the user wants to override the shared view with a personal view.
-            if (view == null || (owner != null && view.isShared()))
-            {
-                if (owner == null)
-                    view = queryDef.createSharedCustomView(name);
-                else
-                    view = queryDef.createCustomView(owner, name);
-
-                if (owner != null && session)
-                    ((CustomViewImpl) view).isSession(true);
-            }
-            else if (session != view.isSession())
-            {
-                if (session)
-                {
-                    assert !view.isSession();
-                    if (owner == null)
-                    {
-                        errors.reject(ERROR_MSG, "Session views can't be saved for all users");
-                        return null;
-                    }
-
-                    // The form is saving to session but the view is in the database.
-                    // Make a copy in case it's a read-only version from an XML file
-                    view = queryDef.createCustomView(owner, name);
-                    ((CustomViewImpl) view).isSession(true);
-                }
-                else
-                {
-                    // Remove the session view and call saveCustomView again to either create a new view or update an existing view.
-                    assert view.isSession();
-                    boolean success = false;
-                    try
-                    {
-                        view.delete(getUser(), getViewContext().getRequest());
-                        Map<String, Object> ret = saveCustomView(container, queryDef, regionName, viewName, share, inherit, session, saveFilter, jsonView, srcURL, errors);
-                        success = !errors.hasErrors() && ret != null;
-                        return success ? ret : null;
-                    }
-                    finally
-                    {
-                        if (!success)
-                        {
-                            // dirty the view then save the deleted session view back in session state
-                            view.setName(view.getName());
-                            view.save(getUser(), getViewContext().getRequest());
-                        }
-                    }
-                }
-            }
-
-            // NOTE: Updating, saving, and deleting the view may throw an exception
-            CustomViewImpl cview = null;
-            if (view instanceof EditableCustomView && view.isOverridable())
-            {
-                cview = ((EditableCustomView)view).getEditableViewInfo(owner, session);
-            }
-            if (null == cview)
-            {
-                throw new IllegalArgumentException("View cannot be edited");
-            }
-
-            cview.update(jsonView, saveFilter);
-            if (canSaveForAllUsers && !session)
-            {
-                cview.setCanInherit(inherit);
-            }
-            isHidden = view.isHidden();
-            cview.setContainer(container);
-            cview.save(getUser(), getViewContext().getRequest());
-            if (owner == null)
-            {
-                // New view is shared so delete any previous custom view owned by the user with the same name.
-                CustomView personalView = queryDef.getCustomView(getUser(), getViewContext().getRequest(), name);
-                if (personalView != null && !personalView.isShared())
-                {
-                    personalView.delete(getUser(), getViewContext().getRequest());
-                }
-            }
-        }
-
-        ActionURL returnURL = srcURL;
-        if (null == returnURL)
-        {
-            returnURL = getViewContext().cloneActionURL().setAction(ExecuteQueryAction.class);
-        }
-        else
-        {
-            returnURL = returnURL.clone();
-            if (name == null || !canEdit)
-            {
-                returnURL.deleteParameter(regionName + "." + QueryParam.viewName);
-            }
-            else if (!isHidden)
-            {
-                returnURL.replaceParameter(regionName + "." + QueryParam.viewName, name);
-            }
-            returnURL.deleteParameter(regionName + "." + QueryParam.ignoreFilter.toString());
-            if (saveFilter)
-            {
-                for (String key : returnURL.getKeysByPrefix(regionName + "."))
-                {
-                    if (isFilterOrSort(regionName, key))
-                        returnURL.deleteFilterParameters(key);
-                }
-            }
-        }
-
-        Map<String, Object> ret = new HashMap<>();
-        ret.put("redirect", returnURL);
-        if (view != null)
-            ret.put("view", CustomViewUtil.toMap(view, getUser(), true));
-        return ret;
-    }
-
-    private boolean isFilterOrSort(String dataRegionName, String param)
-    {
-        assert param.startsWith(dataRegionName + ".");
-        String check = param.substring(dataRegionName.length() + 1);
-        if (check.contains("~"))
-            return true;
-        if ("sort".equals(check))
-            return true;
-        if (check.equals("containerFilterName"))
-            return true;
-        return false;
-    }
-
-    @RequiresPermission(ReadPermission.class)
-    @Action(ActionType.Configure.class)
-    public class SaveQueryViewsAction extends MutatingApiAction<SimpleApiJsonForm>
-    {
-        @Override
-        public ApiResponse execute(SimpleApiJsonForm form, BindException errors)
-        {
-            JSONObject json = form.getJsonObject();
-            if (json == null)
-                throw new NotFoundException("Empty request");
-
-            String schemaName = json.getString(QueryParam.schemaName.toString());
-            String queryName = json.getString(QueryParam.queryName.toString());
-            if (schemaName == null || queryName == null)
-                throw new NotFoundException("schemaName and queryName are required");
-
-            UserSchema schema = QueryService.get().getUserSchema(getUser(), getContainer(), schemaName);
-            if (schema == null)
-                throw new NotFoundException("schema not found");
-
-            QueryDefinition queryDef = QueryService.get().getQueryDef(getUser(), getContainer(), schemaName, queryName);
-            if (queryDef == null)
-                queryDef = schema.getQueryDefForTable(queryName);
-            if (queryDef == null)
-                throw new NotFoundException("query not found");
-
-            Map<String, Object> response = new HashMap<>();
-            response.put(QueryParam.schemaName.toString(), schemaName);
-            response.put(QueryParam.queryName.toString(), queryName);
-            List<Map<String, Object>> views = new ArrayList<>();
-            response.put("views", views);
-
-            ActionURL redirect = null;
-            JSONArray jsonViews = json.getJSONArray("views");
-            for (int i = 0; i < jsonViews.length(); i++)
-            {
-                final JSONObject jsonView = jsonViews.getJSONObject(i);
-                String viewName = jsonView.getString("name");
-
-                boolean shared = jsonView.optBoolean("shared", false);
-                boolean inherit = jsonView.optBoolean("inherit", false);
-                boolean session = jsonView.optBoolean("session", false);
-                // Users may save views to a location other than the current container
-                String containerPath = jsonView.optString("containerPath", getContainer().getPath());
-                Container container;
-                if (inherit)
-                {
-                    // Only respect this request if it's a view that is inheritable in subfolders
-                    container = ContainerManager.getForPath(containerPath);
-                }
-                else
-                {
-                    // Otherwise, save it in the current container
-                    container = getContainer().getContainerFor(ContainerType.DataType.customQueryViews);
-                }
-
-                if (container == null)
-                {
-                    throw new NotFoundException("No such container: " + containerPath);
-                }
-
-                Map<String, Object> savedView = saveCustomView(
-                        container, queryDef, QueryView.DATAREGIONNAME_DEFAULT, viewName,
-                        shared, inherit, session, true, jsonView, null, errors);
-
-                if (savedView != null)
-                {
-                    if (redirect == null)
-                        redirect = (ActionURL)savedView.get("redirect");
-                    views.add((Map<String, Object>)savedView.get("view"));
-                }
-            }
-
-            if (redirect != null)
-                response.put("redirect", redirect);
-
-            if (errors.hasErrors())
-                return null;
-            else
-                return new ApiSimpleResponse(response);
-        }
-    }
-
-    @RequiresPermission(ReadPermission.class)
-    @Action(ActionType.Configure.class)
-    public class PropertiesQueryAction extends FormViewAction<PropertiesForm>
-    {
-        PropertiesForm _form = null;
-        private String _queryName;
-
-        @Override
-        public void validateCommand(PropertiesForm target, Errors errors)
-        {
-        }
-
-        @Override
-        public ModelAndView getView(PropertiesForm form, boolean reshow, BindException errors)
-        {
-            // assertQueryExists requires that it be well-formed
-            // assertQueryExists(form);
-            QueryDefinition queryDef = form.getQueryDef();
-            _form = form;
-            _form.setDescription(queryDef.getDescription());
-            _form.setInheritable(queryDef.canInherit());
-            _form.setHidden(queryDef.isHidden());
-            setHelpTopic(new HelpTopic("editQueryProperties"));
-            _queryName = form.getQueryName();
-
-            return new JspView<>("/org/labkey/query/view/propertiesQuery.jsp", form, errors);
-        }
-
-        @Override
-        public boolean handlePost(PropertiesForm form, BindException errors) throws Exception
-        {
-            // assertQueryExists requires that it be well-formed
-            // assertQueryExists(form);
-            if (!form.canEdit())
-            {
-                throw new UnauthorizedException();
-            }
-            QueryDefinition queryDef = form.getQueryDef();
-            _queryName = form.getQueryName();
-            if (!queryDef.getDefinitionContainer().getId().equals(getContainer().getId()))
-                throw new NotFoundException("Query not found");
-
-			_form = form;
-
-			if (!StringUtils.isEmpty(form.rename) && !form.rename.equalsIgnoreCase(queryDef.getName()))
-			{
-                // issue 17766: check if query or table exist with this name
-                if (null != QueryManager.get().getQueryDef(getContainer(), form.getSchemaName(), form.rename, true)
-                    || null != form.getSchema().getTable(form.rename,null))
-                {
-                    errors.reject(ERROR_MSG, "A query or table with the name \"" + form.rename + "\" already exists.");
-                    return false;
-                }
-
-				queryDef.setName(form.rename);
-				// update form so getSuccessURL() works
-				_form = new PropertiesForm(form.getSchemaName(), form.rename);
-				_form.setViewContext(form.getViewContext());
-                _queryName = form.rename;
-			}
-
-            queryDef.setDescription(form.description);
-            queryDef.setCanInherit(form.inheritable);
-            queryDef.setIsHidden(form.hidden);
-            queryDef.save(getUser(), getContainer());
-            return true;
-        }
-
-        @Override
-        public ActionURL getSuccessURL(PropertiesForm propertiesForm)
-        {
-            ActionURL url = new ActionURL(BeginAction.class, propertiesForm.getViewContext().getContainer());
-            url.addParameter("schemaName", propertiesForm.getSchemaName());
-            if (null != _queryName)
-                url.addParameter("queryName", _queryName);
-            return url;
-        }
-
-        @Override
-        public NavTree appendNavTrail(NavTree root)
-        {
-            new SchemaAction(_form).appendNavTrail(root);
-            root.addChild("Edit query properties");
-            return root;
-        }
-    }
-
-    @ActionNames("truncateTable")
-    @RequiresPermission(AdminPermission.class)
-    public static class TruncateTableAction extends MutatingApiAction<QueryForm>
-    {
-        UserSchema schema;
-        TableInfo table;
-
-        @Override
-        public void validateForm(QueryForm form, Errors errors)
-        {
-            String schemaName = form.getSchemaName();
-            String queryName = form.getQueryName();
-
-            if (isBlank(schemaName) || isBlank(queryName))
-                throw new NotFoundException("schemaName and queryName are required");
-
-            schema = QueryService.get().getUserSchema(getUser(), getContainer(), schemaName);
-            if (null == schema)
-                throw new NotFoundException("The schema '" + schemaName + "' does not exist.");
-
-            table = schema.getTable(queryName, null);
-            if (null == table)
-                throw new NotFoundException("The query '" + queryName + "' in the schema '" + schemaName + "' does not exist.");
-        }
-
-        @Override
-        public ApiResponse execute(QueryForm form, BindException errors) throws Exception
-        {
-            int deletedRows;
-            QueryUpdateService qus = table.getUpdateService();
-
-            if (null == qus)
-                throw new IllegalArgumentException("The query '" + form.getQueryName() + "' in the schema '" + form.getSchemaName() + "' is not truncatable.");
-
-            try (DbScope.Transaction transaction = table.getSchema().getScope().ensureTransaction())
-            {
-                deletedRows = qus.truncateRows(getUser(), getContainer(), null, null);
-                transaction.commit();
-            }
-
-            ApiSimpleResponse response = new ApiSimpleResponse();
-
-            response.put("success", true);
-            response.put(BaseSaveRowsAction.PROP_SCHEMA_NAME, form.getSchemaName());
-            response.put(BaseSaveRowsAction.PROP_QUERY_NAME, form.getQueryName());
-            response.put("deletedRows", deletedRows);
-
-            return response;
-        }
-    }
-
-
-    @RequiresPermission(DeletePermission.class)
-    public static class DeleteQueryRowsAction extends FormHandlerAction<QueryForm>
-    {
-        public void validateCommand(QueryForm target, Errors errors)
-        {
-        }
-
-        public boolean handlePost(QueryForm form, BindException errors) throws Exception
-        {
-            TableInfo table = form.getQueryView().getTable();
-
-            if (!table.hasPermission(getUser(), DeletePermission.class))
-            {
-                throw new UnauthorizedException();
-            }
-
-            QueryUpdateService updateService = table.getUpdateService();
-            if (updateService == null)
-                throw new UnsupportedOperationException("Unable to delete - no QueryUpdateService registered for " + form.getSchemaName() + "." + form.getQueryName());
-
-            Set<String> ids = DataRegionSelection.getSelected(form.getViewContext(), null, true);
-            List<ColumnInfo> pks = table.getPkColumns();
-            int numPks = pks.size();
-
-            //normalize the pks to arrays of correctly-typed objects
-            List<Map<String, Object>> keyValues = new ArrayList<>(ids.size());
-            for (String id : ids)
-            {
-                String[] stringValues;
-                if (numPks > 1)
-                {
-                    stringValues = id.split(",");
-                    if (stringValues.length != numPks)
-                        throw new IllegalStateException("This table has " + numPks + " primary-key columns, but " + stringValues.length + " primary-key values were provided!");
-                }
-                else
-                    stringValues = new String[]{id};
-
-                Map<String, Object> rowKeyValues = new CaseInsensitiveHashMap<>();
-                for (int idx = 0; idx < numPks; ++idx)
-                {
-                    ColumnInfo keyColumn = pks.get(idx);
-                    Object keyValue = keyColumn.getJavaClass() == String.class ? stringValues[idx] : ConvertUtils.convert(stringValues[idx], keyColumn.getJavaClass());
-                    rowKeyValues.put(keyColumn.getName(), keyValue);
-                }
-                keyValues.add(rowKeyValues);
-            }
-
-            DbSchema dbSchema = table.getSchema();
-            try
-            {
-                dbSchema.getScope().executeWithRetry(tx ->
-                {
-                    try
-                    {
-                        updateService.deleteRows(getUser(), getContainer(), keyValues, null, null);
-                    }
-                    catch (SQLException x)
-                    {
-                        if (!RuntimeSQLException.isConstraintException(x))
-                            throw new RuntimeSQLException(x);
-                        errors.reject(ERROR_MSG, getMessage(table.getSchema().getSqlDialect(), x));
-                    }
-                    catch (DataIntegrityViolationException | OptimisticConflictException e)
-                    {
-                        errors.reject(ERROR_MSG, e.getMessage());
-                    }
-                    catch (BatchValidationException x)
-                    {
-                        x.addToErrors(errors);
-                    }
-                    catch (Exception x)
-                    {
-                        errors.reject(ERROR_MSG, null == x.getMessage() ? x.toString() : x.getMessage());
-                        ExceptionUtil.logExceptionToMothership(getViewContext().getRequest(), x);
-                    }
-                    // need to throw here to avoid committing tx
-                    if (errors.hasErrors())
-                        throw new DbScope.RetryPassthroughException(errors);
-                    return true;
-                });
-            }
-            catch (DbScope.RetryPassthroughException x)
-            {
-                if (x.getCause() != errors)
-                    x.throwRuntimeException();
-            }
-            return !errors.hasErrors();
-        }
-
-        public ActionURL getSuccessURL(QueryForm form)
-        {
-            return form.getReturnActionURL();
-        }
-
-    }
-
-    @RequiresPermission(ReadPermission.class)
-    public static class DetailsQueryRowAction extends UserSchemaAction
-    {
-        @Override
-        public ModelAndView getView(QueryUpdateForm tableForm, boolean reshow, BindException errors)
-        {
-            ButtonBar bb = new ButtonBar();
-            bb.setStyle(ButtonBar.Style.separateButtons);
-
-            if (_schema != null && _table != null)
-            {
-                if (_table.hasPermission(getUser(), UpdatePermission.class))
-                {
-                    StringExpression updateExpr = _form.getQueryDef().urlExpr(QueryAction.updateQueryRow, _schema.getContainer());
-                    if (updateExpr != null)
-                    {
-                        String url = updateExpr.eval(tableForm.getTypedValues());
-                        if (url != null)
-                        {
-                            ActionURL updateUrl = new ActionURL(url);
-                            ActionButton editButton = new ActionButton("Edit", updateUrl);
-                            bb.add(editButton);
-                        }
-                    }
-                }
-
-
-                ActionURL gridUrl;
-                if (_form.getReturnActionURL() != null)
-                {
-                    // If we have a specific return URL requested, use that
-                    gridUrl = _form.getReturnActionURL();
-                }
-                else
-                {
-                    // Otherwise go back to the default grid view
-                    gridUrl = _schema.urlFor(QueryAction.executeQuery, _form.getQueryDef());
-                }
-                if (gridUrl != null)
-                {
-                    ActionButton gridButton = new ActionButton("Show Grid", gridUrl);
-                    bb.add(gridButton);
-                }
-            }
-
-            DetailsView detailsView = new DetailsView(tableForm);
-            detailsView.setFrame(WebPartView.FrameType.PORTAL);
-            detailsView.getDataRegion().setButtonBar(bb);
-
-            VBox view = new VBox(detailsView);
-
-            DetailsURL detailsURL = QueryService.get().getAuditDetailsURL(getUser(), getContainer(), _table);
-
-            if (detailsURL != null)
-            {
-                String url = detailsURL.eval(tableForm.getTypedValues());
-                if (url != null)
-                {
-                    ActionURL auditURL = new ActionURL(url);
-
-                    QueryView historyView = QueryUpdateAuditProvider.createDetailsQueryView(getViewContext(),
-                            auditURL.getParameter(QueryParam.schemaName),
-                            auditURL.getParameter(QueryParam.queryName),
-                            auditURL.getParameter("keyValue"), errors);
-
-                    if (null != historyView)
-                    {
-                        historyView.setFrame(WebPartView.FrameType.PORTAL);
-                        historyView.setTitle("History");
-
-                        view.addView(historyView);
-                    }
-                }
-            }
-            return view;
-        }
-
-        @Override
-        public boolean handlePost(QueryUpdateForm tableForm, BindException errors)
-        {
-            return false;
-        }
-
-        @Override
-        public NavTree appendNavTrail(NavTree root)
-        {
-            super.appendNavTrail(root);
-            root.addChild("Details");
-            return root;
-        }
-    }
-
-    @RequiresPermission(InsertPermission.class)
-    public static class InsertQueryRowAction extends UserSchemaAction
-    {
-        @Override
-        public BindException bindParameters(PropertyValues m) throws Exception
-        {
-            BindException bind = super.bindParameters(m);
-
-            // what is going on with UserSchemaAction and form binding?  Why doesn't successUrl bind?
-            QueryUpdateForm form = (QueryUpdateForm)bind.getTarget();
-            if (null == form.getSuccessUrl() && null != m.getPropertyValue(ActionURL.Param.successUrl.name()))
-                form.setSuccessUrl(new ReturnURLString(m.getPropertyValue(ActionURL.Param.successUrl.name()).getValue().toString()));
-            return bind;
-        }
-
-        Map<String, Object> insertedRow = null;
-
-        @Override
-        public ModelAndView getView(QueryUpdateForm tableForm, boolean reshow, BindException errors)
-        {
-            if (getPageConfig().getTitle() == null)
-                setTitle("Insert Row");
-
-            InsertView view = new InsertView(tableForm, errors);
-            view.getDataRegion().setButtonBar(createSubmitCancelButtonBar(tableForm));
-            return view;
-        }
-
-        @Override
-        public boolean handlePost(QueryUpdateForm tableForm, BindException errors)
-        {
-            List<Map<String, Object>> list = doInsertUpdate(tableForm, errors, true);
-            if (null != list && list.size() == 1)
-                insertedRow = list.get(0);
-            return 0 == errors.getErrorCount();
-        }
-
-        /**
-         * NOTE: UserSchemaAction.appendNavTrail() uses this method getSuccessURL() for the nav trail link (form==null).
-         * It is used for where to go on success, and also as a "back" link in the nav trail
-         * If there is a setSuccessUrl specified, we will use that for successful submit
-         */
-        @Override
-        public ActionURL getSuccessURL(QueryUpdateForm form)
-        {
-            if (null == form)
-                return super.getSuccessURL(null);
-
-            String str = null;
-            if (form.getSuccessUrl() != null)
-                str = form.getSuccessUrl().toString();
-            if (isBlank(str))
-                str = form.getReturnUrl();
-
-            if (StringUtils.equals(str, "details.view"))
-            {
-                if (null == insertedRow)
-                    return super.getSuccessURL(form);
-                StringExpression se = form.getTable().getDetailsURL(null, getContainer());
-                if (null == se)
-                    return super.getSuccessURL(form);
-                str = se.eval(insertedRow);
-            }
-            try
-            {
-                if (!isBlank(str))
-                    return new ActionURL(str);
-            }
-            catch (IllegalArgumentException x)
-            {
-                // pass
-            }
-            return super.getSuccessURL(form);
-        }
-
-        @Override
-        public NavTree appendNavTrail(NavTree root)
-        {
-            super.appendNavTrail(root);
-            root.addChild("Insert " + _table.getName());
-            return root;
-        }
-    }
-
-    @RequiresPermission(UpdatePermission.class)
-    public static class UpdateQueryRowAction extends UserSchemaAction
-    {
-        @Override
-        public ModelAndView getView(QueryUpdateForm tableForm, boolean reshow, BindException errors)
-        {
-            ButtonBar bb = createSubmitCancelButtonBar(tableForm);
-            UpdateView view = new UpdateView(tableForm, errors);
-            view.getDataRegion().setButtonBar(bb);
-            return view;
-        }
-
-        @Override
-        public boolean handlePost(QueryUpdateForm tableForm, BindException errors) throws Exception
-        {
-            doInsertUpdate(tableForm, errors, false);
-            return 0 == errors.getErrorCount();
-        }
-
-        @Override
-        public NavTree appendNavTrail(NavTree root)
-        {
-            super.appendNavTrail(root);
-            root.addChild("Edit " + _table.getName());
-            return root;
-        }
-    }
-
-    @RequiresPermission(UpdatePermission.class)
-    public static class UpdateQueryRowsAction extends UpdateQueryRowAction
-    {
-        @Override
-        public ModelAndView handleRequest(QueryUpdateForm tableForm, BindException errors) throws Exception
-        {
-            tableForm.setBulkUpdate(true);
-            return super.handleRequest(tableForm, errors);
-        }
-
-        @Override
-        public boolean handlePost(QueryUpdateForm tableForm, BindException errors) throws Exception
-        {
-            boolean ret;
-
-            if (tableForm.isDataSubmit())
-            {
-                ret = super.handlePost(tableForm, errors);
-                if (ret)
-                    DataRegionSelection.clearAll(getViewContext(), null);  // in case we altered primary keys, see issue #35055
-                return ret;
-            }
-
-            return false;
-        }
-
-        public NavTree appendNavTrail(NavTree root)
-        {
-            root.addChild("Edit Multiple " + _table.getName());
-            return root;
-        }
-    }
-
-    // alias
-    public static class DeleteAction extends DeleteQueryRowsAction
-    {
-    }
-
-    public abstract static class QueryViewAction extends SimpleViewAction<QueryForm>
-    {
-        QueryForm _form;
-        QueryView _queryView;
-    }
-
-    @SuppressWarnings({"unused", "WeakerAccess"})
-    public static class APIQueryForm extends ContainerFilterQueryForm
-    {
-        private Integer _start;
-        private Integer _limit;
-        private boolean _includeDetailsColumn = false;
-        private boolean _includeUpdateColumn = false;
-        private boolean _includeTotalCount = true;
-        private boolean _includeStyle = false;
-        private boolean _includeDisplayValues = false;
-        private boolean _minimalColumns = true;
-        private boolean _includeMetadata = true;
-
-        public Integer getStart()
-        {
-            return _start;
-        }
-
-        public void setStart(Integer start)
-        {
-            _start = start;
-        }
-
-        public Integer getLimit()
-        {
-            return _limit;
-        }
-
-        public void setLimit(Integer limit)
-        {
-            _limit = limit;
-        }
-
-        public boolean isIncludeTotalCount()
-        {
-            return _includeTotalCount;
-        }
-
-        public void setIncludeTotalCount(boolean includeTotalCount)
-        {
-            _includeTotalCount = includeTotalCount;
-        }
-
-        public boolean isIncludeStyle()
-        {
-            return _includeStyle;
-        }
-
-        public void setIncludeStyle(boolean includeStyle)
-        {
-            _includeStyle = includeStyle;
-        }
-
-        public boolean isIncludeDetailsColumn()
-        {
-            return _includeDetailsColumn;
-        }
-
-        public void setIncludeDetailsColumn(boolean includeDetailsColumn)
-        {
-            _includeDetailsColumn = includeDetailsColumn;
-        }
-
-        public boolean isIncludeUpdateColumn()
-        {
-            return _includeUpdateColumn;
-        }
-
-        public void setIncludeUpdateColumn(boolean includeUpdateColumn)
-        {
-            _includeUpdateColumn = includeUpdateColumn;
-        }
-
-        public boolean isIncludeDisplayValues()
-        {
-            return _includeDisplayValues;
-        }
-
-        public void setIncludeDisplayValues(boolean includeDisplayValues)
-        {
-            _includeDisplayValues = includeDisplayValues;
-        }
-
-        public boolean isMinimalColumns()
-        {
-            return _minimalColumns;
-        }
-
-        public void setMinimalColumns(boolean minimalColumns)
-        {
-            _minimalColumns = minimalColumns;
-        }
-
-        public boolean isIncludeMetadata()
-        {
-            return _includeMetadata;
-        }
-
-        public void setIncludeMetadata(boolean includeMetadata)
-        {
-            _includeMetadata = includeMetadata;
-        }
-
-        @Override
-        protected QuerySettings createQuerySettings(UserSchema schema)
-        {
-            QuerySettings results = super.createQuerySettings(schema);
-
-            boolean missingShowRows = null == getViewContext().getRequest().getParameter(getDataRegionName() + "." + QueryParam.showRows);
-            if (null == getLimit() && !results.isMaxRowsSet() && missingShowRows)
-            {
-                results.setShowRows(ShowRows.PAGINATED);
-                results.setMaxRows(DEFAULT_API_MAX_ROWS);
-            }
-
-            if (getLimit() != null)
-            {
-                results.setShowRows(ShowRows.PAGINATED);
-                results.setMaxRows(getLimit());
-            }
-            if (getStart() != null)
-                results.setOffset(getStart());
-
-            return results;
-        }
-    }
-
-    public static final int DEFAULT_API_MAX_ROWS = 100000;
-
-    @CSRF(CSRF.Method.NONE) // No need for CSRF token --- this is a non-mutating action that supports POST to allow for large payloads, see #36056
-    @ActionNames("selectRows, getQuery")
-    @RequiresPermission(ReadPermission.class)
-    @ApiVersion(9.1)
-    @Action(ActionType.SelectData.class)
-    public class SelectRowsAction extends ReadOnlyApiAction<APIQueryForm>
-    {
-        public ApiResponse execute(APIQueryForm form, BindException errors)
-        {
-            // Issue 12233: add implicit maxRows=100k when using client API
-            QueryView view = form.getQueryView();
-
-            view.setShowPagination(form.isIncludeTotalCount());
-
-            //if viewName was specified, ensure that it was actually found and used
-            //QueryView.create() will happily ignore an invalid view name and just return the default view
-            if (null != StringUtils.trimToNull(form.getViewName()) &&
-                    null == view.getQueryDef().getCustomView(getUser(), getViewContext().getRequest(), form.getViewName()))
-            {
-                throw new NotFoundException("The view named '" + form.getViewName() + "' does not exist for this user!");
-            }
-
-            boolean isEditable = isQueryEditable(view.getTable());
-            boolean metaDataOnly = form.getQuerySettings().getMaxRows() == 0;
-            boolean arrayMultiValueColumns = getRequestedApiVersion() >= 16.2;
-            boolean includeFormattedValue = getRequestedApiVersion() >= 17.1;
-
-            ApiQueryResponse response;
-
-            // 13.2 introduced the getData API action, a condensed response wire format, and a js wrapper to consume the wire format. Support this as an option for legacy APIs.
-            if (getRequestedApiVersion() >= 13.2)
-            {
-                ReportingApiQueryResponse fancyResponse = new ReportingApiQueryResponse(view, isEditable, true, view.getQueryDef().getName(), form.getQuerySettings().getOffset(), null,
-                        metaDataOnly, form.isIncludeDetailsColumn(), form.isIncludeUpdateColumn(), form.isIncludeMetadata());
-                fancyResponse.arrayMultiValueColumns(arrayMultiValueColumns);
-                fancyResponse.includeFormattedValue(includeFormattedValue);
-                response = fancyResponse;
-            }
-            //if requested version is >= 9.1, use the extended api query response
-            else if (getRequestedApiVersion() >= 9.1)
-            {
-                response = new ExtendedApiQueryResponse(view, isEditable, true,
-                        form.getSchemaName(), form.getQueryName(), form.getQuerySettings().getOffset(), null,
-                        metaDataOnly, form.isIncludeDetailsColumn(), form.isIncludeUpdateColumn(), form.isIncludeMetadata());
-            }
-            else
-            {
-                response = new ApiQueryResponse(view, isEditable, true,
-                        form.getSchemaName(), form.getQueryName(), form.getQuerySettings().getOffset(), null,
-                        metaDataOnly, form.isIncludeDetailsColumn(), form.isIncludeUpdateColumn(),
-                        form.isIncludeDisplayValues());
-            }
-            response.includeStyle(form.isIncludeStyle());
-
-            // Issues 29515 and 32269 - force key and other non-requested columns to be sent back, but only if the client has
-            // requested minimal columns, as we now do for ExtJS stores
-            if (form.isMinimalColumns())
-            {
-                // Be sure to use the settings from the view, as it may have swapped it out with a customized version.
-                // See issue 38747.
-                response.setColumnFilter(view.getSettings().getFieldKeys());
-            }
-
-            return response;
-        }
-    }
-
-    @RequiresPermission(ReadPermission.class)
-    @Action(ActionType.SelectData.class)
-    public static class GetDataAction extends ReadOnlyApiAction<SimpleApiJsonForm>
-    {
-        public ApiResponse execute(SimpleApiJsonForm form, BindException errors) throws Exception
-        {
-            ObjectMapper mapper = new ObjectMapper();
-            mapper.configure(DeserializationFeature.ACCEPT_SINGLE_VALUE_AS_ARRAY, true);
-            mapper.configure(DeserializationFeature.FAIL_ON_UNKNOWN_PROPERTIES, false);
-            JSONObject object = form.getJsonObject();
-            if (object == null)
-            {
-                object = new JSONObject();
-            }
-            DataRequest builder = mapper.readValue(object.toString(), DataRequest.class);
-
-            return builder.render(getViewContext(), errors);
-        }
-    }
-
-    protected boolean isQueryEditable(TableInfo table)
-    {
-        if (!getContainer().hasPermission("isQueryEditable", getUser(), DeletePermission.class))
-            return false;
-        QueryUpdateService updateService = null;
-        try
-        {
-            updateService = table.getUpdateService();
-        }
-        catch(Exception ignore) {}
-        return null != table && null != updateService;
-    }
-
-    @SuppressWarnings({"unused", "WeakerAccess"})
-    public static class ExecuteSqlForm extends APIQueryForm
-    {
-        private String _sql;
-        private Integer _maxRows;
-        private Integer _offset;
-        private boolean _saveInSession;
-
-        public String getSql()
-        {
-            return _sql;
-        }
-
-        public void setSql(String sql)
-        {
-            _sql = sql;
-        }
-
-        public Integer getMaxRows()
-        {
-            return _maxRows;
-        }
-
-        public void setMaxRows(Integer maxRows)
-        {
-            _maxRows = maxRows;
-        }
-
-        public Integer getOffset()
-        {
-            return _offset;
-        }
-
-        public void setOffset(Integer offset)
-        {
-            _offset = offset;
-        }
-
-        public void setLimit(Integer limit)
-        {
-            _maxRows = limit;
-        }
-
-        public void setStart(Integer start)
-        {
-            _offset = start;
-        }
-
-        public boolean isSaveInSession()
-        {
-            return _saveInSession;
-        }
-
-        public void setSaveInSession(boolean saveInSession)
-        {
-            _saveInSession = saveInSession;
-        }
-
-        @Override
-        public String getQueryName()
-        {
-            // ExecuteSqlAction doesn't allow setting query name parameter.
-            return null;
-        }
-
-        @Override
-        public void setQueryName(String name)
-        {
-            // ExecuteSqlAction doesn't allow setting query name parameter.
-        }
-    }
-
-    @CSRF(CSRF.Method.NONE) // No need for CSRF token --- this is a non-mutating action that supports POST to allow for large payloads, see #36056
-    @RequiresPermission(ReadPermission.class)
-    @ApiVersion(9.1)
-    @Action(ActionType.SelectData.class)
-    public class ExecuteSqlAction extends ReadOnlyApiAction<ExecuteSqlForm>
-    {
-        public ApiResponse execute(ExecuteSqlForm form, BindException errors)
-        {
-            if (form.getSchema() == null)
-            {
-                throw new NotFoundException("Could not find schema: " + form.getSchemaName());
-            }
-
-            String schemaName = StringUtils.trimToNull(form.getQuerySettings().getSchemaName());
-            if (null == schemaName)
-                throw new IllegalArgumentException("No value was supplied for the required parameter 'schemaName'.");
-            String sql = StringUtils.trimToNull(form.getSql());
-            if (null == sql)
-                throw new IllegalArgumentException("No value was supplied for the required parameter 'sql'.");
-
-            //create a temp query settings object initialized with the posted LabKey SQL
-            //this will provide a temporary QueryDefinition to Query
-            QuerySettings settings = form.getQuerySettings();
-            if (form.isSaveInSession())
-            {
-                HttpSession session = getViewContext().getSession();
-                if (session == null)
-                    throw new IllegalStateException("Session required");
-
-                QueryDefinition def = QueryService.get().saveSessionQuery(getViewContext(), getContainer(), schemaName, sql);
-                settings.setDataRegionName("executeSql");
-                settings.setQueryName(def.getName());
-            }
-            else
-            {
-                settings = new TempQuerySettings(getViewContext(), sql, settings);
-            }
-
-            //need to explicitly turn off various UI options that will try to refer to the
-            //current URL and query string
-            settings.setAllowChooseView(false);
-            settings.setAllowCustomizeView(false);
-
-            // Issue 12233: add implicit maxRows=100k when using client API
-            settings.setShowRows(ShowRows.PAGINATED);
-            settings.setMaxRows(DEFAULT_API_MAX_ROWS);
-
-            // 16961: ExecuteSql API without maxRows parameter defaults to returning 100 rows
-            //apply optional settings (maxRows, offset)
-            boolean metaDataOnly = false;
-            if (null != form.getMaxRows() && (form.getMaxRows() >= 0 || form.getMaxRows() == Table.ALL_ROWS))
-            {
-                settings.setMaxRows(form.getMaxRows());
-                metaDataOnly = Table.NO_ROWS == form.getMaxRows();
-            }
-
-            int offset = 0;
-            if (null != form.getOffset())
-            {
-                settings.setOffset(form.getOffset().longValue());
-                offset = form.getOffset();
-            }
-
-            //build a query view using the schema and settings
-            QueryView view = new QueryView(form.getSchema(), settings, errors);
-            view.setShowRecordSelectors(false);
-            view.setShowExportButtons(false);
-            view.setButtonBarPosition(DataRegion.ButtonBarPosition.NONE);
-            view.setShowPagination(form.isIncludeTotalCount());
-
-            TableInfo t = view.getTable();
-            boolean isEditable = null != t && isQueryEditable(view.getTable());
-            boolean arrayMultiValueColumns = getRequestedApiVersion() >= 16.2;
-            boolean includeFormattedValue = getRequestedApiVersion() >= 17.1;
-
-            ApiQueryResponse response;
-
-            // 13.2 introduced the getData API action, a condensed response wire format, and a js wrapper to consume the wire format. Support this as an option for legacy APIs.
-            if (getRequestedApiVersion() >= 13.2)
-            {
-                ReportingApiQueryResponse fancyResponse = new ReportingApiQueryResponse(view, isEditable, false, form.isSaveInSession() ? settings.getQueryName() : "sql", offset, null,
-                        metaDataOnly, form.isIncludeDetailsColumn(), form.isIncludeUpdateColumn(), form.isIncludeMetadata());
-                fancyResponse.arrayMultiValueColumns(arrayMultiValueColumns);
-                fancyResponse.includeFormattedValue(includeFormattedValue);
-                response = fancyResponse;
-            }
-            else if (getRequestedApiVersion() >= 9.1)
-            {
-                response = new ExtendedApiQueryResponse(view, isEditable,
-                        false, schemaName, form.isSaveInSession() ? settings.getQueryName() : "sql", offset, null,
-                        metaDataOnly, form.isIncludeDetailsColumn(), form.isIncludeUpdateColumn(), form.isIncludeMetadata());
-            }
-            else
-            {
-                response = new ApiQueryResponse(view, isEditable,
-                        false, schemaName, form.isSaveInSession() ? settings.getQueryName() : "sql", offset, null,
-                        metaDataOnly, form.isIncludeDetailsColumn(), form.isIncludeUpdateColumn(),
-                        form.isIncludeDisplayValues());
-            }
-            response.includeStyle(form.isIncludeStyle());
-
-            return response;
-        }
-    }
-
-    public static class ContainerFilterQueryForm extends QueryForm
-    {
-        private String _containerFilter;
-
-        public String getContainerFilter()
-        {
-            return _containerFilter;
-        }
-
-        public void setContainerFilter(String containerFilter)
-        {
-            _containerFilter = containerFilter;
-        }
-
-        @Override
-        protected QuerySettings createQuerySettings(UserSchema schema)
-        {
-            var result = super.createQuerySettings(schema);
-            if (getContainerFilter() != null)
-            {
-                // If the user specified an incorrect filter, throw an IllegalArgumentException
-                ContainerFilter.Type containerFilterType =
-                        ContainerFilter.Type.valueOf(getContainerFilter());
-                result.setContainerFilterName(containerFilterType.name());
-            }
-            return result;
-        }
-    }
-
-    @RequiresPermission(ReadPermission.class)
-    @Action(ActionType.SelectData.class)
-    public class SelectDistinctAction extends ReadOnlyApiAction<ContainerFilterQueryForm>
-    {
-        @Override
-        public ApiResponse execute(ContainerFilterQueryForm form, BindException errors) throws Exception
-        {
-            TableInfo table = form.getQueryView().getTable();
-            SqlSelector sqlSelector = getDistinctSql(table, form, errors);
-
-            if (errors.hasErrors() || null == sqlSelector)
-                return null;
-
-            ApiResponseWriter writer = new ApiJsonWriter(getViewContext().getResponse());
-            writer.startResponse();
-
-            writer.writeProperty("schemaName", form.getSchemaName());
-            writer.writeProperty("queryName", form.getQueryName());
-            writer.startList("values");
-
-            try (ResultSet rs = sqlSelector.getResultSet())
-            {
-                while (rs.next())
-                {
-                    writer.writeListEntry(rs.getObject(1));
-                }
-            }
-            catch (SQLException x)
-            {
-                throw new RuntimeSQLException(x);
-            }
-            catch (DataAccessException x)       // Spring error translator can return various subclasses of this
-            {
-                throw new RuntimeException(x);
-            }
-            writer.endList();
-            writer.endResponse();
-
-            return null;
-        }
-
-        @Nullable
-        private SqlSelector getDistinctSql(TableInfo table, ContainerFilterQueryForm form, BindException errors)
-        {
-            QuerySettings settings = form.getQuerySettings();
-            QueryService service = QueryService.get();
-
-            if (null == getViewContext().getRequest().getParameter(QueryParam.maxRows.toString()))
-                settings.setMaxRows(DEFAULT_API_MAX_ROWS);
-            else
-                settings.setMaxRows(Integer.parseInt(getViewContext().getRequest().getParameter(QueryParam.maxRows.toString())));
-
-            List<FieldKey> fieldKeys = settings.getFieldKeys();
-            if (null == fieldKeys || fieldKeys.size() != 1)
-            {
-                errors.reject(ERROR_MSG, "Select Distinct requires that only one column be requested.");
-                return null;
-            }
-            Map<FieldKey, ColumnInfo> columns = service.getColumns(table, fieldKeys);
-            if (columns.size() != 1)
-            {
-                errors.reject(ERROR_MSG, "Select Distinct requires that only one column be requested.");
-                return null;
-            }
-
-            ColumnInfo col = columns.get(settings.getFieldKeys().get(0));
-            if (col == null)
-            {
-                errors.reject(ERROR_MSG, "\"" + settings.getFieldKeys().get(0).getName() + "\" is not a valid column.");
-                return null;
-            }
-
-            SimpleFilter filter = getFilterFromQueryForm(form);
-
-            // Strip out filters on columns that don't exist - issue 21669
-            service.ensureRequiredColumns(table, columns.values(), filter, null, new HashSet<>());
-            QueryLogging queryLogging = new QueryLogging();
-            SQLFragment selectSql = service.getSelectSQL(table, columns.values(), filter, null, Table.ALL_ROWS, Table.NO_OFFSET, false, queryLogging);
-
-            if (queryLogging.getColumnLoggings().contains(col.getColumnLogging()))
-            {
-                errors.reject(ERROR_MSG, "Cannot choose values from a column that requires logging.");
-                return null;
-            }
-
-            // Regenerate the column since the alias may have changed after call to getSelectSQL()
-            columns = service.getColumns(table, settings.getFieldKeys());
-            col = columns.get(settings.getFieldKeys().get(0));
-
-            SQLFragment sql = new SQLFragment("SELECT DISTINCT " + table.getSqlDialect().getColumnSelectName(col.getAlias()) + " AS value FROM (");
-            sql.append(selectSql);
-            sql.append(") S ORDER BY value");
-
-            sql = table.getSqlDialect().limitRows(sql, settings.getMaxRows());
-
-            // 18875: Support Parameterized queries in Select Distinct
-            Map<String, Object> _namedParameters = settings.getQueryParameters();
-
-            if (null != _namedParameters)
-            {
-                try
-                {
-                    service.bindNamedParameters(sql, _namedParameters);
-                    service.validateNamedParameters(sql);
-                }
-                catch (ConversionException | QueryService.NamedParameterNotProvided e)
-                {
-                    errors.reject(ERROR_MSG, e.getMessage());
-                    return null;
-                }
-            }
-
-            return new SqlSelector(table.getSchema().getScope(), sql, QueryLogging.noValidationNeededQueryLogging());
-        }
-    }
-
-    private SimpleFilter getFilterFromQueryForm(QueryForm form)
-    {
-        QuerySettings settings = form.getQuerySettings();
-        SimpleFilter filter = null;
-
-        // 21032: Respect 'ignoreFilter'
-        if (settings != null && !settings.getIgnoreUserFilter())
-        {
-            // Attach any URL-based filters. This would apply to 'filterArray' from the JavaScript API.
-            filter = new SimpleFilter(settings.getBaseFilter());
-
-            String dataRegionName = form.getDataRegionName();
-            if (StringUtils.trimToNull(dataRegionName) == null)
-                dataRegionName = QueryView.DATAREGIONNAME_DEFAULT;
-
-            // Support for 'viewName'
-            CustomView view = settings.getCustomView(getViewContext(), form.getQueryDef());
-            if (null != view && view.hasFilterOrSort())
-            {
-                ActionURL url = new ActionURL(SelectDistinctAction.class, getContainer());
-                view.applyFilterAndSortToURL(url, dataRegionName);
-                filter.addAllClauses(new SimpleFilter(url, dataRegionName));
-            }
-
-            filter.addUrlFilters(settings.getSortFilterURL(), dataRegionName);
-        }
-
-        return filter;
-    }
-
-    @RequiresPermission(ReadPermission.class)
-    public class GetColumnSummaryStatsAction extends ReadOnlyApiAction<QueryForm>
-    {
-        private FieldKey _colFieldKey;
-
-        @Override
-        public void validateForm(QueryForm form, Errors errors)
-        {
-            QuerySettings settings = form.getQuerySettings();
-            List<FieldKey> fieldKeys = settings != null ? settings.getFieldKeys() : null;
-            if (null == fieldKeys || fieldKeys.size() != 1)
-                errors.reject(ERROR_MSG, "GetColumnSummaryStats requires that only one column be requested.");
-            else
-                _colFieldKey = fieldKeys.get(0);
-        }
-
-        public ApiResponse execute(QueryForm form, BindException errors)
-        {
-            ApiSimpleResponse response = new ApiSimpleResponse();
-            QueryView view = form.getQueryView();
-            DisplayColumn displayColumn = null;
-
-            for (DisplayColumn dc : view.getDisplayColumns())
-            {
-                if (dc.getColumnInfo() != null && _colFieldKey.equals(dc.getColumnInfo().getFieldKey()))
-                {
-                    displayColumn = dc;
-                    break;
-                }
-            }
-
-            if (displayColumn != null && displayColumn.getColumnInfo() != null)
-            {
-                // get the map of the analytics providers to their relevant aggregates and add the information to the response
-                Map<String, Map<String, Object>> analyticsProviders = new LinkedHashMap<>();
-                Set<Aggregate> colAggregates = new HashSet<>();
-                for (ColumnAnalyticsProvider analyticsProvider : displayColumn.getAnalyticsProviders())
-                {
-                    if (analyticsProvider instanceof BaseAggregatesAnalyticsProvider)
-                    {
-                        BaseAggregatesAnalyticsProvider baseAggProvider = (BaseAggregatesAnalyticsProvider) analyticsProvider;
-                        Map<String, Object> props = new HashMap<>();
-                        props.put("label", baseAggProvider.getLabel());
-
-                        List<String> aggregateNames = new ArrayList<>();
-                        for (Aggregate aggregate : AnalyticsProviderItem.createAggregates(baseAggProvider, _colFieldKey, null))
-                        {
-                            aggregateNames.add(aggregate.getType().getName());
-                            colAggregates.add(aggregate);
-                        }
-                        props.put("aggregates", aggregateNames);
-
-                        analyticsProviders.put(baseAggProvider.getName(), props);
-                    }
-                }
-
-                // get the filter set from the queryform and verify that they resolve
-                SimpleFilter filter = getFilterFromQueryForm(form);
-                if (filter != null)
-                {
-                    Map<FieldKey, ColumnInfo> resolvedCols = QueryService.get().getColumns(view.getTable(), filter.getAllFieldKeys());
-                    for (FieldKey filterFieldKey : filter.getAllFieldKeys())
-                    {
-                        if (!resolvedCols.containsKey(filterFieldKey))
-                            filter.deleteConditions(filterFieldKey);
-                    }
-                }
-
-                // query the table/view for the aggregate results
-                Collection<ColumnInfo> columns = Collections.singleton(displayColumn.getColumnInfo());
-                TableSelector selector = new TableSelector(view.getTable(), columns, filter, null).setNamedParameters(form.getQuerySettings().getQueryParameters());
-                Map<String, List<Aggregate.Result>> aggResults = selector.getAggregates(new ArrayList<>(colAggregates));
-
-                // create a response object mapping the analytics providers to their relevant aggregate results
-                Map<String, Map<String, Object>> aggregateResults = new HashMap<>();
-                if (aggResults.containsKey(_colFieldKey.toString()))
-                {
-                    for (Aggregate.Result r : aggResults.get(_colFieldKey.toString()))
-                    {
-                        Map<String, Object> props = new HashMap<>();
-                        Aggregate.Type type = r.getAggregate().getType();
-                        props.put("label", type.getFullLabel());
-                        props.put("description", type.getDescription());
-                        props.put("value", r.getFormattedValue(displayColumn, getContainer()));
-                        aggregateResults.put(type.getName(), props);
-                    }
-
-                    response.put("success", true);
-                    response.put("analyticsProviders", analyticsProviders);
-                    response.put("aggregateResults", aggregateResults);
-                }
-                else
-                {
-                    response.put("success", false);
-                    response.put("message", "Unable to get aggregate results for " + _colFieldKey);
-                }
-            }
-            else
-            {
-                response.put("success", false);
-                response.put("message", "Unable to find ColumnInfo for " + _colFieldKey);
-            }
-
-            return response;
-        }
-    }
-
-    @RequiresPermission(ReadPermission.class)
-    public class ImportAction extends AbstractQueryImportAction<QueryForm>
-    {
-        private QueryForm _form;
-
-        @Override
-        protected void initRequest(QueryForm form) throws ServletException
-        {
-            _form = form;
-
-            _insertOption = form.getInsertOption();
-            QueryDefinition query = form.getQueryDef();
-            List<QueryException> qpe = new ArrayList<>();
-            TableInfo t = query.getTable(form.getSchema(), qpe, true);
-            if (!qpe.isEmpty())
-                throw qpe.get(0);
-            if (null != t)
-                setTarget(t);
-            _auditBehaviorType = form.getAuditBehavior();
-        }
-
-        @Override
-        public ModelAndView getView(QueryForm form, BindException errors) throws Exception
-        {
-            initRequest(form);
-            return super.getDefaultImportView(form, errors);
-        }
-
-        @Override
-        public NavTree appendNavTrail(NavTree root)
-        {
-            new SchemaAction(_form).appendNavTrail(root);
-            var executeQuery = _form.urlFor(QueryAction.executeQuery);
-            if (null == executeQuery)
-                root.addChild(_form.getQueryName());
-            else
-                root.addChild(_form.getQueryName(), executeQuery);
-            root.addChild("Import Data");
-            return root;
-        }
-    }
-
-
-    @SuppressWarnings({"unused", "WeakerAccess"})
-    public static class ExportSqlForm
-    {
-        private String _sql;
-        private String _schemaName;
-        private String _containerFilter;
-        private String _format = "excel";
-
-        public String getSql()
-        {
-            return _sql;
-        }
-
-        public void setSql(String sql)
-        {
-            _sql = sql;
-        }
-
-        public String getSchemaName()
-        {
-            return _schemaName;
-        }
-
-        public void setSchemaName(String schemaName)
-        {
-            _schemaName = schemaName;
-        }
-
-        public String getContainerFilter()
-        {
-            return _containerFilter;
-        }
-
-        public void setContainerFilter(String containerFilter)
-        {
-            _containerFilter = containerFilter;
-        }
-
-        public String getFormat()
-        {
-            return _format;
-        }
-
-        public void setFormat(String format)
-        {
-            _format = format;
-        }
-    }
-
-    @RequiresPermission(ReadPermission.class)
-    @ApiVersion(9.2)
-    @Action(ActionType.Export.class)
-    public static class ExportSqlAction extends ExportAction<ExportSqlForm>
-    {
-        public void export(ExportSqlForm form, HttpServletResponse response, BindException errors) throws IOException, ExportException
-        {
-            String schemaName = StringUtils.trimToNull(form.getSchemaName());
-            if (null == schemaName)
-                throw new NotFoundException("No value was supplied for the required parameter 'schemaName'");
-            String sql = StringUtils.trimToNull(form.getSql());
-            if (null == sql)
-                throw new NotFoundException("No value was supplied for the required parameter 'sql'");
-
-            UserSchema schema = QueryService.get().getUserSchema(getUser(), getContainer(), schemaName);
-
-            if (null == schema)
-                throw new NotFoundException("Schema '" + schemaName + "' not found in this folder");
-
-            //create a temp query settings object initialized with the posted LabKey SQL
-            //this will provide a temporary QueryDefinition to Query
-            TempQuerySettings settings = new TempQuerySettings(getViewContext(), sql);
-
-            //need to explicitly turn off various UI options that will try to refer to the
-            //current URL and query string
-            settings.setAllowChooseView(false);
-            settings.setAllowCustomizeView(false);
-
-            //return all rows
-            settings.setShowRows(ShowRows.ALL);
-
-            //add container filter if supplied
-            if (form.getContainerFilter() != null && form.getContainerFilter().length() > 0)
-            {
-                ContainerFilter.Type containerFilterType =
-                    ContainerFilter.Type.valueOf(form.getContainerFilter());
-                settings.setContainerFilterName(containerFilterType.name());
-            }
-
-            //build a query view using the schema and settings
-            QueryView view = new QueryView(schema, settings, errors);
-            view.setShowRecordSelectors(false);
-            view.setShowExportButtons(false);
-            view.setButtonBarPosition(DataRegion.ButtonBarPosition.NONE);
-
-            //export it
-            ResponseHelper.setPrivate(response);
-            response.setHeader("X-Robots-Tag", "noindex");
-
-            if ("excel".equalsIgnoreCase(form.getFormat()))
-                view.exportToExcel(response);
-            else if ("tsv".equalsIgnoreCase(form.getFormat()))
-                view.exportToTsv(response);
-            else
-                errors.reject(null, "Invalid format specified; must be 'excel' or 'tsv'");
-
-            for (QueryException qe : view.getParseErrors())
-                errors.reject(null, qe.getMessage());
-
-            if (errors.hasErrors())
-                throw new ExportException(new SimpleErrorView(errors, false));
-        }
-    }
-
-    public static class ApiSaveRowsForm extends SimpleApiJsonForm
-    {
-    }
-
-    private enum CommandType
-    {
-        insert(InsertPermission.class)
-        {
-            public List<Map<String, Object>> saveRows(QueryUpdateService qus, List<Map<String, Object>> rows, User user, Container container, Map<Enum, Object> configParameters, Map<String, Object> extraContext)
-                    throws SQLException, InvalidKeyException, QueryUpdateServiceException, BatchValidationException, DuplicateKeyException
-            {
-                BatchValidationException errors = new BatchValidationException();
-                List<Map<String, Object>> insertedRows = qus.insertRows(user, container, rows, errors, configParameters, extraContext);
-                if (errors.hasErrors())
-                    throw errors;
-                return qus.getRows(user, container, insertedRows);
-            }
-        },
-        insertWithKeys(InsertPermission.class)
-        {
-            public List<Map<String, Object>> saveRows(QueryUpdateService qus, List<Map<String, Object>> rows, User user, Container container, Map<Enum, Object> configParameters, Map<String, Object> extraContext)
-                    throws SQLException, InvalidKeyException, QueryUpdateServiceException, BatchValidationException, DuplicateKeyException
-            {
-                List<Map<String, Object>> newRows = new ArrayList<>();
-                List<Map<String, Object>> oldKeys = new ArrayList<>();
-                for (Map<String, Object> row : rows)
-                {
-                    //issue 13719: use CaseInsensitiveHashMaps.  Also allow either values or oldKeys to be null
-                    CaseInsensitiveHashMap newMap = row.get(SaveRowsAction.PROP_VALUES) != null ? new CaseInsensitiveHashMap((Map<String, Object>)row.get(SaveRowsAction.PROP_VALUES)) : new CaseInsensitiveHashMap();
-                    newRows.add(newMap);
-
-                    CaseInsensitiveHashMap oldMap = row.get(SaveRowsAction.PROP_OLD_KEYS) != null ? new CaseInsensitiveHashMap((Map<String, Object>)row.get(SaveRowsAction.PROP_OLD_KEYS)) : new CaseInsensitiveHashMap();
-                    oldKeys.add(oldMap);
-                }
-                BatchValidationException errors = new BatchValidationException();
-                List<Map<String, Object>> updatedRows = qus.insertRows(user, container, newRows, errors, configParameters, extraContext);
-                if (errors.hasErrors())
-                    throw errors;
-                updatedRows = qus.getRows(user, container, updatedRows);
-                List<Map<String, Object>> results = new ArrayList<>();
-                for (int i = 0; i < updatedRows.size(); i++)
-                {
-                    Map<String, Object> result = new HashMap<>();
-                    result.put(SaveRowsAction.PROP_VALUES, updatedRows.get(i));
-                    result.put(SaveRowsAction.PROP_OLD_KEYS, oldKeys.get(i));
-                    results.add(result);
-                }
-                return results;
-            }
-        },
-        importRows(InsertPermission.class)
-        {
-            public List<Map<String, Object>> saveRows(QueryUpdateService qus, List<Map<String, Object>> rows, User user, Container container, Map<Enum, Object> configParameters, Map<String, Object> extraContext)
-                    throws SQLException, BatchValidationException
-            {
-                BatchValidationException errors = new BatchValidationException();
-                DataIteratorBuilder it = new ListofMapsDataIterator.Builder(rows.get(0).keySet(), rows);
-                qus.importRows(user, container, it, errors, configParameters, extraContext);
-                if (errors.hasErrors())
-                    throw errors;
-                return Collections.emptyList();
-            }
-        },
-        update(UpdatePermission.class)
-        {
-            public List<Map<String, Object>> saveRows(QueryUpdateService qus, List<Map<String, Object>> rows, User user, Container container, Map<Enum, Object> configParameters, Map<String, Object> extraContext)
-                    throws SQLException, InvalidKeyException, QueryUpdateServiceException, BatchValidationException
-            {
-                List<Map<String, Object>> updatedRows = qus.updateRows(user, container, rows, rows, configParameters, extraContext);
-                return qus.getRows(user, container, updatedRows);
-            }
-        },
-        updateChangingKeys(UpdatePermission.class)
-        {
-            public List<Map<String, Object>> saveRows(QueryUpdateService qus, List<Map<String, Object>> rows, User user, Container container, Map<Enum, Object> configParameters, Map<String, Object> extraContext)
-                    throws SQLException, InvalidKeyException, QueryUpdateServiceException, BatchValidationException
-            {
-                List<Map<String, Object>> newRows = new ArrayList<>();
-                List<Map<String, Object>> oldKeys = new ArrayList<>();
-                for (Map<String, Object> row : rows)
-                {
-                    // issue 13719: use CaseInsensitiveHashMaps.  Also allow either values or oldKeys to be null.
-                    // this should never happen on an update, but we will let it fail later with a better error message instead of the NPE here
-                    CaseInsensitiveHashMap newMap = row.get(SaveRowsAction.PROP_VALUES) != null ? new CaseInsensitiveHashMap((Map<String, Object>)row.get(SaveRowsAction.PROP_VALUES)) : new CaseInsensitiveHashMap();
-                    newRows.add(newMap);
-
-                    CaseInsensitiveHashMap oldMap = row.get(SaveRowsAction.PROP_OLD_KEYS) != null ? new CaseInsensitiveHashMap((Map<String, Object>)row.get(SaveRowsAction.PROP_OLD_KEYS)) : new CaseInsensitiveHashMap();
-                    oldKeys.add(oldMap);
-                }
-                List<Map<String, Object>> updatedRows = qus.updateRows(user, container, newRows, oldKeys, configParameters, extraContext);
-                updatedRows = qus.getRows(user, container, updatedRows);
-                List<Map<String, Object>> results = new ArrayList<>();
-                for (int i = 0; i < updatedRows.size(); i++)
-                {
-                    Map<String, Object> result = new HashMap<>();
-                    result.put(SaveRowsAction.PROP_VALUES, updatedRows.get(i));
-                    result.put(SaveRowsAction.PROP_OLD_KEYS, oldKeys.get(i));
-                    results.add(result);
-                }
-                return results;
-            }
-        },
-        delete(DeletePermission.class)
-        {
-            @Override
-            public List<Map<String, Object>> saveRows(QueryUpdateService qus, List<Map<String, Object>> rows, User user, Container container, Map<Enum, Object> configParameters, Map<String, Object> extraContext)
-                    throws SQLException, InvalidKeyException, QueryUpdateServiceException, BatchValidationException
-            {
-                return qus.deleteRows(user, container, rows, configParameters, extraContext);
-            }
-        };
-
-        private final Class<? extends Permission> _permission;
-
-        CommandType(Class<? extends Permission> permission)
-        {
-            _permission = permission;
-        }
-
-        public Class<? extends Permission> getPermission()
-        {
-            return _permission;
-        }
-
-        public abstract List<Map<String, Object>> saveRows(QueryUpdateService qus, List<Map<String, Object>> rows, User user, Container container, Map<Enum, Object> configParameters, Map<String, Object> extraContext)
-                throws SQLException, InvalidKeyException, QueryUpdateServiceException, BatchValidationException, DuplicateKeyException;
-    }
-
-    /**
-     * Base action class for insert/update/delete actions
-     */
-    public abstract static class BaseSaveRowsAction extends MutatingApiAction<ApiSaveRowsForm>
-    {
-        public static final String PROP_SCHEMA_NAME = "schemaName";
-        public static final String PROP_QUERY_NAME = "queryName";
-        public static final String PROP_COMMAND = "command";
-        private static final String PROP_ROWS = "rows";
-
-        protected JSONObject executeJson(JSONObject json, CommandType commandType, boolean allowTransaction, Errors errors) throws IOException, BatchValidationException, SQLException, InvalidKeyException, QueryUpdateServiceException
-        {
-            JSONObject response = new JSONObject();
-            Container container = getContainer();
-            User user = getUser();
-
-            if (json == null)
-                throw new IllegalArgumentException("Empty request");
-
-            JSONArray rows;
-            try
-            {
-                rows = json.getJSONArray(PROP_ROWS);
-                if (rows.length() < 1)
-                    throw new IllegalArgumentException("No '" + PROP_ROWS + "' array supplied!");
-            }
-            catch (JSONException x)
-            {
-                throw new IllegalArgumentException("No '" + PROP_ROWS + "' array supplied!");
-            }
-
-            String schemaName = json.getString(PROP_SCHEMA_NAME);
-            String queryName = json.getString(PROP_QUERY_NAME);
-            TableInfo table = getTableInfo(container, user, schemaName, queryName);
-
-            if (!table.hasPermission(user, commandType.getPermission()))
-                throw new UnauthorizedException();
-
-            if (commandType != CommandType.insert && table.getPkColumns().size() == 0)
-                throw new IllegalArgumentException("The table '" + table.getPublicSchemaName() + "." +
-                        table.getPublicName() + "' cannot be updated because it has no primary key defined!");
-
-            QueryUpdateService qus = table.getUpdateService();
-            if (null == qus)
-                throw new IllegalArgumentException("The query '" + queryName + "' in the schema '" + schemaName +
-                        "' is not updatable via the HTTP-based APIs.");
-
-            int rowsAffected = 0;
-
-            List<Map<String, Object>> rowsToProcess = new ArrayList<>();
-
-            // NOTE RowMapFactory is faster, but for update it's important to preserve missing v explicit NULL values
-            // Do we need to support some soft of UNDEFINED and NULL instance of MvFieldWrapper?
-            RowMapFactory<Object> f = null;
-            if (commandType == CommandType.insert || commandType == CommandType.insertWithKeys)
-                f = new RowMapFactory<>();
-
-            for (int idx = 0; idx < rows.length(); ++idx)
-            {
-                JSONObject jsonObj;
-                try
-                {
-                    jsonObj = rows.getJSONObject(idx);
-                }
-                catch (JSONException x)
-                {
-                    throw new IllegalArgumentException("rows[" + idx + "] is not an object.");
-                }
-                if (null != jsonObj)
-                {
-                    Map<String, Object> rowMap = null == f ? new CaseInsensitiveHashMap<>() : f.getRowMap();
-                    rowMap.putAll(jsonObj);
-                    rowsToProcess.add(rowMap);
-                    rowsAffected++;
-                }
-            }
-
-            Map<String, Object> extraContext = json.optJSONObject("extraContext");
-            if (extraContext == null)
-                extraContext = new CaseInsensitiveHashMap<>();
-
-            Map<Enum, Object> configParameters = new HashMap<>();
-            String auditBehavior = json.getString("auditBehavior");
-            if (!StringUtils.isEmpty(auditBehavior))
-            {
-                try
-                {
-                    AuditBehaviorType behaviorType = AuditBehaviorType.valueOf(auditBehavior);
-                    configParameters.put(DetailedAuditLogDataIterator.AuditConfigs.AuditBehavior, behaviorType);
-                }
-                catch (IllegalArgumentException ignored)
-                {
-                    logger.warn("Unknown log level type " + auditBehavior + " ignored.");
-                }
-            }
-
-            //setup the response, providing the schema name, query name, and operation
-            //so that the client can sort out which request this response belongs to
-            //(clients often submit these async)
-            response.put(PROP_SCHEMA_NAME, schemaName);
-            response.put(PROP_QUERY_NAME, queryName);
-            response.put("command", commandType.name());
-            response.put("containerPath", container.getPath());
-
-            //we will transact operations by default, but the user may
-            //override this by sending a "transacted" property set to false
-            // 11741: A transaction may already be active if we're trying to
-            // insert/update/delete from within a transformation/validation script.
-            boolean transacted = allowTransaction && json.optBoolean("transacted", true);
-
-            try (DbScope.Transaction transaction = transacted ? table.getSchema().getScope().ensureTransaction() : NO_OP_TRANSACTION)
-            {
-                List<Map<String, Object>> responseRows =
-                        commandType.saveRows(qus, rowsToProcess, getUser(), getContainer(), configParameters, extraContext);
-
-                if (commandType != CommandType.importRows)
-                    response.put("rows", responseRows);
-
-                transaction.commit();
-            }
-            catch (OptimisticConflictException e)
-            {
-                //issue 13967: provide better message for OptimisticConflictException
-                errors.reject(SpringActionController.ERROR_MSG, e.getMessage());
-            }
-            catch (QueryUpdateServiceException | ConversionException | DuplicateKeyException | DataIntegrityViolationException e)
-            {
-                //Issue 14294: improve handling of ConversionException (and DuplicateKeyException (Issue 28037), and DataIntegrity (uniqueness) (Issue 22779)
-                errors.reject(SpringActionController.ERROR_MSG, e.getMessage() == null ? e.toString() : e.getMessage());
-            }
-            catch (BatchValidationException e)
-            {
-                if (isSuccessOnValidationError())
-                {
-                    response.put("errors", createResponseWriter().getJSON(e));
-                }
-                else
-                {
-                    ExceptionUtil.decorateException(e, ExceptionUtil.ExceptionInfo.SkipMothershipLogging, "true", true);
-                    throw e;
-                }
-            }
-
-            response.put("rowsAffected", rowsAffected);
-
-            return response;
-        }
-
-        protected boolean isSuccessOnValidationError()
-        {
-            return getRequestedApiVersion() >= 13.2;
-        }
-
-        @NotNull
-        protected TableInfo getTableInfo(Container container, User user, String schemaName, String queryName)
-        {
-            if (null == schemaName || null == queryName)
-                throw new IllegalArgumentException("You must supply a schemaName and queryName!");
-
-            UserSchema schema = QueryService.get().getUserSchema(user, container, schemaName);
-            if (null == schema)
-                throw new IllegalArgumentException("The schema '" + schemaName + "' does not exist.");
-
-            TableInfo table = schema.getTable(queryName, null);
-            if (table == null)
-                throw new IllegalArgumentException("The query '" + queryName + "' in the schema '" + schemaName + "' does not exist.");
-            return table;
-        }
-    }
-
-    // Issue: 20522 - require read access to the action but executeJson will check for update privileges from the table
-    //
-    @RequiresPermission(ReadPermission.class) //will check below
-    @ApiVersion(8.3)
-    public static class UpdateRowsAction extends BaseSaveRowsAction
-    {
-        @Override
-        public ApiResponse execute(ApiSaveRowsForm apiSaveRowsForm, BindException errors) throws Exception
-        {
-            JSONObject response = executeJson(apiSaveRowsForm.getJsonObject(), CommandType.update, true, errors);
-            if (response == null || errors.hasErrors())
-                return null;
-            return new ApiSimpleResponse(response);
-        }
-    }
-
-    @RequiresPermission(ReadPermission.class) //will check below
-    @ApiVersion(8.3)
-    public static class InsertRowsAction extends BaseSaveRowsAction
-    {
-        @Override
-        public ApiResponse execute(ApiSaveRowsForm apiSaveRowsForm, BindException errors) throws Exception
-        {
-            JSONObject response = executeJson(apiSaveRowsForm.getJsonObject(), CommandType.insert, true, errors);
-            if (response == null || errors.hasErrors())
-                return null;
-            return new ApiSimpleResponse(response);
-        }
-    }
-
-    @RequiresPermission(ReadPermission.class) //will check below
-    @ApiVersion(8.3)
-    public static class ImportRowsAction extends BaseSaveRowsAction
-    {
-        @Override
-        public ApiResponse execute(ApiSaveRowsForm apiSaveRowsForm, BindException errors) throws Exception
-        {
-            JSONObject response = executeJson(apiSaveRowsForm.getJsonObject(), CommandType.importRows, true, errors);
-            if (response == null || errors.hasErrors())
-                return null;
-            return new ApiSimpleResponse(response);
-        }
-    }
-
-    @ActionNames("deleteRows, delRows")
-    @RequiresPermission(ReadPermission.class) //will check below
-    @ApiVersion(8.3)
-    public static class DeleteRowsAction extends BaseSaveRowsAction
-    {
-        @Override
-        public ApiResponse execute(ApiSaveRowsForm apiSaveRowsForm, BindException errors) throws Exception
-        {
-            JSONObject response = executeJson(apiSaveRowsForm.getJsonObject(), CommandType.delete, true, errors);
-            if (response == null || errors.hasErrors())
-                return null;
-            return new ApiSimpleResponse(response);
-        }
-    }
-
-    @RequiresNoPermission //will check below
-    public static class SaveRowsAction extends BaseSaveRowsAction
-    {
-        public static final String PROP_VALUES = "values";
-        public static final String PROP_OLD_KEYS = "oldKeys";
-
-        @Override
-        protected boolean isFailure(BindException errors)
-        {
-            return !isSuccessOnValidationError() && super.isFailure(errors);
-        }
-
-        @Override
-        public ApiResponse execute(ApiSaveRowsForm apiSaveRowsForm, BindException errors) throws Exception
-        {
-            // Issue 21850: Verify that the user has at least some sort of basic access to the container. We'll check for more
-            // specific permissions later once we've figured out exactly what they're trying to do. This helps us
-            // give a better HTTP response code when they're trying to access a resource that's not available to guests
-            if (!getContainer().hasPermission(getUser(), ReadPermission.class) &&
-                    !getContainer().hasPermission(getUser(), DeletePermission.class) &&
-                    !getContainer().hasPermission(getUser(), InsertPermission.class) &&
-                    !getContainer().hasPermission(getUser(), UpdatePermission.class))
-            {
-                throw new UnauthorizedException();
-            }
-
-            JSONObject json = apiSaveRowsForm.getJsonObject();
-            if (json == null)
-                throw new IllegalArgumentException("Empty request");
-
-            JSONArray commands = (JSONArray)json.get("commands");
-            JSONArray resultArray = new JSONArray();
-            if (commands == null || commands.length() == 0)
-            {
-                throw new NotFoundException("Empty request");
-            }
-
-            Map<String, Object> extraContext = json.optJSONObject("extraContext");
-
-            boolean validateOnly = json.optBoolean("validateOnly", false);
-            // If we are going to validate and not commit, we need to be sure we're transacted as well. Otherwise,
-            // respect the client's request.
-            boolean transacted = validateOnly || json.optBoolean("transacted", true);
-
-            // Keep track of whether we end up committing or not
-            boolean committed = false;
-
-            DbScope scope = null;
-            if (transacted)
-            {
-                for (int i = 0; i < commands.length(); i++)
-                {
-                    JSONObject commandJSON = commands.getJSONObject(i);
-                    String schemaName = commandJSON.getString(PROP_SCHEMA_NAME);
-                    String queryName = commandJSON.getString(PROP_QUERY_NAME);
-                    TableInfo tableInfo = getTableInfo(getContainer(), getUser(), schemaName, queryName);
-                    if (scope == null)
-                    {
-                        scope = tableInfo.getSchema().getScope();
-                    }
-                    else if (scope != tableInfo.getSchema().getScope())
-                    {
-                        throw new IllegalArgumentException("All queries must be from the same source database");
-                    }
-                }
-                assert scope != null;
-            }
-
-            int startingErrorIndex = 0;
-            int errorCount = 0;
-            // 11741: A transaction may already be active if we're trying to
-            // insert/update/delete from within a transformation/validation script.
-
-            try (DbScope.Transaction transaction = transacted ? scope.ensureTransaction() : NO_OP_TRANSACTION)
-            {
-                for (int i = 0; i < commands.length(); i++)
-                {
-                    JSONObject commandObject = commands.getJSONObject(i);
-                    String commandName = commandObject.getString(PROP_COMMAND);
-                    if (commandName == null)
-                    {
-                        throw new ApiUsageException(PROP_COMMAND + " is required but was missing");
-                    }
-                    CommandType command = CommandType.valueOf(commandName);
-
-                    // Copy the top-level 'extraContext' and merge in the command-level extraContext.
-                    Map<String, Object> commandExtraContext = new HashMap<>();
-                    if (extraContext != null)
-                        commandExtraContext.putAll(extraContext);
-                    if (commandObject.has("extraContext"))
-                    {
-                        commandExtraContext.putAll(commandObject.getJSONObject("extraContext"));
-                    }
-                    commandObject.put("extraContext", commandExtraContext);
-
-                    JSONObject commandResponse = executeJson(commandObject, command, !transacted, errors);
-                    // Bail out immediately if we're going to return a failure-type response message
-                    if (commandResponse == null || (errors.hasErrors() && !isSuccessOnValidationError()))
-                        return null;
-
-                    //this would be populated in executeJson when a BatchValidationException is thrown
-                    if (commandResponse.containsKey("errors"))
-                    {
-                        errorCount += commandResponse.getJSONObject("errors").getInt("errorCount");
-                    }
-
-                    // If we encountered errors with this particular command and the client requested that don't treat
-                    // the whole request as a failure (non-200 HTTP status code), stash the errors for this particular
-                    // command in its response section.
-                    // NOTE: executeJson should handle and serialize BatchValidationException
-                    // these errors upstream
-                    if (errors.getErrorCount() > startingErrorIndex && isSuccessOnValidationError())
-                    {
-                        commandResponse.put("errors", ApiResponseWriter.convertToJSON(errors, startingErrorIndex).getValue());
-                        startingErrorIndex = errors.getErrorCount();
-                    }
-
-                    resultArray.put(commandResponse);
-                }
-
-                // Don't commit if we had errors or if the client requested that we only validate (and not commit)
-                if (!errors.hasErrors() && !validateOnly && errorCount == 0)
-                {
-                    transaction.commit();
-                    committed = true;
-                }
-            }
-
-            errorCount += errors.getErrorCount();
-            JSONObject result = new JSONObject();
-            result.put("result", resultArray);
-            result.put("committed", committed);
-            result.put("errorCount", errorCount);
-            return new ApiSimpleResponse(result);
-        }
-    }
-
-    @RequiresPermission(AdminPermission.class)
-    public static class ApiTestAction extends SimpleViewAction
-    {
-        public ModelAndView getView(Object o, BindException errors)
-        {
-            return new JspView("/org/labkey/query/view/apitest.jsp");
-        }
-
-        public NavTree appendNavTrail(NavTree root)
-        {
-            return root.addChild("API Test");
-        }
-    }
-
-
-    @RequiresPermission(AdminPermission.class)
-    public static class AdminAction extends SimpleViewAction<QueryForm>
-    {
-        @SuppressWarnings("UnusedDeclaration")
-        public AdminAction()
-        {
-        }
-
-        public AdminAction(ViewContext ctx)
-        {
-            setViewContext(ctx);
-        }
-
-        @Override
-        public ModelAndView getView(QueryForm form, BindException errors)
-        {
-            setHelpTopic(new HelpTopic("externalSchemas"));
-            return new JspView<>("/org/labkey/query/view/admin.jsp", form, errors);
-        }
-
-        @Override
-        public NavTree appendNavTrail(NavTree root)
-        {
-            new BeginAction(getViewContext()).appendNavTrail(root);
-            root.addChild("Schema Administration", new QueryUrlsImpl().urlExternalSchemaAdmin(getContainer()));
-            return root;
-        }
-    }
-
-
-    @SuppressWarnings({"unused", "WeakerAccess"})
-    public static class ResetRemoteConnectionsForm
-    {
-        private boolean _reset;
-
-        public boolean isReset()
-        {
-            return _reset;
-        }
-
-        public void setReset(boolean reset)
-        {
-            _reset = reset;
-        }
-    }
-
-
-    @RequiresPermission(AdminPermission.class)
-    public static class ManageRemoteConnectionsAction extends FormViewAction<ResetRemoteConnectionsForm>
-    {
-        @Override
-        public void validateCommand(ResetRemoteConnectionsForm target, Errors errors) {}
-
-        @Override
-        public boolean handlePost(ResetRemoteConnectionsForm form, BindException errors)
-        {
-            if (form.isReset())
-            {
-                PropertyManager.getEncryptedStore().deletePropertySet(getContainer(), RemoteConnections.REMOTE_QUERY_CONNECTIONS_CATEGORY);
-            }
-            return true;
-        }
-
-        @Override
-        public URLHelper getSuccessURL(ResetRemoteConnectionsForm queryForm)
-        {
-            return new ActionURL(ManageRemoteConnectionsAction.class, getContainer());
-        }
-
-        @Override
-        public ModelAndView getView(ResetRemoteConnectionsForm queryForm, boolean reshow, BindException errors)
-        {
-            Map<String, String> connectionMap;
-            try
-            {
-                // if the encrypted property store is configured but no values have yet been set, and empty map is returned
-                connectionMap = PropertyManager.getEncryptedStore().getProperties(getContainer(), RemoteConnections.REMOTE_QUERY_CONNECTIONS_CATEGORY);
-            }
-            catch (Exception e)
-            {
-                connectionMap = null; // render the failure page
-            }
-            getPageConfig().setHelpTopic(new HelpTopic("remoteConnection"));
-            return new JspView<>("/org/labkey/query/view/manageRemoteConnections.jsp", connectionMap, errors);
-        }
-
-        @Override
-        public NavTree appendNavTrail(NavTree root)
-        {
-            new BeginAction(getViewContext()).appendNavTrail(root);
-            root.addChild("Manage Remote Connections", new QueryUrlsImpl().urlExternalSchemaAdmin(getContainer()));
-            return root;
-        }
-    }
-
-    private abstract static class BaseInsertExternalSchemaAction<F extends AbstractExternalSchemaForm<T>, T extends AbstractExternalSchemaDef> extends FormViewAction<F>
-    {
-        protected BaseInsertExternalSchemaAction(Class<F> commandClass)
-        {
-            super(commandClass);
-        }
-
-        @Override
-        public void validateCommand(F form, Errors errors)
-        {
-            form.validate(errors);
-        }
-
-        @Override
-        public boolean handlePost(F form, BindException errors) throws Exception
-        {
-            try
-            {
-                form.doInsert();
-                QueryManager.get().updateExternalSchemas(getContainer());
-            }
-            catch (RuntimeSQLException e)
-            {
-                if (e.isConstraintException())
-                {
-                    errors.reject(ERROR_MSG, "A schema by that name is already defined in this folder");
-                    return false;
-                }
-
-                throw e;
-            }
-
-            return true;
-        }
-
-        @Override
-        public ActionURL getSuccessURL(F form)
-        {
-            return new QueryUrlsImpl().urlExternalSchemaAdmin(getContainer());
-        }
-
-        @Override
-        public NavTree appendNavTrail(NavTree root)
-        {
-            new AdminAction(getViewContext()).appendNavTrail(root);
-            root.addChild("Define Schema", new ActionURL(getClass(), getContainer()));
-            return root;
-        }
-
-    }
-
-    @RequiresPermission(AdminOperationsPermission.class)
-    public static class InsertLinkedSchemaAction extends BaseInsertExternalSchemaAction<LinkedSchemaForm, LinkedSchemaDef>
-    {
-        public InsertLinkedSchemaAction()
-        {
-            super(LinkedSchemaForm.class);
-        }
-
-        public ModelAndView getView(LinkedSchemaForm form, boolean reshow, BindException errors)
-        {
-            setHelpTopic(new HelpTopic("filterSchema"));
-            return new JspView<>("/org/labkey/query/view/linkedSchema.jsp", new LinkedSchemaBean(getContainer(), form.getBean(), true), errors);
-        }
-    }
-
-    @RequiresPermission(AdminOperationsPermission.class)
-    public static class InsertExternalSchemaAction extends BaseInsertExternalSchemaAction<ExternalSchemaForm, ExternalSchemaDef>
-    {
-        public InsertExternalSchemaAction()
-        {
-            super(ExternalSchemaForm.class);
-        }
-
-        public ModelAndView getView(ExternalSchemaForm form, boolean reshow, BindException errors)
-        {
-            setHelpTopic(new HelpTopic("externalSchemas"));
-            return new JspView<>("/org/labkey/query/view/externalSchema.jsp", new ExternalSchemaBean(getContainer(), form.getBean(), true), errors);
-        }
-    }
-
-    private abstract static class BaseDeleteSchemaAction<F extends AbstractExternalSchemaForm<T>, T extends AbstractExternalSchemaDef> extends ConfirmAction<F>
-    {
-        public String getConfirmText()
-        {
-            return "Delete";
-        }
-
-        public ModelAndView getConfirmView(F form, BindException errors)
-        {
-            if (getPageConfig().getTitle() == null)
-                setTitle("Delete Schema");
-
-            form.refreshFromDb();
-            String schemaName = isBlank(form.getBean().getUserSchemaName()) ? "this schema" : "the schema '" + form.getBean().getUserSchemaName() + "'";
-            return new HtmlView("Are you sure you want to delete " + schemaName + "? The tables and queries defined in this schema will no longer be accessible.");
-        }
-
-        public boolean handlePost(F form, BindException errors)
-        {
-            delete(form);
-            return true;
-        }
-
-        @Override
-        protected String getCommandClassMethodName()
-        {
-            return "delete";
-        }
-
-        public abstract void delete(F form);
-
-        public void validateCommand(F form, Errors errors)
-        {
-        }
-
-        @NotNull
-        public ActionURL getSuccessURL(F form)
-        {
-            return new QueryUrlsImpl().urlExternalSchemaAdmin(getContainer());
-        }
-    }
-
-    @RequiresPermission(AdminOperationsPermission.class)
-    public static class DeleteLinkedSchemaAction extends BaseDeleteSchemaAction<LinkedSchemaForm, LinkedSchemaDef>
-    {
-        public void delete(LinkedSchemaForm form)
-        {
-            form.refreshFromDb();
-            QueryManager.get().delete(form.getBean());
-        }
-    }
-
-    @RequiresPermission(AdminOperationsPermission.class)
-    public static class DeleteExternalSchemaAction extends BaseDeleteSchemaAction<ExternalSchemaForm, ExternalSchemaDef>
-    {
-        public void delete(ExternalSchemaForm form)
-        {
-            form.refreshFromDb();
-            QueryManager.get().delete(form.getBean());
-        }
-    }
-
-    private abstract static class BaseEditSchemaAction<F extends AbstractExternalSchemaForm<T>, T extends AbstractExternalSchemaDef> extends FormViewAction<F>
-    {
-        protected BaseEditSchemaAction(Class<F> commandClass)
-        {
-            super(commandClass);
-        }
-
-        @Override
-        public void validateCommand(F form, Errors errors)
-        {
-            form.validate(errors);
-        }
-
-        protected abstract T getCurrent(int externalSchemaId);
-
-        protected T getDef(F form, boolean reshow, BindException errors)
-        {
-            T def;
-            Container defContainer;
-
-            if (reshow)
-            {
-                def = form.getBean();
-                T current = getCurrent(def.getExternalSchemaId());
-                defContainer = current.lookupContainer();
-            }
-            else
-            {
-                form.refreshFromDb();
-                def = form.getBean();
-                defContainer = def.lookupContainer();
-            }
-
-            if (!getContainer().equals(defContainer))
-                throw new UnauthorizedException();
-
-            return def;
-        }
-
-        @Override
-        public boolean handlePost(F form, BindException errors) throws Exception
-        {
-            T def = form.getBean();
-            T fromDb = getCurrent(def.getExternalSchemaId());
-
-            // Unauthorized if def in the database reports a different container
-            if (!getContainer().equals(fromDb.lookupContainer()))
-                throw new UnauthorizedException();
-
-            try
-            {
-                form.doUpdate();
-                QueryManager.get().updateExternalSchemas(getContainer());
-            }
-            catch (RuntimeSQLException e)
-            {
-                if (e.isConstraintException())
-                {
-                    errors.reject(ERROR_MSG, "A schema by that name is already defined in this folder");
-                    return false;
-                }
-
-                throw e;
-            }
-            return true;
-        }
-
-        @Override
-        public ActionURL getSuccessURL(F externalSchemaForm)
-        {
-            return new QueryUrlsImpl().urlExternalSchemaAdmin(getContainer());
-        }
-
-        @Override
-        public NavTree appendNavTrail(NavTree root)
-        {
-            new AdminAction(getViewContext()).appendNavTrail(root);
-            root.addChild("Edit Schema", new ActionURL(getClass(), getContainer()));
-            return root;
-        }
-    }
-
-    @RequiresPermission(AdminOperationsPermission.class)
-    public static class EditLinkedSchemaAction extends BaseEditSchemaAction<LinkedSchemaForm, LinkedSchemaDef>
-    {
-        public EditLinkedSchemaAction()
-        {
-            super(LinkedSchemaForm.class);
-        }
-
-        @Override
-        protected LinkedSchemaDef getCurrent(int externalId)
-        {
-            return QueryManager.get().getLinkedSchemaDef(getContainer(), externalId);
-        }
-
-        @Override
-        public ModelAndView getView(LinkedSchemaForm form, boolean reshow, BindException errors)
-        {
-            LinkedSchemaDef def = getDef(form, reshow, errors);
-
-            setHelpTopic(new HelpTopic("linkedSchemas"));
-            return new JspView<>("/org/labkey/query/view/linkedSchema.jsp", new LinkedSchemaBean(getContainer(), def, false), errors);
-        }
-    }
-
-    @RequiresPermission(AdminOperationsPermission.class)
-    public static class EditExternalSchemaAction extends BaseEditSchemaAction<ExternalSchemaForm, ExternalSchemaDef>
-    {
-        public EditExternalSchemaAction()
-        {
-            super(ExternalSchemaForm.class);
-        }
-
-        @Override
-        protected ExternalSchemaDef getCurrent(int externalId)
-        {
-            return QueryManager.get().getExternalSchemaDef(getContainer(), externalId);
-        }
-
-        @Override
-        public ModelAndView getView(ExternalSchemaForm form, boolean reshow, BindException errors)
-        {
-            ExternalSchemaDef def = getDef(form, reshow, errors);
-
-            setHelpTopic(new HelpTopic("externalSchemas"));
-            return new JspView<>("/org/labkey/query/view/externalSchema.jsp", new ExternalSchemaBean(getContainer(), def, false), errors);
-        }
-    }
-
-
-    public static class DataSourceInfo
-    {
-        public final String sourceName;
-        public final String displayName;
-        public final boolean editable;
-
-        public DataSourceInfo(DbScope scope)
-        {
-            this(scope.getDataSourceName(), scope.getDisplayName(), scope.getSqlDialect().isEditable());
-        }
-
-        public DataSourceInfo(Container c)
-        {
-            this(c.getId(), c.getName(), false);
-        }
-
-        public DataSourceInfo(String sourceName, String displayName, boolean editable)
-        {
-            this.sourceName = sourceName;
-            this.displayName = displayName;
-            this.editable = editable;
-        }
-
-        @Override
-        public boolean equals(Object o)
-        {
-            if (this == o) return true;
-            if (o == null || getClass() != o.getClass()) return false;
-
-            DataSourceInfo that = (DataSourceInfo) o;
-            if (sourceName != null ? !sourceName.equals(that.sourceName) : that.sourceName != null) return false;
-            return true;
-        }
-
-        @Override
-        public int hashCode()
-        {
-            return sourceName != null ? sourceName.hashCode() : 0;
-        }
-    }
-
-    public static abstract class BaseExternalSchemaBean<T extends AbstractExternalSchemaDef>
-    {
-        protected final Container _c;
-        protected final T _def;
-        protected final boolean _insert;
-        protected final Map<String, String> _help = new HashMap<>();
-
-        public BaseExternalSchemaBean(Container c, T def, boolean insert)
-        {
-            _c = c;
-            _def = def;
-            _insert = insert;
-
-            TableInfo ti = QueryManager.get().getTableInfoExternalSchema();
-
-            ti.getColumns()
-                .stream()
-                .filter(ci -> null != ci.getDescription())
-                .forEach(ci -> _help.put(ci.getName(), ci.getDescription()));
-        }
-
-        public abstract DataSourceInfo getInitialSource();
-
-        public T getSchemaDef()
-        {
-            return _def;
-        }
-
-        public boolean isInsert()
-        {
-            return _insert;
-        }
-
-        public ActionURL getReturnURL()
-        {
-            return new ActionURL(AdminAction.class, _c);
-        }
-
-        public ActionURL getDeleteURL()
-        {
-            return new QueryUrlsImpl().urlDeleteExternalSchema(_c, _def);
-        }
-
-        public String getHelpHTML(String fieldName)
-        {
-            return _help.get(fieldName);
-        }
-
-    }
-
-    public static class LinkedSchemaBean extends BaseExternalSchemaBean<LinkedSchemaDef>
-    {
-        public LinkedSchemaBean(Container c, LinkedSchemaDef def, boolean insert)
-        {
-            super(c, def, insert);
-        }
-
-        public DataSourceInfo getInitialSource()
-        {
-            Container sourceContainer = getInitialContainer();
-            return new DataSourceInfo(sourceContainer);
-        }
-
-        private @NotNull Container getInitialContainer()
-        {
-            LinkedSchemaDef def = getSchemaDef();
-            Container sourceContainer = def.lookupSourceContainer();
-            if (sourceContainer == null)
-                sourceContainer = def.lookupContainer();
-            if (sourceContainer == null)
-                sourceContainer = _c;
-            return sourceContainer;
-        }
-    }
-
-    public static class ExternalSchemaBean extends BaseExternalSchemaBean<ExternalSchemaDef>
-    {
-        protected final Map<DataSourceInfo, Collection<String>> _sourcesAndSchemas = new LinkedHashMap<>();
-        protected final Map<DataSourceInfo, Collection<String>> _sourcesAndSchemasIncludingSystem = new LinkedHashMap<>();
-
-        public ExternalSchemaBean(Container c, ExternalSchemaDef def, boolean insert)
-        {
-            super(c, def, insert);
-            initSources();
-        }
-
-        public Collection<DataSourceInfo> getSources()
-        {
-            return _sourcesAndSchemas.keySet();
-        }
-
-        public Collection<String> getSchemaNames(DataSourceInfo source, boolean includeSystem)
-        {
-            if (includeSystem)
-                return _sourcesAndSchemasIncludingSystem.get(source);
-            else
-                return _sourcesAndSchemas.get(source);
-        }
-
-        @Override
-        public DataSourceInfo getInitialSource()
-        {
-            ExternalSchemaDef def = getSchemaDef();
-            DbScope scope = def.lookupDbScope();
-            if (scope == null)
-                scope = DbScope.getLabKeyScope();
-            return new DataSourceInfo(scope);
-        }
-
-        protected void initSources()
-        {
-            ModuleLoader moduleLoader = ModuleLoader.getInstance();
-
-            for (DbScope scope : DbScope.getDbScopes())
-            {
-                SqlDialect dialect = scope.getSqlDialect();
-
-                Collection<String> schemaNames = new LinkedList<>();
-                Collection<String> schemaNamesIncludingSystem = new LinkedList<>();
-
-                for (String schemaName : scope.getSchemaNames())
-                {
-                    schemaNamesIncludingSystem.add(schemaName);
-
-                    if (dialect.isSystemSchema(schemaName))
-                        continue;
-
-                    if (null != moduleLoader.getModule(scope, schemaName))
-                        continue;
-
-                    schemaNames.add(schemaName);
-                }
-
-                DataSourceInfo source = new DataSourceInfo(scope);
-                _sourcesAndSchemas.put(source, schemaNames);
-                _sourcesAndSchemasIncludingSystem.put(source, schemaNamesIncludingSystem);
-            }
-        }
-    }
-
-
-    @SuppressWarnings({"unused", "WeakerAccess"})
-    public static class GetTablesForm
-    {
-        private String _dataSource;
-        private String _schemaName;
-        private boolean _sorted;
-
-        public String getDataSource()
-        {
-            return _dataSource;
-        }
-
-        public void setDataSource(String dataSource)
-        {
-            _dataSource = dataSource;
-        }
-
-        public String getSchemaName()
-        {
-            return _schemaName;
-        }
-
-        public void setSchemaName(String schemaName)
-        {
-            _schemaName = schemaName;
-        }
-
-        public boolean isSorted()
-        {
-            return _sorted;
-        }
-
-        public void setSorted(boolean sorted)
-        {
-            _sorted = sorted;
-        }
-    }
-
-    @RequiresPermission(AdminOperationsPermission.class)
-    public static class GetTablesAction extends ReadOnlyApiAction<GetTablesForm>
-    {
-        @Override
-        public ApiResponse execute(GetTablesForm form, BindException errors)
-        {
-            List<Map<String, Object>> rows = new LinkedList<>();
-            List<String> tableNames = new ArrayList<>();
-
-            if (null != form.getSchemaName())
-            {
-                DbScope scope = DbScope.getDbScope(form.getDataSource());
-                if (null != scope)
-                {
-                    DbSchema schema = scope.getSchema(form.getSchemaName(), DbSchemaType.Bare);
-                    tableNames.addAll(schema.getTableNames());
-                }
-                else
-                {
-                    Container c = ContainerManager.getForId(form.getDataSource());
-                    if (null != c)
-                    {
-                        UserSchema schema = QueryService.get().getUserSchema(getUser(), c, form.getSchemaName());
-                        if (null != schema)
-                        {
-                            if (form.isSorted())
-                                for (TableInfo table : schema.getSortedTables())
-                                    tableNames.add(table.getName());
-                            else
-                                tableNames.addAll(schema.getTableAndQueryNames(true));
-                        }
-                    }
-                }
-            }
-
-            Collections.sort(tableNames);
-
-            for (String tableName : tableNames)
-            {
-                Map<String, Object> row = new LinkedHashMap<>();
-                row.put("table", tableName);
-                rows.add(row);
-            }
-
-            Map<String, Object> properties = new HashMap<>();
-            properties.put("rows", rows);
-
-            return new ApiSimpleResponse(properties);
-        }
-    }
-
-
-    @SuppressWarnings({"unused", "WeakerAccess"})
-    public static class SchemaTemplateForm
-    {
-        private String _name;
-
-        public String getName()
-        {
-            return _name;
-        }
-
-        public void setName(String name)
-        {
-            _name = name;
-        }
-    }
-
-
-    @RequiresPermission(AdminOperationsPermission.class)
-    public static class SchemaTemplateAction extends ReadOnlyApiAction<SchemaTemplateForm>
-    {
-        @Override
-        public ApiResponse execute(SchemaTemplateForm form, BindException errors)
-        {
-            String name = form.getName();
-            if (name == null)
-                throw new IllegalArgumentException("name required");
-
-            Container c = getContainer();
-            TemplateSchemaType template = QueryServiceImpl.get().getSchemaTemplate(c, name);
-            if (template == null)
-                throw new NotFoundException("template not found");
-
-            JSONObject templateJson = QueryServiceImpl.get().schemaTemplateJson(name, template);
-
-            return new ApiSimpleResponse("template", templateJson);
-        }
-    }
-
-    @RequiresPermission(AdminOperationsPermission.class)
-    public static class SchemaTemplatesAction extends ReadOnlyApiAction
-    {
-        @Override
-        public ApiResponse execute(Object form, BindException errors)
-        {
-            Container c = getContainer();
-            QueryServiceImpl svc = QueryServiceImpl.get();
-            Map<String, TemplateSchemaType> templates = svc.getSchemaTemplates(c);
-
-            JSONArray ret = new JSONArray();
-            for (String key : templates.keySet())
-            {
-                TemplateSchemaType template = templates.get(key);
-                JSONObject templateJson = svc.schemaTemplateJson(key, template);
-                ret.put(templateJson);
-            }
-
-            ApiSimpleResponse resp = new ApiSimpleResponse();
-            resp.put("templates", ret);
-            resp.put("success", true);
-            return resp;
-        }
-    }
-
-
-
-    @RequiresPermission(AdminPermission.class)
-    public static class ReloadExternalSchemaAction extends FormHandlerAction<ExternalSchemaForm>
-    {
-        @Override
-        public void validateCommand(ExternalSchemaForm form, Errors errors)
-        {
-        }
-
-        @Override
-        public boolean handlePost(ExternalSchemaForm form, BindException errors)
-        {
-            form.refreshFromDb();
-            ExternalSchemaDef def = form.getBean();
-            QueryManager.get().reloadExternalSchema(def);
-
-            return true;
-        }
-
-        @Override
-        public ActionURL getSuccessURL(ExternalSchemaForm form)
-        {
-            return new QueryUrlsImpl().urlExternalSchemaAdmin(getContainer(), form.getBean().getUserSchemaName());
-        }
-    }
-
-
-    @RequiresPermission(AdminPermission.class)
-    public static class ReloadAllUserSchemas extends FormHandlerAction
-    {
-        @Override
-        public void validateCommand(Object target, Errors errors)
-        {
-        }
-
-        @Override
-        public boolean handlePost(Object o, BindException errors)
-        {
-            QueryManager.get().reloadAllExternalSchemas(getContainer());
-            return true;
-        }
-
-        @Override
-        public URLHelper getSuccessURL(Object o)
-        {
-            return new QueryUrlsImpl().urlExternalSchemaAdmin(getContainer(), "ALL");
-        }
-    }
-
-
-    @RequiresPermission(ReadPermission.class)
-    public static class TableInfoAction extends SimpleViewAction<TableInfoForm>
-    {
-        public ModelAndView getView(TableInfoForm form, BindException errors) throws Exception
-        {
-            TablesDocument ret = TablesDocument.Factory.newInstance();
-            TablesType tables = ret.addNewTables();
-
-            FieldKey[] fields = form.getFieldKeys();
-            if (fields.length != 0)
-            {
-                TableInfo tinfo = QueryView.create(form, errors).getTable();
-                Map<FieldKey, ColumnInfo> columnMap = CustomViewImpl.getColumnInfos(tinfo, Arrays.asList(fields));
-                TableXML.initTable(tables.addNewTable(), tinfo, null, columnMap.values());
-            }
-
-            for (FieldKey tableKey : form.getTableKeys())
-            {
-                TableInfo tableInfo = form.getTableInfo(tableKey);
-                TableType xbTable = tables.addNewTable();
-                TableXML.initTable(xbTable, tableInfo, tableKey);
-            }
-            getViewContext().getResponse().setContentType("text/xml");
-            getViewContext().getResponse().getWriter().write(ret.toString());
-            return null;
-        }
-
-        public NavTree appendNavTrail(NavTree root)
-        {
-            return root;
-        }
-    }
-
-
-    // Issue 18870: Guest user can't revert unsaved custom view changes
-    // Permission will be checked inline (guests are allowed to delete their session custom views)
-    @RequiresNoPermission
-    @Action(ActionType.Configure.class)
-    public static class DeleteViewAction extends MutatingApiAction<DeleteViewForm>
-    {
-        @Override
-        public ApiResponse execute(DeleteViewForm form, BindException errors)
-        {
-            CustomView view = form.getCustomView();
-            if (view == null)
-            {
-                throw new NotFoundException();
-            }
-
-            if (getUser().isGuest())
-            {
-                // Guests can only delete session custom views.
-                if (!view.isSession())
-                    throw new UnauthorizedException();
-            }
-            else
-            {
-                // Logged in users must have read permission
-                if (!getContainer().hasPermission(getUser(), ReadPermission.class))
-                    throw new UnauthorizedException();
-            }
-
-            if (view.isShared())
-            {
-                if (!getContainer().hasPermission(getUser(), EditSharedViewPermission.class))
-                    throw new UnauthorizedException();
-            }
-
-            view.delete(getUser(), getViewContext().getRequest());
-
-            // Delete the first shadowed custom view, if available.
-            if (form.isComplete())
-            {
-                form.reset();
-                CustomView shadowed = form.getCustomView();
-                if (shadowed != null && shadowed.isEditable() && !(shadowed instanceof ModuleCustomView))
-                {
-                    if (!shadowed.isShared() || getContainer().hasPermission(getUser(), EditSharedViewPermission.class))
-                        shadowed.delete(getUser(), getViewContext().getRequest());
-                }
-            }
-
-            // Try to get a custom view of the same name as the view we just deleted.
-            // The deleted view may have been a session view or a personal view masking shared view with the same name.
-            form.reset();
-            view = form.getCustomView();
-            String nextViewName = null;
-            if (view != null)
-                nextViewName = view.getName();
-
-            ApiSimpleResponse response = new ApiSimpleResponse();
-            response.put("viewName", nextViewName);
-            return response;
-        }
-    }
-
-    @SuppressWarnings({"unused", "WeakerAccess"})
-    public static class SaveSessionViewForm extends QueryForm
-    {
-        private String newName;
-        private boolean inherit;
-        private boolean shared;
-        private String containerPath;
-
-        public String getNewName()
-        {
-            return newName;
-        }
-
-        public void setNewName(String newName)
-        {
-            this.newName = newName;
-        }
-
-        public boolean isInherit()
-        {
-            return inherit;
-        }
-
-        public void setInherit(boolean inherit)
-        {
-            this.inherit = inherit;
-        }
-
-        public boolean isShared()
-        {
-            return shared;
-        }
-
-        public void setShared(boolean shared)
-        {
-            this.shared = shared;
-        }
-
-        public String getContainerPath()
-        {
-            return containerPath;
-        }
-
-        public void setContainerPath(String containerPath)
-        {
-            this.containerPath = containerPath;
-        }
-    }
-
-    // Moves a session view into the database.
-    @RequiresPermission(ReadPermission.class) @RequiresLogin
-    public static class SaveSessionViewAction extends MutatingApiAction<SaveSessionViewForm>
-    {
-        @Override
-        public ApiResponse execute(SaveSessionViewForm form, BindException errors)
-        {
-            CustomView view = form.getCustomView();
-            if (view == null)
-            {
-                throw new NotFoundException();
-            }
-            if (!view.isSession())
-                throw new IllegalArgumentException("This action only supports saving session views.");
-
-            //if (!getContainer().getId().equals(view.getContainer().getId()))
-            //    throw new IllegalArgumentException("View may only be saved from container it was created in.");
-
-            assert !view.canInherit() && !view.isShared() && view.isEditable(): "Session view should never be inheritable or shared and always be editable";
-
-            // Users may save views to a location other than the current container
-            String containerPath = form.getContainerPath();
-            Container container;
-            if (form.isInherit() && containerPath != null)
-            {
-                // Only respect this request if it's a view that is inheritable in subfolders
-                container = ContainerManager.getForPath(containerPath);
-            }
-            else
-            {
-                // Otherwise, save it in the current container
-                container = getContainer();
-            }
-
-            if (container == null)
-                throw new NotFoundException("No such container: " + containerPath);
-
-            if (form.isShared() || form.isInherit())
-            {
-                if (!container.hasPermission(getUser(), EditSharedViewPermission.class))
-                    throw new UnauthorizedException();
-            }
-
-            DbScope scope = QueryManager.get().getDbSchema().getScope();
-            try (DbScope.Transaction tx = scope.ensureTransaction())
-            {
-                // Delete the session view.  The view will be restored if an exception is thrown.
-                view.delete(getUser(), getViewContext().getRequest());
-
-                // Get any previously existing non-session view.
-                // The session custom view and the view-to-be-saved may have different names.
-                // If they do have different names, we may need to delete an existing session view with that name.
-                // UNDONE: If the view has a different name, we will clobber it without asking.
-                CustomView existingView = form.getQueryDef().getCustomView(getUser(), null, form.getNewName());
-                if (existingView != null && existingView.isSession())
-                {
-                    // Delete any session view we are overwriting.
-                    existingView.delete(getUser(), getViewContext().getRequest());
-                    existingView = form.getQueryDef().getCustomView(getUser(), null, form.getNewName());
-                }
-
-                if (existingView == null || (existingView instanceof ModuleCustomView && existingView.isEditable()))
-                {
-                    User owner = form.isShared() ? null : getUser();
-
-                    CustomViewImpl viewCopy = new CustomViewImpl(form.getQueryDef(), owner, form.getNewName());
-                    viewCopy.setColumns(view.getColumns());
-                    viewCopy.setCanInherit(form.isInherit());
-                    viewCopy.setFilterAndSort(view.getFilterAndSort());
-                    viewCopy.setColumnProperties(view.getColumnProperties());
-                    viewCopy.setIsHidden(view.isHidden());
-                    if (form.isInherit())
-                        viewCopy.setContainer(container);
-
-                    viewCopy.save(getUser(), getViewContext().getRequest());
-                }
-                else if (!existingView.isEditable())
-                {
-                    throw new IllegalArgumentException("Existing view '" + form.getNewName() + "' is not editable.  You may save this view with a different name.");
-                }
-                else
-                {
-                    // UNDONE: changing shared property of an existing view is unimplemented.  Not sure if it makes sense from a usability point of view.
-                    existingView.setColumns(view.getColumns());
-                    existingView.setFilterAndSort(view.getFilterAndSort());
-                    existingView.setColumnProperties(view.getColumnProperties());
-                    existingView.setCanInherit(form.isInherit());
-                    if (form.isInherit())
-                        ((CustomViewImpl)existingView).setContainer(container);
-
-                    existingView.save(getUser(), getViewContext().getRequest());
-                }
-
-                tx.commit();
-                return new ApiSimpleResponse("success", true);
-            }
-            catch (Exception e)
-            {
-                // dirty the view then save the deleted session view back in session state
-                view.setName(view.getName());
-                view.save(getUser(), getViewContext().getRequest());
-                
-                throw e;
-            }
-        }
-    }
-
-    @RequiresPermission(AdminPermission.class)
-    public class ManageViewsAction extends SimpleViewAction<QueryForm>
-    {
-        @SuppressWarnings("UnusedDeclaration")
-        public ManageViewsAction()
-        {
-        }
-
-        public ManageViewsAction(ViewContext ctx)
-        {
-            setViewContext(ctx);
-        }
-
-        @Override
-        public ModelAndView getView(QueryForm form, BindException errors)
-        {
-            return new JspView<>("/org/labkey/query/view/manageViews.jsp", form, errors);
-        }
-
-        @Override
-        public NavTree appendNavTrail(NavTree root)
-        {
-            new BeginAction(getViewContext()).appendNavTrail(root);
-            root.addChild("Manage Views", QueryController.this.getViewContext().getActionURL());
-            return root;
-        }
-    }
-
-
-    @RequiresPermission(AdminPermission.class)
-    public class InternalDeleteView extends ConfirmAction<InternalViewForm>
-    {
-        public ModelAndView getConfirmView(InternalViewForm form, BindException errors)
-        {
-            return new JspView<>("/org/labkey/query/view/internalDeleteView.jsp", form, errors);
-        }
-
-        public boolean handlePost(InternalViewForm form, BindException errors)
-        {
-            CstmView view = form.getViewAndCheckPermission();
-            QueryManager.get().delete(view);
-            return true;
-        }
-
-        public void validateCommand(InternalViewForm internalViewForm, Errors errors)
-        {
-        }
-
-        @NotNull
-        public ActionURL getSuccessURL(InternalViewForm internalViewForm)
-        {
-            return new ActionURL(ManageViewsAction.class, getContainer());
-        }
-    }
-
-
-    @RequiresPermission(AdminPermission.class)
-    public class InternalSourceViewAction extends FormViewAction<InternalSourceViewForm>
-    {
-        @Override
-        public void validateCommand(InternalSourceViewForm target, Errors errors)
-        {
-        }
-
-        @Override
-        public ModelAndView getView(InternalSourceViewForm form, boolean reshow, BindException errors)
-        {
-            CstmView view = form.getViewAndCheckPermission();
-            form.ff_inherit = QueryManager.get().canInherit(view.getFlags());
-            form.ff_hidden = QueryManager.get().isHidden(view.getFlags());
-            form.ff_columnList = view.getColumns();
-            form.ff_filter = view.getFilter();
-            return new JspView<>("/org/labkey/query/view/internalSourceView.jsp", form, errors);
-        }
-
-        @Override
-        public boolean handlePost(InternalSourceViewForm form, BindException errors)
-        {
-            CstmView view = form.getViewAndCheckPermission();
-            int flags = view.getFlags();
-            flags = QueryManager.get().setCanInherit(flags, form.ff_inherit);
-            flags = QueryManager.get().setIsHidden(flags, form.ff_hidden);
-            view.setFlags(flags);
-            view.setColumns(form.ff_columnList);
-            view.setFilter(form.ff_filter);
-            QueryManager.get().update(getUser(), view);
-            return true;
-        }
-
-        @Override
-        public ActionURL getSuccessURL(InternalSourceViewForm form)
-        {
-            return new ActionURL(ManageViewsAction.class, getContainer());
-        }
-
-        @Override
-        public NavTree appendNavTrail(NavTree root)
-        {
-            new ManageViewsAction(getViewContext()).appendNavTrail(root);
-            root.addChild("Edit source of Grid View");
-            return root;
-        }
-    }
-
-
-    @RequiresPermission(AdminPermission.class)
-    public class InternalNewViewAction extends FormViewAction<InternalNewViewForm>
-    {
-        int _customViewId = 0;
-
-        public void validateCommand(InternalNewViewForm form, Errors errors)
-        {
-            if (StringUtils.trimToNull(form.ff_schemaName) == null)
-            {
-                errors.reject(ERROR_MSG, "Schema name cannot be blank.");
-            }
-            if (StringUtils.trimToNull(form.ff_queryName) == null)
-            {
-                errors.reject(ERROR_MSG, "Query name cannot be blank");
-            }
-        }
-
-        public ModelAndView getView(InternalNewViewForm form, boolean reshow, BindException errors)
-        {
-            return new JspView<>("/org/labkey/query/view/internalNewView.jsp", form, errors);
-        }
-
-        public boolean handlePost(InternalNewViewForm form, BindException errors)
-        {
-            if (form.ff_share)
-            {
-                if (!getContainer().hasPermission(getUser(), AdminPermission.class))
-                    throw new UnauthorizedException();
-            }
-            List<CstmView> existing = QueryManager.get().getCstmViews(getContainer(), form.ff_schemaName, form.ff_queryName, form.ff_viewName, form.ff_share ? null : getUser(), false, false);
-            CstmView view;
-            if (!existing.isEmpty())
-            {
-                view = existing.get(0);
-            }
-            else
-            {
-                view = new CstmView();
-                view.setSchema(form.ff_schemaName);
-                view.setQueryName(form.ff_queryName);
-                view.setName(form.ff_viewName);
-                view.setContainerId(getContainer().getId());
-                if (form.ff_share)
-                {
-                    view.setCustomViewOwner(null);
-                }
-                else
-                {
-                    view.setCustomViewOwner(getUser().getUserId());
-                }
-                if (form.ff_inherit)
-                {
-                    view.setFlags(QueryManager.get().setCanInherit(view.getFlags(), form.ff_inherit));
-                }
-                InternalViewForm.checkEdit(getViewContext(), view);
-                try
-                {
-                    view = QueryManager.get().insert(getUser(), view);
-                }
-                catch (Exception e)
-                {
-                    Logger.getLogger(QueryController.class).error("Error", e);
-                    errors.reject(ERROR_MSG, "An exception occurred: " + e);
-                    return false;
-                }
-                _customViewId = view.getCustomViewId();
-            }
-            return true;
-        }
-
-        public ActionURL getSuccessURL(InternalNewViewForm form)
-        {
-            ActionURL forward = new ActionURL(InternalSourceViewAction.class, getContainer());
-            forward.addParameter("customViewId", Integer.toString(_customViewId));
-            return forward;
-        }
-
-        public NavTree appendNavTrail(NavTree root)
-        {
-            root.addChild("Create New Grid View");
-            return root;
-        }
-    }
-
-
-    @ActionNames("clearSelected, selectNone")
-    @RequiresPermission(ReadPermission.class)
-    @Action(ActionType.SelectData.class)
-    public static class SelectNoneAction extends MutatingApiAction<SelectForm>
-    {
-        @Override
-        public void validateForm(SelectForm form, Errors errors)
-        {
-            if (form.getSchemaName().isEmpty() != (form.getQueryName() == null))
-            {
-                errors.reject(ERROR_MSG, "Both schemaName and queryName are required");
-            }
-        }
-
-        @Override
-        public ApiResponse execute(final SelectForm form, BindException errors) throws Exception
-        {
-            if (form.getQueryName() == null)
-            {
-                DataRegionSelection.clearAll(getViewContext(), form.getKey());
-                return new DataRegionSelection.SelectionResponse(0);
-            }
-            else
-            {
-                int count = DataRegionSelection.setSelectionForAll(form, false);
-                return new DataRegionSelection.SelectionResponse(count);
-            }
-        }
-    }
-
-
-    @SuppressWarnings({"unused", "WeakerAccess"})
-    public static class SelectForm extends QueryForm
-    {
-        protected String key;
-
-        public String getKey()
-        {
-            return key;
-        }
-
-        public void setKey(String key)
-        {
-            this.key = key;
-        }
-    }
-
-
-    @RequiresPermission(ReadPermission.class)
-    @Action(ActionType.SelectData.class)
-    public static class SelectAllAction extends MutatingApiAction<QueryForm>
-    {
-        @Override
-        public void validateForm(QueryForm form, Errors errors)
-        {
-            if (form.getSchemaName().isEmpty() ||
-                form.getQueryName() == null)
-            {
-                errors.reject(ERROR_MSG, "schemaName and queryName required");
-            }
-        }
-
-        @Override
-        public ApiResponse execute(final QueryForm form, BindException errors) throws Exception
-        {
-            int count = DataRegionSelection.setSelectionForAll(form, true);
-            return new DataRegionSelection.SelectionResponse(count);
-        }
-    }
-
-    @RequiresPermission(ReadPermission.class)
-    public static class GetSelectedAction extends ReadOnlyApiAction<SelectForm>
-    {
-        @Override
-        public void validateForm(SelectForm form, Errors errors)
-        {
-            if (form.getSchemaName().isEmpty() != (form.getQueryName() == null))
-            {
-                errors.reject(ERROR_MSG, "Both schemaName and queryName are required");
-            }
-        }
-
-        @Override
-        public ApiResponse execute(final SelectForm form, BindException errors) throws Exception
-        {
-            if (form.getQueryName() == null)
-            {
-                Set<String> selected = DataRegionSelection.getSelected(getViewContext(), form.getKey(), false);
-                return new ApiSimpleResponse("selected", selected);
-            }
-            else
-            {
-                List<String> selected = DataRegionSelection.getSelected(form);
-                return new ApiSimpleResponse("selected", selected);
-            }
-        }
-    }
-
-    @ActionNames("setSelected, setCheck")
-    @RequiresPermission(ReadPermission.class)
-    public static class SetCheckAction extends MutatingApiAction<SetCheckForm>
-    {
-        @Override
-        public ApiResponse execute(final SetCheckForm form, BindException errors)
-        {
-            String[] ids = form.getId(getViewContext().getRequest());
-            List<String> selection = new ArrayList<>();
-            if (ids != null)
-            {
-                for (String id : ids)
-                {
-                    if (StringUtils.isNotBlank(id))
-                        selection.add(id);
-                }
-            }
-
-            int count = DataRegionSelection.setSelected(
-                    getViewContext(), form.getKey(),
-                    selection, form.isChecked());
-            return new DataRegionSelection.SelectionResponse(count);
-        }
-    }
-
-
-    @SuppressWarnings({"unused", "WeakerAccess"})
-    public static class SetCheckForm extends SelectForm
-    {
-        protected String[] ids;
-        protected boolean checked;
-
-        public String[] getId(HttpServletRequest request)
-        {
-            // 5025 : DataRegion checkbox names may contain comma
-            // Beehive parses a single parameter value with commas into an array
-            // which is not what we want.
-            return request.getParameterValues("id");
-        }
-
-        public void setId(String[] ids)
-        {
-            this.ids = ids;
-        }
-
-        public boolean isChecked()
-        {
-            return checked;
-        }
-
-        public void setChecked(boolean checked)
-        {
-            this.checked = checked;
-        }
-    }
-
-
-    public static String getMessage(SqlDialect d, SQLException x)
-    {
-        return x.getMessage();
-    }
-
-
-    @SuppressWarnings({"unused", "WeakerAccess"})
-    public static class GetSchemasForm
-    {
-        private boolean _includeHidden = true;
-        private SchemaKey _schemaName;
-
-        public SchemaKey getSchemaName()
-        {
-            return _schemaName;
-        }
-
-        public void setSchemaName(SchemaKey schemaName)
-        {
-            _schemaName = schemaName;
-        }
-
-        public boolean isIncludeHidden()
-        {
-            return _includeHidden;
-        }
-
-        public void setIncludeHidden(boolean includeHidden)
-        {
-            _includeHidden = includeHidden;
-        }
-    }
-
-
-    @RequiresPermission(ReadPermission.class)
-    @ApiVersion(12.3)
-    public static class GetSchemasAction extends ReadOnlyApiAction<GetSchemasForm>
-    {
-        @Override
-        protected long getLastModified(GetSchemasForm form)
-        {
-            return QueryService.get().metadataLastModified();
-        }
-
-        public ApiResponse execute(GetSchemasForm form, BindException errors)
-        {
-            final Container container = getContainer();
-            final User user = getUser();
-
-            final boolean includeHidden = form.isIncludeHidden();
-            if (getRequestedApiVersion() >= 9.3)
-            {
-                SimpleSchemaTreeVisitor visitor = new SimpleSchemaTreeVisitor<Void, JSONObject>(includeHidden)
-                {
-                    @Override
-                    public Void visitUserSchema(UserSchema schema, Path path, JSONObject json)
-                    {
-                        JSONObject schemaProps = new JSONObject();
-
-                        schemaProps.put("schemaName", schema.getName());
-                        schemaProps.put("fullyQualifiedName", schema.getSchemaName());
-                        schemaProps.put("description", schema.getDescription());
-                        schemaProps.put("hidden", schema.isHidden());
-                        NavTree tree = schema.getSchemaBrowserLinks(user);
-                        if (tree != null && tree.hasChildren())
-                            schemaProps.put("menu", tree.toJSON());
-
-                        // Collect children schemas
-                        JSONObject children = new JSONObject();
-                        visit(schema.getSchemas(_includeHidden), path, children);
-                        if (children.size() > 0)
-                            schemaProps.put("schemas", children);
-
-                        // Add node's schemaProps to the parent's json.
-                        json.put(schema.getName(), schemaProps);
-                        return null;
-                    }
-                };
-
-                // By default, start from the root.
-                QuerySchema schema;
-                if (form.getSchemaName() != null)
-                    schema = DefaultSchema.get(user, container, form.getSchemaName());
-                else
-                    schema = DefaultSchema.get(user, container);
-
-                if (schema == null)
-                {
-                    throw new NotFoundException("Could not find schema: " + form.getSchemaName());
-                }
-
-                // Create the JSON response by visiting the schema children.  The parent schema information isn't included.
-                JSONObject ret = new JSONObject();
-                visitor.visitTop(schema.getSchemas(includeHidden), ret);
-
-                ApiSimpleResponse resp = new ApiSimpleResponse();
-                resp.putAll(ret);
-                return resp;
-            }
-            else
-            {
-                return new ApiSimpleResponse("schemas", DefaultSchema.get(user, container).getUserSchemaPaths(includeHidden));
-            }
-        }
-    }
-
-    @SuppressWarnings({"unused", "WeakerAccess"})
-    public static class GetQueriesForm
-    {
-        private String _schemaName;
-        private boolean _includeUserQueries = true;
-        private boolean _includeSystemQueries = true;
-        private boolean _includeColumns = true;
-        private boolean _queryDetailColumns = false;
-
-        public String getSchemaName()
-        {
-            return _schemaName;
-        }
-
-        public void setSchemaName(String schemaName)
-        {
-            _schemaName = schemaName;
-        }
-
-        public boolean isIncludeUserQueries()
-        {
-            return _includeUserQueries;
-        }
-
-        public void setIncludeUserQueries(boolean includeUserQueries)
-        {
-            _includeUserQueries = includeUserQueries;
-        }
-
-        public boolean isIncludeSystemQueries()
-        {
-            return _includeSystemQueries;
-        }
-
-        public void setIncludeSystemQueries(boolean includeSystemQueries)
-        {
-            _includeSystemQueries = includeSystemQueries;
-        }
-
-        public boolean isIncludeColumns()
-        {
-            return _includeColumns;
-        }
-
-        public void setIncludeColumns(boolean includeColumns)
-        {
-            _includeColumns = includeColumns;
-        }
-
-        public boolean isQueryDetailColumns()
-        {
-            return _queryDetailColumns;
-        }
-
-        public void setQueryDetailColumns(boolean queryDetailColumns)
-        {
-            _queryDetailColumns = queryDetailColumns;
-        }
-    }
-
-
-    @RequiresPermission(ReadPermission.class)
-    @Action(ActionType.SelectMetaData.class)
-    public static class GetQueriesAction extends ReadOnlyApiAction<GetQueriesForm>
-    {
-        @Override
-        protected long getLastModified(GetQueriesForm form)
-        {
-            return QueryService.get().metadataLastModified();
-        }
-
-        public ApiResponse execute(GetQueriesForm form, BindException errors)
-        {
-            if (null == StringUtils.trimToNull(form.getSchemaName()))
-                throw new IllegalArgumentException("You must supply a value for the 'schemaName' parameter!");
-
-            ApiSimpleResponse response = new ApiSimpleResponse();
-            UserSchema uschema = QueryService.get().getUserSchema(getUser(), getContainer(), form.getSchemaName());
-            if (null == uschema)
-                throw new NotFoundException("The schema name '" + form.getSchemaName()
-                        + "' was not found within the folder '" + getContainer().getPath() + "'");
-
-            response.put("schemaName", form.getSchemaName());
-
-            List<Map<String, Object>> qinfos = new ArrayList<>();
-
-            //user-defined queries
-            if (form.isIncludeUserQueries())
-            {
-                for (QueryDefinition qdef : uschema.getQueryDefs().values())
-                {
-                    if (!qdef.isTemporary())
-                    {
-                        ActionURL viewDataUrl = uschema.urlFor(QueryAction.executeQuery, qdef);
-                        qinfos.add(getQueryProps(qdef, viewDataUrl, true, uschema, form.isIncludeColumns(), form.isQueryDetailColumns()));
-                    }
-                }
-            }
-
-            //built-in tables
-            if (form.isIncludeSystemQueries())
-            {
-                for (String qname : uschema.getVisibleTableNames())
-                {
-                    // Go direct against the UserSchema instead of calling into QueryService, which takes a schema and
-                    // query name as strings and therefore has to create new instances
-                    QueryDefinition qdef = uschema.getQueryDefForTable(qname);
-                    if (qdef != null)
-                    {
-                        ActionURL viewDataUrl = uschema.urlFor(QueryAction.executeQuery, qdef);
-                        qinfos.add(getQueryProps(qdef, viewDataUrl, false, uschema, form.isIncludeColumns(), form.isQueryDetailColumns()));
-                    }
-                }
-            }
-            response.put("queries", qinfos);
-
-            return response;
-        }
-
-        protected Map<String, Object> getQueryProps(QueryDefinition qdef, ActionURL viewDataUrl, boolean isUserDefined, UserSchema schema, boolean includeColumns, boolean useQueryDetailColumns)
-        {
-            Map<String, Object> qinfo = new HashMap<>();
-            qinfo.put("name", qdef.getName());
-            qinfo.put("hidden", qdef.isHidden());
-            qinfo.put("snapshot", qdef.isSnapshot());
-            qinfo.put("inherit", qdef.canInherit());
-            qinfo.put("isUserDefined", isUserDefined);
-            boolean canEdit = qdef.canEdit(getUser());
-            qinfo.put("canEdit", canEdit);
-            qinfo.put("canEditSharedViews", getContainer().hasPermission(getUser(), EditSharedViewPermission.class));
-            qinfo.put("isMetadataOverrideable", canEdit); //for now, this is the same as canEdit(), but in the future we can support this for non-editable queries
-
-            if (isUserDefined)
-                qinfo.put("moduleName", qdef.getModuleName());
-            boolean isInherited = qdef.canInherit() && !getContainer().equals(qdef.getDefinitionContainer());
-            qinfo.put("isInherited", isInherited);
-            if (isInherited)
-                qinfo.put("containerPath", qdef.getDefinitionContainer().getPath());
-
-            if (null != qdef.getDescription())
-                qinfo.put("description", qdef.getDescription());
-            if (viewDataUrl != null)
-                qinfo.put("viewDataUrl", viewDataUrl);
-
-            String title = qdef.getName();
-            try
-            {
-                //get the table info if the user requested column info
-                TableInfo table = qdef.getTable(schema, null, true);
-
-                if (null != table)
-                {
-                    if (includeColumns)
-                    {
-                        Collection<Map<String, Object>> columns;
-
-                        if (useQueryDetailColumns)
-                        {
-                            columns = JsonWriter
-                                    .getNativeColProps(table, Collections.emptyList(), null, false, false)
-                                    .values();
-                        }
-                        else
-                        {
-                            columns = new ArrayList<>();
-                            for (ColumnInfo col : table.getColumns())
-                            {
-                                Map<String, Object> cinfo = new HashMap<>();
-                                cinfo.put("name", col.getName());
-                                if (null != col.getLabel())
-                                    cinfo.put("caption", col.getLabel());
-                                if (null != col.getShortLabel())
-                                    cinfo.put("shortCaption", col.getShortLabel());
-                                if (null != col.getDescription())
-                                    cinfo.put("description", col.getDescription());
-
-                                columns.add(cinfo);
-                            }
-                        }
-
-                        if (columns.size() > 0)
-                            qinfo.put("columns", columns);
-                    }
-                    if (table instanceof DatasetTable)
-                        title = table.getTitle();
-                }
-            }
-            catch(Exception e)
-            {
-                //may happen due to query failing parse
-            }
-
-            qinfo.put("title", title);
-            return qinfo;
-        }
-    }
-
-    @SuppressWarnings({"unused", "WeakerAccess"})
-    public static class GetQueryViewsForm
-    {
-        private String _schemaName;
-        private String _queryName;
-        private String _viewName;
-        private boolean _metadata;
-
-        public String getSchemaName()
-        {
-            return _schemaName;
-        }
-
-        public void setSchemaName(String schemaName)
-        {
-            _schemaName = schemaName;
-        }
-
-        public String getQueryName()
-        {
-            return _queryName;
-        }
-
-        public void setQueryName(String queryName)
-        {
-            _queryName = queryName;
-        }
-
-        public String getViewName()
-        {
-            return _viewName;
-        }
-
-        public void setViewName(String viewName)
-        {
-            _viewName = viewName;
-        }
-
-        public boolean isMetadata()
-        {
-            return _metadata;
-        }
-
-        public void setMetadata(boolean metadata)
-        {
-            _metadata = metadata;
-        }
-    }
-
-
-    @RequiresPermission(ReadPermission.class)
-    @Action(ActionType.SelectMetaData.class)
-    public static class GetQueryViewsAction extends ReadOnlyApiAction<GetQueryViewsForm>
-    {
-        @Override
-        protected long getLastModified(GetQueryViewsForm form)
-        {
-            return QueryService.get().metadataLastModified();
-        }
-
-        public ApiResponse execute(GetQueryViewsForm form, BindException errors)
-        {
-            if (null == StringUtils.trimToNull(form.getSchemaName()))
-                throw new IllegalArgumentException("You must pass a value for the 'schemaName' parameter!");
-            if (null == StringUtils.trimToNull(form.getQueryName()))
-                throw new IllegalArgumentException("You must pass a value for the 'queryName' parameter!");
-
-            UserSchema schema = QueryService.get().getUserSchema(getUser(), getContainer(), form.getSchemaName());
-            if (null == schema)
-                throw new NotFoundException("The schema name '" + form.getSchemaName()
-                        + "' was not found within the folder '" + getContainer().getPath() + "'");
-
-            QueryDefinition querydef = QueryService.get().createQueryDefForTable(schema, form.getQueryName());
-            if (null == querydef || querydef.getTable(null, true) == null)
-                throw new NotFoundException("The query '" + form.getQueryName() + "' was not found within the '"
-                        + form.getSchemaName() + "' schema in the container '"
-                        + getContainer().getPath() + "'!");
-
-            Map<String, CustomView> views = querydef.getCustomViews(getUser(), getViewContext().getRequest(), true, false);
-            if (null == views)
-                views = Collections.emptyMap();
-
-            Map<FieldKey, Map<String, Object>> columnMetadata = new HashMap<>();
-
-            List<Map<String, Object>> viewInfos = Collections.emptyList();
-            if (getViewContext().getBindPropertyValues().contains("viewName"))
-            {
-                // Get info for a named view or the default view (null)
-                String viewName = StringUtils.trimToNull(form.getViewName());
-                CustomView view = views.get(viewName);
-                if (view != null)
-                {
-                    viewInfos = Collections.singletonList(CustomViewUtil.toMap(view, getUser(), form.isMetadata()));
-                }
-                else if (viewName == null)
-                {
-                    // The default view was requested but it hasn't been customized yet. Create the 'default default' view.
-                    viewInfos = Collections.singletonList(CustomViewUtil.toMap(getViewContext(), schema, form.getQueryName(), null, form.isMetadata(), true, columnMetadata));
-                }
-            }
-            else
-            {
-                boolean foundDefault = false;
-                viewInfos = new ArrayList<>(views.size());
-                for (CustomView view : views.values())
-                {
-                    if (view.getName() == null)
-                        foundDefault = true;
-                    viewInfos.add(CustomViewUtil.toMap(view, getUser(), form.isMetadata()));
-                }
-
-                if (!foundDefault)
-                {
-                    // The default view hasn't been customized yet. Create the 'default default' view.
-                    viewInfos.add(CustomViewUtil.toMap(getViewContext(), schema, form.getQueryName(), null, form.isMetadata(), true, columnMetadata));
-                }
-            }
-
-            ApiSimpleResponse response = new ApiSimpleResponse();
-            response.put("schemaName", form.getSchemaName());
-            response.put("queryName", form.getQueryName());
-            response.put("views", viewInfos);
-
-            return response;
-        }
-    }
-
-    @RequiresNoPermission
-    public static class GetServerDateAction extends ReadOnlyApiAction
-    {
-        public ApiResponse execute(Object o, BindException errors)
-        {
-            return new ApiSimpleResponse("date", new Date());
-        }
-    }
-
-
-    @SuppressWarnings({"unused", "WeakerAccess"})
-    private static class SaveApiTestForm
-    {
-        private String _getUrl;
-        private String _postUrl;
-        private String _postData;
-        private String _response;
-
-        public String getGetUrl()
-        {
-            return _getUrl;
-        }
-
-        public void setGetUrl(String getUrl)
-        {
-            _getUrl = getUrl;
-        }
-
-        public String getPostUrl()
-        {
-            return _postUrl;
-        }
-
-        public void setPostUrl(String postUrl)
-        {
-            _postUrl = postUrl;
-        }
-
-        public String getResponse()
-        {
-            return _response;
-        }
-
-        public void setResponse(String response)
-        {
-            _response = response;
-        }
-
-        public String getPostData()
-        {
-            return _postData;
-        }
-
-        public void setPostData(String postData)
-        {
-            _postData = postData;
-        }
-    }
-
-
-    @RequiresPermission(ReadPermission.class)
-    public static class SaveApiTestAction extends MutatingApiAction<SaveApiTestForm>
-    {
-        public ApiResponse execute(SaveApiTestForm form, BindException errors)
-        {
-            ApiSimpleResponse response = new ApiSimpleResponse();
-
-            ApiTestsDocument doc = ApiTestsDocument.Factory.newInstance();
-
-            TestCaseType test = doc.addNewApiTests().addNewTest();
-            test.setName("recorded test case");
-            ActionURL url = null;
-
-            if (!StringUtils.isEmpty(form.getGetUrl()))
-            {
-                test.setType("get");
-                url = new ActionURL(form.getGetUrl());
-            }
-            else if (!StringUtils.isEmpty(form.getPostUrl()))
-            {
-                test.setType("post");
-                test.setFormData(form.getPostData());
-                url = new ActionURL(form.getPostUrl());
-            }
-
-            if (url != null)
-            {
-                String uri = url.getLocalURIString();
-                if (uri.startsWith(url.getContextPath()))
-                    uri = uri.substring(url.getContextPath().length() + 1);
-
-                test.setUrl(uri);
-            }
-            test.setResponse(form.getResponse());
-
-            XmlOptions opts = new XmlOptions();
-            opts.setSaveCDataEntityCountThreshold(0);
-            opts.setSaveCDataLengthThreshold(0);
-            opts.setSavePrettyPrint();
-            opts.setUseDefaultNamespace();
-
-            response.put("xml", doc.xmlText(opts));
-
-            return response;
-        }
-    }
-
-
-    private abstract static class ParseAction extends SimpleViewAction
-    {
-        @Override
-        public ModelAndView getView(Object o, BindException errors)
-        {
-            List<QueryParseException> qpe = new ArrayList<>();
-            String expr = getViewContext().getRequest().getParameter("q");
-            ArrayList<String> html = new ArrayList<>();
-            html.add("<form method=GET><textarea id=\"expression\" cols=100 rows=10 name=q>" + PageFlowUtil.filter(expr) + "</textarea><br><input type=submit onclick='Ext.getBody().mask();'></form>\n" +
-                    "<script>" +
-                    "    var resizer = new (Ext4||Ext).Resizable(\"expression\", {\n" +
-                            "        handles: 'se',\n" +
-                            "        minWidth: 200,\n" +
-                            "        minHeight: 100,\n" +
-                            "        maxWidth: 1200,\n" +
-                            "        maxHeight: 800,\n" +
-                            "        pinned: true\n" +
-                            "    });\n" +
-                    "</script>"
-            );
-
-            QNode e = null;
-            if (null != expr)
-            {
-                try
-                {
-                    e = _parse(expr,qpe);
-                }
-                catch (RuntimeException x)
-                {
-                    qpe.add(new QueryParseException(x.getMessage(),x, 0, 0));
-                }
-            }
-
-            Tree tree = null;
-            if (null != expr)
-            {
-                try
-                {
-                    tree = _tree(expr);
-                } catch (Exception x)
-                {
-                    qpe.add(new QueryParseException(x.getMessage(),x, 0, 0));
-                }
-            }
-
-            for (Throwable x : qpe)
-            {
-                if (null != x.getCause() && x != x.getCause())
-                    x = x.getCause();
-                html.add("<br>" + PageFlowUtil.filter(x.toString()));
-                Logger.getLogger(QueryController.class).debug(expr,x);
-            }
-            if (null != e)
-            {
-                String prefix = SqlParser.toPrefixString(e);
-                html.add("<hr>");
-                html.add(PageFlowUtil.filter(prefix));
-            }
-            if (null != tree)
-            {
-                String prefix = SqlParser.toPrefixString(tree);
-                html.add("<hr>");
-                html.add(PageFlowUtil.filter(prefix));
-            }
-            html.add("</body></html>");
-            return new HtmlView(StringUtils.join(html,""));
-        }
-
-        @Override
-        public NavTree appendNavTrail(NavTree root)
-        {
-            return null;
-        }
-
-        abstract QNode _parse(String e, List<QueryParseException> errors);
-        abstract Tree _tree(String e) throws Exception;
-    }
-
-    @RequiresPermission(AdminOperationsPermission.class)
-    public static class ParseExpressionAction extends ParseAction
-    {
-        QNode _parse(String s, List<QueryParseException> errors)
-        {
-            return new SqlParser().parseExpr(s, errors);
-        }
-
-        @Override
-        Tree _tree(String e)
-        {
-            return null;
-        }
-    }
-
-    @RequiresPermission(AdminOperationsPermission.class)
-    public static class ParseQueryAction extends ParseAction
-    {
-        QNode _parse(String s, List<QueryParseException> errors)
-        {
-            return new SqlParser().parseQuery(s, errors, null);
-        }
-
-        @Override
-        Tree _tree(String s) throws Exception
-        {
-            return new SqlParser().rawQuery(s);
-        }
-    }
-
-
-    @RequiresPermission(ReadPermission.class)
-    @Action(ActionType.SelectMetaData.class)
-    public static class ValidateQueryMetadataAction extends ReadOnlyApiAction<QueryForm>
-    {
-        public ApiResponse execute(QueryForm form, BindException errors)
-        {
-            UserSchema schema = form.getSchema();
-
-            if (null == schema)
-            {
-                errors.reject(ERROR_MSG, "could not resolve schema: " + form.getSchemaName());
-                return null;
-            }
-
-            TableInfo table = schema.getTable(form.getQueryName(), null);
-
-            if (null == table)
-            {
-                errors.reject(ERROR_MSG, "could not resolve table: " + form.getQueryName());
-                return null;
-            }
-
-            ApiSimpleResponse response = new ApiSimpleResponse();
-            List<QueryParseException> parseErrors = new ArrayList<>();
-            List<QueryParseException> parseWarnings = new ArrayList<>();
-
-            if (!QueryManager.get().validateQuery(table, true, parseErrors, parseWarnings))
-            {
-                for (QueryParseException e : parseErrors)
-                {
-                    errors.reject(ERROR_MSG, e.getMessage());
-                }
-                return response;
-            }
-
-            SchemaKey schemaKey = SchemaKey.fromString(form.getSchemaName());
-            QueryManager.get().validateQueryMetadata(schemaKey, form.getQueryName(), getUser(), getContainer(), parseErrors, parseWarnings);
-            QueryManager.get().validateQueryViews(schemaKey, form.getQueryName(), getUser(), getContainer(), parseErrors, parseWarnings);
-
-            for (QueryParseException e : parseErrors)
-            {
-                errors.reject(ERROR_MSG, e.getMessage());
-            }
-
-            for (QueryParseException e : parseWarnings)
-            {
-                errors.reject(ERROR_MSG, "WARNING: " + e.getMessage());
-            }
-
-            return response;
-        }
-    }
-
-    @SuppressWarnings({"unused", "WeakerAccess"})
-    public static class QueryExportAuditForm
-    {
-        private int rowId;
-
-        public int getRowId()
-        {
-            return rowId;
-        }
-
-        public void setRowId(int rowId)
-        {
-            this.rowId = rowId;
-        }
-    }
-
-    /**
-     * Action used to redirect QueryAuditProvider [details] column to the exported table's grid view.
-     */
-    @RequiresPermission(AdminPermission.class)
-    public static class QueryExportAuditRedirectAction extends SimpleRedirectAction<QueryExportAuditForm>
-    {
-        public URLHelper getRedirectURL(QueryExportAuditForm form)
-        {
-            if (form.getRowId() == 0)
-                throw new NotFoundException("Query export audit rowid required");
-
-            UserSchema auditSchema = QueryService.get().getUserSchema(getUser(), getContainer(), AbstractAuditTypeProvider.QUERY_SCHEMA_NAME);
-            TableInfo queryExportAuditTable = auditSchema.getTable(QueryExportAuditProvider.QUERY_AUDIT_EVENT, null);
-            if (null == queryExportAuditTable)
-                throw new NotFoundException();
-
-            TableSelector selector = new TableSelector(queryExportAuditTable,
-                    PageFlowUtil.set(
-                            QueryExportAuditProvider.COLUMN_NAME_SCHEMA_NAME,
-                            QueryExportAuditProvider.COLUMN_NAME_QUERY_NAME,
-                            QueryExportAuditProvider.COLUMN_NAME_DETAILS_URL),
-                    new SimpleFilter(FieldKey.fromParts(AbstractAuditTypeProvider.COLUMN_NAME_ROW_ID), form.getRowId()), null);
-
-            Map<String, Object> result = selector.getMap();
-            if (result == null)
-                throw new NotFoundException("Query export audit event not found for rowId");
-
-            String schemaName = (String)result.get(QueryExportAuditProvider.COLUMN_NAME_SCHEMA_NAME);
-            String queryName = (String)result.get(QueryExportAuditProvider.COLUMN_NAME_QUERY_NAME);
-            String detailsURL = (String)result.get(QueryExportAuditProvider.COLUMN_NAME_DETAILS_URL);
-
-            if (schemaName == null || queryName == null)
-                throw new NotFoundException("Query export audit event has not schemaName or queryName");
-
-            ActionURL url = new ActionURL(QueryController.ExecuteQueryAction.class, getContainer());
-
-            // Apply the sorts and filters
-            if (detailsURL != null)
-            {
-                ActionURL sortFilterURL = new ActionURL(detailsURL);
-                url.setPropertyValues(sortFilterURL.getPropertyValues());
-            }
-
-            if (url.getParameter(QueryParam.schemaName) == null)
-                url.addParameter(QueryParam.schemaName, schemaName);
-            if (url.getParameter(QueryParam.queryName) == null && url.getParameter(QueryView.DATAREGIONNAME_DEFAULT + "." + QueryParam.queryName) == null)
-                url.addParameter(QueryParam.queryName, queryName);
-
-            return url;
-        }
-    }
-
-    @RequiresPermission(ReadPermission.class)
-    public static class AuditHistoryAction extends SimpleViewAction<QueryForm>
-    {
-        @Override
-        public ModelAndView getView(QueryForm form, BindException errors)
-        {
-            return QueryUpdateAuditProvider.createHistoryQueryView(getViewContext(), form, errors);
-        }
-
-        @Override
-        public NavTree appendNavTrail(NavTree root)
-        {
-            return root.addChild("Audit History");
-        }
-    }
-
-    @RequiresPermission(ReadPermission.class)
-    public static class AuditDetailsAction extends SimpleViewAction<QueryDetailsForm>
-    {
-        @Override
-        public ModelAndView getView(QueryDetailsForm form, BindException errors)
-        {
-            return QueryUpdateAuditProvider.createDetailsQueryView(getViewContext(), form, errors);
-        }
-
-        @Override
-        public NavTree appendNavTrail(NavTree root)
-        {
-            return root.addChild("Audit History");
-        }
-    }
-
-    @SuppressWarnings({"unused", "WeakerAccess"})
-    public static class QueryDetailsForm extends QueryForm
-    {
-        String _keyValue;
-
-        public String getKeyValue()
-        {
-            return _keyValue;
-        }
-
-        public void setKeyValue(String keyValue)
-        {
-            _keyValue = keyValue;
-        }
-    }
-
-    @RequiresPermission(ReadPermission.class)
-    @Action(ActionType.Export.class)
-    public static class ExportTablesAction extends FormViewAction<ExportTablesForm>
-    {
-        private ActionURL _successUrl;
-
-        @Override
-        public void validateCommand(ExportTablesForm form, Errors errors)
-        {
-        }
-
-        @Override
-        public boolean handlePost(ExportTablesForm form, BindException errors)
-        {
-            HttpServletResponse httpResponse = getViewContext().getResponse();
-            Container container = getContainer();
-            QueryServiceImpl svc = (QueryServiceImpl)QueryService.get();
-
-            try (ByteArrayOutputStream baos = new ByteArrayOutputStream(); OutputStream outputStream = new BufferedOutputStream(baos))
-            {
-                try (ZipFile zip = new ZipFile(outputStream, true))
-                {
-                    svc.writeTables(container, getUser(), zip, form.getSchemas(), form.getHeaderType());
-                }
-
-                PageFlowUtil.streamFileBytes(httpResponse, FileUtil.makeFileNameWithTimestamp(container.getName(), "tables.zip"), baos.toByteArray(), false);
-            }
-            catch (Exception e)
-            {
-                errors.reject(ERROR_MSG, e.getMessage() != null ? e.getMessage() : e.getClass().getName());
-                LOG.error("Errror exporting tables", e);
-            }
-
-            if (errors.hasErrors())
-            {
-                _successUrl = new ActionURL(ExportTablesAction.class, getContainer());
-            }
-
-            return !errors.hasErrors();
-        }
-
-        @Override
-        public ModelAndView getView(ExportTablesForm form, boolean reshow, BindException errors)
-        {
-            // When exporting the zip to the browser, the base action will attempt to reshow the view since we returned
-            // null as the success URL; returning null here causes the base action to stop pestering the action.
-            if (reshow && !errors.hasErrors())
-                return null;
-            
-            return new JspView<>("/org/labkey/query/view/exportTables.jsp", form, errors);
-        }
-
-        @Override
-        public NavTree appendNavTrail(NavTree root)
-        {
-            return root.addChild("Export Tables");
-        }
-
-        @Override
-        public ActionURL getSuccessURL(ExportTablesForm form)
-        {
-            return _successUrl;
-        }
-    }
-
-
-    @SuppressWarnings({"unused", "WeakerAccess"})
-    public static class ExportTablesForm implements HasBindParameters
-    {
-        ColumnHeaderType _headerType = ColumnHeaderType.DisplayFieldKey;
-        Map<String, List<Map<String, Object>>> _schemas = new HashMap<>();
-
-        public ColumnHeaderType getHeaderType()
-        {
-            return _headerType;
-        }
-
-        public void setHeaderType(ColumnHeaderType headerType)
-        {
-            _headerType = headerType;
-        }
-
-        public Map<String, List<Map<String, Object>>> getSchemas()
-        {
-            return _schemas;
-        }
-
-        public void setSchemas(Map<String, List<Map<String, Object>>> schemas)
-        {
-            _schemas = schemas;
-        }
-
-        public @NotNull BindException bindParameters(PropertyValues values)
-        {
-            BindException errors = new NullSafeBindException(this, "form");
-
-            PropertyValue schemasProperty = values.getPropertyValue("schemas");
-            if (schemasProperty != null && schemasProperty.getValue() != null)
-            {
-                ObjectMapper om = new ObjectMapper();
-                try
-                {
-                    _schemas = om.readValue((String)schemasProperty.getValue(), _schemas.getClass());
-                }
-                catch (IOException e)
-                {
-                    errors.rejectValue("schemas", ERROR_MSG, e.getMessage());
-                }
-            }
-
-            PropertyValue headerTypeProperty = values.getPropertyValue("headerType");
-            if (headerTypeProperty != null && headerTypeProperty.getValue() != null)
-            {
-                try
-                {
-                    _headerType = ColumnHeaderType.valueOf(String.valueOf(headerTypeProperty.getValue()));
-                }
-                catch (IllegalArgumentException ex)
-                {
-                    // ignore
-                }
-            }
-
-            return errors;
-        }
-    }
-
-
-    @RequiresPermission(ReadPermission.class)
-    public static class SaveNamedSetAction extends MutatingApiAction<NamedSetForm>
-    {
-        @Override
-        public Object execute(NamedSetForm namedSetForm, BindException errors)
-        {
-            QueryService.get().saveNamedSet(namedSetForm.getSetName(), namedSetForm.parseSetList());
-            return new ApiSimpleResponse("success", true);
-        }
-    }
-
-
-    @SuppressWarnings({"unused", "WeakerAccess"})
-    public static class NamedSetForm
-    {
-        String setName;
-        String[] setList;
-
-        public String getSetName()
-        {
-            return setName;
-        }
-
-        public void setSetName(String setName)
-        {
-            this.setName = setName;
-        }
-
-        public String[] getSetList()
-        {
-            return setList;
-        }
-
-        public void setSetList(String[] setList)
-        {
-            this.setList = setList;
-        }
-
-        public List<String> parseSetList()
-        {
-            return Arrays.asList(setList);
-        }
-    }
-
-
-    @RequiresPermission(ReadPermission.class)
-    public static class DeleteNamedSetAction extends MutatingApiAction<NamedSetForm>
-    {
-
-        @Override
-        public Object execute(NamedSetForm namedSetForm, BindException errors)
-        {
-            QueryService.get().deleteNamedSet(namedSetForm.getSetName());
-            return new ApiSimpleResponse("success", true);
-        }
-    }
-
-
-    @SuppressWarnings({"unused", "WeakerAccess"})
-    public static class GenerateSchemaForm extends ReturnUrlForm
-    {
-        String sourceSchema;
-        String sourceDataSource;
-        String targetSchema;
-        String pathInScript;
-        String outputDir; 
-
-        public String getSourceSchema()
-        {
-            return sourceSchema;
-        }
-
-        public void setSourceSchema(String sourceSchema)
-        {
-            this.sourceSchema = sourceSchema;
-        }
-
-        public String getTargetSchema()
-        {
-            return targetSchema;
-        }
-
-        public void setTargetSchema(String targetSchema)
-        {
-            this.targetSchema = targetSchema;
-        }
-
-        public String getPathInScript()
-        {
-            return pathInScript;
-        }
-
-        public void setPathInScript(String pathInScript)
-        {
-            this.pathInScript = pathInScript;
-        }
-
-        public String getSourceDataSource()
-        {
-            return sourceDataSource;
-        }
-
-        public void setSourceDataSource(String sourceDataSource)
-        {
-            this.sourceDataSource = sourceDataSource;
-        }
-
-        public String getOutputDir()
-        {
-            return outputDir;
-        }
-
-        public void setOutputDir(String outputDir)
-        {
-            this.outputDir = outputDir;
-        }
-    }
-
-
-    @RequiresPermission(AdminOperationsPermission.class)
-    public static class GenerateSchemaAction extends FormViewAction<GenerateSchemaForm>
-    {
-        @Override
-        public void validateCommand(GenerateSchemaForm form, Errors errors)
-        {
-            // TODO validate schemaNames and dataSources are real
-            // TODO validate path is not empty string
-        }
-
-        @Override
-        public ModelAndView getView(GenerateSchemaForm form, boolean reshow, BindException errors)
-        {
-            return new JspView<>("/org/labkey/query/view/generateSchema.jsp", form, errors);
-        }
-
-        @Override
-        public boolean handlePost(GenerateSchemaForm form, BindException errors) throws Exception
-        {
-            StringBuilder importScript = new StringBuilder();
-
-            // NOTE: should we add any kind of dialect tags to the importScript output?
-            DbSchema sourceSchema = DbSchema.createFromMetaData(DbScope.getDbScope(form.getSourceDataSource()), form.getSourceSchema(), DbSchemaType.Bare);
-            String targetSchema = isBlank(form.getTargetSchema()) ? form.getSourceSchema() : form.getTargetSchema();
-            String pathInScript = isBlank(form.getPathInScript()) ? "" : form.getPathInScript();
-            if (!pathInScript.endsWith("/"))
-                pathInScript += "/";
-
-            List<TableInfo> tables;
-            try
-            {
-                tables = TableSorter.sort(sourceSchema);
-            }
-            catch (IllegalStateException e)
-            {
-                errors.reject(ERROR_MSG, "Problem with schema: " + e.getMessage());
-                return false;
-            }
-
-            try
-            {
-                for (TableInfo table : tables)
-                {
-                    if (DatabaseTableType.TABLE.equals(table.getTableType()))
-                    {
-                        String tableName = table.getName();
-                        try (Results results = new TableSelector(table).getResults(false))
-                        {
-                            if (results.isBeforeFirst()) // only export tables with data
-                            {
-                                File outputFile = new File(form.getOutputDir(), tableName + ".tsv.gz");
-                                GZIPOutputStream outputStream = new GZIPOutputStream(new BufferedOutputStream(new FileOutputStream(outputFile), 64 * 1024), 64 * 1024);
-                                try (TSVGridWriter tsv = new TSVGridWriter(results))
-                                {
-                                    tsv.setColumnHeaderType(ColumnHeaderType.DisplayFieldKey);
-                                    tsv.setApplyFormats(false);
-                                    tsv.setPreserveEmptyString(true); // TODO: Make that an option on export?
-                                    tsv.write(outputStream);
-                                }
-
-                                importScript.append(sourceSchema.getSqlDialect().execute(DbSchema.get("core", DbSchemaType.Module), "bulkImport", "'" + targetSchema + "', '" + tableName + "', '" + pathInScript + outputFile.getName() + "'")).append(";\n");
-                            }
-                        }
-                    }
-                }
-
-                try (PrintWriter writer = PrintWriters.getPrintWriter(new File(form.getOutputDir(), form.getSourceSchema() + "_updateScript.sql")))
-                {
-                    writer.print(importScript.toString());
-                }
-            }
-            catch (FileNotFoundException e)
-            {
-                errors.reject(ERROR_MSG, e.getMessage());
-                return false;
-            }
-
-            return true;
-        }
-
-        @Override
-        public URLHelper getSuccessURL(GenerateSchemaForm form)
-        {
-            return form.getReturnActionURL();
-        }
-
-        @Override
-        public NavTree appendNavTrail(NavTree root)
-        {
-            return root.addChild("Generate Schema");
-        }
-    }
-
-
-    @RequiresPermission(AdminPermission.class)
-    public static class GetSchemasWithDataSourcesAction extends ReadOnlyApiAction
-    {
-        @Override
-        public Object execute(Object o, BindException errors)
-        {
-            // NOTE: copy pasta from initSources()
-            Collection<Map<String, Object>> sourcesAndSchemas = new LinkedList<>();
-            for (DbScope scope : DbScope.getDbScopes())
-            {
-                DataSourceInfo source = new DataSourceInfo(scope);
-                for (String schemaName : scope.getSchemaNames())
-                {
-                    Map<String, Object> map = new HashMap<>();
-                    map.put("dataSourceDisplayName", source.displayName);
-                    map.put("dataSourceSourceName", source.sourceName);
-                    map.put("schemaName", schemaName);
-                    sourcesAndSchemas.add(map);
-                }
-            }
-
-            ApiSimpleResponse response = new ApiSimpleResponse();
-            response.put("schemas", sourcesAndSchemas);
-            return response;
-        }
-    }
-
-
-    // could make this requires(ReadPermission), but it could be pretty easy to abuse, or maybe RequiresLogin && ReadPermission
-    @RequiresLogin
-    public static class TestSQLAction extends SimpleViewAction<Object>
-    {
-        @Override
-        public ModelAndView getView(Object o, BindException errors)
-        {
-            getPageConfig().addClientDependency(ClientDependency.fromPath("internal/jQuery"));
-            getPageConfig().addClientDependency(ClientDependency.fromPath("clientapi"));
-            return new HtmlView("<script src='" + AppProps.getInstance().getContextPath() + "/query/testquery.js'></script><div id=testQueryDiv style='min-height:600px;min-width:800px;'></div>");
-        }
-
-        @Override
-        public NavTree appendNavTrail(NavTree root)
-        {
-            return root;
-        }
-    }
-
-
-    @RequiresPermission(ReadPermission.class)
-    public static class AnalyzeQueriesAction extends ReadOnlyApiAction<Object>
-    {
-        @Override
-        public Object execute(Object o, BindException errors) throws Exception
-        {
-            JSONObject ret = new JSONObject();
-
-            QueryService.QueryAnalysisService analysisService = QueryService.get().getQueryAnalysisService();
-            if (analysisService != null)
-            {
-                DefaultSchema start = DefaultSchema.get(getUser(), getContainer());
-                var deps = new HashSetValuedHashMap<QueryService.DependencyObject, QueryService.DependencyObject>();
-
-                analysisService.analyzeFolder(start, deps);
-                ret.put("success", true);
-
-                JSONObject objects = new JSONObject();
-                for (var from : deps.keySet())
-                {
-                    objects.put(from.getKey(), from.toJSON());
-                    for (var to : deps.get(from))
-                        objects.put(to.getKey(), to.toJSON());
-                }
-                ret.put("objects", objects);
-
-                JSONArray dependants = new JSONArray();
-                for (var from : deps.keySet())
-                {
-                    for (var to : deps.get(from))
-                        dependants.put(new String[] {from.getKey(), to.getKey()});
-                }
-                ret.put("graph", dependants);
-            }
-            else
-            {
-                ret.put("success", false);
-            }
-            return ret;
-        }
-    }
-
-    @Marshal(Marshaller.Jackson)
-    @RequiresPermission(ReadPermission.class)
-    public class GetQueryEditorMetadataAction extends ReadOnlyApiAction<QueryForm>
-    {
-        @Override
-        protected ObjectMapper createRequestObjectMapper()
-        {
-            PropertyService propertyService = PropertyService.get();
-            if (null != propertyService)
-            {
-                ObjectMapper mapper = JsonUtil.DEFAULT_MAPPER.copy();
-                propertyService.configureObjectMapper(mapper, null);
-                return mapper;
-            }
-            else
-            {
-                throw new RuntimeException("Could not serialize request object");
-            }
-        }
-
-        @Override
-        protected ObjectMapper createResponseObjectMapper()
-        {
-            return this.createRequestObjectMapper();
-        }
-
-        @Override
-        public Object execute(QueryForm queryForm, BindException errors) throws Exception
-        {
-            QueryDefinition queryDef = queryForm.getQueryDef();
-            return MetadataTableJSON.getMetadata(queryDef.getSchema().getSchemaName(), queryDef.getName(), getUser(), getContainer());
-        }
-    }
-
-    @Marshal(Marshaller.Jackson)
-    @RequiresAllOf({EditQueriesPermission.class, UpdatePermission.class})
-    public class SaveQueryMetadataAction extends MutatingApiAction<QueryMetadataApiForm>
-    {
-        @Override
-        protected ObjectMapper createRequestObjectMapper()
-        {
-            PropertyService propertyService = PropertyService.get();
-            if (null != propertyService)
-            {
-                ObjectMapper mapper = JsonUtil.DEFAULT_MAPPER.copy();
-                propertyService.configureObjectMapper(mapper, null);
-                return mapper;
-            }
-            else
-            {
-                throw new RuntimeException("Could not serialize request object");
-            }
-        }
-
-        @Override
-        protected ObjectMapper createResponseObjectMapper()
-        {
-            return this.createRequestObjectMapper();
-        }
-
-        @Override
-        public Object execute(QueryMetadataApiForm queryMetadataApiForm, BindException errors) throws Exception
-        {
-            String schemaName = queryMetadataApiForm.getSchemaName();
-            MetadataTableJSON domain = queryMetadataApiForm.getDomain();
-            domain.setUserDefinedQuery(queryMetadataApiForm.isUserDefinedQuery());
-            MetadataTableJSON savedDomain = domain.saveMetadata(schemaName, getUser(), getContainer());
-
-            ApiSimpleResponse resp = new ApiSimpleResponse();
-            resp.put("success", true);
-            resp.put("domain", savedDomain);
-            return resp;
-        }
-    }
-
-    @Marshal(Marshaller.Jackson)
-    @RequiresAllOf({EditQueriesPermission.class, UpdatePermission.class})
-    public class ResetQueryMetadataAction extends MutatingApiAction<QueryForm>
-    {
-        @Override
-        public Object execute(QueryForm queryForm, BindException errors) throws Exception
-        {
-            QueryDefinition queryDef = queryForm.getQueryDef();
-            return MetadataTableJSON.resetToDefault(queryDef.getSchema().getSchemaName(), queryDef.getName(), getUser(), getContainer());
-        }
-    }
-
-    private static class QueryMetadataApiForm
-    {
-        MetadataTableJSON _domain;
-        String _schemaName;
-        boolean _userDefinedQuery;
-
-        public MetadataTableJSON getDomain()
-        {
-            return _domain;
-        }
-
-        public void setDomain(MetadataTableJSON domain)
-        {
-            _domain = domain;
-        }
-
-        public String getSchemaName()
-        {
-            return _schemaName;
-        }
-
-        public void setSchemaName(String schemaName)
-        {
-            _schemaName = schemaName;
-        }
-
-        public boolean isUserDefinedQuery()
-        {
-            return _userDefinedQuery;
-        }
-
-        public void setUserDefinedQuery(boolean userDefinedQuery)
-        {
-            _userDefinedQuery = userDefinedQuery;
-        }
-    }
-
-    public static class TestCase extends AbstractActionPermissionTest
-    {
-        @Override
-        public void testActionPermissions()
-        {
-            User user = TestContext.get().getUser();
-            assertTrue(user.hasSiteAdminPermission());
-
-            QueryController controller = new QueryController();
-
-            // @RequiresPermission(ReadPermission.class)
-            assertForReadPermission(user,
-                new BrowseAction(),
-                new BeginAction(),
-                controller.new SchemaAction(),
-                controller.new SourceQueryAction(),
-                controller.new ExecuteQueryAction(),
-                controller.new PrintRowsAction(),
-                new ExportScriptAction(),
-                new ExportRowsExcelAction(),
-                new ExportRowsXLSXAction(),
-                new ExportExcelTemplateAction(),
-                new ExportRowsTsvAction(),
-                controller.new ExcelWebQueryDefinitionAction(),
-                controller.new SaveQueryViewsAction(),
-                controller.new PropertiesQueryAction(),
-                controller.new SelectRowsAction(),
-                new GetDataAction(),
-                controller.new ExecuteSqlAction(),
-                controller.new SelectDistinctAction(),
-                controller.new GetColumnSummaryStatsAction(),
-                controller.new ImportAction(),
-                new ExportSqlAction(),
-                new UpdateRowsAction(),
-                new InsertRowsAction(),
-                new ImportRowsAction(),
-                new DeleteRowsAction(),
-                new TableInfoAction(),
-                new SaveSessionViewAction(),
-                new GetSchemasAction(),
-                new GetQueriesAction(),
-                new GetQueryViewsAction(),
-                new SaveApiTestAction(),
-                new ValidateQueryMetadataAction(),
-                new AuditHistoryAction(),
-                new AuditDetailsAction(),
-                new ExportTablesAction(),
-                new SaveNamedSetAction(),
-                new DeleteNamedSetAction()
-            );
-
-            // @RequiresPermission(DeletePermission.class)
-            assertForUpdateOrDeletePermission(user,
-                new DeleteQueryRowsAction()
-            );
-
-            // @RequiresPermission(AdminPermission.class)
-            assertForAdminPermission(user,
-                new DeleteQueryAction(),
-                controller.new MetadataQueryAction(),
-                controller.new NewQueryAction(),
-                new SaveSourceQueryAction(),
-
-                new TruncateTableAction(),
-                new ApiTestAction(),
-                new AdminAction(),
-                new ManageRemoteConnectionsAction(),
-                new ReloadExternalSchemaAction(),
-                new ReloadAllUserSchemas(),
-                controller.new ManageViewsAction(),
-                controller.new InternalDeleteView(),
-                controller.new InternalSourceViewAction(),
-                controller.new InternalNewViewAction(),
-                new QueryExportAuditRedirectAction(),
-                new GetSchemasWithDataSourcesAction()
-            );
-
-            // @RequiresPermission(AdminOperationsPermission.class)
-            assertForAdminOperationsPermission(user,
-                new EditRemoteConnectionAction(),
-                new DeleteRemoteConnectionAction(),
-                new TestRemoteConnectionAction(),
-                controller.new RawTableMetaDataAction(),
-                controller.new RawSchemaMetaDataAction(),
-                new InsertLinkedSchemaAction(),
-                new InsertExternalSchemaAction(),
-                new DeleteLinkedSchemaAction(),
-                new DeleteExternalSchemaAction(),
-                new EditLinkedSchemaAction(),
-                new EditExternalSchemaAction(),
-                new GetTablesAction(),
-                new GenerateSchemaAction(),
-                new SchemaTemplateAction(),
-                new SchemaTemplatesAction(),
-                new ParseExpressionAction(),
-                new ParseQueryAction()
-            );
-
-            // @AdminConsoleAction
-            assertForAdminPermission(ContainerManager.getRoot(), user,
-                new DataSourceAdminAction()
-            );
-
-            // In addition to administrators (tested above), trusted analysts who are editors can create and edit queries
-            assertTrustedEditorPermission(
-                new DeleteQueryAction(),
-                controller.new MetadataQueryAction(),
-                controller.new NewQueryAction(),
-                new SaveSourceQueryAction()
-            );
-        }
-    }
-}
+/*
+ * Copyright (c) 2008-2019 LabKey Corporation
+ *
+ * Licensed under the Apache License, Version 2.0 (the "License");
+ * you may not use this file except in compliance with the License.
+ * You may obtain a copy of the License at
+ *
+ *     http://www.apache.org/licenses/LICENSE-2.0
+ *
+ * Unless required by applicable law or agreed to in writing, software
+ * distributed under the License is distributed on an "AS IS" BASIS,
+ * WITHOUT WARRANTIES OR CONDITIONS OF ANY KIND, either express or implied.
+ * See the License for the specific language governing permissions and
+ * limitations under the License.
+ */
+
+package org.labkey.query.controllers;
+
+import com.fasterxml.jackson.databind.DeserializationFeature;
+import com.fasterxml.jackson.databind.ObjectMapper;
+import org.antlr.runtime.tree.Tree;
+import org.apache.commons.beanutils.ConversionException;
+import org.apache.commons.beanutils.ConvertUtils;
+import org.apache.commons.collections4.MultiValuedMap;
+import org.apache.commons.collections4.multimap.ArrayListValuedHashMap;
+import org.apache.commons.collections4.multimap.HashSetValuedHashMap;
+import org.apache.commons.lang3.StringUtils;
+import org.apache.log4j.Logger;
+import org.apache.xmlbeans.XmlException;
+import org.apache.xmlbeans.XmlOptions;
+import org.apache.xmlbeans.XmlValidationError;
+import org.jetbrains.annotations.NotNull;
+import org.jetbrains.annotations.Nullable;
+import org.json.JSONArray;
+import org.json.JSONException;
+import org.json.JSONObject;
+import org.labkey.api.action.*;
+import org.labkey.api.admin.AdminUrls;
+import org.labkey.api.audit.AbstractAuditTypeProvider;
+import org.labkey.api.audit.AuditLogService;
+import org.labkey.api.audit.view.AuditChangesView;
+import org.labkey.api.collections.CaseInsensitiveHashMap;
+import org.labkey.api.collections.RowMapFactory;
+import org.labkey.api.data.*;
+import org.labkey.api.data.dialect.JdbcMetaDataLocator;
+import org.labkey.api.data.dialect.SqlDialect;
+import org.labkey.api.dataiterator.DataIteratorBuilder;
+import org.labkey.api.dataiterator.DataIteratorContext;
+import org.labkey.api.dataiterator.DetailedAuditLogDataIterator;
+import org.labkey.api.dataiterator.ListofMapsDataIterator;
+import org.labkey.api.exceptions.OptimisticConflictException;
+import org.labkey.api.exp.property.Domain;
+import org.labkey.api.exp.property.PropertyService;
+import org.labkey.api.gwt.client.AuditBehaviorType;
+import org.labkey.api.module.ModuleHtmlView;
+import org.labkey.api.module.ModuleLoader;
+import org.labkey.api.query.*;
+import org.labkey.api.reports.report.ReportDescriptor;
+import org.labkey.api.security.ActionNames;
+import org.labkey.api.security.AdminConsoleAction;
+import org.labkey.api.security.CSRF;
+import org.labkey.api.security.IgnoresTermsOfUse;
+import org.labkey.api.security.RequiresAllOf;
+import org.labkey.api.security.RequiresLogin;
+import org.labkey.api.security.RequiresNoPermission;
+import org.labkey.api.security.RequiresPermission;
+import org.labkey.api.security.User;
+import org.labkey.api.security.permissions.AbstractActionPermissionTest;
+import org.labkey.api.security.permissions.AdminOperationsPermission;
+import org.labkey.api.security.permissions.AdminPermission;
+import org.labkey.api.security.permissions.DeletePermission;
+import org.labkey.api.security.permissions.EditSharedViewPermission;
+import org.labkey.api.security.permissions.InsertPermission;
+import org.labkey.api.security.permissions.Permission;
+import org.labkey.api.security.permissions.PlatformDeveloperPermission;
+import org.labkey.api.security.permissions.ReadPermission;
+import org.labkey.api.security.permissions.UpdatePermission;
+import org.labkey.api.settings.AdminConsole;
+import org.labkey.api.settings.AppProps;
+import org.labkey.api.settings.LookAndFeelProperties;
+import org.labkey.api.stats.BaseAggregatesAnalyticsProvider;
+import org.labkey.api.stats.ColumnAnalyticsProvider;
+import org.labkey.api.study.DatasetTable;
+import org.labkey.api.util.ExceptionUtil;
+import org.labkey.api.util.FileUtil;
+import org.labkey.api.util.HelpTopic;
+import org.labkey.api.util.HtmlString;
+import org.labkey.api.util.JsonUtil;
+import org.labkey.api.util.PageFlowUtil;
+import org.labkey.api.util.ResponseHelper;
+import org.labkey.api.util.ReturnURLString;
+import org.labkey.api.util.StringExpression;
+import org.labkey.api.util.TestContext;
+import org.labkey.api.util.URLHelper;
+import org.labkey.api.util.XmlBeansUtil;
+import org.labkey.api.view.ActionURL;
+import org.labkey.api.view.DetailsView;
+import org.labkey.api.view.HtmlView;
+import org.labkey.api.view.HttpView;
+import org.labkey.api.view.InsertView;
+import org.labkey.api.view.JspView;
+import org.labkey.api.view.NavTree;
+import org.labkey.api.view.NotFoundException;
+import org.labkey.api.view.UnauthorizedException;
+import org.labkey.api.view.UpdateView;
+import org.labkey.api.view.VBox;
+import org.labkey.api.view.ViewContext;
+import org.labkey.api.view.WebPartView;
+import org.labkey.api.view.template.ClientDependency;
+import org.labkey.api.view.template.PageConfig;
+import org.labkey.api.writer.PrintWriters;
+import org.labkey.api.writer.ZipFile;
+import org.labkey.data.xml.ColumnType;
+import org.labkey.data.xml.TableType;
+import org.labkey.data.xml.TablesDocument;
+import org.labkey.data.xml.TablesType;
+import org.labkey.data.xml.externalSchema.TemplateSchemaType;
+import org.labkey.data.xml.queryCustomView.FilterType;
+import org.labkey.query.CustomViewImpl;
+import org.labkey.query.CustomViewUtil;
+import org.labkey.query.EditQueriesPermission;
+import org.labkey.query.EditableCustomView;
+import org.labkey.query.LinkedTableInfo;
+import org.labkey.query.ModuleCustomQueryDefinition;
+import org.labkey.query.MetadataTableJSON;
+import org.labkey.query.ModuleCustomView;
+import org.labkey.query.QueryServiceImpl;
+import org.labkey.query.TableXML;
+import org.labkey.query.audit.QueryExportAuditProvider;
+import org.labkey.query.audit.QueryUpdateAuditProvider;
+import org.labkey.query.persist.AbstractExternalSchemaDef;
+import org.labkey.query.persist.CstmView;
+import org.labkey.query.persist.ExternalSchemaDef;
+import org.labkey.query.persist.LinkedSchemaDef;
+import org.labkey.query.persist.QueryDef;
+import org.labkey.query.persist.QueryManager;
+import org.labkey.query.reports.ReportsController;
+import org.labkey.query.reports.getdata.DataRequest;
+import org.labkey.query.sql.QNode;
+import org.labkey.query.sql.Query;
+import org.labkey.query.sql.SqlParser;
+import org.labkey.query.xml.ApiTestsDocument;
+import org.labkey.query.xml.TestCaseType;
+import org.labkey.remoteapi.RemoteConnections;
+import org.labkey.remoteapi.SelectRowsStreamHack;
+import org.labkey.remoteapi.query.SelectRowsCommand;
+import org.springframework.beans.PropertyValue;
+import org.springframework.beans.PropertyValues;
+import org.springframework.dao.DataAccessException;
+import org.springframework.dao.DataIntegrityViolationException;
+import org.springframework.validation.BindException;
+import org.springframework.validation.Errors;
+import org.springframework.web.servlet.ModelAndView;
+
+import javax.servlet.ServletException;
+import javax.servlet.http.HttpServletRequest;
+import javax.servlet.http.HttpServletResponse;
+import javax.servlet.http.HttpSession;
+import java.io.BufferedOutputStream;
+import java.io.ByteArrayOutputStream;
+import java.io.File;
+import java.io.FileNotFoundException;
+import java.io.FileOutputStream;
+import java.io.IOException;
+import java.io.OutputStream;
+import java.io.PrintWriter;
+import java.sql.Connection;
+import java.sql.ResultSet;
+import java.sql.SQLException;
+import java.text.SimpleDateFormat;
+import java.util.ArrayList;
+import java.util.Arrays;
+import java.util.Collection;
+import java.util.Collections;
+import java.util.Date;
+import java.util.HashMap;
+import java.util.HashSet;
+import java.util.LinkedHashMap;
+import java.util.LinkedList;
+import java.util.List;
+import java.util.Map;
+import java.util.Set;
+import java.util.TreeSet;
+import java.util.zip.GZIPOutputStream;
+
+import static java.util.Objects.requireNonNull;
+import static org.apache.commons.lang3.StringUtils.isBlank;
+import static org.apache.commons.lang3.StringUtils.trimToEmpty;
+import static org.labkey.api.data.DbScope.NO_OP_TRANSACTION;
+import static org.labkey.api.util.DOM.*;
+
+@SuppressWarnings("DefaultAnnotationParam")
+
+public class QueryController extends SpringActionController
+{
+    private static final Logger LOG = Logger.getLogger(QueryController.class);
+
+    private static final DefaultActionResolver _actionResolver = new DefaultActionResolver(QueryController.class,
+            ValidateQueryAction.class,
+            ValidateQueriesAction.class,
+            GetSchemaQueryTreeAction.class,
+            GetQueryDetailsAction.class,
+            ViewQuerySourceAction.class);
+
+    public QueryController()
+    {
+        setActionResolver(_actionResolver);
+    }
+
+    public static void registerAdminConsoleLinks()
+    {
+        AdminConsole.addLink(AdminConsole.SettingsLinkType.Diagnostics, "data sources", new ActionURL(DataSourceAdminAction.class, ContainerManager.getRoot()));
+    }
+
+    public static class RemoteQueryConnectionUrls
+    {
+        public static ActionURL urlManageRemoteConnection(Container c)
+        {
+            return new ActionURL(ManageRemoteConnectionsAction.class, c);
+        }
+
+        public static ActionURL urlCreateRemoteConnection(Container c)
+        {
+            return new ActionURL(EditRemoteConnectionAction.class, c);
+        }
+
+        public static ActionURL urlEditRemoteConnection(Container c, String connectionName)
+        {
+            ActionURL url = new ActionURL(QueryController.EditRemoteConnectionAction.class, c);
+            url.addParameter("connectionName", connectionName);
+            return url;
+        }
+
+        public static ActionURL urlSaveRemoteConnection(Container c)
+        {
+            return new ActionURL(EditRemoteConnectionAction.class, c);
+        }
+
+        public static ActionURL urlDeleteRemoteConnection(Container c, @Nullable String connectionName)
+        {
+            ActionURL url = new ActionURL(QueryController.DeleteRemoteConnectionAction.class, c);
+            if (connectionName != null)
+                url.addParameter("connectionName", connectionName);
+            return url;
+        }
+
+        public static ActionURL urlTestRemoteConnection(Container c, String connectionName)
+        {
+            ActionURL url = new ActionURL(QueryController.TestRemoteConnectionAction.class, c);
+            url.addParameter("connectionName", connectionName);
+            return url;
+        }
+    }
+
+    @RequiresPermission(AdminOperationsPermission.class)
+    public static class EditRemoteConnectionAction extends FormViewAction<RemoteConnections.RemoteConnectionForm>
+    {
+        @Override
+        public void validateCommand(RemoteConnections.RemoteConnectionForm target, Errors errors)
+        {
+        }
+
+        @Override
+        public ModelAndView getView(RemoteConnections.RemoteConnectionForm remoteConnectionForm, boolean reshow, BindException errors)
+        {
+            remoteConnectionForm.setConnectionKind(RemoteConnections.CONNECTION_KIND_QUERY);
+            if (!errors.hasErrors())
+            {
+                String name = remoteConnectionForm.getConnectionName();
+                // package the remote-connection properties into the remoteConnectionForm and pass them along
+                Map<String, String> map1 = RemoteConnections.getRemoteConnection(RemoteConnections.REMOTE_QUERY_CONNECTIONS_CATEGORY, name, getContainer());
+                remoteConnectionForm.setUrl(map1.get("URL"));
+                remoteConnectionForm.setUser(map1.get("user"));
+                remoteConnectionForm.setPassword(map1.get("password"));
+                remoteConnectionForm.setContainer(map1.get("container"));
+            }
+            getPageConfig().setHelpTopic(new HelpTopic("remoteConnection"));
+            return new JspView<>("/org/labkey/query/view/createRemoteConnection.jsp", remoteConnectionForm, errors);
+        }
+
+        @Override
+        public boolean handlePost(RemoteConnections.RemoteConnectionForm remoteConnectionForm, BindException errors)
+        {
+            return RemoteConnections.createOrEditRemoteConnection(remoteConnectionForm, getContainer(), errors);
+        }
+
+        @Override
+        public URLHelper getSuccessURL(RemoteConnections.RemoteConnectionForm remoteConnectionForm)
+        {
+            return RemoteQueryConnectionUrls.urlManageRemoteConnection(getContainer());
+        }
+
+        @Override
+        public NavTree appendNavTrail(NavTree root)
+        {
+            new BeginAction(getViewContext()).appendNavTrail(root);
+            root.addChild("Create/Edit Remote Connection", new QueryUrlsImpl().urlExternalSchemaAdmin(getContainer()));
+            return root;
+        }
+    }
+
+    @RequiresPermission(AdminOperationsPermission.class)
+    public static class DeleteRemoteConnectionAction extends FormViewAction<RemoteConnections.RemoteConnectionForm>
+    {
+        @Override
+        public void validateCommand(RemoteConnections.RemoteConnectionForm target, Errors errors)
+        {
+        }
+
+        @Override
+        public ModelAndView getView(RemoteConnections.RemoteConnectionForm remoteConnectionForm, boolean reshow, BindException errors)
+        {
+            return new JspView<>("/org/labkey/query/view/confirmDeleteConnection.jsp", remoteConnectionForm, errors);
+        }
+
+        @Override
+        public boolean handlePost(RemoteConnections.RemoteConnectionForm remoteConnectionForm, BindException errors)
+        {
+            remoteConnectionForm.setConnectionKind(RemoteConnections.CONNECTION_KIND_QUERY);
+            return RemoteConnections.deleteRemoteConnection(remoteConnectionForm, getContainer());
+        }
+
+        @Override
+        public URLHelper getSuccessURL(RemoteConnections.RemoteConnectionForm remoteConnectionForm)
+        {
+            return RemoteQueryConnectionUrls.urlManageRemoteConnection(getContainer());
+        }
+
+        @Override
+        public NavTree appendNavTrail(NavTree root)
+        {
+            new BeginAction(getViewContext()).appendNavTrail(root);
+            root.addChild("Confirm Delete Connection", new QueryUrlsImpl().urlExternalSchemaAdmin(getContainer()));
+            return root;
+        }
+    }
+
+    @RequiresPermission(AdminOperationsPermission.class)
+    public static class TestRemoteConnectionAction extends FormViewAction<RemoteConnections.RemoteConnectionForm>
+    {
+        @Override
+        public void validateCommand(RemoteConnections.RemoteConnectionForm target, Errors errors)
+        {
+        }
+
+        @Override
+        public ModelAndView getView(RemoteConnections.RemoteConnectionForm remoteConnectionForm, boolean reshow, BindException errors)
+        {
+            String name = remoteConnectionForm.getConnectionName();
+            String schemaName = "core"; // test Schema Name
+            String queryName = "Users"; // test Query Name
+
+            // Extract the username, password, and container from the secure property store
+            Map<String, String> singleConnectionMap = RemoteConnections.getRemoteConnection(RemoteConnections.REMOTE_QUERY_CONNECTIONS_CATEGORY, name, getContainer());
+            String url = singleConnectionMap.get(RemoteConnections.FIELD_URL);
+            String user = singleConnectionMap.get(RemoteConnections.FIELD_USER);
+            String password = singleConnectionMap.get(RemoteConnections.FIELD_PASSWORD);
+            String container = singleConnectionMap.get(RemoteConnections.FIELD_CONTAINER);
+
+            // connect to the remote server and retrieve an input stream
+            org.labkey.remoteapi.Connection cn = new org.labkey.remoteapi.Connection(url, user, password);
+            final SelectRowsCommand cmd = new SelectRowsCommand(schemaName, queryName);
+            try
+            {
+                DataIteratorBuilder source = SelectRowsStreamHack.go(cn, container, cmd, getContainer());
+                // immediately close the source after opening it, this is a test.
+                source.getDataIterator(new DataIteratorContext()).close();
+            }
+            catch (Exception e)
+            {
+                errors.addError(new LabKeyError("The listed credentials for this remote connection failed to connect."));
+                return new JspView<>("/org/labkey/query/view/testRemoteConnectionsFailure.jsp", remoteConnectionForm);
+            }
+
+            return new JspView<>("/org/labkey/query/view/testRemoteConnectionsSuccess.jsp", remoteConnectionForm);
+        }
+
+        @Override
+        public boolean handlePost(RemoteConnections.RemoteConnectionForm remoteConnectionForm, BindException errors)
+        {
+            return true;
+        }
+
+        @Override
+        public URLHelper getSuccessURL(RemoteConnections.RemoteConnectionForm remoteConnectionForm)
+        {
+            return null;
+        }
+
+        @Override
+        public NavTree appendNavTrail(NavTree root)
+        {
+            new BeginAction(getViewContext()).appendNavTrail(root);
+            root.addChild("Manage Remote Connections", new QueryUrlsImpl().urlExternalSchemaAdmin(getContainer()));
+            return root;
+        }
+    }
+
+    public static class QueryUrlsImpl implements QueryUrls
+    {
+        @Override
+        public ActionURL urlSchemaBrowser(Container c)
+        {
+            return new ActionURL(BeginAction.class, c);
+        }
+
+        @Override
+        public ActionURL urlSchemaBrowser(Container c, @Nullable String schemaName)
+        {
+            ActionURL ret = urlSchemaBrowser(c);
+            if (schemaName != null)
+            {
+                ret.addParameter(QueryParam.schemaName.toString(), schemaName);
+            }
+            return ret;
+        }
+
+        @Override
+        public ActionURL urlSchemaBrowser(Container c, @Nullable String schemaName, @Nullable String queryName)
+        {
+            if (StringUtils.isEmpty(queryName))
+                return urlSchemaBrowser(c, schemaName);
+            ActionURL ret = urlSchemaBrowser(c);
+            ret.addParameter(QueryParam.schemaName.toString(), trimToEmpty(schemaName));
+            ret.addParameter(QueryParam.queryName.toString(), trimToEmpty(queryName));
+            return ret;
+        }
+
+        public ActionURL urlExternalSchemaAdmin(Container c)
+        {
+            return urlExternalSchemaAdmin(c, null);
+        }
+
+        public ActionURL urlExternalSchemaAdmin(Container c, @Nullable String reloadedSchema)
+        {
+            ActionURL url = new ActionURL(AdminAction.class, c);
+
+            if (null != reloadedSchema)
+                url.addParameter("reloadedSchema", reloadedSchema);
+
+            return url;
+        }
+
+        public ActionURL urlInsertExternalSchema(Container c)
+        {
+            return new ActionURL(InsertExternalSchemaAction.class, c);
+        }
+
+        public ActionURL urlNewQuery(Container c)
+        {
+            return new ActionURL(NewQueryAction.class, c);
+        }
+
+        public ActionURL urlUpdateExternalSchema(Container c, AbstractExternalSchemaDef def)
+        {
+            ActionURL url = new ActionURL(QueryController.EditExternalSchemaAction.class, c);
+            url.addParameter("externalSchemaId", Integer.toString(def.getExternalSchemaId()));
+            return url;
+        }
+
+        public ActionURL urlReloadExternalSchema(Container c, AbstractExternalSchemaDef def)
+        {
+            ActionURL url = new ActionURL(QueryController.ReloadExternalSchemaAction.class, c);
+            url.addParameter("externalSchemaId", Integer.toString(def.getExternalSchemaId()));
+            return url;
+        }
+
+        public ActionURL urlDeleteExternalSchema(Container c, AbstractExternalSchemaDef def)
+        {
+            ActionURL url = new ActionURL(QueryController.DeleteExternalSchemaAction.class, c);
+            url.addParameter("externalSchemaId", Integer.toString(def.getExternalSchemaId()));
+            return url;
+        }
+
+        @Override
+        public ActionURL urlStartBackgroundRReport(@NotNull ActionURL baseURL, String reportId)
+        {
+            ActionURL result = baseURL.clone();
+            result.setAction(ReportsController.StartBackgroundRReportAction.class);
+            result.replaceParameter(ReportDescriptor.Prop.reportId, reportId);
+            return result;
+        }
+
+        @Override
+        public ActionURL urlExecuteQuery(@NotNull ActionURL baseURL)
+        {
+            ActionURL result = baseURL.clone();
+            result.setAction(ExecuteQueryAction.class);
+            return result;
+        }
+
+        @Override
+        public ActionURL urlExecuteQuery(Container c, String schemaName, String queryName)
+        {
+            return new ActionURL(ExecuteQueryAction.class, c)
+                .addParameter(QueryParam.schemaName, schemaName)
+                .addParameter(QueryParam.queryName, queryName);
+        }
+
+        @Override
+        public ActionURL urlCreateExcelTemplate(Container c, String schemaName, String queryName)
+        {
+            return new ActionURL(ExportExcelTemplateAction.class, c)
+                    .addParameter(QueryParam.schemaName, schemaName)
+                    .addParameter("query.queryName", queryName);
+        }
+    }
+
+    @Override
+    public PageConfig defaultPageConfig()
+    {
+        // set default help topic for query controller
+        PageConfig config = super.defaultPageConfig();
+        config.setHelpTopic(new HelpTopic("querySchemaBrowser"));
+        return config;
+    }
+
+    @AdminConsoleAction(AdminOperationsPermission.class)
+    public static class DataSourceAdminAction extends SimpleViewAction<Object>
+    {
+        @Override
+        public ModelAndView getView(Object o, BindException errors)
+        {
+            List<ExternalSchemaDef> allDefs = QueryManager.get().getExternalSchemaDefs(null);
+
+            MultiValuedMap<String, ExternalSchemaDef> byDataSourceName = new ArrayListValuedHashMap<>();
+
+            for (ExternalSchemaDef def : allDefs)
+                byDataSourceName.put(def.getDataSource(), def);
+
+            StringBuilder sb = new StringBuilder();
+
+            sb.append("\n<div>This page lists all the data sources defined in your ").append(AppProps.getInstance().getWebappConfigurationFilename()).append(" file that were available at server startup and the external schemas defined in each.</div><br/>\n");
+            sb.append("\n<table class=\"labkey-data-region\">\n");
+            sb.append("<tr class=\"labkey-show-borders\">");
+            sb.append("  <td class=\"labkey-column-header\">Data Source</td>");
+            sb.append("  <td class=\"labkey-column-header\">Current Status</td>");
+            sb.append("  <td class=\"labkey-column-header\">URL</td>");
+            sb.append("  <td class=\"labkey-column-header\">Product Name</td>");
+            sb.append("  <td class=\"labkey-column-header\">Product Version</td></tr>\n");
+
+            int rowCount = 0;
+            for (DbScope scope : DbScope.getDbScopes())
+            {
+                if (rowCount % 2 == 0)
+                    sb.append("<tr class=\"labkey-alternate-row labkey-show-borders\">");
+                else
+                    sb.append("<tr class=\"labkey-row labkey-show-borders\">");
+
+                sb.append("<td>");
+                sb.append(scope.getDisplayName());
+                sb.append("</td><td>");
+
+                String status;
+                Connection conn = null;
+
+                try
+                {
+                    conn = scope.getConnection();
+                    status = "connected";
+                }
+                catch (SQLException e)
+                {
+                    status = "<font class=\"labkey-error\">disconnected</font>";
+                }
+                finally
+                {
+                    if (null != conn)
+                        scope.releaseConnection(conn);
+                }
+
+                sb.append(status);
+                sb.append("</td><td>");
+                sb.append(scope.getURL());
+                sb.append("</td><td>");
+                sb.append(scope.getDatabaseProductName());
+                sb.append("</td><td>");
+                sb.append(scope.getDatabaseProductVersion());
+                sb.append("</td></tr>\n");
+
+                Collection<ExternalSchemaDef> dsDefs = byDataSourceName.get(scope.getDataSourceName());
+
+                sb.append("<tr class=\"").append(rowCount % 2 == 0 ? "labkey-alternate-row" : "labkey-row").append("\">\n");
+                sb.append("  <td colspan=5>\n");
+                sb.append("    <table>\n");
+
+                if (null != dsDefs)
+                {
+                    MultiValuedMap<String, ExternalSchemaDef> byContainerPath = new ArrayListValuedHashMap<>();
+
+                    for (ExternalSchemaDef def : dsDefs)
+                        byContainerPath.put(def.getContainerPath(), def);
+
+                    TreeSet<String> paths = new TreeSet<>(byContainerPath.keySet());
+                    QueryUrlsImpl urls = new QueryUrlsImpl();
+
+                    for (String path : paths)
+                    {
+                        sb.append("      <tr><td colspan=4>&nbsp;</td><td>\n");
+                        Container c = ContainerManager.getForPath(path);
+
+                        if (null != c)
+                        {
+                            Collection<ExternalSchemaDef> cDefs = byContainerPath.get(path);
+
+                            sb.append("        <table>\n        <tr><td colspan=3>");
+
+                            ActionURL schemaAdminURL = urls.urlExternalSchemaAdmin(c);
+
+                            sb.append("<a href=\"").append(PageFlowUtil.filter(schemaAdminURL)).append("\">").append(PageFlowUtil.filter(path)).append("</a>");
+                            sb.append("</td></tr>\n");
+                            sb.append("          <tr><td>&nbsp;</td><td>\n");
+                            sb.append("            <table>\n");
+
+                            for (ExternalSchemaDef def : cDefs)
+                            {
+                                ActionURL url = urls.urlUpdateExternalSchema(c, def);
+
+                                sb.append("              <tr><td>");
+                                sb.append("<a href=\"").append(PageFlowUtil.filter(url)).append("\">").append(PageFlowUtil.filter(def.getUserSchemaName()));
+
+                                if (!StringUtils.equals(def.getSourceSchemaName(),def.getUserSchemaName()))
+                                {
+                                    sb.append(" (");
+                                    sb.append(PageFlowUtil.filter(def.getSourceSchemaName()));
+                                    sb.append(")");
+                                }
+
+                                sb.append("</a></td></tr>\n");
+                            }
+
+                            sb.append("            </table>\n");
+                            sb.append("          </td></tr>\n");
+                            sb.append("        </table>\n");
+                        }
+
+                        sb.append("      </td></tr>\n");
+                    }
+                }
+                else
+                {
+                    sb.append("      <tr><td>&nbsp;</td></tr>\n");
+                }
+
+                sb.append("    </table>\n");
+                sb.append("  </td></tr>\n");
+
+                rowCount++;
+            }
+
+            sb.append("</table>\n");
+
+            return new HtmlView(HtmlString.unsafe(sb.toString()));
+        }
+
+        public NavTree appendNavTrail(NavTree root)
+        {
+            requireNonNull(PageFlowUtil.urlProvider(AdminUrls.class)).appendAdminNavTrail(root, "Data Source Administration ", null);
+            return root;
+        }
+    }
+
+
+    @RequiresPermission(ReadPermission.class)
+    public static class BrowseAction extends SimpleViewAction<Object>
+    {
+        public ModelAndView getView(Object o, BindException errors)
+        {
+            return new JspView<>("/org/labkey/query/view/browse.jsp", null);
+        }
+
+        public NavTree appendNavTrail(NavTree root)
+        {
+            return root.addChild("Schema Browser");
+        }
+    }
+
+    @RequiresPermission(ReadPermission.class)
+    public static class BeginAction extends QueryViewAction
+    {
+        @SuppressWarnings("UnusedDeclaration")
+        public BeginAction()
+        {
+        }
+
+        public BeginAction(ViewContext ctx)
+        {
+            setViewContext(ctx);
+        }
+
+        public ModelAndView getView(QueryForm form, BindException errors)
+        {
+            var view = new JspView<>("/org/labkey/query/view/browse.jsp", form);
+            view.setFrame(WebPartView.FrameType.NONE);
+            return view;
+        }
+
+        public NavTree appendNavTrail(NavTree root)
+        {
+            root.addChild("Query Schema Browser", new QueryUrlsImpl().urlSchemaBrowser(getContainer()));
+            return root;
+        }
+    }
+
+    @RequiresPermission(ReadPermission.class)
+    public class SchemaAction extends QueryViewAction
+    {
+        public SchemaAction() {}
+
+        SchemaAction(QueryForm form)
+        {
+            _form = form;
+        }
+
+        public ModelAndView getView(QueryForm form, BindException errors)
+        {
+            _form = form;
+            return new JspView<>("/org/labkey/query/view/browse.jsp", form);
+        }
+
+        public NavTree appendNavTrail(NavTree root)
+        {
+            if (_form.getSchema() != null)
+                return _appendSchemaActionNavTrail(root, _form.getSchema().getSchemaPath(), _form.getQueryName());
+            else
+                return root;
+        }
+    }
+
+
+    NavTree _appendSchemaActionNavTrail(NavTree root, SchemaKey schemaKey, String queryName)
+    {
+        if (getContainer().hasOneOf(getUser(), AdminPermission.class, PlatformDeveloperPermission.class))
+        {
+            // Don't show the full query nav trail to non-admin/non-developer users as they almost certainly don't
+            // want it
+            try
+            {
+                String schemaName = schemaKey.toDisplayString();
+                ActionURL url = new ActionURL(BeginAction.class, getContainer());
+                url.addParameter("schemaName", schemaKey.toString());
+                url.addParameter("queryName", queryName);
+                new BeginAction(getViewContext()).appendNavTrail(root)
+                        .addChild(schemaName + " Schema", url);
+            }
+            catch (NullPointerException e)
+            {
+                LOG.error("NullPointerException in appendNavTrail", e);
+                return root;
+            }
+        }
+        return root;
+    }
+
+
+    // Trusted analysts who are editors can create and modify queries
+    @RequiresAllOf({EditQueriesPermission.class, UpdatePermission.class})
+    @Action(ActionType.SelectData.class)
+    public class NewQueryAction extends FormViewAction<NewQueryForm>
+    {
+        private NewQueryForm _form;
+        private ActionURL _successUrl;
+
+        public void validateCommand(NewQueryForm target, org.springframework.validation.Errors errors)
+        {
+            target.ff_newQueryName = StringUtils.trimToNull(target.ff_newQueryName);
+            if (null == target.ff_newQueryName)
+                errors.reject(ERROR_MSG, "QueryName is required");
+        }
+
+        public ModelAndView getView(NewQueryForm form, boolean reshow, BindException errors)
+        {
+            if (form.getSchema() == null)
+            {
+                if (form.getSchemaName().isEmpty())
+                {
+                    throw new NotFoundException("Schema name not specified");
+                }
+                else
+                {
+                    throw new NotFoundException("Could not find schema: " + form.getSchemaName());
+                }
+            }
+            if (!form.getSchema().canCreate())
+            {
+                throw new UnauthorizedException();
+            }
+            getPageConfig().setFocusId("ff_newQueryName");
+            _form = form;
+            setHelpTopic(new HelpTopic("sqlTutorial"));
+            return new JspView<>("/org/labkey/query/view/newQuery.jsp", form, errors);
+        }
+
+        public boolean handlePost(NewQueryForm form, BindException errors)
+        {
+            if (form.getSchema() == null)
+            {
+                throw new NotFoundException("Could not find schema: " + form.getSchemaName());
+            }
+            if (!form.getSchema().canCreate())
+            {
+                throw new UnauthorizedException();
+            }
+            try
+            {
+                if (form.ff_baseTableName == null || "".equals(form.ff_baseTableName))
+                {
+                    errors.reject(ERROR_MSG, "You must select a base table or query name.");
+                    return false;
+                }
+
+                UserSchema schema = form.getSchema();
+                String newQueryName = form.ff_newQueryName;
+                QueryDef existing = QueryManager.get().getQueryDef(getContainer(), form.getSchemaName(), newQueryName, true);
+                if (existing != null)
+                {
+                    errors.reject(ERROR_MSG, "The query '" + newQueryName + "' already exists.");
+                    return false;
+                }
+                TableInfo existingTable = form.getSchema().getTable(newQueryName, null);
+                if (existingTable != null)
+                {
+                    errors.reject(ERROR_MSG, "A table with the name '" + newQueryName + "' already exists.");
+                    return false;
+                }
+                // bug 6095 -- conflicting query and dataset names
+                if (form.getSchema().getTableNames().contains(newQueryName))
+                {
+                    errors.reject(ERROR_MSG, "The query '" + newQueryName + "' already exists as a table");
+                    return false;
+                }
+                QueryDefinition newDef = QueryService.get().createQueryDef(getUser(), getContainer(), form.getSchemaName(), form.ff_newQueryName);
+                Query query = new Query(schema);
+                query.setRootTable(FieldKey.fromParts(form.ff_baseTableName));
+                String sql = query.getQueryText();
+                if (null == sql)
+                    sql = "SELECT * FROM \"" + form.ff_baseTableName + "\"";
+                newDef.setSql(sql);
+
+                try
+                {
+                    newDef.save(getUser(), getContainer());
+                }
+                catch (SQLException x)
+                {
+                    if (RuntimeSQLException.isConstraintException(x))
+                    {
+                        errors.reject(ERROR_MSG, "The query '" + newQueryName + "' already exists.");
+                        return false;
+                    }
+                    else
+                    {
+                        throw x;
+                    }
+                }
+
+                _successUrl = newDef.urlFor(form.ff_redirect);
+                return true;
+            }
+            catch (Exception e)
+            {
+                ExceptionUtil.logExceptionToMothership(getViewContext().getRequest(), e);
+                errors.reject(ERROR_MSG, StringUtils.defaultString(e.getMessage(),e.toString()));
+                return false;
+            }
+        }
+
+        public ActionURL getSuccessURL(NewQueryForm newQueryForm)
+        {
+            return _successUrl;
+        }
+
+        public NavTree appendNavTrail(NavTree root)
+        {
+            new SchemaAction(_form).appendNavTrail(root);
+            root.addChild("New Query", new QueryUrlsImpl().urlNewQuery(getContainer()));
+            return root;
+        }
+    }
+
+
+    // CONSIDER : deleting this action after the SQL editor UI changes are finalized, keep in mind that built-in views
+    // use this view as well via the edit metadata page.
+    @RequiresPermission(ReadPermission.class)
+    @Action(ActionType.SelectMetaData.class)  // Note: This action deals with just meta data; it AJAXes data into place using GetWebPartAction
+    public class SourceQueryAction extends SimpleViewAction<SourceForm>
+    {
+        public SourceForm _form;
+        public QuerySchema _baseSchema;
+        public QueryDefinition _queryDef;
+
+
+        @Override
+        public void validate(SourceForm target, BindException errors)
+        {
+            _form = target;
+            if (StringUtils.isEmpty(target.getSchemaName()))
+                throw new NotFoundException("schema name not specified");
+            if (StringUtils.isEmpty(target.getQueryName()))
+                throw new NotFoundException("query name not specified");
+
+            _baseSchema = DefaultSchema.get(getUser(), getContainer(), _form.getSchemaKey());
+            if (null == _baseSchema)
+                throw new NotFoundException("schema not found: " + _form.getSchemaKey().toDisplayString());
+        }
+
+
+        @Override
+        public ModelAndView getView(SourceForm form, BindException errors)
+        {
+            _queryDef = QueryService.get().getQueryDef(getUser(), getContainer(), _baseSchema.getSchemaName(), form.getQueryName());
+            if (null == _queryDef)
+                _queryDef = ((UserSchema)_baseSchema).getQueryDefForTable(form.getQueryName());
+            if (null == _queryDef)
+                throw new NotFoundException("Query not found: " + form.getQueryName());
+
+            try
+            {
+                if (form.ff_queryText == null)
+                {
+                    form.ff_queryText = _queryDef.getSql();
+                    form.ff_metadataText = _queryDef.getMetadataXml();
+                    if (null == form.ff_metadataText)
+                        form.ff_metadataText = form.getDefaultMetadataText();
+                }
+
+                for (QueryException qpe : _queryDef.getParseErrors(_baseSchema))
+                {
+                    errors.reject(ERROR_MSG, StringUtils.defaultString(qpe.getMessage(),qpe.toString()));
+                }
+            }
+            catch (Exception e)
+            {
+                try
+                {
+                    ExceptionUtil.logExceptionToMothership(getViewContext().getRequest(), e);
+                }
+                catch (Throwable t)
+                {
+                    //
+                }
+                errors.reject("ERROR_MSG", e.toString());
+                Logger.getLogger(QueryController.class).error("Error", e);
+            }
+
+            Renderable moduleWarning = null;
+            if (_queryDef instanceof ModuleCustomQueryDefinition && _queryDef.canEdit(getUser()))
+            {
+                var mcqd = (ModuleCustomQueryDefinition)_queryDef;
+                moduleWarning = DIV(cl("labkey-warning-messages"),
+                        "This SQL query is defined in the '" + mcqd.getModuleName() + "' module in directory '" + mcqd.getSqlFile().getParent() + "'.",
+                                BR(),
+                                "Changes to this query will be reflected in all usages across different folders on the server."
+                        );
+            }
+
+            var sourceQueryView = new JspView<>("/org/labkey/query/view/sourceQuery.jsp", this, errors);
+            WebPartView ret = sourceQueryView;
+            if (null != moduleWarning)
+                ret = new VBox(new HtmlView(moduleWarning), sourceQueryView);
+            return ret;
+        }
+
+        public NavTree appendNavTrail(NavTree root)
+        {
+            setHelpTopic(new HelpTopic("useSqlEditor"));
+
+            _appendSchemaActionNavTrail(root, _form.getSchemaKey(), _form.getQueryName());
+
+            root.addChild("Edit " + _form.getQueryName());
+            return root;
+        }
+    }
+
+
+    /**
+     * Ajax action to save a query. If the save is successful the request will return successfully. A query
+     * with SQL syntax errors can still be saved successfully.
+     *
+     * If the SQL contains parse errors, a parseErrors object will be returned which contains an array of
+     * JSON serialized error information.
+     */
+    // Trusted analysts who are editors can create and modify queries
+    @RequiresAllOf({EditQueriesPermission.class, UpdatePermission.class})
+    @Action(ActionType.Configure.class)
+    public static class SaveSourceQueryAction extends MutatingApiAction<SourceForm>
+    {
+        private QuerySchema _baseSchema;
+
+        @Override
+        public void validateForm(SourceForm target, Errors errors)
+        {
+            if (StringUtils.isEmpty(target.getSchemaName()))
+                throw new NotFoundException("Query definition not found, schemaName and queryName are required.");
+            if (StringUtils.isEmpty(target.getQueryName()))
+                throw new NotFoundException("Query definition not found, schemaName and queryName are required.");
+
+            _baseSchema = DefaultSchema.get(getUser(), getContainer(), target.getSchemaKey());
+            if (null == _baseSchema)
+                throw new NotFoundException("Schema not found: " + target.getSchemaKey().toDisplayString());
+
+            XmlOptions options = XmlBeansUtil.getDefaultParseOptions();
+            List<XmlValidationError> xmlErrors = new ArrayList<>();
+            options.setErrorListener(xmlErrors);
+            try
+            {
+                // had a couple of real-world failures due to null pointers in this code, so it's time to be paranoid
+                if(target.ff_metadataText != null)
+                {
+                    TablesDocument tablesDoc = TablesDocument.Factory.parse(target.ff_metadataText, options);
+                    if (tablesDoc != null)
+                    {
+                        tablesDoc.validate(options);
+                        TablesType tablesType = tablesDoc.getTables();
+                        if(tablesType != null)
+                        {
+                            for (TableType tableType : tablesType.getTableArray())
+                            {
+                                if (null != tableType)
+                                {
+                                    TableType.Columns tableColumns = tableType.getColumns();
+                                    if (null != tableColumns)
+                                    {
+                                        ColumnType[] tableColumnArray = tableColumns.getColumnArray();
+                                        for (ColumnType column : tableColumnArray)
+                                        {
+                                            if (column.isSetPhi() || column.isSetProtected())
+                                            {
+                                                throw new IllegalArgumentException("PHI/protected metadata must not be set here.");
+                                            }
+
+                                            ColumnType.Fk fk = column.getFk();
+                                            if (null != fk)
+                                            {
+                                                try
+                                                {
+                                                    validateLookupFilter(AbstractTableInfo.parseXMLLookupFilters(fk.getFilters()), errors);
+                                                }
+                                                catch (ValidationException e)
+                                                {
+                                                    errors.reject(ERROR_MSG, e.getMessage());
+                                                }
+                                            }
+                                        }
+                                    }
+                                }
+                            }
+                        }
+                    }
+                }
+            }
+            catch (XmlException e)
+            {
+                throw new RuntimeValidationException(e);
+            }
+
+            for (XmlValidationError xmle : xmlErrors)
+            {
+                errors.reject(ERROR_MSG, XmlBeansUtil.getErrorMessage(xmle));
+            }
+        }
+
+        private void validateLookupFilter(Map<ForeignKey.FilterOperation, List<FilterType>> filterMap, Errors errors)
+        {
+            filterMap.forEach((operation, filters) -> {
+
+                String displayStr = "Filter for operation : " + operation.name();
+                for (FilterType filter : filters)
+                {
+                    if (isBlank(filter.getColumn()))
+                        errors.reject(ERROR_MSG, displayStr + " requires columnName");
+
+                    if (null == filter.getOperator())
+                    {
+                        errors.reject(ERROR_MSG,  displayStr + " requires operator");
+                    }
+                    else
+                    {
+                        CompareType compareType = CompareType.getByURLKey(filter.getOperator().toString());
+                        if (null == compareType)
+                        {
+                            errors.reject(ERROR_MSG, displayStr + " operator is invalid");
+                        }
+                        else
+                        {
+                            if (compareType.isDataValueRequired() && null == filter.getValue())
+                                errors.reject(ERROR_MSG, displayStr + " requires a value but none is specified");
+                        }
+                    }
+                }
+
+                try
+                {
+                    // attempt to convert to something we can query against
+                    SimpleFilter.fromXml(filters.toArray(new FilterType[filters.size()]));
+                }
+                catch (Exception e)
+                {
+                    errors.reject(ERROR_MSG, e.getMessage());
+                }
+            });
+        }
+
+        @Override
+        public ApiResponse execute(SourceForm form, BindException errors)
+        {
+            var queryDef = QueryService.get().getQueryDef(getUser(), getContainer(), _baseSchema.getSchemaName(), form.getQueryName());
+            if (null == queryDef)
+                queryDef = ((UserSchema)_baseSchema).getQueryDefForTable(form.getQueryName());
+            if (null == queryDef)
+                throw new NotFoundException("Query not found: " + form.getQueryName());
+
+            if (!queryDef.canEdit(getUser()))
+                throw new UnauthorizedException("Edit permissions are required.");
+
+            ApiSimpleResponse response = new ApiSimpleResponse();
+
+            try
+            {
+                queryDef.setSql(form.ff_queryText);
+
+                if (queryDef.isTableQueryDefinition() && StringUtils.trimToNull(form.ff_metadataText) == null)
+                {
+                    if (QueryManager.get().getQueryDef(getContainer(), form.getSchemaName(), form.getQueryName(), false) != null)
+                    {
+                        // delete the query in order to reset the metadata over a built-in query
+                        queryDef.delete(getUser());
+                    }
+                }
+                else
+                {
+                    queryDef.setMetadataXml(form.ff_metadataText);
+                    queryDef.save(getUser(), getContainer());
+
+                    // the query was successfully saved, validate the query but return any errors in the success response
+                    List<QueryParseException> parseErrors = new ArrayList<>();
+                    List<QueryParseException> parseWarnings = new ArrayList<>();
+                    queryDef.validateQuery(_baseSchema, parseErrors, parseWarnings);
+                    if (!parseErrors.isEmpty())
+                    {
+                        JSONArray errorArray = new JSONArray();
+
+                        for (QueryException e : parseErrors)
+                        {
+                            errorArray.put(e.toJSON(form.ff_queryText));
+                        }
+                        response.put("parseErrors", errorArray);
+                    }
+                    else if (!parseWarnings.isEmpty())
+                    {
+                        JSONArray errorArray = new JSONArray();
+
+                        for (QueryException e : parseWarnings)
+                        {
+                            errorArray.put(e.toJSON(form.ff_queryText));
+                        }
+                        response.put("parseWarnings", errorArray);
+                    }
+                }
+            }
+            catch (SQLException e)
+            {
+                errors.reject(ERROR_MSG, "An exception occurred: " + e);
+                LOG.error("Error", e);
+            }
+            catch (RuntimeException e)
+            {
+                errors.reject(ERROR_MSG, "An exception occurred: " + e.getMessage());
+                LOG.error("Error", e);
+            }
+
+            if (errors.hasErrors())
+                return null;
+
+            //if we got here, the query is OK
+            response.put("success", true);
+            return response;
+        }
+    }
+
+
+    // Trusted analysts who are editors can create and modify queries
+    @RequiresAllOf({EditQueriesPermission.class, DeletePermission.class})
+    @Action(ActionType.Configure.class)
+    public static class DeleteQueryAction extends ConfirmAction<SourceForm>
+    {
+        public SourceForm _form;
+        public QuerySchema _baseSchema;
+        public QueryDefinition _queryDef;
+
+
+        @Override
+        public void validateCommand(SourceForm target, Errors errors)
+        {
+            _form = target;
+            if (StringUtils.isEmpty(target.getSchemaName()))
+                throw new NotFoundException("Query definition not found, schemaName and queryName are required.");
+            if (StringUtils.isEmpty(target.getQueryName()))
+                throw new NotFoundException("Query definition not found, schemaName and queryName are required.");
+
+            _baseSchema = DefaultSchema.get(getUser(), getContainer(), _form.getSchemaKey());
+            if (null == _baseSchema)
+                throw new NotFoundException("Schema not found: " + _form.getSchemaKey().toDisplayString());
+        }
+
+
+        @Override
+        public ModelAndView getConfirmView(SourceForm form, BindException errors)
+        {
+            if (getPageConfig().getTitle() == null)
+                setTitle("Delete Query");
+            _queryDef = QueryService.get().getQueryDef(getUser(), getContainer(), _baseSchema.getSchemaName(), form.getQueryName());
+
+            if (null == _queryDef)
+                throw new NotFoundException("Query not found: " + form.getQueryName());
+
+            if (!_queryDef.canDelete(getUser()))
+            {
+                errors.reject(ERROR_MSG, "Sorry, this query can not be deleted");
+            }
+
+            return new JspView<>("/org/labkey/query/view/deleteQuery.jsp", this, errors);
+        }
+
+
+        @Override
+        public boolean handlePost(SourceForm form, BindException errors) throws Exception
+        {
+            _queryDef = QueryService.get().getQueryDef(getUser(), getContainer(), _baseSchema.getSchemaName(), form.getQueryName());
+
+            if (null == _queryDef)
+                return false;
+            try
+            {
+                _queryDef.delete(getUser());
+            }
+            catch (OptimisticConflictException x)
+            {
+                /* reshow will throw NotFound, so just ignore */
+            }
+            return true;
+        }
+
+        @NotNull
+        public ActionURL getSuccessURL(SourceForm queryForm)
+        {
+            return ((UserSchema)_baseSchema).urlFor(QueryAction.schema);
+        }
+    }
+
+
+    @RequiresPermission(ReadPermission.class)
+    @Action(ActionType.SelectData.class)
+    public class ExecuteQueryAction extends QueryViewAction
+    {
+        @Override
+        public ModelAndView getView(QueryForm form, BindException errors) throws Exception
+        {
+            _form = form;
+            QueryView queryView = form.getQueryView();
+            if (isPrint())
+            {
+                queryView.setPrintView(true);
+                getPageConfig().setTemplate(PageConfig.Template.Print);
+                getPageConfig().setShowPrintDialog(true);
+            }
+            queryView.setShadeAlternatingRows(true);
+            queryView.setShowBorders(true);
+            setHelpTopic(new HelpTopic("customSQL"));
+            _queryView = queryView;
+            return queryView;
+        }
+
+        @Override
+        public NavTree appendNavTrail(NavTree root)
+        {
+            new SchemaAction(_form).appendNavTrail(root);
+            TableInfo ti = null;
+            try
+            {
+                if (null != _queryView)
+                    ti = _queryView.getTable();
+            }
+            catch (QueryParseException x)
+            {
+                /* */
+            }
+            String display = ti == null ? _form.getQueryName() : ti.getTitle();
+            root.addChild(display);
+            return root;
+        }
+    }
+
+
+    @RequiresPermission(AdminOperationsPermission.class)
+    public class RawTableMetaDataAction extends QueryViewAction
+    {
+        private String _dbSchemaName;
+        private String _dbTableName;
+
+        @Override
+        public ModelAndView getView(QueryForm form, BindException errors) throws Exception
+        {
+            _form = form;
+
+            QueryView queryView = form.getQueryView();
+            String userSchemaName = queryView.getSchema().getName();
+            TableInfo ti = queryView.getTable();
+
+            DbScope scope = ti.getSchema().getScope();
+
+            // Test for provisioned table
+            if (ti.getDomain() != null)
+            {
+                Domain domain = ti.getDomain();
+                if (domain.getStorageTableName() != null)
+                {
+                    // Use the real table and schema names for getting the metadata
+                    _dbTableName = domain.getStorageTableName();
+                    _dbSchemaName = domain.getDomainKind().getStorageSchemaName();
+                }
+            }
+
+            // No domain or domain with non-provisioned storage (e.g., core.Users)
+            if (null == _dbSchemaName || null == _dbTableName)
+            {
+                DbSchema dbSchema = ti.getSchema();
+                _dbSchemaName = dbSchema.getName();
+
+                // Try to get the underlying schema table and use the meta data name, #12015
+                if (ti instanceof FilteredTable)
+                    ti = ((FilteredTable) ti).getRealTable();
+
+                if (ti instanceof SchemaTableInfo)
+                    _dbTableName = ti.getMetaDataName();
+                else if (ti instanceof LinkedTableInfo)
+                    _dbTableName = ti.getName();
+
+                if (null == _dbTableName)
+                {
+                    TableInfo tableInfo = dbSchema.getTable(ti.getName());
+                    if (null != tableInfo)
+                        _dbTableName = tableInfo.getMetaDataName();
+                }
+            }
+
+            if (null != _dbTableName)
+            {
+                VBox result = new VBox();
+
+                ActionURL url = new ActionURL(RawSchemaMetaDataAction.class, getContainer());
+                url.addParameter("schemaName", userSchemaName);
+
+                SqlDialect dialect = scope.getSqlDialect();
+                HttpView scopeInfo = new ScopeView("Scope and Schema Information", scope, _dbSchemaName, url, _dbTableName);
+
+                result.addView(scopeInfo);
+
+                try (JdbcMetaDataLocator locator = dialect.getJdbcMetaDataLocator(scope, _dbSchemaName, _dbTableName))
+                {
+                    JdbcMetaDataSelector columnSelector = new JdbcMetaDataSelector(locator,
+                            (dbmd, l) -> dbmd.getColumns(l.getCatalogName(), l.getSchemaName(), l.getTableName(), null));
+                    result.addView(new ResultSetView(CachedResultSets.create(columnSelector.getResultSet(), true, Table.ALL_ROWS), "Table Meta Data"));
+
+                    JdbcMetaDataSelector pkSelector = new JdbcMetaDataSelector(locator,
+                            (dbmd, l) -> dbmd.getPrimaryKeys(l.getCatalogName(), l.getSchemaName(), l.getTableName()));
+                    result.addView(new ResultSetView(CachedResultSets.create(pkSelector.getResultSet(), true, Table.ALL_ROWS), "Primary Key Meta Data"));
+
+                    if (dialect.canCheckIndices(ti))
+                    {
+                        JdbcMetaDataSelector indexSelector = new JdbcMetaDataSelector(locator,
+                                (dbmd, l) -> dbmd.getIndexInfo(l.getCatalogName(), l.getSchemaName(), l.getTableName(), false, false));
+                        result.addView(new ResultSetView(CachedResultSets.create(indexSelector.getResultSet(), true, Table.ALL_ROWS), "Other Index Meta Data"));
+                    }
+
+                    JdbcMetaDataSelector ikSelector = new JdbcMetaDataSelector(locator,
+                            (dbmd, l) -> dbmd.getImportedKeys(l.getCatalogName(), l.getSchemaName(), l.getTableName()));
+                    result.addView(new ResultSetView(CachedResultSets.create(ikSelector.getResultSet(), true, Table.ALL_ROWS), "Imported Keys Meta Data"));
+
+                    JdbcMetaDataSelector ekSelector = new JdbcMetaDataSelector(locator,
+                            (dbmd, l) -> dbmd.getExportedKeys(l.getCatalogName(), l.getSchemaName(), l.getTableName()));
+                    result.addView(new ResultSetView(CachedResultSets.create(ekSelector.getResultSet(), true, Table.ALL_ROWS), "Exported Keys Meta Data"));
+                }
+                return result;
+            }
+            else
+            {
+                errors.reject(ERROR_MSG, "Raw metadata not accessible for table " + ti.getName());
+                return new SimpleErrorView(errors);
+            }
+        }
+
+        @Override
+        public NavTree appendNavTrail(NavTree root)
+        {
+            (new SchemaAction(_form)).appendNavTrail(root);
+            if (null != _dbTableName)
+                root.addChild("JDBC Meta Data For Table \"" + _dbSchemaName + "." + _dbTableName + "\"");
+            return root;
+        }
+    }
+
+
+    @RequiresPermission(AdminOperationsPermission.class)
+    public class RawSchemaMetaDataAction extends SimpleViewAction
+    {
+        private String _schemaName;
+
+        public ModelAndView getView(Object form, BindException errors) throws Exception
+        {
+            _schemaName = getViewContext().getActionURL().getParameter("schemaName");
+            if (null == _schemaName)
+                throw new NotFoundException();
+            QuerySchema qs = DefaultSchema.get(getUser(), getContainer()).getSchema(_schemaName);
+            if (null == qs)
+                throw new NotFoundException(_schemaName);
+            DbSchema schema = qs.getDbSchema();
+            String dbSchemaName = schema.getName();
+            DbScope scope = schema.getScope();
+            SqlDialect dialect = scope.getSqlDialect();
+
+            HttpView scopeInfo = new ScopeView("Scope Information", scope);
+
+            ModelAndView tablesView;
+
+            try (JdbcMetaDataLocator locator = dialect.getJdbcMetaDataLocator(scope, dbSchemaName, null))
+            {
+                JdbcMetaDataSelector selector = new JdbcMetaDataSelector(locator,
+                    (dbmd, locator1) -> dbmd.getTables(locator1.getCatalogName(), locator1.getSchemaName(), locator1.getTableName(), null));
+
+                ActionURL url = new ActionURL(RawTableMetaDataAction.class, getContainer());
+                url.addParameter("schemaName", _schemaName);
+                String tableLink = url.getEncodedLocalURIString() + "&query.queryName=";
+                tablesView = new ResultSetView(CachedResultSets.create(selector.getResultSet(), true, Table.ALL_ROWS), "Tables", 3, tableLink)
+                {
+                    @Override
+                    protected boolean shouldLink(ResultSet rs) throws SQLException
+                    {
+                        // Only link to tables and views (not indexes or sequences)
+                        String type = rs.getString(4);
+                        return "TABLE".equalsIgnoreCase(type) || "VIEW".equalsIgnoreCase(type);
+                    }
+                };
+            }
+
+            return new VBox(scopeInfo, tablesView);
+        }
+
+        public NavTree appendNavTrail(NavTree root)
+        {
+            root.addChild("JDBC Meta Data For Schema \"" + _schemaName + "\"");
+            return root;
+        }
+    }
+
+
+    public static class ScopeView extends WebPartView
+    {
+        private final DbScope _scope;
+        private final String _schemaName;
+        private final String _tableName;
+        private final ActionURL _url;
+
+        private ScopeView(String title, DbScope scope)
+        {
+            this(title, scope, null, null, null);
+        }
+
+        private ScopeView(String title, DbScope scope, String schemaName, ActionURL url, String tableName)
+        {
+            super(title);
+            _scope = scope;
+            _schemaName = schemaName;
+            _tableName = tableName;
+            _url = url;
+        }
+
+        @Override
+        protected void renderView(Object model, PrintWriter out)
+        {
+            StringBuilder sb = new StringBuilder("<table>\n");
+
+            if (null != _schemaName)
+                sb.append("<tr><td class=\"labkey-form-label\">Schema</td><td><a href=\"").append(PageFlowUtil.filter(_url)).append("\">").append(PageFlowUtil.filter(_schemaName)).append("</a></td></tr>\n");
+            if (null != _tableName)
+                sb.append("<tr><td class=\"labkey-form-label\">Table</td><td>").append(PageFlowUtil.filter(_tableName)).append("</td></tr>\n");
+
+            sb.append("<tr><td class=\"labkey-form-label\">Scope</td><td>").append(_scope.getDisplayName()).append("</td></tr>\n");
+            sb.append("<tr><td class=\"labkey-form-label\">Dialect</td><td>").append(_scope.getSqlDialect().getClass().getSimpleName()).append("</td></tr>\n");
+            sb.append("<tr><td class=\"labkey-form-label\">URL</td><td>").append(_scope.getURL()).append("</td></tr>\n");
+            sb.append("</table>\n");
+
+            out.print(sb);
+        }
+    }
+
+
+    // for backwards compat same as _executeQuery.view ?_print=1
+    @RequiresPermission(ReadPermission.class)
+    @Action(ActionType.Export.class)
+    public class PrintRowsAction extends ExecuteQueryAction
+    {
+        public ModelAndView getView(QueryForm form, BindException errors) throws Exception
+        {
+            _print = true;
+            ModelAndView result = super.getView(form, errors);
+            String title = form.getQueryName();
+            if (StringUtils.isEmpty(title))
+                title = form.getSchemaName();
+            getPageConfig().setTitle(title, true);
+            return result;
+        }
+    }
+
+
+    abstract static class _ExportQuery<K extends ExportQueryForm> extends SimpleViewAction<K>
+    {
+        public ModelAndView getView(K form, BindException errors) throws Exception
+        {
+            QueryView view = form.getQueryView();
+            getPageConfig().setTemplate(PageConfig.Template.None);
+            HttpServletResponse response = getViewContext().getResponse();
+            response.setHeader("X-Robots-Tag", "noindex");
+            try
+            {
+                _export(form, view);
+                return null;
+            }
+            catch (QueryService.NamedParameterNotProvided | QueryParseException x)
+            {
+                ExceptionUtil.decorateException(x, ExceptionUtil.ExceptionInfo.SkipMothershipLogging, "true", true);
+                throw x;
+            }
+        }
+
+        abstract void _export(K form, QueryView view) throws Exception;
+
+        public NavTree appendNavTrail(NavTree root)
+        {
+            return null;
+        }
+    }
+
+
+    @SuppressWarnings({"unused", "WeakerAccess"})
+    public static class ExportScriptForm extends QueryForm
+    {
+        private String _type;
+
+        public String getScriptType()
+        {
+            return _type;
+        }
+
+        public void setScriptType(String type)
+        {
+            _type = type;
+        }
+    }
+
+
+    @RequiresPermission(ReadPermission.class)
+    @Action(ActionType.SelectMetaData.class)    // This is called "export" but it doesn't export any data
+    public static class ExportScriptAction extends SimpleViewAction<ExportScriptForm>
+    {
+        public ModelAndView getView(ExportScriptForm form, BindException errors)
+        {
+            // comment? Is this call ehre for validation purposes?
+            QueryView view = form.getQueryView();
+
+            return ExportScriptModel.getExportScriptView(QueryView.create(form, errors), form.getScriptType(), getPageConfig(), getViewContext().getResponse());
+        }
+
+        public NavTree appendNavTrail(NavTree root)
+        {
+            return null;
+        }
+    }
+
+
+    @RequiresPermission(ReadPermission.class)
+    @Action(ActionType.Export.class)
+    public static class ExportRowsExcelAction extends _ExportQuery<ExportQueryForm>
+    {
+        void _export(ExportQueryForm form, QueryView view) throws Exception
+        {
+            view.exportToExcel(getViewContext().getResponse(), form.getHeaderType(), ExcelWriter.ExcelDocumentType.xls, form.getRenameColumns());
+        }
+    }
+
+    @RequiresPermission(ReadPermission.class)
+    @Action(ActionType.Export.class)
+    public static class ExportRowsXLSXAction extends _ExportQuery<ExportQueryForm>
+    {
+        void _export(ExportQueryForm form, QueryView view) throws Exception
+        {
+            view.exportToExcel(getViewContext().getResponse(), form.getHeaderType(), ExcelWriter.ExcelDocumentType.xlsx, form.getRenameColumns());
+        }
+    }
+
+    @SuppressWarnings({"unused", "WeakerAccess"})
+    public static class TemplateForm extends ExportQueryForm
+    {
+        boolean insertColumnsOnly = true;
+        String filenamePrefix;
+        FieldKey[] includeColumn;
+        String fileType;
+
+        public TemplateForm()
+        {
+            _headerType = ColumnHeaderType.Caption;
+        }
+
+        // "captionType" field backwards compatibility
+        public void setCaptionType(ColumnHeaderType headerType)
+        {
+            _headerType = headerType;
+        }
+
+        public ColumnHeaderType getCaptionType()
+        {
+            return _headerType;
+        }
+
+        public List<FieldKey> getIncludeColumns()
+        {
+            if (includeColumn == null || includeColumn.length == 0)
+                return Collections.emptyList();
+            return Arrays.asList(includeColumn);
+        }
+
+        public FieldKey[] getIncludeColumn()
+        {
+            return this.includeColumn;
+        }
+
+        public void setIncludeColumn(FieldKey[] includeColumn)
+        {
+            this.includeColumn = includeColumn;
+        }
+
+        public String getFilenamePrefix()
+        {
+            return filenamePrefix;
+        }
+
+        public void setFilenamePrefix(String prefix)
+        {
+            this.filenamePrefix = prefix;
+        }
+
+        public String getFileType()
+        {
+            return fileType;
+        }
+
+        public void setFileType(String fileType)
+        {
+            this.fileType = fileType;
+        }
+    }
+
+
+    /**
+     * Can be used to generate an excel template for import into a table.  Supported URL params include:
+     * <dl>
+     *     <dt>filenamePrefix</dt>
+     *     <dd>the prefix of the excel file that is generated, defaults to '_data'</dd>
+     *
+     *     <dt>query.viewName</dt>
+     *     <dd>if provided, the resulting excel file will use the fields present in this view.
+     *     Non-usereditable columns will be skipped.
+     *     Non-existent columns (like a lookup) unless <code>includeMissingColumns</code> is true.
+     *     Any required columns missing from this view will be appended to the end of the query.
+     *     </dd>
+     *
+     *     <dt>includeColumn</dt>
+     *     <dd>List of column names to include, even if the column doesn't exist or is non-userEditable.
+     *     For example, this can be used to add a fake column that is only supported during the import process.
+     *     </dd>
+     *
+     *     <dt>excludeColumn</dt>
+     *     <dd>List of column names to exclude.
+     *     </dd>
+     *
+     *     <dt>exportAlias.columns</dt>
+     *     <dd>Use alternative column name in excel: exportAlias.originalColumnName=aliasColumnName
+     *     </dd>
+     *
+     *     <dt>captionType</dt>
+     *     <dd>determines which column property is used in the header.  either Label or Name</dd>
+     * </dl>
+     */
+    @RequiresPermission(ReadPermission.class)
+    @Action(ActionType.Export.class)
+    public static class ExportExcelTemplateAction extends _ExportQuery<TemplateForm>
+    {
+        public ExportExcelTemplateAction()
+        {
+            setCommandClass(TemplateForm.class);
+        }
+
+        void _export(TemplateForm form, QueryView view) throws Exception
+        {
+            boolean respectView = form.getViewName() != null;
+            ExcelWriter.ExcelDocumentType fileType = ExcelWriter.ExcelDocumentType.xlsx;
+            if (form.getFileType() != null)
+            {
+                try
+                {
+                    fileType = ExcelWriter.ExcelDocumentType.valueOf(form.getFileType().toLowerCase());
+                }
+                catch (IllegalArgumentException ignored) {}
+            }
+            view.exportToExcel(getViewContext().getResponse(), true, form.getHeaderType(), form.insertColumnsOnly, fileType, respectView, form.getIncludeColumns(), form.getExcludeColumns(), form.getRenameColumns(), form.getFilenamePrefix());
+        }
+    }
+
+
+    @SuppressWarnings({"unused", "WeakerAccess"})
+    public static class ExportQueryForm extends QueryForm
+    {
+        protected ColumnHeaderType _headerType = null; // QueryView will provide a default header type if the user doesn't select one
+        FieldKey[] excludeColumn;
+        Map<String, String> renameColumns = null;
+
+        public ColumnHeaderType getHeaderType()
+        {
+            return _headerType;
+        }
+
+        public void setHeaderType(ColumnHeaderType headerType)
+        {
+            _headerType = headerType;
+        }
+
+        public List<FieldKey> getExcludeColumns()
+        {
+            if (excludeColumn == null || excludeColumn.length == 0)
+                return Collections.emptyList();
+            return Arrays.asList(excludeColumn);
+        }
+
+        public void setExcludeColumn(FieldKey[] excludeColumn)
+        {
+            this.excludeColumn = excludeColumn;
+        }
+
+        public Map<String, String> getRenameColumns()
+        {
+            if (renameColumns != null)
+                return renameColumns;
+
+            renameColumns = new CaseInsensitiveHashMap<>();
+            final String renameParamPrefix = "exportAlias.";
+            PropertyValue[] pvs = getInitParameters().getPropertyValues();
+            for (PropertyValue pv : pvs)
+            {
+                String paramName = pv.getName();
+                if (!paramName.startsWith(renameParamPrefix) || pv.getValue() == null)
+                    continue;
+
+                renameColumns.put(paramName.substring(renameParamPrefix.length()), (String) pv.getValue());
+            }
+
+            return renameColumns;
+        }
+
+    }
+
+    @SuppressWarnings({"unused", "WeakerAccess"})
+    public static class ExportRowsTsvForm extends ExportQueryForm
+    {
+        private TSVWriter.DELIM _delim = TSVWriter.DELIM.TAB;
+        private TSVWriter.QUOTE _quote = TSVWriter.QUOTE.DOUBLE;
+
+        public TSVWriter.DELIM getDelim()
+        {
+            return _delim;
+        }
+
+        public void setDelim(TSVWriter.DELIM delim)
+        {
+            _delim = delim;
+        }
+
+        public TSVWriter.QUOTE getQuote()
+        {
+            return _quote;
+        }
+
+        public void setQuote(TSVWriter.QUOTE quote)
+        {
+            _quote = quote;
+        }
+    }
+
+
+    @RequiresPermission(ReadPermission.class)
+    @Action(ActionType.Export.class)
+    public static class ExportRowsTsvAction extends _ExportQuery<ExportRowsTsvForm>
+    {
+        public ExportRowsTsvAction()
+        {
+            setCommandClass(ExportRowsTsvForm.class);
+        }
+
+        void _export(ExportRowsTsvForm form, QueryView view) throws Exception
+        {
+            view.exportToTsv(getViewContext().getResponse(), form.getDelim(), form.getQuote(), form.getHeaderType(), form.getRenameColumns());
+        }
+    }
+
+
+    @RequiresNoPermission
+    @IgnoresTermsOfUse
+    @Action(ActionType.Export.class)
+    public static class ExcelWebQueryAction extends ExportRowsTsvAction
+    {
+        public ModelAndView getView(ExportRowsTsvForm form, BindException errors) throws Exception
+        {
+            if (!getContainer().hasPermission(getUser(), ReadPermission.class))
+            {
+                if (!getUser().isGuest())
+                {
+                    throw new UnauthorizedException();
+                }
+                getViewContext().getResponse().setHeader("WWW-Authenticate", "Basic realm=\"" + LookAndFeelProperties.getInstance(ContainerManager.getRoot()).getDescription() + "\"");
+                getViewContext().getResponse().setStatus(HttpServletResponse.SC_UNAUTHORIZED);
+                return null;
+            }
+
+            // Bug 5610. Excel web queries don't work over SSL if caching is disabled,
+            // so we need to allow caching so that Excel can read from IE on Windows.
+            HttpServletResponse response = getViewContext().getResponse();
+            // Set the headers to allow the client to cache, but not proxies
+            ResponseHelper.setPrivate(response);
+
+            QueryView view = form.getQueryView();
+            getPageConfig().setTemplate(PageConfig.Template.None);
+            view.exportToExcelWebQuery(getViewContext().getResponse());
+            return null;
+        }
+    }
+
+
+    @RequiresPermission(ReadPermission.class)
+    @Action(ActionType.Export.class)
+    public class ExcelWebQueryDefinitionAction extends SimpleViewAction<QueryForm>
+    {
+        public ModelAndView getView(QueryForm form, BindException errors) throws Exception
+        {
+            getPageConfig().setTemplate(PageConfig.Template.None);
+            form.getQueryView();
+            String queryViewActionURL = form.getQueryViewActionURL();
+            ActionURL url;
+            if (queryViewActionURL != null)
+            {
+                url = new ActionURL(queryViewActionURL);
+            }
+            else
+            {
+                url = getViewContext().cloneActionURL();
+                url.setAction(ExcelWebQueryAction.class);
+            }
+            getViewContext().getResponse().setContentType("text/x-ms-iqy");
+            String filename = FileUtil.makeFileNameWithTimestamp(form.getQueryName(), "iqy");
+            getViewContext().getResponse().setHeader("Content-disposition", "attachment; filename=\"" + filename + "\"");
+            PrintWriter writer = getViewContext().getResponse().getWriter();
+            writer.println("WEB");
+            writer.println("1");
+            writer.println(url.getURIString());
+
+            QueryService.get().addAuditEvent(getUser(), getContainer(), form.getSchemaName(), form.getQueryName(), url, "Exported to Excel Web Query definition", null);
+            return null;
+        }
+
+        public NavTree appendNavTrail(NavTree root)
+        {
+            return null;
+        }
+    }
+
+    // Trusted analysts who are editors can create and modify queries
+    @RequiresAllOf({EditQueriesPermission.class, UpdatePermission.class})
+    @Action(ActionType.SelectMetaData.class)
+    public class MetadataQueryAction extends SimpleViewAction<QueryForm>
+    {
+        QueryForm _form = null;
+
+        @Override
+        public ModelAndView getView(QueryForm queryForm, BindException errors) throws Exception
+        {
+            String schemaName = queryForm.getSchemaName();
+            String queryName = queryForm.getQueryName();
+
+            _form = queryForm;
+
+            if (schemaName.isEmpty() && (null == queryName || queryName.isEmpty()))
+            {
+                throw new NotFoundException("Must provide schemaName and queryName.");
+            }
+
+            if (schemaName.isEmpty())
+            {
+                throw new NotFoundException("Must provide schemaName.");
+            }
+
+            if (null == queryName || queryName.isEmpty())
+            {
+                throw new NotFoundException("Must provide queryName.");
+            }
+
+            return ModuleHtmlView.get(ModuleLoader.getInstance().getModule("query"), "queryMetadataEditor");
+        }
+
+        @Override
+        public NavTree appendNavTrail(NavTree root)
+        {
+            new SchemaAction(_form).appendNavTrail(root);
+            var metadataQuery = _form.getQueryDef().getName();
+            if (null != metadataQuery)
+                root.addChild("Edit Metadata: " + _form.getQueryName(), metadataQuery);
+            else
+                root.addChild("Edit Metadata: " + _form.getQueryName());
+            return root;
+        }
+    }
+
+    // Uck. Supports the old and new view designer.
+    protected Map<String, Object> saveCustomView(Container container, QueryDefinition queryDef,
+                                                 String regionName, String viewName,
+                                                 boolean share, boolean inherit,
+                                                 boolean session, boolean saveFilter,
+                                                 JSONObject jsonView,
+                                                 ActionURL srcURL,
+                                                 BindException errors)
+    {
+        User owner = getUser();
+        boolean canSaveForAllUsers = container.hasPermission(getUser(), EditSharedViewPermission.class);
+        if (share && canSaveForAllUsers && !session)
+        {
+            owner = null;
+        }
+        String name = StringUtils.trimToNull(viewName);
+
+        boolean isHidden = false;
+        CustomView view;
+        if (owner == null)
+            view = queryDef.getSharedCustomView(name);
+        else
+            view = queryDef.getCustomView(owner, getViewContext().getRequest(), name);
+
+        // 11179: Allow editing the view if we're saving to session.
+        // NOTE: Check for session flag first otherwise the call to canEdit() will add errors to the errors collection.
+        boolean canEdit = view == null || session || view.canEdit(container, errors);
+        if (errors.hasErrors())
+            return null;
+
+        if (canEdit)
+        {
+            // Issue 13594: Disallow setting of the customview inherit bit for query views
+            // that have no available container filter types.  Unfortunately, the only way
+            // to get the container filters is from the QueryView.  Ideally, the query def
+            // would know if it was container filterable or not instead of using the QueryView.
+            if (inherit && canSaveForAllUsers && !session)
+            {
+                UserSchema schema = queryDef.getSchema();
+                QueryView queryView = schema.createView(getViewContext(), QueryView.DATAREGIONNAME_DEFAULT, queryDef.getName(), errors);
+                if (queryView != null)
+                {
+                    Set<ContainerFilter.Type> allowableContainerFilterTypes = queryView.getAllowableContainerFilterTypes();
+                    if (allowableContainerFilterTypes.size() <= 1)
+                    {
+                        errors.reject(ERROR_MSG, "QueryView doesn't support inherited custom views");
+                        return null;
+                    }
+                }
+            }
+
+            // Create a new view if none exists or the current view is a shared view
+            // and the user wants to override the shared view with a personal view.
+            if (view == null || (owner != null && view.isShared()))
+            {
+                if (owner == null)
+                    view = queryDef.createSharedCustomView(name);
+                else
+                    view = queryDef.createCustomView(owner, name);
+
+                if (owner != null && session)
+                    ((CustomViewImpl) view).isSession(true);
+            }
+            else if (session != view.isSession())
+            {
+                if (session)
+                {
+                    assert !view.isSession();
+                    if (owner == null)
+                    {
+                        errors.reject(ERROR_MSG, "Session views can't be saved for all users");
+                        return null;
+                    }
+
+                    // The form is saving to session but the view is in the database.
+                    // Make a copy in case it's a read-only version from an XML file
+                    view = queryDef.createCustomView(owner, name);
+                    ((CustomViewImpl) view).isSession(true);
+                }
+                else
+                {
+                    // Remove the session view and call saveCustomView again to either create a new view or update an existing view.
+                    assert view.isSession();
+                    boolean success = false;
+                    try
+                    {
+                        view.delete(getUser(), getViewContext().getRequest());
+                        Map<String, Object> ret = saveCustomView(container, queryDef, regionName, viewName, share, inherit, session, saveFilter, jsonView, srcURL, errors);
+                        success = !errors.hasErrors() && ret != null;
+                        return success ? ret : null;
+                    }
+                    finally
+                    {
+                        if (!success)
+                        {
+                            // dirty the view then save the deleted session view back in session state
+                            view.setName(view.getName());
+                            view.save(getUser(), getViewContext().getRequest());
+                        }
+                    }
+                }
+            }
+
+            // NOTE: Updating, saving, and deleting the view may throw an exception
+            CustomViewImpl cview = null;
+            if (view instanceof EditableCustomView && view.isOverridable())
+            {
+                cview = ((EditableCustomView)view).getEditableViewInfo(owner, session);
+            }
+            if (null == cview)
+            {
+                throw new IllegalArgumentException("View cannot be edited");
+            }
+
+            cview.update(jsonView, saveFilter);
+            if (canSaveForAllUsers && !session)
+            {
+                cview.setCanInherit(inherit);
+            }
+            isHidden = view.isHidden();
+            cview.setContainer(container);
+            cview.save(getUser(), getViewContext().getRequest());
+            if (owner == null)
+            {
+                // New view is shared so delete any previous custom view owned by the user with the same name.
+                CustomView personalView = queryDef.getCustomView(getUser(), getViewContext().getRequest(), name);
+                if (personalView != null && !personalView.isShared())
+                {
+                    personalView.delete(getUser(), getViewContext().getRequest());
+                }
+            }
+        }
+
+        ActionURL returnURL = srcURL;
+        if (null == returnURL)
+        {
+            returnURL = getViewContext().cloneActionURL().setAction(ExecuteQueryAction.class);
+        }
+        else
+        {
+            returnURL = returnURL.clone();
+            if (name == null || !canEdit)
+            {
+                returnURL.deleteParameter(regionName + "." + QueryParam.viewName);
+            }
+            else if (!isHidden)
+            {
+                returnURL.replaceParameter(regionName + "." + QueryParam.viewName, name);
+            }
+            returnURL.deleteParameter(regionName + "." + QueryParam.ignoreFilter.toString());
+            if (saveFilter)
+            {
+                for (String key : returnURL.getKeysByPrefix(regionName + "."))
+                {
+                    if (isFilterOrSort(regionName, key))
+                        returnURL.deleteFilterParameters(key);
+                }
+            }
+        }
+
+        Map<String, Object> ret = new HashMap<>();
+        ret.put("redirect", returnURL);
+        if (view != null)
+            ret.put("view", CustomViewUtil.toMap(view, getUser(), true));
+        return ret;
+    }
+
+    private boolean isFilterOrSort(String dataRegionName, String param)
+    {
+        assert param.startsWith(dataRegionName + ".");
+        String check = param.substring(dataRegionName.length() + 1);
+        if (check.contains("~"))
+            return true;
+        if ("sort".equals(check))
+            return true;
+        if (check.equals("containerFilterName"))
+            return true;
+        return false;
+    }
+
+    @RequiresPermission(ReadPermission.class)
+    @Action(ActionType.Configure.class)
+    public class SaveQueryViewsAction extends MutatingApiAction<SimpleApiJsonForm>
+    {
+        @Override
+        public ApiResponse execute(SimpleApiJsonForm form, BindException errors)
+        {
+            JSONObject json = form.getJsonObject();
+            if (json == null)
+                throw new NotFoundException("Empty request");
+
+            String schemaName = json.getString(QueryParam.schemaName.toString());
+            String queryName = json.getString(QueryParam.queryName.toString());
+            if (schemaName == null || queryName == null)
+                throw new NotFoundException("schemaName and queryName are required");
+
+            UserSchema schema = QueryService.get().getUserSchema(getUser(), getContainer(), schemaName);
+            if (schema == null)
+                throw new NotFoundException("schema not found");
+
+            QueryDefinition queryDef = QueryService.get().getQueryDef(getUser(), getContainer(), schemaName, queryName);
+            if (queryDef == null)
+                queryDef = schema.getQueryDefForTable(queryName);
+            if (queryDef == null)
+                throw new NotFoundException("query not found");
+
+            Map<String, Object> response = new HashMap<>();
+            response.put(QueryParam.schemaName.toString(), schemaName);
+            response.put(QueryParam.queryName.toString(), queryName);
+            List<Map<String, Object>> views = new ArrayList<>();
+            response.put("views", views);
+
+            ActionURL redirect = null;
+            JSONArray jsonViews = json.getJSONArray("views");
+            for (int i = 0; i < jsonViews.length(); i++)
+            {
+                final JSONObject jsonView = jsonViews.getJSONObject(i);
+                String viewName = jsonView.getString("name");
+
+                boolean shared = jsonView.optBoolean("shared", false);
+                boolean inherit = jsonView.optBoolean("inherit", false);
+                boolean session = jsonView.optBoolean("session", false);
+                // Users may save views to a location other than the current container
+                String containerPath = jsonView.optString("containerPath", getContainer().getPath());
+                Container container;
+                if (inherit)
+                {
+                    // Only respect this request if it's a view that is inheritable in subfolders
+                    container = ContainerManager.getForPath(containerPath);
+                }
+                else
+                {
+                    // Otherwise, save it in the current container
+                    container = getContainer().getContainerFor(ContainerType.DataType.customQueryViews);
+                }
+
+                if (container == null)
+                {
+                    throw new NotFoundException("No such container: " + containerPath);
+                }
+
+                Map<String, Object> savedView = saveCustomView(
+                        container, queryDef, QueryView.DATAREGIONNAME_DEFAULT, viewName,
+                        shared, inherit, session, true, jsonView, null, errors);
+
+                if (savedView != null)
+                {
+                    if (redirect == null)
+                        redirect = (ActionURL)savedView.get("redirect");
+                    views.add((Map<String, Object>)savedView.get("view"));
+                }
+            }
+
+            if (redirect != null)
+                response.put("redirect", redirect);
+
+            if (errors.hasErrors())
+                return null;
+            else
+                return new ApiSimpleResponse(response);
+        }
+    }
+
+    @RequiresPermission(ReadPermission.class)
+    @Action(ActionType.Configure.class)
+    public class PropertiesQueryAction extends FormViewAction<PropertiesForm>
+    {
+        PropertiesForm _form = null;
+        private String _queryName;
+
+        @Override
+        public void validateCommand(PropertiesForm target, Errors errors)
+        {
+        }
+
+        @Override
+        public ModelAndView getView(PropertiesForm form, boolean reshow, BindException errors)
+        {
+            // assertQueryExists requires that it be well-formed
+            // assertQueryExists(form);
+            QueryDefinition queryDef = form.getQueryDef();
+            _form = form;
+            _form.setDescription(queryDef.getDescription());
+            _form.setInheritable(queryDef.canInherit());
+            _form.setHidden(queryDef.isHidden());
+            setHelpTopic(new HelpTopic("editQueryProperties"));
+            _queryName = form.getQueryName();
+
+            return new JspView<>("/org/labkey/query/view/propertiesQuery.jsp", form, errors);
+        }
+
+        @Override
+        public boolean handlePost(PropertiesForm form, BindException errors) throws Exception
+        {
+            // assertQueryExists requires that it be well-formed
+            // assertQueryExists(form);
+            if (!form.canEdit())
+            {
+                throw new UnauthorizedException();
+            }
+            QueryDefinition queryDef = form.getQueryDef();
+            _queryName = form.getQueryName();
+            if (!queryDef.getDefinitionContainer().getId().equals(getContainer().getId()))
+                throw new NotFoundException("Query not found");
+
+			_form = form;
+
+			if (!StringUtils.isEmpty(form.rename) && !form.rename.equalsIgnoreCase(queryDef.getName()))
+			{
+                // issue 17766: check if query or table exist with this name
+                if (null != QueryManager.get().getQueryDef(getContainer(), form.getSchemaName(), form.rename, true)
+                    || null != form.getSchema().getTable(form.rename,null))
+                {
+                    errors.reject(ERROR_MSG, "A query or table with the name \"" + form.rename + "\" already exists.");
+                    return false;
+                }
+
+				queryDef.setName(form.rename);
+				// update form so getSuccessURL() works
+				_form = new PropertiesForm(form.getSchemaName(), form.rename);
+				_form.setViewContext(form.getViewContext());
+                _queryName = form.rename;
+			}
+
+            queryDef.setDescription(form.description);
+            queryDef.setCanInherit(form.inheritable);
+            queryDef.setIsHidden(form.hidden);
+            queryDef.save(getUser(), getContainer());
+            return true;
+        }
+
+        @Override
+        public ActionURL getSuccessURL(PropertiesForm propertiesForm)
+        {
+            ActionURL url = new ActionURL(BeginAction.class, propertiesForm.getViewContext().getContainer());
+            url.addParameter("schemaName", propertiesForm.getSchemaName());
+            if (null != _queryName)
+                url.addParameter("queryName", _queryName);
+            return url;
+        }
+
+        @Override
+        public NavTree appendNavTrail(NavTree root)
+        {
+            new SchemaAction(_form).appendNavTrail(root);
+            root.addChild("Edit query properties");
+            return root;
+        }
+    }
+
+    @ActionNames("truncateTable")
+    @RequiresPermission(AdminPermission.class)
+    public static class TruncateTableAction extends MutatingApiAction<QueryForm>
+    {
+        UserSchema schema;
+        TableInfo table;
+
+        @Override
+        public void validateForm(QueryForm form, Errors errors)
+        {
+            String schemaName = form.getSchemaName();
+            String queryName = form.getQueryName();
+
+            if (isBlank(schemaName) || isBlank(queryName))
+                throw new NotFoundException("schemaName and queryName are required");
+
+            schema = QueryService.get().getUserSchema(getUser(), getContainer(), schemaName);
+            if (null == schema)
+                throw new NotFoundException("The schema '" + schemaName + "' does not exist.");
+
+            table = schema.getTable(queryName, null);
+            if (null == table)
+                throw new NotFoundException("The query '" + queryName + "' in the schema '" + schemaName + "' does not exist.");
+        }
+
+        @Override
+        public ApiResponse execute(QueryForm form, BindException errors) throws Exception
+        {
+            int deletedRows;
+            QueryUpdateService qus = table.getUpdateService();
+
+            if (null == qus)
+                throw new IllegalArgumentException("The query '" + form.getQueryName() + "' in the schema '" + form.getSchemaName() + "' is not truncatable.");
+
+            try (DbScope.Transaction transaction = table.getSchema().getScope().ensureTransaction())
+            {
+                deletedRows = qus.truncateRows(getUser(), getContainer(), null, null);
+                transaction.commit();
+            }
+
+            ApiSimpleResponse response = new ApiSimpleResponse();
+
+            response.put("success", true);
+            response.put(BaseSaveRowsAction.PROP_SCHEMA_NAME, form.getSchemaName());
+            response.put(BaseSaveRowsAction.PROP_QUERY_NAME, form.getQueryName());
+            response.put("deletedRows", deletedRows);
+
+            return response;
+        }
+    }
+
+
+    @RequiresPermission(DeletePermission.class)
+    public static class DeleteQueryRowsAction extends FormHandlerAction<QueryForm>
+    {
+        public void validateCommand(QueryForm target, Errors errors)
+        {
+        }
+
+        public boolean handlePost(QueryForm form, BindException errors) throws Exception
+        {
+            TableInfo table = form.getQueryView().getTable();
+
+            if (!table.hasPermission(getUser(), DeletePermission.class))
+            {
+                throw new UnauthorizedException();
+            }
+
+            QueryUpdateService updateService = table.getUpdateService();
+            if (updateService == null)
+                throw new UnsupportedOperationException("Unable to delete - no QueryUpdateService registered for " + form.getSchemaName() + "." + form.getQueryName());
+
+            Set<String> ids = DataRegionSelection.getSelected(form.getViewContext(), null, true);
+            List<ColumnInfo> pks = table.getPkColumns();
+            int numPks = pks.size();
+
+            //normalize the pks to arrays of correctly-typed objects
+            List<Map<String, Object>> keyValues = new ArrayList<>(ids.size());
+            for (String id : ids)
+            {
+                String[] stringValues;
+                if (numPks > 1)
+                {
+                    stringValues = id.split(",");
+                    if (stringValues.length != numPks)
+                        throw new IllegalStateException("This table has " + numPks + " primary-key columns, but " + stringValues.length + " primary-key values were provided!");
+                }
+                else
+                    stringValues = new String[]{id};
+
+                Map<String, Object> rowKeyValues = new CaseInsensitiveHashMap<>();
+                for (int idx = 0; idx < numPks; ++idx)
+                {
+                    ColumnInfo keyColumn = pks.get(idx);
+                    Object keyValue = keyColumn.getJavaClass() == String.class ? stringValues[idx] : ConvertUtils.convert(stringValues[idx], keyColumn.getJavaClass());
+                    rowKeyValues.put(keyColumn.getName(), keyValue);
+                }
+                keyValues.add(rowKeyValues);
+            }
+
+            DbSchema dbSchema = table.getSchema();
+            try
+            {
+                dbSchema.getScope().executeWithRetry(tx ->
+                {
+                    try
+                    {
+                        updateService.deleteRows(getUser(), getContainer(), keyValues, null, null);
+                    }
+                    catch (SQLException x)
+                    {
+                        if (!RuntimeSQLException.isConstraintException(x))
+                            throw new RuntimeSQLException(x);
+                        errors.reject(ERROR_MSG, getMessage(table.getSchema().getSqlDialect(), x));
+                    }
+                    catch (DataIntegrityViolationException | OptimisticConflictException e)
+                    {
+                        errors.reject(ERROR_MSG, e.getMessage());
+                    }
+                    catch (BatchValidationException x)
+                    {
+                        x.addToErrors(errors);
+                    }
+                    catch (Exception x)
+                    {
+                        errors.reject(ERROR_MSG, null == x.getMessage() ? x.toString() : x.getMessage());
+                        ExceptionUtil.logExceptionToMothership(getViewContext().getRequest(), x);
+                    }
+                    // need to throw here to avoid committing tx
+                    if (errors.hasErrors())
+                        throw new DbScope.RetryPassthroughException(errors);
+                    return true;
+                });
+            }
+            catch (DbScope.RetryPassthroughException x)
+            {
+                if (x.getCause() != errors)
+                    x.throwRuntimeException();
+            }
+            return !errors.hasErrors();
+        }
+
+        public ActionURL getSuccessURL(QueryForm form)
+        {
+            return form.getReturnActionURL();
+        }
+
+    }
+
+    @RequiresPermission(ReadPermission.class)
+    public static class DetailsQueryRowAction extends UserSchemaAction
+    {
+        @Override
+        public ModelAndView getView(QueryUpdateForm tableForm, boolean reshow, BindException errors)
+        {
+            ButtonBar bb = new ButtonBar();
+            bb.setStyle(ButtonBar.Style.separateButtons);
+
+            if (_schema != null && _table != null)
+            {
+                if (_table.hasPermission(getUser(), UpdatePermission.class))
+                {
+                    StringExpression updateExpr = _form.getQueryDef().urlExpr(QueryAction.updateQueryRow, _schema.getContainer());
+                    if (updateExpr != null)
+                    {
+                        String url = updateExpr.eval(tableForm.getTypedValues());
+                        if (url != null)
+                        {
+                            ActionURL updateUrl = new ActionURL(url);
+                            ActionButton editButton = new ActionButton("Edit", updateUrl);
+                            bb.add(editButton);
+                        }
+                    }
+                }
+
+
+                ActionURL gridUrl;
+                if (_form.getReturnActionURL() != null)
+                {
+                    // If we have a specific return URL requested, use that
+                    gridUrl = _form.getReturnActionURL();
+                }
+                else
+                {
+                    // Otherwise go back to the default grid view
+                    gridUrl = _schema.urlFor(QueryAction.executeQuery, _form.getQueryDef());
+                }
+                if (gridUrl != null)
+                {
+                    ActionButton gridButton = new ActionButton("Show Grid", gridUrl);
+                    bb.add(gridButton);
+                }
+            }
+
+            DetailsView detailsView = new DetailsView(tableForm);
+            detailsView.setFrame(WebPartView.FrameType.PORTAL);
+            detailsView.getDataRegion().setButtonBar(bb);
+
+            VBox view = new VBox(detailsView);
+
+            DetailsURL detailsURL = QueryService.get().getAuditDetailsURL(getUser(), getContainer(), _table);
+
+            if (detailsURL != null)
+            {
+                String url = detailsURL.eval(tableForm.getTypedValues());
+                if (url != null)
+                {
+                    ActionURL auditURL = new ActionURL(url);
+
+                    QueryView historyView = QueryUpdateAuditProvider.createDetailsQueryView(getViewContext(),
+                            auditURL.getParameter(QueryParam.schemaName),
+                            auditURL.getParameter(QueryParam.queryName),
+                            auditURL.getParameter("keyValue"), errors);
+
+                    if (null != historyView)
+                    {
+                        historyView.setFrame(WebPartView.FrameType.PORTAL);
+                        historyView.setTitle("History");
+
+                        view.addView(historyView);
+                    }
+                }
+            }
+            return view;
+        }
+
+        @Override
+        public boolean handlePost(QueryUpdateForm tableForm, BindException errors)
+        {
+            return false;
+        }
+
+        @Override
+        public NavTree appendNavTrail(NavTree root)
+        {
+            super.appendNavTrail(root);
+            root.addChild("Details");
+            return root;
+        }
+    }
+
+    @RequiresPermission(InsertPermission.class)
+    public static class InsertQueryRowAction extends UserSchemaAction
+    {
+        @Override
+        public BindException bindParameters(PropertyValues m) throws Exception
+        {
+            BindException bind = super.bindParameters(m);
+
+            // what is going on with UserSchemaAction and form binding?  Why doesn't successUrl bind?
+            QueryUpdateForm form = (QueryUpdateForm)bind.getTarget();
+            if (null == form.getSuccessUrl() && null != m.getPropertyValue(ActionURL.Param.successUrl.name()))
+                form.setSuccessUrl(new ReturnURLString(m.getPropertyValue(ActionURL.Param.successUrl.name()).getValue().toString()));
+            return bind;
+        }
+
+        Map<String, Object> insertedRow = null;
+
+        @Override
+        public ModelAndView getView(QueryUpdateForm tableForm, boolean reshow, BindException errors)
+        {
+            if (getPageConfig().getTitle() == null)
+                setTitle("Insert Row");
+
+            InsertView view = new InsertView(tableForm, errors);
+            view.getDataRegion().setButtonBar(createSubmitCancelButtonBar(tableForm));
+            return view;
+        }
+
+        @Override
+        public boolean handlePost(QueryUpdateForm tableForm, BindException errors)
+        {
+            List<Map<String, Object>> list = doInsertUpdate(tableForm, errors, true);
+            if (null != list && list.size() == 1)
+                insertedRow = list.get(0);
+            return 0 == errors.getErrorCount();
+        }
+
+        /**
+         * NOTE: UserSchemaAction.appendNavTrail() uses this method getSuccessURL() for the nav trail link (form==null).
+         * It is used for where to go on success, and also as a "back" link in the nav trail
+         * If there is a setSuccessUrl specified, we will use that for successful submit
+         */
+        @Override
+        public ActionURL getSuccessURL(QueryUpdateForm form)
+        {
+            if (null == form)
+                return super.getSuccessURL(null);
+
+            String str = null;
+            if (form.getSuccessUrl() != null)
+                str = form.getSuccessUrl().toString();
+            if (isBlank(str))
+                str = form.getReturnUrl();
+
+            if (StringUtils.equals(str, "details.view"))
+            {
+                if (null == insertedRow)
+                    return super.getSuccessURL(form);
+                StringExpression se = form.getTable().getDetailsURL(null, getContainer());
+                if (null == se)
+                    return super.getSuccessURL(form);
+                str = se.eval(insertedRow);
+            }
+            try
+            {
+                if (!isBlank(str))
+                    return new ActionURL(str);
+            }
+            catch (IllegalArgumentException x)
+            {
+                // pass
+            }
+            return super.getSuccessURL(form);
+        }
+
+        @Override
+        public NavTree appendNavTrail(NavTree root)
+        {
+            super.appendNavTrail(root);
+            root.addChild("Insert " + _table.getName());
+            return root;
+        }
+    }
+
+    @RequiresPermission(UpdatePermission.class)
+    public static class UpdateQueryRowAction extends UserSchemaAction
+    {
+        @Override
+        public ModelAndView getView(QueryUpdateForm tableForm, boolean reshow, BindException errors)
+        {
+            ButtonBar bb = createSubmitCancelButtonBar(tableForm);
+            UpdateView view = new UpdateView(tableForm, errors);
+            view.getDataRegion().setButtonBar(bb);
+            return view;
+        }
+
+        @Override
+        public boolean handlePost(QueryUpdateForm tableForm, BindException errors) throws Exception
+        {
+            doInsertUpdate(tableForm, errors, false);
+            return 0 == errors.getErrorCount();
+        }
+
+        @Override
+        public NavTree appendNavTrail(NavTree root)
+        {
+            super.appendNavTrail(root);
+            root.addChild("Edit " + _table.getName());
+            return root;
+        }
+    }
+
+    @RequiresPermission(UpdatePermission.class)
+    public static class UpdateQueryRowsAction extends UpdateQueryRowAction
+    {
+        @Override
+        public ModelAndView handleRequest(QueryUpdateForm tableForm, BindException errors) throws Exception
+        {
+            tableForm.setBulkUpdate(true);
+            return super.handleRequest(tableForm, errors);
+        }
+
+        @Override
+        public boolean handlePost(QueryUpdateForm tableForm, BindException errors) throws Exception
+        {
+            boolean ret;
+
+            if (tableForm.isDataSubmit())
+            {
+                ret = super.handlePost(tableForm, errors);
+                if (ret)
+                    DataRegionSelection.clearAll(getViewContext(), null);  // in case we altered primary keys, see issue #35055
+                return ret;
+            }
+
+            return false;
+        }
+
+        public NavTree appendNavTrail(NavTree root)
+        {
+            root.addChild("Edit Multiple " + _table.getName());
+            return root;
+        }
+    }
+
+    // alias
+    public static class DeleteAction extends DeleteQueryRowsAction
+    {
+    }
+
+    public abstract static class QueryViewAction extends SimpleViewAction<QueryForm>
+    {
+        QueryForm _form;
+        QueryView _queryView;
+    }
+
+    @SuppressWarnings({"unused", "WeakerAccess"})
+    public static class APIQueryForm extends ContainerFilterQueryForm
+    {
+        private Integer _start;
+        private Integer _limit;
+        private boolean _includeDetailsColumn = false;
+        private boolean _includeUpdateColumn = false;
+        private boolean _includeTotalCount = true;
+        private boolean _includeStyle = false;
+        private boolean _includeDisplayValues = false;
+        private boolean _minimalColumns = true;
+        private boolean _includeMetadata = true;
+
+        public Integer getStart()
+        {
+            return _start;
+        }
+
+        public void setStart(Integer start)
+        {
+            _start = start;
+        }
+
+        public Integer getLimit()
+        {
+            return _limit;
+        }
+
+        public void setLimit(Integer limit)
+        {
+            _limit = limit;
+        }
+
+        public boolean isIncludeTotalCount()
+        {
+            return _includeTotalCount;
+        }
+
+        public void setIncludeTotalCount(boolean includeTotalCount)
+        {
+            _includeTotalCount = includeTotalCount;
+        }
+
+        public boolean isIncludeStyle()
+        {
+            return _includeStyle;
+        }
+
+        public void setIncludeStyle(boolean includeStyle)
+        {
+            _includeStyle = includeStyle;
+        }
+
+        public boolean isIncludeDetailsColumn()
+        {
+            return _includeDetailsColumn;
+        }
+
+        public void setIncludeDetailsColumn(boolean includeDetailsColumn)
+        {
+            _includeDetailsColumn = includeDetailsColumn;
+        }
+
+        public boolean isIncludeUpdateColumn()
+        {
+            return _includeUpdateColumn;
+        }
+
+        public void setIncludeUpdateColumn(boolean includeUpdateColumn)
+        {
+            _includeUpdateColumn = includeUpdateColumn;
+        }
+
+        public boolean isIncludeDisplayValues()
+        {
+            return _includeDisplayValues;
+        }
+
+        public void setIncludeDisplayValues(boolean includeDisplayValues)
+        {
+            _includeDisplayValues = includeDisplayValues;
+        }
+
+        public boolean isMinimalColumns()
+        {
+            return _minimalColumns;
+        }
+
+        public void setMinimalColumns(boolean minimalColumns)
+        {
+            _minimalColumns = minimalColumns;
+        }
+
+        public boolean isIncludeMetadata()
+        {
+            return _includeMetadata;
+        }
+
+        public void setIncludeMetadata(boolean includeMetadata)
+        {
+            _includeMetadata = includeMetadata;
+        }
+
+        @Override
+        protected QuerySettings createQuerySettings(UserSchema schema)
+        {
+            QuerySettings results = super.createQuerySettings(schema);
+
+            boolean missingShowRows = null == getViewContext().getRequest().getParameter(getDataRegionName() + "." + QueryParam.showRows);
+            if (null == getLimit() && !results.isMaxRowsSet() && missingShowRows)
+            {
+                results.setShowRows(ShowRows.PAGINATED);
+                results.setMaxRows(DEFAULT_API_MAX_ROWS);
+            }
+
+            if (getLimit() != null)
+            {
+                results.setShowRows(ShowRows.PAGINATED);
+                results.setMaxRows(getLimit());
+            }
+            if (getStart() != null)
+                results.setOffset(getStart());
+
+            return results;
+        }
+    }
+
+    public static final int DEFAULT_API_MAX_ROWS = 100000;
+
+    @CSRF(CSRF.Method.NONE) // No need for CSRF token --- this is a non-mutating action that supports POST to allow for large payloads, see #36056
+    @ActionNames("selectRows, getQuery")
+    @RequiresPermission(ReadPermission.class)
+    @ApiVersion(9.1)
+    @Action(ActionType.SelectData.class)
+    public class SelectRowsAction extends ReadOnlyApiAction<APIQueryForm>
+    {
+        public ApiResponse execute(APIQueryForm form, BindException errors)
+        {
+            // Issue 12233: add implicit maxRows=100k when using client API
+            QueryView view = form.getQueryView();
+
+            view.setShowPagination(form.isIncludeTotalCount());
+
+            //if viewName was specified, ensure that it was actually found and used
+            //QueryView.create() will happily ignore an invalid view name and just return the default view
+            if (null != StringUtils.trimToNull(form.getViewName()) &&
+                    null == view.getQueryDef().getCustomView(getUser(), getViewContext().getRequest(), form.getViewName()))
+            {
+                throw new NotFoundException("The view named '" + form.getViewName() + "' does not exist for this user!");
+            }
+
+            boolean isEditable = isQueryEditable(view.getTable());
+            boolean metaDataOnly = form.getQuerySettings().getMaxRows() == 0;
+            boolean arrayMultiValueColumns = getRequestedApiVersion() >= 16.2;
+            boolean includeFormattedValue = getRequestedApiVersion() >= 17.1;
+
+            ApiQueryResponse response;
+
+            // 13.2 introduced the getData API action, a condensed response wire format, and a js wrapper to consume the wire format. Support this as an option for legacy APIs.
+            if (getRequestedApiVersion() >= 13.2)
+            {
+                ReportingApiQueryResponse fancyResponse = new ReportingApiQueryResponse(view, isEditable, true, view.getQueryDef().getName(), form.getQuerySettings().getOffset(), null,
+                        metaDataOnly, form.isIncludeDetailsColumn(), form.isIncludeUpdateColumn(), form.isIncludeMetadata());
+                fancyResponse.arrayMultiValueColumns(arrayMultiValueColumns);
+                fancyResponse.includeFormattedValue(includeFormattedValue);
+                response = fancyResponse;
+            }
+            //if requested version is >= 9.1, use the extended api query response
+            else if (getRequestedApiVersion() >= 9.1)
+            {
+                response = new ExtendedApiQueryResponse(view, isEditable, true,
+                        form.getSchemaName(), form.getQueryName(), form.getQuerySettings().getOffset(), null,
+                        metaDataOnly, form.isIncludeDetailsColumn(), form.isIncludeUpdateColumn(), form.isIncludeMetadata());
+            }
+            else
+            {
+                response = new ApiQueryResponse(view, isEditable, true,
+                        form.getSchemaName(), form.getQueryName(), form.getQuerySettings().getOffset(), null,
+                        metaDataOnly, form.isIncludeDetailsColumn(), form.isIncludeUpdateColumn(),
+                        form.isIncludeDisplayValues());
+            }
+            response.includeStyle(form.isIncludeStyle());
+
+            // Issues 29515 and 32269 - force key and other non-requested columns to be sent back, but only if the client has
+            // requested minimal columns, as we now do for ExtJS stores
+            if (form.isMinimalColumns())
+            {
+                // Be sure to use the settings from the view, as it may have swapped it out with a customized version.
+                // See issue 38747.
+                response.setColumnFilter(view.getSettings().getFieldKeys());
+            }
+
+            return response;
+        }
+    }
+
+    @RequiresPermission(ReadPermission.class)
+    @Action(ActionType.SelectData.class)
+    public static class GetDataAction extends ReadOnlyApiAction<SimpleApiJsonForm>
+    {
+        public ApiResponse execute(SimpleApiJsonForm form, BindException errors) throws Exception
+        {
+            ObjectMapper mapper = new ObjectMapper();
+            mapper.configure(DeserializationFeature.ACCEPT_SINGLE_VALUE_AS_ARRAY, true);
+            mapper.configure(DeserializationFeature.FAIL_ON_UNKNOWN_PROPERTIES, false);
+            JSONObject object = form.getJsonObject();
+            if (object == null)
+            {
+                object = new JSONObject();
+            }
+            DataRequest builder = mapper.readValue(object.toString(), DataRequest.class);
+
+            return builder.render(getViewContext(), errors);
+        }
+    }
+
+    protected boolean isQueryEditable(TableInfo table)
+    {
+        if (!getContainer().hasPermission("isQueryEditable", getUser(), DeletePermission.class))
+            return false;
+        QueryUpdateService updateService = null;
+        try
+        {
+            updateService = table.getUpdateService();
+        }
+        catch(Exception ignore) {}
+        return null != table && null != updateService;
+    }
+
+    @SuppressWarnings({"unused", "WeakerAccess"})
+    public static class ExecuteSqlForm extends APIQueryForm
+    {
+        private String _sql;
+        private Integer _maxRows;
+        private Integer _offset;
+        private boolean _saveInSession;
+
+        public String getSql()
+        {
+            return _sql;
+        }
+
+        public void setSql(String sql)
+        {
+            _sql = sql;
+        }
+
+        public Integer getMaxRows()
+        {
+            return _maxRows;
+        }
+
+        public void setMaxRows(Integer maxRows)
+        {
+            _maxRows = maxRows;
+        }
+
+        public Integer getOffset()
+        {
+            return _offset;
+        }
+
+        public void setOffset(Integer offset)
+        {
+            _offset = offset;
+        }
+
+        public void setLimit(Integer limit)
+        {
+            _maxRows = limit;
+        }
+
+        public void setStart(Integer start)
+        {
+            _offset = start;
+        }
+
+        public boolean isSaveInSession()
+        {
+            return _saveInSession;
+        }
+
+        public void setSaveInSession(boolean saveInSession)
+        {
+            _saveInSession = saveInSession;
+        }
+
+        @Override
+        public String getQueryName()
+        {
+            // ExecuteSqlAction doesn't allow setting query name parameter.
+            return null;
+        }
+
+        @Override
+        public void setQueryName(String name)
+        {
+            // ExecuteSqlAction doesn't allow setting query name parameter.
+        }
+    }
+
+    @CSRF(CSRF.Method.NONE) // No need for CSRF token --- this is a non-mutating action that supports POST to allow for large payloads, see #36056
+    @RequiresPermission(ReadPermission.class)
+    @ApiVersion(9.1)
+    @Action(ActionType.SelectData.class)
+    public class ExecuteSqlAction extends ReadOnlyApiAction<ExecuteSqlForm>
+    {
+        public ApiResponse execute(ExecuteSqlForm form, BindException errors)
+        {
+            if (form.getSchema() == null)
+            {
+                throw new NotFoundException("Could not find schema: " + form.getSchemaName());
+            }
+
+            String schemaName = StringUtils.trimToNull(form.getQuerySettings().getSchemaName());
+            if (null == schemaName)
+                throw new IllegalArgumentException("No value was supplied for the required parameter 'schemaName'.");
+            String sql = StringUtils.trimToNull(form.getSql());
+            if (null == sql)
+                throw new IllegalArgumentException("No value was supplied for the required parameter 'sql'.");
+
+            //create a temp query settings object initialized with the posted LabKey SQL
+            //this will provide a temporary QueryDefinition to Query
+            QuerySettings settings = form.getQuerySettings();
+            if (form.isSaveInSession())
+            {
+                HttpSession session = getViewContext().getSession();
+                if (session == null)
+                    throw new IllegalStateException("Session required");
+
+                QueryDefinition def = QueryService.get().saveSessionQuery(getViewContext(), getContainer(), schemaName, sql);
+                settings.setDataRegionName("executeSql");
+                settings.setQueryName(def.getName());
+            }
+            else
+            {
+                settings = new TempQuerySettings(getViewContext(), sql, settings);
+            }
+
+            //need to explicitly turn off various UI options that will try to refer to the
+            //current URL and query string
+            settings.setAllowChooseView(false);
+            settings.setAllowCustomizeView(false);
+
+            // Issue 12233: add implicit maxRows=100k when using client API
+            settings.setShowRows(ShowRows.PAGINATED);
+            settings.setMaxRows(DEFAULT_API_MAX_ROWS);
+
+            // 16961: ExecuteSql API without maxRows parameter defaults to returning 100 rows
+            //apply optional settings (maxRows, offset)
+            boolean metaDataOnly = false;
+            if (null != form.getMaxRows() && (form.getMaxRows() >= 0 || form.getMaxRows() == Table.ALL_ROWS))
+            {
+                settings.setMaxRows(form.getMaxRows());
+                metaDataOnly = Table.NO_ROWS == form.getMaxRows();
+            }
+
+            int offset = 0;
+            if (null != form.getOffset())
+            {
+                settings.setOffset(form.getOffset().longValue());
+                offset = form.getOffset();
+            }
+
+            //build a query view using the schema and settings
+            QueryView view = new QueryView(form.getSchema(), settings, errors);
+            view.setShowRecordSelectors(false);
+            view.setShowExportButtons(false);
+            view.setButtonBarPosition(DataRegion.ButtonBarPosition.NONE);
+            view.setShowPagination(form.isIncludeTotalCount());
+
+            TableInfo t = view.getTable();
+            boolean isEditable = null != t && isQueryEditable(view.getTable());
+            boolean arrayMultiValueColumns = getRequestedApiVersion() >= 16.2;
+            boolean includeFormattedValue = getRequestedApiVersion() >= 17.1;
+
+            ApiQueryResponse response;
+
+            // 13.2 introduced the getData API action, a condensed response wire format, and a js wrapper to consume the wire format. Support this as an option for legacy APIs.
+            if (getRequestedApiVersion() >= 13.2)
+            {
+                ReportingApiQueryResponse fancyResponse = new ReportingApiQueryResponse(view, isEditable, false, form.isSaveInSession() ? settings.getQueryName() : "sql", offset, null,
+                        metaDataOnly, form.isIncludeDetailsColumn(), form.isIncludeUpdateColumn(), form.isIncludeMetadata());
+                fancyResponse.arrayMultiValueColumns(arrayMultiValueColumns);
+                fancyResponse.includeFormattedValue(includeFormattedValue);
+                response = fancyResponse;
+            }
+            else if (getRequestedApiVersion() >= 9.1)
+            {
+                response = new ExtendedApiQueryResponse(view, isEditable,
+                        false, schemaName, form.isSaveInSession() ? settings.getQueryName() : "sql", offset, null,
+                        metaDataOnly, form.isIncludeDetailsColumn(), form.isIncludeUpdateColumn(), form.isIncludeMetadata());
+            }
+            else
+            {
+                response = new ApiQueryResponse(view, isEditable,
+                        false, schemaName, form.isSaveInSession() ? settings.getQueryName() : "sql", offset, null,
+                        metaDataOnly, form.isIncludeDetailsColumn(), form.isIncludeUpdateColumn(),
+                        form.isIncludeDisplayValues());
+            }
+            response.includeStyle(form.isIncludeStyle());
+
+            return response;
+        }
+    }
+
+    public static class ContainerFilterQueryForm extends QueryForm
+    {
+        private String _containerFilter;
+
+        public String getContainerFilter()
+        {
+            return _containerFilter;
+        }
+
+        public void setContainerFilter(String containerFilter)
+        {
+            _containerFilter = containerFilter;
+        }
+
+        @Override
+        protected QuerySettings createQuerySettings(UserSchema schema)
+        {
+            var result = super.createQuerySettings(schema);
+            if (getContainerFilter() != null)
+            {
+                // If the user specified an incorrect filter, throw an IllegalArgumentException
+                ContainerFilter.Type containerFilterType =
+                        ContainerFilter.Type.valueOf(getContainerFilter());
+                result.setContainerFilterName(containerFilterType.name());
+            }
+            return result;
+        }
+    }
+
+    @RequiresPermission(ReadPermission.class)
+    @Action(ActionType.SelectData.class)
+    public class SelectDistinctAction extends ReadOnlyApiAction<ContainerFilterQueryForm>
+    {
+        @Override
+        public ApiResponse execute(ContainerFilterQueryForm form, BindException errors) throws Exception
+        {
+            TableInfo table = form.getQueryView().getTable();
+            SqlSelector sqlSelector = getDistinctSql(table, form, errors);
+
+            if (errors.hasErrors() || null == sqlSelector)
+                return null;
+
+            ApiResponseWriter writer = new ApiJsonWriter(getViewContext().getResponse());
+            writer.startResponse();
+
+            writer.writeProperty("schemaName", form.getSchemaName());
+            writer.writeProperty("queryName", form.getQueryName());
+            writer.startList("values");
+
+            try (ResultSet rs = sqlSelector.getResultSet())
+            {
+                while (rs.next())
+                {
+                    writer.writeListEntry(rs.getObject(1));
+                }
+            }
+            catch (SQLException x)
+            {
+                throw new RuntimeSQLException(x);
+            }
+            catch (DataAccessException x)       // Spring error translator can return various subclasses of this
+            {
+                throw new RuntimeException(x);
+            }
+            writer.endList();
+            writer.endResponse();
+
+            return null;
+        }
+
+        @Nullable
+        private SqlSelector getDistinctSql(TableInfo table, ContainerFilterQueryForm form, BindException errors)
+        {
+            QuerySettings settings = form.getQuerySettings();
+            QueryService service = QueryService.get();
+
+            if (null == getViewContext().getRequest().getParameter(QueryParam.maxRows.toString()))
+                settings.setMaxRows(DEFAULT_API_MAX_ROWS);
+            else
+                settings.setMaxRows(Integer.parseInt(getViewContext().getRequest().getParameter(QueryParam.maxRows.toString())));
+
+            List<FieldKey> fieldKeys = settings.getFieldKeys();
+            if (null == fieldKeys || fieldKeys.size() != 1)
+            {
+                errors.reject(ERROR_MSG, "Select Distinct requires that only one column be requested.");
+                return null;
+            }
+            Map<FieldKey, ColumnInfo> columns = service.getColumns(table, fieldKeys);
+            if (columns.size() != 1)
+            {
+                errors.reject(ERROR_MSG, "Select Distinct requires that only one column be requested.");
+                return null;
+            }
+
+            ColumnInfo col = columns.get(settings.getFieldKeys().get(0));
+            if (col == null)
+            {
+                errors.reject(ERROR_MSG, "\"" + settings.getFieldKeys().get(0).getName() + "\" is not a valid column.");
+                return null;
+            }
+
+            SimpleFilter filter = getFilterFromQueryForm(form);
+
+            // Strip out filters on columns that don't exist - issue 21669
+            service.ensureRequiredColumns(table, columns.values(), filter, null, new HashSet<>());
+            QueryLogging queryLogging = new QueryLogging();
+            SQLFragment selectSql = service.getSelectSQL(table, columns.values(), filter, null, Table.ALL_ROWS, Table.NO_OFFSET, false, queryLogging);
+
+            if (queryLogging.getColumnLoggings().contains(col.getColumnLogging()))
+            {
+                errors.reject(ERROR_MSG, "Cannot choose values from a column that requires logging.");
+                return null;
+            }
+
+            // Regenerate the column since the alias may have changed after call to getSelectSQL()
+            columns = service.getColumns(table, settings.getFieldKeys());
+            col = columns.get(settings.getFieldKeys().get(0));
+
+            SQLFragment sql = new SQLFragment("SELECT DISTINCT " + table.getSqlDialect().getColumnSelectName(col.getAlias()) + " AS value FROM (");
+            sql.append(selectSql);
+            sql.append(") S ORDER BY value");
+
+            sql = table.getSqlDialect().limitRows(sql, settings.getMaxRows());
+
+            // 18875: Support Parameterized queries in Select Distinct
+            Map<String, Object> _namedParameters = settings.getQueryParameters();
+
+            if (null != _namedParameters)
+            {
+                try
+                {
+                    service.bindNamedParameters(sql, _namedParameters);
+                    service.validateNamedParameters(sql);
+                }
+                catch (ConversionException | QueryService.NamedParameterNotProvided e)
+                {
+                    errors.reject(ERROR_MSG, e.getMessage());
+                    return null;
+                }
+            }
+
+            return new SqlSelector(table.getSchema().getScope(), sql, QueryLogging.noValidationNeededQueryLogging());
+        }
+    }
+
+    private SimpleFilter getFilterFromQueryForm(QueryForm form)
+    {
+        QuerySettings settings = form.getQuerySettings();
+        SimpleFilter filter = null;
+
+        // 21032: Respect 'ignoreFilter'
+        if (settings != null && !settings.getIgnoreUserFilter())
+        {
+            // Attach any URL-based filters. This would apply to 'filterArray' from the JavaScript API.
+            filter = new SimpleFilter(settings.getBaseFilter());
+
+            String dataRegionName = form.getDataRegionName();
+            if (StringUtils.trimToNull(dataRegionName) == null)
+                dataRegionName = QueryView.DATAREGIONNAME_DEFAULT;
+
+            // Support for 'viewName'
+            CustomView view = settings.getCustomView(getViewContext(), form.getQueryDef());
+            if (null != view && view.hasFilterOrSort())
+            {
+                ActionURL url = new ActionURL(SelectDistinctAction.class, getContainer());
+                view.applyFilterAndSortToURL(url, dataRegionName);
+                filter.addAllClauses(new SimpleFilter(url, dataRegionName));
+            }
+
+            filter.addUrlFilters(settings.getSortFilterURL(), dataRegionName);
+        }
+
+        return filter;
+    }
+
+    @RequiresPermission(ReadPermission.class)
+    public class GetColumnSummaryStatsAction extends ReadOnlyApiAction<QueryForm>
+    {
+        private FieldKey _colFieldKey;
+
+        @Override
+        public void validateForm(QueryForm form, Errors errors)
+        {
+            QuerySettings settings = form.getQuerySettings();
+            List<FieldKey> fieldKeys = settings != null ? settings.getFieldKeys() : null;
+            if (null == fieldKeys || fieldKeys.size() != 1)
+                errors.reject(ERROR_MSG, "GetColumnSummaryStats requires that only one column be requested.");
+            else
+                _colFieldKey = fieldKeys.get(0);
+        }
+
+        public ApiResponse execute(QueryForm form, BindException errors)
+        {
+            ApiSimpleResponse response = new ApiSimpleResponse();
+            QueryView view = form.getQueryView();
+            DisplayColumn displayColumn = null;
+
+            for (DisplayColumn dc : view.getDisplayColumns())
+            {
+                if (dc.getColumnInfo() != null && _colFieldKey.equals(dc.getColumnInfo().getFieldKey()))
+                {
+                    displayColumn = dc;
+                    break;
+                }
+            }
+
+            if (displayColumn != null && displayColumn.getColumnInfo() != null)
+            {
+                // get the map of the analytics providers to their relevant aggregates and add the information to the response
+                Map<String, Map<String, Object>> analyticsProviders = new LinkedHashMap<>();
+                Set<Aggregate> colAggregates = new HashSet<>();
+                for (ColumnAnalyticsProvider analyticsProvider : displayColumn.getAnalyticsProviders())
+                {
+                    if (analyticsProvider instanceof BaseAggregatesAnalyticsProvider)
+                    {
+                        BaseAggregatesAnalyticsProvider baseAggProvider = (BaseAggregatesAnalyticsProvider) analyticsProvider;
+                        Map<String, Object> props = new HashMap<>();
+                        props.put("label", baseAggProvider.getLabel());
+
+                        List<String> aggregateNames = new ArrayList<>();
+                        for (Aggregate aggregate : AnalyticsProviderItem.createAggregates(baseAggProvider, _colFieldKey, null))
+                        {
+                            aggregateNames.add(aggregate.getType().getName());
+                            colAggregates.add(aggregate);
+                        }
+                        props.put("aggregates", aggregateNames);
+
+                        analyticsProviders.put(baseAggProvider.getName(), props);
+                    }
+                }
+
+                // get the filter set from the queryform and verify that they resolve
+                SimpleFilter filter = getFilterFromQueryForm(form);
+                if (filter != null)
+                {
+                    Map<FieldKey, ColumnInfo> resolvedCols = QueryService.get().getColumns(view.getTable(), filter.getAllFieldKeys());
+                    for (FieldKey filterFieldKey : filter.getAllFieldKeys())
+                    {
+                        if (!resolvedCols.containsKey(filterFieldKey))
+                            filter.deleteConditions(filterFieldKey);
+                    }
+                }
+
+                // query the table/view for the aggregate results
+                Collection<ColumnInfo> columns = Collections.singleton(displayColumn.getColumnInfo());
+                TableSelector selector = new TableSelector(view.getTable(), columns, filter, null).setNamedParameters(form.getQuerySettings().getQueryParameters());
+                Map<String, List<Aggregate.Result>> aggResults = selector.getAggregates(new ArrayList<>(colAggregates));
+
+                // create a response object mapping the analytics providers to their relevant aggregate results
+                Map<String, Map<String, Object>> aggregateResults = new HashMap<>();
+                if (aggResults.containsKey(_colFieldKey.toString()))
+                {
+                    for (Aggregate.Result r : aggResults.get(_colFieldKey.toString()))
+                    {
+                        Map<String, Object> props = new HashMap<>();
+                        Aggregate.Type type = r.getAggregate().getType();
+                        props.put("label", type.getFullLabel());
+                        props.put("description", type.getDescription());
+                        props.put("value", r.getFormattedValue(displayColumn, getContainer()));
+                        aggregateResults.put(type.getName(), props);
+                    }
+
+                    response.put("success", true);
+                    response.put("analyticsProviders", analyticsProviders);
+                    response.put("aggregateResults", aggregateResults);
+                }
+                else
+                {
+                    response.put("success", false);
+                    response.put("message", "Unable to get aggregate results for " + _colFieldKey);
+                }
+            }
+            else
+            {
+                response.put("success", false);
+                response.put("message", "Unable to find ColumnInfo for " + _colFieldKey);
+            }
+
+            return response;
+        }
+    }
+
+    @RequiresPermission(ReadPermission.class)
+    public class ImportAction extends AbstractQueryImportAction<QueryForm>
+    {
+        private QueryForm _form;
+
+        @Override
+        protected void initRequest(QueryForm form) throws ServletException
+        {
+            _form = form;
+
+            _insertOption = form.getInsertOption();
+            QueryDefinition query = form.getQueryDef();
+            List<QueryException> qpe = new ArrayList<>();
+            TableInfo t = query.getTable(form.getSchema(), qpe, true);
+            if (!qpe.isEmpty())
+                throw qpe.get(0);
+            if (null != t)
+                setTarget(t);
+            _auditBehaviorType = form.getAuditBehavior();
+        }
+
+        @Override
+        public ModelAndView getView(QueryForm form, BindException errors) throws Exception
+        {
+            initRequest(form);
+            return super.getDefaultImportView(form, errors);
+        }
+
+        @Override
+        public NavTree appendNavTrail(NavTree root)
+        {
+            new SchemaAction(_form).appendNavTrail(root);
+            var executeQuery = _form.urlFor(QueryAction.executeQuery);
+            if (null == executeQuery)
+                root.addChild(_form.getQueryName());
+            else
+                root.addChild(_form.getQueryName(), executeQuery);
+            root.addChild("Import Data");
+            return root;
+        }
+    }
+
+
+    @SuppressWarnings({"unused", "WeakerAccess"})
+    public static class ExportSqlForm
+    {
+        private String _sql;
+        private String _schemaName;
+        private String _containerFilter;
+        private String _format = "excel";
+
+        public String getSql()
+        {
+            return _sql;
+        }
+
+        public void setSql(String sql)
+        {
+            _sql = sql;
+        }
+
+        public String getSchemaName()
+        {
+            return _schemaName;
+        }
+
+        public void setSchemaName(String schemaName)
+        {
+            _schemaName = schemaName;
+        }
+
+        public String getContainerFilter()
+        {
+            return _containerFilter;
+        }
+
+        public void setContainerFilter(String containerFilter)
+        {
+            _containerFilter = containerFilter;
+        }
+
+        public String getFormat()
+        {
+            return _format;
+        }
+
+        public void setFormat(String format)
+        {
+            _format = format;
+        }
+    }
+
+    @RequiresPermission(ReadPermission.class)
+    @ApiVersion(9.2)
+    @Action(ActionType.Export.class)
+    public static class ExportSqlAction extends ExportAction<ExportSqlForm>
+    {
+        public void export(ExportSqlForm form, HttpServletResponse response, BindException errors) throws IOException, ExportException
+        {
+            String schemaName = StringUtils.trimToNull(form.getSchemaName());
+            if (null == schemaName)
+                throw new NotFoundException("No value was supplied for the required parameter 'schemaName'");
+            String sql = StringUtils.trimToNull(form.getSql());
+            if (null == sql)
+                throw new NotFoundException("No value was supplied for the required parameter 'sql'");
+
+            UserSchema schema = QueryService.get().getUserSchema(getUser(), getContainer(), schemaName);
+
+            if (null == schema)
+                throw new NotFoundException("Schema '" + schemaName + "' not found in this folder");
+
+            //create a temp query settings object initialized with the posted LabKey SQL
+            //this will provide a temporary QueryDefinition to Query
+            TempQuerySettings settings = new TempQuerySettings(getViewContext(), sql);
+
+            //need to explicitly turn off various UI options that will try to refer to the
+            //current URL and query string
+            settings.setAllowChooseView(false);
+            settings.setAllowCustomizeView(false);
+
+            //return all rows
+            settings.setShowRows(ShowRows.ALL);
+
+            //add container filter if supplied
+            if (form.getContainerFilter() != null && form.getContainerFilter().length() > 0)
+            {
+                ContainerFilter.Type containerFilterType =
+                    ContainerFilter.Type.valueOf(form.getContainerFilter());
+                settings.setContainerFilterName(containerFilterType.name());
+            }
+
+            //build a query view using the schema and settings
+            QueryView view = new QueryView(schema, settings, errors);
+            view.setShowRecordSelectors(false);
+            view.setShowExportButtons(false);
+            view.setButtonBarPosition(DataRegion.ButtonBarPosition.NONE);
+
+            //export it
+            ResponseHelper.setPrivate(response);
+            response.setHeader("X-Robots-Tag", "noindex");
+
+            if ("excel".equalsIgnoreCase(form.getFormat()))
+                view.exportToExcel(response);
+            else if ("tsv".equalsIgnoreCase(form.getFormat()))
+                view.exportToTsv(response);
+            else
+                errors.reject(null, "Invalid format specified; must be 'excel' or 'tsv'");
+
+            for (QueryException qe : view.getParseErrors())
+                errors.reject(null, qe.getMessage());
+
+            if (errors.hasErrors())
+                throw new ExportException(new SimpleErrorView(errors, false));
+        }
+    }
+
+    public static class ApiSaveRowsForm extends SimpleApiJsonForm
+    {
+    }
+
+    private enum CommandType
+    {
+        insert(InsertPermission.class)
+        {
+            public List<Map<String, Object>> saveRows(QueryUpdateService qus, List<Map<String, Object>> rows, User user, Container container, Map<Enum, Object> configParameters, Map<String, Object> extraContext)
+                    throws SQLException, InvalidKeyException, QueryUpdateServiceException, BatchValidationException, DuplicateKeyException
+            {
+                BatchValidationException errors = new BatchValidationException();
+                List<Map<String, Object>> insertedRows = qus.insertRows(user, container, rows, errors, configParameters, extraContext);
+                if (errors.hasErrors())
+                    throw errors;
+                return qus.getRows(user, container, insertedRows);
+            }
+        },
+        insertWithKeys(InsertPermission.class)
+        {
+            public List<Map<String, Object>> saveRows(QueryUpdateService qus, List<Map<String, Object>> rows, User user, Container container, Map<Enum, Object> configParameters, Map<String, Object> extraContext)
+                    throws SQLException, InvalidKeyException, QueryUpdateServiceException, BatchValidationException, DuplicateKeyException
+            {
+                List<Map<String, Object>> newRows = new ArrayList<>();
+                List<Map<String, Object>> oldKeys = new ArrayList<>();
+                for (Map<String, Object> row : rows)
+                {
+                    //issue 13719: use CaseInsensitiveHashMaps.  Also allow either values or oldKeys to be null
+                    CaseInsensitiveHashMap newMap = row.get(SaveRowsAction.PROP_VALUES) != null ? new CaseInsensitiveHashMap((Map<String, Object>)row.get(SaveRowsAction.PROP_VALUES)) : new CaseInsensitiveHashMap();
+                    newRows.add(newMap);
+
+                    CaseInsensitiveHashMap oldMap = row.get(SaveRowsAction.PROP_OLD_KEYS) != null ? new CaseInsensitiveHashMap((Map<String, Object>)row.get(SaveRowsAction.PROP_OLD_KEYS)) : new CaseInsensitiveHashMap();
+                    oldKeys.add(oldMap);
+                }
+                BatchValidationException errors = new BatchValidationException();
+                List<Map<String, Object>> updatedRows = qus.insertRows(user, container, newRows, errors, configParameters, extraContext);
+                if (errors.hasErrors())
+                    throw errors;
+                updatedRows = qus.getRows(user, container, updatedRows);
+                List<Map<String, Object>> results = new ArrayList<>();
+                for (int i = 0; i < updatedRows.size(); i++)
+                {
+                    Map<String, Object> result = new HashMap<>();
+                    result.put(SaveRowsAction.PROP_VALUES, updatedRows.get(i));
+                    result.put(SaveRowsAction.PROP_OLD_KEYS, oldKeys.get(i));
+                    results.add(result);
+                }
+                return results;
+            }
+        },
+        importRows(InsertPermission.class)
+        {
+            public List<Map<String, Object>> saveRows(QueryUpdateService qus, List<Map<String, Object>> rows, User user, Container container, Map<Enum, Object> configParameters, Map<String, Object> extraContext)
+                    throws SQLException, BatchValidationException
+            {
+                BatchValidationException errors = new BatchValidationException();
+                DataIteratorBuilder it = new ListofMapsDataIterator.Builder(rows.get(0).keySet(), rows);
+                qus.importRows(user, container, it, errors, configParameters, extraContext);
+                if (errors.hasErrors())
+                    throw errors;
+                return Collections.emptyList();
+            }
+        },
+        update(UpdatePermission.class)
+        {
+            public List<Map<String, Object>> saveRows(QueryUpdateService qus, List<Map<String, Object>> rows, User user, Container container, Map<Enum, Object> configParameters, Map<String, Object> extraContext)
+                    throws SQLException, InvalidKeyException, QueryUpdateServiceException, BatchValidationException
+            {
+                List<Map<String, Object>> updatedRows = qus.updateRows(user, container, rows, rows, configParameters, extraContext);
+                return qus.getRows(user, container, updatedRows);
+            }
+        },
+        updateChangingKeys(UpdatePermission.class)
+        {
+            public List<Map<String, Object>> saveRows(QueryUpdateService qus, List<Map<String, Object>> rows, User user, Container container, Map<Enum, Object> configParameters, Map<String, Object> extraContext)
+                    throws SQLException, InvalidKeyException, QueryUpdateServiceException, BatchValidationException
+            {
+                List<Map<String, Object>> newRows = new ArrayList<>();
+                List<Map<String, Object>> oldKeys = new ArrayList<>();
+                for (Map<String, Object> row : rows)
+                {
+                    // issue 13719: use CaseInsensitiveHashMaps.  Also allow either values or oldKeys to be null.
+                    // this should never happen on an update, but we will let it fail later with a better error message instead of the NPE here
+                    CaseInsensitiveHashMap newMap = row.get(SaveRowsAction.PROP_VALUES) != null ? new CaseInsensitiveHashMap((Map<String, Object>)row.get(SaveRowsAction.PROP_VALUES)) : new CaseInsensitiveHashMap();
+                    newRows.add(newMap);
+
+                    CaseInsensitiveHashMap oldMap = row.get(SaveRowsAction.PROP_OLD_KEYS) != null ? new CaseInsensitiveHashMap((Map<String, Object>)row.get(SaveRowsAction.PROP_OLD_KEYS)) : new CaseInsensitiveHashMap();
+                    oldKeys.add(oldMap);
+                }
+                List<Map<String, Object>> updatedRows = qus.updateRows(user, container, newRows, oldKeys, configParameters, extraContext);
+                updatedRows = qus.getRows(user, container, updatedRows);
+                List<Map<String, Object>> results = new ArrayList<>();
+                for (int i = 0; i < updatedRows.size(); i++)
+                {
+                    Map<String, Object> result = new HashMap<>();
+                    result.put(SaveRowsAction.PROP_VALUES, updatedRows.get(i));
+                    result.put(SaveRowsAction.PROP_OLD_KEYS, oldKeys.get(i));
+                    results.add(result);
+                }
+                return results;
+            }
+        },
+        delete(DeletePermission.class)
+        {
+            @Override
+            public List<Map<String, Object>> saveRows(QueryUpdateService qus, List<Map<String, Object>> rows, User user, Container container, Map<Enum, Object> configParameters, Map<String, Object> extraContext)
+                    throws SQLException, InvalidKeyException, QueryUpdateServiceException, BatchValidationException
+            {
+                return qus.deleteRows(user, container, rows, configParameters, extraContext);
+            }
+        };
+
+        private final Class<? extends Permission> _permission;
+
+        CommandType(Class<? extends Permission> permission)
+        {
+            _permission = permission;
+        }
+
+        public Class<? extends Permission> getPermission()
+        {
+            return _permission;
+        }
+
+        public abstract List<Map<String, Object>> saveRows(QueryUpdateService qus, List<Map<String, Object>> rows, User user, Container container, Map<Enum, Object> configParameters, Map<String, Object> extraContext)
+                throws SQLException, InvalidKeyException, QueryUpdateServiceException, BatchValidationException, DuplicateKeyException;
+    }
+
+    /**
+     * Base action class for insert/update/delete actions
+     */
+    public abstract static class BaseSaveRowsAction extends MutatingApiAction<ApiSaveRowsForm>
+    {
+        public static final String PROP_SCHEMA_NAME = "schemaName";
+        public static final String PROP_QUERY_NAME = "queryName";
+        public static final String PROP_COMMAND = "command";
+        private static final String PROP_ROWS = "rows";
+
+        protected JSONObject executeJson(JSONObject json, CommandType commandType, boolean allowTransaction, Errors errors) throws IOException, BatchValidationException, SQLException, InvalidKeyException, QueryUpdateServiceException
+        {
+            JSONObject response = new JSONObject();
+            Container container = getContainer();
+            User user = getUser();
+
+            if (json == null)
+                throw new IllegalArgumentException("Empty request");
+
+            JSONArray rows;
+            try
+            {
+                rows = json.getJSONArray(PROP_ROWS);
+                if (rows.length() < 1)
+                    throw new IllegalArgumentException("No '" + PROP_ROWS + "' array supplied!");
+            }
+            catch (JSONException x)
+            {
+                throw new IllegalArgumentException("No '" + PROP_ROWS + "' array supplied!");
+            }
+
+            String schemaName = json.getString(PROP_SCHEMA_NAME);
+            String queryName = json.getString(PROP_QUERY_NAME);
+            TableInfo table = getTableInfo(container, user, schemaName, queryName);
+
+            if (!table.hasPermission(user, commandType.getPermission()))
+                throw new UnauthorizedException();
+
+            if (commandType != CommandType.insert && table.getPkColumns().size() == 0)
+                throw new IllegalArgumentException("The table '" + table.getPublicSchemaName() + "." +
+                        table.getPublicName() + "' cannot be updated because it has no primary key defined!");
+
+            QueryUpdateService qus = table.getUpdateService();
+            if (null == qus)
+                throw new IllegalArgumentException("The query '" + queryName + "' in the schema '" + schemaName +
+                        "' is not updatable via the HTTP-based APIs.");
+
+            int rowsAffected = 0;
+
+            List<Map<String, Object>> rowsToProcess = new ArrayList<>();
+
+            // NOTE RowMapFactory is faster, but for update it's important to preserve missing v explicit NULL values
+            // Do we need to support some soft of UNDEFINED and NULL instance of MvFieldWrapper?
+            RowMapFactory<Object> f = null;
+            if (commandType == CommandType.insert || commandType == CommandType.insertWithKeys)
+                f = new RowMapFactory<>();
+
+            for (int idx = 0; idx < rows.length(); ++idx)
+            {
+                JSONObject jsonObj;
+                try
+                {
+                    jsonObj = rows.getJSONObject(idx);
+                }
+                catch (JSONException x)
+                {
+                    throw new IllegalArgumentException("rows[" + idx + "] is not an object.");
+                }
+                if (null != jsonObj)
+                {
+                    Map<String, Object> rowMap = null == f ? new CaseInsensitiveHashMap<>() : f.getRowMap();
+                    rowMap.putAll(jsonObj);
+                    rowsToProcess.add(rowMap);
+                    rowsAffected++;
+                }
+            }
+
+            Map<String, Object> extraContext = json.optJSONObject("extraContext");
+            if (extraContext == null)
+                extraContext = new CaseInsensitiveHashMap<>();
+
+            Map<Enum, Object> configParameters = new HashMap<>();
+            String auditBehavior = json.getString("auditBehavior");
+            if (!StringUtils.isEmpty(auditBehavior))
+            {
+                try
+                {
+                    AuditBehaviorType behaviorType = AuditBehaviorType.valueOf(auditBehavior);
+                    configParameters.put(DetailedAuditLogDataIterator.AuditConfigs.AuditBehavior, behaviorType);
+                }
+                catch (IllegalArgumentException ignored)
+                {
+                    logger.warn("Unknown log level type " + auditBehavior + " ignored.");
+                }
+            }
+
+            //setup the response, providing the schema name, query name, and operation
+            //so that the client can sort out which request this response belongs to
+            //(clients often submit these async)
+            response.put(PROP_SCHEMA_NAME, schemaName);
+            response.put(PROP_QUERY_NAME, queryName);
+            response.put("command", commandType.name());
+            response.put("containerPath", container.getPath());
+
+            //we will transact operations by default, but the user may
+            //override this by sending a "transacted" property set to false
+            // 11741: A transaction may already be active if we're trying to
+            // insert/update/delete from within a transformation/validation script.
+            boolean transacted = allowTransaction && json.optBoolean("transacted", true);
+
+            try (DbScope.Transaction transaction = transacted ? table.getSchema().getScope().ensureTransaction() : NO_OP_TRANSACTION)
+            {
+                List<Map<String, Object>> responseRows =
+                        commandType.saveRows(qus, rowsToProcess, getUser(), getContainer(), configParameters, extraContext);
+
+                if (commandType != CommandType.importRows)
+                    response.put("rows", responseRows);
+
+                transaction.commit();
+            }
+            catch (OptimisticConflictException e)
+            {
+                //issue 13967: provide better message for OptimisticConflictException
+                errors.reject(SpringActionController.ERROR_MSG, e.getMessage());
+            }
+            catch (QueryUpdateServiceException | ConversionException | DuplicateKeyException | DataIntegrityViolationException e)
+            {
+                //Issue 14294: improve handling of ConversionException (and DuplicateKeyException (Issue 28037), and DataIntegrity (uniqueness) (Issue 22779)
+                errors.reject(SpringActionController.ERROR_MSG, e.getMessage() == null ? e.toString() : e.getMessage());
+            }
+            catch (BatchValidationException e)
+            {
+                if (isSuccessOnValidationError())
+                {
+                    response.put("errors", createResponseWriter().getJSON(e));
+                }
+                else
+                {
+                    ExceptionUtil.decorateException(e, ExceptionUtil.ExceptionInfo.SkipMothershipLogging, "true", true);
+                    throw e;
+                }
+            }
+
+            response.put("rowsAffected", rowsAffected);
+
+            return response;
+        }
+
+        protected boolean isSuccessOnValidationError()
+        {
+            return getRequestedApiVersion() >= 13.2;
+        }
+
+        @NotNull
+        protected TableInfo getTableInfo(Container container, User user, String schemaName, String queryName)
+        {
+            if (null == schemaName || null == queryName)
+                throw new IllegalArgumentException("You must supply a schemaName and queryName!");
+
+            UserSchema schema = QueryService.get().getUserSchema(user, container, schemaName);
+            if (null == schema)
+                throw new IllegalArgumentException("The schema '" + schemaName + "' does not exist.");
+
+            TableInfo table = schema.getTable(queryName, null);
+            if (table == null)
+                throw new IllegalArgumentException("The query '" + queryName + "' in the schema '" + schemaName + "' does not exist.");
+            return table;
+        }
+    }
+
+    // Issue: 20522 - require read access to the action but executeJson will check for update privileges from the table
+    //
+    @RequiresPermission(ReadPermission.class) //will check below
+    @ApiVersion(8.3)
+    public static class UpdateRowsAction extends BaseSaveRowsAction
+    {
+        @Override
+        public ApiResponse execute(ApiSaveRowsForm apiSaveRowsForm, BindException errors) throws Exception
+        {
+            JSONObject response = executeJson(apiSaveRowsForm.getJsonObject(), CommandType.update, true, errors);
+            if (response == null || errors.hasErrors())
+                return null;
+            return new ApiSimpleResponse(response);
+        }
+    }
+
+    @RequiresPermission(ReadPermission.class) //will check below
+    @ApiVersion(8.3)
+    public static class InsertRowsAction extends BaseSaveRowsAction
+    {
+        @Override
+        public ApiResponse execute(ApiSaveRowsForm apiSaveRowsForm, BindException errors) throws Exception
+        {
+            JSONObject response = executeJson(apiSaveRowsForm.getJsonObject(), CommandType.insert, true, errors);
+            if (response == null || errors.hasErrors())
+                return null;
+            return new ApiSimpleResponse(response);
+        }
+    }
+
+    @RequiresPermission(ReadPermission.class) //will check below
+    @ApiVersion(8.3)
+    public static class ImportRowsAction extends BaseSaveRowsAction
+    {
+        @Override
+        public ApiResponse execute(ApiSaveRowsForm apiSaveRowsForm, BindException errors) throws Exception
+        {
+            JSONObject response = executeJson(apiSaveRowsForm.getJsonObject(), CommandType.importRows, true, errors);
+            if (response == null || errors.hasErrors())
+                return null;
+            return new ApiSimpleResponse(response);
+        }
+    }
+
+    @ActionNames("deleteRows, delRows")
+    @RequiresPermission(ReadPermission.class) //will check below
+    @ApiVersion(8.3)
+    public static class DeleteRowsAction extends BaseSaveRowsAction
+    {
+        @Override
+        public ApiResponse execute(ApiSaveRowsForm apiSaveRowsForm, BindException errors) throws Exception
+        {
+            JSONObject response = executeJson(apiSaveRowsForm.getJsonObject(), CommandType.delete, true, errors);
+            if (response == null || errors.hasErrors())
+                return null;
+            return new ApiSimpleResponse(response);
+        }
+    }
+
+    @RequiresNoPermission //will check below
+    public static class SaveRowsAction extends BaseSaveRowsAction
+    {
+        public static final String PROP_VALUES = "values";
+        public static final String PROP_OLD_KEYS = "oldKeys";
+
+        @Override
+        protected boolean isFailure(BindException errors)
+        {
+            return !isSuccessOnValidationError() && super.isFailure(errors);
+        }
+
+        @Override
+        public ApiResponse execute(ApiSaveRowsForm apiSaveRowsForm, BindException errors) throws Exception
+        {
+            // Issue 21850: Verify that the user has at least some sort of basic access to the container. We'll check for more
+            // specific permissions later once we've figured out exactly what they're trying to do. This helps us
+            // give a better HTTP response code when they're trying to access a resource that's not available to guests
+            if (!getContainer().hasPermission(getUser(), ReadPermission.class) &&
+                    !getContainer().hasPermission(getUser(), DeletePermission.class) &&
+                    !getContainer().hasPermission(getUser(), InsertPermission.class) &&
+                    !getContainer().hasPermission(getUser(), UpdatePermission.class))
+            {
+                throw new UnauthorizedException();
+            }
+
+            JSONObject json = apiSaveRowsForm.getJsonObject();
+            if (json == null)
+                throw new IllegalArgumentException("Empty request");
+
+            JSONArray commands = (JSONArray)json.get("commands");
+            JSONArray resultArray = new JSONArray();
+            if (commands == null || commands.length() == 0)
+            {
+                throw new NotFoundException("Empty request");
+            }
+
+            Map<String, Object> extraContext = json.optJSONObject("extraContext");
+
+            boolean validateOnly = json.optBoolean("validateOnly", false);
+            // If we are going to validate and not commit, we need to be sure we're transacted as well. Otherwise,
+            // respect the client's request.
+            boolean transacted = validateOnly || json.optBoolean("transacted", true);
+
+            // Keep track of whether we end up committing or not
+            boolean committed = false;
+
+            DbScope scope = null;
+            if (transacted)
+            {
+                for (int i = 0; i < commands.length(); i++)
+                {
+                    JSONObject commandJSON = commands.getJSONObject(i);
+                    String schemaName = commandJSON.getString(PROP_SCHEMA_NAME);
+                    String queryName = commandJSON.getString(PROP_QUERY_NAME);
+                    TableInfo tableInfo = getTableInfo(getContainer(), getUser(), schemaName, queryName);
+                    if (scope == null)
+                    {
+                        scope = tableInfo.getSchema().getScope();
+                    }
+                    else if (scope != tableInfo.getSchema().getScope())
+                    {
+                        throw new IllegalArgumentException("All queries must be from the same source database");
+                    }
+                }
+                assert scope != null;
+            }
+
+            int startingErrorIndex = 0;
+            int errorCount = 0;
+            // 11741: A transaction may already be active if we're trying to
+            // insert/update/delete from within a transformation/validation script.
+
+            try (DbScope.Transaction transaction = transacted ? scope.ensureTransaction() : NO_OP_TRANSACTION)
+            {
+                for (int i = 0; i < commands.length(); i++)
+                {
+                    JSONObject commandObject = commands.getJSONObject(i);
+                    String commandName = commandObject.getString(PROP_COMMAND);
+                    if (commandName == null)
+                    {
+                        throw new ApiUsageException(PROP_COMMAND + " is required but was missing");
+                    }
+                    CommandType command = CommandType.valueOf(commandName);
+
+                    // Copy the top-level 'extraContext' and merge in the command-level extraContext.
+                    Map<String, Object> commandExtraContext = new HashMap<>();
+                    if (extraContext != null)
+                        commandExtraContext.putAll(extraContext);
+                    if (commandObject.has("extraContext"))
+                    {
+                        commandExtraContext.putAll(commandObject.getJSONObject("extraContext"));
+                    }
+                    commandObject.put("extraContext", commandExtraContext);
+
+                    JSONObject commandResponse = executeJson(commandObject, command, !transacted, errors);
+                    // Bail out immediately if we're going to return a failure-type response message
+                    if (commandResponse == null || (errors.hasErrors() && !isSuccessOnValidationError()))
+                        return null;
+
+                    //this would be populated in executeJson when a BatchValidationException is thrown
+                    if (commandResponse.containsKey("errors"))
+                    {
+                        errorCount += commandResponse.getJSONObject("errors").getInt("errorCount");
+                    }
+
+                    // If we encountered errors with this particular command and the client requested that don't treat
+                    // the whole request as a failure (non-200 HTTP status code), stash the errors for this particular
+                    // command in its response section.
+                    // NOTE: executeJson should handle and serialize BatchValidationException
+                    // these errors upstream
+                    if (errors.getErrorCount() > startingErrorIndex && isSuccessOnValidationError())
+                    {
+                        commandResponse.put("errors", ApiResponseWriter.convertToJSON(errors, startingErrorIndex).getValue());
+                        startingErrorIndex = errors.getErrorCount();
+                    }
+
+                    resultArray.put(commandResponse);
+                }
+
+                // Don't commit if we had errors or if the client requested that we only validate (and not commit)
+                if (!errors.hasErrors() && !validateOnly && errorCount == 0)
+                {
+                    transaction.commit();
+                    committed = true;
+                }
+            }
+
+            errorCount += errors.getErrorCount();
+            JSONObject result = new JSONObject();
+            result.put("result", resultArray);
+            result.put("committed", committed);
+            result.put("errorCount", errorCount);
+            return new ApiSimpleResponse(result);
+        }
+    }
+
+    @RequiresPermission(AdminPermission.class)
+    public static class ApiTestAction extends SimpleViewAction
+    {
+        public ModelAndView getView(Object o, BindException errors)
+        {
+            return new JspView("/org/labkey/query/view/apitest.jsp");
+        }
+
+        public NavTree appendNavTrail(NavTree root)
+        {
+            return root.addChild("API Test");
+        }
+    }
+
+
+    @RequiresPermission(AdminPermission.class)
+    public static class AdminAction extends SimpleViewAction<QueryForm>
+    {
+        @SuppressWarnings("UnusedDeclaration")
+        public AdminAction()
+        {
+        }
+
+        public AdminAction(ViewContext ctx)
+        {
+            setViewContext(ctx);
+        }
+
+        @Override
+        public ModelAndView getView(QueryForm form, BindException errors)
+        {
+            setHelpTopic(new HelpTopic("externalSchemas"));
+            return new JspView<>("/org/labkey/query/view/admin.jsp", form, errors);
+        }
+
+        @Override
+        public NavTree appendNavTrail(NavTree root)
+        {
+            new BeginAction(getViewContext()).appendNavTrail(root);
+            root.addChild("Schema Administration", new QueryUrlsImpl().urlExternalSchemaAdmin(getContainer()));
+            return root;
+        }
+    }
+
+
+    @SuppressWarnings({"unused", "WeakerAccess"})
+    public static class ResetRemoteConnectionsForm
+    {
+        private boolean _reset;
+
+        public boolean isReset()
+        {
+            return _reset;
+        }
+
+        public void setReset(boolean reset)
+        {
+            _reset = reset;
+        }
+    }
+
+
+    @RequiresPermission(AdminPermission.class)
+    public static class ManageRemoteConnectionsAction extends FormViewAction<ResetRemoteConnectionsForm>
+    {
+        @Override
+        public void validateCommand(ResetRemoteConnectionsForm target, Errors errors) {}
+
+        @Override
+        public boolean handlePost(ResetRemoteConnectionsForm form, BindException errors)
+        {
+            if (form.isReset())
+            {
+                PropertyManager.getEncryptedStore().deletePropertySet(getContainer(), RemoteConnections.REMOTE_QUERY_CONNECTIONS_CATEGORY);
+            }
+            return true;
+        }
+
+        @Override
+        public URLHelper getSuccessURL(ResetRemoteConnectionsForm queryForm)
+        {
+            return new ActionURL(ManageRemoteConnectionsAction.class, getContainer());
+        }
+
+        @Override
+        public ModelAndView getView(ResetRemoteConnectionsForm queryForm, boolean reshow, BindException errors)
+        {
+            Map<String, String> connectionMap;
+            try
+            {
+                // if the encrypted property store is configured but no values have yet been set, and empty map is returned
+                connectionMap = PropertyManager.getEncryptedStore().getProperties(getContainer(), RemoteConnections.REMOTE_QUERY_CONNECTIONS_CATEGORY);
+            }
+            catch (Exception e)
+            {
+                connectionMap = null; // render the failure page
+            }
+            getPageConfig().setHelpTopic(new HelpTopic("remoteConnection"));
+            return new JspView<>("/org/labkey/query/view/manageRemoteConnections.jsp", connectionMap, errors);
+        }
+
+        @Override
+        public NavTree appendNavTrail(NavTree root)
+        {
+            new BeginAction(getViewContext()).appendNavTrail(root);
+            root.addChild("Manage Remote Connections", new QueryUrlsImpl().urlExternalSchemaAdmin(getContainer()));
+            return root;
+        }
+    }
+
+    private abstract static class BaseInsertExternalSchemaAction<F extends AbstractExternalSchemaForm<T>, T extends AbstractExternalSchemaDef> extends FormViewAction<F>
+    {
+        protected BaseInsertExternalSchemaAction(Class<F> commandClass)
+        {
+            super(commandClass);
+        }
+
+        @Override
+        public void validateCommand(F form, Errors errors)
+        {
+            form.validate(errors);
+        }
+
+        @Override
+        public boolean handlePost(F form, BindException errors) throws Exception
+        {
+            try
+            {
+                form.doInsert();
+                QueryManager.get().updateExternalSchemas(getContainer());
+            }
+            catch (RuntimeSQLException e)
+            {
+                if (e.isConstraintException())
+                {
+                    errors.reject(ERROR_MSG, "A schema by that name is already defined in this folder");
+                    return false;
+                }
+
+                throw e;
+            }
+
+            return true;
+        }
+
+        @Override
+        public ActionURL getSuccessURL(F form)
+        {
+            return new QueryUrlsImpl().urlExternalSchemaAdmin(getContainer());
+        }
+
+        @Override
+        public NavTree appendNavTrail(NavTree root)
+        {
+            new AdminAction(getViewContext()).appendNavTrail(root);
+            root.addChild("Define Schema", new ActionURL(getClass(), getContainer()));
+            return root;
+        }
+
+    }
+
+    @RequiresPermission(AdminOperationsPermission.class)
+    public static class InsertLinkedSchemaAction extends BaseInsertExternalSchemaAction<LinkedSchemaForm, LinkedSchemaDef>
+    {
+        public InsertLinkedSchemaAction()
+        {
+            super(LinkedSchemaForm.class);
+        }
+
+        public ModelAndView getView(LinkedSchemaForm form, boolean reshow, BindException errors)
+        {
+            setHelpTopic(new HelpTopic("filterSchema"));
+            return new JspView<>("/org/labkey/query/view/linkedSchema.jsp", new LinkedSchemaBean(getContainer(), form.getBean(), true), errors);
+        }
+    }
+
+    @RequiresPermission(AdminOperationsPermission.class)
+    public static class InsertExternalSchemaAction extends BaseInsertExternalSchemaAction<ExternalSchemaForm, ExternalSchemaDef>
+    {
+        public InsertExternalSchemaAction()
+        {
+            super(ExternalSchemaForm.class);
+        }
+
+        public ModelAndView getView(ExternalSchemaForm form, boolean reshow, BindException errors)
+        {
+            setHelpTopic(new HelpTopic("externalSchemas"));
+            return new JspView<>("/org/labkey/query/view/externalSchema.jsp", new ExternalSchemaBean(getContainer(), form.getBean(), true), errors);
+        }
+    }
+
+    private abstract static class BaseDeleteSchemaAction<F extends AbstractExternalSchemaForm<T>, T extends AbstractExternalSchemaDef> extends ConfirmAction<F>
+    {
+        public String getConfirmText()
+        {
+            return "Delete";
+        }
+
+        public ModelAndView getConfirmView(F form, BindException errors)
+        {
+            if (getPageConfig().getTitle() == null)
+                setTitle("Delete Schema");
+
+            form.refreshFromDb();
+            String schemaName = isBlank(form.getBean().getUserSchemaName()) ? "this schema" : "the schema '" + form.getBean().getUserSchemaName() + "'";
+            return new HtmlView("Are you sure you want to delete " + schemaName + "? The tables and queries defined in this schema will no longer be accessible.");
+        }
+
+        public boolean handlePost(F form, BindException errors)
+        {
+            delete(form);
+            return true;
+        }
+
+        @Override
+        protected String getCommandClassMethodName()
+        {
+            return "delete";
+        }
+
+        public abstract void delete(F form);
+
+        public void validateCommand(F form, Errors errors)
+        {
+        }
+
+        @NotNull
+        public ActionURL getSuccessURL(F form)
+        {
+            return new QueryUrlsImpl().urlExternalSchemaAdmin(getContainer());
+        }
+    }
+
+    @RequiresPermission(AdminOperationsPermission.class)
+    public static class DeleteLinkedSchemaAction extends BaseDeleteSchemaAction<LinkedSchemaForm, LinkedSchemaDef>
+    {
+        public void delete(LinkedSchemaForm form)
+        {
+            form.refreshFromDb();
+            QueryManager.get().delete(form.getBean());
+        }
+    }
+
+    @RequiresPermission(AdminOperationsPermission.class)
+    public static class DeleteExternalSchemaAction extends BaseDeleteSchemaAction<ExternalSchemaForm, ExternalSchemaDef>
+    {
+        public void delete(ExternalSchemaForm form)
+        {
+            form.refreshFromDb();
+            QueryManager.get().delete(form.getBean());
+        }
+    }
+
+    private abstract static class BaseEditSchemaAction<F extends AbstractExternalSchemaForm<T>, T extends AbstractExternalSchemaDef> extends FormViewAction<F>
+    {
+        protected BaseEditSchemaAction(Class<F> commandClass)
+        {
+            super(commandClass);
+        }
+
+        @Override
+        public void validateCommand(F form, Errors errors)
+        {
+            form.validate(errors);
+        }
+
+        protected abstract T getCurrent(int externalSchemaId);
+
+        protected T getDef(F form, boolean reshow, BindException errors)
+        {
+            T def;
+            Container defContainer;
+
+            if (reshow)
+            {
+                def = form.getBean();
+                T current = getCurrent(def.getExternalSchemaId());
+                defContainer = current.lookupContainer();
+            }
+            else
+            {
+                form.refreshFromDb();
+                def = form.getBean();
+                defContainer = def.lookupContainer();
+            }
+
+            if (!getContainer().equals(defContainer))
+                throw new UnauthorizedException();
+
+            return def;
+        }
+
+        @Override
+        public boolean handlePost(F form, BindException errors) throws Exception
+        {
+            T def = form.getBean();
+            T fromDb = getCurrent(def.getExternalSchemaId());
+
+            // Unauthorized if def in the database reports a different container
+            if (!getContainer().equals(fromDb.lookupContainer()))
+                throw new UnauthorizedException();
+
+            try
+            {
+                form.doUpdate();
+                QueryManager.get().updateExternalSchemas(getContainer());
+            }
+            catch (RuntimeSQLException e)
+            {
+                if (e.isConstraintException())
+                {
+                    errors.reject(ERROR_MSG, "A schema by that name is already defined in this folder");
+                    return false;
+                }
+
+                throw e;
+            }
+            return true;
+        }
+
+        @Override
+        public ActionURL getSuccessURL(F externalSchemaForm)
+        {
+            return new QueryUrlsImpl().urlExternalSchemaAdmin(getContainer());
+        }
+
+        @Override
+        public NavTree appendNavTrail(NavTree root)
+        {
+            new AdminAction(getViewContext()).appendNavTrail(root);
+            root.addChild("Edit Schema", new ActionURL(getClass(), getContainer()));
+            return root;
+        }
+    }
+
+    @RequiresPermission(AdminOperationsPermission.class)
+    public static class EditLinkedSchemaAction extends BaseEditSchemaAction<LinkedSchemaForm, LinkedSchemaDef>
+    {
+        public EditLinkedSchemaAction()
+        {
+            super(LinkedSchemaForm.class);
+        }
+
+        @Override
+        protected LinkedSchemaDef getCurrent(int externalId)
+        {
+            return QueryManager.get().getLinkedSchemaDef(getContainer(), externalId);
+        }
+
+        @Override
+        public ModelAndView getView(LinkedSchemaForm form, boolean reshow, BindException errors)
+        {
+            LinkedSchemaDef def = getDef(form, reshow, errors);
+
+            setHelpTopic(new HelpTopic("linkedSchemas"));
+            return new JspView<>("/org/labkey/query/view/linkedSchema.jsp", new LinkedSchemaBean(getContainer(), def, false), errors);
+        }
+    }
+
+    @RequiresPermission(AdminOperationsPermission.class)
+    public static class EditExternalSchemaAction extends BaseEditSchemaAction<ExternalSchemaForm, ExternalSchemaDef>
+    {
+        public EditExternalSchemaAction()
+        {
+            super(ExternalSchemaForm.class);
+        }
+
+        @Override
+        protected ExternalSchemaDef getCurrent(int externalId)
+        {
+            return QueryManager.get().getExternalSchemaDef(getContainer(), externalId);
+        }
+
+        @Override
+        public ModelAndView getView(ExternalSchemaForm form, boolean reshow, BindException errors)
+        {
+            ExternalSchemaDef def = getDef(form, reshow, errors);
+
+            setHelpTopic(new HelpTopic("externalSchemas"));
+            return new JspView<>("/org/labkey/query/view/externalSchema.jsp", new ExternalSchemaBean(getContainer(), def, false), errors);
+        }
+    }
+
+
+    public static class DataSourceInfo
+    {
+        public final String sourceName;
+        public final String displayName;
+        public final boolean editable;
+
+        public DataSourceInfo(DbScope scope)
+        {
+            this(scope.getDataSourceName(), scope.getDisplayName(), scope.getSqlDialect().isEditable());
+        }
+
+        public DataSourceInfo(Container c)
+        {
+            this(c.getId(), c.getName(), false);
+        }
+
+        public DataSourceInfo(String sourceName, String displayName, boolean editable)
+        {
+            this.sourceName = sourceName;
+            this.displayName = displayName;
+            this.editable = editable;
+        }
+
+        @Override
+        public boolean equals(Object o)
+        {
+            if (this == o) return true;
+            if (o == null || getClass() != o.getClass()) return false;
+
+            DataSourceInfo that = (DataSourceInfo) o;
+            if (sourceName != null ? !sourceName.equals(that.sourceName) : that.sourceName != null) return false;
+            return true;
+        }
+
+        @Override
+        public int hashCode()
+        {
+            return sourceName != null ? sourceName.hashCode() : 0;
+        }
+    }
+
+    public static abstract class BaseExternalSchemaBean<T extends AbstractExternalSchemaDef>
+    {
+        protected final Container _c;
+        protected final T _def;
+        protected final boolean _insert;
+        protected final Map<String, String> _help = new HashMap<>();
+
+        public BaseExternalSchemaBean(Container c, T def, boolean insert)
+        {
+            _c = c;
+            _def = def;
+            _insert = insert;
+
+            TableInfo ti = QueryManager.get().getTableInfoExternalSchema();
+
+            ti.getColumns()
+                .stream()
+                .filter(ci -> null != ci.getDescription())
+                .forEach(ci -> _help.put(ci.getName(), ci.getDescription()));
+        }
+
+        public abstract DataSourceInfo getInitialSource();
+
+        public T getSchemaDef()
+        {
+            return _def;
+        }
+
+        public boolean isInsert()
+        {
+            return _insert;
+        }
+
+        public ActionURL getReturnURL()
+        {
+            return new ActionURL(AdminAction.class, _c);
+        }
+
+        public ActionURL getDeleteURL()
+        {
+            return new QueryUrlsImpl().urlDeleteExternalSchema(_c, _def);
+        }
+
+        public String getHelpHTML(String fieldName)
+        {
+            return _help.get(fieldName);
+        }
+
+    }
+
+    public static class LinkedSchemaBean extends BaseExternalSchemaBean<LinkedSchemaDef>
+    {
+        public LinkedSchemaBean(Container c, LinkedSchemaDef def, boolean insert)
+        {
+            super(c, def, insert);
+        }
+
+        public DataSourceInfo getInitialSource()
+        {
+            Container sourceContainer = getInitialContainer();
+            return new DataSourceInfo(sourceContainer);
+        }
+
+        private @NotNull Container getInitialContainer()
+        {
+            LinkedSchemaDef def = getSchemaDef();
+            Container sourceContainer = def.lookupSourceContainer();
+            if (sourceContainer == null)
+                sourceContainer = def.lookupContainer();
+            if (sourceContainer == null)
+                sourceContainer = _c;
+            return sourceContainer;
+        }
+    }
+
+    public static class ExternalSchemaBean extends BaseExternalSchemaBean<ExternalSchemaDef>
+    {
+        protected final Map<DataSourceInfo, Collection<String>> _sourcesAndSchemas = new LinkedHashMap<>();
+        protected final Map<DataSourceInfo, Collection<String>> _sourcesAndSchemasIncludingSystem = new LinkedHashMap<>();
+
+        public ExternalSchemaBean(Container c, ExternalSchemaDef def, boolean insert)
+        {
+            super(c, def, insert);
+            initSources();
+        }
+
+        public Collection<DataSourceInfo> getSources()
+        {
+            return _sourcesAndSchemas.keySet();
+        }
+
+        public Collection<String> getSchemaNames(DataSourceInfo source, boolean includeSystem)
+        {
+            if (includeSystem)
+                return _sourcesAndSchemasIncludingSystem.get(source);
+            else
+                return _sourcesAndSchemas.get(source);
+        }
+
+        @Override
+        public DataSourceInfo getInitialSource()
+        {
+            ExternalSchemaDef def = getSchemaDef();
+            DbScope scope = def.lookupDbScope();
+            if (scope == null)
+                scope = DbScope.getLabKeyScope();
+            return new DataSourceInfo(scope);
+        }
+
+        protected void initSources()
+        {
+            ModuleLoader moduleLoader = ModuleLoader.getInstance();
+
+            for (DbScope scope : DbScope.getDbScopes())
+            {
+                SqlDialect dialect = scope.getSqlDialect();
+
+                Collection<String> schemaNames = new LinkedList<>();
+                Collection<String> schemaNamesIncludingSystem = new LinkedList<>();
+
+                for (String schemaName : scope.getSchemaNames())
+                {
+                    schemaNamesIncludingSystem.add(schemaName);
+
+                    if (dialect.isSystemSchema(schemaName))
+                        continue;
+
+                    if (null != moduleLoader.getModule(scope, schemaName))
+                        continue;
+
+                    schemaNames.add(schemaName);
+                }
+
+                DataSourceInfo source = new DataSourceInfo(scope);
+                _sourcesAndSchemas.put(source, schemaNames);
+                _sourcesAndSchemasIncludingSystem.put(source, schemaNamesIncludingSystem);
+            }
+        }
+    }
+
+
+    @SuppressWarnings({"unused", "WeakerAccess"})
+    public static class GetTablesForm
+    {
+        private String _dataSource;
+        private String _schemaName;
+        private boolean _sorted;
+
+        public String getDataSource()
+        {
+            return _dataSource;
+        }
+
+        public void setDataSource(String dataSource)
+        {
+            _dataSource = dataSource;
+        }
+
+        public String getSchemaName()
+        {
+            return _schemaName;
+        }
+
+        public void setSchemaName(String schemaName)
+        {
+            _schemaName = schemaName;
+        }
+
+        public boolean isSorted()
+        {
+            return _sorted;
+        }
+
+        public void setSorted(boolean sorted)
+        {
+            _sorted = sorted;
+        }
+    }
+
+    @RequiresPermission(AdminOperationsPermission.class)
+    public static class GetTablesAction extends ReadOnlyApiAction<GetTablesForm>
+    {
+        @Override
+        public ApiResponse execute(GetTablesForm form, BindException errors)
+        {
+            List<Map<String, Object>> rows = new LinkedList<>();
+            List<String> tableNames = new ArrayList<>();
+
+            if (null != form.getSchemaName())
+            {
+                DbScope scope = DbScope.getDbScope(form.getDataSource());
+                if (null != scope)
+                {
+                    DbSchema schema = scope.getSchema(form.getSchemaName(), DbSchemaType.Bare);
+                    tableNames.addAll(schema.getTableNames());
+                }
+                else
+                {
+                    Container c = ContainerManager.getForId(form.getDataSource());
+                    if (null != c)
+                    {
+                        UserSchema schema = QueryService.get().getUserSchema(getUser(), c, form.getSchemaName());
+                        if (null != schema)
+                        {
+                            if (form.isSorted())
+                                for (TableInfo table : schema.getSortedTables())
+                                    tableNames.add(table.getName());
+                            else
+                                tableNames.addAll(schema.getTableAndQueryNames(true));
+                        }
+                    }
+                }
+            }
+
+            Collections.sort(tableNames);
+
+            for (String tableName : tableNames)
+            {
+                Map<String, Object> row = new LinkedHashMap<>();
+                row.put("table", tableName);
+                rows.add(row);
+            }
+
+            Map<String, Object> properties = new HashMap<>();
+            properties.put("rows", rows);
+
+            return new ApiSimpleResponse(properties);
+        }
+    }
+
+
+    @SuppressWarnings({"unused", "WeakerAccess"})
+    public static class SchemaTemplateForm
+    {
+        private String _name;
+
+        public String getName()
+        {
+            return _name;
+        }
+
+        public void setName(String name)
+        {
+            _name = name;
+        }
+    }
+
+
+    @RequiresPermission(AdminOperationsPermission.class)
+    public static class SchemaTemplateAction extends ReadOnlyApiAction<SchemaTemplateForm>
+    {
+        @Override
+        public ApiResponse execute(SchemaTemplateForm form, BindException errors)
+        {
+            String name = form.getName();
+            if (name == null)
+                throw new IllegalArgumentException("name required");
+
+            Container c = getContainer();
+            TemplateSchemaType template = QueryServiceImpl.get().getSchemaTemplate(c, name);
+            if (template == null)
+                throw new NotFoundException("template not found");
+
+            JSONObject templateJson = QueryServiceImpl.get().schemaTemplateJson(name, template);
+
+            return new ApiSimpleResponse("template", templateJson);
+        }
+    }
+
+    @RequiresPermission(AdminOperationsPermission.class)
+    public static class SchemaTemplatesAction extends ReadOnlyApiAction
+    {
+        @Override
+        public ApiResponse execute(Object form, BindException errors)
+        {
+            Container c = getContainer();
+            QueryServiceImpl svc = QueryServiceImpl.get();
+            Map<String, TemplateSchemaType> templates = svc.getSchemaTemplates(c);
+
+            JSONArray ret = new JSONArray();
+            for (String key : templates.keySet())
+            {
+                TemplateSchemaType template = templates.get(key);
+                JSONObject templateJson = svc.schemaTemplateJson(key, template);
+                ret.put(templateJson);
+            }
+
+            ApiSimpleResponse resp = new ApiSimpleResponse();
+            resp.put("templates", ret);
+            resp.put("success", true);
+            return resp;
+        }
+    }
+
+
+
+    @RequiresPermission(AdminPermission.class)
+    public static class ReloadExternalSchemaAction extends FormHandlerAction<ExternalSchemaForm>
+    {
+        @Override
+        public void validateCommand(ExternalSchemaForm form, Errors errors)
+        {
+        }
+
+        @Override
+        public boolean handlePost(ExternalSchemaForm form, BindException errors)
+        {
+            form.refreshFromDb();
+            ExternalSchemaDef def = form.getBean();
+            QueryManager.get().reloadExternalSchema(def);
+
+            return true;
+        }
+
+        @Override
+        public ActionURL getSuccessURL(ExternalSchemaForm form)
+        {
+            return new QueryUrlsImpl().urlExternalSchemaAdmin(getContainer(), form.getBean().getUserSchemaName());
+        }
+    }
+
+
+    @RequiresPermission(AdminPermission.class)
+    public static class ReloadAllUserSchemas extends FormHandlerAction
+    {
+        @Override
+        public void validateCommand(Object target, Errors errors)
+        {
+        }
+
+        @Override
+        public boolean handlePost(Object o, BindException errors)
+        {
+            QueryManager.get().reloadAllExternalSchemas(getContainer());
+            return true;
+        }
+
+        @Override
+        public URLHelper getSuccessURL(Object o)
+        {
+            return new QueryUrlsImpl().urlExternalSchemaAdmin(getContainer(), "ALL");
+        }
+    }
+
+
+    @RequiresPermission(ReadPermission.class)
+    public static class TableInfoAction extends SimpleViewAction<TableInfoForm>
+    {
+        public ModelAndView getView(TableInfoForm form, BindException errors) throws Exception
+        {
+            TablesDocument ret = TablesDocument.Factory.newInstance();
+            TablesType tables = ret.addNewTables();
+
+            FieldKey[] fields = form.getFieldKeys();
+            if (fields.length != 0)
+            {
+                TableInfo tinfo = QueryView.create(form, errors).getTable();
+                Map<FieldKey, ColumnInfo> columnMap = CustomViewImpl.getColumnInfos(tinfo, Arrays.asList(fields));
+                TableXML.initTable(tables.addNewTable(), tinfo, null, columnMap.values());
+            }
+
+            for (FieldKey tableKey : form.getTableKeys())
+            {
+                TableInfo tableInfo = form.getTableInfo(tableKey);
+                TableType xbTable = tables.addNewTable();
+                TableXML.initTable(xbTable, tableInfo, tableKey);
+            }
+            getViewContext().getResponse().setContentType("text/xml");
+            getViewContext().getResponse().getWriter().write(ret.toString());
+            return null;
+        }
+
+        public NavTree appendNavTrail(NavTree root)
+        {
+            return root;
+        }
+    }
+
+
+    // Issue 18870: Guest user can't revert unsaved custom view changes
+    // Permission will be checked inline (guests are allowed to delete their session custom views)
+    @RequiresNoPermission
+    @Action(ActionType.Configure.class)
+    public static class DeleteViewAction extends MutatingApiAction<DeleteViewForm>
+    {
+        @Override
+        public ApiResponse execute(DeleteViewForm form, BindException errors)
+        {
+            CustomView view = form.getCustomView();
+            if (view == null)
+            {
+                throw new NotFoundException();
+            }
+
+            if (getUser().isGuest())
+            {
+                // Guests can only delete session custom views.
+                if (!view.isSession())
+                    throw new UnauthorizedException();
+            }
+            else
+            {
+                // Logged in users must have read permission
+                if (!getContainer().hasPermission(getUser(), ReadPermission.class))
+                    throw new UnauthorizedException();
+            }
+
+            if (view.isShared())
+            {
+                if (!getContainer().hasPermission(getUser(), EditSharedViewPermission.class))
+                    throw new UnauthorizedException();
+            }
+
+            view.delete(getUser(), getViewContext().getRequest());
+
+            // Delete the first shadowed custom view, if available.
+            if (form.isComplete())
+            {
+                form.reset();
+                CustomView shadowed = form.getCustomView();
+                if (shadowed != null && shadowed.isEditable() && !(shadowed instanceof ModuleCustomView))
+                {
+                    if (!shadowed.isShared() || getContainer().hasPermission(getUser(), EditSharedViewPermission.class))
+                        shadowed.delete(getUser(), getViewContext().getRequest());
+                }
+            }
+
+            // Try to get a custom view of the same name as the view we just deleted.
+            // The deleted view may have been a session view or a personal view masking shared view with the same name.
+            form.reset();
+            view = form.getCustomView();
+            String nextViewName = null;
+            if (view != null)
+                nextViewName = view.getName();
+
+            ApiSimpleResponse response = new ApiSimpleResponse();
+            response.put("viewName", nextViewName);
+            return response;
+        }
+    }
+
+    @SuppressWarnings({"unused", "WeakerAccess"})
+    public static class SaveSessionViewForm extends QueryForm
+    {
+        private String newName;
+        private boolean inherit;
+        private boolean shared;
+        private String containerPath;
+
+        public String getNewName()
+        {
+            return newName;
+        }
+
+        public void setNewName(String newName)
+        {
+            this.newName = newName;
+        }
+
+        public boolean isInherit()
+        {
+            return inherit;
+        }
+
+        public void setInherit(boolean inherit)
+        {
+            this.inherit = inherit;
+        }
+
+        public boolean isShared()
+        {
+            return shared;
+        }
+
+        public void setShared(boolean shared)
+        {
+            this.shared = shared;
+        }
+
+        public String getContainerPath()
+        {
+            return containerPath;
+        }
+
+        public void setContainerPath(String containerPath)
+        {
+            this.containerPath = containerPath;
+        }
+    }
+
+    // Moves a session view into the database.
+    @RequiresPermission(ReadPermission.class) @RequiresLogin
+    public static class SaveSessionViewAction extends MutatingApiAction<SaveSessionViewForm>
+    {
+        @Override
+        public ApiResponse execute(SaveSessionViewForm form, BindException errors)
+        {
+            CustomView view = form.getCustomView();
+            if (view == null)
+            {
+                throw new NotFoundException();
+            }
+            if (!view.isSession())
+                throw new IllegalArgumentException("This action only supports saving session views.");
+
+            //if (!getContainer().getId().equals(view.getContainer().getId()))
+            //    throw new IllegalArgumentException("View may only be saved from container it was created in.");
+
+            assert !view.canInherit() && !view.isShared() && view.isEditable(): "Session view should never be inheritable or shared and always be editable";
+
+            // Users may save views to a location other than the current container
+            String containerPath = form.getContainerPath();
+            Container container;
+            if (form.isInherit() && containerPath != null)
+            {
+                // Only respect this request if it's a view that is inheritable in subfolders
+                container = ContainerManager.getForPath(containerPath);
+            }
+            else
+            {
+                // Otherwise, save it in the current container
+                container = getContainer();
+            }
+
+            if (container == null)
+                throw new NotFoundException("No such container: " + containerPath);
+
+            if (form.isShared() || form.isInherit())
+            {
+                if (!container.hasPermission(getUser(), EditSharedViewPermission.class))
+                    throw new UnauthorizedException();
+            }
+
+            DbScope scope = QueryManager.get().getDbSchema().getScope();
+            try (DbScope.Transaction tx = scope.ensureTransaction())
+            {
+                // Delete the session view.  The view will be restored if an exception is thrown.
+                view.delete(getUser(), getViewContext().getRequest());
+
+                // Get any previously existing non-session view.
+                // The session custom view and the view-to-be-saved may have different names.
+                // If they do have different names, we may need to delete an existing session view with that name.
+                // UNDONE: If the view has a different name, we will clobber it without asking.
+                CustomView existingView = form.getQueryDef().getCustomView(getUser(), null, form.getNewName());
+                if (existingView != null && existingView.isSession())
+                {
+                    // Delete any session view we are overwriting.
+                    existingView.delete(getUser(), getViewContext().getRequest());
+                    existingView = form.getQueryDef().getCustomView(getUser(), null, form.getNewName());
+                }
+
+                if (existingView == null || (existingView instanceof ModuleCustomView && existingView.isEditable()))
+                {
+                    User owner = form.isShared() ? null : getUser();
+
+                    CustomViewImpl viewCopy = new CustomViewImpl(form.getQueryDef(), owner, form.getNewName());
+                    viewCopy.setColumns(view.getColumns());
+                    viewCopy.setCanInherit(form.isInherit());
+                    viewCopy.setFilterAndSort(view.getFilterAndSort());
+                    viewCopy.setColumnProperties(view.getColumnProperties());
+                    viewCopy.setIsHidden(view.isHidden());
+                    if (form.isInherit())
+                        viewCopy.setContainer(container);
+
+                    viewCopy.save(getUser(), getViewContext().getRequest());
+                }
+                else if (!existingView.isEditable())
+                {
+                    throw new IllegalArgumentException("Existing view '" + form.getNewName() + "' is not editable.  You may save this view with a different name.");
+                }
+                else
+                {
+                    // UNDONE: changing shared property of an existing view is unimplemented.  Not sure if it makes sense from a usability point of view.
+                    existingView.setColumns(view.getColumns());
+                    existingView.setFilterAndSort(view.getFilterAndSort());
+                    existingView.setColumnProperties(view.getColumnProperties());
+                    existingView.setCanInherit(form.isInherit());
+                    if (form.isInherit())
+                        ((CustomViewImpl)existingView).setContainer(container);
+
+                    existingView.save(getUser(), getViewContext().getRequest());
+                }
+
+                tx.commit();
+                return new ApiSimpleResponse("success", true);
+            }
+            catch (Exception e)
+            {
+                // dirty the view then save the deleted session view back in session state
+                view.setName(view.getName());
+                view.save(getUser(), getViewContext().getRequest());
+                
+                throw e;
+            }
+        }
+    }
+
+    @RequiresPermission(AdminPermission.class)
+    public class ManageViewsAction extends SimpleViewAction<QueryForm>
+    {
+        @SuppressWarnings("UnusedDeclaration")
+        public ManageViewsAction()
+        {
+        }
+
+        public ManageViewsAction(ViewContext ctx)
+        {
+            setViewContext(ctx);
+        }
+
+        @Override
+        public ModelAndView getView(QueryForm form, BindException errors)
+        {
+            return new JspView<>("/org/labkey/query/view/manageViews.jsp", form, errors);
+        }
+
+        @Override
+        public NavTree appendNavTrail(NavTree root)
+        {
+            new BeginAction(getViewContext()).appendNavTrail(root);
+            root.addChild("Manage Views", QueryController.this.getViewContext().getActionURL());
+            return root;
+        }
+    }
+
+
+    @RequiresPermission(AdminPermission.class)
+    public class InternalDeleteView extends ConfirmAction<InternalViewForm>
+    {
+        public ModelAndView getConfirmView(InternalViewForm form, BindException errors)
+        {
+            return new JspView<>("/org/labkey/query/view/internalDeleteView.jsp", form, errors);
+        }
+
+        public boolean handlePost(InternalViewForm form, BindException errors)
+        {
+            CstmView view = form.getViewAndCheckPermission();
+            QueryManager.get().delete(view);
+            return true;
+        }
+
+        public void validateCommand(InternalViewForm internalViewForm, Errors errors)
+        {
+        }
+
+        @NotNull
+        public ActionURL getSuccessURL(InternalViewForm internalViewForm)
+        {
+            return new ActionURL(ManageViewsAction.class, getContainer());
+        }
+    }
+
+
+    @RequiresPermission(AdminPermission.class)
+    public class InternalSourceViewAction extends FormViewAction<InternalSourceViewForm>
+    {
+        @Override
+        public void validateCommand(InternalSourceViewForm target, Errors errors)
+        {
+        }
+
+        @Override
+        public ModelAndView getView(InternalSourceViewForm form, boolean reshow, BindException errors)
+        {
+            CstmView view = form.getViewAndCheckPermission();
+            form.ff_inherit = QueryManager.get().canInherit(view.getFlags());
+            form.ff_hidden = QueryManager.get().isHidden(view.getFlags());
+            form.ff_columnList = view.getColumns();
+            form.ff_filter = view.getFilter();
+            return new JspView<>("/org/labkey/query/view/internalSourceView.jsp", form, errors);
+        }
+
+        @Override
+        public boolean handlePost(InternalSourceViewForm form, BindException errors)
+        {
+            CstmView view = form.getViewAndCheckPermission();
+            int flags = view.getFlags();
+            flags = QueryManager.get().setCanInherit(flags, form.ff_inherit);
+            flags = QueryManager.get().setIsHidden(flags, form.ff_hidden);
+            view.setFlags(flags);
+            view.setColumns(form.ff_columnList);
+            view.setFilter(form.ff_filter);
+            QueryManager.get().update(getUser(), view);
+            return true;
+        }
+
+        @Override
+        public ActionURL getSuccessURL(InternalSourceViewForm form)
+        {
+            return new ActionURL(ManageViewsAction.class, getContainer());
+        }
+
+        @Override
+        public NavTree appendNavTrail(NavTree root)
+        {
+            new ManageViewsAction(getViewContext()).appendNavTrail(root);
+            root.addChild("Edit source of Grid View");
+            return root;
+        }
+    }
+
+
+    @RequiresPermission(AdminPermission.class)
+    public class InternalNewViewAction extends FormViewAction<InternalNewViewForm>
+    {
+        int _customViewId = 0;
+
+        public void validateCommand(InternalNewViewForm form, Errors errors)
+        {
+            if (StringUtils.trimToNull(form.ff_schemaName) == null)
+            {
+                errors.reject(ERROR_MSG, "Schema name cannot be blank.");
+            }
+            if (StringUtils.trimToNull(form.ff_queryName) == null)
+            {
+                errors.reject(ERROR_MSG, "Query name cannot be blank");
+            }
+        }
+
+        public ModelAndView getView(InternalNewViewForm form, boolean reshow, BindException errors)
+        {
+            return new JspView<>("/org/labkey/query/view/internalNewView.jsp", form, errors);
+        }
+
+        public boolean handlePost(InternalNewViewForm form, BindException errors)
+        {
+            if (form.ff_share)
+            {
+                if (!getContainer().hasPermission(getUser(), AdminPermission.class))
+                    throw new UnauthorizedException();
+            }
+            List<CstmView> existing = QueryManager.get().getCstmViews(getContainer(), form.ff_schemaName, form.ff_queryName, form.ff_viewName, form.ff_share ? null : getUser(), false, false);
+            CstmView view;
+            if (!existing.isEmpty())
+            {
+                view = existing.get(0);
+            }
+            else
+            {
+                view = new CstmView();
+                view.setSchema(form.ff_schemaName);
+                view.setQueryName(form.ff_queryName);
+                view.setName(form.ff_viewName);
+                view.setContainerId(getContainer().getId());
+                if (form.ff_share)
+                {
+                    view.setCustomViewOwner(null);
+                }
+                else
+                {
+                    view.setCustomViewOwner(getUser().getUserId());
+                }
+                if (form.ff_inherit)
+                {
+                    view.setFlags(QueryManager.get().setCanInherit(view.getFlags(), form.ff_inherit));
+                }
+                InternalViewForm.checkEdit(getViewContext(), view);
+                try
+                {
+                    view = QueryManager.get().insert(getUser(), view);
+                }
+                catch (Exception e)
+                {
+                    Logger.getLogger(QueryController.class).error("Error", e);
+                    errors.reject(ERROR_MSG, "An exception occurred: " + e);
+                    return false;
+                }
+                _customViewId = view.getCustomViewId();
+            }
+            return true;
+        }
+
+        public ActionURL getSuccessURL(InternalNewViewForm form)
+        {
+            ActionURL forward = new ActionURL(InternalSourceViewAction.class, getContainer());
+            forward.addParameter("customViewId", Integer.toString(_customViewId));
+            return forward;
+        }
+
+        public NavTree appendNavTrail(NavTree root)
+        {
+            root.addChild("Create New Grid View");
+            return root;
+        }
+    }
+
+
+    @ActionNames("clearSelected, selectNone")
+    @RequiresPermission(ReadPermission.class)
+    @Action(ActionType.SelectData.class)
+    public static class SelectNoneAction extends MutatingApiAction<SelectForm>
+    {
+        @Override
+        public void validateForm(SelectForm form, Errors errors)
+        {
+            if (form.getSchemaName().isEmpty() != (form.getQueryName() == null))
+            {
+                errors.reject(ERROR_MSG, "Both schemaName and queryName are required");
+            }
+        }
+
+        @Override
+        public ApiResponse execute(final SelectForm form, BindException errors) throws Exception
+        {
+            if (form.getQueryName() == null)
+            {
+                DataRegionSelection.clearAll(getViewContext(), form.getKey());
+                return new DataRegionSelection.SelectionResponse(0);
+            }
+            else
+            {
+                int count = DataRegionSelection.setSelectionForAll(form, false);
+                return new DataRegionSelection.SelectionResponse(count);
+            }
+        }
+    }
+
+
+    @SuppressWarnings({"unused", "WeakerAccess"})
+    public static class SelectForm extends QueryForm
+    {
+        protected String key;
+
+        public String getKey()
+        {
+            return key;
+        }
+
+        public void setKey(String key)
+        {
+            this.key = key;
+        }
+    }
+
+
+    @RequiresPermission(ReadPermission.class)
+    @Action(ActionType.SelectData.class)
+    public static class SelectAllAction extends MutatingApiAction<QueryForm>
+    {
+        @Override
+        public void validateForm(QueryForm form, Errors errors)
+        {
+            if (form.getSchemaName().isEmpty() ||
+                form.getQueryName() == null)
+            {
+                errors.reject(ERROR_MSG, "schemaName and queryName required");
+            }
+        }
+
+        @Override
+        public ApiResponse execute(final QueryForm form, BindException errors) throws Exception
+        {
+            int count = DataRegionSelection.setSelectionForAll(form, true);
+            return new DataRegionSelection.SelectionResponse(count);
+        }
+    }
+
+    @RequiresPermission(ReadPermission.class)
+    public static class GetSelectedAction extends ReadOnlyApiAction<SelectForm>
+    {
+        @Override
+        public void validateForm(SelectForm form, Errors errors)
+        {
+            if (form.getSchemaName().isEmpty() != (form.getQueryName() == null))
+            {
+                errors.reject(ERROR_MSG, "Both schemaName and queryName are required");
+            }
+        }
+
+        @Override
+        public ApiResponse execute(final SelectForm form, BindException errors) throws Exception
+        {
+            if (form.getQueryName() == null)
+            {
+                Set<String> selected = DataRegionSelection.getSelected(getViewContext(), form.getKey(), false);
+                return new ApiSimpleResponse("selected", selected);
+            }
+            else
+            {
+                List<String> selected = DataRegionSelection.getSelected(form);
+                return new ApiSimpleResponse("selected", selected);
+            }
+        }
+    }
+
+    @ActionNames("setSelected, setCheck")
+    @RequiresPermission(ReadPermission.class)
+    public static class SetCheckAction extends MutatingApiAction<SetCheckForm>
+    {
+        @Override
+        public ApiResponse execute(final SetCheckForm form, BindException errors)
+        {
+            String[] ids = form.getId(getViewContext().getRequest());
+            List<String> selection = new ArrayList<>();
+            if (ids != null)
+            {
+                for (String id : ids)
+                {
+                    if (StringUtils.isNotBlank(id))
+                        selection.add(id);
+                }
+            }
+
+            int count = DataRegionSelection.setSelected(
+                    getViewContext(), form.getKey(),
+                    selection, form.isChecked());
+            return new DataRegionSelection.SelectionResponse(count);
+        }
+    }
+
+
+    @SuppressWarnings({"unused", "WeakerAccess"})
+    public static class SetCheckForm extends SelectForm
+    {
+        protected String[] ids;
+        protected boolean checked;
+
+        public String[] getId(HttpServletRequest request)
+        {
+            // 5025 : DataRegion checkbox names may contain comma
+            // Beehive parses a single parameter value with commas into an array
+            // which is not what we want.
+            return request.getParameterValues("id");
+        }
+
+        public void setId(String[] ids)
+        {
+            this.ids = ids;
+        }
+
+        public boolean isChecked()
+        {
+            return checked;
+        }
+
+        public void setChecked(boolean checked)
+        {
+            this.checked = checked;
+        }
+    }
+
+
+    public static String getMessage(SqlDialect d, SQLException x)
+    {
+        return x.getMessage();
+    }
+
+
+    @SuppressWarnings({"unused", "WeakerAccess"})
+    public static class GetSchemasForm
+    {
+        private boolean _includeHidden = true;
+        private SchemaKey _schemaName;
+
+        public SchemaKey getSchemaName()
+        {
+            return _schemaName;
+        }
+
+        public void setSchemaName(SchemaKey schemaName)
+        {
+            _schemaName = schemaName;
+        }
+
+        public boolean isIncludeHidden()
+        {
+            return _includeHidden;
+        }
+
+        public void setIncludeHidden(boolean includeHidden)
+        {
+            _includeHidden = includeHidden;
+        }
+    }
+
+
+    @RequiresPermission(ReadPermission.class)
+    @ApiVersion(12.3)
+    public static class GetSchemasAction extends ReadOnlyApiAction<GetSchemasForm>
+    {
+        @Override
+        protected long getLastModified(GetSchemasForm form)
+        {
+            return QueryService.get().metadataLastModified();
+        }
+
+        public ApiResponse execute(GetSchemasForm form, BindException errors)
+        {
+            final Container container = getContainer();
+            final User user = getUser();
+
+            final boolean includeHidden = form.isIncludeHidden();
+            if (getRequestedApiVersion() >= 9.3)
+            {
+                SimpleSchemaTreeVisitor visitor = new SimpleSchemaTreeVisitor<Void, JSONObject>(includeHidden)
+                {
+                    @Override
+                    public Void visitUserSchema(UserSchema schema, Path path, JSONObject json)
+                    {
+                        JSONObject schemaProps = new JSONObject();
+
+                        schemaProps.put("schemaName", schema.getName());
+                        schemaProps.put("fullyQualifiedName", schema.getSchemaName());
+                        schemaProps.put("description", schema.getDescription());
+                        schemaProps.put("hidden", schema.isHidden());
+                        NavTree tree = schema.getSchemaBrowserLinks(user);
+                        if (tree != null && tree.hasChildren())
+                            schemaProps.put("menu", tree.toJSON());
+
+                        // Collect children schemas
+                        JSONObject children = new JSONObject();
+                        visit(schema.getSchemas(_includeHidden), path, children);
+                        if (children.size() > 0)
+                            schemaProps.put("schemas", children);
+
+                        // Add node's schemaProps to the parent's json.
+                        json.put(schema.getName(), schemaProps);
+                        return null;
+                    }
+                };
+
+                // By default, start from the root.
+                QuerySchema schema;
+                if (form.getSchemaName() != null)
+                    schema = DefaultSchema.get(user, container, form.getSchemaName());
+                else
+                    schema = DefaultSchema.get(user, container);
+
+                if (schema == null)
+                {
+                    throw new NotFoundException("Could not find schema: " + form.getSchemaName());
+                }
+
+                // Create the JSON response by visiting the schema children.  The parent schema information isn't included.
+                JSONObject ret = new JSONObject();
+                visitor.visitTop(schema.getSchemas(includeHidden), ret);
+
+                ApiSimpleResponse resp = new ApiSimpleResponse();
+                resp.putAll(ret);
+                return resp;
+            }
+            else
+            {
+                return new ApiSimpleResponse("schemas", DefaultSchema.get(user, container).getUserSchemaPaths(includeHidden));
+            }
+        }
+    }
+
+    @SuppressWarnings({"unused", "WeakerAccess"})
+    public static class GetQueriesForm
+    {
+        private String _schemaName;
+        private boolean _includeUserQueries = true;
+        private boolean _includeSystemQueries = true;
+        private boolean _includeColumns = true;
+        private boolean _queryDetailColumns = false;
+
+        public String getSchemaName()
+        {
+            return _schemaName;
+        }
+
+        public void setSchemaName(String schemaName)
+        {
+            _schemaName = schemaName;
+        }
+
+        public boolean isIncludeUserQueries()
+        {
+            return _includeUserQueries;
+        }
+
+        public void setIncludeUserQueries(boolean includeUserQueries)
+        {
+            _includeUserQueries = includeUserQueries;
+        }
+
+        public boolean isIncludeSystemQueries()
+        {
+            return _includeSystemQueries;
+        }
+
+        public void setIncludeSystemQueries(boolean includeSystemQueries)
+        {
+            _includeSystemQueries = includeSystemQueries;
+        }
+
+        public boolean isIncludeColumns()
+        {
+            return _includeColumns;
+        }
+
+        public void setIncludeColumns(boolean includeColumns)
+        {
+            _includeColumns = includeColumns;
+        }
+
+        public boolean isQueryDetailColumns()
+        {
+            return _queryDetailColumns;
+        }
+
+        public void setQueryDetailColumns(boolean queryDetailColumns)
+        {
+            _queryDetailColumns = queryDetailColumns;
+        }
+    }
+
+
+    @RequiresPermission(ReadPermission.class)
+    @Action(ActionType.SelectMetaData.class)
+    public static class GetQueriesAction extends ReadOnlyApiAction<GetQueriesForm>
+    {
+        @Override
+        protected long getLastModified(GetQueriesForm form)
+        {
+            return QueryService.get().metadataLastModified();
+        }
+
+        public ApiResponse execute(GetQueriesForm form, BindException errors)
+        {
+            if (null == StringUtils.trimToNull(form.getSchemaName()))
+                throw new IllegalArgumentException("You must supply a value for the 'schemaName' parameter!");
+
+            ApiSimpleResponse response = new ApiSimpleResponse();
+            UserSchema uschema = QueryService.get().getUserSchema(getUser(), getContainer(), form.getSchemaName());
+            if (null == uschema)
+                throw new NotFoundException("The schema name '" + form.getSchemaName()
+                        + "' was not found within the folder '" + getContainer().getPath() + "'");
+
+            response.put("schemaName", form.getSchemaName());
+
+            List<Map<String, Object>> qinfos = new ArrayList<>();
+
+            //user-defined queries
+            if (form.isIncludeUserQueries())
+            {
+                for (QueryDefinition qdef : uschema.getQueryDefs().values())
+                {
+                    if (!qdef.isTemporary())
+                    {
+                        ActionURL viewDataUrl = uschema.urlFor(QueryAction.executeQuery, qdef);
+                        qinfos.add(getQueryProps(qdef, viewDataUrl, true, uschema, form.isIncludeColumns(), form.isQueryDetailColumns()));
+                    }
+                }
+            }
+
+            //built-in tables
+            if (form.isIncludeSystemQueries())
+            {
+                for (String qname : uschema.getVisibleTableNames())
+                {
+                    // Go direct against the UserSchema instead of calling into QueryService, which takes a schema and
+                    // query name as strings and therefore has to create new instances
+                    QueryDefinition qdef = uschema.getQueryDefForTable(qname);
+                    if (qdef != null)
+                    {
+                        ActionURL viewDataUrl = uschema.urlFor(QueryAction.executeQuery, qdef);
+                        qinfos.add(getQueryProps(qdef, viewDataUrl, false, uschema, form.isIncludeColumns(), form.isQueryDetailColumns()));
+                    }
+                }
+            }
+            response.put("queries", qinfos);
+
+            return response;
+        }
+
+        protected Map<String, Object> getQueryProps(QueryDefinition qdef, ActionURL viewDataUrl, boolean isUserDefined, UserSchema schema, boolean includeColumns, boolean useQueryDetailColumns)
+        {
+            Map<String, Object> qinfo = new HashMap<>();
+            qinfo.put("name", qdef.getName());
+            qinfo.put("hidden", qdef.isHidden());
+            qinfo.put("snapshot", qdef.isSnapshot());
+            qinfo.put("inherit", qdef.canInherit());
+            qinfo.put("isUserDefined", isUserDefined);
+            boolean canEdit = qdef.canEdit(getUser());
+            qinfo.put("canEdit", canEdit);
+            qinfo.put("canEditSharedViews", getContainer().hasPermission(getUser(), EditSharedViewPermission.class));
+            qinfo.put("isMetadataOverrideable", canEdit); //for now, this is the same as canEdit(), but in the future we can support this for non-editable queries
+
+            if (isUserDefined)
+                qinfo.put("moduleName", qdef.getModuleName());
+            boolean isInherited = qdef.canInherit() && !getContainer().equals(qdef.getDefinitionContainer());
+            qinfo.put("isInherited", isInherited);
+            if (isInherited)
+                qinfo.put("containerPath", qdef.getDefinitionContainer().getPath());
+
+            if (null != qdef.getDescription())
+                qinfo.put("description", qdef.getDescription());
+            if (viewDataUrl != null)
+                qinfo.put("viewDataUrl", viewDataUrl);
+
+            String title = qdef.getName();
+            try
+            {
+                //get the table info if the user requested column info
+                TableInfo table = qdef.getTable(schema, null, true);
+
+                if (null != table)
+                {
+                    if (includeColumns)
+                    {
+                        Collection<Map<String, Object>> columns;
+
+                        if (useQueryDetailColumns)
+                        {
+                            columns = JsonWriter
+                                    .getNativeColProps(table, Collections.emptyList(), null, false, false)
+                                    .values();
+                        }
+                        else
+                        {
+                            columns = new ArrayList<>();
+                            for (ColumnInfo col : table.getColumns())
+                            {
+                                Map<String, Object> cinfo = new HashMap<>();
+                                cinfo.put("name", col.getName());
+                                if (null != col.getLabel())
+                                    cinfo.put("caption", col.getLabel());
+                                if (null != col.getShortLabel())
+                                    cinfo.put("shortCaption", col.getShortLabel());
+                                if (null != col.getDescription())
+                                    cinfo.put("description", col.getDescription());
+
+                                columns.add(cinfo);
+                            }
+                        }
+
+                        if (columns.size() > 0)
+                            qinfo.put("columns", columns);
+                    }
+                    if (table instanceof DatasetTable)
+                        title = table.getTitle();
+                }
+            }
+            catch(Exception e)
+            {
+                //may happen due to query failing parse
+            }
+
+            qinfo.put("title", title);
+            return qinfo;
+        }
+    }
+
+    @SuppressWarnings({"unused", "WeakerAccess"})
+    public static class GetQueryViewsForm
+    {
+        private String _schemaName;
+        private String _queryName;
+        private String _viewName;
+        private boolean _metadata;
+
+        public String getSchemaName()
+        {
+            return _schemaName;
+        }
+
+        public void setSchemaName(String schemaName)
+        {
+            _schemaName = schemaName;
+        }
+
+        public String getQueryName()
+        {
+            return _queryName;
+        }
+
+        public void setQueryName(String queryName)
+        {
+            _queryName = queryName;
+        }
+
+        public String getViewName()
+        {
+            return _viewName;
+        }
+
+        public void setViewName(String viewName)
+        {
+            _viewName = viewName;
+        }
+
+        public boolean isMetadata()
+        {
+            return _metadata;
+        }
+
+        public void setMetadata(boolean metadata)
+        {
+            _metadata = metadata;
+        }
+    }
+
+
+    @RequiresPermission(ReadPermission.class)
+    @Action(ActionType.SelectMetaData.class)
+    public static class GetQueryViewsAction extends ReadOnlyApiAction<GetQueryViewsForm>
+    {
+        @Override
+        protected long getLastModified(GetQueryViewsForm form)
+        {
+            return QueryService.get().metadataLastModified();
+        }
+
+        public ApiResponse execute(GetQueryViewsForm form, BindException errors)
+        {
+            if (null == StringUtils.trimToNull(form.getSchemaName()))
+                throw new IllegalArgumentException("You must pass a value for the 'schemaName' parameter!");
+            if (null == StringUtils.trimToNull(form.getQueryName()))
+                throw new IllegalArgumentException("You must pass a value for the 'queryName' parameter!");
+
+            UserSchema schema = QueryService.get().getUserSchema(getUser(), getContainer(), form.getSchemaName());
+            if (null == schema)
+                throw new NotFoundException("The schema name '" + form.getSchemaName()
+                        + "' was not found within the folder '" + getContainer().getPath() + "'");
+
+            QueryDefinition querydef = QueryService.get().createQueryDefForTable(schema, form.getQueryName());
+            if (null == querydef || querydef.getTable(null, true) == null)
+                throw new NotFoundException("The query '" + form.getQueryName() + "' was not found within the '"
+                        + form.getSchemaName() + "' schema in the container '"
+                        + getContainer().getPath() + "'!");
+
+            Map<String, CustomView> views = querydef.getCustomViews(getUser(), getViewContext().getRequest(), true, false);
+            if (null == views)
+                views = Collections.emptyMap();
+
+            Map<FieldKey, Map<String, Object>> columnMetadata = new HashMap<>();
+
+            List<Map<String, Object>> viewInfos = Collections.emptyList();
+            if (getViewContext().getBindPropertyValues().contains("viewName"))
+            {
+                // Get info for a named view or the default view (null)
+                String viewName = StringUtils.trimToNull(form.getViewName());
+                CustomView view = views.get(viewName);
+                if (view != null)
+                {
+                    viewInfos = Collections.singletonList(CustomViewUtil.toMap(view, getUser(), form.isMetadata()));
+                }
+                else if (viewName == null)
+                {
+                    // The default view was requested but it hasn't been customized yet. Create the 'default default' view.
+                    viewInfos = Collections.singletonList(CustomViewUtil.toMap(getViewContext(), schema, form.getQueryName(), null, form.isMetadata(), true, columnMetadata));
+                }
+            }
+            else
+            {
+                boolean foundDefault = false;
+                viewInfos = new ArrayList<>(views.size());
+                for (CustomView view : views.values())
+                {
+                    if (view.getName() == null)
+                        foundDefault = true;
+                    viewInfos.add(CustomViewUtil.toMap(view, getUser(), form.isMetadata()));
+                }
+
+                if (!foundDefault)
+                {
+                    // The default view hasn't been customized yet. Create the 'default default' view.
+                    viewInfos.add(CustomViewUtil.toMap(getViewContext(), schema, form.getQueryName(), null, form.isMetadata(), true, columnMetadata));
+                }
+            }
+
+            ApiSimpleResponse response = new ApiSimpleResponse();
+            response.put("schemaName", form.getSchemaName());
+            response.put("queryName", form.getQueryName());
+            response.put("views", viewInfos);
+
+            return response;
+        }
+    }
+
+    @RequiresNoPermission
+    public static class GetServerDateAction extends ReadOnlyApiAction
+    {
+        public ApiResponse execute(Object o, BindException errors)
+        {
+            return new ApiSimpleResponse("date", new Date());
+        }
+    }
+
+
+    @SuppressWarnings({"unused", "WeakerAccess"})
+    private static class SaveApiTestForm
+    {
+        private String _getUrl;
+        private String _postUrl;
+        private String _postData;
+        private String _response;
+
+        public String getGetUrl()
+        {
+            return _getUrl;
+        }
+
+        public void setGetUrl(String getUrl)
+        {
+            _getUrl = getUrl;
+        }
+
+        public String getPostUrl()
+        {
+            return _postUrl;
+        }
+
+        public void setPostUrl(String postUrl)
+        {
+            _postUrl = postUrl;
+        }
+
+        public String getResponse()
+        {
+            return _response;
+        }
+
+        public void setResponse(String response)
+        {
+            _response = response;
+        }
+
+        public String getPostData()
+        {
+            return _postData;
+        }
+
+        public void setPostData(String postData)
+        {
+            _postData = postData;
+        }
+    }
+
+
+    @RequiresPermission(ReadPermission.class)
+    public static class SaveApiTestAction extends MutatingApiAction<SaveApiTestForm>
+    {
+        public ApiResponse execute(SaveApiTestForm form, BindException errors)
+        {
+            ApiSimpleResponse response = new ApiSimpleResponse();
+
+            ApiTestsDocument doc = ApiTestsDocument.Factory.newInstance();
+
+            TestCaseType test = doc.addNewApiTests().addNewTest();
+            test.setName("recorded test case");
+            ActionURL url = null;
+
+            if (!StringUtils.isEmpty(form.getGetUrl()))
+            {
+                test.setType("get");
+                url = new ActionURL(form.getGetUrl());
+            }
+            else if (!StringUtils.isEmpty(form.getPostUrl()))
+            {
+                test.setType("post");
+                test.setFormData(form.getPostData());
+                url = new ActionURL(form.getPostUrl());
+            }
+
+            if (url != null)
+            {
+                String uri = url.getLocalURIString();
+                if (uri.startsWith(url.getContextPath()))
+                    uri = uri.substring(url.getContextPath().length() + 1);
+
+                test.setUrl(uri);
+            }
+            test.setResponse(form.getResponse());
+
+            XmlOptions opts = new XmlOptions();
+            opts.setSaveCDataEntityCountThreshold(0);
+            opts.setSaveCDataLengthThreshold(0);
+            opts.setSavePrettyPrint();
+            opts.setUseDefaultNamespace();
+
+            response.put("xml", doc.xmlText(opts));
+
+            return response;
+        }
+    }
+
+
+    private abstract static class ParseAction extends SimpleViewAction
+    {
+        @Override
+        public ModelAndView getView(Object o, BindException errors)
+        {
+            List<QueryParseException> qpe = new ArrayList<>();
+            String expr = getViewContext().getRequest().getParameter("q");
+            ArrayList<String> html = new ArrayList<>();
+            html.add("<form method=GET><textarea id=\"expression\" cols=100 rows=10 name=q>" + PageFlowUtil.filter(expr) + "</textarea><br><input type=submit onclick='Ext.getBody().mask();'></form>\n" +
+                    "<script>" +
+                    "    var resizer = new (Ext4||Ext).Resizable(\"expression\", {\n" +
+                            "        handles: 'se',\n" +
+                            "        minWidth: 200,\n" +
+                            "        minHeight: 100,\n" +
+                            "        maxWidth: 1200,\n" +
+                            "        maxHeight: 800,\n" +
+                            "        pinned: true\n" +
+                            "    });\n" +
+                    "</script>"
+            );
+
+            QNode e = null;
+            if (null != expr)
+            {
+                try
+                {
+                    e = _parse(expr,qpe);
+                }
+                catch (RuntimeException x)
+                {
+                    qpe.add(new QueryParseException(x.getMessage(),x, 0, 0));
+                }
+            }
+
+            Tree tree = null;
+            if (null != expr)
+            {
+                try
+                {
+                    tree = _tree(expr);
+                } catch (Exception x)
+                {
+                    qpe.add(new QueryParseException(x.getMessage(),x, 0, 0));
+                }
+            }
+
+            for (Throwable x : qpe)
+            {
+                if (null != x.getCause() && x != x.getCause())
+                    x = x.getCause();
+                html.add("<br>" + PageFlowUtil.filter(x.toString()));
+                Logger.getLogger(QueryController.class).debug(expr,x);
+            }
+            if (null != e)
+            {
+                String prefix = SqlParser.toPrefixString(e);
+                html.add("<hr>");
+                html.add(PageFlowUtil.filter(prefix));
+            }
+            if (null != tree)
+            {
+                String prefix = SqlParser.toPrefixString(tree);
+                html.add("<hr>");
+                html.add(PageFlowUtil.filter(prefix));
+            }
+            html.add("</body></html>");
+            return new HtmlView(StringUtils.join(html,""));
+        }
+
+        @Override
+        public NavTree appendNavTrail(NavTree root)
+        {
+            return null;
+        }
+
+        abstract QNode _parse(String e, List<QueryParseException> errors);
+        abstract Tree _tree(String e) throws Exception;
+    }
+
+    @RequiresPermission(AdminOperationsPermission.class)
+    public static class ParseExpressionAction extends ParseAction
+    {
+        QNode _parse(String s, List<QueryParseException> errors)
+        {
+            return new SqlParser().parseExpr(s, errors);
+        }
+
+        @Override
+        Tree _tree(String e)
+        {
+            return null;
+        }
+    }
+
+    @RequiresPermission(AdminOperationsPermission.class)
+    public static class ParseQueryAction extends ParseAction
+    {
+        QNode _parse(String s, List<QueryParseException> errors)
+        {
+            return new SqlParser().parseQuery(s, errors, null);
+        }
+
+        @Override
+        Tree _tree(String s) throws Exception
+        {
+            return new SqlParser().rawQuery(s);
+        }
+    }
+
+
+    @RequiresPermission(ReadPermission.class)
+    @Action(ActionType.SelectMetaData.class)
+    public static class ValidateQueryMetadataAction extends ReadOnlyApiAction<QueryForm>
+    {
+        public ApiResponse execute(QueryForm form, BindException errors)
+        {
+            UserSchema schema = form.getSchema();
+
+            if (null == schema)
+            {
+                errors.reject(ERROR_MSG, "could not resolve schema: " + form.getSchemaName());
+                return null;
+            }
+
+            TableInfo table = schema.getTable(form.getQueryName(), null);
+
+            if (null == table)
+            {
+                errors.reject(ERROR_MSG, "could not resolve table: " + form.getQueryName());
+                return null;
+            }
+
+            ApiSimpleResponse response = new ApiSimpleResponse();
+            List<QueryParseException> parseErrors = new ArrayList<>();
+            List<QueryParseException> parseWarnings = new ArrayList<>();
+
+            if (!QueryManager.get().validateQuery(table, true, parseErrors, parseWarnings))
+            {
+                for (QueryParseException e : parseErrors)
+                {
+                    errors.reject(ERROR_MSG, e.getMessage());
+                }
+                return response;
+            }
+
+            SchemaKey schemaKey = SchemaKey.fromString(form.getSchemaName());
+            QueryManager.get().validateQueryMetadata(schemaKey, form.getQueryName(), getUser(), getContainer(), parseErrors, parseWarnings);
+            QueryManager.get().validateQueryViews(schemaKey, form.getQueryName(), getUser(), getContainer(), parseErrors, parseWarnings);
+
+            for (QueryParseException e : parseErrors)
+            {
+                errors.reject(ERROR_MSG, e.getMessage());
+            }
+
+            for (QueryParseException e : parseWarnings)
+            {
+                errors.reject(ERROR_MSG, "WARNING: " + e.getMessage());
+            }
+
+            return response;
+        }
+    }
+
+    @SuppressWarnings({"unused", "WeakerAccess"})
+    public static class QueryExportAuditForm
+    {
+        private int rowId;
+
+        public int getRowId()
+        {
+            return rowId;
+        }
+
+        public void setRowId(int rowId)
+        {
+            this.rowId = rowId;
+        }
+    }
+
+    /**
+     * Action used to redirect QueryAuditProvider [details] column to the exported table's grid view.
+     */
+    @RequiresPermission(AdminPermission.class)
+    public static class QueryExportAuditRedirectAction extends SimpleRedirectAction<QueryExportAuditForm>
+    {
+        public URLHelper getRedirectURL(QueryExportAuditForm form)
+        {
+            if (form.getRowId() == 0)
+                throw new NotFoundException("Query export audit rowid required");
+
+            UserSchema auditSchema = QueryService.get().getUserSchema(getUser(), getContainer(), AbstractAuditTypeProvider.QUERY_SCHEMA_NAME);
+            TableInfo queryExportAuditTable = auditSchema.getTable(QueryExportAuditProvider.QUERY_AUDIT_EVENT, null);
+            if (null == queryExportAuditTable)
+                throw new NotFoundException();
+
+            TableSelector selector = new TableSelector(queryExportAuditTable,
+                    PageFlowUtil.set(
+                            QueryExportAuditProvider.COLUMN_NAME_SCHEMA_NAME,
+                            QueryExportAuditProvider.COLUMN_NAME_QUERY_NAME,
+                            QueryExportAuditProvider.COLUMN_NAME_DETAILS_URL),
+                    new SimpleFilter(FieldKey.fromParts(AbstractAuditTypeProvider.COLUMN_NAME_ROW_ID), form.getRowId()), null);
+
+            Map<String, Object> result = selector.getMap();
+            if (result == null)
+                throw new NotFoundException("Query export audit event not found for rowId");
+
+            String schemaName = (String)result.get(QueryExportAuditProvider.COLUMN_NAME_SCHEMA_NAME);
+            String queryName = (String)result.get(QueryExportAuditProvider.COLUMN_NAME_QUERY_NAME);
+            String detailsURL = (String)result.get(QueryExportAuditProvider.COLUMN_NAME_DETAILS_URL);
+
+            if (schemaName == null || queryName == null)
+                throw new NotFoundException("Query export audit event has not schemaName or queryName");
+
+            ActionURL url = new ActionURL(QueryController.ExecuteQueryAction.class, getContainer());
+
+            // Apply the sorts and filters
+            if (detailsURL != null)
+            {
+                ActionURL sortFilterURL = new ActionURL(detailsURL);
+                url.setPropertyValues(sortFilterURL.getPropertyValues());
+            }
+
+            if (url.getParameter(QueryParam.schemaName) == null)
+                url.addParameter(QueryParam.schemaName, schemaName);
+            if (url.getParameter(QueryParam.queryName) == null && url.getParameter(QueryView.DATAREGIONNAME_DEFAULT + "." + QueryParam.queryName) == null)
+                url.addParameter(QueryParam.queryName, queryName);
+
+            return url;
+        }
+    }
+
+    @RequiresPermission(ReadPermission.class)
+    public static class AuditHistoryAction extends SimpleViewAction<QueryForm>
+    {
+        @Override
+        public ModelAndView getView(QueryForm form, BindException errors)
+        {
+            return QueryUpdateAuditProvider.createHistoryQueryView(getViewContext(), form, errors);
+        }
+
+        @Override
+        public NavTree appendNavTrail(NavTree root)
+        {
+            return root.addChild("Audit History");
+        }
+    }
+
+    @RequiresPermission(ReadPermission.class)
+    public static class AuditDetailsAction extends SimpleViewAction<QueryDetailsForm>
+    {
+        @Override
+        public ModelAndView getView(QueryDetailsForm form, BindException errors)
+        {
+            return QueryUpdateAuditProvider.createDetailsQueryView(getViewContext(), form, errors);
+        }
+
+        @Override
+        public NavTree appendNavTrail(NavTree root)
+        {
+            return root.addChild("Audit History");
+        }
+    }
+
+    @SuppressWarnings({"unused", "WeakerAccess"})
+    public static class QueryDetailsForm extends QueryForm
+    {
+        String _keyValue;
+
+        public String getKeyValue()
+        {
+            return _keyValue;
+        }
+
+        public void setKeyValue(String keyValue)
+        {
+            _keyValue = keyValue;
+        }
+    }
+
+    @RequiresPermission(ReadPermission.class)
+    @Action(ActionType.Export.class)
+    public static class ExportTablesAction extends FormViewAction<ExportTablesForm>
+    {
+        private ActionURL _successUrl;
+
+        @Override
+        public void validateCommand(ExportTablesForm form, Errors errors)
+        {
+        }
+
+        @Override
+        public boolean handlePost(ExportTablesForm form, BindException errors)
+        {
+            HttpServletResponse httpResponse = getViewContext().getResponse();
+            Container container = getContainer();
+            QueryServiceImpl svc = (QueryServiceImpl)QueryService.get();
+
+            try (ByteArrayOutputStream baos = new ByteArrayOutputStream(); OutputStream outputStream = new BufferedOutputStream(baos))
+            {
+                try (ZipFile zip = new ZipFile(outputStream, true))
+                {
+                    svc.writeTables(container, getUser(), zip, form.getSchemas(), form.getHeaderType());
+                }
+
+                PageFlowUtil.streamFileBytes(httpResponse, FileUtil.makeFileNameWithTimestamp(container.getName(), "tables.zip"), baos.toByteArray(), false);
+            }
+            catch (Exception e)
+            {
+                errors.reject(ERROR_MSG, e.getMessage() != null ? e.getMessage() : e.getClass().getName());
+                LOG.error("Errror exporting tables", e);
+            }
+
+            if (errors.hasErrors())
+            {
+                _successUrl = new ActionURL(ExportTablesAction.class, getContainer());
+            }
+
+            return !errors.hasErrors();
+        }
+
+        @Override
+        public ModelAndView getView(ExportTablesForm form, boolean reshow, BindException errors)
+        {
+            // When exporting the zip to the browser, the base action will attempt to reshow the view since we returned
+            // null as the success URL; returning null here causes the base action to stop pestering the action.
+            if (reshow && !errors.hasErrors())
+                return null;
+            
+            return new JspView<>("/org/labkey/query/view/exportTables.jsp", form, errors);
+        }
+
+        @Override
+        public NavTree appendNavTrail(NavTree root)
+        {
+            return root.addChild("Export Tables");
+        }
+
+        @Override
+        public ActionURL getSuccessURL(ExportTablesForm form)
+        {
+            return _successUrl;
+        }
+    }
+
+
+    @SuppressWarnings({"unused", "WeakerAccess"})
+    public static class ExportTablesForm implements HasBindParameters
+    {
+        ColumnHeaderType _headerType = ColumnHeaderType.DisplayFieldKey;
+        Map<String, List<Map<String, Object>>> _schemas = new HashMap<>();
+
+        public ColumnHeaderType getHeaderType()
+        {
+            return _headerType;
+        }
+
+        public void setHeaderType(ColumnHeaderType headerType)
+        {
+            _headerType = headerType;
+        }
+
+        public Map<String, List<Map<String, Object>>> getSchemas()
+        {
+            return _schemas;
+        }
+
+        public void setSchemas(Map<String, List<Map<String, Object>>> schemas)
+        {
+            _schemas = schemas;
+        }
+
+        public @NotNull BindException bindParameters(PropertyValues values)
+        {
+            BindException errors = new NullSafeBindException(this, "form");
+
+            PropertyValue schemasProperty = values.getPropertyValue("schemas");
+            if (schemasProperty != null && schemasProperty.getValue() != null)
+            {
+                ObjectMapper om = new ObjectMapper();
+                try
+                {
+                    _schemas = om.readValue((String)schemasProperty.getValue(), _schemas.getClass());
+                }
+                catch (IOException e)
+                {
+                    errors.rejectValue("schemas", ERROR_MSG, e.getMessage());
+                }
+            }
+
+            PropertyValue headerTypeProperty = values.getPropertyValue("headerType");
+            if (headerTypeProperty != null && headerTypeProperty.getValue() != null)
+            {
+                try
+                {
+                    _headerType = ColumnHeaderType.valueOf(String.valueOf(headerTypeProperty.getValue()));
+                }
+                catch (IllegalArgumentException ex)
+                {
+                    // ignore
+                }
+            }
+
+            return errors;
+        }
+    }
+
+
+    @RequiresPermission(ReadPermission.class)
+    public static class SaveNamedSetAction extends MutatingApiAction<NamedSetForm>
+    {
+        @Override
+        public Object execute(NamedSetForm namedSetForm, BindException errors)
+        {
+            QueryService.get().saveNamedSet(namedSetForm.getSetName(), namedSetForm.parseSetList());
+            return new ApiSimpleResponse("success", true);
+        }
+    }
+
+
+    @SuppressWarnings({"unused", "WeakerAccess"})
+    public static class NamedSetForm
+    {
+        String setName;
+        String[] setList;
+
+        public String getSetName()
+        {
+            return setName;
+        }
+
+        public void setSetName(String setName)
+        {
+            this.setName = setName;
+        }
+
+        public String[] getSetList()
+        {
+            return setList;
+        }
+
+        public void setSetList(String[] setList)
+        {
+            this.setList = setList;
+        }
+
+        public List<String> parseSetList()
+        {
+            return Arrays.asList(setList);
+        }
+    }
+
+
+    @RequiresPermission(ReadPermission.class)
+    public static class DeleteNamedSetAction extends MutatingApiAction<NamedSetForm>
+    {
+
+        @Override
+        public Object execute(NamedSetForm namedSetForm, BindException errors)
+        {
+            QueryService.get().deleteNamedSet(namedSetForm.getSetName());
+            return new ApiSimpleResponse("success", true);
+        }
+    }
+
+
+    @SuppressWarnings({"unused", "WeakerAccess"})
+    public static class GenerateSchemaForm extends ReturnUrlForm
+    {
+        String sourceSchema;
+        String sourceDataSource;
+        String targetSchema;
+        String pathInScript;
+        String outputDir; 
+
+        public String getSourceSchema()
+        {
+            return sourceSchema;
+        }
+
+        public void setSourceSchema(String sourceSchema)
+        {
+            this.sourceSchema = sourceSchema;
+        }
+
+        public String getTargetSchema()
+        {
+            return targetSchema;
+        }
+
+        public void setTargetSchema(String targetSchema)
+        {
+            this.targetSchema = targetSchema;
+        }
+
+        public String getPathInScript()
+        {
+            return pathInScript;
+        }
+
+        public void setPathInScript(String pathInScript)
+        {
+            this.pathInScript = pathInScript;
+        }
+
+        public String getSourceDataSource()
+        {
+            return sourceDataSource;
+        }
+
+        public void setSourceDataSource(String sourceDataSource)
+        {
+            this.sourceDataSource = sourceDataSource;
+        }
+
+        public String getOutputDir()
+        {
+            return outputDir;
+        }
+
+        public void setOutputDir(String outputDir)
+        {
+            this.outputDir = outputDir;
+        }
+    }
+
+
+    @RequiresPermission(AdminOperationsPermission.class)
+    public static class GenerateSchemaAction extends FormViewAction<GenerateSchemaForm>
+    {
+        @Override
+        public void validateCommand(GenerateSchemaForm form, Errors errors)
+        {
+            // TODO validate schemaNames and dataSources are real
+            // TODO validate path is not empty string
+        }
+
+        @Override
+        public ModelAndView getView(GenerateSchemaForm form, boolean reshow, BindException errors)
+        {
+            return new JspView<>("/org/labkey/query/view/generateSchema.jsp", form, errors);
+        }
+
+        @Override
+        public boolean handlePost(GenerateSchemaForm form, BindException errors) throws Exception
+        {
+            StringBuilder importScript = new StringBuilder();
+
+            // NOTE: should we add any kind of dialect tags to the importScript output?
+            DbSchema sourceSchema = DbSchema.createFromMetaData(DbScope.getDbScope(form.getSourceDataSource()), form.getSourceSchema(), DbSchemaType.Bare);
+            String targetSchema = isBlank(form.getTargetSchema()) ? form.getSourceSchema() : form.getTargetSchema();
+            String pathInScript = isBlank(form.getPathInScript()) ? "" : form.getPathInScript();
+            if (!pathInScript.endsWith("/"))
+                pathInScript += "/";
+
+            List<TableInfo> tables;
+            try
+            {
+                tables = TableSorter.sort(sourceSchema);
+            }
+            catch (IllegalStateException e)
+            {
+                errors.reject(ERROR_MSG, "Problem with schema: " + e.getMessage());
+                return false;
+            }
+
+            try
+            {
+                for (TableInfo table : tables)
+                {
+                    if (DatabaseTableType.TABLE.equals(table.getTableType()))
+                    {
+                        String tableName = table.getName();
+                        try (Results results = new TableSelector(table).getResults(false))
+                        {
+                            if (results.isBeforeFirst()) // only export tables with data
+                            {
+                                File outputFile = new File(form.getOutputDir(), tableName + ".tsv.gz");
+                                GZIPOutputStream outputStream = new GZIPOutputStream(new BufferedOutputStream(new FileOutputStream(outputFile), 64 * 1024), 64 * 1024);
+                                try (TSVGridWriter tsv = new TSVGridWriter(results))
+                                {
+                                    tsv.setColumnHeaderType(ColumnHeaderType.DisplayFieldKey);
+                                    tsv.setApplyFormats(false);
+                                    tsv.setPreserveEmptyString(true); // TODO: Make that an option on export?
+                                    tsv.write(outputStream);
+                                }
+
+                                importScript.append(sourceSchema.getSqlDialect().execute(DbSchema.get("core", DbSchemaType.Module), "bulkImport", "'" + targetSchema + "', '" + tableName + "', '" + pathInScript + outputFile.getName() + "'")).append(";\n");
+                            }
+                        }
+                    }
+                }
+
+                try (PrintWriter writer = PrintWriters.getPrintWriter(new File(form.getOutputDir(), form.getSourceSchema() + "_updateScript.sql")))
+                {
+                    writer.print(importScript.toString());
+                }
+            }
+            catch (FileNotFoundException e)
+            {
+                errors.reject(ERROR_MSG, e.getMessage());
+                return false;
+            }
+
+            return true;
+        }
+
+        @Override
+        public URLHelper getSuccessURL(GenerateSchemaForm form)
+        {
+            return form.getReturnActionURL();
+        }
+
+        @Override
+        public NavTree appendNavTrail(NavTree root)
+        {
+            return root.addChild("Generate Schema");
+        }
+    }
+
+
+    @RequiresPermission(AdminPermission.class)
+    public static class GetSchemasWithDataSourcesAction extends ReadOnlyApiAction
+    {
+        @Override
+        public Object execute(Object o, BindException errors)
+        {
+            // NOTE: copy pasta from initSources()
+            Collection<Map<String, Object>> sourcesAndSchemas = new LinkedList<>();
+            for (DbScope scope : DbScope.getDbScopes())
+            {
+                DataSourceInfo source = new DataSourceInfo(scope);
+                for (String schemaName : scope.getSchemaNames())
+                {
+                    Map<String, Object> map = new HashMap<>();
+                    map.put("dataSourceDisplayName", source.displayName);
+                    map.put("dataSourceSourceName", source.sourceName);
+                    map.put("schemaName", schemaName);
+                    sourcesAndSchemas.add(map);
+                }
+            }
+
+            ApiSimpleResponse response = new ApiSimpleResponse();
+            response.put("schemas", sourcesAndSchemas);
+            return response;
+        }
+    }
+
+
+    // could make this requires(ReadPermission), but it could be pretty easy to abuse, or maybe RequiresLogin && ReadPermission
+    @RequiresLogin
+    public static class TestSQLAction extends SimpleViewAction<Object>
+    {
+        @Override
+        public ModelAndView getView(Object o, BindException errors)
+        {
+            getPageConfig().addClientDependency(ClientDependency.fromPath("internal/jQuery"));
+            getPageConfig().addClientDependency(ClientDependency.fromPath("clientapi"));
+            return new HtmlView("<script src='" + AppProps.getInstance().getContextPath() + "/query/testquery.js'></script><div id=testQueryDiv style='min-height:600px;min-width:800px;'></div>");
+        }
+
+        @Override
+        public NavTree appendNavTrail(NavTree root)
+        {
+            return root;
+        }
+    }
+
+
+    @RequiresPermission(ReadPermission.class)
+    public static class AnalyzeQueriesAction extends ReadOnlyApiAction<Object>
+    {
+        @Override
+        public Object execute(Object o, BindException errors) throws Exception
+        {
+            JSONObject ret = new JSONObject();
+
+            QueryService.QueryAnalysisService analysisService = QueryService.get().getQueryAnalysisService();
+            if (analysisService != null)
+            {
+                DefaultSchema start = DefaultSchema.get(getUser(), getContainer());
+                var deps = new HashSetValuedHashMap<QueryService.DependencyObject, QueryService.DependencyObject>();
+
+                analysisService.analyzeFolder(start, deps);
+                ret.put("success", true);
+
+                JSONObject objects = new JSONObject();
+                for (var from : deps.keySet())
+                {
+                    objects.put(from.getKey(), from.toJSON());
+                    for (var to : deps.get(from))
+                        objects.put(to.getKey(), to.toJSON());
+                }
+                ret.put("objects", objects);
+
+                JSONArray dependants = new JSONArray();
+                for (var from : deps.keySet())
+                {
+                    for (var to : deps.get(from))
+                        dependants.put(new String[] {from.getKey(), to.getKey()});
+                }
+                ret.put("graph", dependants);
+            }
+            else
+            {
+                ret.put("success", false);
+            }
+            return ret;
+        }
+    }
+
+    @Marshal(Marshaller.Jackson)
+    @RequiresPermission(ReadPermission.class)
+    public class GetQueryEditorMetadataAction extends ReadOnlyApiAction<QueryForm>
+    {
+        @Override
+        protected ObjectMapper createRequestObjectMapper()
+        {
+            PropertyService propertyService = PropertyService.get();
+            if (null != propertyService)
+            {
+                ObjectMapper mapper = JsonUtil.DEFAULT_MAPPER.copy();
+                propertyService.configureObjectMapper(mapper, null);
+                return mapper;
+            }
+            else
+            {
+                throw new RuntimeException("Could not serialize request object");
+            }
+        }
+
+        @Override
+        protected ObjectMapper createResponseObjectMapper()
+        {
+            return this.createRequestObjectMapper();
+        }
+
+        @Override
+        public Object execute(QueryForm queryForm, BindException errors) throws Exception
+        {
+            QueryDefinition queryDef = queryForm.getQueryDef();
+            return MetadataTableJSON.getMetadata(queryDef.getSchema().getSchemaName(), queryDef.getName(), getUser(), getContainer());
+        }
+    }
+
+    @Marshal(Marshaller.Jackson)
+    @RequiresAllOf({EditQueriesPermission.class, UpdatePermission.class})
+    public class SaveQueryMetadataAction extends MutatingApiAction<QueryMetadataApiForm>
+    {
+        @Override
+        protected ObjectMapper createRequestObjectMapper()
+        {
+            PropertyService propertyService = PropertyService.get();
+            if (null != propertyService)
+            {
+                ObjectMapper mapper = JsonUtil.DEFAULT_MAPPER.copy();
+                propertyService.configureObjectMapper(mapper, null);
+                return mapper;
+            }
+            else
+            {
+                throw new RuntimeException("Could not serialize request object");
+            }
+        }
+
+        @Override
+        protected ObjectMapper createResponseObjectMapper()
+        {
+            return this.createRequestObjectMapper();
+        }
+
+        @Override
+        public Object execute(QueryMetadataApiForm queryMetadataApiForm, BindException errors) throws Exception
+        {
+            String schemaName = queryMetadataApiForm.getSchemaName();
+            MetadataTableJSON domain = queryMetadataApiForm.getDomain();
+            domain.setUserDefinedQuery(queryMetadataApiForm.isUserDefinedQuery());
+            MetadataTableJSON savedDomain = domain.saveMetadata(schemaName, getUser(), getContainer());
+
+            ApiSimpleResponse resp = new ApiSimpleResponse();
+            resp.put("success", true);
+            resp.put("domain", savedDomain);
+            return resp;
+        }
+    }
+
+    @Marshal(Marshaller.Jackson)
+    @RequiresAllOf({EditQueriesPermission.class, UpdatePermission.class})
+    public class ResetQueryMetadataAction extends MutatingApiAction<QueryForm>
+    {
+        @Override
+        public Object execute(QueryForm queryForm, BindException errors) throws Exception
+        {
+            QueryDefinition queryDef = queryForm.getQueryDef();
+            return MetadataTableJSON.resetToDefault(queryDef.getSchema().getSchemaName(), queryDef.getName(), getUser(), getContainer());
+        }
+    }
+
+    private static class QueryMetadataApiForm
+    {
+        MetadataTableJSON _domain;
+        String _schemaName;
+        boolean _userDefinedQuery;
+
+        public MetadataTableJSON getDomain()
+        {
+            return _domain;
+        }
+
+        public void setDomain(MetadataTableJSON domain)
+        {
+            _domain = domain;
+        }
+
+        public String getSchemaName()
+        {
+            return _schemaName;
+        }
+
+        public void setSchemaName(String schemaName)
+        {
+            _schemaName = schemaName;
+        }
+
+        public boolean isUserDefinedQuery()
+        {
+            return _userDefinedQuery;
+        }
+
+        public void setUserDefinedQuery(boolean userDefinedQuery)
+        {
+            _userDefinedQuery = userDefinedQuery;
+        }
+    }
+
+    public static class TestCase extends AbstractActionPermissionTest
+    {
+        @Override
+        public void testActionPermissions()
+        {
+            User user = TestContext.get().getUser();
+            assertTrue(user.hasSiteAdminPermission());
+
+            QueryController controller = new QueryController();
+
+            // @RequiresPermission(ReadPermission.class)
+            assertForReadPermission(user,
+                new BrowseAction(),
+                new BeginAction(),
+                controller.new SchemaAction(),
+                controller.new SourceQueryAction(),
+                controller.new ExecuteQueryAction(),
+                controller.new PrintRowsAction(),
+                new ExportScriptAction(),
+                new ExportRowsExcelAction(),
+                new ExportRowsXLSXAction(),
+                new ExportExcelTemplateAction(),
+                new ExportRowsTsvAction(),
+                controller.new ExcelWebQueryDefinitionAction(),
+                controller.new SaveQueryViewsAction(),
+                controller.new PropertiesQueryAction(),
+                controller.new SelectRowsAction(),
+                new GetDataAction(),
+                controller.new ExecuteSqlAction(),
+                controller.new SelectDistinctAction(),
+                controller.new GetColumnSummaryStatsAction(),
+                controller.new ImportAction(),
+                new ExportSqlAction(),
+                new UpdateRowsAction(),
+                new InsertRowsAction(),
+                new ImportRowsAction(),
+                new DeleteRowsAction(),
+                new TableInfoAction(),
+                new SaveSessionViewAction(),
+                new GetSchemasAction(),
+                new GetQueriesAction(),
+                new GetQueryViewsAction(),
+                new SaveApiTestAction(),
+                new ValidateQueryMetadataAction(),
+                new AuditHistoryAction(),
+                new AuditDetailsAction(),
+                new ExportTablesAction(),
+                new SaveNamedSetAction(),
+                new DeleteNamedSetAction()
+            );
+
+            // @RequiresPermission(DeletePermission.class)
+            assertForUpdateOrDeletePermission(user,
+                new DeleteQueryRowsAction()
+            );
+
+            // @RequiresPermission(AdminPermission.class)
+            assertForAdminPermission(user,
+                new DeleteQueryAction(),
+                controller.new MetadataQueryAction(),
+                controller.new NewQueryAction(),
+                new SaveSourceQueryAction(),
+
+                new TruncateTableAction(),
+                new ApiTestAction(),
+                new AdminAction(),
+                new ManageRemoteConnectionsAction(),
+                new ReloadExternalSchemaAction(),
+                new ReloadAllUserSchemas(),
+                controller.new ManageViewsAction(),
+                controller.new InternalDeleteView(),
+                controller.new InternalSourceViewAction(),
+                controller.new InternalNewViewAction(),
+                new QueryExportAuditRedirectAction(),
+                new GetSchemasWithDataSourcesAction()
+            );
+
+            // @RequiresPermission(AdminOperationsPermission.class)
+            assertForAdminOperationsPermission(user,
+                new EditRemoteConnectionAction(),
+                new DeleteRemoteConnectionAction(),
+                new TestRemoteConnectionAction(),
+                controller.new RawTableMetaDataAction(),
+                controller.new RawSchemaMetaDataAction(),
+                new InsertLinkedSchemaAction(),
+                new InsertExternalSchemaAction(),
+                new DeleteLinkedSchemaAction(),
+                new DeleteExternalSchemaAction(),
+                new EditLinkedSchemaAction(),
+                new EditExternalSchemaAction(),
+                new GetTablesAction(),
+                new GenerateSchemaAction(),
+                new SchemaTemplateAction(),
+                new SchemaTemplatesAction(),
+                new ParseExpressionAction(),
+                new ParseQueryAction()
+            );
+
+            // @AdminConsoleAction
+            assertForAdminPermission(ContainerManager.getRoot(), user,
+                new DataSourceAdminAction()
+            );
+
+            // In addition to administrators (tested above), trusted analysts who are editors can create and edit queries
+            assertTrustedEditorPermission(
+                new DeleteQueryAction(),
+                controller.new MetadataQueryAction(),
+                controller.new NewQueryAction(),
+                new SaveSourceQueryAction()
+            );
+        }
+    }
+}