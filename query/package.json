{
  "name": "query",
  "version": "0.0.1",
  "private": true,
  "scripts": {
    "setup": "npm ci",
    "build": "npm run clean && better-npm-run build:prod",
    "start": "better-npm-run build:watch",
    "build-prod": "npm run build",
    "clean": "better-npm-run clean"
  },
  "betterScripts": {
    "build:watch": {
      "command": "webpack-dev-server --config ../webpack/dev.config.js",
      "env": {
        "LK_MODULE": "query",
        "NODE_ENV": "development"
      }
    },
    "build:prod": {
      "command": "webpack --config ../webpack/prod.config.js --progress --profile --colors",
      "env": {
        "LK_MODULE": "query",
        "NODE_ENV": "production"
      }
    },
    "clean": {
      "command": "rimraf resources/web/query/gen && rimraf resources/views/queryMetadataEditor*"
    }
  },
  "dependencies": {
<<<<<<< HEAD
    "@labkey/components": "0.55.0"
=======
    "@labkey/components": "0.56.1"
>>>>>>> ea4b443f
  },
  "devDependencies": {
    "@hot-loader/react-dom": "16.13.0",
    "@types/react-hot-loader": "4.1.0",
    "better-npm-run": "0.1.1",
    "react-hot-loader": "4.12.20",
    "rimraf": "3.0.2",
    "webpack": "4.42.0",
    "webpack-cli": "3.3.11",
    "webpack-dev-server": "3.10.3"
  }
}<|MERGE_RESOLUTION|>--- conflicted
+++ resolved
@@ -29,11 +29,7 @@
     }
   },
   "dependencies": {
-<<<<<<< HEAD
-    "@labkey/components": "0.55.0"
-=======
     "@labkey/components": "0.56.1"
->>>>>>> ea4b443f
   },
   "devDependencies": {
     "@hot-loader/react-dom": "16.13.0",
