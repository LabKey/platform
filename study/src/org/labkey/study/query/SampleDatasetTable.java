--- conflicted
+++ resolved
@@ -8,11 +8,8 @@
 import org.labkey.api.data.TableInfo;
 import org.labkey.api.exp.api.ExpObject;
 import org.labkey.api.exp.api.ExpSampleType;
-<<<<<<< HEAD
 import org.labkey.api.exp.query.AbstractExpSchema;
-=======
 import org.labkey.api.exp.query.ExpMaterialTable;
->>>>>>> cea38266
 import org.labkey.api.exp.query.SamplesSchema;
 import org.labkey.api.query.ExprColumn;
 import org.labkey.api.query.FieldKey;
@@ -113,15 +110,11 @@
             ExpSampleType sampleType = (ExpSampleType)source;
             UserSchema userSchema = QueryService.get().getUserSchema(_userSchema.getUser(), sampleType.getContainer(), SamplesSchema.SCHEMA_NAME);
             if (userSchema != null)
-<<<<<<< HEAD
-                _sampleResultTable = userSchema.getTable(sampleType.getName());
+                _sampleTable = userSchema.getTable(sampleType.getName());
 
             // Hide 'linked' column for Sample Type Datasets
             if (userSchema instanceof AbstractExpSchema)
                 _sampleResultTable = ((SamplesSchema) userSchema).getSampleTable(sampleType, null);
-=======
-                _sampleTable = userSchema.getTable(sampleType.getName());
->>>>>>> cea38266
         }
         return _sampleTable;
     }
