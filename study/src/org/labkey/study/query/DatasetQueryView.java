--- conflicted
+++ resolved
@@ -1,787 +1,768 @@
-/*
- * Copyright (c) 2015-2019 LabKey Corporation
- *
- * Licensed under the Apache License, Version 2.0 (the "License");
- * you may not use this file except in compliance with the License.
- * You may obtain a copy of the License at
- *
- *     http://www.apache.org/licenses/LICENSE-2.0
- *
- * Unless required by applicable law or agreed to in writing, software
- * distributed under the License is distributed on an "AS IS" BASIS,
- * WITHOUT WARRANTIES OR CONDITIONS OF ANY KIND, either express or implied.
- * See the License for the specific language governing permissions and
- * limitations under the License.
- */
-
-package org.labkey.study.query;
-
-import org.apache.commons.lang3.StringUtils;
-import org.apache.logging.log4j.LogManager;
-import org.apache.logging.log4j.Logger;
-import org.jetbrains.annotations.NotNull;
-import org.junit.Assert;
-import org.junit.Test;
-import org.labkey.api.action.BaseViewAction;
-import org.labkey.api.action.QueryViewAction;
-import org.labkey.api.assay.AssayProvider;
-import org.labkey.api.assay.AssayService;
-import org.labkey.api.assay.AssayUrls;
-import org.labkey.api.data.ActionButton;
-import org.labkey.api.data.ButtonBar;
-import org.labkey.api.data.ColumnInfo;
-import org.labkey.api.data.CompareType;
-import org.labkey.api.data.Container;
-import org.labkey.api.data.ContainerFilter;
-import org.labkey.api.data.ContainerManager;
-import org.labkey.api.data.DataRegion;
-import org.labkey.api.data.DisplayColumn;
-import org.labkey.api.data.MenuButton;
-import org.labkey.api.data.RenderContext;
-import org.labkey.api.data.SimpleDisplayColumn;
-import org.labkey.api.data.SimpleFilter;
-import org.labkey.api.data.TableInfo;
-import org.labkey.api.data.TableSelector;
-import org.labkey.api.exp.LsidManager;
-import org.labkey.api.exp.api.ExpProtocol;
-import org.labkey.api.qc.QCStateManager;
-import org.labkey.api.query.FieldKey;
-import org.labkey.api.query.QueryAction;
-import org.labkey.api.query.QueryService;
-import org.labkey.api.query.UserSchema;
-import org.labkey.api.reports.Report;
-import org.labkey.api.reports.ReportService;
-import org.labkey.api.reports.report.QueryReport;
-import org.labkey.api.reports.report.ReportUrls;
-import org.labkey.api.security.User;
-import org.labkey.api.security.permissions.AdminPermission;
-import org.labkey.api.security.permissions.DeletePermission;
-import org.labkey.api.security.permissions.InsertPermission;
-import org.labkey.api.security.permissions.QCAnalystPermission;
-import org.labkey.api.security.permissions.ReadPermission;
-import org.labkey.api.security.permissions.UpdatePermission;
-import org.labkey.api.specimen.SpecimenManager;
-import org.labkey.api.study.CohortFilter;
-import org.labkey.api.study.DataspaceContainerFilter;
-import org.labkey.api.study.TimepointType;
-import org.labkey.api.study.model.ParticipantGroup;
-import org.labkey.api.util.GUID;
-import org.labkey.api.util.PageFlowUtil;
-import org.labkey.api.view.ActionURL;
-import org.labkey.api.view.DataView;
-import org.labkey.api.view.NavTree;
-import org.labkey.api.view.NotFoundException;
-import org.labkey.api.view.ViewContext;
-import org.labkey.study.CohortFilterFactory;
-import org.labkey.study.StudySchema;
-import org.labkey.study.controllers.BaseStudyController;
-import org.labkey.study.controllers.StudyController;
-import org.labkey.study.controllers.specimen.SpecimenController;
-import org.labkey.study.model.DatasetDefinition;
-import org.labkey.study.model.ParticipantGroupManager;
-import org.labkey.study.model.QCStateSet;
-import org.labkey.study.model.StudyImpl;
-import org.labkey.study.model.StudyManager;
-import org.labkey.study.model.VisitImpl;
-import org.labkey.study.reports.ReportManager;
-import org.labkey.study.reports.StudyReportUIProvider;
-import org.springframework.beans.PropertyValues;
-import org.springframework.validation.BindException;
-
-import java.io.IOException;
-import java.io.Writer;
-import java.util.ArrayList;
-import java.util.Arrays;
-import java.util.Collection;
-import java.util.Collections;
-import java.util.List;
-import java.util.Map;
-import java.util.Set;
-import java.util.regex.Matcher;
-import java.util.regex.Pattern;
-
-/**
- * User: brittp
- * Date: Aug 25, 2006
- * Time: 4:03:59 PM
- */
-public class DatasetQueryView extends StudyQueryView
-{
-    private DatasetDefinition _dataset;
-    private VisitImpl _visit;
-    private CohortFilter _cohortFilter;
-    private boolean _showSourceLinks;
-    public static final String DATAREGION = "Dataset";
-    private QCStateSet _qcStateSet;
-    private ExpProtocol _protocol;
-    private AssayProvider _provider;
-    protected static Logger _systemLog = LogManager.getLogger(DatasetQueryView.class);
-
-    public DatasetQueryView(UserSchema schema, DatasetQuerySettings settings, BindException errors)
-    {
-        super(schema, settings, errors);
-
-        ViewContext context = getViewContext();
-        DatasetFilterForm form = getForm(context);
-
-        _dataset = StudyManager.getInstance().getDatasetDefinitionByQueryName(_study, settings.getQueryName());     // Robust enough to consider that QueryName may actually be label
-        if (_dataset == null)
-            throw new IllegalArgumentException("Unable to find the dataset specified");
-
-        if (!_dataset.getName().equalsIgnoreCase(settings.getQueryName()))
-        {
-            // settings has label instead of name; warn that label is being used to lookup
-            _systemLog.warn("Dataset in schema'" + schema.getName() + "' was referenced by label (" + settings.getQueryName() + "), not name (" + _dataset.getName() + ").");
-        }
-
-        if (settings.isUseQCSet() && QCStateManager.getInstance().showQCStates(getContainer()))
-            _qcStateSet = QCStateSet.getSelectedStates(getContainer(), form.getQCState());
-
-        _showSourceLinks = settings.isShowSourceLinks();
-
-        // Only show link to edit if permission allows it
-        setShowUpdateColumn(settings.isShowEditLinks() && !isExportView() && _dataset.canUpdate(getUser()));
-
-        if (form.getVisitRowId() != 0)
-        {
-            assert _study.getTimepointType() != TimepointType.CONTINUOUS;
-            _visit = StudyManager.getInstance().getVisitForRowId(_study, form.getVisitRowId());
-            if (null == _visit)
-                throw new NotFoundException();
-        }
-        if (context.getActionURL() != null)
-            _cohortFilter = CohortFilterFactory.getFromURL(getContainer(), getUser(), getViewContext().getActionURL(), DATAREGION);
-
-        _protocol = _dataset.getAssayProtocol();
-        if (_protocol != null)
-            _provider = AssayService.get().getProvider(_protocol);
-
-        setViewItemFilter(StudyReportUIProvider.getItemFilter());
-        // Issue 23076: hide container filter option in dataset view menu even if dataset is shared
-        disableContainerFilterSelection();
-
-        addSessionParticipantGroup(settings);
-
-        if (usesAssayButtons())
-            addClientDependencies(AssayService.get().getClientDependenciesForImportButtons());
-    }
-
-    private void addSessionParticipantGroup(DatasetQuerySettings settings)
-    {
-        if (getViewContext() != null && getViewContext().getRequest() != null)
-        {
-            ParticipantGroup sessionGroup = ParticipantGroupManager.getInstance().getSessionParticipantGroup(getContainer(), getUser(), getViewContext().getRequest());
-            if (sessionGroup != null && sessionGroup.getRowId() > 0)
-            {
-                ActionURL sortFilterURL = settings.getSortFilterURL();
-                sortFilterURL.addParameter("query.ParticipantId/" + sessionGroup.getCategoryLabel() + "~eq", sessionGroup.getLabel());
-                settings.setSortFilterURL(sortFilterURL);
-            }
-        }
-    }
-
-    @Override
-    public CohortFilter getCohortFilter()
-    {
-        return _cohortFilter;
-    }
-
-    private DatasetFilterForm getForm(ViewContext context)
-    {
-        DatasetFilterForm form = new DatasetFilterForm();
-
-        form.bindParameters(context.getBindPropertyValues());
-        return form;
-    }
-
-    @Override
-    public DataView createDataView()
-    {
-        DataView view = super.createDataView();
-        TableInfo table = view.getTable();
-
-        if (null == table)
-            throw new IllegalStateException("Could not create table from dataset: " + _dataset.getName());
-
-        view.getDataRegion().setRecordSelectorValueColumns("lsid");
-
-        if (null != _visit)
-        {
-            SimpleFilter filter = (SimpleFilter) view.getRenderContext().getBaseFilter();
-            if (null == filter)
-            {
-                filter = new SimpleFilter();
-                view.getRenderContext().setBaseFilter(filter);
-            }
-            _visit.addVisitFilter(filter);
-        }
-
-        if (null != _cohortFilter)
-        {
-            SimpleFilter filter = (SimpleFilter) view.getRenderContext().getBaseFilter();
-            if (null == filter)
-            {
-                filter = new SimpleFilter();
-                view.getRenderContext().setBaseFilter(filter);
-            }
-            _cohortFilter.addFilterCondition(table, getContainer(), filter);
-        }
-
-        if (null != _qcStateSet)
-        {
-            SimpleFilter filter = (SimpleFilter) view.getRenderContext().getBaseFilter();
-            if (null == filter)
-            {
-                filter = new SimpleFilter();
-                view.getRenderContext().setBaseFilter(filter);
-            }
-            FieldKey qcStateKey = FieldKey.fromParts(DatasetTableImpl.QCSTATE_ID_COLNAME, "rowid");
-            Map<FieldKey, ColumnInfo> qcStateColumnMap = QueryService.get().getColumns(table, Collections.singleton(qcStateKey));
-            ColumnInfo qcStateColumn = qcStateColumnMap.get(qcStateKey);
-            if (qcStateColumn != null)
-            {
-                filter.addClause(new SimpleFilter.SQLClause(_qcStateSet.getStateInClause(qcStateColumn.getAlias()), null, qcStateColumn.getFieldKey()));
-            }
-        }
-
-        ColumnInfo sourceLsidCol = table.getColumn("SourceLsid");
-        DisplayColumn sourceLsidDisplayCol = view.getDataRegion().getDisplayColumn("SourceLsid");
-
-        if (sourceLsidCol != null)
-        {
-            if (sourceLsidDisplayCol != null)
-                sourceLsidDisplayCol.setVisible(false);
-            if (_showSourceLinks && hasUsefulDetailsPage() && null != _dataset.getAssayProtocol())
-            {
-                view.getDataRegion().addDisplayColumn(0, new DatasetDetailsColumn(sourceLsidCol, getUser()));
-            }
-        }
-
-        // allow posts from dataset data regions to determine which dataset was being displayed:
-        view.getDataRegion().addHiddenFormField(DatasetDefinition.DATASETKEY, "" + _dataset.getDatasetId());
-
-        return view;
-    }
-
-    private boolean hasUsefulDetailsPage()
-    {
-        if (!_dataset.isAssayData())
-            return true; // we don't have a protocol at all, so we don't know if we have useful details
-
-        if (_protocol == null)
-            return false; // We have a protocol, but it's been deleted
-
-        if (_provider == null)
-            return false; // Unlikely, but possible -- provider no longer available
-        return _provider.hasUsefulDetailsPage();
-    }
-
-    private class DatasetDetailsColumn extends SimpleDisplayColumn
-    {
-        private final ColumnInfo _sourceLsidColumn;
-        private final User _user;
-
-        public DatasetDetailsColumn(ColumnInfo sourceLsidCol, User user)
-        {
-            super();
-            _sourceLsidColumn = sourceLsidCol;
-            _user = user;
-        }
-
-        @Override
-        public void renderGridCellContents(RenderContext ctx, Writer out) throws IOException
-        {
-            Object lsid = ctx.get(_sourceLsidColumn.getName());
-            if (lsid != null)
-            {
-                if (LsidManager.get().hasPermission(lsid.toString(), _user, ReadPermission.class))
-                {
-                    ActionURL dataURL = new ActionURL(StudyController.DatasetItemDetailsAction.class, getContainer());
-                    dataURL.addParameter("sourceLsid", lsid.toString());
-                    out.write(PageFlowUtil.textLink("assay", dataURL));
-                    return;
-                }
-            }
-            out.write("&nbsp;");
-        }
-
-        @Override
-        public void addQueryColumns(Set<ColumnInfo> set)
-        {
-            set.add(_sourceLsidColumn);
-        }
-    }
-
-    @Override
-    protected ActionURL urlFor(QueryAction action)
-    {
-        ActionURL url = super.urlFor(action);
-
-        // need to add back the parameters that aren't added by the base urlFor, cohort and qc state
-        // don't get automatically added because they lack the proper dataregion prefix
-        //
-        if (url != null)
-        {
-            if (_cohortFilter != null)
-                _cohortFilter.addURLParameters(_study, url, DATAREGION);
-
-            if (_qcStateSet != null)
-                url.replaceParameter(BaseStudyController.SharedFormParameters.QCState, _qcStateSet.getFormValue());
-        }
-        return url;
-    }
-
-    @Override
-    protected void populateReportButtonBar(ButtonBar bar)
-    {
-        Report report = getSettings().getReportView(getViewContext());
-
-        // query reports will render their own button bar
-        if (!(report instanceof QueryReport) && getSettings().getAllowChooseView())
-        {
-            bar.add(createViewButton(getViewItemFilter()));
-            populateChartsReports(bar);
-        }
-    }
-
-    @Override
-    public void addManageViewItems(MenuButton button, Map<String, String> params)
-    {
-        ActionURL url = PageFlowUtil.urlProvider(ReportUrls.class).urlManageViews(getViewContext().getContainer());
-        for (Map.Entry<String, String> entry : params.entrySet())
-            url.addParameter(entry.getKey(), entry.getValue());
-
-        button.addMenuItem("Manage Views", url);
-    }
-
-    @Override
-    protected boolean canViewReport(User user, Container c, Report report)
-    {
-        return ReportManager.get().canReadReport(getUser(), getContainer(), report);
-    }
-
-    private boolean usesAssayButtons()
-    {
-        return _dataset.isAssayData() && !QueryService.get().isQuerySnapshot(getContainer(), StudySchema.getInstance().getSchemaName(), _dataset.getName());
-    }
-
-    @Override
-    protected void populateButtonBar(DataView view, ButtonBar bar)
-    {
-        bar.add(createFilterButton());
-        if (getSettings().getAllowChooseView())
-        {
-            bar.add(createViewButton(getItemFilter()));
-        }
-
-        populateChartsReports(bar);
-
-        List<String> recordSelectorColumns = view.getDataRegion().getRecordSelectorValueColumns();
-        bar.add(createExportButton(recordSelectorColumns));
-
-        // Duplicates logic from super.populateButtonBar(), but we need selectors
-        if ((recordSelectorColumns != null && !recordSelectorColumns.isEmpty()) || (getTable() != null && !getTable().getPkColumns().isEmpty()))
-        {
-            bar.setAlwaysShowRecordSelectors(true);
-        }
-
-        User user = getUser();
-        boolean canInsert = _dataset.canInsert(user);
-        boolean canDelete = _dataset.canDelete(user);
-        boolean canManage = user.hasRootAdminPermission() || _dataset.getContainer().hasPermission(user, AdminPermission.class);
-        boolean isSnapshot = QueryService.get().isQuerySnapshot(getContainer(), StudySchema.getInstance().getSchemaName(), _dataset.getName());
-        boolean isAssayDataset = _dataset.isAssayData();
-        ExpProtocol protocol = null;
-
-        if (isAssayDataset)
-        {
-            protocol = _dataset.getAssayProtocol();
-            if (protocol == null)
-                isAssayDataset = false;
-        }
-
-        if (!isSnapshot)
-        {
-            if (!isAssayDataset) // admins always get the import and manage buttons
-            {
-                if (canInsert)
-                {
-                    // insert menu button contain Insert New and Bulk import, or button for either option
-                    ActionButton insertButton = createInsertMenuButton();
-                    if (insertButton != null)
-                    {
-                        // Dataset permissions mean user might not have insert permissions in the folder. We checked for
-                        // insert permissions above so just require read (which we know user must have in the folder)
-                        insertButton.setDisplayPermission(ReadPermission.class);
-                        bar.add(insertButton);
-                    }
-                }
-
-                if (canDelete && _study instanceof StudyImpl)
-                {
-                    ActionURL deleteRowsURL = urlFor(QueryAction.deleteQueryRows);
-                    if (deleteRowsURL != null)
-                    {
-                        ActionButton deleteRows = new ActionButton(deleteRowsURL, "Delete");
-                        deleteRows.setIconCls("trash");
-                        if (_dataset.getDataSharingEnum() == DatasetDefinition.DataSharing.NONE)
-                            deleteRows.setRequiresSelection(true, "Delete selected row from this dataset?", "Delete selected rows from this dataset?");
-                        else
-                            deleteRows.setRequiresSelection(true, "Delete selected shared row from this dataset?  This operation may affect other studies in this project.", "Delete selected shared rows from this dataset?  This operation may affect other studies in this project.");
-                        deleteRows.setActionType(ActionButton.Action.POST);
-                        // Dataset permissions mean user might not have delete permissions in the folder. We checked for
-                        // delete permissions above so just require read (which we know user must have in the folder)
-                        deleteRows.setDisplayPermission(ReadPermission.class);
-                        bar.add(deleteRows);
-                    }
-                }
-
-                if (canManage)
-                {
-                    // manage dataset
-                    ActionButton manageButton = new ActionButton(new ActionURL(StudyController.DatasetDetailsAction.class, getContainer()).addParameter("id", _dataset.getDatasetId()), "Manage");
-                    manageButton.setActionType(ActionButton.Action.LINK);
-                    manageButton.setDisplayPermission(InsertPermission.class);
-                    bar.add(manageButton);
-                }
-            }
-            else
-            {
-                bar.addAll(AssayService.get().getImportButtons(protocol, getUser(), getContainer(), true));
-
-                if (user.hasRootAdminPermission() || canDelete)
-                {
-                    ActionURL deleteRowsURL = new ActionURL(StudyController.DeletePublishedRowsAction.class, getContainer());
-                    deleteRowsURL.addParameter("protocolId", protocol.getRowId());
-                    ActionButton deleteRows = new ActionButton(deleteRowsURL, "Recall");
-                    deleteRows.setRequiresSelection(true, "Recall selected row of this dataset?", "Recall selected rows of this dataset?");
-                    deleteRows.setActionType(ActionButton.Action.POST);
-                    // Dataset permissions mean user might not have delete permissions in the folder. We checked for
-                    // delete permissions above so just require read (which we know user must have in the folder)
-                    deleteRows.setDisplayPermission(ReadPermission.class);
-                    bar.add(deleteRows);
-                }
-            }
-        }
-
-        bar.add(ParticipantGroupManager.getInstance().createParticipantGroupButton(getViewContext(), getDataRegionName(), _cohortFilter, true));
-
-        if (QCStateManager.getInstance().showQCStates(getContainer()))
-            bar.add(createQCStateButton(_qcStateSet));
-
-        if (SpecimenManager.get().isSpecimenModuleActive(getContainer()))
-        {
-            ActionURL viewSpecimensURL = new ActionURL(SpecimenController.SelectedSpecimensAction.class, getContainer());
-            ActionButton viewSpecimens = new ActionButton(viewSpecimensURL, "View Specimens");
-            viewSpecimens.setRequiresSelection(true);
-            viewSpecimens.setActionType(ActionButton.Action.POST);
-            viewSpecimens.setDisplayPermission(ReadPermission.class);
-            bar.add(viewSpecimens);
-        }
-
-        if (isAssayDataset)
-        {
-            // provide a link to the source assay
-            Container c = protocol.getContainer();
-            if (c.hasPermission(getUser(), ReadPermission.class))
-            {
-                ActionURL url = PageFlowUtil.urlProvider(AssayUrls.class).getAssayRunsURL(
-                        c,
-                        protocol,
-                        ContainerFilter.Type.CurrentAndSubfolders.create(getSchema()));
-                ActionButton viewAssayButton = new ActionButton("View Source Assay", url);
-                bar.add(viewAssayButton);
-            }
-        }
-    }
-
-    @Override
-    public MenuButton createViewButton(ReportService.ItemFilter filter)
-    {
-        MenuButton button =  super.createViewButton(filter);
-
-        ActionURL url = new ActionURL(StudyController.ViewPreferencesAction.class, getContainer());
-        url.addParameter("datasetId", _dataset.getDatasetId());
-        button.addMenuItem("Set Default", url);
-
-        return button;
-    }
-
-    private ActionButton createFilterButton()
-    {
-        ActionButton btn = new ActionButton("Filter");
-        btn.setIconCls("filter");
-        btn.setActionType(ActionButton.Action.SCRIPT);
-        btn.setScript(DataRegion.getJavaScriptObjectReference(getDataRegionName()) + ".showFaceting(); return false;");
-        return btn;
-    }
-
-    private MenuButton createQCStateButton(QCStateSet currentSet)
-    {
-        List<QCStateSet> stateSets = QCStateSet.getSelectableSets(getContainer());
-        MenuButton button = new MenuButton("QC State");
-
-        for (QCStateSet set : stateSets)
-        {
-            NavTree setItem = new NavTree(set.getLabel(), getViewContext().cloneActionURL().replaceParameter(BaseStudyController.SharedFormParameters.QCState, set.getFormValue()));
-            setItem.setId("QCState:" + set.getLabel());
-            if (set.equals(currentSet))
-                setItem.setSelected(true);
-            button.addMenuItem(setItem);
-        }
-
-        boolean addSeparator = false;
-        if (getContainer().hasPermission(getUser(), QCAnalystPermission.class))
-        {
-            if (!addSeparator)
-            {
-                addSeparator = true;
-                button.addSeparator();
-            }
-            ActionURL updateAction = new ActionURL(StudyController.UpdateQCStateAction.class, getContainer());
-            NavTree updateItem = button.addMenuItem("Update state of selected rows", "if (verifySelected(" + DataRegion.getJavaScriptObjectReference(getDataRegionName()) + ".form, \"" +
-                    updateAction.getLocalURIString() + "\", \"post\", \"rows\")) " + DataRegion.getJavaScriptObjectReference(getDataRegionName()) + ".form.submit()");
-            updateItem.setId("QCState:updateSelected");
-        }
-
-        if (getContainer().hasPermission(getUser(), AdminPermission.class))
-        {
-            if (!addSeparator)
-                button.addSeparator();
-            button.addMenuItem("Manage states", new ActionURL(StudyController.ManageQCStatesAction.class,
-                    getContainer()).addReturnURL(getViewContext().getActionURL()));
-        }
-        return button;
-    }
-
-<<<<<<< HEAD
-    private boolean canWrite(DatasetDefinition def, User user)
-    {
-        return def.canWrite(user) && def.getContainer().hasPermission(user, UpdatePermission.class);
-    }
-
-    private boolean canManage(DatasetDefinition def, User user)
-    {
-        return user.hasRootAdminPermission() || def.getContainer().hasPermission(user, AdminPermission.class);
-=======
-    private PHI getMaxContainedPhi()
-    {
-        TableInfo tableInfo = getTable();
-        if (tableInfo instanceof DatasetTableImpl)
-        {
-            if (((DatasetTableImpl)tableInfo).getRealTable() instanceof DatasetDefinition.DatasetSchemaTableInfo)
-                return ((DatasetDefinition.DatasetSchemaTableInfo)((DatasetTableImpl)tableInfo).getRealTable()).getMaxContainedPhi();
-        }
-        return PHI.NotPHI;
->>>>>>> f6d2a5d2
-    }
-
-    private boolean hasSourceLsids()
-    {
-        TableInfo datasetTable = getTable();
-        SimpleFilter sourceLsidFilter = new SimpleFilter();
-        sourceLsidFilter.addCondition(FieldKey.fromParts("SourceLsid"), null, CompareType.NONBLANK);
-
-        return new TableSelector(datasetTable, sourceLsidFilter, null).exists();
-    }
-
-    protected QCStateSet getQcStateSet()
-    {
-        return _qcStateSet;
-    }
-
-    protected void setQcStateSet(QCStateSet qcStateSet)
-    {
-        _qcStateSet = qcStateSet;
-    }
-
-    public static class DatasetFilterForm extends QueryViewAction.QueryExportForm
-    {
-        private String _cohortFilterType;
-        private Integer _cohortId;
-        private String _QCState;
-        private int _datasetId;
-        private int _visitRowId;
-
-        @Override
-        public @NotNull BindException bindParameters(PropertyValues params)
-        {
-            return BaseViewAction.springBindParameters(this, "form", params);
-        }
-
-        public String getCohortFilterType()
-        {
-            return _cohortFilterType;
-        }
-
-        public void setCohortFilterType(String cohortFilterType)
-        {
-            _cohortFilterType = cohortFilterType;
-        }
-
-        public Integer getCohortId()
-        {
-            return _cohortId;
-        }
-
-        public void setCohortId(Integer cohortId)
-        {
-            _cohortId = cohortId;
-        }
-
-        public String getQCState()
-        {
-            return _QCState;
-        }
-
-        public void setQCState(String QCState)
-        {
-            _QCState = QCState;
-        }
-
-        public int getDatasetId()
-        {
-            return _datasetId;
-        }
-
-        public void setDatasetId(int datasetId)
-        {
-            _datasetId = datasetId;
-        }
-
-        public int getVisitRowId()
-        {
-            return _visitRowId;
-        }
-
-        public void setVisitRowId(int visitRowId)
-        {
-            _visitRowId = visitRowId;
-        }
-    }
-
-
-
-    @Override
-    protected DataRegion createDataRegion()
-    {
-        DataRegion rgn = new DatasetDataRegion();
-        configureDataRegion(rgn);
-        return rgn;
-    }
-
-
-    public static class DatasetDataRegion extends DataRegion
-    {
-        @Override
-        protected void addHeaderMessage(StringBuilder headerMessage, RenderContext ctx) throws IOException
-        {
-            super.addHeaderMessage(headerMessage, ctx);
-
-            UserSchema s = getTable().getUserSchema();
-            if (!(s instanceof DataspaceQuerySchema))
-                return;
-            DataspaceQuerySchema dqs = (DataspaceQuerySchema)s;
-            ContainerFilter cf = dqs.getDefaultContainerFilter();
-            if (!(cf instanceof DataspaceContainerFilter))
-                return;
-
-            StringBuilder msg = new StringBuilder();
-            DataspaceContainerFilter dcf = (DataspaceContainerFilter)cf;
-            if (dcf.isSubsetOfStudies())
-            {
-                // DISPLAY the current subset
-                Collection<GUID> ids = dcf.generateIds(dqs.getContainer(), ReadPermission.class, null);
-                ArrayList<String> labels = new ArrayList<>(ids.size());
-                for (GUID id : ids)
-                {
-                    Container c = ContainerManager.getForId(id);
-                    if (null == c)
-                        continue;
-                    labels.add(c.getName());
-                }
-                sortLabels(labels);
-
-                msg.append("Selected Studies: ");
-                String comma = "";
-                for (String label : labels)
-                {
-                    msg.append(comma).append(label);
-                    comma = ", ";
-                }
-            }
-
-            if (ParticipantGroupManager.getInstance().getSessionParticipantGroupShowMessage(dqs.getContainer(), ctx.getViewContext().getRequest()))
-            {
-                ParticipantGroup sessionGroup = ParticipantGroupManager.getInstance().getSessionParticipantGroup(dqs.getContainer(), dqs.getUser(), ctx.getViewContext().getRequest());
-                if (sessionGroup != null)
-                {
-                    if (msg.length() > 0)
-                        msg.append("  ");
-                    msg.append("Selected " + dqs.getStudy().getSubjectNounPlural() + ": ");
-                    msg.append(sessionGroup.getParticipantIds().length);
-                }
-                headerMessage.append(msg);
-            }
-        }
-    }
-
-
-    static void sortLabels(List<String> labels)
-    {
-        final Pattern alphaNumPattern = Pattern.compile("(\\D*)(\\d+)?(.*)");
-
-        try
-        {
-            labels.sort((o1, o2) ->
-            {
-                Matcher m = alphaNumPattern.matcher(o1);
-                boolean matches = m.matches();
-                assert matches;
-                String prefix1 = m.groupCount() > 0 ? m.group(1) : "";
-                String number1 = m.groupCount() > 1 ? m.group(2) : "";
-                String suffix1 = m.groupCount() > 2 ? m.group(3) : "";
-
-                m = alphaNumPattern.matcher(o2);
-                matches = m.matches();
-                assert matches;
-                String prefix2 = m.groupCount() > 0 ? m.group(1) : "";
-                String number2 = m.groupCount() > 1 ? m.group(2) : "";
-                String suffix2 = m.groupCount() > 2 ? m.group(3) : "";
-
-                if (0 == prefix1.compareTo(prefix2) && StringUtils.isNotEmpty(number1) && StringUtils.isNotEmpty(number2))
-                {
-                    long i1 = Long.parseLong(number1);
-                    long i2 = Long.parseLong(number2);
-                    if (i1 != i2)
-                        return i1 > i2 ? 1 : -1;
-                    return suffix1.compareTo(suffix2);
-                }
-                return o1.compareTo(o2);
-            });
-        }
-        catch (IllegalStateException x)
-        {
-            assert false : "error sorting study list: " + StringUtils.join(labels,",");
-        }
-    }
-
-
-    static public class TestCase extends Assert
-    {
-        @Test
-        public void testSort()
-        {
-            String[] tests = new String[] {"SDY2","SDY100","SDYxyzpdq","100","SDY200","SDY1","abc21","qwerty77 abc","xyz99","54", "SDY144 Study"};
-            ArrayList<String> list = new ArrayList<>();
-            list.addAll(Arrays.asList(tests));
-            sortLabels(list);
-            assertTrue(list.indexOf("SDY1") < list.indexOf("SDY2"));
-            assertTrue(list.indexOf("SDY2") < list.indexOf("SDY200"));
-            assertTrue(list.indexOf("SDY21") < list.indexOf("SDY100"));
-            assertTrue(list.indexOf("SDY21") < list.indexOf("SDY144 Study"));
-            assertTrue(list.indexOf("SDY144 Study") < list.indexOf("SDY200"));
-        }
-
-    }
-}
+/*
+ * Copyright (c) 2015-2019 LabKey Corporation
+ *
+ * Licensed under the Apache License, Version 2.0 (the "License");
+ * you may not use this file except in compliance with the License.
+ * You may obtain a copy of the License at
+ *
+ *     http://www.apache.org/licenses/LICENSE-2.0
+ *
+ * Unless required by applicable law or agreed to in writing, software
+ * distributed under the License is distributed on an "AS IS" BASIS,
+ * WITHOUT WARRANTIES OR CONDITIONS OF ANY KIND, either express or implied.
+ * See the License for the specific language governing permissions and
+ * limitations under the License.
+ */
+
+package org.labkey.study.query;
+
+import org.apache.commons.lang3.StringUtils;
+import org.apache.logging.log4j.LogManager;
+import org.apache.logging.log4j.Logger;
+import org.jetbrains.annotations.NotNull;
+import org.junit.Assert;
+import org.junit.Test;
+import org.labkey.api.action.BaseViewAction;
+import org.labkey.api.action.QueryViewAction;
+import org.labkey.api.assay.AssayProvider;
+import org.labkey.api.assay.AssayService;
+import org.labkey.api.assay.AssayUrls;
+import org.labkey.api.data.ActionButton;
+import org.labkey.api.data.ButtonBar;
+import org.labkey.api.data.ColumnInfo;
+import org.labkey.api.data.CompareType;
+import org.labkey.api.data.Container;
+import org.labkey.api.data.ContainerFilter;
+import org.labkey.api.data.ContainerManager;
+import org.labkey.api.data.DataRegion;
+import org.labkey.api.data.DisplayColumn;
+import org.labkey.api.data.MenuButton;
+import org.labkey.api.data.RenderContext;
+import org.labkey.api.data.SimpleDisplayColumn;
+import org.labkey.api.data.SimpleFilter;
+import org.labkey.api.data.TableInfo;
+import org.labkey.api.data.TableSelector;
+import org.labkey.api.exp.LsidManager;
+import org.labkey.api.exp.api.ExpProtocol;
+import org.labkey.api.qc.QCStateManager;
+import org.labkey.api.query.FieldKey;
+import org.labkey.api.query.QueryAction;
+import org.labkey.api.query.QueryService;
+import org.labkey.api.query.UserSchema;
+import org.labkey.api.reports.Report;
+import org.labkey.api.reports.ReportService;
+import org.labkey.api.reports.report.QueryReport;
+import org.labkey.api.reports.report.ReportUrls;
+import org.labkey.api.security.User;
+import org.labkey.api.security.permissions.AdminPermission;
+import org.labkey.api.security.permissions.DeletePermission;
+import org.labkey.api.security.permissions.InsertPermission;
+import org.labkey.api.security.permissions.QCAnalystPermission;
+import org.labkey.api.security.permissions.ReadPermission;
+import org.labkey.api.security.permissions.UpdatePermission;
+import org.labkey.api.specimen.SpecimenManager;
+import org.labkey.api.study.CohortFilter;
+import org.labkey.api.study.DataspaceContainerFilter;
+import org.labkey.api.study.TimepointType;
+import org.labkey.api.study.model.ParticipantGroup;
+import org.labkey.api.util.GUID;
+import org.labkey.api.util.PageFlowUtil;
+import org.labkey.api.view.ActionURL;
+import org.labkey.api.view.DataView;
+import org.labkey.api.view.NavTree;
+import org.labkey.api.view.NotFoundException;
+import org.labkey.api.view.ViewContext;
+import org.labkey.study.CohortFilterFactory;
+import org.labkey.study.StudySchema;
+import org.labkey.study.controllers.BaseStudyController;
+import org.labkey.study.controllers.StudyController;
+import org.labkey.study.controllers.specimen.SpecimenController;
+import org.labkey.study.model.DatasetDefinition;
+import org.labkey.study.model.ParticipantGroupManager;
+import org.labkey.study.model.QCStateSet;
+import org.labkey.study.model.StudyImpl;
+import org.labkey.study.model.StudyManager;
+import org.labkey.study.model.VisitImpl;
+import org.labkey.study.reports.ReportManager;
+import org.labkey.study.reports.StudyReportUIProvider;
+import org.springframework.beans.PropertyValues;
+import org.springframework.validation.BindException;
+
+import java.io.IOException;
+import java.io.Writer;
+import java.util.ArrayList;
+import java.util.Arrays;
+import java.util.Collection;
+import java.util.Collections;
+import java.util.List;
+import java.util.Map;
+import java.util.Set;
+import java.util.regex.Matcher;
+import java.util.regex.Pattern;
+
+/**
+ * User: brittp
+ * Date: Aug 25, 2006
+ * Time: 4:03:59 PM
+ */
+public class DatasetQueryView extends StudyQueryView
+{
+    private DatasetDefinition _dataset;
+    private VisitImpl _visit;
+    private CohortFilter _cohortFilter;
+    private boolean _showSourceLinks;
+    public static final String DATAREGION = "Dataset";
+    private QCStateSet _qcStateSet;
+    private ExpProtocol _protocol;
+    private AssayProvider _provider;
+    protected static Logger _systemLog = LogManager.getLogger(DatasetQueryView.class);
+
+    public DatasetQueryView(UserSchema schema, DatasetQuerySettings settings, BindException errors)
+    {
+        super(schema, settings, errors);
+
+        ViewContext context = getViewContext();
+        DatasetFilterForm form = getForm(context);
+
+        _dataset = StudyManager.getInstance().getDatasetDefinitionByQueryName(_study, settings.getQueryName());     // Robust enough to consider that QueryName may actually be label
+        if (_dataset == null)
+            throw new IllegalArgumentException("Unable to find the dataset specified");
+
+        if (!_dataset.getName().equalsIgnoreCase(settings.getQueryName()))
+        {
+            // settings has label instead of name; warn that label is being used to lookup
+            _systemLog.warn("Dataset in schema'" + schema.getName() + "' was referenced by label (" + settings.getQueryName() + "), not name (" + _dataset.getName() + ").");
+        }
+
+        if (settings.isUseQCSet() && QCStateManager.getInstance().showQCStates(getContainer()))
+            _qcStateSet = QCStateSet.getSelectedStates(getContainer(), form.getQCState());
+
+        _showSourceLinks = settings.isShowSourceLinks();
+
+        // Only show link to edit if permission allows it
+        setShowUpdateColumn(settings.isShowEditLinks() && !isExportView() && _dataset.canUpdate(getUser()));
+
+        if (form.getVisitRowId() != 0)
+        {
+            assert _study.getTimepointType() != TimepointType.CONTINUOUS;
+            _visit = StudyManager.getInstance().getVisitForRowId(_study, form.getVisitRowId());
+            if (null == _visit)
+                throw new NotFoundException();
+        }
+        if (context.getActionURL() != null)
+            _cohortFilter = CohortFilterFactory.getFromURL(getContainer(), getUser(), getViewContext().getActionURL(), DATAREGION);
+
+        _protocol = _dataset.getAssayProtocol();
+        if (_protocol != null)
+            _provider = AssayService.get().getProvider(_protocol);
+
+        setViewItemFilter(StudyReportUIProvider.getItemFilter());
+        // Issue 23076: hide container filter option in dataset view menu even if dataset is shared
+        disableContainerFilterSelection();
+
+        addSessionParticipantGroup(settings);
+
+        if (usesAssayButtons())
+            addClientDependencies(AssayService.get().getClientDependenciesForImportButtons());
+    }
+
+    private void addSessionParticipantGroup(DatasetQuerySettings settings)
+    {
+        if (getViewContext() != null && getViewContext().getRequest() != null)
+        {
+            ParticipantGroup sessionGroup = ParticipantGroupManager.getInstance().getSessionParticipantGroup(getContainer(), getUser(), getViewContext().getRequest());
+            if (sessionGroup != null && sessionGroup.getRowId() > 0)
+            {
+                ActionURL sortFilterURL = settings.getSortFilterURL();
+                sortFilterURL.addParameter("query.ParticipantId/" + sessionGroup.getCategoryLabel() + "~eq", sessionGroup.getLabel());
+                settings.setSortFilterURL(sortFilterURL);
+            }
+        }
+    }
+
+    @Override
+    public CohortFilter getCohortFilter()
+    {
+        return _cohortFilter;
+    }
+
+    private DatasetFilterForm getForm(ViewContext context)
+    {
+        DatasetFilterForm form = new DatasetFilterForm();
+
+        form.bindParameters(context.getBindPropertyValues());
+        return form;
+    }
+
+    @Override
+    public DataView createDataView()
+    {
+        DataView view = super.createDataView();
+        TableInfo table = view.getTable();
+
+        if (null == table)
+            throw new IllegalStateException("Could not create table from dataset: " + _dataset.getName());
+
+        view.getDataRegion().setRecordSelectorValueColumns("lsid");
+
+        if (null != _visit)
+        {
+            SimpleFilter filter = (SimpleFilter) view.getRenderContext().getBaseFilter();
+            if (null == filter)
+            {
+                filter = new SimpleFilter();
+                view.getRenderContext().setBaseFilter(filter);
+            }
+            _visit.addVisitFilter(filter);
+        }
+
+        if (null != _cohortFilter)
+        {
+            SimpleFilter filter = (SimpleFilter) view.getRenderContext().getBaseFilter();
+            if (null == filter)
+            {
+                filter = new SimpleFilter();
+                view.getRenderContext().setBaseFilter(filter);
+            }
+            _cohortFilter.addFilterCondition(table, getContainer(), filter);
+        }
+
+        if (null != _qcStateSet)
+        {
+            SimpleFilter filter = (SimpleFilter) view.getRenderContext().getBaseFilter();
+            if (null == filter)
+            {
+                filter = new SimpleFilter();
+                view.getRenderContext().setBaseFilter(filter);
+            }
+            FieldKey qcStateKey = FieldKey.fromParts(DatasetTableImpl.QCSTATE_ID_COLNAME, "rowid");
+            Map<FieldKey, ColumnInfo> qcStateColumnMap = QueryService.get().getColumns(table, Collections.singleton(qcStateKey));
+            ColumnInfo qcStateColumn = qcStateColumnMap.get(qcStateKey);
+            if (qcStateColumn != null)
+            {
+                filter.addClause(new SimpleFilter.SQLClause(_qcStateSet.getStateInClause(qcStateColumn.getAlias()), null, qcStateColumn.getFieldKey()));
+            }
+        }
+
+        ColumnInfo sourceLsidCol = table.getColumn("SourceLsid");
+        DisplayColumn sourceLsidDisplayCol = view.getDataRegion().getDisplayColumn("SourceLsid");
+
+        if (sourceLsidCol != null)
+        {
+            if (sourceLsidDisplayCol != null)
+                sourceLsidDisplayCol.setVisible(false);
+            if (_showSourceLinks && hasUsefulDetailsPage() && null != _dataset.getAssayProtocol())
+            {
+                view.getDataRegion().addDisplayColumn(0, new DatasetDetailsColumn(sourceLsidCol, getUser()));
+            }
+        }
+
+        // allow posts from dataset data regions to determine which dataset was being displayed:
+        view.getDataRegion().addHiddenFormField(DatasetDefinition.DATASETKEY, "" + _dataset.getDatasetId());
+
+        return view;
+    }
+
+    private boolean hasUsefulDetailsPage()
+    {
+        if (!_dataset.isAssayData())
+            return true; // we don't have a protocol at all, so we don't know if we have useful details
+
+        if (_protocol == null)
+            return false; // We have a protocol, but it's been deleted
+
+        if (_provider == null)
+            return false; // Unlikely, but possible -- provider no longer available
+        return _provider.hasUsefulDetailsPage();
+    }
+
+    private class DatasetDetailsColumn extends SimpleDisplayColumn
+    {
+        private final ColumnInfo _sourceLsidColumn;
+        private final User _user;
+
+        public DatasetDetailsColumn(ColumnInfo sourceLsidCol, User user)
+        {
+            super();
+            _sourceLsidColumn = sourceLsidCol;
+            _user = user;
+        }
+
+        @Override
+        public void renderGridCellContents(RenderContext ctx, Writer out) throws IOException
+        {
+            Object lsid = ctx.get(_sourceLsidColumn.getName());
+            if (lsid != null)
+            {
+                if (LsidManager.get().hasPermission(lsid.toString(), _user, ReadPermission.class))
+                {
+                    ActionURL dataURL = new ActionURL(StudyController.DatasetItemDetailsAction.class, getContainer());
+                    dataURL.addParameter("sourceLsid", lsid.toString());
+                    out.write(PageFlowUtil.textLink("assay", dataURL));
+                    return;
+                }
+            }
+            out.write("&nbsp;");
+        }
+
+        @Override
+        public void addQueryColumns(Set<ColumnInfo> set)
+        {
+            set.add(_sourceLsidColumn);
+        }
+    }
+
+    @Override
+    protected ActionURL urlFor(QueryAction action)
+    {
+        ActionURL url = super.urlFor(action);
+
+        // need to add back the parameters that aren't added by the base urlFor, cohort and qc state
+        // don't get automatically added because they lack the proper dataregion prefix
+        //
+        if (url != null)
+        {
+            if (_cohortFilter != null)
+                _cohortFilter.addURLParameters(_study, url, DATAREGION);
+
+            if (_qcStateSet != null)
+                url.replaceParameter(BaseStudyController.SharedFormParameters.QCState, _qcStateSet.getFormValue());
+        }
+        return url;
+    }
+
+    @Override
+    protected void populateReportButtonBar(ButtonBar bar)
+    {
+        Report report = getSettings().getReportView(getViewContext());
+
+        // query reports will render their own button bar
+        if (!(report instanceof QueryReport) && getSettings().getAllowChooseView())
+        {
+            bar.add(createViewButton(getViewItemFilter()));
+            populateChartsReports(bar);
+        }
+    }
+
+    @Override
+    public void addManageViewItems(MenuButton button, Map<String, String> params)
+    {
+        ActionURL url = PageFlowUtil.urlProvider(ReportUrls.class).urlManageViews(getViewContext().getContainer());
+        for (Map.Entry<String, String> entry : params.entrySet())
+            url.addParameter(entry.getKey(), entry.getValue());
+
+        button.addMenuItem("Manage Views", url);
+    }
+
+    @Override
+    protected boolean canViewReport(User user, Container c, Report report)
+    {
+        return ReportManager.get().canReadReport(getUser(), getContainer(), report);
+    }
+
+    private boolean usesAssayButtons()
+    {
+        return _dataset.isAssayData() && !QueryService.get().isQuerySnapshot(getContainer(), StudySchema.getInstance().getSchemaName(), _dataset.getName());
+    }
+
+    @Override
+    protected void populateButtonBar(DataView view, ButtonBar bar)
+    {
+        bar.add(createFilterButton());
+        if (getSettings().getAllowChooseView())
+        {
+            bar.add(createViewButton(getItemFilter()));
+        }
+
+        populateChartsReports(bar);
+
+        List<String> recordSelectorColumns = view.getDataRegion().getRecordSelectorValueColumns();
+        bar.add(createExportButton(recordSelectorColumns));
+
+        // Duplicates logic from super.populateButtonBar(), but we need selectors
+        if ((recordSelectorColumns != null && !recordSelectorColumns.isEmpty()) || (getTable() != null && !getTable().getPkColumns().isEmpty()))
+        {
+            bar.setAlwaysShowRecordSelectors(true);
+        }
+
+        User user = getUser();
+        boolean canInsert = _dataset.canInsert(user);
+        boolean canDelete = _dataset.canDelete(user);
+        boolean canManage = user.hasRootAdminPermission() || _dataset.getContainer().hasPermission(user, AdminPermission.class);
+        boolean isSnapshot = QueryService.get().isQuerySnapshot(getContainer(), StudySchema.getInstance().getSchemaName(), _dataset.getName());
+        boolean isAssayDataset = _dataset.isAssayData();
+        ExpProtocol protocol = null;
+
+        if (isAssayDataset)
+        {
+            protocol = _dataset.getAssayProtocol();
+            if (protocol == null)
+                isAssayDataset = false;
+        }
+
+        if (!isSnapshot)
+        {
+            if (!isAssayDataset) // admins always get the import and manage buttons
+            {
+                if (canInsert)
+                {
+                    // insert menu button contain Insert New and Bulk import, or button for either option
+                    ActionButton insertButton = createInsertMenuButton();
+                    if (insertButton != null)
+                    {
+                        // Dataset permissions mean user might not have insert permissions in the folder. We checked for
+                        // insert permissions above so just require read (which we know user must have in the folder)
+                        insertButton.setDisplayPermission(ReadPermission.class);
+                        bar.add(insertButton);
+                    }
+                }
+
+                if (canDelete && _study instanceof StudyImpl)
+                {
+                    ActionURL deleteRowsURL = urlFor(QueryAction.deleteQueryRows);
+                    if (deleteRowsURL != null)
+                    {
+                        ActionButton deleteRows = new ActionButton(deleteRowsURL, "Delete");
+                        deleteRows.setIconCls("trash");
+                        if (_dataset.getDataSharingEnum() == DatasetDefinition.DataSharing.NONE)
+                            deleteRows.setRequiresSelection(true, "Delete selected row from this dataset?", "Delete selected rows from this dataset?");
+                        else
+                            deleteRows.setRequiresSelection(true, "Delete selected shared row from this dataset?  This operation may affect other studies in this project.", "Delete selected shared rows from this dataset?  This operation may affect other studies in this project.");
+                        deleteRows.setActionType(ActionButton.Action.POST);
+                        // Dataset permissions mean user might not have delete permissions in the folder. We checked for
+                        // delete permissions above so just require read (which we know user must have in the folder)
+                        deleteRows.setDisplayPermission(ReadPermission.class);
+                        bar.add(deleteRows);
+                    }
+                }
+
+                if (canManage)
+                {
+                    // manage dataset
+                    ActionButton manageButton = new ActionButton(new ActionURL(StudyController.DatasetDetailsAction.class, getContainer()).addParameter("id", _dataset.getDatasetId()), "Manage");
+                    manageButton.setActionType(ActionButton.Action.LINK);
+                    manageButton.setDisplayPermission(InsertPermission.class);
+                    bar.add(manageButton);
+                }
+            }
+            else
+            {
+                bar.addAll(AssayService.get().getImportButtons(protocol, getUser(), getContainer(), true));
+
+                if (user.hasRootAdminPermission() || canDelete)
+                {
+                    ActionURL deleteRowsURL = new ActionURL(StudyController.DeletePublishedRowsAction.class, getContainer());
+                    deleteRowsURL.addParameter("protocolId", protocol.getRowId());
+                    ActionButton deleteRows = new ActionButton(deleteRowsURL, "Recall");
+                    deleteRows.setRequiresSelection(true, "Recall selected row of this dataset?", "Recall selected rows of this dataset?");
+                    deleteRows.setActionType(ActionButton.Action.POST);
+                    // Dataset permissions mean user might not have delete permissions in the folder. We checked for
+                    // delete permissions above so just require read (which we know user must have in the folder)
+                    deleteRows.setDisplayPermission(ReadPermission.class);
+                    bar.add(deleteRows);
+                }
+            }
+        }
+
+        bar.add(ParticipantGroupManager.getInstance().createParticipantGroupButton(getViewContext(), getDataRegionName(), _cohortFilter, true));
+
+        if (QCStateManager.getInstance().showQCStates(getContainer()))
+            bar.add(createQCStateButton(_qcStateSet));
+
+        if (SpecimenManager.get().isSpecimenModuleActive(getContainer()))
+        {
+            ActionURL viewSpecimensURL = new ActionURL(SpecimenController.SelectedSpecimensAction.class, getContainer());
+            ActionButton viewSpecimens = new ActionButton(viewSpecimensURL, "View Specimens");
+            viewSpecimens.setRequiresSelection(true);
+            viewSpecimens.setActionType(ActionButton.Action.POST);
+            viewSpecimens.setDisplayPermission(ReadPermission.class);
+            bar.add(viewSpecimens);
+        }
+
+        if (isAssayDataset)
+        {
+            // provide a link to the source assay
+            Container c = protocol.getContainer();
+            if (c.hasPermission(getUser(), ReadPermission.class))
+            {
+                ActionURL url = PageFlowUtil.urlProvider(AssayUrls.class).getAssayRunsURL(
+                        c,
+                        protocol,
+                        ContainerFilter.Type.CurrentAndSubfolders.create(getSchema()));
+                ActionButton viewAssayButton = new ActionButton("View Source Assay", url);
+                bar.add(viewAssayButton);
+            }
+        }
+    }
+
+    @Override
+    public MenuButton createViewButton(ReportService.ItemFilter filter)
+    {
+        MenuButton button =  super.createViewButton(filter);
+
+        ActionURL url = new ActionURL(StudyController.ViewPreferencesAction.class, getContainer());
+        url.addParameter("datasetId", _dataset.getDatasetId());
+        button.addMenuItem("Set Default", url);
+
+        return button;
+    }
+
+    private ActionButton createFilterButton()
+    {
+        ActionButton btn = new ActionButton("Filter");
+        btn.setIconCls("filter");
+        btn.setActionType(ActionButton.Action.SCRIPT);
+        btn.setScript(DataRegion.getJavaScriptObjectReference(getDataRegionName()) + ".showFaceting(); return false;");
+        return btn;
+    }
+
+    private MenuButton createQCStateButton(QCStateSet currentSet)
+    {
+        List<QCStateSet> stateSets = QCStateSet.getSelectableSets(getContainer());
+        MenuButton button = new MenuButton("QC State");
+
+        for (QCStateSet set : stateSets)
+        {
+            NavTree setItem = new NavTree(set.getLabel(), getViewContext().cloneActionURL().replaceParameter(BaseStudyController.SharedFormParameters.QCState, set.getFormValue()));
+            setItem.setId("QCState:" + set.getLabel());
+            if (set.equals(currentSet))
+                setItem.setSelected(true);
+            button.addMenuItem(setItem);
+        }
+
+        boolean addSeparator = false;
+        if (getContainer().hasPermission(getUser(), QCAnalystPermission.class))
+        {
+            if (!addSeparator)
+            {
+                addSeparator = true;
+                button.addSeparator();
+            }
+            ActionURL updateAction = new ActionURL(StudyController.UpdateQCStateAction.class, getContainer());
+            NavTree updateItem = button.addMenuItem("Update state of selected rows", "if (verifySelected(" + DataRegion.getJavaScriptObjectReference(getDataRegionName()) + ".form, \"" +
+                    updateAction.getLocalURIString() + "\", \"post\", \"rows\")) " + DataRegion.getJavaScriptObjectReference(getDataRegionName()) + ".form.submit()");
+            updateItem.setId("QCState:updateSelected");
+        }
+
+        if (getContainer().hasPermission(getUser(), AdminPermission.class))
+        {
+            if (!addSeparator)
+                button.addSeparator();
+            button.addMenuItem("Manage states", new ActionURL(StudyController.ManageQCStatesAction.class,
+                    getContainer()).addReturnURL(getViewContext().getActionURL()));
+        }
+        return button;
+    }
+
+    UNSURE OF MERGE
+
+
+    private boolean hasSourceLsids()
+    {
+        TableInfo datasetTable = getTable();
+        SimpleFilter sourceLsidFilter = new SimpleFilter();
+        sourceLsidFilter.addCondition(FieldKey.fromParts("SourceLsid"), null, CompareType.NONBLANK);
+
+        return new TableSelector(datasetTable, sourceLsidFilter, null).exists();
+    }
+
+    protected QCStateSet getQcStateSet()
+    {
+        return _qcStateSet;
+    }
+
+    protected void setQcStateSet(QCStateSet qcStateSet)
+    {
+        _qcStateSet = qcStateSet;
+    }
+
+    public static class DatasetFilterForm extends QueryViewAction.QueryExportForm
+    {
+        private String _cohortFilterType;
+        private Integer _cohortId;
+        private String _QCState;
+        private int _datasetId;
+        private int _visitRowId;
+
+        @Override
+        public @NotNull BindException bindParameters(PropertyValues params)
+        {
+            return BaseViewAction.springBindParameters(this, "form", params);
+        }
+
+        public String getCohortFilterType()
+        {
+            return _cohortFilterType;
+        }
+
+        public void setCohortFilterType(String cohortFilterType)
+        {
+            _cohortFilterType = cohortFilterType;
+        }
+
+        public Integer getCohortId()
+        {
+            return _cohortId;
+        }
+
+        public void setCohortId(Integer cohortId)
+        {
+            _cohortId = cohortId;
+        }
+
+        public String getQCState()
+        {
+            return _QCState;
+        }
+
+        public void setQCState(String QCState)
+        {
+            _QCState = QCState;
+        }
+
+        public int getDatasetId()
+        {
+            return _datasetId;
+        }
+
+        public void setDatasetId(int datasetId)
+        {
+            _datasetId = datasetId;
+        }
+
+        public int getVisitRowId()
+        {
+            return _visitRowId;
+        }
+
+        public void setVisitRowId(int visitRowId)
+        {
+            _visitRowId = visitRowId;
+        }
+    }
+
+
+
+    @Override
+    protected DataRegion createDataRegion()
+    {
+        DataRegion rgn = new DatasetDataRegion();
+        configureDataRegion(rgn);
+        return rgn;
+    }
+
+
+    public static class DatasetDataRegion extends DataRegion
+    {
+        @Override
+        protected void addHeaderMessage(StringBuilder headerMessage, RenderContext ctx) throws IOException
+        {
+            super.addHeaderMessage(headerMessage, ctx);
+
+            UserSchema s = getTable().getUserSchema();
+            if (!(s instanceof DataspaceQuerySchema))
+                return;
+            DataspaceQuerySchema dqs = (DataspaceQuerySchema)s;
+            ContainerFilter cf = dqs.getDefaultContainerFilter();
+            if (!(cf instanceof DataspaceContainerFilter))
+                return;
+
+            StringBuilder msg = new StringBuilder();
+            DataspaceContainerFilter dcf = (DataspaceContainerFilter)cf;
+            if (dcf.isSubsetOfStudies())
+            {
+                // DISPLAY the current subset
+                Collection<GUID> ids = dcf.generateIds(dqs.getContainer(), ReadPermission.class, null);
+                ArrayList<String> labels = new ArrayList<>(ids.size());
+                for (GUID id : ids)
+                {
+                    Container c = ContainerManager.getForId(id);
+                    if (null == c)
+                        continue;
+                    labels.add(c.getName());
+                }
+                sortLabels(labels);
+
+                msg.append("Selected Studies: ");
+                String comma = "";
+                for (String label : labels)
+                {
+                    msg.append(comma).append(label);
+                    comma = ", ";
+                }
+            }
+
+            if (ParticipantGroupManager.getInstance().getSessionParticipantGroupShowMessage(dqs.getContainer(), ctx.getViewContext().getRequest()))
+            {
+                ParticipantGroup sessionGroup = ParticipantGroupManager.getInstance().getSessionParticipantGroup(dqs.getContainer(), dqs.getUser(), ctx.getViewContext().getRequest());
+                if (sessionGroup != null)
+                {
+                    if (msg.length() > 0)
+                        msg.append("  ");
+                    msg.append("Selected " + dqs.getStudy().getSubjectNounPlural() + ": ");
+                    msg.append(sessionGroup.getParticipantIds().length);
+                }
+                headerMessage.append(msg);
+            }
+        }
+    }
+
+
+    static void sortLabels(List<String> labels)
+    {
+        final Pattern alphaNumPattern = Pattern.compile("(\\D*)(\\d+)?(.*)");
+
+        try
+        {
+            labels.sort((o1, o2) ->
+            {
+                Matcher m = alphaNumPattern.matcher(o1);
+                boolean matches = m.matches();
+                assert matches;
+                String prefix1 = m.groupCount() > 0 ? m.group(1) : "";
+                String number1 = m.groupCount() > 1 ? m.group(2) : "";
+                String suffix1 = m.groupCount() > 2 ? m.group(3) : "";
+
+                m = alphaNumPattern.matcher(o2);
+                matches = m.matches();
+                assert matches;
+                String prefix2 = m.groupCount() > 0 ? m.group(1) : "";
+                String number2 = m.groupCount() > 1 ? m.group(2) : "";
+                String suffix2 = m.groupCount() > 2 ? m.group(3) : "";
+
+                if (0 == prefix1.compareTo(prefix2) && StringUtils.isNotEmpty(number1) && StringUtils.isNotEmpty(number2))
+                {
+                    long i1 = Long.parseLong(number1);
+                    long i2 = Long.parseLong(number2);
+                    if (i1 != i2)
+                        return i1 > i2 ? 1 : -1;
+                    return suffix1.compareTo(suffix2);
+                }
+                return o1.compareTo(o2);
+            });
+        }
+        catch (IllegalStateException x)
+        {
+            assert false : "error sorting study list: " + StringUtils.join(labels,",");
+        }
+    }
+
+
+    static public class TestCase extends Assert
+    {
+        @Test
+        public void testSort()
+        {
+            String[] tests = new String[] {"SDY2","SDY100","SDYxyzpdq","100","SDY200","SDY1","abc21","qwerty77 abc","xyz99","54", "SDY144 Study"};
+            ArrayList<String> list = new ArrayList<>();
+            list.addAll(Arrays.asList(tests));
+            sortLabels(list);
+            assertTrue(list.indexOf("SDY1") < list.indexOf("SDY2"));
+            assertTrue(list.indexOf("SDY2") < list.indexOf("SDY200"));
+            assertTrue(list.indexOf("SDY21") < list.indexOf("SDY100"));
+            assertTrue(list.indexOf("SDY21") < list.indexOf("SDY144 Study"));
+            assertTrue(list.indexOf("SDY144 Study") < list.indexOf("SDY200"));
+        }
+
+    }
+}