/*
 * Copyright (c) 2008-2018 LabKey Corporation
 *
 * Licensed under the Apache License, Version 2.0 (the "License");
 * you may not use this file except in compliance with the License.
 * You may obtain a copy of the License at
 *
 *     http://www.apache.org/licenses/LICENSE-2.0
 *
 * Unless required by applicable law or agreed to in writing, software
 * distributed under the License is distributed on an "AS IS" BASIS,
 * WITHOUT WARRANTIES OR CONDITIONS OF ANY KIND, either express or implied.
 * See the License for the specific language governing permissions and
 * limitations under the License.
 */
package org.labkey.study.query;

import org.jetbrains.annotations.Nullable;
import org.labkey.api.collections.CaseInsensitiveHashMap;
import org.labkey.api.data.ColumnInfo;
import org.labkey.api.data.Container;
import org.labkey.api.data.SQLFragment;
import org.labkey.api.data.SqlExecutor;
import org.labkey.api.data.Table;
import org.labkey.api.data.TableInfo;
import org.labkey.api.data.TableSelector;
import org.labkey.api.query.AbstractQueryUpdateService;
import org.labkey.api.query.QueryUpdateServiceException;
import org.labkey.api.query.ValidationException;
import org.labkey.api.security.User;
import org.labkey.api.study.TimepointType;
import org.labkey.api.util.DateUtil;
import org.labkey.study.StudySchema;
import org.labkey.study.model.StudyImpl;
import org.labkey.study.model.StudyManager;
import org.labkey.study.visitmanager.RelativeDateVisitManager;
import org.labkey.study.visitmanager.VisitManager;

import java.util.Date;
import java.util.Map;

/**
 * User: jgarms
 * Date: Aug 11, 2008
 * Time: 1:10:49 PM
 */
public class StudyPropertiesUpdateService extends AbstractQueryUpdateService
{
    public StudyPropertiesUpdateService(TableInfo table)
    {
        super(table);
    }


    @Override
    @SuppressWarnings("unchecked")
    protected Map<String, Object> getRow(User user, Container container, Map<String, Object> keys) throws QueryUpdateServiceException
    {
        StudyImpl study = StudyManager.getInstance().getStudy(container);
        if (null == study)
            throw new QueryUpdateServiceException("No study found.");
        StudyQuerySchema querySchema = StudyQuerySchema.createSchema(study, user, true);
        TableInfo queryTableInfo = querySchema.getTable("StudyProperties", null);
        if (null == queryTableInfo)
            throw new QueryUpdateServiceException("StudyProperties table not found.");
        return new TableSelector(queryTableInfo).getObject(container.getId(), Map.class);
    }


    @Override
    protected Map<String, Object> updateRow(User user, Container container, Map<String, Object> row, @Nullable Map<String, Object> oldRow) throws ValidationException, QueryUpdateServiceException
    {
        StudyImpl study = StudyManager.getInstance().getStudy(container);
        if (null == study)
            throw new QueryUpdateServiceException("No study found.");
        StudyPropertiesTable table = (StudyPropertiesTable)getQueryTable();

        // NOTE using updateTabDelimited() or updateStatement() is tricky, because they will NULL out all unspecified columns

        // save properties
        study.savePropertyBag(row);

        // update the base table, but only some columns StudyPropertiesTable
        CaseInsensitiveHashMap<Object> updateRow = new CaseInsensitiveHashMap<>();
        boolean recomputeStartDates = false;
        boolean recalculateTimepoints = false;
        for (Map.Entry<String,Object> entry : row.entrySet())
        {
            ColumnInfo c = table.getColumn(entry.getKey());
            if (null != c)
            {
                if ("TimepointType".equalsIgnoreCase(c.getName()))
                {
                    if (entry.getValue() != null)
                    {
                        // Brand new studies can be set to whatever type the user likes
                        if (study.isEmptyStudy())
                        {
                            updateRow.put(entry.getKey(), entry.getValue());
                        }
                        else
                        {
                            try
                            {
                                // Existing studies only support certain changes to the timepoint type
                                TimepointType newTimepointType = TimepointType.valueOf(entry.getValue().toString());
                                if (newTimepointType != study.getTimepointType())
                                {
                                    study.getTimepointType().validateTransition(newTimepointType);
                                    updateRow.put(entry.getKey(), entry.getValue());
                                    recalculateTimepoints = true;
                                }
                            }
                            catch (IllegalArgumentException ignored)
                            {
                                throw new ValidationException("Invalid TimepointType: " + entry.getValue());
                            }
                        }
                    }
                }
                else if (c.isUserEditable())
                {
                    updateRow.put(entry.getKey(), entry.getValue());

<<<<<<< HEAD
                    if (entry.getValue() != null && c.getName().equalsIgnoreCase("StartDate") && study.getTimepointType() == TimepointType.DATE)
=======
                    if (entry.getValue() != null && c.getName().equalsIgnoreCase("StartDate"))
>>>>>>> 47ee831f
                    {
                        Date newDate = new Date(DateUtil.parseDateTime(container, entry.getValue().toString()));
                        recomputeStartDates = !study.getStartDate().equals(newDate);
                    }
                }
            }
        }

        if (!updateRow.isEmpty())
            Table.update(user, table.getRealTable(), updateRow, study.getContainer().getId());

        StudyManager.getInstance().clearCaches(container, false);

        // Reload the study object after flushing caches
        study = StudyManager.getInstance().getStudy(study.getContainer());

        if (recalculateTimepoints)
        {
            // Blow away all of the existing visit info and rebuild it
            VisitManager manager = StudyManager.getInstance().getVisitManager(study);
            StudySchema schema = StudySchema.getInstance();

            SQLFragment sqlFragParticipantVisit = new SQLFragment("DELETE FROM " + schema.getTableInfoParticipantVisit() + " WHERE Container = ?").add(study.getContainer());
            new SqlExecutor(schema.getSchema()).execute(sqlFragParticipantVisit);
            SQLFragment sqlFragVisitMap = new SQLFragment("DELETE FROM " + schema.getTableInfoVisitMap() + " WHERE Container = ?").add(study.getContainer());
            new SqlExecutor(schema.getSchema()).execute(sqlFragVisitMap);
            SQLFragment sqlFragVisit = new SQLFragment("DELETE FROM " + schema.getTableInfoVisit() + " WHERE Container = ?").add(study.getContainer());
            new SqlExecutor(schema.getSchema()).execute(sqlFragVisit);

            manager.updateParticipantVisits(user, study.getDatasets());
        }
<<<<<<< HEAD
        else if (recomputeStartDates)
=======
        else if (recomputeStartDates && study.getTimepointType() == TimepointType.DATE)
>>>>>>> 47ee831f
        {
            // Only recalculate relative to the start date
            RelativeDateVisitManager visitManager = (RelativeDateVisitManager) StudyManager.getInstance().getVisitManager(study);
            visitManager.recomputeDates(study.getStartDate(), user);
        }

        return getRow(user, container, null);
    }


    @Override
    protected Map<String, Object> deleteRow(User user, Container container, Map<String, Object> oldRow)
    {
        throw new UnsupportedOperationException("You cannot delete all of a Study's properties");
    }


    @Override
    protected Map<String, Object> insertRow(User user, Container container, Map<String, Object> row) throws ValidationException, QueryUpdateServiceException
    {
        return updateRow(user, container, row, null);
    }
}<|MERGE_RESOLUTION|>--- conflicted
+++ resolved
@@ -122,11 +122,7 @@
                 {
                     updateRow.put(entry.getKey(), entry.getValue());
 
-<<<<<<< HEAD
-                    if (entry.getValue() != null && c.getName().equalsIgnoreCase("StartDate") && study.getTimepointType() == TimepointType.DATE)
-=======
                     if (entry.getValue() != null && c.getName().equalsIgnoreCase("StartDate"))
->>>>>>> 47ee831f
                     {
                         Date newDate = new Date(DateUtil.parseDateTime(container, entry.getValue().toString()));
                         recomputeStartDates = !study.getStartDate().equals(newDate);
@@ -158,11 +154,7 @@
 
             manager.updateParticipantVisits(user, study.getDatasets());
         }
-<<<<<<< HEAD
-        else if (recomputeStartDates)
-=======
         else if (recomputeStartDates && study.getTimepointType() == TimepointType.DATE)
->>>>>>> 47ee831f
         {
             // Only recalculate relative to the start date
             RelativeDateVisitManager visitManager = (RelativeDateVisitManager) StudyManager.getInstance().getVisitManager(study);
