--- conflicted
+++ resolved
@@ -1,223 +1,220 @@
-/*
- * Copyright (c) 2008-2019 LabKey Corporation
- *
- * Licensed under the Apache License, Version 2.0 (the "License");
- * you may not use this file except in compliance with the License.
- * You may obtain a copy of the License at
- *
- *     http://www.apache.org/licenses/LICENSE-2.0
- *
- * Unless required by applicable law or agreed to in writing, software
- * distributed under the License is distributed on an "AS IS" BASIS,
- * WITHOUT WARRANTIES OR CONDITIONS OF ANY KIND, either express or implied.
- * See the License for the specific language governing permissions and
- * limitations under the License.
- */
-
-package org.labkey.study.query;
-
-import org.jetbrains.annotations.Nullable;
-import org.labkey.api.data.ColumnInfo;
-import org.labkey.api.data.DataColumn;
-import org.labkey.api.data.DataRegion;
-import org.labkey.api.data.RenderContext;
-import org.labkey.api.data.SimpleDisplayColumn;
-import org.labkey.api.data.SimpleFilter;
-import org.labkey.api.data.Sort;
-import org.labkey.api.query.FieldKey;
-import org.labkey.api.query.QuerySettings;
-import org.labkey.api.query.UserSchema;
-import org.labkey.api.security.User;
-import org.labkey.api.util.PageFlowUtil;
-import org.labkey.api.view.ActionURL;
-import org.labkey.api.view.NavTree;
-import org.labkey.api.view.ViewContext;
-import org.labkey.study.SpecimenManager;
-import org.labkey.study.controllers.specimen.SpecimenController;
-<<<<<<< HEAD
-import org.labkey.api.specimen.SpecimenRequestStatus;
-=======
-import org.labkey.study.controllers.specimen.SpecimenController.ManageRequestAction;
-import org.labkey.study.model.SpecimenRequestStatus;
->>>>>>> 09ec4c79
-import org.labkey.study.model.StudyImpl;
-import org.labkey.study.model.StudyManager;
-import org.labkey.api.specimen.security.permissions.ManageRequestsPermission;
-import org.labkey.api.specimen.security.permissions.RequestSpecimensPermission;
-
-import java.io.IOException;
-import java.io.Writer;
-import java.util.Set;
-
-/**
- * User: brittp
- * Date: Apr 20, 2007
- * Time: 2:49:42 PM
- */
-public class SpecimenRequestQueryView extends BaseStudyQueryView
-{
-    private NavTree[] _extraLinks;
-    private boolean _allowSortAndFilter = true;
-    private boolean _showOptionLinks = true;
-
-    private static class RequestOptionDisplayColumn extends SimpleDisplayColumn
-    {
-        private final ColumnInfo _colCreatedBy;
-        private final ColumnInfo _colStatus;
-        private final boolean _showOptionLinks;
-        private final NavTree[] _extraLinks;
-        private final boolean _userIsSpecimenManager;
-        private final boolean _userCanRequest;
-        private final int _userId;
-        private final boolean _cartEnabled;
-
-        private Integer _shoppingCartStatusRowId;
-
-        public RequestOptionDisplayColumn(ViewContext context, boolean showOptionLinks, ColumnInfo colCreatedBy, ColumnInfo colStatus, NavTree... extraLinks)
-        {
-            _colStatus = colStatus;
-            _colCreatedBy = colCreatedBy;
-            User user = context.getUser();
-            _userId = user.getUserId();
-            _userIsSpecimenManager = context.getContainer().hasPermission(user, ManageRequestsPermission.class);
-            _userCanRequest = context.getContainer().hasPermission(user, RequestSpecimensPermission.class);
-            _showOptionLinks = showOptionLinks;
-            _extraLinks = extraLinks;
-            setTextAlign("right");
-            setNoWrap(true);
-            setWidth("175em");
-            _cartEnabled = SpecimenManager.getInstance().isSpecimenShoppingCartEnabled(context.getContainer());
-        }
-
-        @Override
-        public void addQueryColumns(Set<ColumnInfo> set)
-        {
-            set.add(_colCreatedBy);
-            set.add(_colStatus);
-        }
-
-        @Override
-        public void renderGridCellContents(RenderContext ctx, Writer out) throws IOException
-        {
-            StringBuilder content = new StringBuilder();
-            // Use a div to set spacing around the buttons- otherwise they overlap the edges of their data grid cells:
-            content.append("<div style=\"padding: 0.4em\">");
-            if (_extraLinks != null)
-            {
-                for (NavTree link : _extraLinks)
-                    content.append(PageFlowUtil.button(link.getText()).href(link.getHref())).append(" ");
-            }
-
-            if (_showOptionLinks)
-            {
-                if (_cartEnabled)
-                {
-                    if (_shoppingCartStatusRowId == null)
-                    {
-                        SpecimenRequestStatus cartStatus = SpecimenManager.getInstance().getRequestShoppingCartStatus(ctx.getContainer(),
-                                ctx.getViewContext().getUser());
-                        _shoppingCartStatusRowId = cartStatus.getRowId();
-                    }
-
-                    Integer statusId = (Integer) _colStatus.getValue(ctx);
-                    Integer ownerId = (Integer) _colCreatedBy.getValue(ctx);
-                    boolean canEdit = _userIsSpecimenManager || (_userCanRequest && ownerId == _userId);
-
-                    if (statusId.intValue() == _shoppingCartStatusRowId.intValue() && canEdit)
-                    {
-                        ActionURL submitUrl = new ActionURL(SpecimenController.SubmitRequestAction.class, ctx.getContainer()).addParameter("id", "${requestId}");
-                        ActionURL cancelUrl = new ActionURL(SpecimenController.DeleteRequestAction.class, ctx.getContainer()).addParameter("id", "${requestId}");
-
-                        content.append(PageFlowUtil.button("Submit").href(submitUrl).usePost(SpecimenController.ManageRequestBean.SUBMISSION_WARNING));
-                        content.append(PageFlowUtil.button("Cancel").href(cancelUrl).usePost(SpecimenController.ManageRequestBean.CANCELLATION_WARNING));
-                    }
-                }
-
-                ActionURL detailsUrl = new ActionURL(ManageRequestAction.class, ctx.getContainer()).addParameter("id", "${requestId}");
-                content.append(PageFlowUtil.button("Details").href(detailsUrl));
-            }
-            content.append("</div>");
-            setDisplayHtml(content.toString());
-            super.renderGridCellContents(ctx, out);
-        }
-    }
-
-    protected SpecimenRequestQueryView(UserSchema schema, QuerySettings settings, SimpleFilter filter, Sort sort, NavTree... extraLinks)
-    {
-        super(schema, settings, filter, sort);
-        _extraLinks = extraLinks;
-    }
-
-    public static SpecimenRequestQueryView createView(ViewContext context)
-    {
-        return createView(context, null);
-    }
-
-    public static SpecimenRequestQueryView createView(ViewContext context, @Nullable SimpleFilter filter)
-    {
-        StudyImpl study = StudyManager.getInstance().getStudy(context.getContainer());
-        StudyQuerySchema schema = StudyQuerySchema.createSchema(study, context.getUser(), true);
-        String queryName = "SpecimenRequest";
-        QuerySettings qs = schema.getSettings(context, queryName, queryName);
-
-        return new SpecimenRequestQueryView(schema, qs, addFilterClauses(filter), createDefaultSort());
-    }
-    
-    private static Sort createDefaultSort()
-    {
-        return new Sort("-Created");
-    }
-
-    private static SimpleFilter addFilterClauses(@Nullable SimpleFilter filter)
-    {
-        if (filter == null)
-            filter = new SimpleFilter();
-        filter.addCondition(FieldKey.fromParts("Hidden"), Boolean.FALSE);
-        return filter;
-    }
-
-    @Override
-    protected DataRegion.ButtonBarPosition getButtonBarPosition()
-    {
-        return DataRegion.ButtonBarPosition.TOP;
-    }
-
-    @Override
-    protected DataRegion createDataRegion()
-    {
-        DataRegion rgn = super.createDataRegion();
-        DataColumn commentsDC = (DataColumn) rgn.getDisplayColumn("Comments");
-        if (commentsDC != null)
-        {
-            commentsDC.setWidth("300px");
-            commentsDC.setPreserveNewlines(true);
-        }
-
-        if (_showOptionLinks || (_extraLinks != null && _extraLinks.length > 0))
-        {
-            RequestOptionDisplayColumn optionCol =
-                    new RequestOptionDisplayColumn(getViewContext(), _showOptionLinks, getTable().getColumn("CreatedBy"),
-                            getTable().getColumn("Status"), _extraLinks);
-            rgn.addDisplayColumn(0, optionCol);
-        }
-        rgn.setSortable(_allowSortAndFilter);
-        rgn.setShowFilters(_allowSortAndFilter);
-        return rgn;
-    }
-
-    public void setExtraLinks(boolean showOptionLinks, NavTree... extraLinks)
-    {
-        _showOptionLinks = showOptionLinks;
-        _extraLinks = extraLinks;
-    }
-
-    public void setAllowSortAndFilter(boolean allowSortAndFilter)
-    {
-        _allowSortAndFilter = allowSortAndFilter;
-    }
-
-    public void setShowCustomizeLink(boolean showCustomizeLink)
-    {
-        getSettings().setAllowCustomizeView(showCustomizeLink);
-    }
-}
+/*
+ * Copyright (c) 2008-2019 LabKey Corporation
+ *
+ * Licensed under the Apache License, Version 2.0 (the "License");
+ * you may not use this file except in compliance with the License.
+ * You may obtain a copy of the License at
+ *
+ *     http://www.apache.org/licenses/LICENSE-2.0
+ *
+ * Unless required by applicable law or agreed to in writing, software
+ * distributed under the License is distributed on an "AS IS" BASIS,
+ * WITHOUT WARRANTIES OR CONDITIONS OF ANY KIND, either express or implied.
+ * See the License for the specific language governing permissions and
+ * limitations under the License.
+ */
+
+package org.labkey.study.query;
+
+import org.jetbrains.annotations.Nullable;
+import org.labkey.api.data.ColumnInfo;
+import org.labkey.api.data.DataColumn;
+import org.labkey.api.data.DataRegion;
+import org.labkey.api.data.RenderContext;
+import org.labkey.api.data.SimpleDisplayColumn;
+import org.labkey.api.data.SimpleFilter;
+import org.labkey.api.data.Sort;
+import org.labkey.api.query.FieldKey;
+import org.labkey.api.query.QuerySettings;
+import org.labkey.api.query.UserSchema;
+import org.labkey.api.security.User;
+import org.labkey.api.util.PageFlowUtil;
+import org.labkey.api.view.ActionURL;
+import org.labkey.api.view.NavTree;
+import org.labkey.api.view.ViewContext;
+import org.labkey.study.SpecimenManager;
+import org.labkey.study.controllers.specimen.SpecimenController;
+import org.labkey.api.specimen.SpecimenRequestStatus;
+import org.labkey.study.controllers.specimen.SpecimenController.ManageRequestAction;
+import org.labkey.study.model.SpecimenRequestStatus;
+import org.labkey.study.model.StudyImpl;
+import org.labkey.study.model.StudyManager;
+import org.labkey.api.specimen.security.permissions.ManageRequestsPermission;
+import org.labkey.api.specimen.security.permissions.RequestSpecimensPermission;
+
+import java.io.IOException;
+import java.io.Writer;
+import java.util.Set;
+
+/**
+ * User: brittp
+ * Date: Apr 20, 2007
+ * Time: 2:49:42 PM
+ */
+public class SpecimenRequestQueryView extends BaseStudyQueryView
+{
+    private NavTree[] _extraLinks;
+    private boolean _allowSortAndFilter = true;
+    private boolean _showOptionLinks = true;
+
+    private static class RequestOptionDisplayColumn extends SimpleDisplayColumn
+    {
+        private final ColumnInfo _colCreatedBy;
+        private final ColumnInfo _colStatus;
+        private final boolean _showOptionLinks;
+        private final NavTree[] _extraLinks;
+        private final boolean _userIsSpecimenManager;
+        private final boolean _userCanRequest;
+        private final int _userId;
+        private final boolean _cartEnabled;
+
+        private Integer _shoppingCartStatusRowId;
+
+        public RequestOptionDisplayColumn(ViewContext context, boolean showOptionLinks, ColumnInfo colCreatedBy, ColumnInfo colStatus, NavTree... extraLinks)
+        {
+            _colStatus = colStatus;
+            _colCreatedBy = colCreatedBy;
+            User user = context.getUser();
+            _userId = user.getUserId();
+            _userIsSpecimenManager = context.getContainer().hasPermission(user, ManageRequestsPermission.class);
+            _userCanRequest = context.getContainer().hasPermission(user, RequestSpecimensPermission.class);
+            _showOptionLinks = showOptionLinks;
+            _extraLinks = extraLinks;
+            setTextAlign("right");
+            setNoWrap(true);
+            setWidth("175em");
+            _cartEnabled = SpecimenManager.getInstance().isSpecimenShoppingCartEnabled(context.getContainer());
+        }
+
+        @Override
+        public void addQueryColumns(Set<ColumnInfo> set)
+        {
+            set.add(_colCreatedBy);
+            set.add(_colStatus);
+        }
+
+        @Override
+        public void renderGridCellContents(RenderContext ctx, Writer out) throws IOException
+        {
+            StringBuilder content = new StringBuilder();
+            // Use a div to set spacing around the buttons- otherwise they overlap the edges of their data grid cells:
+            content.append("<div style=\"padding: 0.4em\">");
+            if (_extraLinks != null)
+            {
+                for (NavTree link : _extraLinks)
+                    content.append(PageFlowUtil.button(link.getText()).href(link.getHref())).append(" ");
+            }
+
+            if (_showOptionLinks)
+            {
+                if (_cartEnabled)
+                {
+                    if (_shoppingCartStatusRowId == null)
+                    {
+                        SpecimenRequestStatus cartStatus = SpecimenManager.getInstance().getRequestShoppingCartStatus(ctx.getContainer(),
+                                ctx.getViewContext().getUser());
+                        _shoppingCartStatusRowId = cartStatus.getRowId();
+                    }
+
+                    Integer statusId = (Integer) _colStatus.getValue(ctx);
+                    Integer ownerId = (Integer) _colCreatedBy.getValue(ctx);
+                    boolean canEdit = _userIsSpecimenManager || (_userCanRequest && ownerId == _userId);
+
+                    if (statusId.intValue() == _shoppingCartStatusRowId.intValue() && canEdit)
+                    {
+                        ActionURL submitUrl = new ActionURL(SpecimenController.SubmitRequestAction.class, ctx.getContainer()).addParameter("id", "${requestId}");
+                        ActionURL cancelUrl = new ActionURL(SpecimenController.DeleteRequestAction.class, ctx.getContainer()).addParameter("id", "${requestId}");
+
+                        content.append(PageFlowUtil.button("Submit").href(submitUrl).usePost(SpecimenController.ManageRequestBean.SUBMISSION_WARNING));
+                        content.append(PageFlowUtil.button("Cancel").href(cancelUrl).usePost(SpecimenController.ManageRequestBean.CANCELLATION_WARNING));
+                    }
+                }
+
+                ActionURL detailsUrl = new ActionURL(ManageRequestAction.class, ctx.getContainer()).addParameter("id", "${requestId}");
+                content.append(PageFlowUtil.button("Details").href(detailsUrl));
+            }
+            content.append("</div>");
+            setDisplayHtml(content.toString());
+            super.renderGridCellContents(ctx, out);
+        }
+    }
+
+    protected SpecimenRequestQueryView(UserSchema schema, QuerySettings settings, SimpleFilter filter, Sort sort, NavTree... extraLinks)
+    {
+        super(schema, settings, filter, sort);
+        _extraLinks = extraLinks;
+    }
+
+    public static SpecimenRequestQueryView createView(ViewContext context)
+    {
+        return createView(context, null);
+    }
+
+    public static SpecimenRequestQueryView createView(ViewContext context, @Nullable SimpleFilter filter)
+    {
+        StudyImpl study = StudyManager.getInstance().getStudy(context.getContainer());
+        StudyQuerySchema schema = StudyQuerySchema.createSchema(study, context.getUser(), true);
+        String queryName = "SpecimenRequest";
+        QuerySettings qs = schema.getSettings(context, queryName, queryName);
+
+        return new SpecimenRequestQueryView(schema, qs, addFilterClauses(filter), createDefaultSort());
+    }
+    
+    private static Sort createDefaultSort()
+    {
+        return new Sort("-Created");
+    }
+
+    private static SimpleFilter addFilterClauses(@Nullable SimpleFilter filter)
+    {
+        if (filter == null)
+            filter = new SimpleFilter();
+        filter.addCondition(FieldKey.fromParts("Hidden"), Boolean.FALSE);
+        return filter;
+    }
+
+    @Override
+    protected DataRegion.ButtonBarPosition getButtonBarPosition()
+    {
+        return DataRegion.ButtonBarPosition.TOP;
+    }
+
+    @Override
+    protected DataRegion createDataRegion()
+    {
+        DataRegion rgn = super.createDataRegion();
+        DataColumn commentsDC = (DataColumn) rgn.getDisplayColumn("Comments");
+        if (commentsDC != null)
+        {
+            commentsDC.setWidth("300px");
+            commentsDC.setPreserveNewlines(true);
+        }
+
+        if (_showOptionLinks || (_extraLinks != null && _extraLinks.length > 0))
+        {
+            RequestOptionDisplayColumn optionCol =
+                    new RequestOptionDisplayColumn(getViewContext(), _showOptionLinks, getTable().getColumn("CreatedBy"),
+                            getTable().getColumn("Status"), _extraLinks);
+            rgn.addDisplayColumn(0, optionCol);
+        }
+        rgn.setSortable(_allowSortAndFilter);
+        rgn.setShowFilters(_allowSortAndFilter);
+        return rgn;
+    }
+
+    public void setExtraLinks(boolean showOptionLinks, NavTree... extraLinks)
+    {
+        _showOptionLinks = showOptionLinks;
+        _extraLinks = extraLinks;
+    }
+
+    public void setAllowSortAndFilter(boolean allowSortAndFilter)
+    {
+        _allowSortAndFilter = allowSortAndFilter;
+    }
+
+    public void setShowCustomizeLink(boolean showCustomizeLink)
+    {
+        getSettings().setAllowCustomizeView(showCustomizeLink);
+    }
+}