--- conflicted
+++ resolved
@@ -1,1139 +1,1131 @@
-/*
- * Copyright (c) 2015-2019 LabKey Corporation
- *
- * Licensed under the Apache License, Version 2.0 (the "License");
- * you may not use this file except in compliance with the License.
- * You may obtain a copy of the License at
- *
- *     http://www.apache.org/licenses/LICENSE-2.0
- *
- * Unless required by applicable law or agreed to in writing, software
- * distributed under the License is distributed on an "AS IS" BASIS,
- * WITHOUT WARRANTIES OR CONDITIONS OF ANY KIND, either express or implied.
- * See the License for the specific language governing permissions and
- * limitations under the License.
- */
-
-package org.labkey.study.query;
-
-import org.apache.commons.lang3.StringUtils;
-import org.apache.logging.log4j.LogManager;
-import org.apache.logging.log4j.Logger;
-import org.jetbrains.annotations.NotNull;
-import org.labkey.api.assay.AbstractAssayProvider;
-import org.labkey.api.assay.AssayTableMetadata;
-import org.labkey.api.collections.CaseInsensitiveHashSet;
-import org.labkey.api.data.AbstractForeignKey;
-import org.labkey.api.data.BaseColumnInfo;
-import org.labkey.api.data.ColumnInfo;
-import org.labkey.api.data.Container;
-import org.labkey.api.data.ContainerFilter;
-import org.labkey.api.data.ContainerForeignKey;
-import org.labkey.api.data.DataColumn;
-import org.labkey.api.data.ForeignKey;
-import org.labkey.api.data.JdbcType;
-import org.labkey.api.data.OORDisplayColumnFactory;
-import org.labkey.api.data.RenderContext;
-import org.labkey.api.data.SQLFragment;
-import org.labkey.api.data.SimpleFilter;
-import org.labkey.api.data.TableInfo;
-import org.labkey.api.data.dialect.SqlDialect;
-import org.labkey.api.dataiterator.DataIterator;
-import org.labkey.api.dataiterator.DataIteratorContext;
-import org.labkey.api.exp.PropertyDescriptor;
-import org.labkey.api.exp.PropertyType;
-import org.labkey.api.exp.property.Domain;
-import org.labkey.api.exp.property.DomainProperty;
-import org.labkey.api.qc.DataState;
-import org.labkey.api.qc.QCStateManager;
-import org.labkey.api.query.AliasManager;
-import org.labkey.api.query.AliasedColumn;
-import org.labkey.api.query.DetailsURL;
-import org.labkey.api.query.ExprColumn;
-import org.labkey.api.query.FieldKey;
-import org.labkey.api.query.LookupForeignKey;
-import org.labkey.api.query.PdLookupForeignKey;
-import org.labkey.api.query.QueryException;
-import org.labkey.api.query.QueryForeignKey;
-import org.labkey.api.query.QueryService;
-import org.labkey.api.query.QueryUpdateService;
-import org.labkey.api.query.SchemaKey;
-import org.labkey.api.query.UserIdQueryForeignKey;
-import org.labkey.api.query.UserSchema;
-import org.labkey.api.security.User;
-import org.labkey.api.security.UserPrincipal;
-import org.labkey.api.security.permissions.DeletePermission;
-import org.labkey.api.security.permissions.RestrictedDeletePermission;
-import org.labkey.api.security.permissions.InsertPermission;
-import org.labkey.api.security.permissions.RestrictedInsertPermission;
-import org.labkey.api.security.permissions.Permission;
-<<<<<<< HEAD
-import org.labkey.api.security.permissions.UpdatePermission;
-import org.labkey.api.security.permissions.RestrictedUpdatePermission;
-import org.labkey.api.security.roles.Role;
-=======
-import org.labkey.api.security.permissions.ReadPermission;
->>>>>>> 5d1af7ab
-import org.labkey.api.study.Dataset;
-import org.labkey.api.study.DatasetTable;
-import org.labkey.api.study.DataspaceContainerFilter;
-import org.labkey.api.study.StudyService;
-import org.labkey.api.study.TimepointType;
-import org.labkey.api.study.assay.FileLinkDisplayColumn;
-import org.labkey.api.study.assay.SpecimenForeignKey;
-import org.labkey.api.study.model.ParticipantGroup;
-import org.labkey.api.util.ContainerContext;
-import org.labkey.api.util.DemoMode;
-import org.labkey.api.util.HtmlString;
-import org.labkey.api.util.HtmlStringBuilder;
-import org.labkey.api.util.PageFlowUtil;
-import org.labkey.api.util.Pair;
-import org.labkey.api.util.StringExpression;
-import org.labkey.api.view.ActionURL;
-import org.labkey.data.xml.TableType;
-import org.labkey.study.StudySchema;
-import org.labkey.study.controllers.DatasetController;
-import org.labkey.study.controllers.StudyController;
-import org.labkey.study.importer.StudyImportContext;
-import org.labkey.study.model.DatasetDataIteratorBuilder;
-import org.labkey.study.model.DatasetDefinition;
-import org.labkey.study.writer.StudyArchiveDataTypes;
-
-import java.util.ArrayList;
-import java.util.Arrays;
-import java.util.Collection;
-import java.util.Collections;
-import java.util.HashMap;
-import java.util.HashSet;
-import java.util.List;
-import java.util.Map;
-import java.util.Set;
-import java.util.function.Predicate;
-
-/** Wraps a DatasetSchemaTableInfo and makes it Query-ized. Represents a single dataset's data */
-public class DatasetTableImpl extends BaseStudyTable implements DatasetTable
-{
-    public static final String QCSTATE_ID_COLNAME = "QCState";
-    public static final String QCSTATE_LABEL_COLNAME = "QCStateLabel";
-    /**
-     * The sample LSID or the assay result LSID column is added to the dataset for assays that support it.
-     *
-     * @see AssayTableMetadata#getResultLsidFieldKey()
-     */
-    public static final String SOURCE_ROW_LSID = "SourceRowLsid";
-
-    protected static final Logger LOG = LogManager.getLogger(DatasetTableImpl.class);
-    protected final @NotNull
-    DatasetDefinition _dsd;
-
-    private TableInfo _fromTable;
-
-<<<<<<< HEAD
-    Set<Role> _contextualRoles = null;
-    // NYI private Predicate<String> canModifyParticipantPredicate = (ptid) -> true;
-
-    public DatasetTableImpl(@NotNull final StudyQuerySchema schema, ContainerFilter cf, @NotNull DatasetDefinition dsd)
-=======
-    DatasetTableImpl(@NotNull final StudyQuerySchema schema, ContainerFilter cf, @NotNull DatasetDefinition dsd)
->>>>>>> 5d1af7ab
-    {
-        /* NOTE! some code paths still expect this to throw rather than checking table.canRead() */
-        super(schema, dsd.getTableInfo(schema.getUser(), false, true), null);
-
-        if (null != cf && dsd.getStudy().getShareDatasetDefinitions())
-            _setContainerFilter(cf);
-
-        TimepointType timepointType = dsd.getStudy().getTimepointType();
-
-        String nameLabel = dsd.getName();
-        if (!dsd.getLabel().equalsIgnoreCase(dsd.getName()))
-            nameLabel += " (" + dsd.getLabel() + ")";
-        String keyDescription = dsd.getKeyTypeDescription();
-        setDescription("Contains up to one row of " + nameLabel + " data for each " + keyDescription + (keyDescription.contains("/") ? " combination." : "."));
-        _dsd = dsd;
-        _title = dsd.getLabel();
-
-        HashMap<String,DomainProperty> properties = new HashMap<>();
-        Domain dd = _dsd.getDomain();
-        if (dd != null)
-        {
-            for (DomainProperty dp : dd.getProperties())
-                properties.put(dp.getPropertyURI(), dp);
-        }
-
-        List<FieldKey> defaultVisibleCols = new ArrayList<>();
-
-        HashSet<String> standardURIs = new HashSet<>();
-        for (PropertyDescriptor pd : DatasetDefinition.getStandardPropertiesSet())
-            standardURIs.add(pd.getPropertyURI());
-
-        ActionURL updateURL = new ActionURL(DatasetController.UpdateAction.class, dsd.getContainer());
-        updateURL.addParameter("datasetId", dsd.getDatasetId());
-        setUpdateURL(new DetailsURL(updateURL, Collections.singletonMap("lsid", "lsid")));
-
-        ActionURL insertURL = new ActionURL(DatasetController.InsertAction.class, getContainer());
-        insertURL.addParameter(Dataset.DATASETKEY, dsd.getDatasetId());
-        setInsertURL(new DetailsURL(insertURL));
-
-        ActionURL gridURL = new ActionURL(StudyController.DatasetAction.class, dsd.getContainer());
-        gridURL.addParameter(Dataset.DATASETKEY, dsd.getDatasetId());
-        setGridURL(new DetailsURL(gridURL));
-
-//        ActionURL importURL = new ActionURL(StudyController.ShowImportDatasetAction.class, dsd.getContainer());
-        ActionURL importURL = new ActionURL(StudyController.ImportAction.class, dsd.getContainer());
-        importURL.addParameter(Dataset.DATASETKEY, dsd.getDatasetId());
-        setImportURL(new DetailsURL(importURL));
-
-        ActionURL deleteRowsURL = new ActionURL(StudyController.DeleteDatasetRowsAction.class, dsd.getContainer());
-        setDeleteURL(new DetailsURL(deleteRowsURL));
-
-        String subjectColName = StudyService.get().getSubjectColumnName(dsd.getContainer());
-        for (ColumnInfo baseColumn : getRealTable().getColumns())
-        {
-            String name = baseColumn.getName();
-            if (subjectColName.equalsIgnoreCase(name))
-            {
-                var column = new AliasedColumn(this, subjectColName, baseColumn)
-                {
-                    @Override
-                    public StringExpression getURL()
-                    {
-                        // delay constructing Participant table
-                        if (null == _url && null != getFk())
-                            _url = getFk().getURL(this);
-                        return _url;
-                    }
-                };
-                column.setInputType("text");
-                // TODO, need a way for a lookup to have a "text" input
-                column.setDisplayColumnFactory(colInfo -> {
-                    DataColumn dataColumn = new DataColumn(colInfo, false);
-                    dataColumn.setInputType("text");
-                    return dataColumn;
-                });
-
-                column.setFk(new ParticipantForeignKey(cf));
-
-                if (DemoMode.isDemoMode(schema.getContainer(), schema.getUser()))
-                {
-                    column.setDisplayColumnFactory(PtidObfuscatingDisplayColumn::new);
-                }
-
-                addColumn(column);
-                if (isVisibleByDefault(column))
-                    defaultVisibleCols.add(FieldKey.fromParts(column.getName()));
-            }
-            else if (getRealTable().getColumn(name + OORDisplayColumnFactory.OOR_INDICATOR_COLUMN_SUFFIX) != null)
-            {
-                // If this is the value column that goes with an OORIndicator, add the special OOR options
-                OORDisplayColumnFactory.addOORColumns(this, baseColumn, getRealTable().getColumn(name +
-                        OORDisplayColumnFactory.OOR_INDICATOR_COLUMN_SUFFIX));
-                if (isVisibleByDefault(baseColumn))
-                    defaultVisibleCols.add(FieldKey.fromParts(name));
-            }
-            else if (name.toLowerCase().endsWith(OORDisplayColumnFactory.OOR_INDICATOR_COLUMN_SUFFIX.toLowerCase()) &&
-                    getRealTable().getColumn(name.substring(0, name.length() - OORDisplayColumnFactory.OOR_INDICATOR_COLUMN_SUFFIX.length())) != null)
-            {
-                // If this is an OORIndicator and there's a matching value column in the same table, don't add this column
-            }
-            else if (name.equalsIgnoreCase("Created") || name.equalsIgnoreCase("Modified") ||
-                    name.equalsIgnoreCase("CreatedBy") || name.equalsIgnoreCase("ModifiedBy")
-            )
-            {
-                var c = addWrapColumn(baseColumn);
-                if (name.equalsIgnoreCase("CreatedBy") || name.equalsIgnoreCase("ModifiedBy"))
-                    UserIdQueryForeignKey.initColumn(schema, c, true);
-                c.setUserEditable(false);
-                c.setShownInInsertView(false);
-                c.setShownInUpdateView(false);
-            }
-            else if (name.equalsIgnoreCase("SequenceNum"))
-            {
-                var c = addWrapColumn(baseColumn);
-                if (!timepointType.isVisitBased())
-                {
-                    c.setHidden(true);
-                    c.setShownInInsertView(false);
-                    c.setShownInDetailsView(false);
-                    c.setShownInUpdateView(false);
-
-                    // set a format to prevent scientific notation, since the sequencenum values
-                    // for date-based studies can be quite large (e.g., 20091014).
-                    c.setFormat("#");
-                }
-                //Don't add to default visible cols...
-            }
-            else if (name.equalsIgnoreCase("VisitRowId")||name.equalsIgnoreCase("Dataset"))
-            {
-                addWrapColumn(baseColumn).setHidden(baseColumn.isHidden());
-            }
-            else if (name.equalsIgnoreCase(QCSTATE_ID_COLNAME))
-            {
-                var qcStateColumn = new AliasedColumn(this, QCSTATE_ID_COLNAME, baseColumn);
-                qcStateColumn.setFk(QueryForeignKey.from(getUserSchema(), getContainerFilter())
-                        .schema("core", getContainer())
-                        .to("QCState", "RowId", "Label"));
-                qcStateColumn.setDisplayColumnFactory(QCStateDisplayColumn::new);
-
-                qcStateColumn.setDimension(false);
-
-                addColumn(qcStateColumn);
-                // Hide the QCState column if the study doesn't have QC states defined. Otherwise, don't hide it
-                // but don't include it in the default set of columns either
-                if (!QCStateManager.getInstance().showStates(_userSchema.getContainer()))
-                    qcStateColumn.setHidden(true);
-            }
-            else if ("ParticipantSequenceNum".equalsIgnoreCase(name))
-            {
-                // Add a copy of the ParticipantSequenceNum column without the FK so we can get the value easily when materializing to temp tables:
-                addWrapColumn(baseColumn).setHidden(true);
-                var pvColumn = new AliasedColumn(this, StudyService.get().getSubjectVisitColumnName(dsd.getContainer()), baseColumn);//addWrapColumn(baseColumn);
-                pvColumn.setFk(new ParticipantVisitForeignKey(cf, "ParticipantSequenceNum"));
-                pvColumn.setIsUnselectable(true);
-                pvColumn.setUserEditable(false);
-                pvColumn.setShownInInsertView(false);
-                pvColumn.setShownInUpdateView(false);
-                pvColumn.setDimension(false);
-                addColumn(pvColumn);
-                if (timepointType.isVisitBased())
-                    defaultVisibleCols.add(new FieldKey(pvColumn.getFieldKey(), "Visit"));
-            }
-            else
-            {
-                var col = addWrapColumn(baseColumn);
-
-                // When copying a column, the hidden bit is not propagated, so we need to do it manually
-                if (baseColumn.isHidden())
-                    col.setHidden(true);
-                // "Date" is not in default column-list, but shouldn't automatically be hidden either
-                if (!isVisibleByDefault(baseColumn) && !"Date".equalsIgnoreCase(baseColumn.getName()))
-                    col.setHidden(true);
-
-                String propertyURI = col.getPropertyURI();
-                if (null != propertyURI && !standardURIs.contains(propertyURI))
-                {
-                    // this is expensive
-                    //PropertyDescriptor pd = OntologyManager.getPropertyDescriptor(propertyURI, schema.getContainer());
-                    DomainProperty dp = properties.get(propertyURI);
-                    PropertyDescriptor pd = (null==dp) ? null : dp.getPropertyDescriptor();
-
-                    // Issue 28671: Dataset with Lookup & MV Indicator enabled on field displays missing value as foreign key upon export
-                    // MvIndicator has the same propertyURI as the value column, but should not copy the value column's foreign key
-                    if (!col.isMvIndicatorColumn() && null != dp && (pd.getLookupQuery() != null || pd.getConceptURI() != null))
-                        col.setFk(PdLookupForeignKey.create(schema, pd));
-
-                    if (pd != null)
-                    {
-                        if (pd.getPropertyType() == PropertyType.MULTI_LINE)
-                        {
-                            col.setDisplayColumnFactory(colInfo -> {
-                                DataColumn dc = new DataColumn(colInfo);
-                                dc.setPreserveNewlines(true);
-                                return dc;
-                            });
-                        }
-                        else if (pd.getPropertyType() == PropertyType.FILE_LINK)
-                        {
-                            col.setDisplayColumnFactory(new FileLinkDisplayColumn.Factory(pd, getContainer(),
-                                    SchemaKey.fromParts("study"),
-                                    dsd.getName(),
-                                    FieldKey.fromParts("lsid")));
-                        }
-                    }
-                }
-                if (isVisibleByDefault(col))
-                    defaultVisibleCols.add(FieldKey.fromParts(col.getName()));
-
-                // Add a magic lookup to an "GlobalUniqueId" columns that targets the SpecimenDetails query based on the
-                // GlobalUniqueId value instead of the real PK, which is RowId (even if FK was already set (#25489))
-                if (AbstractAssayProvider.SPECIMENID_PROPERTY_NAME.equalsIgnoreCase(col.getName()) && col.getJdbcType() == JdbcType.VARCHAR)
-                {
-                    col.setFk(new LookupForeignKey(SpecimenDetailTable.GLOBAL_UNIQUE_ID_COLUMN_NAME)
-                    {
-                        @Override
-                        public TableInfo getLookupTableInfo()
-                        {
-                            TableInfo table = _userSchema.getTable(StudyQuerySchema.SPECIMEN_DETAIL_TABLE_NAME, null, true, true);
-                            if (table instanceof SpecimenDetailTable)       // Could be a UnionTable, which should already have right containers
-                                ((SpecimenDetailTable)table).addCondition(new SimpleFilter(FieldKey.fromParts("Container"), _userSchema.getContainer().getId()));
-                            return table;
-                        }
-                    });
-                }
-            }
-        }
-
-        // TODO move "LSID" column handling to the loop above for consistency? (MAB)
-        var lsidColumn = getMutableColumn("LSID");
-        lsidColumn.setHidden(true);
-        lsidColumn.setKeyField(true);
-        lsidColumn.setShownInInsertView(false);
-        lsidColumn.setShownInUpdateView(false);
-        getMutableColumn("SourceLSID").setHidden(true);
-
-        var dsRowIdColumn = getMutableColumn("dsrowid");
-
-        // Importing old study may not have this column
-        if (dsRowIdColumn != null)
-        {
-            dsRowIdColumn.setHidden(true);
-            dsRowIdColumn.setKeyField(false);
-            dsRowIdColumn.setShownInInsertView(false);
-            dsRowIdColumn.setShownInUpdateView(false);
-            getMutableColumn("dsrowid").setHidden(true);
-        }
-
-        if (null != _userSchema.getStudy() && !_userSchema.getStudy().isDataspaceStudy() && null == getColumn("container", false))
-            addContainerColumn(true);
-
-        var autoJoinColumn = new AliasedColumn(this, "DataSets", _rootTable.getColumn("ParticipantId"));
-        autoJoinColumn.setDescription("Contains lookups to each Dataset that can be joined by the " + _dsd.getLabel() + " Dataset's '" + _dsd.getKeyTypeDescription() + "' combination.");
-        autoJoinColumn.setKeyField(false);
-        autoJoinColumn.setIsUnselectable(true);
-        autoJoinColumn.setUserEditable(false);
-        autoJoinColumn.setCalculated(true);
-        autoJoinColumn.setLabel("DataSets");
-        final FieldKey sequenceNumFieldKey = new FieldKey(null, "SequenceNum");
-        final FieldKey keyFieldKey = new FieldKey(null, "_Key");
-        AbstractForeignKey autoJoinFk = new AbstractForeignKey(_userSchema, getContainerFilter())
-        {
-            @Override
-            public ColumnInfo createLookupColumn(ColumnInfo parent, String displayField)
-            {
-                if (displayField == null)
-                    return null;
-
-                DatasetAutoJoinTable table = new DatasetAutoJoinTable(schema, cf, DatasetTableImpl.this.getDatasetDefinition(), parent, getRemappedField(sequenceNumFieldKey), getRemappedField(keyFieldKey));
-                return table.getColumn(displayField);
-            }
-
-            @Override
-            public TableInfo getLookupTableInfo()
-            {
-                return new DatasetAutoJoinTable(schema, cf, DatasetTableImpl.this.getDatasetDefinition(), null, null, null);
-            }
-
-            @Override
-            public StringExpression getURL(ColumnInfo parent)
-            {
-                return null;
-            }
-        };
-        autoJoinFk.addSuggested(sequenceNumFieldKey);
-        autoJoinFk.addSuggested(keyFieldKey);
-        autoJoinColumn.setFk(autoJoinFk);
-        addColumn(autoJoinColumn);
-
-        setDefaultVisibleColumns(defaultVisibleCols);
-
-        // columns from the ParticipantVisit table
-
-        TableInfo participantVisit = StudySchema.getInstance().getTableInfoParticipantVisit();
-        if (timepointType == TimepointType.DATE)
-        {
-            var dayColumn = new AliasedColumn(this, "Day", participantVisit.getColumn("Day"));
-            dayColumn.setUserEditable(false);
-            dayColumn.setDimension(false);
-            dayColumn.setMeasure(false);
-            addColumn(dayColumn);
-        }
-
-        // TODO move "VisitRowId" to resolveColumn()?  Do we need to expose this? (MAB)
-        var visitRowId = new AliasedColumn(this, "VisitRowId", participantVisit.getColumn("VisitRowId"));
-        visitRowId.setName("VisitRowId");
-        visitRowId.setHidden(true);
-        visitRowId.setUserEditable(false);
-        visitRowId.setShownInInsertView(false);
-        visitRowId.setShownInUpdateView(false);
-        visitRowId.setMeasure(false);
-        addColumn(visitRowId);
-
-        addFolderColumn();
-    }
-
-
-    @Override
-    public void addContextualRole(Role contextualRole)
-    {
-        if (null == _contextualRoles)
-            _contextualRoles = new HashSet<>();
-        _contextualRoles.add(contextualRole);
-    }
-
-//TODO MERGE   @Override
-    @NotNull
-    Set<Role> getContextualRoles()
-    {
-//        var ret = new HashSet<Role>(getUserSchema().getContextualRoles());
-        var ret = new HashSet<Role>();
-        if (null != _contextualRoles)
-            ret.addAll(_contextualRoles);
-        return ret;
-    }
-
-
-    @NotNull
-    @Override
-    public Map<String, Pair<IndexType, List<ColumnInfo>>> getUniqueIndices()
-    {
-        Map<String, Pair<IndexType, List<ColumnInfo>>> ret = new HashMap<>(super.getUniqueIndices());
-        String subjectColName = StudyService.get().getSubjectColumnName(getContainer());
-
-        if (getColumn(subjectColName) != null)
-        {
-            ret.put("uq_dataset_subject", Pair.of(IndexType.Unique, Arrays.asList(getColumn(subjectColName))));
-        }
-        return Collections.unmodifiableMap(ret);
-    }
-
-    @Override
-    public boolean supportTableRules()
-    {
-        return true;
-    }
-
-    @Override
-    public @NotNull
-    Set<FieldKey> getPHIDataLoggingColumns()
-    {
-        String subjectColName = StudyService.get().getSubjectColumnName(getContainer());
-        Set<FieldKey> loggingColumns = new HashSet<>(1);
-        for (ColumnInfo col : getColumns())
-        {
-            if (StringUtils.equalsIgnoreCase(subjectColName, col.getName()))
-            {
-                loggingColumns.add(col.getFieldKey());
-                break;
-            }
-        }
-
-        return loggingColumns;
-    }
-
-    @Override
-    protected @NotNull String getPHILoggingComment(@NotNull Set<FieldKey> dataLoggingColumns)
-    {
-        return "PHI accessed in dataset. Data shows " + StudyService.get().getSubjectColumnName(getContainer())+ ".";
-    }
-
-    @Override
-    public boolean hasContainerColumn()
-    {
-        return null != _rootTable.getColumn("container");
-    }
-
-    @Override
-    public String getContainerFilterColumn()
-    {
-        if (null == _rootTable.getColumn("container"))
-            return null;
-
-        return "Container";
-    }
-
-    @Override
-    protected ColumnInfo addFolderColumn()
-    {
-        // Workaround to prevent IllegalArgumentException for assay tables
-        if (getColumn("Folder", false) == null)
-        {
-            var ci = _rootTable.getColumn("Container");
-            if (null == ci)
-            {
-                ci = getColumn("Container");
-            }
-            var folder = new AliasedColumn(this, "Folder", ci);
-            ContainerForeignKey.initColumn(folder,getUserSchema());
-            folder.setHidden(true);
-            addColumn(folder);
-        }
-        return getColumn("Folder");
-    }
-
-    @Override
-    public Dataset getDataset()
-    {
-        return _dsd;
-    }
-
-    @Override
-    public DataIterator getPrimaryKeyDataIterator(DataIterator dit, DataIteratorContext context)
-    {
-        // this needs to return the LSID for the dataset, OR the separate PK parts (ParticipantId,SequenceNum,extra)
-        // easiest thing to do is just use DataSetDataIterator
-        StudyImportContext sic = new StudyImportContext(getUserSchema().getUser(), getUserSchema().getContainer(), Set.of(StudyArchiveDataTypes.DATASET_DATA), () -> LOG);
-        DatasetDataIteratorBuilder builder = new DatasetDataIteratorBuilder((DatasetDefinition) getDataset(), getUserSchema().getUser(), false, null, sic);
-        // why isn't this part of the constructor?
-        builder.setInput(dit);
-        return builder.getDataIterator(context);
-    }
-
-    @Override
-    protected ColumnInfo resolveColumn(String name)
-    {
-        var result = super.resolveColumn(name);
-        if (result != null)
-        {
-            return result;
-        }
-
-        // Resolve 'ParticipantSequenceKey' to 'ParticipantSequenceNum' for compatibility with versions <12.2.
-        if ("ParticipantSequenceKey".equalsIgnoreCase(name))
-            return getColumn("ParticipantSequenceNum");
-
-        FieldKey fieldKey = null;
-
-        if (fieldKey == null && !"Properties".equalsIgnoreCase((name)) && !"SpecimenLsid".equalsIgnoreCase(name) && !"Analyte".equalsIgnoreCase(name))
-        {
-            fieldKey = FieldKey.fromParts("Properties", name);
-        }
-
-        if (fieldKey != null)
-        {
-            Map<FieldKey, ColumnInfo> columns = QueryService.get().getColumns(this, Collections.singleton(fieldKey));
-            result = columns.get(fieldKey);
-            if (null != result)
-            {
-                ((BaseColumnInfo) result).setFieldKey(new FieldKey(null, name));
-                ((BaseColumnInfo) result).setAlias("_DataSetTableImpl_resolvefield$" + AliasManager.makeLegalName(name, getSqlDialect(), true, false));
-            }
-        }
-        return result;
-    }
-
-    @Override
-    public Domain getDomain()
-    {
-        return _dsd.getDomain();
-    }
-
-    @Override
-    protected void _setContainerFilter(@NotNull ContainerFilter filter)
-    {
-        checkLocked();
-
-        if (filter instanceof DataspaceContainerFilter)
-            filter = ((DataspaceContainerFilter) filter).getCanOptimizeDatasetContainerFilter();
-
-        super._setContainerFilter(filter);
-    }
-
-    @NotNull
-    @Override
-    public ContainerFilter getDefaultContainerFilter()
-    {
-        ContainerFilter f = super.getDefaultContainerFilter();
-        if (f instanceof DataspaceContainerFilter)
-            f = ((DataspaceContainerFilter) f).getCanOptimizeDatasetContainerFilter();
-        return f;
-    }
-
-
-    @NotNull
-    protected SQLFragment _getFromSQL(String alias, boolean includeParticipantVisit)
-    {
-        checkReadBeforeExecute();
-        ParticipantGroup group = getUserSchema().getSessionParticipantGroup();
-        DatasetDefinition.DataSharing sharing = getDataset().getDataSharingEnum();
-
-        final SQLFragment sqlf;
-
-        if (!includeParticipantVisit && !_dsd.isPublishedData() && sharing == DatasetDefinition.DataSharing.NONE && group == null)
-        {
-            sqlf = super.getFromSQL(alias, true);
-        }
-        else
-        {
-            String innerAlias = "__" + alias;
-            SqlDialect d = getSchema().getSqlDialect();
-            sqlf = new SQLFragment();
-            sqlf.appendComment("<DatasetTableImpl>", d);
-
-            if (!includeParticipantVisit)
-            {
-                sqlf.append("(SELECT * FROM ");
-                sqlf.append(super.getFromSQL(innerAlias, true));
-            }
-            else
-            {
-                TableInfo participantVisit = StudySchema.getInstance().getTableInfoParticipantVisit();
-                sqlf.append("(SELECT ").append(innerAlias).append(".*, PV.VisitRowId");
-                if (_userSchema.getStudy().getTimepointType() == TimepointType.DATE)
-                    sqlf.append(", PV.Day");
-                SQLFragment from = getRealTable().getFromSQL(innerAlias);
-                sqlf.append("\n FROM ").append(from).append(" LEFT OUTER JOIN ").append(participantVisit.getFromSQL("PV"))
-                        .append("\n" + "    ON ").append(innerAlias).append(".ParticipantId = PV.ParticipantId AND ")
-                        .append(innerAlias).append(".SequenceNum = PV.SequenceNum");
-
-                if (null != getRealTable().getColumn("container"))
-                {
-                    sqlf.append(" AND PV.Container = ").append(innerAlias).append(".Container");
-                }
-                else
-                {
-                    sqlf.append(" AND PV.Container = '").append(getContainer().getId()).append("'");
-                }
-            }
-
-            boolean hasWhere = false;
-
-            // Datasets mostly ignore container filters because they usually belong to a single container.
-            // In the dataspace case, they are unfiltered (no container filter).
-            // We actually need to handle the container filter in the "dataset with shared data" case
-            if (_dsd.isShared())
-            {
-                ContainerFilter cf = getContainerFilter();
-
-                if (null != cf.getIds())
-                {
-                    TableInfo tiParticipant = _userSchema.getDbSchema().getTable("Participant");
-                    var ciContainer = tiParticipant.getColumn("Container");
-                    SimpleFilter.FilterClause f = super.getContainerFilterClause(cf, ciContainer.getFieldKey());
-                    SQLFragment sqlCF = f.toSQLFragment(Collections.singletonMap(ciContainer.getFieldKey(), ciContainer), getSchema().getSqlDialect());
-                    if (((DatasetDefinition) getDataset()).getDataSharingEnum() == DatasetDefinition.DataSharing.PTID)
-                    {
-                        sqlf.append(" WHERE ").append(innerAlias).append(".ParticipantId IN (SELECT ParticipantId FROM study.Participant WHERE ").append(sqlCF).append(")");
-                    }
-                    else
-                    {
-                        // TODO: I'd like to pass in innerAlias to toSQLFragment(), but I can't so I'm prepending and hoping...
-                        if (!StringUtils.startsWithIgnoreCase(sqlCF.getRawSQL(), "container"))
-                            throw new IllegalStateException("problem generating dataset SQL");
-                        sqlf.append(" WHERE ").append(innerAlias).append(".").append(sqlCF);
-                    }
-
-                    hasWhere = true;
-                }
-            }
-
-            // Add the session participant group filter
-            if (group != null)
-            {
-                SQLFragment frag;
-                if (group.isSession() || group.isNew())
-                {
-                    // Unsaved session group doesn't persist in participant group map table (yet) so we need to
-                    // expand into a "ParticipantId IN ..." filter.
-                    // CONSIDER: Use a temp table for large participant group lists
-                    FieldKey participantFieldKey = FieldKey.fromParts("ParticipantId");
-                    var participantCol = getColumn(participantFieldKey);
-                    SimpleFilter.InClause clause = new SimpleFilter.InClause(participantFieldKey, group.getParticipantSet());
-                    SQLFragment temp = clause.toSQLFragment(Collections.singletonMap(participantFieldKey, participantCol), getSqlDialect());
-
-                    // TODO: I'd like to pass in innerAlias to toSQLFragment(), but I can't so I'm string replacing and hoping...
-                    // don't use String.replaceAll(), $ is a special character (in 2nd parameter) and will throw
-                    String sql = StringUtils.replace(temp.getRawSQL(), "ParticipantId", innerAlias + ".ParticipantId");
-                    frag = new SQLFragment(sql, temp.getParams());
-                }
-                else
-                {
-                    // Filter using ParticipantGroupMap
-                    // NOTE: Unlike the Participant table's ParticipantCategoryColumn as used by the normal
-                    // participant group filter "ParticipantId/<category> = <group>" filter, we don't join on
-                    // ParticipantGroupMap.Container to support project-level shared datasets.
-                    frag = new SQLFragment();
-                    frag.append(innerAlias).append(".ParticipantId IN (SELECT ParticipantId FROM study.ParticipantGroupMap WHERE GroupId=?)");
-                    frag.add(group.getRowId());
-                }
-
-                sqlf.append("\n").append(hasWhere ? "AND " : "WHERE ").append(frag);
-            }
-
-            sqlf.append(") AS ").append(alias);
-        }
-
-        return sqlf;
-    }
-
-
-    @NotNull
-    @Override
-    public SQLFragment getFromSQL(String alias)
-    {
-        SQLFragment sql = _getFromSQL(alias, true);
-        sql.appendComment("</DatasetTableImpl>", getSqlDialect());
-
-        return getTransformedFromSQL(sql);
-    }
-
-
-    @NotNull
-    @Override
-    public SQLFragment getFromSQL(String alias, Set<FieldKey> cols)
-    {
-        boolean includePV = false;
-        if (cols.contains(new FieldKey(null, "VisitRowId")))
-            includePV = true;
-        else if (_userSchema.getStudy().getTimepointType() == TimepointType.DATE && cols.contains(new FieldKey(null, "Day")))
-            includePV = true;
-
-        SQLFragment sql = _getFromSQL(alias, includePV);
-        sql.appendComment("</DatasetTableImpl>", getSqlDialect());
-
-        return getTransformedFromSQL(sql);
-    }
-
-    @Override
-    public ContainerContext getContainerContext()
-    {
-        if (_dsd.isShared())
-            return new ContainerContext.FieldKeyContext(new FieldKey(null, "Folder"));
-        else
-            return _dsd.getContainer();
-    }
-
-    @Override
-    public void overlayMetadata(String tableName, UserSchema schema, Collection<QueryException> errors)
-    {
-        checkLocked();
-        if (isMetadataOverrideable())
-        {
-            // First apply all the metadata from study.StudyData so that it doesn't have to be duplicated for
-            // every dataset
-            // Then include the specific overrides for this dataset
-            overlayMetadataIfExists(StudyQuerySchema.STUDY_DATA_TABLE_NAME, schema, errors);
-
-            if (null == _dsd.getLabel() || _dsd.getLabel().equalsIgnoreCase(_dsd.getName()))
-            {   // Name and label are same (or label null so we don't care about it)
-                if (!_dsd.getName().equalsIgnoreCase(tableName))
-                {
-                    overlayMetadataIfExists(_dsd.getName(), schema, errors);
-                }
-                overlayMetadataIfExists(tableName, schema, errors);
-            }
-            else
-            {   // Name and label different; try name, then label only if name not found
-                Collection<TableType> metadata = QueryService.get().findMetadataOverride(schema, _dsd.getName(), false, false, errors, null);
-                if (null != metadata)
-                {
-                    overlayMetadata(metadata, schema, errors);
-                }
-                else
-                {
-                    if (overlayMetadataIfExists(_dsd.getLabel(), schema, errors))
-                        LOG.warn("Rename the file - " + _dsd.getLabel() + ".query.xml to - " + _dsd.getName());
-                }
-                if (!tableName.equalsIgnoreCase(_dsd.getName()) && !tableName.equalsIgnoreCase(_dsd.getLabel()))
-                {
-                    // TableName different than both name and label, so overlay it if found
-                    if (overlayMetadataIfExists(tableName, schema, errors))
-                        LOG.warn("Rename the file - " + _dsd.getLabel() + ".query.xml to - " + _dsd.getName());
-                }
-            }
-        }
-    }
-
-    private boolean overlayMetadataIfExists(String tableName, UserSchema schema, Collection<QueryException> errors)
-    {
-        Collection<TableType> metadata = QueryService.get().findMetadataOverride(schema, tableName, false, false, errors, null);
-        boolean foundTitle = false;
-
-        if (null != metadata)
-        {
-            overlayMetadata(metadata, schema, errors);
-            foundTitle = true;
-        }
-        return foundTitle;
-    }
-
-    private class QCStateDisplayColumn extends DataColumn
-    {
-        private Map<Integer, DataState> _qcStateCache;
-        public QCStateDisplayColumn(ColumnInfo col)
-        {
-            super(col);
-        }
-
-        @Override @NotNull
-        public HtmlString getFormattedHtml(RenderContext ctx)
-        {
-            Object value = getValue(ctx);
-            HtmlStringBuilder formattedValue = HtmlStringBuilder.of(super.getFormattedHtml(ctx));
-            if (value instanceof Integer)
-            {
-                DataState state = getStateCache(ctx).get(value);
-                if (state != null && state.getDescription() != null)
-                    formattedValue.append(HtmlString.unsafe(PageFlowUtil.helpPopup("QC State " + state.getLabel(), state.getDescription())));
-            }
-            return formattedValue.getHtmlString();
-        }
-
-        private Map<Integer, DataState> getStateCache(RenderContext ctx)
-        {
-            if (_qcStateCache == null)
-            {
-                _qcStateCache = new HashMap<>();
-                for (DataState state : QCStateManager.getInstance().getStates(ctx.getContainer()))
-                    _qcStateCache.put(state.getRowId(), state);
-            }
-            return _qcStateCache;
-        }
-    }
-
-    private static final Set<String> defaultHiddenCols = new CaseInsensitiveHashSet("Container", "VisitRowId", "SequenceNum", "Created", "CreatedBy", "ModifiedBy", "Modified", "lsid", "SourceLsid", "DSRowID");
-    private boolean isVisibleByDefault(ColumnInfo col)
-    {
-        // If this is a server-managed key, or a published data dataset, don't include the key column in the default
-        // set of visible columns
-        if ((_dsd.getKeyManagementType() != Dataset.KeyManagementType.None || _dsd.isPublishedData()) &&
-                col.getName().equals(_dsd.getKeyPropertyName()))
-            return false;
-        // for backwards compatibility "Date" is not in default visible columns for visit-based study
-        if ("Date".equalsIgnoreCase(col.getName()) && _dsd.getStudy().getTimepointType() == TimepointType.VISIT)
-        {
-            // if there is a property desceriptor, treat like a regular column, otherwise not visible
-            if (null == _dsd.getDomain() || null == _dsd.getDomain().getPropertyByName("Date"))
-                return false;
-        }
-        return (!col.isHidden() && !col.isUnselectable() && !defaultHiddenCols.contains(col.getName()));
-    }
-
-
-    @Override
-    protected TableInfo getFromTable()
-    {
-        if (_fromTable == null)
-        {
-            _fromTable = _dsd.getTableInfo(_userSchema.getUser(), false, true);
-        }
-        return _fromTable;
-    }
-
-    public DatasetDefinition getDatasetDefinition()
-    {
-        return _dsd;
-    }
-
-    /**
-     * In order to discourage the user from selecting data from deeply nested datasets, we hide
-     * the "ParticipantID", "ParticipantVisit", and "Datasets" columns when the user could just as easily find
-     * the same data further up the tree.
-     */
-    public void hideParticipantLookups()
-    {
-        var col = getMutableColumn(StudyService.get().getSubjectColumnName(_dsd.getContainer()));
-        if (col != null)
-            col.setHidden(true);
-
-        col = getMutableColumn(StudyService.get().getSubjectVisitColumnName(_dsd.getContainer()));
-        if (col != null)
-            col.setHidden(true);
-
-        col = getMutableColumn("DataSets");
-        if (col != null)
-            col.setHidden(true);
-    }
-
-    @Override
-    public QueryUpdateService getUpdateService()
-    {
-        User user = _userSchema.getUser();
-        Dataset def = getDatasetDefinition();
-        if (!user.hasRootAdminPermission() && !def.canInsert(user))
-            return null;
-        return new DatasetUpdateService(this);
-    }
-
-    @Override
-    public boolean hasPermission(@NotNull UserPrincipal user, @NotNull Class<? extends Permission> perm)
-    {
-        if (!perm.equals(ReadPermission.class) && !canUserAccessPhi())
-            return false;
-        return getDatasetDefinition().hasPermission(user, perm, getContextualRoles());
-    }
-
-    @Override
-    protected boolean hasPermissionOverridable(UserPrincipal user, Class<? extends Permission> perm)
-    {
-        throw new IllegalStateException();
-    }
-
-    @Override
-    public Container getContainer()
-    {
-        if (null != _dsd)
-            return _dsd.getContainer();
-        // NOTE _dsd can be null within FilteredTable constructor
-        return getUserSchema().getContainer();
-    }
-
-    @Override
-    public boolean supportsContainerFilter()
-    {
-        return _dsd.getStudy().getShareDatasetDefinitions();
-    }
-
-    @Override
-    public void setContainerFilter(@NotNull ContainerFilter filter)
-    {
-        super.setContainerFilter(filter);
-    }
-
-    // TODO see BaseStudyTable.addWrapParticipantColumn(), do we need both?
-    class ParticipantForeignKey extends LookupForeignKey
-    {
-        private ParticipantTable _tableInfo;
-
-        ParticipantForeignKey(ContainerFilter cf)
-        {
-            super(cf, StudyService.get().getSubjectColumnName(_userSchema.getContainer()), null);
-            // 19918: GROUP BY columns in custom query no longer retain ForeignKey configuration
-            if (_dsd.isShared())
-                addJoin(new FieldKey(null, "Folder"), "Container", false);
-            // Perf improvement - stash the table name so it can be accessed without needing to create the whole TableInfo
-            _tableName = StudyService.get().getSubjectTableName(_userSchema.getContainer());
-        }
-
-        @Override
-        public TableInfo getLookupTableInfo()
-        {
-            if (_tableInfo == null)
-            {
-                // Ideally we could just ask the schema for the ParticipantTable (e.g., _schema.getTable(...)),
-                // but we need to pass arguments to ParticipantTable constructor to hide datasets.
-                _tableInfo = new ParticipantTable(_userSchema, getLookupContainerFilter(), true);
-                _tableInfo.setIgnoreSessionParticipantGroup();
-                _tableInfo.overlayMetadata(StudyService.get().getSubjectTableName(_userSchema.getContainer()), _userSchema, new ArrayList<>());
-                _tableInfo.afterConstruct();
-            }
-            return _tableInfo;
-        }
-
-        @Override
-        public StringExpression getURL(ColumnInfo parent)
-        {
-            return super.getURL(parent, true);
-        }
-    }
-
-    class ParticipantVisitForeignKey extends LookupForeignKey
-    {
-        private ParticipantVisitTable _tableInfo;
-
-        ParticipantVisitForeignKey(ContainerFilter cf, String pkColumnName)
-        {
-            super(cf, pkColumnName, null);
-
-            // 20546: row duplication for dataspace project w/ same ptid in multiple containers
-            if (_dsd.isShared())
-                addJoin(new FieldKey(null, "Folder"), "Container", false);
-        }
-
-        @Override
-        public TableInfo getLookupTableInfo()
-        {
-            if (_tableInfo == null)
-            {
-                // Ideally we could just ask the schema for the ParticipantTable (e.g., _schema.getTable(...)),
-                // but we need to pass arguments to ParticipantTable constructor to hide datasets.
-                _tableInfo = new ParticipantVisitTable(_userSchema, getLookupContainerFilter(), true);
-                _tableInfo.setIgnoreSessionParticipantGroup();
-                _tableInfo.afterConstruct();
-            }
-            return _tableInfo;
-        }
-    }
-
-    @NotNull
-    @Override
-    public List<ColumnInfo> getAlternateKeyColumns()
-    {
-        ColumnInfo c;
-        List<ColumnInfo> cols = new ArrayList<>();
-
-        FieldKey fk = getContainerFieldKey();
-        if (null != fk)
-        {
-            c = getColumn(fk);
-            if (null != c)
-                cols.add(getColumn(getContainerFieldKey()));
-        }
-
-        c = getColumn(getDataset().getStudy().getSubjectColumnName());
-        assert null != c;
-        cols.add(c);
-        if (Dataset.KeyType.SUBJECT != getDataset().getKeyType())
-        {
-            c = getColumn("sequencenum");
-            assert null != c;
-            cols.add(c);
-
-            if (getDataset().getKeyType() != Dataset.KeyType.SUBJECT_VISIT)
-            {
-                c = getColumn(getDataset().getKeyPropertyName());
-                if (null != c)
-                    cols.add(c);
-            }
-        }
-        return cols;
-    }
-
-    interface AliasSupplier<K>
-    {
-        K get(K parent);
-    }
-
-    /** Wrap a column in our underlying publish source results table with one that puts it in the dataset table */
-    protected ExprColumn wrapPublishSourceColumn(final ColumnInfo columnInfo, final String name, AliasSupplier<String> supplier)
-    {
-        ExprColumn wrappedColumn = new ExprColumn(this, name, columnInfo.getValueSql(supplier.get(ExprColumn.STR_TABLE_ALIAS)), columnInfo.getJdbcType())
-        {
-            @Override
-            public void declareJoins(String parentAlias, Map<String, SQLFragment> map)
-            {
-                super.declareJoins(parentAlias, map);
-                columnInfo.declareJoins(supplier.get(parentAlias), map);
-            }
-        };
-        wrappedColumn.copyAttributesFrom(columnInfo);
-
-        // When copying a column, the hidden bit is not propagated, so we need to do it manually
-        if (columnInfo.isHidden())
-            wrappedColumn.setHidden(true);
-
-        ForeignKey fk = wrappedColumn.getFk();
-        if (fk instanceof SpecimenForeignKey)
-            ((SpecimenForeignKey) fk).setTargetStudyOverride(_dsd.getContainer());
-        return wrappedColumn;
-    }
-
-    /** Caller is still responsible for calling hasPermission()
-    @Override
-    public void setCanModifyParticipantPredicate(Predicate<String> edit)
-    {
-        canModifyParticipantPredicate = edit;
-    }
-
-     public boolean canUpdateRowForParticipant(String subjectid)
-     {
-         assert hasPermission(getUserSchema().getUser(), UpdatePermission.class) || hasPermission(getUserSchema().getUser(), RestrictedUpdatePermission.class);
-         return canModifyParticipantPredicate.test(subjectid);
-     }
-
-    public boolean canInsertRowForParticipant(String subjectid)
-    {
-        assert hasPermission(getUserSchema().getUser(), InsertPermission.class) || hasPermission(getUserSchema().getUser(), RestrictedInsertPermission.class);
-        return canModifyParticipantPredicate.test(subjectid);
-    }
-
-    public boolean canDeleteRowForParticipant(String subjectid)
-    {
-        assert hasPermission(getUserSchema().getUser(), DeletePermission.class) || hasPermission(getUserSchema().getUser(), RestrictedDeletePermission.class);
-        return canModifyParticipantPredicate.test(subjectid);
-    }
-    */
-
-    @Override
-    public boolean hasUpdateURLOverride()
-    {
-        // TODO
-        return super.hasUpdateURLOverride();
-    }
-
-    @Override
-    public boolean allowQueryTableURLOverrides()
-    {
-        // TODO
-        return super.allowQueryTableURLOverrides() || hasPermission(getUserSchema().getUser(), RestrictedUpdatePermission.class);
-    }
-}
+/*
+ * Copyright (c) 2015-2019 LabKey Corporation
+ *
+ * Licensed under the Apache License, Version 2.0 (the "License");
+ * you may not use this file except in compliance with the License.
+ * You may obtain a copy of the License at
+ *
+ *     http://www.apache.org/licenses/LICENSE-2.0
+ *
+ * Unless required by applicable law or agreed to in writing, software
+ * distributed under the License is distributed on an "AS IS" BASIS,
+ * WITHOUT WARRANTIES OR CONDITIONS OF ANY KIND, either express or implied.
+ * See the License for the specific language governing permissions and
+ * limitations under the License.
+ */
+
+package org.labkey.study.query;
+
+import org.apache.commons.lang3.StringUtils;
+import org.apache.logging.log4j.LogManager;
+import org.apache.logging.log4j.Logger;
+import org.jetbrains.annotations.NotNull;
+import org.labkey.api.assay.AbstractAssayProvider;
+import org.labkey.api.assay.AssayTableMetadata;
+import org.labkey.api.collections.CaseInsensitiveHashSet;
+import org.labkey.api.data.AbstractForeignKey;
+import org.labkey.api.data.BaseColumnInfo;
+import org.labkey.api.data.ColumnInfo;
+import org.labkey.api.data.Container;
+import org.labkey.api.data.ContainerFilter;
+import org.labkey.api.data.ContainerForeignKey;
+import org.labkey.api.data.DataColumn;
+import org.labkey.api.data.ForeignKey;
+import org.labkey.api.data.JdbcType;
+import org.labkey.api.data.OORDisplayColumnFactory;
+import org.labkey.api.data.RenderContext;
+import org.labkey.api.data.SQLFragment;
+import org.labkey.api.data.SimpleFilter;
+import org.labkey.api.data.TableInfo;
+import org.labkey.api.data.dialect.SqlDialect;
+import org.labkey.api.dataiterator.DataIterator;
+import org.labkey.api.dataiterator.DataIteratorContext;
+import org.labkey.api.exp.PropertyDescriptor;
+import org.labkey.api.exp.PropertyType;
+import org.labkey.api.exp.property.Domain;
+import org.labkey.api.exp.property.DomainProperty;
+import org.labkey.api.qc.DataState;
+import org.labkey.api.qc.QCStateManager;
+import org.labkey.api.query.AliasManager;
+import org.labkey.api.query.AliasedColumn;
+import org.labkey.api.query.DetailsURL;
+import org.labkey.api.query.ExprColumn;
+import org.labkey.api.query.FieldKey;
+import org.labkey.api.query.LookupForeignKey;
+import org.labkey.api.query.PdLookupForeignKey;
+import org.labkey.api.query.QueryException;
+import org.labkey.api.query.QueryForeignKey;
+import org.labkey.api.query.QueryService;
+import org.labkey.api.query.QueryUpdateService;
+import org.labkey.api.query.SchemaKey;
+import org.labkey.api.query.UserIdQueryForeignKey;
+import org.labkey.api.query.UserSchema;
+import org.labkey.api.security.User;
+import org.labkey.api.security.UserPrincipal;
+import org.labkey.api.security.permissions.DeletePermission;
+import org.labkey.api.security.permissions.RestrictedDeletePermission;
+import org.labkey.api.security.permissions.InsertPermission;
+import org.labkey.api.security.permissions.RestrictedInsertPermission;
+import org.labkey.api.security.permissions.Permission;
+import org.labkey.api.security.permissions.ReadPermission;
+import org.labkey.api.security.permissions.UpdatePermission;
+import org.labkey.api.security.permissions.RestrictedUpdatePermission;
+import org.labkey.api.security.roles.Role;
+import org.labkey.api.study.Dataset;
+import org.labkey.api.study.DatasetTable;
+import org.labkey.api.study.DataspaceContainerFilter;
+import org.labkey.api.study.StudyService;
+import org.labkey.api.study.TimepointType;
+import org.labkey.api.study.assay.FileLinkDisplayColumn;
+import org.labkey.api.study.assay.SpecimenForeignKey;
+import org.labkey.api.study.model.ParticipantGroup;
+import org.labkey.api.util.ContainerContext;
+import org.labkey.api.util.DemoMode;
+import org.labkey.api.util.HtmlString;
+import org.labkey.api.util.HtmlStringBuilder;
+import org.labkey.api.util.PageFlowUtil;
+import org.labkey.api.util.Pair;
+import org.labkey.api.util.StringExpression;
+import org.labkey.api.view.ActionURL;
+import org.labkey.data.xml.TableType;
+import org.labkey.study.StudySchema;
+import org.labkey.study.controllers.DatasetController;
+import org.labkey.study.controllers.StudyController;
+import org.labkey.study.importer.StudyImportContext;
+import org.labkey.study.model.DatasetDataIteratorBuilder;
+import org.labkey.study.model.DatasetDefinition;
+import org.labkey.study.writer.StudyArchiveDataTypes;
+
+import java.util.ArrayList;
+import java.util.Arrays;
+import java.util.Collection;
+import java.util.Collections;
+import java.util.HashMap;
+import java.util.HashSet;
+import java.util.List;
+import java.util.Map;
+import java.util.Set;
+import java.util.function.Predicate;
+
+/** Wraps a DatasetSchemaTableInfo and makes it Query-ized. Represents a single dataset's data */
+public class DatasetTableImpl extends BaseStudyTable implements DatasetTable
+{
+    public static final String QCSTATE_ID_COLNAME = "QCState";
+    public static final String QCSTATE_LABEL_COLNAME = "QCStateLabel";
+    /**
+     * The sample LSID or the assay result LSID column is added to the dataset for assays that support it.
+     *
+     * @see AssayTableMetadata#getResultLsidFieldKey()
+     */
+    public static final String SOURCE_ROW_LSID = "SourceRowLsid";
+
+    protected static final Logger LOG = LogManager.getLogger(DatasetTableImpl.class);
+    protected final @NotNull
+    DatasetDefinition _dsd;
+
+    private TableInfo _fromTable;
+
+    Set<Role> _contextualRoles = null;
+    // NYI private Predicate<String> canModifyParticipantPredicate = (ptid) -> true;
+
+    public DatasetTableImpl(@NotNull final StudyQuerySchema schema, ContainerFilter cf, @NotNull DatasetDefinition dsd)
+    {
+        /* NOTE! some code paths still expect this to throw rather than checking table.canRead() */
+        super(schema, dsd.getTableInfo(schema.getUser(), false, true), null);
+
+        if (null != cf && dsd.getStudy().getShareDatasetDefinitions())
+            _setContainerFilter(cf);
+
+        TimepointType timepointType = dsd.getStudy().getTimepointType();
+
+        String nameLabel = dsd.getName();
+        if (!dsd.getLabel().equalsIgnoreCase(dsd.getName()))
+            nameLabel += " (" + dsd.getLabel() + ")";
+        String keyDescription = dsd.getKeyTypeDescription();
+        setDescription("Contains up to one row of " + nameLabel + " data for each " + keyDescription + (keyDescription.contains("/") ? " combination." : "."));
+        _dsd = dsd;
+        _title = dsd.getLabel();
+
+        HashMap<String,DomainProperty> properties = new HashMap<>();
+        Domain dd = _dsd.getDomain();
+        if (dd != null)
+        {
+            for (DomainProperty dp : dd.getProperties())
+                properties.put(dp.getPropertyURI(), dp);
+        }
+
+        List<FieldKey> defaultVisibleCols = new ArrayList<>();
+
+        HashSet<String> standardURIs = new HashSet<>();
+        for (PropertyDescriptor pd : DatasetDefinition.getStandardPropertiesSet())
+            standardURIs.add(pd.getPropertyURI());
+
+        ActionURL updateURL = new ActionURL(DatasetController.UpdateAction.class, dsd.getContainer());
+        updateURL.addParameter("datasetId", dsd.getDatasetId());
+        setUpdateURL(new DetailsURL(updateURL, Collections.singletonMap("lsid", "lsid")));
+
+        ActionURL insertURL = new ActionURL(DatasetController.InsertAction.class, getContainer());
+        insertURL.addParameter(Dataset.DATASETKEY, dsd.getDatasetId());
+        setInsertURL(new DetailsURL(insertURL));
+
+        ActionURL gridURL = new ActionURL(StudyController.DatasetAction.class, dsd.getContainer());
+        gridURL.addParameter(Dataset.DATASETKEY, dsd.getDatasetId());
+        setGridURL(new DetailsURL(gridURL));
+
+//        ActionURL importURL = new ActionURL(StudyController.ShowImportDatasetAction.class, dsd.getContainer());
+        ActionURL importURL = new ActionURL(StudyController.ImportAction.class, dsd.getContainer());
+        importURL.addParameter(Dataset.DATASETKEY, dsd.getDatasetId());
+        setImportURL(new DetailsURL(importURL));
+
+        ActionURL deleteRowsURL = new ActionURL(StudyController.DeleteDatasetRowsAction.class, dsd.getContainer());
+        setDeleteURL(new DetailsURL(deleteRowsURL));
+
+        String subjectColName = StudyService.get().getSubjectColumnName(dsd.getContainer());
+        for (ColumnInfo baseColumn : getRealTable().getColumns())
+        {
+            String name = baseColumn.getName();
+            if (subjectColName.equalsIgnoreCase(name))
+            {
+                var column = new AliasedColumn(this, subjectColName, baseColumn)
+                {
+                    @Override
+                    public StringExpression getURL()
+                    {
+                        // delay constructing Participant table
+                        if (null == _url && null != getFk())
+                            _url = getFk().getURL(this);
+                        return _url;
+                    }
+                };
+                column.setInputType("text");
+                // TODO, need a way for a lookup to have a "text" input
+                column.setDisplayColumnFactory(colInfo -> {
+                    DataColumn dataColumn = new DataColumn(colInfo, false);
+                    dataColumn.setInputType("text");
+                    return dataColumn;
+                });
+
+                column.setFk(new ParticipantForeignKey(cf));
+
+                if (DemoMode.isDemoMode(schema.getContainer(), schema.getUser()))
+                {
+                    column.setDisplayColumnFactory(PtidObfuscatingDisplayColumn::new);
+                }
+
+                addColumn(column);
+                if (isVisibleByDefault(column))
+                    defaultVisibleCols.add(FieldKey.fromParts(column.getName()));
+            }
+            else if (getRealTable().getColumn(name + OORDisplayColumnFactory.OOR_INDICATOR_COLUMN_SUFFIX) != null)
+            {
+                // If this is the value column that goes with an OORIndicator, add the special OOR options
+                OORDisplayColumnFactory.addOORColumns(this, baseColumn, getRealTable().getColumn(name +
+                        OORDisplayColumnFactory.OOR_INDICATOR_COLUMN_SUFFIX));
+                if (isVisibleByDefault(baseColumn))
+                    defaultVisibleCols.add(FieldKey.fromParts(name));
+            }
+            else if (name.toLowerCase().endsWith(OORDisplayColumnFactory.OOR_INDICATOR_COLUMN_SUFFIX.toLowerCase()) &&
+                    getRealTable().getColumn(name.substring(0, name.length() - OORDisplayColumnFactory.OOR_INDICATOR_COLUMN_SUFFIX.length())) != null)
+            {
+                // If this is an OORIndicator and there's a matching value column in the same table, don't add this column
+            }
+            else if (name.equalsIgnoreCase("Created") || name.equalsIgnoreCase("Modified") ||
+                    name.equalsIgnoreCase("CreatedBy") || name.equalsIgnoreCase("ModifiedBy")
+            )
+            {
+                var c = addWrapColumn(baseColumn);
+                if (name.equalsIgnoreCase("CreatedBy") || name.equalsIgnoreCase("ModifiedBy"))
+                    UserIdQueryForeignKey.initColumn(schema, c, true);
+                c.setUserEditable(false);
+                c.setShownInInsertView(false);
+                c.setShownInUpdateView(false);
+            }
+            else if (name.equalsIgnoreCase("SequenceNum"))
+            {
+                var c = addWrapColumn(baseColumn);
+                if (!timepointType.isVisitBased())
+                {
+                    c.setHidden(true);
+                    c.setShownInInsertView(false);
+                    c.setShownInDetailsView(false);
+                    c.setShownInUpdateView(false);
+
+                    // set a format to prevent scientific notation, since the sequencenum values
+                    // for date-based studies can be quite large (e.g., 20091014).
+                    c.setFormat("#");
+                }
+                //Don't add to default visible cols...
+            }
+            else if (name.equalsIgnoreCase("VisitRowId")||name.equalsIgnoreCase("Dataset"))
+            {
+                addWrapColumn(baseColumn).setHidden(baseColumn.isHidden());
+            }
+            else if (name.equalsIgnoreCase(QCSTATE_ID_COLNAME))
+            {
+                var qcStateColumn = new AliasedColumn(this, QCSTATE_ID_COLNAME, baseColumn);
+                qcStateColumn.setFk(QueryForeignKey.from(getUserSchema(), getContainerFilter())
+                        .schema("core", getContainer())
+                        .to("QCState", "RowId", "Label"));
+                qcStateColumn.setDisplayColumnFactory(QCStateDisplayColumn::new);
+
+                qcStateColumn.setDimension(false);
+
+                addColumn(qcStateColumn);
+                // Hide the QCState column if the study doesn't have QC states defined. Otherwise, don't hide it
+                // but don't include it in the default set of columns either
+                if (!QCStateManager.getInstance().showStates(_userSchema.getContainer()))
+                    qcStateColumn.setHidden(true);
+            }
+            else if ("ParticipantSequenceNum".equalsIgnoreCase(name))
+            {
+                // Add a copy of the ParticipantSequenceNum column without the FK so we can get the value easily when materializing to temp tables:
+                addWrapColumn(baseColumn).setHidden(true);
+                var pvColumn = new AliasedColumn(this, StudyService.get().getSubjectVisitColumnName(dsd.getContainer()), baseColumn);//addWrapColumn(baseColumn);
+                pvColumn.setFk(new ParticipantVisitForeignKey(cf, "ParticipantSequenceNum"));
+                pvColumn.setIsUnselectable(true);
+                pvColumn.setUserEditable(false);
+                pvColumn.setShownInInsertView(false);
+                pvColumn.setShownInUpdateView(false);
+                pvColumn.setDimension(false);
+                addColumn(pvColumn);
+                if (timepointType.isVisitBased())
+                    defaultVisibleCols.add(new FieldKey(pvColumn.getFieldKey(), "Visit"));
+            }
+            else
+            {
+                var col = addWrapColumn(baseColumn);
+
+                // When copying a column, the hidden bit is not propagated, so we need to do it manually
+                if (baseColumn.isHidden())
+                    col.setHidden(true);
+                // "Date" is not in default column-list, but shouldn't automatically be hidden either
+                if (!isVisibleByDefault(baseColumn) && !"Date".equalsIgnoreCase(baseColumn.getName()))
+                    col.setHidden(true);
+
+                String propertyURI = col.getPropertyURI();
+                if (null != propertyURI && !standardURIs.contains(propertyURI))
+                {
+                    // this is expensive
+                    //PropertyDescriptor pd = OntologyManager.getPropertyDescriptor(propertyURI, schema.getContainer());
+                    DomainProperty dp = properties.get(propertyURI);
+                    PropertyDescriptor pd = (null==dp) ? null : dp.getPropertyDescriptor();
+
+                    // Issue 28671: Dataset with Lookup & MV Indicator enabled on field displays missing value as foreign key upon export
+                    // MvIndicator has the same propertyURI as the value column, but should not copy the value column's foreign key
+                    if (!col.isMvIndicatorColumn() && null != dp && (pd.getLookupQuery() != null || pd.getConceptURI() != null))
+                        col.setFk(PdLookupForeignKey.create(schema, pd));
+
+                    if (pd != null)
+                    {
+                        if (pd.getPropertyType() == PropertyType.MULTI_LINE)
+                        {
+                            col.setDisplayColumnFactory(colInfo -> {
+                                DataColumn dc = new DataColumn(colInfo);
+                                dc.setPreserveNewlines(true);
+                                return dc;
+                            });
+                        }
+                        else if (pd.getPropertyType() == PropertyType.FILE_LINK)
+                        {
+                            col.setDisplayColumnFactory(new FileLinkDisplayColumn.Factory(pd, getContainer(),
+                                    SchemaKey.fromParts("study"),
+                                    dsd.getName(),
+                                    FieldKey.fromParts("lsid")));
+                        }
+                    }
+                }
+                if (isVisibleByDefault(col))
+                    defaultVisibleCols.add(FieldKey.fromParts(col.getName()));
+
+                // Add a magic lookup to an "GlobalUniqueId" columns that targets the SpecimenDetails query based on the
+                // GlobalUniqueId value instead of the real PK, which is RowId (even if FK was already set (#25489))
+                if (AbstractAssayProvider.SPECIMENID_PROPERTY_NAME.equalsIgnoreCase(col.getName()) && col.getJdbcType() == JdbcType.VARCHAR)
+                {
+                    col.setFk(new LookupForeignKey(SpecimenDetailTable.GLOBAL_UNIQUE_ID_COLUMN_NAME)
+                    {
+                        @Override
+                        public TableInfo getLookupTableInfo()
+                        {
+                            TableInfo table = _userSchema.getTable(StudyQuerySchema.SPECIMEN_DETAIL_TABLE_NAME, null, true, true);
+                            if (table instanceof SpecimenDetailTable)       // Could be a UnionTable, which should already have right containers
+                                ((SpecimenDetailTable)table).addCondition(new SimpleFilter(FieldKey.fromParts("Container"), _userSchema.getContainer().getId()));
+                            return table;
+                        }
+                    });
+                }
+            }
+        }
+
+        // TODO move "LSID" column handling to the loop above for consistency? (MAB)
+        var lsidColumn = getMutableColumn("LSID");
+        lsidColumn.setHidden(true);
+        lsidColumn.setKeyField(true);
+        lsidColumn.setShownInInsertView(false);
+        lsidColumn.setShownInUpdateView(false);
+        getMutableColumn("SourceLSID").setHidden(true);
+
+        var dsRowIdColumn = getMutableColumn("dsrowid");
+
+        // Importing old study may not have this column
+        if (dsRowIdColumn != null)
+        {
+            dsRowIdColumn.setHidden(true);
+            dsRowIdColumn.setKeyField(false);
+            dsRowIdColumn.setShownInInsertView(false);
+            dsRowIdColumn.setShownInUpdateView(false);
+            getMutableColumn("dsrowid").setHidden(true);
+        }
+
+        if (null != _userSchema.getStudy() && !_userSchema.getStudy().isDataspaceStudy() && null == getColumn("container", false))
+            addContainerColumn(true);
+
+        var autoJoinColumn = new AliasedColumn(this, "DataSets", _rootTable.getColumn("ParticipantId"));
+        autoJoinColumn.setDescription("Contains lookups to each Dataset that can be joined by the " + _dsd.getLabel() + " Dataset's '" + _dsd.getKeyTypeDescription() + "' combination.");
+        autoJoinColumn.setKeyField(false);
+        autoJoinColumn.setIsUnselectable(true);
+        autoJoinColumn.setUserEditable(false);
+        autoJoinColumn.setCalculated(true);
+        autoJoinColumn.setLabel("DataSets");
+        final FieldKey sequenceNumFieldKey = new FieldKey(null, "SequenceNum");
+        final FieldKey keyFieldKey = new FieldKey(null, "_Key");
+        AbstractForeignKey autoJoinFk = new AbstractForeignKey(_userSchema, getContainerFilter())
+        {
+            @Override
+            public ColumnInfo createLookupColumn(ColumnInfo parent, String displayField)
+            {
+                if (displayField == null)
+                    return null;
+
+                DatasetAutoJoinTable table = new DatasetAutoJoinTable(schema, cf, DatasetTableImpl.this.getDatasetDefinition(), parent, getRemappedField(sequenceNumFieldKey), getRemappedField(keyFieldKey));
+                return table.getColumn(displayField);
+            }
+
+            @Override
+            public TableInfo getLookupTableInfo()
+            {
+                return new DatasetAutoJoinTable(schema, cf, DatasetTableImpl.this.getDatasetDefinition(), null, null, null);
+            }
+
+            @Override
+            public StringExpression getURL(ColumnInfo parent)
+            {
+                return null;
+            }
+        };
+        autoJoinFk.addSuggested(sequenceNumFieldKey);
+        autoJoinFk.addSuggested(keyFieldKey);
+        autoJoinColumn.setFk(autoJoinFk);
+        addColumn(autoJoinColumn);
+
+        setDefaultVisibleColumns(defaultVisibleCols);
+
+        // columns from the ParticipantVisit table
+
+        TableInfo participantVisit = StudySchema.getInstance().getTableInfoParticipantVisit();
+        if (timepointType == TimepointType.DATE)
+        {
+            var dayColumn = new AliasedColumn(this, "Day", participantVisit.getColumn("Day"));
+            dayColumn.setUserEditable(false);
+            dayColumn.setDimension(false);
+            dayColumn.setMeasure(false);
+            addColumn(dayColumn);
+        }
+
+        // TODO move "VisitRowId" to resolveColumn()?  Do we need to expose this? (MAB)
+        var visitRowId = new AliasedColumn(this, "VisitRowId", participantVisit.getColumn("VisitRowId"));
+        visitRowId.setName("VisitRowId");
+        visitRowId.setHidden(true);
+        visitRowId.setUserEditable(false);
+        visitRowId.setShownInInsertView(false);
+        visitRowId.setShownInUpdateView(false);
+        visitRowId.setMeasure(false);
+        addColumn(visitRowId);
+
+        addFolderColumn();
+    }
+
+
+    @Override
+    public void addContextualRole(Role contextualRole)
+    {
+        if (null == _contextualRoles)
+            _contextualRoles = new HashSet<>();
+        _contextualRoles.add(contextualRole);
+    }
+
+    @Override
+    @NotNull
+    protected Set<Role> getContextualRoles()
+    {
+        var ret = new HashSet<>(getUserSchema().getContextualRoles());
+        if (null != _contextualRoles)
+            ret.addAll(_contextualRoles);
+        return ret;
+    }
+
+
+    @NotNull
+    @Override
+    public Map<String, Pair<IndexType, List<ColumnInfo>>> getUniqueIndices()
+    {
+        Map<String, Pair<IndexType, List<ColumnInfo>>> ret = new HashMap<>(super.getUniqueIndices());
+        String subjectColName = StudyService.get().getSubjectColumnName(getContainer());
+
+        if (getColumn(subjectColName) != null)
+        {
+            ret.put("uq_dataset_subject", Pair.of(IndexType.Unique, Arrays.asList(getColumn(subjectColName))));
+        }
+        return Collections.unmodifiableMap(ret);
+    }
+
+    @Override
+    public boolean supportTableRules()
+    {
+        return true;
+    }
+
+    @Override
+    public @NotNull
+    Set<FieldKey> getPHIDataLoggingColumns()
+    {
+        String subjectColName = StudyService.get().getSubjectColumnName(getContainer());
+        Set<FieldKey> loggingColumns = new HashSet<>(1);
+        for (ColumnInfo col : getColumns())
+        {
+            if (StringUtils.equalsIgnoreCase(subjectColName, col.getName()))
+            {
+                loggingColumns.add(col.getFieldKey());
+                break;
+            }
+        }
+
+        return loggingColumns;
+    }
+
+    @Override
+    protected @NotNull String getPHILoggingComment(@NotNull Set<FieldKey> dataLoggingColumns)
+    {
+        return "PHI accessed in dataset. Data shows " + StudyService.get().getSubjectColumnName(getContainer())+ ".";
+    }
+
+    @Override
+    public boolean hasContainerColumn()
+    {
+        return null != _rootTable.getColumn("container");
+    }
+
+    @Override
+    public String getContainerFilterColumn()
+    {
+        if (null == _rootTable.getColumn("container"))
+            return null;
+
+        return "Container";
+    }
+
+    @Override
+    protected ColumnInfo addFolderColumn()
+    {
+        // Workaround to prevent IllegalArgumentException for assay tables
+        if (getColumn("Folder", false) == null)
+        {
+            var ci = _rootTable.getColumn("Container");
+            if (null == ci)
+            {
+                ci = getColumn("Container");
+            }
+            var folder = new AliasedColumn(this, "Folder", ci);
+            ContainerForeignKey.initColumn(folder,getUserSchema());
+            folder.setHidden(true);
+            addColumn(folder);
+        }
+        return getColumn("Folder");
+    }
+
+    @Override
+    public Dataset getDataset()
+    {
+        return _dsd;
+    }
+
+    @Override
+    public DataIterator getPrimaryKeyDataIterator(DataIterator dit, DataIteratorContext context)
+    {
+        // this needs to return the LSID for the dataset, OR the separate PK parts (ParticipantId,SequenceNum,extra)
+        // easiest thing to do is just use DataSetDataIterator
+        StudyImportContext sic = new StudyImportContext(getUserSchema().getUser(), getUserSchema().getContainer(), Set.of(StudyArchiveDataTypes.DATASET_DATA), () -> LOG);
+        DatasetDataIteratorBuilder builder = new DatasetDataIteratorBuilder((DatasetDefinition) getDataset(), getUserSchema().getUser(), false, null, sic);
+        // why isn't this part of the constructor?
+        builder.setInput(dit);
+        return builder.getDataIterator(context);
+    }
+
+    @Override
+    protected ColumnInfo resolveColumn(String name)
+    {
+        var result = super.resolveColumn(name);
+        if (result != null)
+        {
+            return result;
+        }
+
+        // Resolve 'ParticipantSequenceKey' to 'ParticipantSequenceNum' for compatibility with versions <12.2.
+        if ("ParticipantSequenceKey".equalsIgnoreCase(name))
+            return getColumn("ParticipantSequenceNum");
+
+        FieldKey fieldKey = null;
+
+        if (fieldKey == null && !"Properties".equalsIgnoreCase((name)) && !"SpecimenLsid".equalsIgnoreCase(name) && !"Analyte".equalsIgnoreCase(name))
+        {
+            fieldKey = FieldKey.fromParts("Properties", name);
+        }
+
+        if (fieldKey != null)
+        {
+            Map<FieldKey, ColumnInfo> columns = QueryService.get().getColumns(this, Collections.singleton(fieldKey));
+            result = columns.get(fieldKey);
+            if (null != result)
+            {
+                ((BaseColumnInfo) result).setFieldKey(new FieldKey(null, name));
+                ((BaseColumnInfo) result).setAlias("_DataSetTableImpl_resolvefield$" + AliasManager.makeLegalName(name, getSqlDialect(), true, false));
+            }
+        }
+        return result;
+    }
+
+    @Override
+    public Domain getDomain()
+    {
+        return _dsd.getDomain();
+    }
+
+    @Override
+    protected void _setContainerFilter(@NotNull ContainerFilter filter)
+    {
+        checkLocked();
+
+        if (filter instanceof DataspaceContainerFilter)
+            filter = ((DataspaceContainerFilter) filter).getCanOptimizeDatasetContainerFilter();
+
+        super._setContainerFilter(filter);
+    }
+
+    @NotNull
+    @Override
+    public ContainerFilter getDefaultContainerFilter()
+    {
+        ContainerFilter f = super.getDefaultContainerFilter();
+        if (f instanceof DataspaceContainerFilter)
+            f = ((DataspaceContainerFilter) f).getCanOptimizeDatasetContainerFilter();
+        return f;
+    }
+
+
+    @NotNull
+    protected SQLFragment _getFromSQL(String alias, boolean includeParticipantVisit)
+    {
+        checkReadBeforeExecute();
+        ParticipantGroup group = getUserSchema().getSessionParticipantGroup();
+        DatasetDefinition.DataSharing sharing = getDataset().getDataSharingEnum();
+
+        final SQLFragment sqlf;
+
+        if (!includeParticipantVisit && !_dsd.isPublishedData() && sharing == DatasetDefinition.DataSharing.NONE && group == null)
+        {
+            sqlf = super.getFromSQL(alias, true);
+        }
+        else
+        {
+            String innerAlias = "__" + alias;
+            SqlDialect d = getSchema().getSqlDialect();
+            sqlf = new SQLFragment();
+            sqlf.appendComment("<DatasetTableImpl>", d);
+
+            if (!includeParticipantVisit)
+            {
+                sqlf.append("(SELECT * FROM ");
+                sqlf.append(super.getFromSQL(innerAlias, true));
+            }
+            else
+            {
+                TableInfo participantVisit = StudySchema.getInstance().getTableInfoParticipantVisit();
+                sqlf.append("(SELECT ").append(innerAlias).append(".*, PV.VisitRowId");
+                if (_userSchema.getStudy().getTimepointType() == TimepointType.DATE)
+                    sqlf.append(", PV.Day");
+                SQLFragment from = getRealTable().getFromSQL(innerAlias);
+                sqlf.append("\n FROM ").append(from).append(" LEFT OUTER JOIN ").append(participantVisit.getFromSQL("PV"))
+                        .append("\n" + "    ON ").append(innerAlias).append(".ParticipantId = PV.ParticipantId AND ")
+                        .append(innerAlias).append(".SequenceNum = PV.SequenceNum");
+
+                if (null != getRealTable().getColumn("container"))
+                {
+                    sqlf.append(" AND PV.Container = ").append(innerAlias).append(".Container");
+                }
+                else
+                {
+                    sqlf.append(" AND PV.Container = '").append(getContainer().getId()).append("'");
+                }
+            }
+
+            boolean hasWhere = false;
+
+            // Datasets mostly ignore container filters because they usually belong to a single container.
+            // In the dataspace case, they are unfiltered (no container filter).
+            // We actually need to handle the container filter in the "dataset with shared data" case
+            if (_dsd.isShared())
+            {
+                ContainerFilter cf = getContainerFilter();
+
+                if (null != cf.getIds())
+                {
+                    TableInfo tiParticipant = _userSchema.getDbSchema().getTable("Participant");
+                    var ciContainer = tiParticipant.getColumn("Container");
+                    SimpleFilter.FilterClause f = super.getContainerFilterClause(cf, ciContainer.getFieldKey());
+                    SQLFragment sqlCF = f.toSQLFragment(Collections.singletonMap(ciContainer.getFieldKey(), ciContainer), getSchema().getSqlDialect());
+                    if (((DatasetDefinition) getDataset()).getDataSharingEnum() == DatasetDefinition.DataSharing.PTID)
+                    {
+                        sqlf.append(" WHERE ").append(innerAlias).append(".ParticipantId IN (SELECT ParticipantId FROM study.Participant WHERE ").append(sqlCF).append(")");
+                    }
+                    else
+                    {
+                        // TODO: I'd like to pass in innerAlias to toSQLFragment(), but I can't so I'm prepending and hoping...
+                        if (!StringUtils.startsWithIgnoreCase(sqlCF.getRawSQL(), "container"))
+                            throw new IllegalStateException("problem generating dataset SQL");
+                        sqlf.append(" WHERE ").append(innerAlias).append(".").append(sqlCF);
+                    }
+
+                    hasWhere = true;
+                }
+            }
+
+            // Add the session participant group filter
+            if (group != null)
+            {
+                SQLFragment frag;
+                if (group.isSession() || group.isNew())
+                {
+                    // Unsaved session group doesn't persist in participant group map table (yet) so we need to
+                    // expand into a "ParticipantId IN ..." filter.
+                    // CONSIDER: Use a temp table for large participant group lists
+                    FieldKey participantFieldKey = FieldKey.fromParts("ParticipantId");
+                    var participantCol = getColumn(participantFieldKey);
+                    SimpleFilter.InClause clause = new SimpleFilter.InClause(participantFieldKey, group.getParticipantSet());
+                    SQLFragment temp = clause.toSQLFragment(Collections.singletonMap(participantFieldKey, participantCol), getSqlDialect());
+
+                    // TODO: I'd like to pass in innerAlias to toSQLFragment(), but I can't so I'm string replacing and hoping...
+                    // don't use String.replaceAll(), $ is a special character (in 2nd parameter) and will throw
+                    String sql = StringUtils.replace(temp.getRawSQL(), "ParticipantId", innerAlias + ".ParticipantId");
+                    frag = new SQLFragment(sql, temp.getParams());
+                }
+                else
+                {
+                    // Filter using ParticipantGroupMap
+                    // NOTE: Unlike the Participant table's ParticipantCategoryColumn as used by the normal
+                    // participant group filter "ParticipantId/<category> = <group>" filter, we don't join on
+                    // ParticipantGroupMap.Container to support project-level shared datasets.
+                    frag = new SQLFragment();
+                    frag.append(innerAlias).append(".ParticipantId IN (SELECT ParticipantId FROM study.ParticipantGroupMap WHERE GroupId=?)");
+                    frag.add(group.getRowId());
+                }
+
+                sqlf.append("\n").append(hasWhere ? "AND " : "WHERE ").append(frag);
+            }
+
+            sqlf.append(") AS ").append(alias);
+        }
+
+        return sqlf;
+    }
+
+
+    @NotNull
+    @Override
+    public SQLFragment getFromSQL(String alias)
+    {
+        SQLFragment sql = _getFromSQL(alias, true);
+        sql.appendComment("</DatasetTableImpl>", getSqlDialect());
+
+        return getTransformedFromSQL(sql);
+    }
+
+
+    @NotNull
+    @Override
+    public SQLFragment getFromSQL(String alias, Set<FieldKey> cols)
+    {
+        boolean includePV = false;
+        if (cols.contains(new FieldKey(null, "VisitRowId")))
+            includePV = true;
+        else if (_userSchema.getStudy().getTimepointType() == TimepointType.DATE && cols.contains(new FieldKey(null, "Day")))
+            includePV = true;
+
+        SQLFragment sql = _getFromSQL(alias, includePV);
+        sql.appendComment("</DatasetTableImpl>", getSqlDialect());
+
+        return getTransformedFromSQL(sql);
+    }
+
+    @Override
+    public ContainerContext getContainerContext()
+    {
+        if (_dsd.isShared())
+            return new ContainerContext.FieldKeyContext(new FieldKey(null, "Folder"));
+        else
+            return _dsd.getContainer();
+    }
+
+    @Override
+    public void overlayMetadata(String tableName, UserSchema schema, Collection<QueryException> errors)
+    {
+        checkLocked();
+        if (isMetadataOverrideable())
+        {
+            // First apply all the metadata from study.StudyData so that it doesn't have to be duplicated for
+            // every dataset
+            // Then include the specific overrides for this dataset
+            overlayMetadataIfExists(StudyQuerySchema.STUDY_DATA_TABLE_NAME, schema, errors);
+
+            if (null == _dsd.getLabel() || _dsd.getLabel().equalsIgnoreCase(_dsd.getName()))
+            {   // Name and label are same (or label null so we don't care about it)
+                if (!_dsd.getName().equalsIgnoreCase(tableName))
+                {
+                    overlayMetadataIfExists(_dsd.getName(), schema, errors);
+                }
+                overlayMetadataIfExists(tableName, schema, errors);
+            }
+            else
+            {   // Name and label different; try name, then label only if name not found
+                Collection<TableType> metadata = QueryService.get().findMetadataOverride(schema, _dsd.getName(), false, false, errors, null);
+                if (null != metadata)
+                {
+                    overlayMetadata(metadata, schema, errors);
+                }
+                else
+                {
+                    if (overlayMetadataIfExists(_dsd.getLabel(), schema, errors))
+                        LOG.warn("Rename the file - " + _dsd.getLabel() + ".query.xml to - " + _dsd.getName());
+                }
+                if (!tableName.equalsIgnoreCase(_dsd.getName()) && !tableName.equalsIgnoreCase(_dsd.getLabel()))
+                {
+                    // TableName different than both name and label, so overlay it if found
+                    if (overlayMetadataIfExists(tableName, schema, errors))
+                        LOG.warn("Rename the file - " + _dsd.getLabel() + ".query.xml to - " + _dsd.getName());
+                }
+            }
+        }
+    }
+
+    private boolean overlayMetadataIfExists(String tableName, UserSchema schema, Collection<QueryException> errors)
+    {
+        Collection<TableType> metadata = QueryService.get().findMetadataOverride(schema, tableName, false, false, errors, null);
+        boolean foundTitle = false;
+
+        if (null != metadata)
+        {
+            overlayMetadata(metadata, schema, errors);
+            foundTitle = true;
+        }
+        return foundTitle;
+    }
+
+    private class QCStateDisplayColumn extends DataColumn
+    {
+        private Map<Integer, DataState> _qcStateCache;
+        public QCStateDisplayColumn(ColumnInfo col)
+        {
+            super(col);
+        }
+
+        @Override @NotNull
+        public HtmlString getFormattedHtml(RenderContext ctx)
+        {
+            Object value = getValue(ctx);
+            HtmlStringBuilder formattedValue = HtmlStringBuilder.of(super.getFormattedHtml(ctx));
+            if (value instanceof Integer)
+            {
+                DataState state = getStateCache(ctx).get(value);
+                if (state != null && state.getDescription() != null)
+                    formattedValue.append(HtmlString.unsafe(PageFlowUtil.helpPopup("QC State " + state.getLabel(), state.getDescription())));
+            }
+            return formattedValue.getHtmlString();
+        }
+
+        private Map<Integer, DataState> getStateCache(RenderContext ctx)
+        {
+            if (_qcStateCache == null)
+            {
+                _qcStateCache = new HashMap<>();
+                for (DataState state : QCStateManager.getInstance().getStates(ctx.getContainer()))
+                    _qcStateCache.put(state.getRowId(), state);
+            }
+            return _qcStateCache;
+        }
+    }
+
+    private static final Set<String> defaultHiddenCols = new CaseInsensitiveHashSet("Container", "VisitRowId", "SequenceNum", "Created", "CreatedBy", "ModifiedBy", "Modified", "lsid", "SourceLsid", "DSRowID");
+    private boolean isVisibleByDefault(ColumnInfo col)
+    {
+        // If this is a server-managed key, or a published data dataset, don't include the key column in the default
+        // set of visible columns
+        if ((_dsd.getKeyManagementType() != Dataset.KeyManagementType.None || _dsd.isPublishedData()) &&
+                col.getName().equals(_dsd.getKeyPropertyName()))
+            return false;
+        // for backwards compatibility "Date" is not in default visible columns for visit-based study
+        if ("Date".equalsIgnoreCase(col.getName()) && _dsd.getStudy().getTimepointType() == TimepointType.VISIT)
+        {
+            // if there is a property desceriptor, treat like a regular column, otherwise not visible
+            if (null == _dsd.getDomain() || null == _dsd.getDomain().getPropertyByName("Date"))
+                return false;
+        }
+        return (!col.isHidden() && !col.isUnselectable() && !defaultHiddenCols.contains(col.getName()));
+    }
+
+
+    @Override
+    protected TableInfo getFromTable()
+    {
+        if (_fromTable == null)
+        {
+            _fromTable = _dsd.getTableInfo(_userSchema.getUser(), false, true);
+        }
+        return _fromTable;
+    }
+
+    public DatasetDefinition getDatasetDefinition()
+    {
+        return _dsd;
+    }
+
+    /**
+     * In order to discourage the user from selecting data from deeply nested datasets, we hide
+     * the "ParticipantID", "ParticipantVisit", and "Datasets" columns when the user could just as easily find
+     * the same data further up the tree.
+     */
+    public void hideParticipantLookups()
+    {
+        var col = getMutableColumn(StudyService.get().getSubjectColumnName(_dsd.getContainer()));
+        if (col != null)
+            col.setHidden(true);
+
+        col = getMutableColumn(StudyService.get().getSubjectVisitColumnName(_dsd.getContainer()));
+        if (col != null)
+            col.setHidden(true);
+
+        col = getMutableColumn("DataSets");
+        if (col != null)
+            col.setHidden(true);
+    }
+
+    @Override
+    public QueryUpdateService getUpdateService()
+    {
+        User user = _userSchema.getUser();
+        Dataset def = getDatasetDefinition();
+        if (!user.hasRootAdminPermission() && !def.canInsert(user))
+            return null;
+        return new DatasetUpdateService(this);
+    }
+
+    @Override
+    public boolean hasPermission(@NotNull UserPrincipal user, @NotNull Class<? extends Permission> perm)
+    {
+        if (!perm.equals(ReadPermission.class) && !canUserAccessPhi())
+            return false;
+        return getDatasetDefinition().hasPermission(user, perm, getContextualRoles());
+    }
+
+    @Override
+    protected boolean hasPermissionOverridable(UserPrincipal user, Class<? extends Permission> perm)
+    {
+        throw new IllegalStateException();
+    }
+
+    @Override
+    public Container getContainer()
+    {
+        if (null != _dsd)
+            return _dsd.getContainer();
+        // NOTE _dsd can be null within FilteredTable constructor
+        return getUserSchema().getContainer();
+    }
+
+    @Override
+    public boolean supportsContainerFilter()
+    {
+        return _dsd.getStudy().getShareDatasetDefinitions();
+    }
+
+    @Override
+    public void setContainerFilter(@NotNull ContainerFilter filter)
+    {
+        super.setContainerFilter(filter);
+    }
+
+    // TODO see BaseStudyTable.addWrapParticipantColumn(), do we need both?
+    class ParticipantForeignKey extends LookupForeignKey
+    {
+        private ParticipantTable _tableInfo;
+
+        ParticipantForeignKey(ContainerFilter cf)
+        {
+            super(cf, StudyService.get().getSubjectColumnName(_userSchema.getContainer()), null);
+            // 19918: GROUP BY columns in custom query no longer retain ForeignKey configuration
+            if (_dsd.isShared())
+                addJoin(new FieldKey(null, "Folder"), "Container", false);
+            // Perf improvement - stash the table name so it can be accessed without needing to create the whole TableInfo
+            _tableName = StudyService.get().getSubjectTableName(_userSchema.getContainer());
+        }
+
+        @Override
+        public TableInfo getLookupTableInfo()
+        {
+            if (_tableInfo == null)
+            {
+                // Ideally we could just ask the schema for the ParticipantTable (e.g., _schema.getTable(...)),
+                // but we need to pass arguments to ParticipantTable constructor to hide datasets.
+                _tableInfo = new ParticipantTable(_userSchema, getLookupContainerFilter(), true);
+                _tableInfo.setIgnoreSessionParticipantGroup();
+                _tableInfo.overlayMetadata(StudyService.get().getSubjectTableName(_userSchema.getContainer()), _userSchema, new ArrayList<>());
+                _tableInfo.afterConstruct();
+            }
+            return _tableInfo;
+        }
+
+        @Override
+        public StringExpression getURL(ColumnInfo parent)
+        {
+            return super.getURL(parent, true);
+        }
+    }
+
+    class ParticipantVisitForeignKey extends LookupForeignKey
+    {
+        private ParticipantVisitTable _tableInfo;
+
+        ParticipantVisitForeignKey(ContainerFilter cf, String pkColumnName)
+        {
+            super(cf, pkColumnName, null);
+
+            // 20546: row duplication for dataspace project w/ same ptid in multiple containers
+            if (_dsd.isShared())
+                addJoin(new FieldKey(null, "Folder"), "Container", false);
+        }
+
+        @Override
+        public TableInfo getLookupTableInfo()
+        {
+            if (_tableInfo == null)
+            {
+                // Ideally we could just ask the schema for the ParticipantTable (e.g., _schema.getTable(...)),
+                // but we need to pass arguments to ParticipantTable constructor to hide datasets.
+                _tableInfo = new ParticipantVisitTable(_userSchema, getLookupContainerFilter(), true);
+                _tableInfo.setIgnoreSessionParticipantGroup();
+                _tableInfo.afterConstruct();
+            }
+            return _tableInfo;
+        }
+    }
+
+    @NotNull
+    @Override
+    public List<ColumnInfo> getAlternateKeyColumns()
+    {
+        ColumnInfo c;
+        List<ColumnInfo> cols = new ArrayList<>();
+
+        FieldKey fk = getContainerFieldKey();
+        if (null != fk)
+        {
+            c = getColumn(fk);
+            if (null != c)
+                cols.add(getColumn(getContainerFieldKey()));
+        }
+
+        c = getColumn(getDataset().getStudy().getSubjectColumnName());
+        assert null != c;
+        cols.add(c);
+        if (Dataset.KeyType.SUBJECT != getDataset().getKeyType())
+        {
+            c = getColumn("sequencenum");
+            assert null != c;
+            cols.add(c);
+
+            if (getDataset().getKeyType() != Dataset.KeyType.SUBJECT_VISIT)
+            {
+                c = getColumn(getDataset().getKeyPropertyName());
+                if (null != c)
+                    cols.add(c);
+            }
+        }
+        return cols;
+    }
+
+    interface AliasSupplier<K>
+    {
+        K get(K parent);
+    }
+
+    /** Wrap a column in our underlying publish source results table with one that puts it in the dataset table */
+    protected ExprColumn wrapPublishSourceColumn(final ColumnInfo columnInfo, final String name, AliasSupplier<String> supplier)
+    {
+        ExprColumn wrappedColumn = new ExprColumn(this, name, columnInfo.getValueSql(supplier.get(ExprColumn.STR_TABLE_ALIAS)), columnInfo.getJdbcType())
+        {
+            @Override
+            public void declareJoins(String parentAlias, Map<String, SQLFragment> map)
+            {
+                super.declareJoins(parentAlias, map);
+                columnInfo.declareJoins(supplier.get(parentAlias), map);
+            }
+        };
+        wrappedColumn.copyAttributesFrom(columnInfo);
+
+        // When copying a column, the hidden bit is not propagated, so we need to do it manually
+        if (columnInfo.isHidden())
+            wrappedColumn.setHidden(true);
+
+        ForeignKey fk = wrappedColumn.getFk();
+        if (fk instanceof SpecimenForeignKey)
+            ((SpecimenForeignKey) fk).setTargetStudyOverride(_dsd.getContainer());
+        return wrappedColumn;
+    }
+
+    /** Caller is still responsible for calling hasPermission()
+    @Override
+    public void setCanModifyParticipantPredicate(Predicate<String> edit)
+    {
+        canModifyParticipantPredicate = edit;
+    }
+
+     public boolean canUpdateRowForParticipant(String subjectid)
+     {
+         assert hasPermission(getUserSchema().getUser(), UpdatePermission.class) || hasPermission(getUserSchema().getUser(), RestrictedUpdatePermission.class);
+         return canModifyParticipantPredicate.test(subjectid);
+     }
+
+    public boolean canInsertRowForParticipant(String subjectid)
+    {
+        assert hasPermission(getUserSchema().getUser(), InsertPermission.class) || hasPermission(getUserSchema().getUser(), RestrictedInsertPermission.class);
+        return canModifyParticipantPredicate.test(subjectid);
+    }
+
+    public boolean canDeleteRowForParticipant(String subjectid)
+    {
+        assert hasPermission(getUserSchema().getUser(), DeletePermission.class) || hasPermission(getUserSchema().getUser(), RestrictedDeletePermission.class);
+        return canModifyParticipantPredicate.test(subjectid);
+    }
+    */
+
+    @Override
+    public boolean hasUpdateURLOverride()
+    {
+        // TODO
+        return super.hasUpdateURLOverride();
+    }
+
+    @Override
+    public boolean allowQueryTableURLOverrides()
+    {
+        // TODO
+        return super.allowQueryTableURLOverrides() || hasPermission(getUserSchema().getUser(), RestrictedUpdatePermission.class);
+    }
+}