<%
/*
 * Copyright (c) 2008-2019 LabKey Corporation
 *
 * Licensed under the Apache License, Version 2.0 (the "License");
 * you may not use this file except in compliance with the License.
 * You may obtain a copy of the License at
 *
 *     http://www.apache.org/licenses/LICENSE-2.0
 *
 * Unless required by applicable law or agreed to in writing, software
 * distributed under the License is distributed on an "AS IS" BASIS,
 * WITHOUT WARRANTIES OR CONDITIONS OF ANY KIND, either express or implied.
 * See the License for the specific language governing permissions and
 * limitations under the License.
 */
%>
<%@ page import="org.labkey.api.data.Container"%>
<%@ page import="org.labkey.api.query.QueryParam"%>
<%@ page import="org.labkey.api.reports.report.ReportDescriptor"%>
<%@ page import="org.labkey.api.study.Dataset" %>
<%@ page import="org.labkey.api.view.ActionURL" %>
<%@ page import="org.labkey.api.view.HttpView" %>
<%@ page import="org.labkey.api.view.JspView" %>
<%@ page import="org.labkey.api.view.template.ClientDependencies" %>
<%@ page import="org.labkey.study.StudySchema" %>
<%@ page import="org.labkey.study.controllers.reports.ReportsController" %>
<%@ page import="org.labkey.study.model.DatasetDefinition" %>
<%@ page import="org.labkey.study.query.DatasetQueryView" %>
<%@ page import="org.labkey.study.reports.StudyQueryReport" %>
<%@ page import="java.util.Map" %>
<%@ taglib prefix="labkey" uri="http://www.labkey.org/taglib" %>
<%@ page extends="org.labkey.api.jsp.JspBase" %>
<%!
    @Override
    public void addClientDependencies(ClientDependencies dependencies)
    {
        dependencies.add("Ext4");
    }
%>
<%
    JspView<ReportsController.CreateQueryReportBean> me = (JspView<org.labkey.study.controllers.reports.ReportsController.CreateQueryReportBean>) HttpView.currentView();
    ReportsController.CreateQueryReportBean bean = me.getModelBean();
    Container container = getContainer();

    String paramStart = QueryParam.schemaName.toString() + "=" + StudySchema.getInstance().getSchemaName();
%>
<script type="text/javascript">
    function verifyLabel()
    {

        var labelElem = Ext4.DomQuery.selectNode('#label');
        var viewName = Ext4.DomQuery.selectNode('#viewName');
        var labelValue = '';

        if (labelElem.value)
            labelValue =  labelElem.value.replace(/^\s+|\s+$/g, '');  //regexp to match leading and trailing whitespace, same as the missing String.trim() method

        if (labelValue.length === 0)
        {
            alert("Label cannot be empty");
            return false;
        }
        viewName.value = labelValue;
        return true;
    }

    function onUpdateDataset()
    {
        var selection = Ext4.DomQuery.selectNode('#datasetSelection');
        var value = selection.value;
        if (value)
        {
            var redirect = document.getElementById('redirectToReport');
            var redirectToDataset = document.getElementById('redirectToDataset');
            var showWithDataset = document.getElementById('showWithDataset');

            var idx = value.indexOf("&datasetId=");
            if (idx == -1)
            {
                redirect.value = "true";
                redirectToDataset.value = "-1";
                showWithDataset.value = "0";
            }
            else
            {
                var dataset = value.substr(idx + 11, value.length);
                redirectToDataset.value = dataset;
                showWithDataset.value = dataset;
                redirect.value = "false";
            }
        }
    }

    Ext4.onReady(onUpdateDataset);

</script>

<labkey:form action="<%=new ActionURL(ReportsController.SaveReportAction.class, container)%>" method="POST">
<input type="hidden" name="<%=ReportDescriptor.Prop.reportType%>" value="<%=h(StudyQueryReport.TYPE)%>">
<input type="hidden" id="redirectToReport" name="redirectToReport" value="true">
<input type="hidden" id="redirectToDataset" name="redirectToDataset" value="-1">
<input type="hidden" id="showWithDataset" name="showWithDataset" value="0">
<<<<<<< HEAD
<input type="hidden" name="<%=ActionURL.Param.returnUrl%>" value="<%=h(bean.getSrcURL())%>">
=======
<%=generateReturnUrlFormField(bean.getReturnUrl())%>
>>>>>>> 72b715e6
<input type="hidden" id="viewName" name="<%=QueryParam.viewName%>" value="">
<input type="hidden" name="dataRegionName" value="<%=h(DatasetQueryView.DATAREGION)%>">
<table>
    <tr>
        <th align="right">Label for View</th>
        <td><input type="text" maxlength="50" size="30" id="label" name="label"></td>
    </tr>
    <tr>
        <th align="right">Base Dataset</th>
        <td>
            <select id="datasetSelection" name="params" onchange="onUpdateDataset();">
                <%
                    Map<String, DatasetDefinition> datasetMap = bean.getDatasetDefinitions();
                    for (String name : bean.getTableAndQueryNames())
                    {
                        Dataset def = datasetMap.get(name);
                        if (def != null) {
                            String label = !def.getLabel().equals(def.getName()) ? def.getName() + " (" + def.getLabel() + ")" : def.getLabel();
                %>
                        <option value="<%= h(paramStart + '&' + QueryParam.queryName.toString() + '=' + u(name) + "&datasetId=" + def.getDatasetId()) %>"<%=selected(name.equals(bean.getQueryName()))%>><%= h(label) %></option>
                <%
                        }
                    }
                %>
            </select>&nbsp;<%= link("Modify Dataset List (Advanced)", bean.getQueryCustomizeURL()) %>

        </td>
    </tr>
    <tr>
        <td></td>
        <td>
            <%= button("Create View").submit(true).onClick("return verifyLabel();") %>
            <br>After creating the new view, you will have the chance to customize its appearance.
        </td>
    </tr>
</table>
</labkey:form>
<|MERGE_RESOLUTION|>--- conflicted
+++ resolved
@@ -1,145 +1,141 @@
-<%
-/*
- * Copyright (c) 2008-2019 LabKey Corporation
- *
- * Licensed under the Apache License, Version 2.0 (the "License");
- * you may not use this file except in compliance with the License.
- * You may obtain a copy of the License at
- *
- *     http://www.apache.org/licenses/LICENSE-2.0
- *
- * Unless required by applicable law or agreed to in writing, software
- * distributed under the License is distributed on an "AS IS" BASIS,
- * WITHOUT WARRANTIES OR CONDITIONS OF ANY KIND, either express or implied.
- * See the License for the specific language governing permissions and
- * limitations under the License.
- */
-%>
-<%@ page import="org.labkey.api.data.Container"%>
-<%@ page import="org.labkey.api.query.QueryParam"%>
-<%@ page import="org.labkey.api.reports.report.ReportDescriptor"%>
-<%@ page import="org.labkey.api.study.Dataset" %>
-<%@ page import="org.labkey.api.view.ActionURL" %>
-<%@ page import="org.labkey.api.view.HttpView" %>
-<%@ page import="org.labkey.api.view.JspView" %>
-<%@ page import="org.labkey.api.view.template.ClientDependencies" %>
-<%@ page import="org.labkey.study.StudySchema" %>
-<%@ page import="org.labkey.study.controllers.reports.ReportsController" %>
-<%@ page import="org.labkey.study.model.DatasetDefinition" %>
-<%@ page import="org.labkey.study.query.DatasetQueryView" %>
-<%@ page import="org.labkey.study.reports.StudyQueryReport" %>
-<%@ page import="java.util.Map" %>
-<%@ taglib prefix="labkey" uri="http://www.labkey.org/taglib" %>
-<%@ page extends="org.labkey.api.jsp.JspBase" %>
-<%!
-    @Override
-    public void addClientDependencies(ClientDependencies dependencies)
-    {
-        dependencies.add("Ext4");
-    }
-%>
-<%
-    JspView<ReportsController.CreateQueryReportBean> me = (JspView<org.labkey.study.controllers.reports.ReportsController.CreateQueryReportBean>) HttpView.currentView();
-    ReportsController.CreateQueryReportBean bean = me.getModelBean();
-    Container container = getContainer();
-
-    String paramStart = QueryParam.schemaName.toString() + "=" + StudySchema.getInstance().getSchemaName();
-%>
-<script type="text/javascript">
-    function verifyLabel()
-    {
-
-        var labelElem = Ext4.DomQuery.selectNode('#label');
-        var viewName = Ext4.DomQuery.selectNode('#viewName');
-        var labelValue = '';
-
-        if (labelElem.value)
-            labelValue =  labelElem.value.replace(/^\s+|\s+$/g, '');  //regexp to match leading and trailing whitespace, same as the missing String.trim() method
-
-        if (labelValue.length === 0)
-        {
-            alert("Label cannot be empty");
-            return false;
-        }
-        viewName.value = labelValue;
-        return true;
-    }
-
-    function onUpdateDataset()
-    {
-        var selection = Ext4.DomQuery.selectNode('#datasetSelection');
-        var value = selection.value;
-        if (value)
-        {
-            var redirect = document.getElementById('redirectToReport');
-            var redirectToDataset = document.getElementById('redirectToDataset');
-            var showWithDataset = document.getElementById('showWithDataset');
-
-            var idx = value.indexOf("&datasetId=");
-            if (idx == -1)
-            {
-                redirect.value = "true";
-                redirectToDataset.value = "-1";
-                showWithDataset.value = "0";
-            }
-            else
-            {
-                var dataset = value.substr(idx + 11, value.length);
-                redirectToDataset.value = dataset;
-                showWithDataset.value = dataset;
-                redirect.value = "false";
-            }
-        }
-    }
-
-    Ext4.onReady(onUpdateDataset);
-
-</script>
-
-<labkey:form action="<%=new ActionURL(ReportsController.SaveReportAction.class, container)%>" method="POST">
-<input type="hidden" name="<%=ReportDescriptor.Prop.reportType%>" value="<%=h(StudyQueryReport.TYPE)%>">
-<input type="hidden" id="redirectToReport" name="redirectToReport" value="true">
-<input type="hidden" id="redirectToDataset" name="redirectToDataset" value="-1">
-<input type="hidden" id="showWithDataset" name="showWithDataset" value="0">
-<<<<<<< HEAD
-<input type="hidden" name="<%=ActionURL.Param.returnUrl%>" value="<%=h(bean.getSrcURL())%>">
-=======
-<%=generateReturnUrlFormField(bean.getReturnUrl())%>
->>>>>>> 72b715e6
-<input type="hidden" id="viewName" name="<%=QueryParam.viewName%>" value="">
-<input type="hidden" name="dataRegionName" value="<%=h(DatasetQueryView.DATAREGION)%>">
-<table>
-    <tr>
-        <th align="right">Label for View</th>
-        <td><input type="text" maxlength="50" size="30" id="label" name="label"></td>
-    </tr>
-    <tr>
-        <th align="right">Base Dataset</th>
-        <td>
-            <select id="datasetSelection" name="params" onchange="onUpdateDataset();">
-                <%
-                    Map<String, DatasetDefinition> datasetMap = bean.getDatasetDefinitions();
-                    for (String name : bean.getTableAndQueryNames())
-                    {
-                        Dataset def = datasetMap.get(name);
-                        if (def != null) {
-                            String label = !def.getLabel().equals(def.getName()) ? def.getName() + " (" + def.getLabel() + ")" : def.getLabel();
-                %>
-                        <option value="<%= h(paramStart + '&' + QueryParam.queryName.toString() + '=' + u(name) + "&datasetId=" + def.getDatasetId()) %>"<%=selected(name.equals(bean.getQueryName()))%>><%= h(label) %></option>
-                <%
-                        }
-                    }
-                %>
-            </select>&nbsp;<%= link("Modify Dataset List (Advanced)", bean.getQueryCustomizeURL()) %>
-
-        </td>
-    </tr>
-    <tr>
-        <td></td>
-        <td>
-            <%= button("Create View").submit(true).onClick("return verifyLabel();") %>
-            <br>After creating the new view, you will have the chance to customize its appearance.
-        </td>
-    </tr>
-</table>
-</labkey:form>
+<%
+/*
+ * Copyright (c) 2008-2019 LabKey Corporation
+ *
+ * Licensed under the Apache License, Version 2.0 (the "License");
+ * you may not use this file except in compliance with the License.
+ * You may obtain a copy of the License at
+ *
+ *     http://www.apache.org/licenses/LICENSE-2.0
+ *
+ * Unless required by applicable law or agreed to in writing, software
+ * distributed under the License is distributed on an "AS IS" BASIS,
+ * WITHOUT WARRANTIES OR CONDITIONS OF ANY KIND, either express or implied.
+ * See the License for the specific language governing permissions and
+ * limitations under the License.
+ */
+%>
+<%@ page import="org.labkey.api.data.Container"%>
+<%@ page import="org.labkey.api.query.QueryParam"%>
+<%@ page import="org.labkey.api.reports.report.ReportDescriptor"%>
+<%@ page import="org.labkey.api.study.Dataset" %>
+<%@ page import="org.labkey.api.view.ActionURL" %>
+<%@ page import="org.labkey.api.view.HttpView" %>
+<%@ page import="org.labkey.api.view.JspView" %>
+<%@ page import="org.labkey.api.view.template.ClientDependencies" %>
+<%@ page import="org.labkey.study.StudySchema" %>
+<%@ page import="org.labkey.study.controllers.reports.ReportsController" %>
+<%@ page import="org.labkey.study.model.DatasetDefinition" %>
+<%@ page import="org.labkey.study.query.DatasetQueryView" %>
+<%@ page import="org.labkey.study.reports.StudyQueryReport" %>
+<%@ page import="java.util.Map" %>
+<%@ taglib prefix="labkey" uri="http://www.labkey.org/taglib" %>
+<%@ page extends="org.labkey.api.jsp.JspBase" %>
+<%!
+    @Override
+    public void addClientDependencies(ClientDependencies dependencies)
+    {
+        dependencies.add("Ext4");
+    }
+%>
+<%
+    JspView<ReportsController.CreateQueryReportBean> me = (JspView<org.labkey.study.controllers.reports.ReportsController.CreateQueryReportBean>) HttpView.currentView();
+    ReportsController.CreateQueryReportBean bean = me.getModelBean();
+    Container container = getContainer();
+
+    String paramStart = QueryParam.schemaName.toString() + "=" + StudySchema.getInstance().getSchemaName();
+%>
+<script type="text/javascript">
+    function verifyLabel()
+    {
+
+        var labelElem = Ext4.DomQuery.selectNode('#label');
+        var viewName = Ext4.DomQuery.selectNode('#viewName');
+        var labelValue = '';
+
+        if (labelElem.value)
+            labelValue =  labelElem.value.replace(/^\s+|\s+$/g, '');  //regexp to match leading and trailing whitespace, same as the missing String.trim() method
+
+        if (labelValue.length === 0)
+        {
+            alert("Label cannot be empty");
+            return false;
+        }
+        viewName.value = labelValue;
+        return true;
+    }
+
+    function onUpdateDataset()
+    {
+        var selection = Ext4.DomQuery.selectNode('#datasetSelection');
+        var value = selection.value;
+        if (value)
+        {
+            var redirect = document.getElementById('redirectToReport');
+            var redirectToDataset = document.getElementById('redirectToDataset');
+            var showWithDataset = document.getElementById('showWithDataset');
+
+            var idx = value.indexOf("&datasetId=");
+            if (idx == -1)
+            {
+                redirect.value = "true";
+                redirectToDataset.value = "-1";
+                showWithDataset.value = "0";
+            }
+            else
+            {
+                var dataset = value.substr(idx + 11, value.length);
+                redirectToDataset.value = dataset;
+                showWithDataset.value = dataset;
+                redirect.value = "false";
+            }
+        }
+    }
+
+    Ext4.onReady(onUpdateDataset);
+
+</script>
+
+<labkey:form action="<%=new ActionURL(ReportsController.SaveReportAction.class, container)%>" method="POST">
+<input type="hidden" name="<%=ReportDescriptor.Prop.reportType%>" value="<%=h(StudyQueryReport.TYPE)%>">
+<input type="hidden" id="redirectToReport" name="redirectToReport" value="true">
+<input type="hidden" id="redirectToDataset" name="redirectToDataset" value="-1">
+<input type="hidden" id="showWithDataset" name="showWithDataset" value="0">
+<%=generateReturnUrlFormField(bean.getReturnUrl())%>
+<input type="hidden" id="viewName" name="<%=QueryParam.viewName%>" value="">
+<input type="hidden" name="dataRegionName" value="<%=h(DatasetQueryView.DATAREGION)%>">
+<table>
+    <tr>
+        <th align="right">Label for View</th>
+        <td><input type="text" maxlength="50" size="30" id="label" name="label"></td>
+    </tr>
+    <tr>
+        <th align="right">Base Dataset</th>
+        <td>
+            <select id="datasetSelection" name="params" onchange="onUpdateDataset();">
+                <%
+                    Map<String, DatasetDefinition> datasetMap = bean.getDatasetDefinitions();
+                    for (String name : bean.getTableAndQueryNames())
+                    {
+                        Dataset def = datasetMap.get(name);
+                        if (def != null) {
+                            String label = !def.getLabel().equals(def.getName()) ? def.getName() + " (" + def.getLabel() + ")" : def.getLabel();
+                %>
+                        <option value="<%= h(paramStart + '&' + QueryParam.queryName.toString() + '=' + u(name) + "&datasetId=" + def.getDatasetId()) %>"<%=selected(name.equals(bean.getQueryName()))%>><%= h(label) %></option>
+                <%
+                        }
+                    }
+                %>
+            </select>&nbsp;<%= link("Modify Dataset List (Advanced)", bean.getQueryCustomizeURL()) %>
+
+        </td>
+    </tr>
+    <tr>
+        <td></td>
+        <td>
+            <%= button("Create View").submit(true).onClick("return verifyLabel();") %>
+            <br>After creating the new view, you will have the chance to customize its appearance.
+        </td>
+    </tr>
+</table>
+</labkey:form>