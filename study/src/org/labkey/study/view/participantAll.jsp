--- conflicted
+++ resolved
@@ -1,870 +1,866 @@
-<%
-/*
- * Copyright (c) 2008-2019 LabKey Corporation
- *
- * Licensed under the Apache License, Version 2.0 (the "License");
- * you may not use this file except in compliance with the License.
- * You may obtain a copy of the License at
- *
- *     http://www.apache.org/licenses/LICENSE-2.0
- *
- * Unless required by applicable law or agreed to in writing, software
- * distributed under the License is distributed on an "AS IS" BASIS,
- * WITHOUT WARRANTIES OR CONDITIONS OF ANY KIND, either express or implied.
- * See the License for the specific language governing permissions and
- * limitations under the License.
- */
-%>
-<%@ page import="org.apache.commons.beanutils.ConvertUtils" %>
-<%@ page import="org.apache.commons.collections4.multimap.AbstractSetValuedMap" %>
-<%@ page import="org.apache.commons.lang3.StringUtils" %>
-<%@ page import="org.labkey.api.collections.CaseInsensitiveHashSet" %>
-<%@ page import="org.labkey.api.data.ColumnInfo" %>
-<%@ page import="org.labkey.api.data.DbSchema" %>
-<%@ page import="org.labkey.api.data.Results" %>
-<%@ page import="org.labkey.api.data.SQLFragment" %>
-<%@ page import="org.labkey.api.data.SimpleFilter" %>
-<%@ page import="org.labkey.api.data.Sort" %>
-<%@ page import="org.labkey.api.data.SqlSelector" %>
-<%@ page import="org.labkey.api.data.TableInfo" %>
-<%@ page import="org.labkey.api.data.TableSelector" %>
-<%@ page import="org.labkey.api.exp.LsidManager" %>
-<%@ page import="org.labkey.api.qc.QCState" %>
-<%@ page import="org.labkey.api.qc.QCStateManager" %>
-<%@ page import="org.labkey.api.query.FieldKey" %>
-<%@ page import="org.labkey.api.query.QueryService" %>
-<%@ page import="org.labkey.api.reports.Report" %>
-<%@ page import="org.labkey.api.reports.ReportService" %>
-<%@ page import="org.labkey.api.reports.report.ChartReport" %>
-<%@ page import="org.labkey.api.reports.report.ReportDescriptor" %>
-<%@ page import="org.labkey.api.reports.report.view.ReportUtil" %>
-<%@ page import="org.labkey.api.security.User" %>
-<%@ page import="org.labkey.api.security.permissions.ReadPermission" %>
-<%@ page import="org.labkey.api.security.permissions.UpdatePermission" %>
-<%@ page import="org.labkey.api.study.Dataset" %>
-<%@ page import="org.labkey.api.study.Study" %>
-<%@ page import="org.labkey.api.study.StudyService" %>
-<%@ page import="org.labkey.api.study.Visit" %>
-<%@ page import="org.labkey.api.util.Formats" %>
-<%@ page import="org.labkey.api.util.HtmlString" %>
-<%@ page import="org.labkey.api.util.Pair" %>
-<%@ page import="org.labkey.api.util.ResultSetUtil" %>
-<%@ page import="org.labkey.api.view.ActionURL" %>
-<%@ page import="org.labkey.api.view.HttpView" %>
-<%@ page import="org.labkey.api.view.JspView" %>
-<%@ page import="org.labkey.api.view.ViewContext" %>
-<%@ page import="org.labkey.api.view.template.ClientDependencies" %>
-<%@ page import="org.labkey.api.visualization.GenericChartReport" %>
-<%@ page import="org.labkey.api.visualization.TimeChartReport" %>
-<%@ page import="org.labkey.study.StudySchema" %>
-<%@ page import="org.labkey.study.controllers.StudyController" %>
-<%@ page import="org.labkey.study.controllers.StudyController.ExpandStateNotifyAction" %>
-<%@ page import="org.labkey.study.controllers.reports.ReportsController" %>
-<%@ page import="org.labkey.study.model.DatasetDefinition" %>
-<%@ page import="org.labkey.study.model.StudyImpl" %>
-<%@ page import="org.labkey.study.model.StudyManager" %>
-<%@ page import="org.labkey.study.model.VisitImpl" %>
-<%@ page import="org.labkey.study.query.StudyQuerySchema" %>
-<%@ page import="java.util.ArrayList" %>
-<%@ page import="java.util.Collection" %>
-<%@ page import="java.util.Date" %>
-<%@ page import="java.util.HashMap" %>
-<%@ page import="java.util.HashSet" %>
-<%@ page import="java.util.LinkedHashSet" %>
-<%@ page import="java.util.List" %>
-<%@ page import="java.util.Map" %>
-<%@ page import="java.util.Set" %>
-<%@ page import="java.util.TreeMap" %>
-<%@ page import="java.util.TreeSet" %>
-<%@ page extends="org.labkey.api.jsp.JspBase" %>
-<%@ taglib prefix="labkey" uri="http://www.labkey.org/taglib" %>
-<%!
-    @Override
-    public void addClientDependencies(ClientDependencies dependencies)
-    {
-        dependencies.add("Ext4");
-        dependencies.add("vis/vis");
-        dependencies.add("vis/genericChart/genericChartHelper.js");
-        dependencies.add("vis/timeChart/timeChartHelper.js");
-    }
-%>
-
-<%
-    ViewContext context = getViewContext();
-    StudyQuerySchema querySchema = (StudyQuerySchema) QueryService.get().getUserSchema(getUser(), getContainer(), "study");
-    DbSchema dbSchema = querySchema.getDbSchema();
-    JspView<StudyManager.ParticipantViewConfig> me = (JspView<StudyManager.ParticipantViewConfig>) HttpView.currentView();
-    final StudyManager.ParticipantViewConfig bean = me.getModelBean();
-    Map<String, String> aliasMap = bean.getAliases();
-
-    String currentUrl = bean.getRedirectUrl();
-    if (currentUrl == null)
-        currentUrl = getActionURL().getLocalURIString();
-
-    StudyManager manager = StudyManager.getInstance();
-    StudyImpl study = manager.getStudy(getContainer());
-
-    User user = (User) request.getUserPrincipal();
-    List<DatasetDefinition> allDatasets = manager.getDatasetDefinitions(study);
-    ArrayList<DatasetDefinition> datasets = new ArrayList<>(allDatasets.size());
-    for (DatasetDefinition def : allDatasets)
-    {
-        if (!def.canRead(user) || !def.isShowByDefault() || null == def.getStorageTableInfo() || def.isDemographicData())
-            continue;
-        datasets.add(def);
-    }
-
-    //
-    // Create a resultset per dataset
-    // A multiple SELECT query would make sense here, but it doesn't seem to work with our Postgres driver.
-    //
-    // First select from the StudyData UNION table to see which datasets we need to query individually
-    // populate a VisitMultiMap while we're at it
-    //
-
-    final Map<Pair<String, Double>, Integer> visitRowIdMap = new HashMap<>();
-    final Map<Double, Date> ptidVisitDates = new TreeMap<>();
-
-    new SqlSelector(dbSchema,
-            "SELECT VisitRowId, ParticipantId, SequenceNum, VisitDate\n" +
-                    "FROM " + StudySchema.getInstance().getTableInfoParticipantVisit() + "\n" +
-                    "WHERE Container = ? AND ParticipantId = ?",
-            study.getContainer(), bean.getParticipantId()).forEach(rs -> {
-                int visitRowId = rs.getInt(1);
-                String ptid = rs.getString(2);
-                double sequenceNum = rs.getDouble(3);
-                Date visitDate = rs.getDate(4);
-                visitRowIdMap.put(new Pair<>(ptid, sequenceNum), visitRowId);
-                if (bean.getParticipantId().equals(ptid))
-                    ptidVisitDates.put(sequenceNum, visitDate);
-            });
-
-    final VisitMultiMap visitSequenceMap = new VisitMultiMap();
-    final Map<Double, Integer> countKeysForSequence = new HashMap<>();
-    final Set<Integer> datasetSet = new HashSet<>();
-    SimpleFilter filter = new SimpleFilter(FieldKey.fromParts(study.getSubjectColumnName()), bean.getParticipantId());
-    Sort sort = new Sort("SequenceNum");
-    SQLFragment f = new SQLFragment();
-    f.append("SELECT ParticipantId, SequenceNum, DatasetId, COUNT(*) AS _RowCount FROM ");
-    f.append(StudySchema.getInstance().getTableInfoStudyDataFiltered(study, datasets, user).getFromSQL("SD"));
-    f.append("\nWHERE ParticipantId = ?");
-    f.append("\nGROUP BY ParticipantId, SequenceNum, DatasetId");
-    f.add(bean.getParticipantId());
-
-    new SqlSelector(dbSchema, f).forEach(rs -> {
-        String ptid = rs.getString(1);
-        double s = rs.getDouble(2);
-        Double sequenceNum = rs.wasNull() ? null : s;
-        int datasetId = rs.getInt(3);
-        int rowCount = ((Number) rs.getObject(4)).intValue();
-        Integer visitRowId = visitRowIdMap.get(new Pair<>(ptid, sequenceNum));
-        if (null != visitRowId && null != sequenceNum)
-            visitSequenceMap.put(visitRowId, sequenceNum);
-        datasetSet.add(datasetId);
-        Integer count = countKeysForSequence.get(sequenceNum);
-        if (null == count || count < rowCount)
-            countKeysForSequence.put(sequenceNum, rowCount);
-    });
-
-    // Now we have a list of datasets with 1 or more rows and a visitMap to help with layout
-    // get the data
-
-    List<VisitImpl> allVisits = manager.getVisits(study, Visit.Order.DISPLAY);
-    ArrayList<VisitImpl> visits = new ArrayList<>(visitSequenceMap.size());
-    for (VisitImpl visit : allVisits)
-    {
-        if (visitSequenceMap.containsKey(visit.getRowId()))
-            visits.add(visit);
-    }
-
-    Map<Integer, String> expandedMap = StudyController.getExpandedState(context, bean.getDatasetId());
-    boolean updateAccess = study.getContainer().hasPermission(user, UpdatePermission.class);
-
-    int totalSeqKeyCount = 0;
-%>
-
-<%
-    if (!aliasMap.isEmpty())
-    {
-%>
-<h3>Aliases:</h3>
-<%
-    StringBuilder builder = new StringBuilder();
-    for (Map.Entry<String, String> entry : aliasMap.entrySet())
-    {
-        builder.append(entry.getKey() + ": " + entry.getValue() + ", ");
-    }
-    String aliasString = builder.toString().substring(0, builder.toString().length() - 2);
-%>
-<p><%=h(aliasString)%>
-</p>
-<%
-    }
-%>
-
-<style type="text/css">
-    .labkey-participant-view-header {
-        white-space: nowrap;
-        padding: 2px;
-    }
-
-    .labkey-participant-view-row td {
-        padding: 2px;
-        border: solid lightgray 1px;
-        border-top-width: 0;
-    }
-
-    .labkey-ptid-chart {
-        margin-top: 10px;
-        width: 900px;
-        background-color: white;
-        border: solid 1px #808080;
-    }
-
-    .labkey-ptid-remove, .labkey-ptid-add {
-        cursor: pointer;
-    }
-</style>
-
-<script type="text/javascript">
-(function($) {
-    var tableReady = false;
-    LABKEY.Utils.onReady(function ()
-    {
-        tableReady = true;
-        showChartsForExpandedSection();
-    });
-
-    LABKEY.ParticipantViewUnhideSelect = function (button) {
-        var el = getCallingElement(button);
-        if (el) {
-            el.show();
-            $(button).hide();
-        }
-    };
-
-    LABKEY.ParticipantViewShowSelectedChart = function(button) {
-        var el = getCallingElement(button);
-        if (el && el.val()) {
-            updateReportParticipantViewProperty(el.val(), true);
-        }
-    };
-
-    LABKEY.ParticipantViewRemoveChart = function (reportId) {
-        if (reportId) {
-            updateReportParticipantViewProperty(reportId, false);
-        }
-    };
-
-    LABKEY.ParticipantViewToggleIfReady = function(link, notify, datasetId) {
-        if (tableReady) {
-            LABKEY.Utils.toggleLink(link, notify);
-            showChartsForExpandedSection(datasetId);
-        }
-
-        return false;
-    };
-
-    function showChartsForExpandedSection(datasetId) {
-        // get all of the to-be-rendered chart divs (on original page load it is all, after that it is for a given dataset)
-        var chartDivSelection = datasetId != undefined ? $('.labkey-ptid-chart-dataset' + datasetId) : $('.labkey-ptid-chart');
-
-        // make the call to render the chart for that div if it is visible and has not already been rendered
-        chartDivSelection.each(function(index, div) {
-            var divId = div.getAttribute('id');
-            var reportId = div.getAttribute('report-id');
-            if (divId && reportId) {
-                var divEl = $('#' + divId);
-                if (divEl && divEl.is(':visible') && divEl.find('svg').length === 0) {
-                    renderChartWebpart(divId, reportId);
-                }
-            }
-        });
-    }
-
-    function updateReportParticipantViewProperty(reportId, value) {
-        LABKEY.Ajax.request({
-            method: 'POST',
-            url: LABKEY.ActionURL.buildURL('reports', 'updateReportParticipantViewProperty.api'),
-            jsonData: {showInParticipantView: value ? 'true' : 'false', reportId: reportId},
-            success: function (response) {
-                // reshow the page
-                window.location.reload(true);
-            },
-            // Show generic error message
-            failure: LABKEY.Utils.getCallbackWrapper(null, null, true)
-        });
-    }
-
-    function getCallingElement(button) {
-        var datasetId = button.getAttribute("dataset-id");
-        if (datasetId) {
-            return $("#addChartSelect-" + datasetId);
-        }
-
-        return null;
-    }
-
-    function renderChartWebpart(divId, reportId) {
-        LABKEY.Query.Visualization.get({
-            reportId: reportId,
-            success: function(response) {
-                var visConfig = response.visualizationConfig;
-
-                // determine which chart helper to use based on visConfig info
-                if (visConfig.queryConfig && visConfig.chartConfig) {
-                    // add ptid filter to the chart queryConfig filterArray
-                    var ptidColName = LABKEY.getModuleContext('study') ? LABKEY.getModuleContext('study').subject.columnName : 'ParticipantId';
-                    if (!visConfig.queryConfig.filterArray)
-                        visConfig.queryConfig.filterArray = [];
-                    visConfig.queryConfig.filterArray.push({name: ptidColName, type: 'eq', value: <%=q(bean.getParticipantId())%>});
-
-                    // explicitly set the chart height and width
-                    visConfig.chartConfig.width = 900;
-                    visConfig.chartConfig.height = 505;
-
-                    LABKEY.vis.GenericChartHelper.renderChartSVG(divId, visConfig.queryConfig, visConfig.chartConfig);
-                }
-                else {
-                    var studyContext = LABKEY.getModuleProperty('study', 'subject');
-                    var queryConfig = {
-                        containerPath: LABKEY.container.path,
-                        nounSingular: studyContext.nounSingular || "Participant",
-                        subjectColumnName: studyContext.columnName || "ParticipantId"
-                    };
-
-                    // explicitly set the subject values array to the single ptid from this context
-                    if (visConfig.subject) {
-                        visConfig.subject.values = [<%=q(bean.getParticipantId())%>];
-                    }
-
-                    // explicitly set the chart height and width
-                    visConfig.width = 900;
-                    visConfig.height = 505;
-
-                    LABKEY.vis.TimeChartHelper.renderChartSVG(divId, queryConfig, visConfig);
-                }
-            }
-        });
-    }
-})(jQuery);
-</script>
-
-<table class="labkey-data-region">
-<tr class="labkey-alternate-row">
-    <td class="labkey-participant-view-header"><img alt="" width=180 height=1 src="<%=getWebappURL("_.gif")%>"></td>
-    <td class="labkey-participant-view-header"><img alt="" width=20 height=1 src="<%=getWebappURL("_.gif")%>"></td>
-    <%
-
-        for (VisitImpl visit : visits)
-        {
-            int seqKeyCount = 0;
-            for (Double seqNum : visitSequenceMap.get(visit.getRowId()))
-            {
-                Integer c = countKeysForSequence.get(seqNum);
-                seqKeyCount += c == null ? 1 : c;
-            }
-            totalSeqKeyCount += seqKeyCount;
-    %>
-    <td class="labkey-participant-view-header" colspan="<%=seqKeyCount%>">
-        <%= h(visit.getDisplayString()) %>
-        <%= visit.getDescription() != null ? helpPopup("Visit Description", visit.getDescription()) : HtmlString.EMPTY_STRING %>
-    </td>
-    <%
-        }
-    %>
-</tr>
-
-<tr class="labkey-alternate-row">
-    <td class="labkey-participant-view-header"><img alt="" width=1 height=1 src="<%=getWebappURL("_.gif")%>"></td>
-    <td class="labkey-participant-view-header"><img alt="" width=1 height=1 src="<%=getWebappURL("_.gif")%>"></td>
-    <%
-
-        for (VisitImpl visit : visits)
-        {
-            Collection<Double> sequences = visitSequenceMap.get(visit.getRowId());
-            for (Double seqNum : sequences)
-            {
-                Date date = ptidVisitDates.get(seqNum);
-                Integer keyCount = countKeysForSequence.get(seqNum);
-                if (null == keyCount)
-                    keyCount = 1;
-    %>
-    <td class="labkey-participant-view-header" colspan="<%=keyCount%>">
-        <%=formatDate(date)%>
-<<<<<<< HEAD
-        <%=(study.getTimepointType().isVisitBased() && date != null ? HtmlString.unsafe("<br/>Visit: ") : "")%>
-=======
-        <%=(study.getTimepointType().isVisitBased() && date != null ? HtmlString.unsafe("<br/>Visit: ") : HtmlString.EMPTY_STRING)%>
->>>>>>> e1fa44f0
-        <%=(study.getTimepointType().isVisitBased() ? seqNum : HtmlString.EMPTY_STRING)%>
-    </td>
-    <%
-            }
-        }
-    %>
-</tr>
-
-<%
-    for (DatasetDefinition dataset : datasets)
-    {
-        // Do not display demographic data here. That goes in a separate web part,
-        // the participant characteristics
-        if (dataset.isDemographicData())
-            continue;
-
-        String typeURI = dataset.getTypeURI();
-        if (null == typeURI)
-            continue;
-
-        int datasetId = dataset.getDatasetId();
-        boolean expanded = false;
-        if ("expand".equalsIgnoreCase(expandedMap.get(datasetId)))
-            expanded = true;
-
-        if (!dataset.canRead(user))
-        {
-%>
-<tr class="labkey-header">
-    <th nowrap align="left" class="labkey-expandable-row-header"><%=h(dataset.getDisplayString())%>
-    </th>
-    <td colspan="<%=totalSeqKeyCount+1%>" nowrap align="left" class="labkey-expandable-row-header">(no access)</td>
-</tr>
-<%
-        continue;
-    }
-
-    if (!datasetSet.contains(datasetId))
-        continue;
-
-    // get the data for this dataset and group rows by SequenceNum/Key
-    TableInfo table = querySchema.createDatasetTableInternal(dataset, null);
-    Map<Double, Map<Object, Map<String, Object>>> seqKeyRowMap = new HashMap<>();
-    FieldKey keyColumnName = null == dataset.getKeyPropertyName() ? null : new FieldKey(null, dataset.getKeyPropertyName());
-    ColumnInfo keyColumn = null == keyColumnName ? null : table.getColumn(keyColumnName);
-    ColumnInfo seqnumColumn = table.getColumn("SequenceNum");
-
-    Map<FieldKey, ColumnInfo> allColumns = getQueryColumns(table);
-    ColumnInfo sourceLsidColumn = allColumns.get(new FieldKey(null, "sourceLsid"));
-    Results dsResults = new TableSelector(table, allColumns.values(), filter, sort).getResults();
-    int rowCount = dsResults.getSize();
-    while (dsResults.next())
-    {
-        Object sequenceNum = seqnumColumn.getValue(dsResults);
-        Object key = null == keyColumn ? "" : keyColumn.getValue(dsResults);
-
-        Map<Object, Map<String, Object>> keyMap = seqKeyRowMap.get(sequenceNum);
-        if (null == keyMap)
-            seqKeyRowMap.put(((Number)sequenceNum).doubleValue(), keyMap = new HashMap<>());
-        keyMap.put(key, dsResults.getRowMap());
-    }
-    ResultSetUtil.close(dsResults);
-    if (rowCount == 0)
-        continue;
-%>
-<tr class="labkey-header">
-    <th nowrap align="left" class="labkey-expandable-row-header">
-        <a title="Click to expand/collapse"
-            href="<%=h(new ActionURL(ExpandStateNotifyAction.class, study.getContainer()).addParameter("datasetId", Integer.toString(datasetId)).addParameter("id", Integer.toString(bean.getDatasetId())))%>"
-            onclick="return LABKEY.ParticipantViewToggleIfReady(this, true, <%=datasetId%>);">
-            <img src="<%=getWebappURL("_images/" + (expanded ? "minus.gif" : "plus.gif"))%>" alt="Click to expand/collapse">
-            <%=h(dataset.getDisplayString())%>
-        </a><%
-        if (null != StringUtils.trimToNull(dataset.getDescription()))
-        {
-    %><%=helpPopup(dataset.getDisplayString(), dataset.getDescription())%><%
-        }
-    %></th>
-    <td class="labkey-expandable-row-header" style="text-align:right;"><%=rowCount%></td>
-    <%
-        for (VisitImpl visit : visits)
-        {
-            for (double seq : visitSequenceMap.get(visit.getRowId()))
-            {
-                Map<Object, Map<String, Object>> keyMap = seqKeyRowMap.get(seq);
-                Integer count = countKeysForSequence.get(seq);
-                int colspan = count != null ? count : 1;
-                if (null != keyMap)
-                {
-    %>
-                <td class="labkey-expandable-row-header" colspan="<%=colspan%>"><%=keyMap.size()%></td>
-    <%
-                }
-                else
-                {
-    %>
-                <td class="labkey-expandable-row-header" colspan="<%=colspan%>">&nbsp;</td>
-    <%
-                }
-            }
-        }
-    %>
-</tr>
-<%
-
-    int row = 0;
-    HtmlString className;
-
-    // display details link(s) only if we have a source lsid in at least one of the rows
-    boolean hasSourceLsid = false;
-
-    if (QCStateManager.getInstance().showQCStates(getContainer()))
-    {
-        row++;
-        className = getShadeRowClass(row);
-%>
-<tr class="<%=className%> labkey-participant-view-row" style="<%=text(expanded ? "" : "display:none")%>">
-    <td align="left" nowrap>QC State</td>
-    <td>&nbsp;</td>
-    <%
-        for (VisitImpl visit : visits)
-        {
-            for (double seq : visitSequenceMap.get(visit.getRowId()))
-            {
-                Map<Object, Map<String, Object>> keyMap = seqKeyRowMap.get(seq);
-                int countTD = 0;
-                if (null != keyMap)
-                {
-                    for (Map.Entry<Object, Map<String, Object>> e : keyMap.entrySet())
-                    {
-                        Integer id = (Integer) e.getValue().get("QCState");
-                        QCState state = getQCState(study, id);
-                        boolean hasDescription = state != null && state.getDescription() != null && state.getDescription().length() > 0;
-    %>
-    <td>
-        <%= h(state == null ? "Unspecified" : state.getLabel())%><%= hasDescription ? helpPopup("QC State: " + state.getLabel(), state.getDescription()) : HtmlString.EMPTY_STRING %>
-    </td>
-    <%
-                countTD++;
-            }
-        }
-        // do we need to pad?
-        int maxTD = countKeysForSequence.get(seq) == null ? 1 : countKeysForSequence.get(seq);
-        if (countTD < maxTD)
-        {
-    %>
-    <td colspan="<%=maxTD-countTD%>">&nbsp;</td>
-    <%
-                }
-            }
-        }
-    %>
-</tr>
-<%
-    }
-
-    // sort the properties so they appear in the same order as the grid view
-    // PropertyDescriptor[] pds = sortProperties(StudyController.getParticipantPropsFromCache(context, typeURI), dataset, context);
-    List<ColumnInfo> displayColumns = sortColumns(allColumns.values(), dataset, context);
-
-    for (ColumnInfo col : displayColumns)
-    {
-        if (col == null)
-            continue;
-        
-        row++;
-        className = getShadeRowClass(row);
-        String labelName = StringUtils.defaultString(col.getLabel(), col.getName());
-%>
-<tr class="<%=className%> labkey-participant-view-row" style="<%=text(expanded ? "" : "display:none")%>">
-    <td align="left" nowrap><%=h(labelName)%></td>
-    <td>&nbsp;</td>
-    <%
-        for (VisitImpl visit : visits)
-        {
-            for (double seq : visitSequenceMap.get(visit.getRowId()))
-            {
-                Map<Object, Map<String, Object>> keyMap = seqKeyRowMap.get(seq);
-                int countTD = 0;
-                if (null != keyMap)
-                {
-                    for (Map.Entry<Object, Map<String, Object>> e : keyMap.entrySet())
-                    {
-                        Map<String, Object> propMap = e.getValue();
-                        if (sourceLsidColumn.getValue(propMap) != null)
-                            hasSourceLsid = true;
-                        Object value = col.getValue(propMap);
-    %>
-    <td><%=format(value)%>
-    </td>
-    <%
-                countTD++;
-            }
-        }
-        // do we need to pad?
-        int maxTD = countKeysForSequence.get(seq) == null ? 1 : countKeysForSequence.get(seq);
-        if (countTD < maxTD)
-        {
-    %>
-    <td colspan="<%=maxTD-countTD%>">&nbsp;</td>
-    <%
-                }
-            }
-        }
-    %></tr>
-<%
-    }
-    if (hasSourceLsid) // Need to display a details link
-    {
-        row++;
-        className = getShadeRowClass(row);
-%>
-<tr class="<%=className%>" style="<%=text(expanded ? "" : "display:none")%>">
-    <td align="left" nowrap>Details</td>
-    <td>&nbsp;</td>
-    <%
-        for (VisitImpl visit : visits)
-        {
-            for (double seq : visitSequenceMap.get(visit.getRowId()))
-            {
-                Map<Object, Map<String, Object>> keyMap = seqKeyRowMap.get(seq);
-                int countTD = 0;
-                if (null != keyMap)
-                {
-                    for (Map.Entry<Object, Map<String, Object>> e : keyMap.entrySet())
-                    {
-                        String link = "&nbsp;";
-                        Map<String, Object> propMap = e.getValue();
-                        String sourceLsid = (String) sourceLsidColumn.getValue(propMap);
-
-                        if (sourceLsid != null && LsidManager.get().hasPermission(sourceLsid, getUser(), ReadPermission.class))
-                        {
-                            ActionURL sourceURL = new ActionURL(StudyController.DatasetItemDetailsAction.class, getContainer());
-                            sourceURL.addParameter("sourceLsid", sourceLsid);
-                            link = "[<a href=\"" + sourceURL.getLocalURIString() + "\">details</a>]";
-                        }
-    %>
-    <td><%= text(link)%>
-    </td>
-    <%
-                countTD++;
-            }
-        }
-        // do we need to pad?
-        int maxTD = countKeysForSequence.get(seq) == null ? 1 : countKeysForSequence.get(seq);
-        if (countTD < maxTD)
-        {
-    %>
-    <td colspan="<%=maxTD-countTD%>">&nbsp;</td>
-    <%
-                }
-            }
-        }
-    %></tr>
-<%
-        }
-
-    String datasetName = dataset.getName();
-    String reportKey = ReportUtil.getReportKey("study", datasetName);
-    Collection<Report> datasetReports = ReportService.get().getReports(getUser(), getContainer(), reportKey);
-
-    Map<String, String> reportIdWithNames = new HashMap<>(); // reports available to be added to the display
-    Map<String, String> reportsToRender = new HashMap<>(); // reports already selected to be rendered in the page
-
-    // Display of legacy chart views that have previously been saved to this ptid view
-    List<Report> legacyReports = new ArrayList<>(ReportService.get().getReports(user, study.getContainer(), Integer.toString(datasetId)));
-    List<String> ptidLegacyReportIds = new ArrayList<>();
-    List<String> legacyReportIds = new ArrayList<>();
-
-    legacyReports.forEach(report -> ptidLegacyReportIds.add(report.getDescriptor().getProperty("reportId")));
-
-    for (Report report : datasetReports) // legacy participant chart views for the dataset
-    {
-        if (report instanceof ChartReport)
-        {
-            ReportDescriptor reportDescriptor = report.getDescriptor();
-            String filterParam = reportDescriptor.getProperty("filterParam");
-            if ("participantId".equals(filterParam))
-                legacyReports.add(report);
-            else
-                reportIdWithNames.put(reportDescriptor.getProperty("reportId"), reportDescriptor.getProperty("reportName"));
-        }
-    }
-
-    for (Report report : legacyReports)
-    {
-        ReportDescriptor reportDescriptor = report.getDescriptor();
-        legacyReportIds.add(reportDescriptor.getProperty("reportId"));
-        reportsToRender.put(reportDescriptor.getProperty("reportId"), reportDescriptor.getProperty("reportName"));
-    }
-
-    for (Report report : datasetReports)
-    {
-        ReportDescriptor reportDescriptor = report.getDescriptor();
-
-        // for now we only want to include generic charts and time charts
-        if (!(report instanceof GenericChartReport || report instanceof TimeChartReport))
-            continue;
-
-        // only include shared reports for a given dataset
-        if (!reportDescriptor.isShared())
-            continue;
-
-        String reportId = reportDescriptor.getProperty("reportId");
-        String name = reportDescriptor.getProperty("reportName");
-        boolean showInParticipantView = "true".equalsIgnoreCase(reportDescriptor.getProperty("showInParticipantView"));
-        if (showInParticipantView)
-            reportsToRender.put(reportId, name);
-        else
-            reportIdWithNames.put(reportId, name);
-    }
-%>
-        <tr style="<%=text(expanded ? "" : "display:none")%>">
-            <td colspan="<%=totalSeqKeyCount+1%>">
-<%
-                    for (String reportId: reportsToRender.keySet())
-                    {
-                        String divId1 = "labkey-ptid-chart-" + getRequestScopedUID();
-%>
-                        <div id="<%=h(divId1)%>" class="labkey-ptid-chart labkey-ptid-chart-dataset<%=datasetId%>" report-id="<%=h(reportId)%>"></div>
-<%
-                        if (updateAccess)
-                        {
-                            if (ptidLegacyReportIds.contains(reportId))
-                            {
-%>
-                                <a class="labkey-text-link" href="<%=h(new ActionURL(ReportsController.DeleteReportAction.class, study.getContainer()).addParameter(ReportDescriptor.Prop.redirectUrl.name(), currentUrl).addParameter(ReportDescriptor.Prop.reportId.name(), ReportService.get().getReportIdentifier(reportId).toString()))%>">Remove Chart</a>
-                                <%
-                            }
-                            else
-                            {
-%>
-                                <a class="labkey-text-link labkey-ptid-remove" onclick="LABKEY.ParticipantViewRemoveChart('<%=h(reportId)%>')">Remove Chart</a>
-<%
-                            }
-                        }
-                    }
-%>
-            </td>
-        </tr>
-<%
-
-        // This add chart text link will show a dropdown of saved charts for this dataset. User will be able to select
-        // saved chart and click on submit to render the chart inline into the participant view.
-        if (updateAccess && reportIdWithNames.size() > 0)
-        {
-%>
-            <tr style="<%=text(expanded ? "" : "display:none")%>">
-                <td colspan="<%=totalSeqKeyCount+1%>">
-                    <a class="labkey-text-link labkey-ptid-add" onclick="LABKEY.ParticipantViewUnhideSelect(this)" dataset-id="<%=h(datasetId)%>">Add Chart</a>
-
-                    <select id="addChartSelect-<%=h(datasetId)%>" style="display: none" onchange="document.getElementById('addButton-<%=h(datasetId)%>').style.display = 'inline-block';">
-                        <option>Select a chart...</option>
-                        <% for (Map.Entry<String, String> reportEntry : reportIdWithNames.entrySet()) { %>
-                        <option value="<%=h(reportEntry.getKey())%>"><%=h(reportEntry.getValue())%></option>
-                        <% } %>
-                    </select>
-                    <button id="addButton-<%=h(datasetId)%>" onclick="LABKEY.ParticipantViewShowSelectedChart(this)" dataset-id="<%=h(datasetId)%>" style="display: none">Submit</button>
-                </td>
-            </tr>
-    <%
-        }
-    }
-%>
-</table>
-<%!
-
-    Map<Integer, QCState> qcstates = null;
-
-    QCState getQCState(Study study, Integer id)
-    {
-        if (null == qcstates)
-        {
-            List<QCState> states = QCStateManager.getInstance().getQCStates(study.getContainer());
-            qcstates = new HashMap<>(2 * states.size());
-            for (QCState state : states)
-                qcstates.put(state.getRowId(), state);
-        }
-        return qcstates.get(id);
-    }
-
-
-    Map<FieldKey, ColumnInfo> getQueryColumns(TableInfo t)
-    {
-        List<ColumnInfo> cols = t.getColumns();
-        // Use all of the columns in the default view of the dataset, which might include columns from the assay side if
-        // the data was linked
-        Set<FieldKey> keys = new LinkedHashSet<>(t.getDefaultVisibleColumns());
-        for (ColumnInfo c : cols)
-            keys.add(c.getFieldKey());
-        return QueryService.get().getColumns(t, keys);
-    }
-
-
-    static final CaseInsensitiveHashSet skipColumns = new CaseInsensitiveHashSet(
-            "lsid", "sourcelsid", "sequencenum", "qcstate", "participantid",
-            "visitrowid", "dataset", "participantsequencenum", "created", "modified", "createdby", "modifiedby", "participantvisit",
-            "container", "_key", "datasets", "folder");
-
-
-    List<ColumnInfo> sortColumns(Collection<ColumnInfo> cols, Dataset dsd, ViewContext context)
-    {
-        final Map<String, Integer> sortMap = StudyController.getSortedColumnList(context, dsd);
-        if (!sortMap.isEmpty())
-        {
-            ArrayList<ColumnInfo> list = new ArrayList<>(sortMap.size());
-            for (ColumnInfo col : cols)
-            {
-                if (sortMap.containsKey(col.getName()))
-                {
-                    int index = sortMap.get(col.getName());
-                    while (list.size() <= index)
-                        list.add(null);
-                    list.set(index, col);
-                }
-            }
-            List<ColumnInfo> results = new ArrayList<>();
-            for (ColumnInfo col : list)
-                if (col != null)
-                    results.add(col);
-            return results;
-        }
-
-        // default list
-        String subjectColumnName = StudyService.get().getSubjectColumnName(getContainer());
-        String subjectVisitColumnName = StudyService.get().getSubjectVisitColumnName(getContainer());
-        List<ColumnInfo> ret = new ArrayList<>(cols.size());
-        for (ColumnInfo col : cols)
-        {
-            if (skipColumns.contains(col.getName()))
-                continue;
-            if (StringUtils.equalsIgnoreCase(subjectColumnName,col.getName()))
-                continue;
-            if (StringUtils.equalsIgnoreCase(subjectVisitColumnName,col.getName()))
-                continue;
-
-            if (col.isMvIndicatorColumn())
-                continue;
-            ret.add(col);
-        }
-        return ret;
-    }
-
-
-    public static class VisitMultiMap extends AbstractSetValuedMap<Integer, Double>
-    {
-        public VisitMultiMap()
-        {
-            super(new TreeMap<>());
-        }
-
-        @Override
-        protected Set<Double> createCollection()
-        {
-            return new TreeSet<>();
-        }
-    }
-
-
-    HtmlString format(Object value)
-    {
-        if (value instanceof Date)
-            return formatDate((Date)value);
-
-        if (value instanceof Number)
-            return HtmlString.of(Formats.formatNumber(getContainer(), (Number) value));
-
-        return null == value ? HtmlString.NBSP : h(ConvertUtils.convert(value), true);
-    }
-%>
-
+<%
+/*
+ * Copyright (c) 2008-2019 LabKey Corporation
+ *
+ * Licensed under the Apache License, Version 2.0 (the "License");
+ * you may not use this file except in compliance with the License.
+ * You may obtain a copy of the License at
+ *
+ *     http://www.apache.org/licenses/LICENSE-2.0
+ *
+ * Unless required by applicable law or agreed to in writing, software
+ * distributed under the License is distributed on an "AS IS" BASIS,
+ * WITHOUT WARRANTIES OR CONDITIONS OF ANY KIND, either express or implied.
+ * See the License for the specific language governing permissions and
+ * limitations under the License.
+ */
+%>
+<%@ page import="org.apache.commons.beanutils.ConvertUtils" %>
+<%@ page import="org.apache.commons.collections4.multimap.AbstractSetValuedMap" %>
+<%@ page import="org.apache.commons.lang3.StringUtils" %>
+<%@ page import="org.labkey.api.collections.CaseInsensitiveHashSet" %>
+<%@ page import="org.labkey.api.data.ColumnInfo" %>
+<%@ page import="org.labkey.api.data.DbSchema" %>
+<%@ page import="org.labkey.api.data.Results" %>
+<%@ page import="org.labkey.api.data.SQLFragment" %>
+<%@ page import="org.labkey.api.data.SimpleFilter" %>
+<%@ page import="org.labkey.api.data.Sort" %>
+<%@ page import="org.labkey.api.data.SqlSelector" %>
+<%@ page import="org.labkey.api.data.TableInfo" %>
+<%@ page import="org.labkey.api.data.TableSelector" %>
+<%@ page import="org.labkey.api.exp.LsidManager" %>
+<%@ page import="org.labkey.api.qc.QCState" %>
+<%@ page import="org.labkey.api.qc.QCStateManager" %>
+<%@ page import="org.labkey.api.query.FieldKey" %>
+<%@ page import="org.labkey.api.query.QueryService" %>
+<%@ page import="org.labkey.api.reports.Report" %>
+<%@ page import="org.labkey.api.reports.ReportService" %>
+<%@ page import="org.labkey.api.reports.report.ChartReport" %>
+<%@ page import="org.labkey.api.reports.report.ReportDescriptor" %>
+<%@ page import="org.labkey.api.reports.report.view.ReportUtil" %>
+<%@ page import="org.labkey.api.security.User" %>
+<%@ page import="org.labkey.api.security.permissions.ReadPermission" %>
+<%@ page import="org.labkey.api.security.permissions.UpdatePermission" %>
+<%@ page import="org.labkey.api.study.Dataset" %>
+<%@ page import="org.labkey.api.study.Study" %>
+<%@ page import="org.labkey.api.study.StudyService" %>
+<%@ page import="org.labkey.api.study.Visit" %>
+<%@ page import="org.labkey.api.util.Formats" %>
+<%@ page import="org.labkey.api.util.HtmlString" %>
+<%@ page import="org.labkey.api.util.Pair" %>
+<%@ page import="org.labkey.api.util.ResultSetUtil" %>
+<%@ page import="org.labkey.api.view.ActionURL" %>
+<%@ page import="org.labkey.api.view.HttpView" %>
+<%@ page import="org.labkey.api.view.JspView" %>
+<%@ page import="org.labkey.api.view.ViewContext" %>
+<%@ page import="org.labkey.api.view.template.ClientDependencies" %>
+<%@ page import="org.labkey.api.visualization.GenericChartReport" %>
+<%@ page import="org.labkey.api.visualization.TimeChartReport" %>
+<%@ page import="org.labkey.study.StudySchema" %>
+<%@ page import="org.labkey.study.controllers.StudyController" %>
+<%@ page import="org.labkey.study.controllers.StudyController.ExpandStateNotifyAction" %>
+<%@ page import="org.labkey.study.controllers.reports.ReportsController" %>
+<%@ page import="org.labkey.study.model.DatasetDefinition" %>
+<%@ page import="org.labkey.study.model.StudyImpl" %>
+<%@ page import="org.labkey.study.model.StudyManager" %>
+<%@ page import="org.labkey.study.model.VisitImpl" %>
+<%@ page import="org.labkey.study.query.StudyQuerySchema" %>
+<%@ page import="java.util.ArrayList" %>
+<%@ page import="java.util.Collection" %>
+<%@ page import="java.util.Date" %>
+<%@ page import="java.util.HashMap" %>
+<%@ page import="java.util.HashSet" %>
+<%@ page import="java.util.LinkedHashSet" %>
+<%@ page import="java.util.List" %>
+<%@ page import="java.util.Map" %>
+<%@ page import="java.util.Set" %>
+<%@ page import="java.util.TreeMap" %>
+<%@ page import="java.util.TreeSet" %>
+<%@ page extends="org.labkey.api.jsp.JspBase" %>
+<%@ taglib prefix="labkey" uri="http://www.labkey.org/taglib" %>
+<%!
+    @Override
+    public void addClientDependencies(ClientDependencies dependencies)
+    {
+        dependencies.add("Ext4");
+        dependencies.add("vis/vis");
+        dependencies.add("vis/genericChart/genericChartHelper.js");
+        dependencies.add("vis/timeChart/timeChartHelper.js");
+    }
+%>
+
+<%
+    ViewContext context = getViewContext();
+    StudyQuerySchema querySchema = (StudyQuerySchema) QueryService.get().getUserSchema(getUser(), getContainer(), "study");
+    DbSchema dbSchema = querySchema.getDbSchema();
+    JspView<StudyManager.ParticipantViewConfig> me = (JspView<StudyManager.ParticipantViewConfig>) HttpView.currentView();
+    final StudyManager.ParticipantViewConfig bean = me.getModelBean();
+    Map<String, String> aliasMap = bean.getAliases();
+
+    String currentUrl = bean.getRedirectUrl();
+    if (currentUrl == null)
+        currentUrl = getActionURL().getLocalURIString();
+
+    StudyManager manager = StudyManager.getInstance();
+    StudyImpl study = manager.getStudy(getContainer());
+
+    User user = (User) request.getUserPrincipal();
+    List<DatasetDefinition> allDatasets = manager.getDatasetDefinitions(study);
+    ArrayList<DatasetDefinition> datasets = new ArrayList<>(allDatasets.size());
+    for (DatasetDefinition def : allDatasets)
+    {
+        if (!def.canRead(user) || !def.isShowByDefault() || null == def.getStorageTableInfo() || def.isDemographicData())
+            continue;
+        datasets.add(def);
+    }
+
+    //
+    // Create a resultset per dataset
+    // A multiple SELECT query would make sense here, but it doesn't seem to work with our Postgres driver.
+    //
+    // First select from the StudyData UNION table to see which datasets we need to query individually
+    // populate a VisitMultiMap while we're at it
+    //
+
+    final Map<Pair<String, Double>, Integer> visitRowIdMap = new HashMap<>();
+    final Map<Double, Date> ptidVisitDates = new TreeMap<>();
+
+    new SqlSelector(dbSchema,
+            "SELECT VisitRowId, ParticipantId, SequenceNum, VisitDate\n" +
+                    "FROM " + StudySchema.getInstance().getTableInfoParticipantVisit() + "\n" +
+                    "WHERE Container = ? AND ParticipantId = ?",
+            study.getContainer(), bean.getParticipantId()).forEach(rs -> {
+                int visitRowId = rs.getInt(1);
+                String ptid = rs.getString(2);
+                double sequenceNum = rs.getDouble(3);
+                Date visitDate = rs.getDate(4);
+                visitRowIdMap.put(new Pair<>(ptid, sequenceNum), visitRowId);
+                if (bean.getParticipantId().equals(ptid))
+                    ptidVisitDates.put(sequenceNum, visitDate);
+            });
+
+    final VisitMultiMap visitSequenceMap = new VisitMultiMap();
+    final Map<Double, Integer> countKeysForSequence = new HashMap<>();
+    final Set<Integer> datasetSet = new HashSet<>();
+    SimpleFilter filter = new SimpleFilter(FieldKey.fromParts(study.getSubjectColumnName()), bean.getParticipantId());
+    Sort sort = new Sort("SequenceNum");
+    SQLFragment f = new SQLFragment();
+    f.append("SELECT ParticipantId, SequenceNum, DatasetId, COUNT(*) AS _RowCount FROM ");
+    f.append(StudySchema.getInstance().getTableInfoStudyDataFiltered(study, datasets, user).getFromSQL("SD"));
+    f.append("\nWHERE ParticipantId = ?");
+    f.append("\nGROUP BY ParticipantId, SequenceNum, DatasetId");
+    f.add(bean.getParticipantId());
+
+    new SqlSelector(dbSchema, f).forEach(rs -> {
+        String ptid = rs.getString(1);
+        double s = rs.getDouble(2);
+        Double sequenceNum = rs.wasNull() ? null : s;
+        int datasetId = rs.getInt(3);
+        int rowCount = ((Number) rs.getObject(4)).intValue();
+        Integer visitRowId = visitRowIdMap.get(new Pair<>(ptid, sequenceNum));
+        if (null != visitRowId && null != sequenceNum)
+            visitSequenceMap.put(visitRowId, sequenceNum);
+        datasetSet.add(datasetId);
+        Integer count = countKeysForSequence.get(sequenceNum);
+        if (null == count || count < rowCount)
+            countKeysForSequence.put(sequenceNum, rowCount);
+    });
+
+    // Now we have a list of datasets with 1 or more rows and a visitMap to help with layout
+    // get the data
+
+    List<VisitImpl> allVisits = manager.getVisits(study, Visit.Order.DISPLAY);
+    ArrayList<VisitImpl> visits = new ArrayList<>(visitSequenceMap.size());
+    for (VisitImpl visit : allVisits)
+    {
+        if (visitSequenceMap.containsKey(visit.getRowId()))
+            visits.add(visit);
+    }
+
+    Map<Integer, String> expandedMap = StudyController.getExpandedState(context, bean.getDatasetId());
+    boolean updateAccess = study.getContainer().hasPermission(user, UpdatePermission.class);
+
+    int totalSeqKeyCount = 0;
+%>
+
+<%
+    if (!aliasMap.isEmpty())
+    {
+%>
+<h3>Aliases:</h3>
+<%
+    StringBuilder builder = new StringBuilder();
+    for (Map.Entry<String, String> entry : aliasMap.entrySet())
+    {
+        builder.append(entry.getKey() + ": " + entry.getValue() + ", ");
+    }
+    String aliasString = builder.toString().substring(0, builder.toString().length() - 2);
+%>
+<p><%=h(aliasString)%>
+</p>
+<%
+    }
+%>
+
+<style type="text/css">
+    .labkey-participant-view-header {
+        white-space: nowrap;
+        padding: 2px;
+    }
+
+    .labkey-participant-view-row td {
+        padding: 2px;
+        border: solid lightgray 1px;
+        border-top-width: 0;
+    }
+
+    .labkey-ptid-chart {
+        margin-top: 10px;
+        width: 900px;
+        background-color: white;
+        border: solid 1px #808080;
+    }
+
+    .labkey-ptid-remove, .labkey-ptid-add {
+        cursor: pointer;
+    }
+</style>
+
+<script type="text/javascript">
+(function($) {
+    var tableReady = false;
+    LABKEY.Utils.onReady(function ()
+    {
+        tableReady = true;
+        showChartsForExpandedSection();
+    });
+
+    LABKEY.ParticipantViewUnhideSelect = function (button) {
+        var el = getCallingElement(button);
+        if (el) {
+            el.show();
+            $(button).hide();
+        }
+    };
+
+    LABKEY.ParticipantViewShowSelectedChart = function(button) {
+        var el = getCallingElement(button);
+        if (el && el.val()) {
+            updateReportParticipantViewProperty(el.val(), true);
+        }
+    };
+
+    LABKEY.ParticipantViewRemoveChart = function (reportId) {
+        if (reportId) {
+            updateReportParticipantViewProperty(reportId, false);
+        }
+    };
+
+    LABKEY.ParticipantViewToggleIfReady = function(link, notify, datasetId) {
+        if (tableReady) {
+            LABKEY.Utils.toggleLink(link, notify);
+            showChartsForExpandedSection(datasetId);
+        }
+
+        return false;
+    };
+
+    function showChartsForExpandedSection(datasetId) {
+        // get all of the to-be-rendered chart divs (on original page load it is all, after that it is for a given dataset)
+        var chartDivSelection = datasetId != undefined ? $('.labkey-ptid-chart-dataset' + datasetId) : $('.labkey-ptid-chart');
+
+        // make the call to render the chart for that div if it is visible and has not already been rendered
+        chartDivSelection.each(function(index, div) {
+            var divId = div.getAttribute('id');
+            var reportId = div.getAttribute('report-id');
+            if (divId && reportId) {
+                var divEl = $('#' + divId);
+                if (divEl && divEl.is(':visible') && divEl.find('svg').length === 0) {
+                    renderChartWebpart(divId, reportId);
+                }
+            }
+        });
+    }
+
+    function updateReportParticipantViewProperty(reportId, value) {
+        LABKEY.Ajax.request({
+            method: 'POST',
+            url: LABKEY.ActionURL.buildURL('reports', 'updateReportParticipantViewProperty.api'),
+            jsonData: {showInParticipantView: value ? 'true' : 'false', reportId: reportId},
+            success: function (response) {
+                // reshow the page
+                window.location.reload(true);
+            },
+            // Show generic error message
+            failure: LABKEY.Utils.getCallbackWrapper(null, null, true)
+        });
+    }
+
+    function getCallingElement(button) {
+        var datasetId = button.getAttribute("dataset-id");
+        if (datasetId) {
+            return $("#addChartSelect-" + datasetId);
+        }
+
+        return null;
+    }
+
+    function renderChartWebpart(divId, reportId) {
+        LABKEY.Query.Visualization.get({
+            reportId: reportId,
+            success: function(response) {
+                var visConfig = response.visualizationConfig;
+
+                // determine which chart helper to use based on visConfig info
+                if (visConfig.queryConfig && visConfig.chartConfig) {
+                    // add ptid filter to the chart queryConfig filterArray
+                    var ptidColName = LABKEY.getModuleContext('study') ? LABKEY.getModuleContext('study').subject.columnName : 'ParticipantId';
+                    if (!visConfig.queryConfig.filterArray)
+                        visConfig.queryConfig.filterArray = [];
+                    visConfig.queryConfig.filterArray.push({name: ptidColName, type: 'eq', value: <%=q(bean.getParticipantId())%>});
+
+                    // explicitly set the chart height and width
+                    visConfig.chartConfig.width = 900;
+                    visConfig.chartConfig.height = 505;
+
+                    LABKEY.vis.GenericChartHelper.renderChartSVG(divId, visConfig.queryConfig, visConfig.chartConfig);
+                }
+                else {
+                    var studyContext = LABKEY.getModuleProperty('study', 'subject');
+                    var queryConfig = {
+                        containerPath: LABKEY.container.path,
+                        nounSingular: studyContext.nounSingular || "Participant",
+                        subjectColumnName: studyContext.columnName || "ParticipantId"
+                    };
+
+                    // explicitly set the subject values array to the single ptid from this context
+                    if (visConfig.subject) {
+                        visConfig.subject.values = [<%=q(bean.getParticipantId())%>];
+                    }
+
+                    // explicitly set the chart height and width
+                    visConfig.width = 900;
+                    visConfig.height = 505;
+
+                    LABKEY.vis.TimeChartHelper.renderChartSVG(divId, queryConfig, visConfig);
+                }
+            }
+        });
+    }
+})(jQuery);
+</script>
+
+<table class="labkey-data-region">
+<tr class="labkey-alternate-row">
+    <td class="labkey-participant-view-header"><img alt="" width=180 height=1 src="<%=getWebappURL("_.gif")%>"></td>
+    <td class="labkey-participant-view-header"><img alt="" width=20 height=1 src="<%=getWebappURL("_.gif")%>"></td>
+    <%
+
+        for (VisitImpl visit : visits)
+        {
+            int seqKeyCount = 0;
+            for (Double seqNum : visitSequenceMap.get(visit.getRowId()))
+            {
+                Integer c = countKeysForSequence.get(seqNum);
+                seqKeyCount += c == null ? 1 : c;
+            }
+            totalSeqKeyCount += seqKeyCount;
+    %>
+    <td class="labkey-participant-view-header" colspan="<%=seqKeyCount%>">
+        <%= h(visit.getDisplayString()) %>
+        <%= visit.getDescription() != null ? helpPopup("Visit Description", visit.getDescription()) : HtmlString.EMPTY_STRING %>
+    </td>
+    <%
+        }
+    %>
+</tr>
+
+<tr class="labkey-alternate-row">
+    <td class="labkey-participant-view-header"><img alt="" width=1 height=1 src="<%=getWebappURL("_.gif")%>"></td>
+    <td class="labkey-participant-view-header"><img alt="" width=1 height=1 src="<%=getWebappURL("_.gif")%>"></td>
+    <%
+
+        for (VisitImpl visit : visits)
+        {
+            Collection<Double> sequences = visitSequenceMap.get(visit.getRowId());
+            for (Double seqNum : sequences)
+            {
+                Date date = ptidVisitDates.get(seqNum);
+                Integer keyCount = countKeysForSequence.get(seqNum);
+                if (null == keyCount)
+                    keyCount = 1;
+    %>
+    <td class="labkey-participant-view-header" colspan="<%=keyCount%>">
+        <%=formatDate(date)%>
+        <%=(study.getTimepointType().isVisitBased() && date != null ? HtmlString.unsafe("<br/>Visit: ") : HtmlString.EMPTY_STRING)%>
+        <%=(study.getTimepointType().isVisitBased() ? seqNum : HtmlString.EMPTY_STRING)%>
+    </td>
+    <%
+            }
+        }
+    %>
+</tr>
+
+<%
+    for (DatasetDefinition dataset : datasets)
+    {
+        // Do not display demographic data here. That goes in a separate web part,
+        // the participant characteristics
+        if (dataset.isDemographicData())
+            continue;
+
+        String typeURI = dataset.getTypeURI();
+        if (null == typeURI)
+            continue;
+
+        int datasetId = dataset.getDatasetId();
+        boolean expanded = false;
+        if ("expand".equalsIgnoreCase(expandedMap.get(datasetId)))
+            expanded = true;
+
+        if (!dataset.canRead(user))
+        {
+%>
+<tr class="labkey-header">
+    <th nowrap align="left" class="labkey-expandable-row-header"><%=h(dataset.getDisplayString())%>
+    </th>
+    <td colspan="<%=totalSeqKeyCount+1%>" nowrap align="left" class="labkey-expandable-row-header">(no access)</td>
+</tr>
+<%
+        continue;
+    }
+
+    if (!datasetSet.contains(datasetId))
+        continue;
+
+    // get the data for this dataset and group rows by SequenceNum/Key
+    TableInfo table = querySchema.createDatasetTableInternal(dataset, null);
+    Map<Double, Map<Object, Map<String, Object>>> seqKeyRowMap = new HashMap<>();
+    FieldKey keyColumnName = null == dataset.getKeyPropertyName() ? null : new FieldKey(null, dataset.getKeyPropertyName());
+    ColumnInfo keyColumn = null == keyColumnName ? null : table.getColumn(keyColumnName);
+    ColumnInfo seqnumColumn = table.getColumn("SequenceNum");
+
+    Map<FieldKey, ColumnInfo> allColumns = getQueryColumns(table);
+    ColumnInfo sourceLsidColumn = allColumns.get(new FieldKey(null, "sourceLsid"));
+    Results dsResults = new TableSelector(table, allColumns.values(), filter, sort).getResults();
+    int rowCount = dsResults.getSize();
+    while (dsResults.next())
+    {
+        Object sequenceNum = seqnumColumn.getValue(dsResults);
+        Object key = null == keyColumn ? "" : keyColumn.getValue(dsResults);
+
+        Map<Object, Map<String, Object>> keyMap = seqKeyRowMap.get(sequenceNum);
+        if (null == keyMap)
+            seqKeyRowMap.put(((Number)sequenceNum).doubleValue(), keyMap = new HashMap<>());
+        keyMap.put(key, dsResults.getRowMap());
+    }
+    ResultSetUtil.close(dsResults);
+    if (rowCount == 0)
+        continue;
+%>
+<tr class="labkey-header">
+    <th nowrap align="left" class="labkey-expandable-row-header">
+        <a title="Click to expand/collapse"
+            href="<%=h(new ActionURL(ExpandStateNotifyAction.class, study.getContainer()).addParameter("datasetId", Integer.toString(datasetId)).addParameter("id", Integer.toString(bean.getDatasetId())))%>"
+            onclick="return LABKEY.ParticipantViewToggleIfReady(this, true, <%=datasetId%>);">
+            <img src="<%=getWebappURL("_images/" + (expanded ? "minus.gif" : "plus.gif"))%>" alt="Click to expand/collapse">
+            <%=h(dataset.getDisplayString())%>
+        </a><%
+        if (null != StringUtils.trimToNull(dataset.getDescription()))
+        {
+    %><%=helpPopup(dataset.getDisplayString(), dataset.getDescription())%><%
+        }
+    %></th>
+    <td class="labkey-expandable-row-header" style="text-align:right;"><%=rowCount%></td>
+    <%
+        for (VisitImpl visit : visits)
+        {
+            for (double seq : visitSequenceMap.get(visit.getRowId()))
+            {
+                Map<Object, Map<String, Object>> keyMap = seqKeyRowMap.get(seq);
+                Integer count = countKeysForSequence.get(seq);
+                int colspan = count != null ? count : 1;
+                if (null != keyMap)
+                {
+    %>
+                <td class="labkey-expandable-row-header" colspan="<%=colspan%>"><%=keyMap.size()%></td>
+    <%
+                }
+                else
+                {
+    %>
+                <td class="labkey-expandable-row-header" colspan="<%=colspan%>">&nbsp;</td>
+    <%
+                }
+            }
+        }
+    %>
+</tr>
+<%
+
+    int row = 0;
+    HtmlString className;
+
+    // display details link(s) only if we have a source lsid in at least one of the rows
+    boolean hasSourceLsid = false;
+
+    if (QCStateManager.getInstance().showQCStates(getContainer()))
+    {
+        row++;
+        className = getShadeRowClass(row);
+%>
+<tr class="<%=className%> labkey-participant-view-row" style="<%=text(expanded ? "" : "display:none")%>">
+    <td align="left" nowrap>QC State</td>
+    <td>&nbsp;</td>
+    <%
+        for (VisitImpl visit : visits)
+        {
+            for (double seq : visitSequenceMap.get(visit.getRowId()))
+            {
+                Map<Object, Map<String, Object>> keyMap = seqKeyRowMap.get(seq);
+                int countTD = 0;
+                if (null != keyMap)
+                {
+                    for (Map.Entry<Object, Map<String, Object>> e : keyMap.entrySet())
+                    {
+                        Integer id = (Integer) e.getValue().get("QCState");
+                        QCState state = getQCState(study, id);
+                        boolean hasDescription = state != null && state.getDescription() != null && state.getDescription().length() > 0;
+    %>
+    <td>
+        <%= h(state == null ? "Unspecified" : state.getLabel())%><%= hasDescription ? helpPopup("QC State: " + state.getLabel(), state.getDescription()) : HtmlString.EMPTY_STRING %>
+    </td>
+    <%
+                countTD++;
+            }
+        }
+        // do we need to pad?
+        int maxTD = countKeysForSequence.get(seq) == null ? 1 : countKeysForSequence.get(seq);
+        if (countTD < maxTD)
+        {
+    %>
+    <td colspan="<%=maxTD-countTD%>">&nbsp;</td>
+    <%
+                }
+            }
+        }
+    %>
+</tr>
+<%
+    }
+
+    // sort the properties so they appear in the same order as the grid view
+    // PropertyDescriptor[] pds = sortProperties(StudyController.getParticipantPropsFromCache(context, typeURI), dataset, context);
+    List<ColumnInfo> displayColumns = sortColumns(allColumns.values(), dataset, context);
+
+    for (ColumnInfo col : displayColumns)
+    {
+        if (col == null)
+            continue;
+        
+        row++;
+        className = getShadeRowClass(row);
+        String labelName = StringUtils.defaultString(col.getLabel(), col.getName());
+%>
+<tr class="<%=className%> labkey-participant-view-row" style="<%=text(expanded ? "" : "display:none")%>">
+    <td align="left" nowrap><%=h(labelName)%></td>
+    <td>&nbsp;</td>
+    <%
+        for (VisitImpl visit : visits)
+        {
+            for (double seq : visitSequenceMap.get(visit.getRowId()))
+            {
+                Map<Object, Map<String, Object>> keyMap = seqKeyRowMap.get(seq);
+                int countTD = 0;
+                if (null != keyMap)
+                {
+                    for (Map.Entry<Object, Map<String, Object>> e : keyMap.entrySet())
+                    {
+                        Map<String, Object> propMap = e.getValue();
+                        if (sourceLsidColumn.getValue(propMap) != null)
+                            hasSourceLsid = true;
+                        Object value = col.getValue(propMap);
+    %>
+    <td><%=format(value)%>
+    </td>
+    <%
+                countTD++;
+            }
+        }
+        // do we need to pad?
+        int maxTD = countKeysForSequence.get(seq) == null ? 1 : countKeysForSequence.get(seq);
+        if (countTD < maxTD)
+        {
+    %>
+    <td colspan="<%=maxTD-countTD%>">&nbsp;</td>
+    <%
+                }
+            }
+        }
+    %></tr>
+<%
+    }
+    if (hasSourceLsid) // Need to display a details link
+    {
+        row++;
+        className = getShadeRowClass(row);
+%>
+<tr class="<%=className%>" style="<%=text(expanded ? "" : "display:none")%>">
+    <td align="left" nowrap>Details</td>
+    <td>&nbsp;</td>
+    <%
+        for (VisitImpl visit : visits)
+        {
+            for (double seq : visitSequenceMap.get(visit.getRowId()))
+            {
+                Map<Object, Map<String, Object>> keyMap = seqKeyRowMap.get(seq);
+                int countTD = 0;
+                if (null != keyMap)
+                {
+                    for (Map.Entry<Object, Map<String, Object>> e : keyMap.entrySet())
+                    {
+                        String link = "&nbsp;";
+                        Map<String, Object> propMap = e.getValue();
+                        String sourceLsid = (String) sourceLsidColumn.getValue(propMap);
+
+                        if (sourceLsid != null && LsidManager.get().hasPermission(sourceLsid, getUser(), ReadPermission.class))
+                        {
+                            ActionURL sourceURL = new ActionURL(StudyController.DatasetItemDetailsAction.class, getContainer());
+                            sourceURL.addParameter("sourceLsid", sourceLsid);
+                            link = "[<a href=\"" + sourceURL.getLocalURIString() + "\">details</a>]";
+                        }
+    %>
+    <td><%= text(link)%>
+    </td>
+    <%
+                countTD++;
+            }
+        }
+        // do we need to pad?
+        int maxTD = countKeysForSequence.get(seq) == null ? 1 : countKeysForSequence.get(seq);
+        if (countTD < maxTD)
+        {
+    %>
+    <td colspan="<%=maxTD-countTD%>">&nbsp;</td>
+    <%
+                }
+            }
+        }
+    %></tr>
+<%
+        }
+
+    String datasetName = dataset.getName();
+    String reportKey = ReportUtil.getReportKey("study", datasetName);
+    Collection<Report> datasetReports = ReportService.get().getReports(getUser(), getContainer(), reportKey);
+
+    Map<String, String> reportIdWithNames = new HashMap<>(); // reports available to be added to the display
+    Map<String, String> reportsToRender = new HashMap<>(); // reports already selected to be rendered in the page
+
+    // Display of legacy chart views that have previously been saved to this ptid view
+    List<Report> legacyReports = new ArrayList<>(ReportService.get().getReports(user, study.getContainer(), Integer.toString(datasetId)));
+    List<String> ptidLegacyReportIds = new ArrayList<>();
+    List<String> legacyReportIds = new ArrayList<>();
+
+    legacyReports.forEach(report -> ptidLegacyReportIds.add(report.getDescriptor().getProperty("reportId")));
+
+    for (Report report : datasetReports) // legacy participant chart views for the dataset
+    {
+        if (report instanceof ChartReport)
+        {
+            ReportDescriptor reportDescriptor = report.getDescriptor();
+            String filterParam = reportDescriptor.getProperty("filterParam");
+            if ("participantId".equals(filterParam))
+                legacyReports.add(report);
+            else
+                reportIdWithNames.put(reportDescriptor.getProperty("reportId"), reportDescriptor.getProperty("reportName"));
+        }
+    }
+
+    for (Report report : legacyReports)
+    {
+        ReportDescriptor reportDescriptor = report.getDescriptor();
+        legacyReportIds.add(reportDescriptor.getProperty("reportId"));
+        reportsToRender.put(reportDescriptor.getProperty("reportId"), reportDescriptor.getProperty("reportName"));
+    }
+
+    for (Report report : datasetReports)
+    {
+        ReportDescriptor reportDescriptor = report.getDescriptor();
+
+        // for now we only want to include generic charts and time charts
+        if (!(report instanceof GenericChartReport || report instanceof TimeChartReport))
+            continue;
+
+        // only include shared reports for a given dataset
+        if (!reportDescriptor.isShared())
+            continue;
+
+        String reportId = reportDescriptor.getProperty("reportId");
+        String name = reportDescriptor.getProperty("reportName");
+        boolean showInParticipantView = "true".equalsIgnoreCase(reportDescriptor.getProperty("showInParticipantView"));
+        if (showInParticipantView)
+            reportsToRender.put(reportId, name);
+        else
+            reportIdWithNames.put(reportId, name);
+    }
+%>
+        <tr style="<%=text(expanded ? "" : "display:none")%>">
+            <td colspan="<%=totalSeqKeyCount+1%>">
+<%
+                    for (String reportId: reportsToRender.keySet())
+                    {
+                        String divId1 = "labkey-ptid-chart-" + getRequestScopedUID();
+%>
+                        <div id="<%=h(divId1)%>" class="labkey-ptid-chart labkey-ptid-chart-dataset<%=datasetId%>" report-id="<%=h(reportId)%>"></div>
+<%
+                        if (updateAccess)
+                        {
+                            if (ptidLegacyReportIds.contains(reportId))
+                            {
+%>
+                                <a class="labkey-text-link" href="<%=h(new ActionURL(ReportsController.DeleteReportAction.class, study.getContainer()).addParameter(ReportDescriptor.Prop.redirectUrl.name(), currentUrl).addParameter(ReportDescriptor.Prop.reportId.name(), ReportService.get().getReportIdentifier(reportId).toString()))%>">Remove Chart</a>
+                                <%
+                            }
+                            else
+                            {
+%>
+                                <a class="labkey-text-link labkey-ptid-remove" onclick="LABKEY.ParticipantViewRemoveChart('<%=h(reportId)%>')">Remove Chart</a>
+<%
+                            }
+                        }
+                    }
+%>
+            </td>
+        </tr>
+<%
+
+        // This add chart text link will show a dropdown of saved charts for this dataset. User will be able to select
+        // saved chart and click on submit to render the chart inline into the participant view.
+        if (updateAccess && reportIdWithNames.size() > 0)
+        {
+%>
+            <tr style="<%=text(expanded ? "" : "display:none")%>">
+                <td colspan="<%=totalSeqKeyCount+1%>">
+                    <a class="labkey-text-link labkey-ptid-add" onclick="LABKEY.ParticipantViewUnhideSelect(this)" dataset-id="<%=h(datasetId)%>">Add Chart</a>
+
+                    <select id="addChartSelect-<%=h(datasetId)%>" style="display: none" onchange="document.getElementById('addButton-<%=h(datasetId)%>').style.display = 'inline-block';">
+                        <option>Select a chart...</option>
+                        <% for (Map.Entry<String, String> reportEntry : reportIdWithNames.entrySet()) { %>
+                        <option value="<%=h(reportEntry.getKey())%>"><%=h(reportEntry.getValue())%></option>
+                        <% } %>
+                    </select>
+                    <button id="addButton-<%=h(datasetId)%>" onclick="LABKEY.ParticipantViewShowSelectedChart(this)" dataset-id="<%=h(datasetId)%>" style="display: none">Submit</button>
+                </td>
+            </tr>
+    <%
+        }
+    }
+%>
+</table>
+<%!
+
+    Map<Integer, QCState> qcstates = null;
+
+    QCState getQCState(Study study, Integer id)
+    {
+        if (null == qcstates)
+        {
+            List<QCState> states = QCStateManager.getInstance().getQCStates(study.getContainer());
+            qcstates = new HashMap<>(2 * states.size());
+            for (QCState state : states)
+                qcstates.put(state.getRowId(), state);
+        }
+        return qcstates.get(id);
+    }
+
+
+    Map<FieldKey, ColumnInfo> getQueryColumns(TableInfo t)
+    {
+        List<ColumnInfo> cols = t.getColumns();
+        // Use all of the columns in the default view of the dataset, which might include columns from the assay side if
+        // the data was linked
+        Set<FieldKey> keys = new LinkedHashSet<>(t.getDefaultVisibleColumns());
+        for (ColumnInfo c : cols)
+            keys.add(c.getFieldKey());
+        return QueryService.get().getColumns(t, keys);
+    }
+
+
+    static final CaseInsensitiveHashSet skipColumns = new CaseInsensitiveHashSet(
+            "lsid", "sourcelsid", "sequencenum", "qcstate", "participantid",
+            "visitrowid", "dataset", "participantsequencenum", "created", "modified", "createdby", "modifiedby", "participantvisit",
+            "container", "_key", "datasets", "folder");
+
+
+    List<ColumnInfo> sortColumns(Collection<ColumnInfo> cols, Dataset dsd, ViewContext context)
+    {
+        final Map<String, Integer> sortMap = StudyController.getSortedColumnList(context, dsd);
+        if (!sortMap.isEmpty())
+        {
+            ArrayList<ColumnInfo> list = new ArrayList<>(sortMap.size());
+            for (ColumnInfo col : cols)
+            {
+                if (sortMap.containsKey(col.getName()))
+                {
+                    int index = sortMap.get(col.getName());
+                    while (list.size() <= index)
+                        list.add(null);
+                    list.set(index, col);
+                }
+            }
+            List<ColumnInfo> results = new ArrayList<>();
+            for (ColumnInfo col : list)
+                if (col != null)
+                    results.add(col);
+            return results;
+        }
+
+        // default list
+        String subjectColumnName = StudyService.get().getSubjectColumnName(getContainer());
+        String subjectVisitColumnName = StudyService.get().getSubjectVisitColumnName(getContainer());
+        List<ColumnInfo> ret = new ArrayList<>(cols.size());
+        for (ColumnInfo col : cols)
+        {
+            if (skipColumns.contains(col.getName()))
+                continue;
+            if (StringUtils.equalsIgnoreCase(subjectColumnName,col.getName()))
+                continue;
+            if (StringUtils.equalsIgnoreCase(subjectVisitColumnName,col.getName()))
+                continue;
+
+            if (col.isMvIndicatorColumn())
+                continue;
+            ret.add(col);
+        }
+        return ret;
+    }
+
+
+    public static class VisitMultiMap extends AbstractSetValuedMap<Integer, Double>
+    {
+        public VisitMultiMap()
+        {
+            super(new TreeMap<>());
+        }
+
+        @Override
+        protected Set<Double> createCollection()
+        {
+            return new TreeSet<>();
+        }
+    }
+
+
+    HtmlString format(Object value)
+    {
+        if (value instanceof Date)
+            return formatDate((Date)value);
+
+        if (value instanceof Number)
+            return HtmlString.of(Formats.formatNumber(getContainer(), (Number) value));
+
+        return null == value ? HtmlString.NBSP : h(ConvertUtils.convert(value), true);
+    }
+%>
+