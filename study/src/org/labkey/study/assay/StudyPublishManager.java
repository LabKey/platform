--- conflicted
+++ resolved
@@ -426,32 +426,6 @@
             throw new UnexpectedException(e);
         }
 
-<<<<<<< HEAD
-=======
-        // TODO : consider pushing this into PublishSource
-        if (lsids.size() > 0 &&  publishSource.first == Dataset.PublishSource.Assay)
-        {
-            ExpProtocol protocol = (ExpProtocol)publishSource.first.resolvePublishSource(publishSource.second);
-            if (protocol != null)
-            {
-                for (Map.Entry<String, int[]> entry : getSourceLSID(dataMaps).entrySet())
-                {
-                    // CONSIDER: add reference to the provenance run?
-                    AssayAuditProvider.AssayAuditEvent event = new AssayAuditProvider.AssayAuditEvent(sourceContainer.getId(),
-                            entry.getValue()[0] + " row(s) were linked to a study from the assay: " + protocol.getName());
-
-                    event.setProtocol(protocol.getRowId());
-                    event.setTargetStudy(targetContainer.getId());
-                    event.setDatasetId(dataset.getDatasetId());
-                    event.setSourceLsid(entry.getKey());
-                    event.setRecordCount(entry.getValue()[0]);
-
-                    AuditLogService.get().addEvent(user, event);
-                }
-            }
-        }
-
->>>>>>> 7c4488ba
         //Make sure that the study is updated with the correct timepoints.
         StudyManager.getInstance().getVisitManager(targetStudy).updateParticipantVisits(user, Collections.singleton(dataset));
 
