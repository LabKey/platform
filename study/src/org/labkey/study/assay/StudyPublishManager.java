/*
 * Copyright (c) 2008-2019 LabKey Corporation
 *
 * Licensed under the Apache License, Version 2.0 (the "License");
 * you may not use this file except in compliance with the License.
 * You may obtain a copy of the License at
 *
 *     http://www.apache.org/licenses/LICENSE-2.0
 *
 * Unless required by applicable law or agreed to in writing, software
 * distributed under the License is distributed on an "AS IS" BASIS,
 * WITHOUT WARRANTIES OR CONDITIONS OF ANY KIND, either express or implied.
 * See the License for the specific language governing permissions and
 * limitations under the License.
 */

package org.labkey.study.assay;

import org.apache.commons.beanutils.ConvertUtils;
import org.apache.commons.io.IOUtils;
import org.apache.commons.lang3.StringUtils;
import org.apache.logging.log4j.LogManager;
import org.apache.logging.log4j.Logger;
import org.jetbrains.annotations.NotNull;
import org.jetbrains.annotations.Nullable;
import org.labkey.api.assay.AbstractAssayProvider;
import org.labkey.api.assay.AssayFileWriter;
import org.labkey.api.assay.AssayProtocolSchema;
import org.labkey.api.assay.AssayProvider;
import org.labkey.api.assay.AssayService;
import org.labkey.api.assay.AssayTableMetadata;
import org.labkey.api.audit.AbstractAuditTypeProvider;
import org.labkey.api.audit.AuditLogService;
import org.labkey.api.audit.AuditTypeEvent;
import org.labkey.api.audit.SampleTimelineAuditEvent;
import org.labkey.api.collections.CaseInsensitiveHashMap;
import org.labkey.api.collections.CaseInsensitiveHashSet;
import org.labkey.api.collections.CsvSet;
import org.labkey.api.collections.LabKeyCollectors;
import org.labkey.api.data.AbstractTableInfo;
import org.labkey.api.data.ColumnInfo;
import org.labkey.api.data.CompareType;
import org.labkey.api.data.Container;
import org.labkey.api.data.ContainerFilter;
import org.labkey.api.data.ContainerManager;
import org.labkey.api.data.DbSchema;
import org.labkey.api.data.DbScope;
import org.labkey.api.data.DisplayColumn;
import org.labkey.api.data.Filter;
import org.labkey.api.data.ILineageDisplayColumn;
import org.labkey.api.data.JdbcType;
import org.labkey.api.data.SQLFragment;
import org.labkey.api.data.SimpleFilter;
import org.labkey.api.data.SqlSelector;
import org.labkey.api.data.Table;
import org.labkey.api.data.TableInfo;
import org.labkey.api.data.TableSelector;
import org.labkey.api.exp.ChangePropertyDescriptorException;
import org.labkey.api.exp.ExperimentException;
import org.labkey.api.exp.PropertyDescriptor;
import org.labkey.api.exp.PropertyType;
import org.labkey.api.exp.api.ExpMaterial;
import org.labkey.api.exp.api.ExpObject;
import org.labkey.api.exp.api.ExpProtocol;
import org.labkey.api.exp.api.ExpRun;
import org.labkey.api.exp.api.ExpSampleType;
import org.labkey.api.exp.api.ExperimentService;
import org.labkey.api.exp.api.ProvenanceService;
import org.labkey.api.exp.property.Domain;
import org.labkey.api.exp.property.DomainProperty;
import org.labkey.api.exp.property.PropertyService;
import org.labkey.api.exp.query.ExpMaterialTable;
import org.labkey.api.exp.query.SamplesSchema;
import org.labkey.api.gwt.client.AuditBehaviorType;
import org.labkey.api.pipeline.PipeRoot;
import org.labkey.api.pipeline.PipelineService;
import org.labkey.api.qc.QCState;
import org.labkey.api.qc.QCStateManager;
import org.labkey.api.query.AliasManager;
import org.labkey.api.query.BatchValidationException;
import org.labkey.api.query.ExprColumn;
import org.labkey.api.query.FieldKey;
import org.labkey.api.query.QueryService;
import org.labkey.api.query.QuerySettings;
import org.labkey.api.query.QueryUpdateService;
import org.labkey.api.query.QueryView;
import org.labkey.api.query.UserSchema;
import org.labkey.api.query.ValidationException;
import org.labkey.api.reader.DataLoader;
import org.labkey.api.reports.model.ViewCategoryManager;
import org.labkey.api.security.LimitedUser;
import org.labkey.api.security.User;
import org.labkey.api.security.permissions.AdminPermission;
import org.labkey.api.security.permissions.InsertPermission;
import org.labkey.api.security.permissions.Permission;
import org.labkey.api.security.permissions.ReadPermission;
import org.labkey.api.security.roles.FolderAdminRole;
import org.labkey.api.security.roles.Role;
import org.labkey.api.security.roles.RoleManager;
import org.labkey.api.study.Dataset;
import org.labkey.api.study.Study;
import org.labkey.api.study.StudyEntity;
import org.labkey.api.study.StudyService;
import org.labkey.api.study.StudyUrls;
import org.labkey.api.study.TimepointType;
import org.labkey.api.study.publish.PublishKey;
import org.labkey.api.study.publish.StudyDatasetLinkedColumn;
import org.labkey.api.study.publish.StudyPublishService;
import org.labkey.api.study.query.PublishResultsQueryView;
import org.labkey.api.util.DateUtil;
import org.labkey.api.util.FileStream;
import org.labkey.api.util.FileUtil;
import org.labkey.api.util.PageFlowUtil;
import org.labkey.api.util.Pair;
import org.labkey.api.util.StringExpressionFactory;
import org.labkey.api.util.UnexpectedException;
import org.labkey.api.view.ActionURL;
import org.labkey.api.view.DataView;
import org.labkey.api.view.NotFoundException;
import org.labkey.api.view.ViewBackgroundInfo;
import org.labkey.study.StudySchema;
import org.labkey.study.StudyServiceImpl;
import org.labkey.study.assay.query.PublishAuditProvider;
import org.labkey.study.controllers.publish.PublishController;
import org.labkey.study.model.DatasetDefinition;
import org.labkey.study.model.DatasetDomainKind;
import org.labkey.study.model.StudyImpl;
import org.labkey.study.model.StudyManager;
import org.labkey.study.model.UploadLog;
import org.labkey.study.query.StudyQuerySchema;

import java.io.IOException;
import java.io.OutputStream;
import java.nio.file.Files;
import java.nio.file.Path;
import java.util.ArrayList;
import java.util.Arrays;
import java.util.Collection;
import java.util.Collections;
import java.util.Comparator;
import java.util.Date;
import java.util.HashMap;
import java.util.HashSet;
import java.util.LinkedHashSet;
import java.util.List;
import java.util.Map;
import java.util.Objects;
import java.util.Optional;
import java.util.Set;
import java.util.TreeSet;
import java.util.stream.Collectors;

import static java.util.stream.Collectors.toList;
import static org.labkey.api.audit.SampleTimelineAuditEvent.SAMPLE_TIMELINE_EVENT_TYPE;
import static org.labkey.study.query.DatasetTableImpl.SOURCE_ROW_LSID;

/**
 * Manages the link to study operation that links assay rows into datasets in the target study, creating the dataset
 * if needed.
 * User: Mark Igra
 * Date: Aug 16, 2006
 */
public class StudyPublishManager implements StudyPublishService
{
    private static final int MIN_ASSAY_ID = 5000;
    private static final Logger LOG = LogManager.getLogger(StudyPublishManager.class);

    public synchronized static StudyPublishManager getInstance()
    {
        return (StudyPublishManager) StudyPublishService.get();
    }


    private TableInfo getTinfoUpdateLog()
    {
        return StudySchema.getInstance().getTableInfoUploadLog();
    }

    /**
     * Studies that the user has permission to.
     */
    @Override
    public Set<Study> getValidPublishTargets(@NotNull User user, @NotNull Class<? extends Permission> permission)
    {
        Set<? extends Study> studies = StudyManager.getInstance().getAllStudies(ContainerManager.getRoot(), user, permission);

        // Sort based on full container path
        Set<Study> result = new TreeSet<>(Comparator.comparing(StudyEntity::getContainer));
        result.addAll(studies);
        return result;
    }

    private List<PropertyDescriptor> createTargetPropertyDescriptors(Dataset dataset, List<PropertyDescriptor> sourcePds, List<String> errors)
    {
        List<PropertyDescriptor> targetPds = new ArrayList<>(sourcePds.size());
        Set<String> legalNames = new HashSet<>();
        for (PropertyDescriptor sourcePd : sourcePds)
        {
            PropertyDescriptor targetPd = sourcePd.clone();

            // Deal with duplicate legal names.  It's too bad that we have to do so this late in the game
            // (rather than at assay design time), but for a long time there was no mechanism to
            // prevent assay designers from creating properties with names that are the same as hard columns.
            // There are also a few cases where an assay provider may add columns to the published set as
            // publish time; rather than reserve all these names at design time, we catch them here.
            String legalName = ColumnInfo.legalNameFromName(targetPd.getName()).toLowerCase();
            if (legalNames.contains(legalName))
            {
                errors.add("Unable to link to study: duplicate column \"" + targetPd.getName() + "\" detected in the assay design.  Please contact an administrator.");
                return Collections.emptyList();
            }
            legalNames.add(legalName);

            targetPd.setPropertyURI(dataset.getTypeURI() + "#" + sourcePd.getName());
            targetPd.setContainer(dataset.getContainer());
            targetPd.setProject(dataset.getContainer().getProject());
            if (targetPd.getLookupQuery() != null)
                targetPd.setLookupContainer(sourcePd.getLookupContainer());
            // set the ID to zero so it's clear that this is a new property descriptor:
            targetPd.setPropertyId(0);
            targetPds.add(targetPd);
        }
        return targetPds;
    }

    @Override
    public void checkForAlreadyLinkedRows(User user, Pair<Dataset.PublishSource, Integer> publishSource,
                                          List<String> errors, Map<Container, Set<Integer>> rowIdsByTargetContainer)
    {
        for (Map.Entry<Container, Set<Integer>> entry : rowIdsByTargetContainer.entrySet())
        {
            Study targetStudy = StudyService.get().getStudy(entry.getKey());

            // Look for an existing dataset backed by this assay definition
            for (Dataset dataset : targetStudy.getDatasets())
            {
                if (publishSource.second.equals(dataset.getPublishSourceId()) &&
                        publishSource.first == dataset.getPublishSource() &&
                        dataset.getKeyPropertyName() != null)
                {
                    // Check to see if it already has the data rows that are being linked
                    TableInfo tableInfo = dataset.getTableInfo(user, false);
                    Filter datasetFilter = new SimpleFilter(new SimpleFilter.InClause(FieldKey.fromParts(dataset.getKeyPropertyName()), entry.getValue()));
                    long existingRowCount = new TableSelector(tableInfo, datasetFilter, null).getRowCount();
                    if (existingRowCount > 0)
                    {
                        // If so, don't let the user link them again, even if they have different participant/visit/date info
                        String errorMessage = existingRowCount == 1 ? "One of the selected rows has" : (existingRowCount + " of the selected rows have");
                        errorMessage += " already been linked to the study \"" + targetStudy.getLabel() + "\" in " + entry.getKey().getPath();
                        errorMessage += " (RowIds: " + entry.getValue() + ")";
                        errors.add(errorMessage);
                    }
                }
            }
        }
    }

    @Override
    public ActionURL publishData(User user, Container sourceContainer, Container targetContainer, String sourceName,
                                 Pair<Dataset.PublishSource, Integer> publishSource,
                                 List<Map<String, Object>> dataMaps, Map<String, PropertyType> types, List<String> errors)
    {
        return publishData(user, sourceContainer, targetContainer, sourceName, publishSource, dataMaps, types, null, errors);
    }

    @Override
<<<<<<< HEAD
    public ActionURL publishData(User user, Container sourceContainer, @Nullable Container targetContainer, String sourceName,
                                 Pair<Dataset.PublishSource, Integer> publishSource,
                                 List<Map<String, Object>> dataMaps, String keyPropertyName, List<String> errors)
    {
        return publishData(user, sourceContainer, targetContainer, sourceName, publishSource, dataMaps, Collections.emptyList(), keyPropertyName, errors);
    }

    @Override
    public ActionURL publishData(User user, Container sourceContainer, @Nullable Container targetContainer, @Nullable String datasetCategory,
=======
    public ActionURL publishData(User user, Container sourceContainer, @Nullable Container targetContainer, @Nullable ViewCategory datasetCategory,
>>>>>>> ddea4142
                                 String sourceName, Pair<Dataset.PublishSource, Integer> publishSource,
                                 List<Map<String, Object>> dataMaps, String keyPropertyName, List<String> errors)
    {
        return publishData(user, sourceContainer, targetContainer, datasetCategory, sourceName, publishSource, dataMaps, Collections.emptyList(), keyPropertyName, errors);
    }

    private ActionURL publishData(User user, Container sourceContainer, Container targetContainer, String sourceName,
                                  Pair<Dataset.PublishSource, Integer> publishSource,
                                  List<Map<String, Object>> dataMaps, Map<String, PropertyType> types, String keyPropertyName, List<String> errors)
    {
        TimepointType timetype = StudyManager.getInstance().getStudy(targetContainer).getTimepointType();

        List<PropertyDescriptor> propertyDescriptors = new ArrayList<>();
        for (Map.Entry<String, PropertyType> entry : types.entrySet())
        {
            String pdName = entry.getKey();
            if ("Date".equalsIgnoreCase(pdName) && TimepointType.VISIT != timetype)
                continue;
            PropertyType type = types.get(pdName);
            PropertyDescriptor pd = new PropertyDescriptor(null,
                    type, pdName, targetContainer);
            if (type.getJavaType() == Double.class)
                pd.setFormat("0.###");
            propertyDescriptors.add(pd);
        }
        return publishData(user, sourceContainer, targetContainer, sourceName, publishSource, dataMaps, propertyDescriptors, keyPropertyName, errors);
    }

    private ActionURL publishData(User user, Container sourceContainer, @Nullable Container targetContainer, String sourceName,
                                  Pair<Dataset.PublishSource, Integer> publishSource,
                                  List<Map<String, Object>> dataMaps, List<PropertyDescriptor> columns, String keyPropertyName, List<String> errors)
    {
        return publishData(user, sourceContainer, targetContainer, null, sourceName, publishSource, dataMaps, columns, keyPropertyName, errors);
    }

    private ActionURL publishData(User user, Container sourceContainer, @Nullable Container targetContainer, @Nullable String datasetCategory,
                                  String sourceName, Pair<Dataset.PublishSource, Integer> publishSource,
                                  List<Map<String, Object>> dataMaps, List<PropertyDescriptor> columns, String keyPropertyName, List<String> errors)
    {
        // Partition dataMaps by targetStudy.
        Map<Container, List<Map<String, Object>>> partitionedDataMaps = new HashMap<>();
        for (Map<String, Object> dataMap : dataMaps)
        {
            Container targetStudy = targetContainer;
            if (dataMap.containsKey("TargetStudy"))
                targetStudy = (Container) dataMap.get("TargetStudy");
            assert targetStudy != null;

            List<Map<String, Object>> maps = partitionedDataMaps.computeIfAbsent(targetStudy, k -> new ArrayList<>(dataMap.size()));
            maps.add(dataMap);
        }

        // CONSIDER: transact all linkages together
        // CONSIDER: returning list of URLS along with a count of rows linked to each study.
        ActionURL url = null;
        for (Map.Entry<Container, List<Map<String, Object>>> entry : partitionedDataMaps.entrySet())
        {
            Container targetStudy = entry.getKey();
            List<Map<String, Object>> maps = entry.getValue();
            url = _publishData(user, sourceContainer, targetStudy, datasetCategory, sourceName, publishSource, maps, columns, keyPropertyName, errors);
        }
        return url;
    }

    private ActionURL _publishData(User user, Container sourceContainer, @NotNull Container targetContainer, @Nullable String datasetCategory, String sourceName,
                                   Pair<Dataset.PublishSource, Integer> publishSource,
                                   List<Map<String, Object>> dataMaps, List<PropertyDescriptor> columns, String keyPropertyName, List<String> errors)
    {
        if (dataMaps.isEmpty())
        {
            errors.add("No data rows to publish");
            return null;
        }

        if (publishSource == null)
        {
            errors.add("Publish source must be provided");
            return null;
        }
        StudyImpl targetStudy = StudyManager.getInstance().getStudy(targetContainer);
        assert verifyRequiredColumns(dataMaps, targetStudy.getTimepointType());

        boolean schemaChanged = false;
        DatasetDefinition dataset = null;
        List<Map<String, Object>> convertedDataMaps;
        List<String> datasetLsids;

        try (DbScope.Transaction transaction = StudySchema.getInstance().getSchema().getScope().ensureTransaction())
        {
            List<DatasetDefinition> datasets = StudyManager.getInstance().getDatasetDefinitions(targetStudy);

            for (DatasetDefinition dsd : datasets)
            {
                // If there's a dataset linked to our protocol, use it
                if (dsd.getPublishSourceId() != null &&
                        dsd.getPublishSourceId().equals(publishSource.second) &&
                        dsd.getPublishSource() == publishSource.first)
                {
                    dataset = dsd;
                    break;
                }
                else if (publishSource.second == null &&
                        publishSource.first == Dataset.PublishSource.Assay &&
                        dsd.getTypeURI() != null &&
                        dsd.getTypeURI().equals(DatasetDomainKind.generateDomainURI(sourceName, dsd.getEntityId(), targetStudy.getContainer())))
                {
                    // No protocol, but we've got a type uri match. This is used when creating a study
                    // from a study design
                    dataset = dsd;
                    break;
                }
            }

            if (dataset == null)
            {
                DatasetDefinition.Builder datasetBuilder = new DatasetDefinition.Builder(createUniqueDatasetName(targetStudy, sourceName))
                        .setStudy(targetStudy)
                        .setKeyPropertyName(keyPropertyName)
                        .setPublishSourceId(publishSource.second)
                        .setPublishSource(publishSource.first);

                if (datasetCategory != null)
                    datasetBuilder.setCategoryId(ViewCategoryManager.getInstance().ensureViewCategory(targetContainer, user, datasetCategory).getRowId());

                dataset = createDataset(user, datasetBuilder);
            }
            else if (publishSource.second != null)
            {
                Integer datasetPublishSourceId = dataset.getPublishSourceId();
                if (datasetPublishSourceId == null)
                {
                    dataset = dataset.createMutable();
                    dataset.setPublishSourceId(publishSource.second);
                    StudyManager.getInstance().updateDatasetDefinition(user, dataset, errors);
                }
                else if (!datasetPublishSourceId.equals(publishSource.second) || dataset.getPublishSource() != publishSource.first)
                {
                    errors.add("The destination dataset belongs to a different linked data source");
                    return null;
                }

                // Set category (if given) if pre-existing category is 'Uncategorized'
                if (datasetCategory != null && dataset.getCategoryId() == null)
                {
                    dataset = dataset.createMutable();
                    dataset.setCategoryId(ViewCategoryManager.getInstance().ensureViewCategory(targetContainer, user, datasetCategory).getRowId());
                    StudyManager.getInstance().updateDatasetDefinition(user, dataset, errors);
                }

                // Make sure the key property matches,
                // or the dataset data row won't have a link back to the assay data row
                if (!keyPropertyName.equals(dataset.getKeyPropertyName()))
                {
                    dataset = dataset.createMutable();
                    dataset.setKeyPropertyName(keyPropertyName);
                    StudyManager.getInstance().updateDatasetDefinition(user, dataset, errors);
                }
            }

            List<PropertyDescriptor> types = createTargetPropertyDescriptors(dataset, columns, errors);
            for (PropertyDescriptor type : types)
            {
                if (type.getPropertyId() == 0)
                {
                    schemaChanged = true;
                    break;
                }
            }
            if (!errors.isEmpty())
                return null;

            Map<String, String> propertyNamesToUris = ensurePropertyDescriptors(user, dataset, dataMaps, types, keyPropertyName);
            convertedDataMaps = convertPropertyNamesToURIs(dataMaps, propertyNamesToUris, publishSource.getKey().name());

            // re-retrieve the datasetdefinition: this is required to pick up any new columns that may have been created
            // in 'ensurePropertyDescriptors'.
            if (schemaChanged)
                StudyManager.getInstance().uncache(dataset);
            dataset = StudyManager.getInstance().getDatasetDefinition(targetStudy, dataset.getRowId());
            Integer defaultQCStateId = targetStudy.getDefaultPublishDataQCState();
            QCState defaultQCState = null;
            if (defaultQCStateId != null)
                defaultQCState = QCStateManager.getInstance().getQCStateForRowId(targetContainer, defaultQCStateId.intValue());

            BatchValidationException validationException = new BatchValidationException();
            if (!targetContainer.hasPermission(user, AdminPermission.class) && targetContainer.hasPermission(user, InsertPermission.class))
            {
                // we allow linking data to a study even if the study security is set to read-only datasets, since the
                // underlying insert uses the QUS, we pass in a contextual role to allow the insert to succeed
                Set<Role> contextualRoles = new HashSet<>(user.getStandardContextualRoles());
                contextualRoles.add(RoleManager.getRole(FolderAdminRole.class));
                user = new LimitedUser(user, user.getGroups(), contextualRoles, false);
            }
            datasetLsids = StudyManager.getInstance().importDatasetData(user, dataset, convertedDataMaps, validationException, DatasetDefinition.CheckForDuplicates.sourceAndDestination, defaultQCState, null, false);
            StudyManager.getInstance().batchValidateExceptionToList(validationException, errors);

            final ExpObject source = publishSource.first.resolvePublishSource(publishSource.second);
            createProvenanceRun(user, targetContainer, publishSource.first, source, errors, dataset, datasetLsids);

            if (!errors.isEmpty())
                return null;

            if (datasetLsids.size() > 0)
            {
                logPublishEvent(publishSource.first, source, dataMaps, user, sourceContainer, targetContainer, dataset);
            }

            transaction.commit();
        }
        catch (ChangePropertyDescriptorException | IOException e)
        {
            throw UnexpectedException.wrap(e);
        }

        //Make sure that the study is updated with the correct timepoints.
        StudyManager.getInstance().getVisitManager(targetStudy).updateParticipantVisits(user, Collections.singleton(dataset));

        return PageFlowUtil.urlProvider(StudyUrls.class).getDatasetURL(targetContainer, dataset.getRowId());
    }

    private void createProvenanceRun(User user, @NotNull Container targetContainer, Dataset.PublishSource sourceType, @Nullable ExpObject source, List<String> errors, DatasetDefinition dataset, List<String> datasetLsids)
    {
        if (source == null || datasetLsids.isEmpty())
            return;

        // If provenance module is not present, do nothing
        ProvenanceService pvs = ProvenanceService.get();
        if (!pvs.isProvenanceSupported())
            return;

        switch (sourceType)
        {
            case SampleType -> {
                ExpSampleType sampleType = (ExpSampleType)source;
                createProvenanceRun(user, targetContainer, sampleType, errors, dataset, datasetLsids);
            }
            case Assay -> {
                ExpProtocol protocol = (ExpProtocol)source;
                AssayProvider provider = AssayService.get().getProvider(protocol);
                if (provider == null)
                {
                    errors.add("provenance error: assay provider for '" + protocol.getName() + "' not found");
                    return;
                }

                if (provider.getResultRowLSIDPrefix() == null)
                {
                    LOG.info("Can't create provenance run; Assay provider '" + provider.getName() + "' for assay '" + protocol.getName() + "' has no result row lsid prefix");
                    return;
                }

                createProvenanceRun(user, targetContainer, protocol, errors, dataset, datasetLsids);
            }
        }
    }

    private void createProvenanceRun(User user, @NotNull Container targetContainer, @NotNull ExpObject source, List<String> errors, DatasetDefinition dataset, List<String> datasetLsids)
    {
        assert !datasetLsids.isEmpty();

        ProvenanceService pvs = ProvenanceService.get();
        assert pvs.isProvenanceSupported();

        String domainName = dataset.getDomain().getName();
        TableInfo datasetTable = dataset.getDomainKind().getTableInfo(user, targetContainer, domainName);
        ColumnInfo datasetLsidCol = datasetTable.getColumn("lsid");
        ColumnInfo sourceRowLsidCol = datasetTable.getColumn(SOURCE_ROW_LSID);
        if (sourceRowLsidCol == null)
        {
            errors.add("provenance error: expected " + dataset.getName() + " dataset table for '" + source.getName() + "' to have source row LSID column '" + SOURCE_ROW_LSID + "'");
            return;
        }

        // Add Provenance details
        // Create a mapping from the assay result LSID to the dataset LSID
        Set<Pair<String, String>> lsidPairs = new HashSet<>();
        SimpleFilter filter = new SimpleFilter(FieldKey.fromParts("lsid"), datasetLsids, CompareType.IN);
        Collection<Map<String, Object>> datasetRowsMap = new TableSelector(datasetTable, List.of(datasetLsidCol, sourceRowLsidCol), filter, null).getMapCollection();
        Set<String> sourceRowLsids = new LinkedHashSet<>();
        for (Map<String, Object> datasetRow : datasetRowsMap)
        {
            String sourceRowLsid = Objects.toString(datasetRow.get(SOURCE_ROW_LSID), null);
            String datasetLsid = Objects.toString(datasetRow.get("lsid"), null);
            if (sourceRowLsid == null || datasetLsid == null)
            {
                errors.add("provenance error: Expected source row to have an lsid: " + datasetRow);
                return;
            }
            lsidPairs.add(Pair.of(sourceRowLsid, datasetLsid));
            sourceRowLsids.add(sourceRowLsid);
        }

        // Create a new experiment run using the "Study Publish" Protocol
        ExpRun run = ExperimentService.get().createExperimentRun(targetContainer, "StudyPublishRun");
        ExpProtocol studyPublishProtocol;

        try
        {
            studyPublishProtocol = ensureStudyPublishProtocol(user, targetContainer, null, null);

            run.setProtocol(studyPublishProtocol);
            ViewBackgroundInfo info = new ViewBackgroundInfo(targetContainer, user, null);
            PipeRoot pipeRoot = PipelineService.get().findPipelineRoot(info.getContainer());
            run.setFilePathRoot(pipeRoot.getRootPath());

            run = ExperimentService.get().saveSimpleExperimentRun(run,
                    Collections.emptyMap(),
                    Collections.emptyMap(),
                    Collections.emptyMap(),
                    Collections.emptyMap(),
                    Collections.emptyMap(),
                    info, LOG, false);
        }
        catch (ExperimentException e)
        {
            errors.add("provenance error: StudyPublishRun can not be created.");
            LOG.error(e);
            return;
        }

        // Add the source row LSIDs as provenance inputs to the “StudyPublish” run’s starting protocol application
        pvs.addProvenanceInputs(targetContainer, run.getInputProtocolApplication(), sourceRowLsids);

        // Add the provenance mapping of source row LSID to study dataset LSID to the run’s final protocol application
        pvs.addProvenance(targetContainer, run.getOutputProtocolApplication(), lsidPairs);

        // Call syncRunEdges
        ExperimentService.get().syncRunEdges(run);
    }

    /**
     * To help generate the assay audit record, group the rows by the source type lsid (assay protocol or sample type).
     */
    private Map<Optional<String>, List<Map<String, Object>>> groupBySourceLsid(List<Map<String, Object>> dataMaps)
    {
        // source LSID may be null
        return dataMaps.stream().collect(Collectors.groupingBy(m -> Optional.ofNullable((String)m.get(SOURCE_LSID_PROPERTY_NAME))));
    }

    // TODO : consider pushing this into PublishSource
    private void logPublishEvent(Dataset.PublishSource publishSource, ExpObject source, List<Map<String, Object>> dataMaps, User user, Container sourceContainer, Container targetContainer, Dataset dataset)
    {
        Map<Optional<String>, List<Map<String, Object>>> sourceLSIDCounts = groupBySourceLsid(dataMaps);
        if (source != null)
        {
            for (var entry : sourceLSIDCounts.entrySet())
            {
                // source LSID may be null
                String sourceLsid = entry.getKey().orElse(null);
                List<Map<String, Object>> rows = entry.getValue();
                int recordCount = rows.size();

                String auditMessage = publishSource.getLinkToStudyAuditMessage(source, recordCount);
                PublishAuditProvider.AuditEvent event = new PublishAuditProvider.AuditEvent(sourceContainer.getId(), auditMessage, publishSource, source, sourceLsid);

                event.setTargetStudy(targetContainer.getId());
                event.setDatasetId(dataset.getDatasetId());
                event.setRecordCount(recordCount);

                AuditLogService.get().addEvent(user, event);

                // Create sample timeline event for each of the samples
                if (Dataset.PublishSource.SampleType == publishSource)
                {
                    var timelineEventType = SampleTimelineAuditEvent.SampleTimelineEventType.PUBLISH;
                    Map<String, Object> eventMetadata = new HashMap<>();
                    eventMetadata.put(SAMPLE_TIMELINE_EVENT_TYPE, timelineEventType.name());
                    String metadata = AbstractAuditTypeProvider.encodeForDataMap(sourceContainer, eventMetadata);

                    List<Integer> sampleIds = rows.stream().map(m -> (Integer)m.get(StudyPublishService.ROWID_PROPERTY_NAME)).collect(toList());
                    List<? extends ExpMaterial> samples = ExperimentService.get().getExpMaterials(sampleIds);
                    List<AuditTypeEvent> events = new ArrayList<>(samples.size());
                    for (ExpMaterial sample : samples)
                    {
                        int sampleId = sample.getRowId();
                        String sampleName = sample.getName();
                        String sampleLsid = sample.getLSID();

                        SampleTimelineAuditEvent timelineEvent = new SampleTimelineAuditEvent(sourceContainer.getId(), timelineEventType.getComment());
                        timelineEvent.setSampleType(source.getName());
                        timelineEvent.setSampleTypeId(source.getRowId());
                        timelineEvent.setSampleId(sampleId);
                        timelineEvent.setSampleName(sampleName);
                        timelineEvent.setSampleLsid(sampleLsid);

                        timelineEvent.setMetadata(metadata);
                        timelineEvent.setLineageUpdate(false);
                        events.add(timelineEvent);
                    }

                    AuditLogService.get().addEvents(user, events);
                }
            }
        }
    }

    private boolean verifyRequiredColumns(List<Map<String, Object>> dataMaps, TimepointType timepointType)
    {
        for (Map<String, Object> dataMap : dataMaps)
        {
            Set<String> lcaseSet = new HashSet<>();
            for (String key : dataMap.keySet())
                lcaseSet.add(key.toLowerCase());
            assert lcaseSet.contains("participantid") : "Publishable assay results must include participantid, sequencenum, and sourcelsid columns.";
            assert !timepointType.isVisitBased() || lcaseSet.contains("sequencenum") : "Publishable assay results must include participantid, sequencenum, and sourcelsid columns.";
            assert timepointType.isVisitBased() || lcaseSet.contains("date") : "Publishable assay results must include participantid, date, and sourcelsid columns.";
            //assert lcaseSet.contains("sourcelsid") : "Publishable assay results must include participantid, sequencenum, and sourcelsid columns.";
        }
        return true;
    }

    private List<Map<String, Object>> convertPropertyNamesToURIs(List<Map<String, Object>> dataMaps, Map<String, String> propertyNamesToUris, String publishSourceTypeName)
    {
        List<Map<String, Object>> ret = new ArrayList<>(dataMaps.size());
        for (Map<String, Object> dataMap : dataMaps)
        {
            Map<String, Object> newMap = new CaseInsensitiveHashMap<>(dataMap.size());
            for (Map.Entry<String, Object> entry : dataMap.entrySet())
            {
                String uri = propertyNamesToUris.get(entry.getKey());

                // NOTE Date is always special for publish be sure to use VisitDateURI to 'mark' this column
                if (StudyPublishService.DATE_PROPERTY_NAME.equalsIgnoreCase(entry.getKey()))
                    uri = DatasetDefinition.getVisitDateURI();

                if (null == uri)
                {
                    // Skip "TargetStudy"
                    if (AbstractAssayProvider.TARGET_STUDY_PROPERTY_NAME.equalsIgnoreCase(entry.getKey()))
                        continue;
                }

                assert uri != null : String.format("Expected all properties to already be present in %s type. Couldn't find one for " + entry.getKey(), publishSourceTypeName);
                newMap.put(uri, entry.getValue());
            }
            ret.add(newMap);
        }
        return ret;
    }


    private Map<String, String> ensurePropertyDescriptors(
            User user, DatasetDefinition dataset,
            List<Map<String, Object>> dataMaps, List<PropertyDescriptor> types, String keyPropertyName) throws ChangePropertyDescriptorException
    {
        Domain domain = dataset.getDomain();
        if (domain == null)
        {
            domain = PropertyService.get().createDomain(dataset.getContainer(), dataset.getTypeURI(), dataset.getName());
            domain.save(user);
        }
        // Strip out any spaces from existing PropertyDescriptors in the dataset
        boolean propertyChanged = false;
        for (DomainProperty existingProperty : domain.getProperties())
        {
            if (existingProperty.getName().contains(" "))
            {
                existingProperty.setName(existingProperty.getName().replace(" ", ""));
                existingProperty.setPropertyURI(existingProperty.getPropertyURI().replace(" ", ""));
                propertyChanged = true;
            }
        }
        if (propertyChanged)
        {
            domain.save(user);
        }

        // Strip out spaces from any proposed PropertyDescriptor names
        for (PropertyDescriptor newPD : types)
        {
            if (newPD.getName().contains(" "))
            {
                String newName = newPD.getName().replace(" ", "");
                for (Map<String, Object> dataMap : dataMaps)
                {
                    Object value = dataMap.get(newPD.getName());
                    dataMap.remove(newPD.getName());
                    dataMap.put(newName, value);
                }
                newPD.setName(newName);
                if (newPD.getPropertyURI() != null)
                {
                    newPD.setPropertyURI(newPD.getPropertyURI().replace(" ", ""));
                }
            }
        }

        // we'll return a mapping from column name to column uri
        Map<String, String> propertyNamesToUris = new CaseInsensitiveHashMap<>();

        // add ontology properties to our return map
        for (DomainProperty property : domain.getProperties())
            propertyNamesToUris.put(property.getName(), property.getPropertyURI());

        // add hard columns to our return map
        for (ColumnInfo col : DatasetDefinition.getTemplateTableInfo().getColumns())
        {
            // Swap out whatever subject column name is used in the target study for 'ParticipantID'.
            // This allows the assay side to use its column name (ParticipantID) to find the study-side
            // property URI:
            if (col.getName().equalsIgnoreCase(StudyService.get().getSubjectColumnName(dataset.getContainer())))
                propertyNamesToUris.put("ParticipantID", col.getPropertyURI());
            else
                propertyNamesToUris.put(col.getName(), col.getPropertyURI());
        }

        // create a set of all columns that will be required, so we can detect
        // if any of these are new
        Set<String> newPdNames = new TreeSet<>();
        for (Map<String, Object> dataMap : dataMaps)
            newPdNames.addAll(dataMap.keySet());
        if (dataset.getStudy().getTimepointType() != TimepointType.VISIT)  // don't try to create a propertydescriptor for date
            newPdNames.remove("Date");
        newPdNames.remove(AbstractAssayProvider.TARGET_STUDY_PROPERTY_NAME);

        Map<String, PropertyDescriptor> typeMap = new HashMap<>();
        for (PropertyDescriptor pd : types)
            typeMap.put(pd.getName(), pd);

        // loop through all new columns, and verify that we have a property already defined:
        int sortOrder = 0;
        boolean changed = false;
        for (String newPdName : newPdNames)
        {
            if (!propertyNamesToUris.containsKey(newPdName))
            {
                // We used to link batch properties with the "Run" prefix - see if we need to rename the target column
                if (!renameRunPropertyToBatch(domain, propertyNamesToUris, newPdNames, newPdName, user))
                {
                    PropertyDescriptor pd = typeMap.get(newPdName);
                    if (pd != null)
                    {
                        DomainProperty newProperty = domain.addProperty();
                        pd.copyTo(newProperty.getPropertyDescriptor());
                        domain.setPropertyIndex(newProperty, sortOrder++);
                        changed = true;
                        propertyNamesToUris.put(newPdName, pd.getPropertyURI());
                    }
                }
            }
        }
        if (keyPropertyName != null && !propertyNamesToUris.containsKey(keyPropertyName))
        {
            // Make sure we have a property for the key field
            DomainProperty newProperty = domain.addProperty();
            newProperty.setName(keyPropertyName);
            newProperty.setPropertyURI(domain.getTypeURI() + "#" + keyPropertyName);
            newProperty.setMeasure(false);
            newProperty.setDimension(false);
            newProperty.setRequired(true);
            newProperty.setRangeURI(PropertyType.INTEGER.getTypeUri());
            domain.setPropertyIndex(newProperty, sortOrder++);
            changed = true;
        }
        if (changed)
        {
            domain.save(user);
        }
        if (keyPropertyName != null)
        {
            propertyNamesToUris.put(keyPropertyName, domain.getPropertyByName(keyPropertyName).getPropertyURI());
        }
        return propertyNamesToUris;
    }

    private boolean renameRunPropertyToBatch(Domain domain, Map<String, String> propertyNamesToUris, Set<String> newPdNames, String newPdName, User user)
            throws ChangePropertyDescriptorException
    {
        if (newPdName.startsWith(AssayService.BATCH_COLUMN_NAME))
        {
            String oldName = "Run" + newPdName.substring(AssayService.BATCH_COLUMN_NAME.length());
            // Check if we don't have a different run-prefixed property to link and and we do have a run-prefixed property in the target domain
            if (!newPdNames.contains(oldName) && propertyNamesToUris.containsKey(oldName))
            {
                String originalURI = propertyNamesToUris.get(oldName);

                for (DomainProperty property : domain.getProperties())
                {
                    if (property.getPropertyURI().equals(originalURI))
                    {
                        // Rename the property, including its URI
                        property.setName(newPdName);
                        property.setLabel(null);
                        property.setPropertyURI(property.getPropertyURI().replace("#Run", "#Batch"));
                        propertyNamesToUris.remove(oldName);
                        propertyNamesToUris.put(newPdName, property.getPropertyURI());
                        domain.save(user);
                        return true;
                    }
                }
            }
        }
        return false;
    }

    @NotNull
    public DatasetDefinition createDataset(User user, @NotNull DatasetDefinition.Builder builder)
    {
        DbSchema schema = StudySchema.getInstance().getSchema();
        try (DbScope.Transaction transaction = schema.getScope().ensureTransaction())
        {
            StudyImpl study = builder.getStudy();
            if (study == null)
                throw new IllegalStateException("A study must be set on the DatasetDefinition.Builder");

            // auto generate a dataset ID
            if (null == builder.getDatasetId())
                builder.setDatasetId(new SqlSelector(schema, "SELECT MAX(n) + 1 AS id FROM (SELECT Max(datasetid) AS n FROM study.dataset WHERE container=? UNION SELECT ? As n) x", study.getContainer().getId(), MIN_ASSAY_ID).getObject(Integer.class));

            DatasetDefinition dsd = builder.build();
            if (dsd.getUseTimeKeyField() && (dsd.isDemographicData() || dsd.getKeyPropertyName() != null))
                throw new IllegalStateException("UseTimeKeyField not compatible with iDemographic or other key field.");

            StudyManager.getInstance().createDatasetDefinition(user, dsd);

            transaction.commit();
            return dsd;
        }
    }

    /**
     * Try to use the assay name for a dataset, but if it's already taken, add an integer suffix until it's unique
     */
    private static String createUniqueDatasetName(Study study, String assayName)
    {
        Set<String> inUseNames = new CaseInsensitiveHashSet();
        for (Dataset def : study.getDatasetsByType(Dataset.TYPE_STANDARD, Dataset.TYPE_PLACEHOLDER))
            inUseNames.add(def.getName());

        int suffix = 1;
        String name = assayName;

        while (inUseNames.contains(name))
        {
            name = assayName + Integer.toString(suffix);
            suffix++;
        }

        return name;
    }

    public UploadLog saveUploadData(User user, Dataset dsd, FileStream tsv, String filename) throws IOException
    {
        PipeRoot pipelineRoot = PipelineService.get().findPipelineRoot(dsd.getContainer());
        if (null == pipelineRoot || !pipelineRoot.isValid())
            throw new IOException("Please have your administrator set up a pipeline root for this folder.");

        Path dir = pipelineRoot.resolveToNioPath(AssayFileWriter.DIR_NAME);
        if (null == dir)
            throw new IOException("Cannot create directory uploaded data: " + AssayFileWriter.DIR_NAME);

        if (!Files.exists(dir))
        {
            Files.createDirectory(dir);
        }

        //File name is studyname_datasetname_date_hhmm.ss
        Date dateCreated = new Date();
        String dateString = DateUtil.formatDateTime(dateCreated, "yyy-MM-dd-HHmm");
        int id = 0;
        Path file;
        do
        {
            String extension = StringUtils.defaultString(filename == null ? "tsv" : FileUtil.getExtension(filename), "tsv");
            String extra = id++ == 0 ? "" : String.valueOf(id);
            String fileName = dsd.getStudy().getLabel() + "-" + dsd.getLabel() + "-" + dateString + extra + "." + extension;
            fileName = fileName.replace('\\', '_').replace('/', '_').replace(':', '_');
            file = dir.resolve(fileName);
        }
        while (Files.exists(file));

        try (OutputStream out = Files.newOutputStream(file))
        {
            IOUtils.copy(tsv.openInputStream(), out);
            tsv.closeInputStream();
        }

        UploadLog ul = new UploadLog();
        ul.setContainer(dsd.getContainer());
        ul.setDatasetId(dsd.getDatasetId());
        ul.setCreated(dateCreated);
        ul.setUserId(user.getUserId());
        ul.setStatus("Initializing");
        String filePath = FileUtil.hasCloudScheme(file) ? FileUtil.pathToString(file) : file.toFile().getPath();
        ul.setFilePath(filePath);

        return Table.insert(user, getTinfoUpdateLog(), ul);
    }


    /**
     * Return an array of LSIDs from the newly created dataset entries,
     * along with the upload log.
     */
    public Pair<List<String>, UploadLog> importDatasetTSV(User user, StudyImpl study, DatasetDefinition dsd, DataLoader dl, boolean importLookupByAlternateKey, FileStream fileIn, String originalFileName, Map<String, String> columnMap, BatchValidationException errors, QueryUpdateService.InsertOption insertOption, @Nullable AuditBehaviorType auditBehaviorType)
    {
        DbScope scope = StudySchema.getInstance().getScope();

        UploadLog ul = null;
        List<String> lsids = Collections.emptyList();

        try
        {
            if (null != fileIn)
                ul = saveUploadData(user, dsd, fileIn, originalFileName);

            try (DbScope.Transaction transaction = scope.ensureTransaction())
            {
                Integer defaultQCStateId = study.getDefaultDirectEntryQCState();
                QCState defaultQCState = null;
                if (defaultQCStateId != null)
                    defaultQCState = QCStateManager.getInstance().getQCStateForRowId(study.getContainer(), defaultQCStateId.intValue());
                lsids = StudyManager.getInstance().importDatasetData(user, dsd, dl, columnMap, errors, DatasetDefinition.CheckForDuplicates.sourceOnly,
                        defaultQCState, insertOption, null, importLookupByAlternateKey, auditBehaviorType);
                if (!errors.hasErrors())
                    transaction.commit();
            }

            if (!errors.hasErrors())
                StudyManager.getInstance().getVisitManager(study).updateParticipantVisits(user, Collections.singleton(dsd));
        }
        catch (IOException x)
        {
            errors.addRowError(new ValidationException("Exception: " + x.getMessage()));
            if (ul != null)
            {
                ul.setStatus("ERROR");
                String description = ul.getDescription();
                ul.setDescription(description == null ? "" : description + "\n" + new Date() + ":" + x.getMessage());
                ul = Table.update(user, StudySchema.getInstance().getTableInfoUploadLog(), ul, ul.getRowId());
                return Pair.of(lsids, ul);
            }
        }

        if (!errors.hasErrors())
        {
            //Update the status
            assert ul != null : "Upload log should always exist if no errors have occurred.";
            ul.setStatus("SUCCESS");
            ul = Table.update(user, getTinfoUpdateLog(), ul, ul.getRowId());
        }
        else if (ul != null)
        {
            ul.setStatus("ERROR");
            StringBuilder sb = new StringBuilder();
            String sep = "";
            for (ValidationException e : errors.getRowErrors())
            {
                sb.append(sep).append(e.getMessage());
                sep = "\n";
            }
            ul.setDescription(sb.toString());
            ul = Table.update(user, getTinfoUpdateLog(), ul, ul.getRowId());
        }
        return Pair.of(lsids, ul);
    }

    public UploadLog getUploadLog(Container c, int id)
    {
        SimpleFilter filter = SimpleFilter.createContainerFilter(c);
        filter.addCondition(FieldKey.fromParts("rowId"), id);

        return new TableSelector(getTinfoUpdateLog(), filter, null).getObject(UploadLog.class);
    }

    @Override
    public ActionURL getPublishHistory(Container c, Dataset.PublishSource source, Integer publishSourceId)
    {
        return getPublishHistory(c, source, publishSourceId, null);
    }

    @Override
    public ActionURL getPublishHistory(Container container, Dataset.PublishSource source, Integer publishSourceId, ContainerFilter containerFilter)
    {
        if (source != null && publishSourceId != null)
        {
            switch (source)
            {
                case Assay -> {
                    ActionURL url = new ActionURL(PublishController.PublishAssayHistoryAction.class, container).addParameter("rowId", publishSourceId);
                    if (containerFilter != null && containerFilter.getType() != null)
                        url.addParameter("containerFilterName", containerFilter.getType().name());
                    return url;
                }

                case SampleType -> {
                    ActionURL url = new ActionURL(PublishController.PublishSampleTypeHistoryAction.class, container).addParameter("rowId", publishSourceId);
                    if (containerFilter != null && containerFilter.getType() != null)
                        url.addParameter("containerFilterName", containerFilter.getType().name());
                    return url;
                }

                default -> throw new IllegalArgumentException("No publish history view for : " + source);
            }
        }

        throw new NotFoundException("Specified publish source is invalid");
    }

    @Override
    public TimepointType getTimepointType(Container container)
    {
        Study study = StudyManager.getInstance().getStudy(container);
        if (null == study)
            throw new IllegalArgumentException("No study in container: " + container.getPath());

        return study.getTimepointType();
    }

    @Override
    public boolean hasMismatchedInfo(List<Integer> dataRowPKs, AssayProtocolSchema schema)
    {
        TableInfo tableInfo = schema.createDataTable(null);
        if (tableInfo == null)
            return false;

        AssayTableMetadata tableMetadata = schema.getProvider().getTableMetadata(schema.getProtocol());

        // Try to find the column that tells us if the specimen matches
        FieldKey matchFieldKey = new FieldKey(tableMetadata.getSpecimenIDFieldKey(), AbstractAssayProvider.ASSAY_SPECIMEN_MATCH_COLUMN_NAME);
        Map<FieldKey, ColumnInfo> columns = QueryService.get().getColumns(tableInfo, Collections.singleton(matchFieldKey));
        ColumnInfo matchColumn = columns.get(matchFieldKey);
        if (matchColumn == null)
        {
            // Couldn't find it, so there's no use in trying to reset to the study's version of the specimen data
            return false;
        }

        // Check if there are any rows that have been selected to link that have specimen data that doesn't match
        // the target study
        SimpleFilter filter = new SimpleFilter(matchFieldKey, false);
        filter.addClause(new SimpleFilter.InClause(tableMetadata.getResultRowIdFieldKey(), dataRowPKs));
        return new TableSelector(tableInfo, filter, null).exists();
    }

    /** Automatically link assay data to a study if the design is set up to do so */
    @Override
    @Nullable
    public ActionURL autoLinkAssayResults(ExpProtocol protocol, ExpRun run, User user, Container container, List<String> errors)
    {
        LOG.debug("Considering whether to attempt auto-link results from assay run " + run.getName() + " from container " + container.getPath());
        AssayProvider provider = AssayService.get().getProvider(protocol);
        if (protocol.getObjectProperties().get(StudyPublishService.AUTO_LINK_TARGET_PROPERTY_URI) != null)
        {
            // First, track down the target study
            String targetStudyContainerId = protocol.getObjectProperties().get(StudyPublishService.AUTO_LINK_TARGET_PROPERTY_URI).getStringValue();
            if (targetStudyContainerId != null)
            {
                LOG.debug("Found configured target study container ID, " + targetStudyContainerId + " for auto-linking with " + run.getName() + " from container " + container.getPath());
                final Container targetStudyContainer = ContainerManager.getForId(targetStudyContainerId);

                // Determine if the category is predefined
                String categoryName = null;
                if (protocol.getObjectProperties().get(StudyPublishService.AUTO_LINK_CATEGORY_PROPERTY_URI) != null)
                {
                    categoryName = protocol.getObjectProperties().get(StudyPublishService.AUTO_LINK_CATEGORY_PROPERTY_URI).getStringValue();
                    LOG.debug("Obtained predefined Dataset Category to assign, " + categoryName);
                }

                return autoLinkResults(protocol, provider, run, user, container, targetStudyContainer, categoryName, errors, LOG);
            }
        }

        return null;
    }

    @Override
    public void autoLinkSampleType(ExpSampleType sampleType, List<Map<String, Object>> results, Container container, User user)
    {
        LOG.debug(String.format("Considering whether to attempt auto-link results for row insert to %s from container %s", sampleType.getName(), container.getPath()));

        Container targetContainer = sampleType.getAutoLinkTargetContainer();
        List<String> publishErrors = new ArrayList<>();
        if (targetContainer != null)
        {
            // the below configuration translates to the current folder
            if (targetContainer.equals(StudyPublishService.AUTO_LINK_TARGET_IMPORT_FOLDER))
                targetContainer = container;

            Study study = StudyService.get().getStudy(targetContainer);
            String targetContainerPath = targetContainer.getPath();
            if (study != null)
            {
                String sampleTypeName = sampleType.getName();
                String containerPath = container.getPath();

                LOG.debug(String.format("Found configured target study container ID, %s for auto-linking with %s from container %s", study.getShortName(), sampleTypeName, containerPath));

                Set<Study> validStudies = StudyPublishService.get().getValidPublishTargets(user, InsertPermission.class);
                if (validStudies.contains(study))
                {
                    LOG.debug(String.format("Resolved target study in container %s for auto-linking with %s from container %s", targetContainerPath, sampleTypeName, containerPath));
                    List<Map<String, Object>> dataMaps = new ArrayList<>();

                    final String pidName = StudyPublishService.PARTICIPANTID_PROPERTY_NAME;
                    final String dateName = StudyPublishService.DATE_PROPERTY_NAME;
                    final String visitName = StudyPublishService.SEQUENCENUM_PROPERTY_NAME;
                    final String rowIdName = ExpMaterialTable.Column.RowId.toString();

                    for (Map<String, Object> result : results)
                    {
                        Map<String, Object> dataMap = new HashMap<>();
                        dataMap.put(pidName, result.get(pidName));
                        dataMap.put(dateName, result.get(dateName));
                        dataMap.put(visitName, result.get(visitName));
                        dataMap.put(rowIdName, result.get(rowIdName));
                        dataMap.put(StudyPublishService.SOURCE_LSID_PROPERTY_NAME, sampleType.getLSID());

                        dataMaps.add(dataMap);
                    }

                    StudyPublishService.get().publishData(
                        user,
                        container,
                        targetContainer,
                        sampleType.getAutoLinkCategory() != null
                                ? ViewCategoryManager.getInstance().ensureViewCategory(targetContainer, user, sampleType.getAutoLinkCategory())
                                : null,
                        sampleTypeName,
                        Pair.of(Dataset.PublishSource.SampleType, sampleType.getRowId()),
                        dataMaps,
                        ExpMaterialTable.Column.RowId.toString(),
                        publishErrors
                    );
                }
                else
                {
                    LOG.error("Insufficient permission to link assay data to study in folder : " + targetContainerPath);
                }
            } else {
                LOG.info("Unable to link the assay data, there is no study in the folder: " + targetContainerPath);
            }
        }
    }


    @Nullable
    public ActionURL autoLinkResults(ExpProtocol protocol, AssayProvider provider, ExpRun run, User user, Container container,
                                     Container targetStudyContainer, @Nullable String datasetCategory, List<String> errors, Logger log)
    {
        if (targetStudyContainer != null)
        {
            if (targetStudyContainer.equals(StudyPublishService.AUTO_LINK_TARGET_IMPORT_FOLDER))
            {
                // this configuration translates to the current folder
                targetStudyContainer = container;
            }

            final StudyImpl study = StudyManager.getInstance().getStudy(targetStudyContainer);
            if (study != null)
            {
                boolean hasPermission = false;
                Set<Study> publishTargets = getValidPublishTargets(user, InsertPermission.class);
                for (Study publishTarget : publishTargets)
                {
                    if (publishTarget.getContainer().equals(targetStudyContainer))
                    {
                        hasPermission = true;
                        break;
                    }
                }
                if (!hasPermission)
                {
                    // We don't have permission to create or add to
                    log.error("Insufficient permission to link assay data to study in folder : " + targetStudyContainer.getPath());
                    return null;
                }

                log.debug("Resolved target study in container " + targetStudyContainer.getPath() + " for auto-linking with " + run.getName() + " from container " + container.getPath());

                FieldKey ptidFK = provider.getTableMetadata(protocol).getParticipantIDFieldKey();
                FieldKey visitFK = provider.getTableMetadata(protocol).getVisitIDFieldKey(study.getTimepointType());
                FieldKey objectIdFK = provider.getTableMetadata(protocol).getResultRowIdFieldKey();
                FieldKey runFK = provider.getTableMetadata(protocol).getRunRowIdFieldKeyFromResults();

                AssayProtocolSchema schema = provider.createProtocolSchema(user, container, protocol, null);

                // Do a query to get all the info we need to do the link
                TableInfo resultTable = schema.createDataTable(null, false);

                // Check if we can resolve the PTID column by name. See issue 32281
                if (resultTable.getColumn(ptidFK) == null)
                {
                    for (ColumnInfo c : resultTable.getColumns())
                    {
                        // Check for a column with the PTID concept URI instead
                        if (org.labkey.api.gwt.client.ui.PropertyType.PARTICIPANT_CONCEPT_URI.equals(c.getConceptURI()))
                        {
                            ptidFK = c.getFieldKey();
                        }
                    }
                }

                Map<FieldKey, ColumnInfo> cols = QueryService.get().getColumns(resultTable, Arrays.asList(ptidFK, visitFK, objectIdFK, runFK));
                final ColumnInfo ptidColumn = cols.get(ptidFK);
                final ColumnInfo visitColumn = cols.get(visitFK);
                final ColumnInfo objectIdColumn = cols.get(objectIdFK);
                final Map<Integer, PublishKey> keys = new HashMap<>();
                assert cols.get(runFK) != null : "Could not find object id column: " + objectIdFK;

                SQLFragment sql = QueryService.get().getSelectSQL(resultTable, cols.values(), new SimpleFilter(runFK, run.getRowId()), null, Table.ALL_ROWS, Table.NO_OFFSET, false);

                Container targetContainer = targetStudyContainer;
                new SqlSelector(resultTable.getSchema(), sql).forEach(rs -> {
                    // Be careful to not assume that we have participant or visit columns in our data domain
                    Object ptidObject = ptidColumn == null ? null : ptidColumn.getValue(rs);
                    String ptid = ptidObject == null ? null : ptidObject.toString();
                    int objectId = ((Number) objectIdColumn.getValue(rs)).intValue();
                    Object visit = visitColumn == null ? null : visitColumn.getValue(rs);
                    // Only link rows that have a participant and a visit/date
                    if (ptid != null && visit != null)
                    {
                        PublishKey key;
                        // 13647: Conversion exception in assay auto link to study
                        if (study.getTimepointType().isVisitBased())
                        {
                            float visitId = Float.parseFloat(visit.toString());
                            key = new PublishKey(targetContainer, ptid, visitId, objectId);
                            log.debug("Resolved info (" + ptid + "/" + visitId + ") for auto-linking of row " + objectId + " for " + run.getName() + " from container " + container.getPath());
                        }
                        else
                        {
                            Date date = (Date) ConvertUtils.convert(visit.toString(), Date.class);
                            key = new PublishKey(targetContainer, ptid, date, objectId);
                            log.debug("Resolved info (" + ptid + "/" + date + ") for auto-linking of row " + objectId + " for " + run.getName() + " from container " + container.getPath());
                        }
                        keys.put(objectId, key);
                    }
                    else
                    {
                        log.debug("Missing ptid and/or visit info for auto-linking of row " + objectId + " for " + run.getName() + " from container " + container.getPath());
                    }
                });

                log.debug("Identified " + keys + " rows with sufficient data to link to " + targetStudyContainer.getPath() + " for auto-linking with " + run.getName() + " from container " + container.getPath());
                return provider.linkToStudy(user, container, protocol, targetStudyContainer, datasetCategory, keys, errors);
            }
            else
                log.info("Unable to link the assay data, there is no study in the folder: " + targetStudyContainer.getPath());
        }
        return null;
    }

    @Override
    public ExpProtocol ensureStudyPublishProtocol(User user, Container container, String name, String lsid) throws ExperimentException
    {
        String protocolName = null != name ? name : STUDY_PUBLISH_PROTOCOL_NAME;
        String protocolLsid = null != lsid ? lsid : STUDY_PUBLISH_PROTOCOL_LSID;
        ExpProtocol protocol = ExperimentService.get().getExpProtocol(protocolLsid);

        if (protocol == null)
        {
            ExpProtocol baseProtocol = ExperimentService.get().createExpProtocol(ContainerManager.getSharedContainer(), ExpProtocol.ApplicationType.ExperimentRun, protocolName);
            baseProtocol.setLSID(protocolLsid);
            baseProtocol.setMaxInputMaterialPerInstance(0);
            baseProtocol.setProtocolDescription("Simple protocol for publishing study using link to study.");
            return ExperimentService.get().insertSimpleProtocol(baseProtocol, user);
        }
        return protocol;
    }

    @Override
    public Set<DatasetDefinition> getDatasetsForPublishSource(Integer publishSourceId, Dataset.PublishSource publishSource)
    {
        TableInfo datasetTable = StudySchema.getInstance().getTableInfoDataset();
        SimpleFilter filter = new SimpleFilter(FieldKey.fromParts("publishSourceId"), publishSourceId);
        filter.addCondition(FieldKey.fromParts("publishSourceType"), publishSource.name());

        Set<DatasetDefinition> result = new HashSet<>();
        Collection<Map<String, Object>> rows = new TableSelector(datasetTable, new CsvSet("container,datasetid"), filter, null).getMapCollection();
        for (Map<String, Object> row : rows)
        {
            String containerId = (String)row.get("container");
            int datasetId = ((Number)row.get("datasetid")).intValue();
            Container container = ContainerManager.getForId(containerId);
            result.add(StudyServiceImpl.INSTANCE.getDataset(container, datasetId));
        }
        return result;
    }

    @Override
    public Set<Dataset> getDatasetsForAssayRuns(Collection<ExpRun> runs, User user)
    {
        // Cache the datasets for a specific protocol (assay design)
        Map<ExpProtocol, Set<DatasetDefinition>> protocolDatasets = new HashMap<>();
        // Remember all of the run RowIds for a given protocol (assay design)
        Map<ExpProtocol, List<Integer>> allProtocolRunIds = new HashMap<>();

        // Go through the runs and figure out what protocols they belong to, and what datasets they could have been linked to
        for (ExpRun run : runs)
        {
            ExpProtocol protocol = run.getProtocol();
            Set<DatasetDefinition> datasets = protocolDatasets.get(protocol);
            if (datasets == null)
            {
                datasets = StudyPublishManager.getInstance().getDatasetsForPublishSource(protocol.getRowId(), Dataset.PublishSource.Assay);
                protocolDatasets.put(protocol, datasets);
            }
            List<Integer> protocolRunIds = allProtocolRunIds.get(protocol);
            if (protocolRunIds == null)
            {
                protocolRunIds = new ArrayList<>();
                allProtocolRunIds.put(protocol, protocolRunIds);
            }
            protocolRunIds.add(run.getRowId());
        }

        // All of the datasets that have rows backed by data in the specified runs
        Set<Dataset> result = new HashSet<>();

        for (Map.Entry<ExpProtocol, Set<DatasetDefinition>> entry : protocolDatasets.entrySet())
        {
            for (DatasetDefinition dataset : entry.getValue())
            {
                // Don't enforce permissions for the current user - we still want to tell them if the data
                // has been linked even if they can't see the dataset.
                UserSchema schema = StudyQuerySchema.createSchema(dataset.getStudy(), user, false);
                TableInfo tableInfo = schema.getTable(dataset.getName());
                AssayProvider provider = AssayService.get().getProvider(entry.getKey());
                if (provider != null)
                {
                    AssayTableMetadata tableMetadata = provider.getTableMetadata(entry.getKey());
                    SimpleFilter filter = new SimpleFilter();
                    filter.addInClause(tableMetadata.getRunRowIdFieldKeyFromResults(), allProtocolRunIds.get(entry.getKey()));
                    if (new TableSelector(tableInfo, filter, null).exists())
                    {
                        result.add(dataset);
                    }
                }
            }
        }

        return result;
    }

    @Override
    public void addRecallAuditEvent(Container sourceContainer, User user, Dataset def, int rowCount, @Nullable Collection<Pair<String,Integer>> pairs)
    {
        Dataset.PublishSource sourceType = def.getPublishSource();
        if (sourceType != null)
        {
            ExpObject source = def.resolvePublishSource();

            String sourceName = def.getLabel();
            if (source != null)
                sourceName = source.getName();

            String auditMessage = sourceType.getRecallFromStudyAuditMessage(sourceName, rowCount);
            PublishAuditProvider.AuditEvent event = new PublishAuditProvider.AuditEvent(sourceContainer.getId(), auditMessage, sourceType, source, null);

            event.setTargetStudy(def.getStudy().getContainer().getId());
            event.setDatasetId(def.getDatasetId());
            event.setRecordCount(rowCount);

            AuditLogService.get().addEvent(user, event);

            // Create sample timeline event for each of the samples
            if (sourceType == Dataset.PublishSource.SampleType && pairs != null)
            {
                var timelineEventType = SampleTimelineAuditEvent.SampleTimelineEventType.RECALL;
                Map<String, Object> eventMetadata = new HashMap<>();
                eventMetadata.put(SAMPLE_TIMELINE_EVENT_TYPE, timelineEventType.name());
                String metadata = AbstractAuditTypeProvider.encodeForDataMap(sourceContainer, eventMetadata);

                List<Integer> sampleIds = pairs.stream().map(Pair::getValue).collect(toList());
                List<? extends ExpMaterial> samples = ExperimentService.get().getExpMaterials(sampleIds);
                List<AuditTypeEvent> events = new ArrayList<>(samples.size());
                for (ExpMaterial sample : samples)
                {
                    int sampleId = sample.getRowId();
                    String sampleName = sample.getName();
                    String sampleLsid = sample.getLSID();

                    SampleTimelineAuditEvent timelineEvent = new SampleTimelineAuditEvent(sourceContainer.getId(), timelineEventType.getComment());
                    timelineEvent.setSampleType(sourceName);
                    if (source != null)
                        timelineEvent.setSampleTypeId(source.getRowId());
                    timelineEvent.setSampleId(sampleId);
                    timelineEvent.setSampleName(sampleName);
                    timelineEvent.setSampleLsid(sampleLsid);

                    timelineEvent.setMetadata(metadata);
                    timelineEvent.setLineageUpdate(false);
                    events.add(timelineEvent);
                }

                AuditLogService.get().addEvents(user, events);
            }
        }
    }

    /**
     * Transform an illegal name into a safe version. All non-letter characters
     * become underscores, and the first character must be a letter. Retain this implementation for backwards
     * compatibility with linked to study column names. See issue 41030.
     */
    private String sanitizeName(String originalName)
    {
        StringBuilder sb = new StringBuilder();
        boolean first = true; // first character is special
        for (int i = 0; i < originalName.length(); i++)
        {
            char c = originalName.charAt(i);
            if (AliasManager.isLegalNameChar(c, first))
            {
                sb.append(c);
                first = false;
            }
            else if (!first)
            {
                sb.append('_');
            }
        }
        return sb.toString();
    }

    @Override
    public Set<String> addLinkedToStudyColumns(AbstractTableInfo table, Dataset.PublishSource publishSource, boolean setVisibleColumns, int rowId, String rowIdName, User user)
    {
        Set<String> visibleColumnNames = new HashSet<>();
        StudyService svc = StudyService.get();

        if (null != svc)
        {
            int datasetIndex = 0;
            Set<String> usedColumnNames = new HashSet<>();

            for (final Dataset assayDataset : StudyPublishService.get().getDatasetsForPublishSource(rowId, publishSource))
            {
                if (!assayDataset.getContainer().hasPermission(user, ReadPermission.class) || !assayDataset.canRead(user))
                {
                    continue;
                }

                String datasetIdColumnName = "dataset" + datasetIndex++;

                final StudyDatasetLinkedColumn datasetColumn = new StudyDatasetLinkedColumn(table, datasetIdColumnName, assayDataset, rowIdName, user);
                datasetColumn.setHidden(true);
                datasetColumn.setUserEditable(false);
                datasetColumn.setShownInInsertView(false);
                datasetColumn.setShownInUpdateView(false);
                datasetColumn.setReadOnly(true);
                table.addColumn(datasetColumn);

                String studyLinkedSql = "(SELECT CASE WHEN " + datasetColumn.getDatasetIdAlias() +
                        "._key IS NOT NULL THEN 'linked' ELSE NULL END)";

                String studyName = assayDataset.getStudy().getLabel();
                if (studyName == null)
                    continue; // No study in that folder

                String studyColumnName;
                String sanitizedStudyName = sanitizeName(studyName);
                if (sanitizedStudyName.isEmpty() || "study".equalsIgnoreCase(sanitizedStudyName))
                {
                    // issue 41472 include the prefix as part of the sanitization process
                    studyColumnName = sanitizeName("linked_to_" + studyName);
                }
                else
                    studyColumnName = "linked_to_" + sanitizeName(studyName);

                // column names must be unique. Prevent collisions
                while (usedColumnNames.contains(studyColumnName))
                    studyColumnName = studyColumnName + datasetIndex;
                usedColumnNames.add(studyColumnName);

                final ExprColumn studyLinkedColumn = new ExprColumn(table,
                        studyColumnName,
                        new SQLFragment(studyLinkedSql),
                        JdbcType.VARCHAR,
                        datasetColumn);
                final String linkedToStudyColumnCaption = "Linked to " + studyName;
                studyLinkedColumn.setLabel(linkedToStudyColumnCaption);
                studyLinkedColumn.setUserEditable(false);
                studyLinkedColumn.setReadOnly(true);
                studyLinkedColumn.setShownInInsertView(false);
                studyLinkedColumn.setShownInUpdateView(false);
                studyLinkedColumn.setURL(StringExpressionFactory.createURL(StudyService.get().getDatasetURL(assayDataset.getContainer(), assayDataset.getDatasetId())));

                table.addColumn(studyLinkedColumn);

                // Issue 42937: limit default visible columns to 3 for a given assay protocol
                if (datasetIndex > 3)
                    visibleColumnNames.clear();
                else
                    visibleColumnNames.add(studyLinkedColumn.getName());
            }
            if (setVisibleColumns && visibleColumnNames.size() > 0)
            {
                List<FieldKey> visibleColumns = new ArrayList<>(table.getDefaultVisibleColumns());
                for (String columnName : visibleColumnNames)
                {
                    visibleColumns.add(new FieldKey(null, columnName));
                }
                table.setDefaultVisibleColumns(visibleColumns);
            }
        }

        return visibleColumnNames;
    }

    @Override
    public Map<PublishResultsQueryView.ExtraColFieldKeys, FieldKey> getSamplePublishFieldKeys(User user, Container container,
                                                                                              ExpSampleType sampleType,
                                                                                              @Nullable QuerySettings qs)
    {
        Map<PublishResultsQueryView.ExtraColFieldKeys, FieldKey> fieldKeyMap = new HashMap<>();
        if (sampleType != null)
        {
            UserSchema userSchema = QueryService.get().getUserSchema(user, container, SamplesSchema.SCHEMA_NAME);
            TableInfo tableInfo = userSchema.getTable(sampleType.getName());
            if (tableInfo == null)
                throw new IllegalStateException(String.format("Sample Type %s not found", sampleType.getName()));

            Map<FieldKey, ColumnInfo> columns = tableInfo.getColumns().stream()
                    .collect(LabKeyCollectors.toLinkedMap(ColumnInfo::getFieldKey, c -> c));

            // optionally add columns added through a view, useful for picking up any lineage fields
            if (qs != null)
            {
                QueryView view = new QueryView(userSchema, qs, null);
                DataView dataView = view.createDataView();
                for (Map.Entry<FieldKey, ColumnInfo> entry : dataView.getDataRegion().getSelectColumns().entrySet())
                {
                    if (!columns.containsKey(entry.getKey()))
                        columns.put(entry.getKey(), entry.getValue());
                }
            }

            for (ColumnInfo ci : columns.values())
            {
                ColumnInfo col = ci;
                DisplayColumn dc = col.getRenderer();

                // hack to pull in lineage concept URI info, because the metadata doesn't get propagated
                // to the actual lookup column
                if (dc instanceof ILineageDisplayColumn)
                {
                    col = ((ILineageDisplayColumn) dc).getInnerBoundColumn();
                }

                if (org.labkey.api.gwt.client.ui.PropertyType.VISIT_CONCEPT_URI.equalsIgnoreCase(col.getConceptURI()))
                {
                    if (!fieldKeyMap.containsKey(PublishResultsQueryView.ExtraColFieldKeys.VisitId) && col.getJdbcType().isReal())
                        fieldKeyMap.put(PublishResultsQueryView.ExtraColFieldKeys.VisitId, ci.getFieldKey());
                    if (!fieldKeyMap.containsKey(PublishResultsQueryView.ExtraColFieldKeys.Date) && col.getJdbcType().isDateOrTime())
                        fieldKeyMap.put(PublishResultsQueryView.ExtraColFieldKeys.Date, ci.getFieldKey());
                }

                if (!fieldKeyMap.containsKey(PublishResultsQueryView.ExtraColFieldKeys.ParticipantId) && org.labkey.api.gwt.client.ui.PropertyType.PARTICIPANT_CONCEPT_URI.equalsIgnoreCase(col.getConceptURI()))
                {
                    fieldKeyMap.put(PublishResultsQueryView.ExtraColFieldKeys.ParticipantId, ci.getFieldKey());
                }
            }
        }
        return fieldKeyMap;
    }
}<|MERGE_RESOLUTION|>--- conflicted
+++ resolved
@@ -264,19 +264,7 @@
     }
 
     @Override
-<<<<<<< HEAD
-    public ActionURL publishData(User user, Container sourceContainer, @Nullable Container targetContainer, String sourceName,
-                                 Pair<Dataset.PublishSource, Integer> publishSource,
-                                 List<Map<String, Object>> dataMaps, String keyPropertyName, List<String> errors)
-    {
-        return publishData(user, sourceContainer, targetContainer, sourceName, publishSource, dataMaps, Collections.emptyList(), keyPropertyName, errors);
-    }
-
-    @Override
     public ActionURL publishData(User user, Container sourceContainer, @Nullable Container targetContainer, @Nullable String datasetCategory,
-=======
-    public ActionURL publishData(User user, Container sourceContainer, @Nullable Container targetContainer, @Nullable ViewCategory datasetCategory,
->>>>>>> ddea4142
                                  String sourceName, Pair<Dataset.PublishSource, Integer> publishSource,
                                  List<Map<String, Object>> dataMaps, String keyPropertyName, List<String> errors)
     {
