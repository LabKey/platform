--- conflicted
+++ resolved
@@ -241,7 +241,7 @@
                         dataset.getKeyPropertyName() != null)
                 {
                     // Check to see if it already has the data rows that are being linked
-                    TableInfo tableInfo = dataset.getTableInfo(user);
+                    TableInfo tableInfo = dataset.getTableInfo(user, false);
                     Filter datasetFilter = new SimpleFilter(new SimpleFilter.InClause(FieldKey.fromParts(dataset.getKeyPropertyName()), entry.getValue()));
                     long existingRowCount = new TableSelector(tableInfo, datasetFilter, null).getRowCount();
                     if (existingRowCount > 0)
@@ -1395,11 +1395,7 @@
             {
                 // Don't enforce permissions for the current user - we still want to tell them if the data
                 // has been linked even if they can't see the dataset.
-<<<<<<< HEAD
-                UserSchema schema = StudyQuerySchema.createSchema(dataset.getStudy(), user);
-=======
                 UserSchema schema = StudyQuerySchema.createSchema(dataset.getStudy(), user, RoleManager.getRole(ReaderRole.class));
->>>>>>> 08e942f5
                 TableInfo tableInfo = schema.getTable(dataset.getName());
                 AssayProvider provider = AssayService.get().getProvider(entry.getKey());
                 if (provider != null)
