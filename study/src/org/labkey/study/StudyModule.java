/*
 * Copyright (c) 2008-2019 LabKey Corporation
 *
 * Licensed under the Apache License, Version 2.0 (the "License");
 * you may not use this file except in compliance with the License.
 * You may obtain a copy of the License at
 *
 *     http://www.apache.org/licenses/LICENSE-2.0
 *
 * Unless required by applicable law or agreed to in writing, software
 * distributed under the License is distributed on an "AS IS" BASIS,
 * WITHOUT WARRANTIES OR CONDITIONS OF ANY KIND, either express or implied.
 * See the License for the specific language governing permissions and
 * limitations under the License.
 */

package org.labkey.study;

import org.apache.commons.collections4.bag.HashBag;
import org.apache.commons.lang3.mutable.MutableInt;
import org.apache.logging.log4j.LogManager;
import org.apache.logging.log4j.Logger;
import org.jetbrains.annotations.NotNull;
import org.jetbrains.annotations.Nullable;
import org.json.JSONObject;
import org.junit.Assert;
import org.junit.Test;
import org.labkey.api.admin.FolderSerializationRegistry;
import org.labkey.api.admin.notification.NotificationService;
import org.labkey.api.attachments.AttachmentService;
import org.labkey.api.audit.AuditLogService;
import org.labkey.api.data.Container;
import org.labkey.api.data.ContainerManager;
import org.labkey.api.data.DbSchema;
import org.labkey.api.data.DbSchemaType;
import org.labkey.api.data.SQLFragment;
import org.labkey.api.data.SqlExecutor;
import org.labkey.api.data.SqlSelector;
import org.labkey.api.data.TableInfo;
import org.labkey.api.data.TableSelector;
import org.labkey.api.data.UpgradeCode;
import org.labkey.api.data.views.DataViewService;
import org.labkey.api.exp.LsidManager;
import org.labkey.api.exp.api.ExperimentService;
import org.labkey.api.exp.property.PropertyService;
import org.labkey.api.files.FileContentService;
import org.labkey.api.files.TableUpdaterFileListener;
import org.labkey.api.message.digest.ReportAndDatasetChangeDigestProvider;
import org.labkey.api.module.AdminLinkManager;
import org.labkey.api.module.DefaultFolderType;
import org.labkey.api.module.FolderTypeManager;
import org.labkey.api.module.Module;
import org.labkey.api.module.ModuleContext;
import org.labkey.api.module.ModuleLoader;
import org.labkey.api.module.SpringModule;
import org.labkey.api.pipeline.PipelineService;
import org.labkey.api.qc.QCStateManager;
import org.labkey.api.qc.export.QCStateImportExportHelper;
import org.labkey.api.query.DefaultSchema;
import org.labkey.api.query.snapshot.QuerySnapshotService;
import org.labkey.api.reports.Report;
import org.labkey.api.reports.ReportService;
import org.labkey.api.reports.report.QueryReport;
import org.labkey.api.search.SearchService;
import org.labkey.api.security.SecurityManager;
import org.labkey.api.security.User;
import org.labkey.api.security.permissions.AdminPermission;
import org.labkey.api.security.permissions.ReadPermission;
import org.labkey.api.security.roles.RoleManager;
import org.labkey.api.services.ServiceRegistry;
import org.labkey.api.settings.AdminConsole;
import org.labkey.api.study.ParticipantCategory;
import org.labkey.api.study.SpecimenService;
import org.labkey.api.study.Study;
import org.labkey.api.study.StudySerializationRegistry;
import org.labkey.api.study.StudyService;
import org.labkey.api.study.StudyUrls;
import org.labkey.api.study.TimepointType;
import org.labkey.api.study.assay.AssayPublishService;
import org.labkey.api.study.reports.CrosstabReport;
import org.labkey.api.study.reports.CrosstabReportDescriptor;
import org.labkey.api.study.security.StudySecurityEscalationAuditProvider;
import org.labkey.api.usageMetrics.UsageMetricsService;
import org.labkey.api.util.PageFlowUtil;
import org.labkey.api.util.SystemMaintenance;
import org.labkey.api.util.UsageReportingLevel;
import org.labkey.api.util.emailTemplate.EmailTemplateService;
import org.labkey.api.view.ActionURL;
import org.labkey.api.view.BaseWebPartFactory;
import org.labkey.api.view.DefaultWebPartFactory;
import org.labkey.api.view.HtmlView;
import org.labkey.api.view.HttpView;
import org.labkey.api.view.JspView;
import org.labkey.api.view.NavTree;
import org.labkey.api.view.Portal;
import org.labkey.api.view.ViewContext;
import org.labkey.api.view.WebPartFactory;
import org.labkey.api.view.WebPartView;
import org.labkey.api.wiki.WikiRenderingService;
import org.labkey.api.writer.ContainerUser;
import org.labkey.study.assay.AssayPublishManager;
import org.labkey.study.assay.ExperimentListenerImpl;
import org.labkey.study.assay.query.AssayAuditProvider;
import org.labkey.study.audit.StudyAuditProvider;
import org.labkey.study.controllers.CohortController;
import org.labkey.study.controllers.CreateChildStudyAction;
import org.labkey.study.controllers.DatasetController;
import org.labkey.study.controllers.ParticipantGroupController;
import org.labkey.study.controllers.PublishController;
import org.labkey.study.controllers.SharedStudyController;
import org.labkey.study.controllers.StudyController;
import org.labkey.study.controllers.StudyDefinitionController;
import org.labkey.study.controllers.StudyDesignController;
import org.labkey.study.controllers.StudyPropertiesController;
import org.labkey.study.controllers.designer.DesignerController;
import org.labkey.study.controllers.reports.ReportsController;
import org.labkey.study.controllers.security.SecurityController;
import org.labkey.study.controllers.specimen.SpecimenApiController;
import org.labkey.study.controllers.specimen.SpecimenController;
import org.labkey.study.dataset.DatasetAuditProvider;
import org.labkey.study.dataset.DatasetNotificationInfoProvider;
import org.labkey.study.dataset.DatasetSnapshotProvider;
import org.labkey.study.dataset.DatasetViewProvider;
import org.labkey.study.designer.view.StudyDesignsWebPart;
import org.labkey.study.importer.DefaultSpecimenImportStrategyFactory;
import org.labkey.study.importer.MissingValueImporterFactory;
import org.labkey.study.importer.SpecimenImporter;
import org.labkey.study.importer.StudyImportProvider;
import org.labkey.study.importer.StudyImporterFactory;
import org.labkey.study.model.*;
import org.labkey.study.pipeline.SampleMindedTransform;
import org.labkey.study.pipeline.SampleMindedTransformTask;
import org.labkey.study.pipeline.StudyPipeline;
import org.labkey.study.qc.StudyQCImportExportHelper;
import org.labkey.study.qc.StudyQCStateHandler;
import org.labkey.study.query.StudyPersonnelDomainKind;
import org.labkey.study.query.StudyQuerySchema;
import org.labkey.study.query.StudySchemaProvider;
import org.labkey.study.query.studydesign.StudyProductAntigenDomainKind;
import org.labkey.study.query.studydesign.StudyProductDomainKind;
import org.labkey.study.query.studydesign.StudyTreatmentDomainKind;
import org.labkey.study.query.studydesign.StudyTreatmentProductDomainKind;
import org.labkey.study.reports.AssayProgressReport;
import org.labkey.study.reports.DatasetChartReport;
import org.labkey.study.reports.ExternalReport;
import org.labkey.study.reports.ParticipantReport;
import org.labkey.study.reports.ParticipantReportDescriptor;
import org.labkey.study.reports.ReportViewProvider;
import org.labkey.study.reports.StudyChartQueryReport;
import org.labkey.study.reports.StudyCrosstabReport;
import org.labkey.study.reports.StudyQueryReport;
import org.labkey.study.reports.StudyRReport;
import org.labkey.study.reports.StudyReportUIProvider;
import org.labkey.study.security.permissions.ManageStudyPermission;
import org.labkey.study.security.roles.SpecimenCoordinatorRole;
import org.labkey.study.security.roles.SpecimenRequesterRole;
import org.labkey.study.specimen.SpecimenCommentAuditProvider;
import org.labkey.study.specimen.SpecimenSampleTypeDomainKind;
import org.labkey.study.specimen.SpecimenSearchWebPart;
import org.labkey.study.specimen.SpecimenWebPart;
import org.labkey.study.specimen.settings.RepositorySettings;
import org.labkey.study.view.DatasetsWebPartView;
import org.labkey.study.view.StudyListWebPartFactory;
import org.labkey.study.view.StudySummaryWebPartFactory;
import org.labkey.study.view.StudyToolsWebPartFactory;
import org.labkey.study.view.SubjectDetailsWebPartFactory;
import org.labkey.study.view.SubjectsWebPart;
import org.labkey.study.view.specimen.SpecimenRequestNotificationEmailTemplate;
import org.labkey.study.view.studydesign.AssayScheduleWebpartFactory;
import org.labkey.study.view.studydesign.ImmunizationScheduleWebpartFactory;
import org.labkey.study.view.studydesign.VaccineDesignWebpartFactory;
import org.labkey.study.writer.DatasetDataWriter;
import org.labkey.study.writer.DefaultStudyDesignWriter;
import org.labkey.study.writer.MissingValueWriterFactory;
import org.labkey.study.writer.SpecimenWriter;
import org.labkey.study.writer.StudySerializationRegistryImpl;
import org.labkey.study.writer.StudyWriterFactory;

import java.util.Collection;
import java.util.Collections;
import java.util.Date;
import java.util.HashMap;
import java.util.HashSet;
import java.util.LinkedList;
import java.util.List;
import java.util.Map;
import java.util.Set;
import java.util.stream.Collectors;


public class StudyModule extends SpringModule implements SearchService.DocumentProvider
{
    private static final Logger LOG = LogManager.getLogger(StudyModule.class);

    public static final String MODULE_NAME = "Study";

    public static final BaseWebPartFactory reportsPartFactory = new ReportsWebPartFactory();
    public static final WebPartFactory samplesPartFactory = new SamplesWebPartFactory();
    public static final WebPartFactory subjectsWebPartFactory = new SubjectsWebPartFactory();
    public static final WebPartFactory sampleSearchPartFactory = new SampleSearchWebPartFactory(HttpView.BODY);
    public static final WebPartFactory datasetsPartFactory = new DatasetsWebPartFactory();
    public static final WebPartFactory manageStudyPartFactory = new StudySummaryWebPartFactory();
    public static final WebPartFactory studyDesignsWebPartFactory = new StudyDesignsWebPartFactory();
    public static final WebPartFactory studyDesignSummaryWebPartFactory = new StudyDesignSummaryWebPartFactory();
    public static final WebPartFactory subjectDetailsWebPartFactory = new SubjectDetailsWebPartFactory();
    public static final WebPartFactory studyListWebPartFactory = new StudyListWebPartFactory();
    public static final WebPartFactory studyScheduleWebPartFactory = new StudyScheduleWebPartFactory();
    public static final WebPartFactory dataToolsWebPartFactory = new StudyToolsWebPartFactory.Data();
    public static final WebPartFactory specimenToolsWebPartFactory = new StudyToolsWebPartFactory.Specimens();
    public static final WebPartFactory specimenReportWebPartFactory = new SpecimenController.SpecimenReportWebPartFactory();
    public static final WebPartFactory assayScheduleWebPartFactory = new AssayScheduleWebpartFactory();
    public static final WebPartFactory vaccineDesignWebPartFactory = new VaccineDesignWebpartFactory();
    public static final WebPartFactory immunizationScheduleWebpartFactory = new ImmunizationScheduleWebpartFactory();

    @Override
    public String getName()
    {
        return MODULE_NAME;
    }

    @Override
    public Double getSchemaVersion()
    {
<<<<<<< HEAD
        return 20.001;
=======
        return 21.000;
>>>>>>> 724befba
    }

    @Override
    protected void init()
    {
        addController("study", StudyController.class);
        addController("study-shared", SharedStudyController.class);
        addController("study-reports", ReportsController.class);
        addController("study-samples", SpecimenController.class);
        addController("study-samples-api", SpecimenApiController.class);
        addController("study-security", SecurityController.class);
        addController("study-designer", DesignerController.class);
        addController("publish", PublishController.class);
        addController("dataset", DatasetController.class);
        addController("study-definition", StudyDefinitionController.class);
        addController("cohort", CohortController.class);
        addController("study-properties", StudyPropertiesController.class);
        addController("participant-group", ParticipantGroupController.class);
        addController("study-design", StudyDesignController.class);

        ServiceRegistry.get().registerService(StudyService.class, StudyServiceImpl.INSTANCE);
        DefaultSchema.registerProvider(StudyQuerySchema.SCHEMA_NAME, new StudySchemaProvider(this));

        PropertyService.get().registerDomainKind(new VisitDatasetDomainKind());
        PropertyService.get().registerDomainKind(new DateDatasetDomainKind());
        PropertyService.get().registerDomainKind(new ContinuousDatasetDomainKind());
        PropertyService.get().registerDomainKind(new TestDatasetDomainKind());
        PropertyService.get().registerDomainKind(new CohortDomainKind());
        PropertyService.get().registerDomainKind(new StudyDomainKind());
        PropertyService.get().registerDomainKind(new LocationDomainKind());
        PropertyService.get().registerDomainKind(new PrimaryTypeDomainKind());
        PropertyService.get().registerDomainKind(new DerivativeTypeDomainKind());
        PropertyService.get().registerDomainKind(new AdditiveTypeDomainKind());
        PropertyService.get().registerDomainKind(new SpecimenDomainKind());
        PropertyService.get().registerDomainKind(new VialDomainKind());
        PropertyService.get().registerDomainKind(new SpecimenEventDomainKind());
        PropertyService.get().registerDomainKind(new StudyPersonnelDomainKind());
        PropertyService.get().registerDomainKind(new SpecimenSampleTypeDomainKind());

        // study design domains
        PropertyService.get().registerDomainKind(new StudyProductDomainKind());
        PropertyService.get().registerDomainKind(new StudyProductAntigenDomainKind());
        PropertyService.get().registerDomainKind(new StudyTreatmentProductDomainKind());
        PropertyService.get().registerDomainKind(new StudyTreatmentDomainKind());

        QuerySnapshotService.registerProvider(StudySchema.getInstance().getSchemaName(), DatasetSnapshotProvider.getInstance());

        StudySerializationRegistry.setInstance(StudySerializationRegistryImpl.get());

        ExperimentService.get().addExperimentListener(new ExperimentListenerImpl());

        DataViewService.get().registerProvider(DatasetViewProvider.TYPE, new DatasetViewProvider());
        DataViewService.get().registerProvider(ReportViewProvider.TYPE, new ReportViewProvider());

        EmailTemplateService.get().registerTemplate(SpecimenRequestNotificationEmailTemplate.class);

        NotificationService.get().registerNotificationType(ParticipantCategory.SEND_PARTICIPANT_GROUP_TYPE, "Study", "fa-users");

        // Register early so these roles are available to Java code at upgrade time
        RoleManager.registerRole(new SpecimenCoordinatorRole());
        RoleManager.registerRole(new SpecimenRequesterRole());

        AttachmentService.get().registerAttachmentType(ProtocolDocumentType.get());
        AttachmentService.get().registerAttachmentType(SpecimenRequestEventType.get());
    }

    @Override
    public boolean hasScripts()
    {
        return true;
    }

    @Override
    @NotNull
    protected Collection<WebPartFactory> createWebPartFactories()
    {
        return List.of(reportsPartFactory, samplesPartFactory,
            datasetsPartFactory, manageStudyPartFactory,
            studyDesignsWebPartFactory, studyDesignSummaryWebPartFactory,
            subjectDetailsWebPartFactory, studyListWebPartFactory, sampleSearchPartFactory,
            subjectsWebPartFactory, dataToolsWebPartFactory,
            specimenToolsWebPartFactory,
            specimenReportWebPartFactory, studyScheduleWebPartFactory,
            assayScheduleWebPartFactory, vaccineDesignWebPartFactory, immunizationScheduleWebpartFactory,
            new SharedStudyController.StudyFilterWebPartFactory()
        );
    }

    @Override
    @NotNull
    public Collection<String> getSummary(Container c)
    {
        Study study = StudyManager.getInstance().getStudy(c);

        if (study != null)
        {
            Collection<String> list = new LinkedList<>();
            list.add("Study: " + study.getLabel());
            long participants = StudyManager.getInstance().getParticipantCount(study);
            if (0 < participants)
                list.add("" + participants + " " + StudyService.get().getSubjectNounPlural(c));
            int datasets = study.getDatasets().size();
            if (0 < datasets)
                list.add("" + datasets + " datasets");
            return list;
        }
        else
            return Collections.emptyList();
    }


    @Override
    protected void startupAfterSpringConfig(ModuleContext moduleContext)
    {
        PipelineService.get().registerPipelineProvider(new StudyPipeline(this));
        PipelineService.get().registerPipelineProvider(new StudyImportProvider(this));

        // This is in the First group because when a container is deleted,
        // the Experiment listener needs to be called after the Study listener,
        // because Study needs the metadata held by Experiment to delete properly.
        ContainerManager.addContainerListener(new StudyContainerListener(), ContainerManager.ContainerListener.Order.First);
        AssayPublishService.setInstance(new AssayPublishManager());
        SpecimenService.setInstance(new SpecimenServiceImpl());
        SpecimenService.get().registerSpecimenImportStrategyFactory(new DefaultSpecimenImportStrategyFactory());
        SpecimenService.get().registerSpecimenTransform(new SampleMindedTransform());

        LsidManager.get().registerHandler("Study", new StudyLsidHandler());
        WikiRenderingService wikiService = WikiRenderingService.get();
        wikiService.registerMacroProvider("study", new StudyMacroProvider());
        registerFolderTypes();
        SecurityManager.addViewFactory(new SecurityController.StudySecurityViewFactory());
        AuditLogService.get().registerAuditType(new AssayAuditProvider());
        AuditLogService.get().registerAuditType(new DatasetAuditProvider());
        AuditLogService.get().registerAuditType(new StudyAuditProvider());
        AuditLogService.get().registerAuditType(new SpecimenCommentAuditProvider());
        AuditLogService.get().registerAuditType(new StudySecurityEscalationAuditProvider());

        ReportService.get().registerReport(new StudyController.StudyChartReport());
        ReportService.get().registerReport(new StudyQueryReport());
        ReportService.get().registerReport(new DatasetChartReport());
        ReportService.get().registerReport(new ExternalReport());
        ReportService.get().registerReport(new StudyChartQueryReport());
        ReportService.get().registerReport(new CrosstabReport());
        ReportService.get().registerReport(new StudyCrosstabReport());
        ReportService.get().registerReport(new StudyRReport());
        ReportService.get().registerReport(new ParticipantReport());
        ReportService.get().registerReport(new AssayProgressReport());

        ReportService.get().registerDescriptor(new CrosstabReportDescriptor());
        ReportService.get().registerDescriptor(new ParticipantReportDescriptor());

        QCStateManager.getInstance().registerQCHandler(new StudyQCStateHandler());

        ReportService.get().addUIProvider(new StudyReportUIProvider());
        ReportService.get().addGlobalItemFilterType(QueryReport.TYPE);

        SearchService ss = SearchService.get();

        if (null != ss)
        {
            ss.addSearchCategory(StudyManager.subjectCategory);
            ss.addSearchCategory(StudyManager.datasetCategory);
            ss.addDocumentProvider(this);
        }

        SystemMaintenance.addTask(new PurgeParticipantsMaintenanceTask());
        SystemMaintenance.addTask(new SpecimenRefreshMaintainanceTask());
        SystemMaintenance.addTask(new DefragmentParticipantVisitIndexesTask());
        SystemMaintenance.addTask(new MasterPatientIndexMaintenanceTask());

        FolderSerializationRegistry folderRegistry = FolderSerializationRegistry.get();
        if (null != folderRegistry)
        {
            folderRegistry.addFactories(new MissingValueWriterFactory(), new MissingValueImporterFactory());
            folderRegistry.addFactories(new StudyWriterFactory(), new StudyImporterFactory());
        }

        FileContentService.get().addFileListener(new TableUpdaterFileListener(StudySchema.getInstance().getTableInfoUploadLog(), "FilePath", TableUpdaterFileListener.Type.filePath, "RowId"));

        DatasetDefinition.cleanupOrphanedDatasetDomains();

        AdminConsole.addExperimentalFeatureFlag(CreateChildStudyAction.CREATE_SPECIMEN_STUDY, "Create Specimen Study",
            "Adds a button to the specimen request details page that creates a new child study containing the selected specimens, associated participants, and selected datasets.", false);
        AdminConsole.addExperimentalFeatureFlag(StudyQuerySchema.EXPERIMENTAL_STUDY_SUBSCHEMAS, "Use sub-schemas in Study",
                "Separate study tables into three groups 'datasets', 'specimens', and 'design'", false);

        ReportAndDatasetChangeDigestProvider.get().addNotificationInfoProvider(new DatasetNotificationInfoProvider());

        AdminLinkManager.getInstance().addListener((adminNavTree, container, user) -> {
            if (container.hasPermission(user, ReadPermission.class) && container.getActiveModules().contains(StudyModule.this) && container.hasPermission(user, ManageStudyPermission.class))
            {
                adminNavTree.addChild(new NavTree("Manage Study", PageFlowUtil.urlProvider(StudyUrls.class).getManageStudyURL(container)));
            }
        });

        UsageMetricsService svc = UsageMetricsService.get();
        if (null != svc)
        {
            svc.registerUsageMetrics(UsageReportingLevel.MEDIUM, MODULE_NAME, () -> {
                Map<String, Object> metric = new HashMap<>();
                metric.put("studyCount", new SqlSelector(DbSchema.get("study", DbSchemaType.Module), "SELECT COUNT(*) FROM study.study").getObject(Long.class));
                metric.put("datasetCount", new SqlSelector(DbSchema.get("study", DbSchemaType.Module), "SELECT COUNT(*) FROM study.dataset").getObject(Long.class));

                // Add counts for all reports and visualizations, by type
                metric.put("reportCountsByType", Collections.unmodifiableMap(
                    ContainerManager.getAllChildren(ContainerManager.getRoot()).stream()
                        .flatMap(c->ReportService.get().getReports(null, c).stream())
                        .collect(Collectors.groupingBy(Report::getType, Collectors.counting())))
                );

                metric.put("studyReloadCount", new SqlSelector(StudySchema.getInstance().getSchema(), "SELECT COUNT(*) FROM study.Study WHERE AllowReload = ? AND ReloadInterval > ?", true, 0).getObject(Long.class));

                // Collect and add specimen repository statistics: simple vs. advanced study count, event/vial/specimen count, count of studies with requests enabled, request count by status
                HashBag<String> specimenBag = new HashBag<>();
                MutableInt requestsEnabled = new MutableInt(0);

                StudyManager.getInstance().getAllStudies().stream()
                    .map(study->StudyQuerySchema.createSchema(study, User.getSearchUser(), false))
                    .forEach(schema->{
                        RepositorySettings settings = SpecimenManager.getInstance().getRepositorySettings(schema.getContainer());

                        if (settings.isSimple())
                        {
                            specimenBag.add("simple");
                            TableInfo simpleSpecimens = schema.getTable(StudyQuerySchema.SIMPLE_SPECIMEN_TABLE_NAME);
                            specimenBag.add("simpleSpecimens", (int)new TableSelector(simpleSpecimens).getRowCount());
                        }
                        else
                        {
                            specimenBag.add("advanced");
                            TableInfo events = schema.getTable(StudyQuerySchema.SPECIMEN_EVENT_TABLE_NAME);
                            TableInfo vials = schema.getTable(StudyQuerySchema.SPECIMEN_DETAIL_TABLE_NAME);
                            TableInfo specimens = schema.getTable(StudyQuerySchema.SPECIMEN_SUMMARY_TABLE_NAME);
                            specimenBag.add("events", (int)new TableSelector(events).getRowCount());
                            specimenBag.add("vials", (int)new TableSelector(vials).getRowCount());
                            specimenBag.add("specimens", (int)new TableSelector(specimens).getRowCount());
                        }

                        if (settings.isEnableRequests())
                            requestsEnabled.increment();

                        LOG.debug(specimenBag.toString());
                    });

                Map<String, Object> specimensMap = specimenBag.uniqueSet().stream().collect(Collectors.toMap(s->s, specimenBag::getCount));
                Map<String, Object> requestsMap = new SqlSelector(StudySchema.getInstance().getSchema(), new SQLFragment("SELECT Label, COUNT(*) FROM study.SampleRequest INNER JOIN study.SampleRequestStatus srs ON StatusId = srs.RowId GROUP BY Label")).getValueMap();
                requestsMap.put("enabled", requestsEnabled);
                specimensMap.put("requests", requestsMap);

                metric.put("specimens", specimensMap);

                return metric;
            });
        }

        AdminConsole.addLink(AdminConsole.SettingsLinkType.Premium, "Master Patient Index", new ActionURL(StudyController.MasterPatientProviderAction.class, ContainerManager.getRoot()), AdminPermission.class);
        QCStateImportExportHelper.registerProvider(new StudyQCImportExportHelper());
    }

    @Override
    @NotNull
    public Set<String> getSchemaNames()
    {
        HashSet<String> set = new HashSet<>();
        set.add(StudySchema.getInstance().getSchemaName());
        set.addAll(getProvisionedSchemaNames());

        return set;
    }

    @Override
    @NotNull
    public Set<String> getProvisionedSchemaNames()
    {
        return PageFlowUtil.set("studydataset", "studydesign", "specimentables");
    }

    private void registerFolderTypes()
    {
        FolderTypeManager.get().registerFolderType(this, new StudyFolderType(this, getActiveModulesForStudyFolder()));
        FolderTypeManager.get().registerFolderType(this, new DataspaceStudyFolderType(this, getActiveModulesForDataspaceFolder()));
    }

    private Set<Module> getActiveModulesForStudyFolder()
    {
        Set<Module> active = DefaultFolderType.getDefaultModuleSet();
        active.add(this);
        Set<String> dependencies = getModuleDependenciesAsSet();
        for (String moduleName : dependencies)
            active.add(ModuleLoader.getInstance().getModule(moduleName));
        return active;
    }

    private Set<Module> getActiveModulesForDataspaceFolder()
    {
        Set<Module> active = getActiveModulesForStudyFolder();
        Module cds = ModuleLoader.getInstance().getModule("CDS");
        if (null != cds)
            active.add(cds);
        return active;
    }

    private static class ReportsWebPartFactory extends BaseWebPartFactory
    {
        public ReportsWebPartFactory()
        {
            super("Views", WebPartFactory.LOCATION_BODY, WebPartFactory.LOCATION_RIGHT);
            addLegacyNames("Reports", "Reports and Views");
        }

        @Override
        public WebPartView getWebPartView(@NotNull ViewContext portalCtx, @NotNull Portal.WebPart webPart)
        {
            if (!portalCtx.hasPermission(ReadPermission.class))
                return new HtmlView("Views", portalCtx.getUser().isGuest() ? "Please log in to see this data." : "You do not have permission to see this data");

            if (null == StudyManager.getInstance().getStudy(portalCtx.getContainer()))
                return new HtmlView("Views", "This folder does not contain a study");
            return new ReportsController.ReportsWebPart(!WebPartFactory.LOCATION_RIGHT.equalsIgnoreCase(webPart.getLocation()));
        }
    }

    private static class StudyScheduleWebPartFactory extends BaseWebPartFactory
    {
        public StudyScheduleWebPartFactory()
        {
            super("Study Schedule", false, false, WebPartFactory.LOCATION_BODY);
        }

        @Override
        public WebPartView getWebPartView(@NotNull ViewContext portalCtx, @NotNull Portal.WebPart webPart)
        {
            JspView<Portal.WebPart> view = new JspView<>("/org/labkey/study/view/studySchedule.jsp", webPart);
            view.setTitle("Study Schedule");
            view.setFrame(WebPartView.FrameType.PORTAL);
            Container c = portalCtx.getContainer();
            Study study = StudyManager.getInstance().getStudy(c);
            String timepointMenuName;

            if (study != null && study.getTimepointType() == TimepointType.DATE)
            {
                timepointMenuName = "Manage Timepoints";
            }
            else
            {
                timepointMenuName = "Manage Visits";
            }

            if (c.hasPermission(portalCtx.getUser(), ManageStudyPermission.class))
            {
                NavTree menu = new NavTree();
                menu.addChild("Manage Datasets", new ActionURL(StudyController.ManageTypesAction.class, c));
                menu.addChild(timepointMenuName, new ActionURL(StudyController.ManageVisitsAction.class, c));
                view.setNavMenu(menu);
            }

            return view;
        }
    }

    private static class SamplesWebPartFactory extends DefaultWebPartFactory
    {
        public SamplesWebPartFactory()
        {
            super("Specimens", SpecimenWebPart.class, WebPartFactory.LOCATION_BODY, WebPartFactory.LOCATION_RIGHT);
            addLegacyNames("Specimen Browse (Experimental)");
        }

        @Override
        public WebPartView getWebPartView(@NotNull ViewContext portalCtx, @NotNull Portal.WebPart webPart)
        {
            if (!portalCtx.hasPermission(ReadPermission.class))
                return new HtmlView("Specimens", portalCtx.getUser().isGuest() ? "Please log in to see this data." : "You do not have permission to see this data");

            StudyImpl study = StudyManager.getInstance().getStudy(portalCtx.getContainer());
            if (null == study)
                return new HtmlView("Specimens", "This folder does not contain a study.");
            return new SpecimenWebPart(webPart.getLocation().equals(HttpView.BODY), study);
        }
    }

    private static class SampleSearchWebPartFactory extends DefaultWebPartFactory
    {
        public SampleSearchWebPartFactory(String position)
        {
            super("Specimen Search", SpecimenSearchWebPart.class, position);
            addLegacyNames("Specimen Search (Experimental)");
        }

        @Override
        public WebPartView getWebPartView(@NotNull ViewContext portalCtx, @NotNull Portal.WebPart webPart)
        {
            if (!portalCtx.hasPermission(ReadPermission.class))
                return new HtmlView("Specimens", portalCtx.getUser().isGuest() ? "Please log in to see this data." : "You do not have permission to see this data");

            if (null == StudyManager.getInstance().getStudy(portalCtx.getContainer()))
                return new HtmlView("Specimens", "This folder does not contain a study.");
            return new SpecimenSearchWebPart(true);
        }
    }

    private static class SubjectsWebPartFactory extends DefaultWebPartFactory
    {
        public SubjectsWebPartFactory()
        {
            super("Subject List", SubjectsWebPart.class,
                    WebPartFactory.LOCATION_BODY,
                    WebPartFactory.LOCATION_RIGHT,
                    Participant.class.getName() + ":" + WebPartFactory.LOCATION_BODY,
                    Participant.class.getName() + ":" + WebPartFactory.LOCATION_RIGHT
                    );
        }

        @Override
        public String getDisplayName(Container container, String location)
        {
            return StudyModule.getWebPartSubjectNoun(container) + " List";
        }

        @Override
        public WebPartView getWebPartView(@NotNull ViewContext portalCtx, @NotNull Portal.WebPart webPart)
        {
            if (!portalCtx.hasPermission(ReadPermission.class))
                return new HtmlView(getDisplayName(portalCtx.getContainer(),  webPart.getLocation()), portalCtx.getUser().isGuest() ? "Please log in to see this data." : "You do not have permission to see this data");

            if (null == StudyManager.getInstance().getStudy(portalCtx.getContainer()))
                return new HtmlView("Subject List", "This folder does not contain a study.");
            return new SubjectsWebPart(portalCtx, HttpView.BODY.equals(webPart.getLocation()), webPart.getIndex());
        }
    }

    public static String getWebPartSubjectNoun(Container container)
    {
        String subjectNoun = StudyService.get().getSubjectNounSingular(container);
        if (subjectNoun == null)
            subjectNoun = "Subject";
        if (!Character.isUpperCase(subjectNoun.charAt(0)))
            subjectNoun = Character.toUpperCase(subjectNoun.charAt(0)) + subjectNoun.substring(1);
        return subjectNoun;
    }

    private static class DatasetsWebPartFactory extends DefaultWebPartFactory
    {
        public DatasetsWebPartFactory()
        {
            super("Datasets", DatasetsWebPartView.class);
        }

        @Override
        public WebPartView getWebPartView(@NotNull ViewContext portalCtx, @NotNull Portal.WebPart webPart)
        {
            if (!portalCtx.hasPermission(ReadPermission.class))
                return new HtmlView("Datasets", portalCtx.getUser().isGuest() ? "Please log in to see this data." : "You do not have permission to see this data");

            if (null == StudyManager.getInstance().getStudy(portalCtx.getContainer()))
                return new HtmlView("Datasets", "This folder does not contain a study.");

            return new DatasetsWebPartView();
        }
    }

    private static class StudyDesignsWebPartFactory extends BaseWebPartFactory
    {
        public StudyDesignsWebPartFactory()
        {
            super("Vaccine Study Protocols");
            addLegacyNames("Study Designs");
        }

        @Override
        public WebPartView getWebPartView(@NotNull ViewContext portalCtx, @NotNull Portal.WebPart webPart)
        {
            return new StudyDesignsWebPart(portalCtx, true);
        }
    }

    private static class StudyDesignSummaryWebPartFactory extends BaseWebPartFactory
    {
        public StudyDesignSummaryWebPartFactory()
        {
            super("Study Protocol Summary");
        }

        @Override
        public WebPartView getWebPartView(@NotNull ViewContext portalCtx, @NotNull Portal.WebPart webPart)
        {
            JspView view = new JspView("/org/labkey/study/designer/view/studyDesignSummary.jsp");
            view.setTitle("Study Protocol Summary");
            view.setFrame(WebPartView.FrameType.PORTAL);
            return view;
        }
    }

    @Override
    @NotNull
    public Set<Class> getIntegrationTests()
    {
        return Set.of(
            DatasetDefinition.TestCleanupOrphanedDatasetDomains.class,
            ParticipantGroupManager.ParticipantGroupTestCase.class,
            SpecimenImporter.TestCase.class,
            StudyImpl.ProtocolDocumentTestCase.class,
            StudyManager.AssayScheduleTestCase.class,
            StudyManager.DatasetImportTestCase.class,
            StudyManager.StudySnapshotTestCase.class,
            StudyManager.VisitCreationTestCase.class,
            StudyModule.TestCase.class,
            TreatmentManager.TreatmentDataTestCase.class,
            VisitImpl.TestCase.class
        );
    }

    @Override
    @NotNull
    public Set<Class> getUnitTests()
    {
        return Set.of(
            DatasetDataWriter.TestCase.class,
            DefaultStudyDesignWriter.TestCase.class,
            ParticipantIdImportHelper.ParticipantIdTest.class,
            SampleMindedTransformTask.TestCase.class,
            SequenceNumImportHelper.SequenceNumTest.class,
            SpecimenWriter.TestCase.class
        );
    }

    @Override
    public void enumerateDocuments(@NotNull SearchService.IndexTask task, @NotNull Container c, Date modifiedSince)
    {
        StudyManager._enumerateDocuments(task, c);
    }
    
    @Override
    public void indexDeleted()
    {
        new SqlExecutor(StudySchema.getInstance().getSchema()).execute("UPDATE study.Participant SET LastIndexed = NULL");
    }

    @Override
    public JSONObject getPageContextJson(ContainerUser context)
    {
        Container c = context.getContainer();
        Map<String, String> moduleProperties = getDefaultPageContextJson(c);
        StudyImpl study = StudyManager.getInstance().getStudy(c);
        StudyService studyService = StudyService.get();
        JSONObject ret = new JSONObject(moduleProperties);

        if (study != null)
        {
            JSONObject subject = new JSONObject();
            subject.put("tableName", studyService.getSubjectTableName(c));
            subject.put("nounSingular", studyService.getSubjectNounSingular(c));
            subject.put("nounPlural", studyService.getSubjectNounPlural(c));
            subject.put("columnName", studyService.getSubjectColumnName(c));

            ret.put("subject", subject);
            ret.put("timepointType", study.getTimepointType().name());
        }

        return ret;
    }


    @Override
    public @Nullable UpgradeCode getUpgradeCode()
    {
        return new StudyManager.StudyUpgradeCode();
    }


    public static class TestCase extends Assert
    {
        @Test
        public void testUsageMetrics()
        {
            List<String> metricNames = List.of(
                "studyCount",
                "datasetCount",
                "studyReloadCount",
                "reportCountsByType"
            );
            assertTrue("Mothership report missing expected metrics",
                    UsageReportingLevel.MothershipReportTestHelper.getModuleMetrics(UsageReportingLevel.MEDIUM, MODULE_NAME)
                    .keySet().containsAll(metricNames));
        }
    }
}
<|MERGE_RESOLUTION|>--- conflicted
+++ resolved
@@ -1,815 +1,811 @@
-/*
- * Copyright (c) 2008-2019 LabKey Corporation
- *
- * Licensed under the Apache License, Version 2.0 (the "License");
- * you may not use this file except in compliance with the License.
- * You may obtain a copy of the License at
- *
- *     http://www.apache.org/licenses/LICENSE-2.0
- *
- * Unless required by applicable law or agreed to in writing, software
- * distributed under the License is distributed on an "AS IS" BASIS,
- * WITHOUT WARRANTIES OR CONDITIONS OF ANY KIND, either express or implied.
- * See the License for the specific language governing permissions and
- * limitations under the License.
- */
-
-package org.labkey.study;
-
-import org.apache.commons.collections4.bag.HashBag;
-import org.apache.commons.lang3.mutable.MutableInt;
-import org.apache.logging.log4j.LogManager;
-import org.apache.logging.log4j.Logger;
-import org.jetbrains.annotations.NotNull;
-import org.jetbrains.annotations.Nullable;
-import org.json.JSONObject;
-import org.junit.Assert;
-import org.junit.Test;
-import org.labkey.api.admin.FolderSerializationRegistry;
-import org.labkey.api.admin.notification.NotificationService;
-import org.labkey.api.attachments.AttachmentService;
-import org.labkey.api.audit.AuditLogService;
-import org.labkey.api.data.Container;
-import org.labkey.api.data.ContainerManager;
-import org.labkey.api.data.DbSchema;
-import org.labkey.api.data.DbSchemaType;
-import org.labkey.api.data.SQLFragment;
-import org.labkey.api.data.SqlExecutor;
-import org.labkey.api.data.SqlSelector;
-import org.labkey.api.data.TableInfo;
-import org.labkey.api.data.TableSelector;
-import org.labkey.api.data.UpgradeCode;
-import org.labkey.api.data.views.DataViewService;
-import org.labkey.api.exp.LsidManager;
-import org.labkey.api.exp.api.ExperimentService;
-import org.labkey.api.exp.property.PropertyService;
-import org.labkey.api.files.FileContentService;
-import org.labkey.api.files.TableUpdaterFileListener;
-import org.labkey.api.message.digest.ReportAndDatasetChangeDigestProvider;
-import org.labkey.api.module.AdminLinkManager;
-import org.labkey.api.module.DefaultFolderType;
-import org.labkey.api.module.FolderTypeManager;
-import org.labkey.api.module.Module;
-import org.labkey.api.module.ModuleContext;
-import org.labkey.api.module.ModuleLoader;
-import org.labkey.api.module.SpringModule;
-import org.labkey.api.pipeline.PipelineService;
-import org.labkey.api.qc.QCStateManager;
-import org.labkey.api.qc.export.QCStateImportExportHelper;
-import org.labkey.api.query.DefaultSchema;
-import org.labkey.api.query.snapshot.QuerySnapshotService;
-import org.labkey.api.reports.Report;
-import org.labkey.api.reports.ReportService;
-import org.labkey.api.reports.report.QueryReport;
-import org.labkey.api.search.SearchService;
-import org.labkey.api.security.SecurityManager;
-import org.labkey.api.security.User;
-import org.labkey.api.security.permissions.AdminPermission;
-import org.labkey.api.security.permissions.ReadPermission;
-import org.labkey.api.security.roles.RoleManager;
-import org.labkey.api.services.ServiceRegistry;
-import org.labkey.api.settings.AdminConsole;
-import org.labkey.api.study.ParticipantCategory;
-import org.labkey.api.study.SpecimenService;
-import org.labkey.api.study.Study;
-import org.labkey.api.study.StudySerializationRegistry;
-import org.labkey.api.study.StudyService;
-import org.labkey.api.study.StudyUrls;
-import org.labkey.api.study.TimepointType;
-import org.labkey.api.study.assay.AssayPublishService;
-import org.labkey.api.study.reports.CrosstabReport;
-import org.labkey.api.study.reports.CrosstabReportDescriptor;
-import org.labkey.api.study.security.StudySecurityEscalationAuditProvider;
-import org.labkey.api.usageMetrics.UsageMetricsService;
-import org.labkey.api.util.PageFlowUtil;
-import org.labkey.api.util.SystemMaintenance;
-import org.labkey.api.util.UsageReportingLevel;
-import org.labkey.api.util.emailTemplate.EmailTemplateService;
-import org.labkey.api.view.ActionURL;
-import org.labkey.api.view.BaseWebPartFactory;
-import org.labkey.api.view.DefaultWebPartFactory;
-import org.labkey.api.view.HtmlView;
-import org.labkey.api.view.HttpView;
-import org.labkey.api.view.JspView;
-import org.labkey.api.view.NavTree;
-import org.labkey.api.view.Portal;
-import org.labkey.api.view.ViewContext;
-import org.labkey.api.view.WebPartFactory;
-import org.labkey.api.view.WebPartView;
-import org.labkey.api.wiki.WikiRenderingService;
-import org.labkey.api.writer.ContainerUser;
-import org.labkey.study.assay.AssayPublishManager;
-import org.labkey.study.assay.ExperimentListenerImpl;
-import org.labkey.study.assay.query.AssayAuditProvider;
-import org.labkey.study.audit.StudyAuditProvider;
-import org.labkey.study.controllers.CohortController;
-import org.labkey.study.controllers.CreateChildStudyAction;
-import org.labkey.study.controllers.DatasetController;
-import org.labkey.study.controllers.ParticipantGroupController;
-import org.labkey.study.controllers.PublishController;
-import org.labkey.study.controllers.SharedStudyController;
-import org.labkey.study.controllers.StudyController;
-import org.labkey.study.controllers.StudyDefinitionController;
-import org.labkey.study.controllers.StudyDesignController;
-import org.labkey.study.controllers.StudyPropertiesController;
-import org.labkey.study.controllers.designer.DesignerController;
-import org.labkey.study.controllers.reports.ReportsController;
-import org.labkey.study.controllers.security.SecurityController;
-import org.labkey.study.controllers.specimen.SpecimenApiController;
-import org.labkey.study.controllers.specimen.SpecimenController;
-import org.labkey.study.dataset.DatasetAuditProvider;
-import org.labkey.study.dataset.DatasetNotificationInfoProvider;
-import org.labkey.study.dataset.DatasetSnapshotProvider;
-import org.labkey.study.dataset.DatasetViewProvider;
-import org.labkey.study.designer.view.StudyDesignsWebPart;
-import org.labkey.study.importer.DefaultSpecimenImportStrategyFactory;
-import org.labkey.study.importer.MissingValueImporterFactory;
-import org.labkey.study.importer.SpecimenImporter;
-import org.labkey.study.importer.StudyImportProvider;
-import org.labkey.study.importer.StudyImporterFactory;
-import org.labkey.study.model.*;
-import org.labkey.study.pipeline.SampleMindedTransform;
-import org.labkey.study.pipeline.SampleMindedTransformTask;
-import org.labkey.study.pipeline.StudyPipeline;
-import org.labkey.study.qc.StudyQCImportExportHelper;
-import org.labkey.study.qc.StudyQCStateHandler;
-import org.labkey.study.query.StudyPersonnelDomainKind;
-import org.labkey.study.query.StudyQuerySchema;
-import org.labkey.study.query.StudySchemaProvider;
-import org.labkey.study.query.studydesign.StudyProductAntigenDomainKind;
-import org.labkey.study.query.studydesign.StudyProductDomainKind;
-import org.labkey.study.query.studydesign.StudyTreatmentDomainKind;
-import org.labkey.study.query.studydesign.StudyTreatmentProductDomainKind;
-import org.labkey.study.reports.AssayProgressReport;
-import org.labkey.study.reports.DatasetChartReport;
-import org.labkey.study.reports.ExternalReport;
-import org.labkey.study.reports.ParticipantReport;
-import org.labkey.study.reports.ParticipantReportDescriptor;
-import org.labkey.study.reports.ReportViewProvider;
-import org.labkey.study.reports.StudyChartQueryReport;
-import org.labkey.study.reports.StudyCrosstabReport;
-import org.labkey.study.reports.StudyQueryReport;
-import org.labkey.study.reports.StudyRReport;
-import org.labkey.study.reports.StudyReportUIProvider;
-import org.labkey.study.security.permissions.ManageStudyPermission;
-import org.labkey.study.security.roles.SpecimenCoordinatorRole;
-import org.labkey.study.security.roles.SpecimenRequesterRole;
-import org.labkey.study.specimen.SpecimenCommentAuditProvider;
-import org.labkey.study.specimen.SpecimenSampleTypeDomainKind;
-import org.labkey.study.specimen.SpecimenSearchWebPart;
-import org.labkey.study.specimen.SpecimenWebPart;
-import org.labkey.study.specimen.settings.RepositorySettings;
-import org.labkey.study.view.DatasetsWebPartView;
-import org.labkey.study.view.StudyListWebPartFactory;
-import org.labkey.study.view.StudySummaryWebPartFactory;
-import org.labkey.study.view.StudyToolsWebPartFactory;
-import org.labkey.study.view.SubjectDetailsWebPartFactory;
-import org.labkey.study.view.SubjectsWebPart;
-import org.labkey.study.view.specimen.SpecimenRequestNotificationEmailTemplate;
-import org.labkey.study.view.studydesign.AssayScheduleWebpartFactory;
-import org.labkey.study.view.studydesign.ImmunizationScheduleWebpartFactory;
-import org.labkey.study.view.studydesign.VaccineDesignWebpartFactory;
-import org.labkey.study.writer.DatasetDataWriter;
-import org.labkey.study.writer.DefaultStudyDesignWriter;
-import org.labkey.study.writer.MissingValueWriterFactory;
-import org.labkey.study.writer.SpecimenWriter;
-import org.labkey.study.writer.StudySerializationRegistryImpl;
-import org.labkey.study.writer.StudyWriterFactory;
-
-import java.util.Collection;
-import java.util.Collections;
-import java.util.Date;
-import java.util.HashMap;
-import java.util.HashSet;
-import java.util.LinkedList;
-import java.util.List;
-import java.util.Map;
-import java.util.Set;
-import java.util.stream.Collectors;
-
-
-public class StudyModule extends SpringModule implements SearchService.DocumentProvider
-{
-    private static final Logger LOG = LogManager.getLogger(StudyModule.class);
-
-    public static final String MODULE_NAME = "Study";
-
-    public static final BaseWebPartFactory reportsPartFactory = new ReportsWebPartFactory();
-    public static final WebPartFactory samplesPartFactory = new SamplesWebPartFactory();
-    public static final WebPartFactory subjectsWebPartFactory = new SubjectsWebPartFactory();
-    public static final WebPartFactory sampleSearchPartFactory = new SampleSearchWebPartFactory(HttpView.BODY);
-    public static final WebPartFactory datasetsPartFactory = new DatasetsWebPartFactory();
-    public static final WebPartFactory manageStudyPartFactory = new StudySummaryWebPartFactory();
-    public static final WebPartFactory studyDesignsWebPartFactory = new StudyDesignsWebPartFactory();
-    public static final WebPartFactory studyDesignSummaryWebPartFactory = new StudyDesignSummaryWebPartFactory();
-    public static final WebPartFactory subjectDetailsWebPartFactory = new SubjectDetailsWebPartFactory();
-    public static final WebPartFactory studyListWebPartFactory = new StudyListWebPartFactory();
-    public static final WebPartFactory studyScheduleWebPartFactory = new StudyScheduleWebPartFactory();
-    public static final WebPartFactory dataToolsWebPartFactory = new StudyToolsWebPartFactory.Data();
-    public static final WebPartFactory specimenToolsWebPartFactory = new StudyToolsWebPartFactory.Specimens();
-    public static final WebPartFactory specimenReportWebPartFactory = new SpecimenController.SpecimenReportWebPartFactory();
-    public static final WebPartFactory assayScheduleWebPartFactory = new AssayScheduleWebpartFactory();
-    public static final WebPartFactory vaccineDesignWebPartFactory = new VaccineDesignWebpartFactory();
-    public static final WebPartFactory immunizationScheduleWebpartFactory = new ImmunizationScheduleWebpartFactory();
-
-    @Override
-    public String getName()
-    {
-        return MODULE_NAME;
-    }
-
-    @Override
-    public Double getSchemaVersion()
-    {
-<<<<<<< HEAD
-        return 20.001;
-=======
-        return 21.000;
->>>>>>> 724befba
-    }
-
-    @Override
-    protected void init()
-    {
-        addController("study", StudyController.class);
-        addController("study-shared", SharedStudyController.class);
-        addController("study-reports", ReportsController.class);
-        addController("study-samples", SpecimenController.class);
-        addController("study-samples-api", SpecimenApiController.class);
-        addController("study-security", SecurityController.class);
-        addController("study-designer", DesignerController.class);
-        addController("publish", PublishController.class);
-        addController("dataset", DatasetController.class);
-        addController("study-definition", StudyDefinitionController.class);
-        addController("cohort", CohortController.class);
-        addController("study-properties", StudyPropertiesController.class);
-        addController("participant-group", ParticipantGroupController.class);
-        addController("study-design", StudyDesignController.class);
-
-        ServiceRegistry.get().registerService(StudyService.class, StudyServiceImpl.INSTANCE);
-        DefaultSchema.registerProvider(StudyQuerySchema.SCHEMA_NAME, new StudySchemaProvider(this));
-
-        PropertyService.get().registerDomainKind(new VisitDatasetDomainKind());
-        PropertyService.get().registerDomainKind(new DateDatasetDomainKind());
-        PropertyService.get().registerDomainKind(new ContinuousDatasetDomainKind());
-        PropertyService.get().registerDomainKind(new TestDatasetDomainKind());
-        PropertyService.get().registerDomainKind(new CohortDomainKind());
-        PropertyService.get().registerDomainKind(new StudyDomainKind());
-        PropertyService.get().registerDomainKind(new LocationDomainKind());
-        PropertyService.get().registerDomainKind(new PrimaryTypeDomainKind());
-        PropertyService.get().registerDomainKind(new DerivativeTypeDomainKind());
-        PropertyService.get().registerDomainKind(new AdditiveTypeDomainKind());
-        PropertyService.get().registerDomainKind(new SpecimenDomainKind());
-        PropertyService.get().registerDomainKind(new VialDomainKind());
-        PropertyService.get().registerDomainKind(new SpecimenEventDomainKind());
-        PropertyService.get().registerDomainKind(new StudyPersonnelDomainKind());
-        PropertyService.get().registerDomainKind(new SpecimenSampleTypeDomainKind());
-
-        // study design domains
-        PropertyService.get().registerDomainKind(new StudyProductDomainKind());
-        PropertyService.get().registerDomainKind(new StudyProductAntigenDomainKind());
-        PropertyService.get().registerDomainKind(new StudyTreatmentProductDomainKind());
-        PropertyService.get().registerDomainKind(new StudyTreatmentDomainKind());
-
-        QuerySnapshotService.registerProvider(StudySchema.getInstance().getSchemaName(), DatasetSnapshotProvider.getInstance());
-
-        StudySerializationRegistry.setInstance(StudySerializationRegistryImpl.get());
-
-        ExperimentService.get().addExperimentListener(new ExperimentListenerImpl());
-
-        DataViewService.get().registerProvider(DatasetViewProvider.TYPE, new DatasetViewProvider());
-        DataViewService.get().registerProvider(ReportViewProvider.TYPE, new ReportViewProvider());
-
-        EmailTemplateService.get().registerTemplate(SpecimenRequestNotificationEmailTemplate.class);
-
-        NotificationService.get().registerNotificationType(ParticipantCategory.SEND_PARTICIPANT_GROUP_TYPE, "Study", "fa-users");
-
-        // Register early so these roles are available to Java code at upgrade time
-        RoleManager.registerRole(new SpecimenCoordinatorRole());
-        RoleManager.registerRole(new SpecimenRequesterRole());
-
-        AttachmentService.get().registerAttachmentType(ProtocolDocumentType.get());
-        AttachmentService.get().registerAttachmentType(SpecimenRequestEventType.get());
-    }
-
-    @Override
-    public boolean hasScripts()
-    {
-        return true;
-    }
-
-    @Override
-    @NotNull
-    protected Collection<WebPartFactory> createWebPartFactories()
-    {
-        return List.of(reportsPartFactory, samplesPartFactory,
-            datasetsPartFactory, manageStudyPartFactory,
-            studyDesignsWebPartFactory, studyDesignSummaryWebPartFactory,
-            subjectDetailsWebPartFactory, studyListWebPartFactory, sampleSearchPartFactory,
-            subjectsWebPartFactory, dataToolsWebPartFactory,
-            specimenToolsWebPartFactory,
-            specimenReportWebPartFactory, studyScheduleWebPartFactory,
-            assayScheduleWebPartFactory, vaccineDesignWebPartFactory, immunizationScheduleWebpartFactory,
-            new SharedStudyController.StudyFilterWebPartFactory()
-        );
-    }
-
-    @Override
-    @NotNull
-    public Collection<String> getSummary(Container c)
-    {
-        Study study = StudyManager.getInstance().getStudy(c);
-
-        if (study != null)
-        {
-            Collection<String> list = new LinkedList<>();
-            list.add("Study: " + study.getLabel());
-            long participants = StudyManager.getInstance().getParticipantCount(study);
-            if (0 < participants)
-                list.add("" + participants + " " + StudyService.get().getSubjectNounPlural(c));
-            int datasets = study.getDatasets().size();
-            if (0 < datasets)
-                list.add("" + datasets + " datasets");
-            return list;
-        }
-        else
-            return Collections.emptyList();
-    }
-
-
-    @Override
-    protected void startupAfterSpringConfig(ModuleContext moduleContext)
-    {
-        PipelineService.get().registerPipelineProvider(new StudyPipeline(this));
-        PipelineService.get().registerPipelineProvider(new StudyImportProvider(this));
-
-        // This is in the First group because when a container is deleted,
-        // the Experiment listener needs to be called after the Study listener,
-        // because Study needs the metadata held by Experiment to delete properly.
-        ContainerManager.addContainerListener(new StudyContainerListener(), ContainerManager.ContainerListener.Order.First);
-        AssayPublishService.setInstance(new AssayPublishManager());
-        SpecimenService.setInstance(new SpecimenServiceImpl());
-        SpecimenService.get().registerSpecimenImportStrategyFactory(new DefaultSpecimenImportStrategyFactory());
-        SpecimenService.get().registerSpecimenTransform(new SampleMindedTransform());
-
-        LsidManager.get().registerHandler("Study", new StudyLsidHandler());
-        WikiRenderingService wikiService = WikiRenderingService.get();
-        wikiService.registerMacroProvider("study", new StudyMacroProvider());
-        registerFolderTypes();
-        SecurityManager.addViewFactory(new SecurityController.StudySecurityViewFactory());
-        AuditLogService.get().registerAuditType(new AssayAuditProvider());
-        AuditLogService.get().registerAuditType(new DatasetAuditProvider());
-        AuditLogService.get().registerAuditType(new StudyAuditProvider());
-        AuditLogService.get().registerAuditType(new SpecimenCommentAuditProvider());
-        AuditLogService.get().registerAuditType(new StudySecurityEscalationAuditProvider());
-
-        ReportService.get().registerReport(new StudyController.StudyChartReport());
-        ReportService.get().registerReport(new StudyQueryReport());
-        ReportService.get().registerReport(new DatasetChartReport());
-        ReportService.get().registerReport(new ExternalReport());
-        ReportService.get().registerReport(new StudyChartQueryReport());
-        ReportService.get().registerReport(new CrosstabReport());
-        ReportService.get().registerReport(new StudyCrosstabReport());
-        ReportService.get().registerReport(new StudyRReport());
-        ReportService.get().registerReport(new ParticipantReport());
-        ReportService.get().registerReport(new AssayProgressReport());
-
-        ReportService.get().registerDescriptor(new CrosstabReportDescriptor());
-        ReportService.get().registerDescriptor(new ParticipantReportDescriptor());
-
-        QCStateManager.getInstance().registerQCHandler(new StudyQCStateHandler());
-
-        ReportService.get().addUIProvider(new StudyReportUIProvider());
-        ReportService.get().addGlobalItemFilterType(QueryReport.TYPE);
-
-        SearchService ss = SearchService.get();
-
-        if (null != ss)
-        {
-            ss.addSearchCategory(StudyManager.subjectCategory);
-            ss.addSearchCategory(StudyManager.datasetCategory);
-            ss.addDocumentProvider(this);
-        }
-
-        SystemMaintenance.addTask(new PurgeParticipantsMaintenanceTask());
-        SystemMaintenance.addTask(new SpecimenRefreshMaintainanceTask());
-        SystemMaintenance.addTask(new DefragmentParticipantVisitIndexesTask());
-        SystemMaintenance.addTask(new MasterPatientIndexMaintenanceTask());
-
-        FolderSerializationRegistry folderRegistry = FolderSerializationRegistry.get();
-        if (null != folderRegistry)
-        {
-            folderRegistry.addFactories(new MissingValueWriterFactory(), new MissingValueImporterFactory());
-            folderRegistry.addFactories(new StudyWriterFactory(), new StudyImporterFactory());
-        }
-
-        FileContentService.get().addFileListener(new TableUpdaterFileListener(StudySchema.getInstance().getTableInfoUploadLog(), "FilePath", TableUpdaterFileListener.Type.filePath, "RowId"));
-
-        DatasetDefinition.cleanupOrphanedDatasetDomains();
-
-        AdminConsole.addExperimentalFeatureFlag(CreateChildStudyAction.CREATE_SPECIMEN_STUDY, "Create Specimen Study",
-            "Adds a button to the specimen request details page that creates a new child study containing the selected specimens, associated participants, and selected datasets.", false);
-        AdminConsole.addExperimentalFeatureFlag(StudyQuerySchema.EXPERIMENTAL_STUDY_SUBSCHEMAS, "Use sub-schemas in Study",
-                "Separate study tables into three groups 'datasets', 'specimens', and 'design'", false);
-
-        ReportAndDatasetChangeDigestProvider.get().addNotificationInfoProvider(new DatasetNotificationInfoProvider());
-
-        AdminLinkManager.getInstance().addListener((adminNavTree, container, user) -> {
-            if (container.hasPermission(user, ReadPermission.class) && container.getActiveModules().contains(StudyModule.this) && container.hasPermission(user, ManageStudyPermission.class))
-            {
-                adminNavTree.addChild(new NavTree("Manage Study", PageFlowUtil.urlProvider(StudyUrls.class).getManageStudyURL(container)));
-            }
-        });
-
-        UsageMetricsService svc = UsageMetricsService.get();
-        if (null != svc)
-        {
-            svc.registerUsageMetrics(UsageReportingLevel.MEDIUM, MODULE_NAME, () -> {
-                Map<String, Object> metric = new HashMap<>();
-                metric.put("studyCount", new SqlSelector(DbSchema.get("study", DbSchemaType.Module), "SELECT COUNT(*) FROM study.study").getObject(Long.class));
-                metric.put("datasetCount", new SqlSelector(DbSchema.get("study", DbSchemaType.Module), "SELECT COUNT(*) FROM study.dataset").getObject(Long.class));
-
-                // Add counts for all reports and visualizations, by type
-                metric.put("reportCountsByType", Collections.unmodifiableMap(
-                    ContainerManager.getAllChildren(ContainerManager.getRoot()).stream()
-                        .flatMap(c->ReportService.get().getReports(null, c).stream())
-                        .collect(Collectors.groupingBy(Report::getType, Collectors.counting())))
-                );
-
-                metric.put("studyReloadCount", new SqlSelector(StudySchema.getInstance().getSchema(), "SELECT COUNT(*) FROM study.Study WHERE AllowReload = ? AND ReloadInterval > ?", true, 0).getObject(Long.class));
-
-                // Collect and add specimen repository statistics: simple vs. advanced study count, event/vial/specimen count, count of studies with requests enabled, request count by status
-                HashBag<String> specimenBag = new HashBag<>();
-                MutableInt requestsEnabled = new MutableInt(0);
-
-                StudyManager.getInstance().getAllStudies().stream()
-                    .map(study->StudyQuerySchema.createSchema(study, User.getSearchUser(), false))
-                    .forEach(schema->{
-                        RepositorySettings settings = SpecimenManager.getInstance().getRepositorySettings(schema.getContainer());
-
-                        if (settings.isSimple())
-                        {
-                            specimenBag.add("simple");
-                            TableInfo simpleSpecimens = schema.getTable(StudyQuerySchema.SIMPLE_SPECIMEN_TABLE_NAME);
-                            specimenBag.add("simpleSpecimens", (int)new TableSelector(simpleSpecimens).getRowCount());
-                        }
-                        else
-                        {
-                            specimenBag.add("advanced");
-                            TableInfo events = schema.getTable(StudyQuerySchema.SPECIMEN_EVENT_TABLE_NAME);
-                            TableInfo vials = schema.getTable(StudyQuerySchema.SPECIMEN_DETAIL_TABLE_NAME);
-                            TableInfo specimens = schema.getTable(StudyQuerySchema.SPECIMEN_SUMMARY_TABLE_NAME);
-                            specimenBag.add("events", (int)new TableSelector(events).getRowCount());
-                            specimenBag.add("vials", (int)new TableSelector(vials).getRowCount());
-                            specimenBag.add("specimens", (int)new TableSelector(specimens).getRowCount());
-                        }
-
-                        if (settings.isEnableRequests())
-                            requestsEnabled.increment();
-
-                        LOG.debug(specimenBag.toString());
-                    });
-
-                Map<String, Object> specimensMap = specimenBag.uniqueSet().stream().collect(Collectors.toMap(s->s, specimenBag::getCount));
-                Map<String, Object> requestsMap = new SqlSelector(StudySchema.getInstance().getSchema(), new SQLFragment("SELECT Label, COUNT(*) FROM study.SampleRequest INNER JOIN study.SampleRequestStatus srs ON StatusId = srs.RowId GROUP BY Label")).getValueMap();
-                requestsMap.put("enabled", requestsEnabled);
-                specimensMap.put("requests", requestsMap);
-
-                metric.put("specimens", specimensMap);
-
-                return metric;
-            });
-        }
-
-        AdminConsole.addLink(AdminConsole.SettingsLinkType.Premium, "Master Patient Index", new ActionURL(StudyController.MasterPatientProviderAction.class, ContainerManager.getRoot()), AdminPermission.class);
-        QCStateImportExportHelper.registerProvider(new StudyQCImportExportHelper());
-    }
-
-    @Override
-    @NotNull
-    public Set<String> getSchemaNames()
-    {
-        HashSet<String> set = new HashSet<>();
-        set.add(StudySchema.getInstance().getSchemaName());
-        set.addAll(getProvisionedSchemaNames());
-
-        return set;
-    }
-
-    @Override
-    @NotNull
-    public Set<String> getProvisionedSchemaNames()
-    {
-        return PageFlowUtil.set("studydataset", "studydesign", "specimentables");
-    }
-
-    private void registerFolderTypes()
-    {
-        FolderTypeManager.get().registerFolderType(this, new StudyFolderType(this, getActiveModulesForStudyFolder()));
-        FolderTypeManager.get().registerFolderType(this, new DataspaceStudyFolderType(this, getActiveModulesForDataspaceFolder()));
-    }
-
-    private Set<Module> getActiveModulesForStudyFolder()
-    {
-        Set<Module> active = DefaultFolderType.getDefaultModuleSet();
-        active.add(this);
-        Set<String> dependencies = getModuleDependenciesAsSet();
-        for (String moduleName : dependencies)
-            active.add(ModuleLoader.getInstance().getModule(moduleName));
-        return active;
-    }
-
-    private Set<Module> getActiveModulesForDataspaceFolder()
-    {
-        Set<Module> active = getActiveModulesForStudyFolder();
-        Module cds = ModuleLoader.getInstance().getModule("CDS");
-        if (null != cds)
-            active.add(cds);
-        return active;
-    }
-
-    private static class ReportsWebPartFactory extends BaseWebPartFactory
-    {
-        public ReportsWebPartFactory()
-        {
-            super("Views", WebPartFactory.LOCATION_BODY, WebPartFactory.LOCATION_RIGHT);
-            addLegacyNames("Reports", "Reports and Views");
-        }
-
-        @Override
-        public WebPartView getWebPartView(@NotNull ViewContext portalCtx, @NotNull Portal.WebPart webPart)
-        {
-            if (!portalCtx.hasPermission(ReadPermission.class))
-                return new HtmlView("Views", portalCtx.getUser().isGuest() ? "Please log in to see this data." : "You do not have permission to see this data");
-
-            if (null == StudyManager.getInstance().getStudy(portalCtx.getContainer()))
-                return new HtmlView("Views", "This folder does not contain a study");
-            return new ReportsController.ReportsWebPart(!WebPartFactory.LOCATION_RIGHT.equalsIgnoreCase(webPart.getLocation()));
-        }
-    }
-
-    private static class StudyScheduleWebPartFactory extends BaseWebPartFactory
-    {
-        public StudyScheduleWebPartFactory()
-        {
-            super("Study Schedule", false, false, WebPartFactory.LOCATION_BODY);
-        }
-
-        @Override
-        public WebPartView getWebPartView(@NotNull ViewContext portalCtx, @NotNull Portal.WebPart webPart)
-        {
-            JspView<Portal.WebPart> view = new JspView<>("/org/labkey/study/view/studySchedule.jsp", webPart);
-            view.setTitle("Study Schedule");
-            view.setFrame(WebPartView.FrameType.PORTAL);
-            Container c = portalCtx.getContainer();
-            Study study = StudyManager.getInstance().getStudy(c);
-            String timepointMenuName;
-
-            if (study != null && study.getTimepointType() == TimepointType.DATE)
-            {
-                timepointMenuName = "Manage Timepoints";
-            }
-            else
-            {
-                timepointMenuName = "Manage Visits";
-            }
-
-            if (c.hasPermission(portalCtx.getUser(), ManageStudyPermission.class))
-            {
-                NavTree menu = new NavTree();
-                menu.addChild("Manage Datasets", new ActionURL(StudyController.ManageTypesAction.class, c));
-                menu.addChild(timepointMenuName, new ActionURL(StudyController.ManageVisitsAction.class, c));
-                view.setNavMenu(menu);
-            }
-
-            return view;
-        }
-    }
-
-    private static class SamplesWebPartFactory extends DefaultWebPartFactory
-    {
-        public SamplesWebPartFactory()
-        {
-            super("Specimens", SpecimenWebPart.class, WebPartFactory.LOCATION_BODY, WebPartFactory.LOCATION_RIGHT);
-            addLegacyNames("Specimen Browse (Experimental)");
-        }
-
-        @Override
-        public WebPartView getWebPartView(@NotNull ViewContext portalCtx, @NotNull Portal.WebPart webPart)
-        {
-            if (!portalCtx.hasPermission(ReadPermission.class))
-                return new HtmlView("Specimens", portalCtx.getUser().isGuest() ? "Please log in to see this data." : "You do not have permission to see this data");
-
-            StudyImpl study = StudyManager.getInstance().getStudy(portalCtx.getContainer());
-            if (null == study)
-                return new HtmlView("Specimens", "This folder does not contain a study.");
-            return new SpecimenWebPart(webPart.getLocation().equals(HttpView.BODY), study);
-        }
-    }
-
-    private static class SampleSearchWebPartFactory extends DefaultWebPartFactory
-    {
-        public SampleSearchWebPartFactory(String position)
-        {
-            super("Specimen Search", SpecimenSearchWebPart.class, position);
-            addLegacyNames("Specimen Search (Experimental)");
-        }
-
-        @Override
-        public WebPartView getWebPartView(@NotNull ViewContext portalCtx, @NotNull Portal.WebPart webPart)
-        {
-            if (!portalCtx.hasPermission(ReadPermission.class))
-                return new HtmlView("Specimens", portalCtx.getUser().isGuest() ? "Please log in to see this data." : "You do not have permission to see this data");
-
-            if (null == StudyManager.getInstance().getStudy(portalCtx.getContainer()))
-                return new HtmlView("Specimens", "This folder does not contain a study.");
-            return new SpecimenSearchWebPart(true);
-        }
-    }
-
-    private static class SubjectsWebPartFactory extends DefaultWebPartFactory
-    {
-        public SubjectsWebPartFactory()
-        {
-            super("Subject List", SubjectsWebPart.class,
-                    WebPartFactory.LOCATION_BODY,
-                    WebPartFactory.LOCATION_RIGHT,
-                    Participant.class.getName() + ":" + WebPartFactory.LOCATION_BODY,
-                    Participant.class.getName() + ":" + WebPartFactory.LOCATION_RIGHT
-                    );
-        }
-
-        @Override
-        public String getDisplayName(Container container, String location)
-        {
-            return StudyModule.getWebPartSubjectNoun(container) + " List";
-        }
-
-        @Override
-        public WebPartView getWebPartView(@NotNull ViewContext portalCtx, @NotNull Portal.WebPart webPart)
-        {
-            if (!portalCtx.hasPermission(ReadPermission.class))
-                return new HtmlView(getDisplayName(portalCtx.getContainer(),  webPart.getLocation()), portalCtx.getUser().isGuest() ? "Please log in to see this data." : "You do not have permission to see this data");
-
-            if (null == StudyManager.getInstance().getStudy(portalCtx.getContainer()))
-                return new HtmlView("Subject List", "This folder does not contain a study.");
-            return new SubjectsWebPart(portalCtx, HttpView.BODY.equals(webPart.getLocation()), webPart.getIndex());
-        }
-    }
-
-    public static String getWebPartSubjectNoun(Container container)
-    {
-        String subjectNoun = StudyService.get().getSubjectNounSingular(container);
-        if (subjectNoun == null)
-            subjectNoun = "Subject";
-        if (!Character.isUpperCase(subjectNoun.charAt(0)))
-            subjectNoun = Character.toUpperCase(subjectNoun.charAt(0)) + subjectNoun.substring(1);
-        return subjectNoun;
-    }
-
-    private static class DatasetsWebPartFactory extends DefaultWebPartFactory
-    {
-        public DatasetsWebPartFactory()
-        {
-            super("Datasets", DatasetsWebPartView.class);
-        }
-
-        @Override
-        public WebPartView getWebPartView(@NotNull ViewContext portalCtx, @NotNull Portal.WebPart webPart)
-        {
-            if (!portalCtx.hasPermission(ReadPermission.class))
-                return new HtmlView("Datasets", portalCtx.getUser().isGuest() ? "Please log in to see this data." : "You do not have permission to see this data");
-
-            if (null == StudyManager.getInstance().getStudy(portalCtx.getContainer()))
-                return new HtmlView("Datasets", "This folder does not contain a study.");
-
-            return new DatasetsWebPartView();
-        }
-    }
-
-    private static class StudyDesignsWebPartFactory extends BaseWebPartFactory
-    {
-        public StudyDesignsWebPartFactory()
-        {
-            super("Vaccine Study Protocols");
-            addLegacyNames("Study Designs");
-        }
-
-        @Override
-        public WebPartView getWebPartView(@NotNull ViewContext portalCtx, @NotNull Portal.WebPart webPart)
-        {
-            return new StudyDesignsWebPart(portalCtx, true);
-        }
-    }
-
-    private static class StudyDesignSummaryWebPartFactory extends BaseWebPartFactory
-    {
-        public StudyDesignSummaryWebPartFactory()
-        {
-            super("Study Protocol Summary");
-        }
-
-        @Override
-        public WebPartView getWebPartView(@NotNull ViewContext portalCtx, @NotNull Portal.WebPart webPart)
-        {
-            JspView view = new JspView("/org/labkey/study/designer/view/studyDesignSummary.jsp");
-            view.setTitle("Study Protocol Summary");
-            view.setFrame(WebPartView.FrameType.PORTAL);
-            return view;
-        }
-    }
-
-    @Override
-    @NotNull
-    public Set<Class> getIntegrationTests()
-    {
-        return Set.of(
-            DatasetDefinition.TestCleanupOrphanedDatasetDomains.class,
-            ParticipantGroupManager.ParticipantGroupTestCase.class,
-            SpecimenImporter.TestCase.class,
-            StudyImpl.ProtocolDocumentTestCase.class,
-            StudyManager.AssayScheduleTestCase.class,
-            StudyManager.DatasetImportTestCase.class,
-            StudyManager.StudySnapshotTestCase.class,
-            StudyManager.VisitCreationTestCase.class,
-            StudyModule.TestCase.class,
-            TreatmentManager.TreatmentDataTestCase.class,
-            VisitImpl.TestCase.class
-        );
-    }
-
-    @Override
-    @NotNull
-    public Set<Class> getUnitTests()
-    {
-        return Set.of(
-            DatasetDataWriter.TestCase.class,
-            DefaultStudyDesignWriter.TestCase.class,
-            ParticipantIdImportHelper.ParticipantIdTest.class,
-            SampleMindedTransformTask.TestCase.class,
-            SequenceNumImportHelper.SequenceNumTest.class,
-            SpecimenWriter.TestCase.class
-        );
-    }
-
-    @Override
-    public void enumerateDocuments(@NotNull SearchService.IndexTask task, @NotNull Container c, Date modifiedSince)
-    {
-        StudyManager._enumerateDocuments(task, c);
-    }
-    
-    @Override
-    public void indexDeleted()
-    {
-        new SqlExecutor(StudySchema.getInstance().getSchema()).execute("UPDATE study.Participant SET LastIndexed = NULL");
-    }
-
-    @Override
-    public JSONObject getPageContextJson(ContainerUser context)
-    {
-        Container c = context.getContainer();
-        Map<String, String> moduleProperties = getDefaultPageContextJson(c);
-        StudyImpl study = StudyManager.getInstance().getStudy(c);
-        StudyService studyService = StudyService.get();
-        JSONObject ret = new JSONObject(moduleProperties);
-
-        if (study != null)
-        {
-            JSONObject subject = new JSONObject();
-            subject.put("tableName", studyService.getSubjectTableName(c));
-            subject.put("nounSingular", studyService.getSubjectNounSingular(c));
-            subject.put("nounPlural", studyService.getSubjectNounPlural(c));
-            subject.put("columnName", studyService.getSubjectColumnName(c));
-
-            ret.put("subject", subject);
-            ret.put("timepointType", study.getTimepointType().name());
-        }
-
-        return ret;
-    }
-
-
-    @Override
-    public @Nullable UpgradeCode getUpgradeCode()
-    {
-        return new StudyManager.StudyUpgradeCode();
-    }
-
-
-    public static class TestCase extends Assert
-    {
-        @Test
-        public void testUsageMetrics()
-        {
-            List<String> metricNames = List.of(
-                "studyCount",
-                "datasetCount",
-                "studyReloadCount",
-                "reportCountsByType"
-            );
-            assertTrue("Mothership report missing expected metrics",
-                    UsageReportingLevel.MothershipReportTestHelper.getModuleMetrics(UsageReportingLevel.MEDIUM, MODULE_NAME)
-                    .keySet().containsAll(metricNames));
-        }
-    }
-}
+/*
+ * Copyright (c) 2008-2019 LabKey Corporation
+ *
+ * Licensed under the Apache License, Version 2.0 (the "License");
+ * you may not use this file except in compliance with the License.
+ * You may obtain a copy of the License at
+ *
+ *     http://www.apache.org/licenses/LICENSE-2.0
+ *
+ * Unless required by applicable law or agreed to in writing, software
+ * distributed under the License is distributed on an "AS IS" BASIS,
+ * WITHOUT WARRANTIES OR CONDITIONS OF ANY KIND, either express or implied.
+ * See the License for the specific language governing permissions and
+ * limitations under the License.
+ */
+
+package org.labkey.study;
+
+import org.apache.commons.collections4.bag.HashBag;
+import org.apache.commons.lang3.mutable.MutableInt;
+import org.apache.logging.log4j.LogManager;
+import org.apache.logging.log4j.Logger;
+import org.jetbrains.annotations.NotNull;
+import org.jetbrains.annotations.Nullable;
+import org.json.JSONObject;
+import org.junit.Assert;
+import org.junit.Test;
+import org.labkey.api.admin.FolderSerializationRegistry;
+import org.labkey.api.admin.notification.NotificationService;
+import org.labkey.api.attachments.AttachmentService;
+import org.labkey.api.audit.AuditLogService;
+import org.labkey.api.data.Container;
+import org.labkey.api.data.ContainerManager;
+import org.labkey.api.data.DbSchema;
+import org.labkey.api.data.DbSchemaType;
+import org.labkey.api.data.SQLFragment;
+import org.labkey.api.data.SqlExecutor;
+import org.labkey.api.data.SqlSelector;
+import org.labkey.api.data.TableInfo;
+import org.labkey.api.data.TableSelector;
+import org.labkey.api.data.UpgradeCode;
+import org.labkey.api.data.views.DataViewService;
+import org.labkey.api.exp.LsidManager;
+import org.labkey.api.exp.api.ExperimentService;
+import org.labkey.api.exp.property.PropertyService;
+import org.labkey.api.files.FileContentService;
+import org.labkey.api.files.TableUpdaterFileListener;
+import org.labkey.api.message.digest.ReportAndDatasetChangeDigestProvider;
+import org.labkey.api.module.AdminLinkManager;
+import org.labkey.api.module.DefaultFolderType;
+import org.labkey.api.module.FolderTypeManager;
+import org.labkey.api.module.Module;
+import org.labkey.api.module.ModuleContext;
+import org.labkey.api.module.ModuleLoader;
+import org.labkey.api.module.SpringModule;
+import org.labkey.api.pipeline.PipelineService;
+import org.labkey.api.qc.QCStateManager;
+import org.labkey.api.qc.export.QCStateImportExportHelper;
+import org.labkey.api.query.DefaultSchema;
+import org.labkey.api.query.snapshot.QuerySnapshotService;
+import org.labkey.api.reports.Report;
+import org.labkey.api.reports.ReportService;
+import org.labkey.api.reports.report.QueryReport;
+import org.labkey.api.search.SearchService;
+import org.labkey.api.security.SecurityManager;
+import org.labkey.api.security.User;
+import org.labkey.api.security.permissions.AdminPermission;
+import org.labkey.api.security.permissions.ReadPermission;
+import org.labkey.api.security.roles.RoleManager;
+import org.labkey.api.services.ServiceRegistry;
+import org.labkey.api.settings.AdminConsole;
+import org.labkey.api.study.ParticipantCategory;
+import org.labkey.api.study.SpecimenService;
+import org.labkey.api.study.Study;
+import org.labkey.api.study.StudySerializationRegistry;
+import org.labkey.api.study.StudyService;
+import org.labkey.api.study.StudyUrls;
+import org.labkey.api.study.TimepointType;
+import org.labkey.api.study.assay.AssayPublishService;
+import org.labkey.api.study.reports.CrosstabReport;
+import org.labkey.api.study.reports.CrosstabReportDescriptor;
+import org.labkey.api.study.security.StudySecurityEscalationAuditProvider;
+import org.labkey.api.usageMetrics.UsageMetricsService;
+import org.labkey.api.util.PageFlowUtil;
+import org.labkey.api.util.SystemMaintenance;
+import org.labkey.api.util.UsageReportingLevel;
+import org.labkey.api.util.emailTemplate.EmailTemplateService;
+import org.labkey.api.view.ActionURL;
+import org.labkey.api.view.BaseWebPartFactory;
+import org.labkey.api.view.DefaultWebPartFactory;
+import org.labkey.api.view.HtmlView;
+import org.labkey.api.view.HttpView;
+import org.labkey.api.view.JspView;
+import org.labkey.api.view.NavTree;
+import org.labkey.api.view.Portal;
+import org.labkey.api.view.ViewContext;
+import org.labkey.api.view.WebPartFactory;
+import org.labkey.api.view.WebPartView;
+import org.labkey.api.wiki.WikiRenderingService;
+import org.labkey.api.writer.ContainerUser;
+import org.labkey.study.assay.AssayPublishManager;
+import org.labkey.study.assay.ExperimentListenerImpl;
+import org.labkey.study.assay.query.AssayAuditProvider;
+import org.labkey.study.audit.StudyAuditProvider;
+import org.labkey.study.controllers.CohortController;
+import org.labkey.study.controllers.CreateChildStudyAction;
+import org.labkey.study.controllers.DatasetController;
+import org.labkey.study.controllers.ParticipantGroupController;
+import org.labkey.study.controllers.PublishController;
+import org.labkey.study.controllers.SharedStudyController;
+import org.labkey.study.controllers.StudyController;
+import org.labkey.study.controllers.StudyDefinitionController;
+import org.labkey.study.controllers.StudyDesignController;
+import org.labkey.study.controllers.StudyPropertiesController;
+import org.labkey.study.controllers.designer.DesignerController;
+import org.labkey.study.controllers.reports.ReportsController;
+import org.labkey.study.controllers.security.SecurityController;
+import org.labkey.study.controllers.specimen.SpecimenApiController;
+import org.labkey.study.controllers.specimen.SpecimenController;
+import org.labkey.study.dataset.DatasetAuditProvider;
+import org.labkey.study.dataset.DatasetNotificationInfoProvider;
+import org.labkey.study.dataset.DatasetSnapshotProvider;
+import org.labkey.study.dataset.DatasetViewProvider;
+import org.labkey.study.designer.view.StudyDesignsWebPart;
+import org.labkey.study.importer.DefaultSpecimenImportStrategyFactory;
+import org.labkey.study.importer.MissingValueImporterFactory;
+import org.labkey.study.importer.SpecimenImporter;
+import org.labkey.study.importer.StudyImportProvider;
+import org.labkey.study.importer.StudyImporterFactory;
+import org.labkey.study.model.*;
+import org.labkey.study.pipeline.SampleMindedTransform;
+import org.labkey.study.pipeline.SampleMindedTransformTask;
+import org.labkey.study.pipeline.StudyPipeline;
+import org.labkey.study.qc.StudyQCImportExportHelper;
+import org.labkey.study.qc.StudyQCStateHandler;
+import org.labkey.study.query.StudyPersonnelDomainKind;
+import org.labkey.study.query.StudyQuerySchema;
+import org.labkey.study.query.StudySchemaProvider;
+import org.labkey.study.query.studydesign.StudyProductAntigenDomainKind;
+import org.labkey.study.query.studydesign.StudyProductDomainKind;
+import org.labkey.study.query.studydesign.StudyTreatmentDomainKind;
+import org.labkey.study.query.studydesign.StudyTreatmentProductDomainKind;
+import org.labkey.study.reports.AssayProgressReport;
+import org.labkey.study.reports.DatasetChartReport;
+import org.labkey.study.reports.ExternalReport;
+import org.labkey.study.reports.ParticipantReport;
+import org.labkey.study.reports.ParticipantReportDescriptor;
+import org.labkey.study.reports.ReportViewProvider;
+import org.labkey.study.reports.StudyChartQueryReport;
+import org.labkey.study.reports.StudyCrosstabReport;
+import org.labkey.study.reports.StudyQueryReport;
+import org.labkey.study.reports.StudyRReport;
+import org.labkey.study.reports.StudyReportUIProvider;
+import org.labkey.study.security.permissions.ManageStudyPermission;
+import org.labkey.study.security.roles.SpecimenCoordinatorRole;
+import org.labkey.study.security.roles.SpecimenRequesterRole;
+import org.labkey.study.specimen.SpecimenCommentAuditProvider;
+import org.labkey.study.specimen.SpecimenSampleTypeDomainKind;
+import org.labkey.study.specimen.SpecimenSearchWebPart;
+import org.labkey.study.specimen.SpecimenWebPart;
+import org.labkey.study.specimen.settings.RepositorySettings;
+import org.labkey.study.view.DatasetsWebPartView;
+import org.labkey.study.view.StudyListWebPartFactory;
+import org.labkey.study.view.StudySummaryWebPartFactory;
+import org.labkey.study.view.StudyToolsWebPartFactory;
+import org.labkey.study.view.SubjectDetailsWebPartFactory;
+import org.labkey.study.view.SubjectsWebPart;
+import org.labkey.study.view.specimen.SpecimenRequestNotificationEmailTemplate;
+import org.labkey.study.view.studydesign.AssayScheduleWebpartFactory;
+import org.labkey.study.view.studydesign.ImmunizationScheduleWebpartFactory;
+import org.labkey.study.view.studydesign.VaccineDesignWebpartFactory;
+import org.labkey.study.writer.DatasetDataWriter;
+import org.labkey.study.writer.DefaultStudyDesignWriter;
+import org.labkey.study.writer.MissingValueWriterFactory;
+import org.labkey.study.writer.SpecimenWriter;
+import org.labkey.study.writer.StudySerializationRegistryImpl;
+import org.labkey.study.writer.StudyWriterFactory;
+
+import java.util.Collection;
+import java.util.Collections;
+import java.util.Date;
+import java.util.HashMap;
+import java.util.HashSet;
+import java.util.LinkedList;
+import java.util.List;
+import java.util.Map;
+import java.util.Set;
+import java.util.stream.Collectors;
+
+
+public class StudyModule extends SpringModule implements SearchService.DocumentProvider
+{
+    private static final Logger LOG = LogManager.getLogger(StudyModule.class);
+
+    public static final String MODULE_NAME = "Study";
+
+    public static final BaseWebPartFactory reportsPartFactory = new ReportsWebPartFactory();
+    public static final WebPartFactory samplesPartFactory = new SamplesWebPartFactory();
+    public static final WebPartFactory subjectsWebPartFactory = new SubjectsWebPartFactory();
+    public static final WebPartFactory sampleSearchPartFactory = new SampleSearchWebPartFactory(HttpView.BODY);
+    public static final WebPartFactory datasetsPartFactory = new DatasetsWebPartFactory();
+    public static final WebPartFactory manageStudyPartFactory = new StudySummaryWebPartFactory();
+    public static final WebPartFactory studyDesignsWebPartFactory = new StudyDesignsWebPartFactory();
+    public static final WebPartFactory studyDesignSummaryWebPartFactory = new StudyDesignSummaryWebPartFactory();
+    public static final WebPartFactory subjectDetailsWebPartFactory = new SubjectDetailsWebPartFactory();
+    public static final WebPartFactory studyListWebPartFactory = new StudyListWebPartFactory();
+    public static final WebPartFactory studyScheduleWebPartFactory = new StudyScheduleWebPartFactory();
+    public static final WebPartFactory dataToolsWebPartFactory = new StudyToolsWebPartFactory.Data();
+    public static final WebPartFactory specimenToolsWebPartFactory = new StudyToolsWebPartFactory.Specimens();
+    public static final WebPartFactory specimenReportWebPartFactory = new SpecimenController.SpecimenReportWebPartFactory();
+    public static final WebPartFactory assayScheduleWebPartFactory = new AssayScheduleWebpartFactory();
+    public static final WebPartFactory vaccineDesignWebPartFactory = new VaccineDesignWebpartFactory();
+    public static final WebPartFactory immunizationScheduleWebpartFactory = new ImmunizationScheduleWebpartFactory();
+
+    @Override
+    public String getName()
+    {
+        return MODULE_NAME;
+    }
+
+    @Override
+    public Double getSchemaVersion()
+    {
+        return 21.000;
+    }
+
+    @Override
+    protected void init()
+    {
+        addController("study", StudyController.class);
+        addController("study-shared", SharedStudyController.class);
+        addController("study-reports", ReportsController.class);
+        addController("study-samples", SpecimenController.class);
+        addController("study-samples-api", SpecimenApiController.class);
+        addController("study-security", SecurityController.class);
+        addController("study-designer", DesignerController.class);
+        addController("publish", PublishController.class);
+        addController("dataset", DatasetController.class);
+        addController("study-definition", StudyDefinitionController.class);
+        addController("cohort", CohortController.class);
+        addController("study-properties", StudyPropertiesController.class);
+        addController("participant-group", ParticipantGroupController.class);
+        addController("study-design", StudyDesignController.class);
+
+        ServiceRegistry.get().registerService(StudyService.class, StudyServiceImpl.INSTANCE);
+        DefaultSchema.registerProvider(StudyQuerySchema.SCHEMA_NAME, new StudySchemaProvider(this));
+
+        PropertyService.get().registerDomainKind(new VisitDatasetDomainKind());
+        PropertyService.get().registerDomainKind(new DateDatasetDomainKind());
+        PropertyService.get().registerDomainKind(new ContinuousDatasetDomainKind());
+        PropertyService.get().registerDomainKind(new TestDatasetDomainKind());
+        PropertyService.get().registerDomainKind(new CohortDomainKind());
+        PropertyService.get().registerDomainKind(new StudyDomainKind());
+        PropertyService.get().registerDomainKind(new LocationDomainKind());
+        PropertyService.get().registerDomainKind(new PrimaryTypeDomainKind());
+        PropertyService.get().registerDomainKind(new DerivativeTypeDomainKind());
+        PropertyService.get().registerDomainKind(new AdditiveTypeDomainKind());
+        PropertyService.get().registerDomainKind(new SpecimenDomainKind());
+        PropertyService.get().registerDomainKind(new VialDomainKind());
+        PropertyService.get().registerDomainKind(new SpecimenEventDomainKind());
+        PropertyService.get().registerDomainKind(new StudyPersonnelDomainKind());
+        PropertyService.get().registerDomainKind(new SpecimenSampleTypeDomainKind());
+
+        // study design domains
+        PropertyService.get().registerDomainKind(new StudyProductDomainKind());
+        PropertyService.get().registerDomainKind(new StudyProductAntigenDomainKind());
+        PropertyService.get().registerDomainKind(new StudyTreatmentProductDomainKind());
+        PropertyService.get().registerDomainKind(new StudyTreatmentDomainKind());
+
+        QuerySnapshotService.registerProvider(StudySchema.getInstance().getSchemaName(), DatasetSnapshotProvider.getInstance());
+
+        StudySerializationRegistry.setInstance(StudySerializationRegistryImpl.get());
+
+        ExperimentService.get().addExperimentListener(new ExperimentListenerImpl());
+
+        DataViewService.get().registerProvider(DatasetViewProvider.TYPE, new DatasetViewProvider());
+        DataViewService.get().registerProvider(ReportViewProvider.TYPE, new ReportViewProvider());
+
+        EmailTemplateService.get().registerTemplate(SpecimenRequestNotificationEmailTemplate.class);
+
+        NotificationService.get().registerNotificationType(ParticipantCategory.SEND_PARTICIPANT_GROUP_TYPE, "Study", "fa-users");
+
+        // Register early so these roles are available to Java code at upgrade time
+        RoleManager.registerRole(new SpecimenCoordinatorRole());
+        RoleManager.registerRole(new SpecimenRequesterRole());
+
+        AttachmentService.get().registerAttachmentType(ProtocolDocumentType.get());
+        AttachmentService.get().registerAttachmentType(SpecimenRequestEventType.get());
+    }
+
+    @Override
+    public boolean hasScripts()
+    {
+        return true;
+    }
+
+    @Override
+    @NotNull
+    protected Collection<WebPartFactory> createWebPartFactories()
+    {
+        return List.of(reportsPartFactory, samplesPartFactory,
+            datasetsPartFactory, manageStudyPartFactory,
+            studyDesignsWebPartFactory, studyDesignSummaryWebPartFactory,
+            subjectDetailsWebPartFactory, studyListWebPartFactory, sampleSearchPartFactory,
+            subjectsWebPartFactory, dataToolsWebPartFactory,
+            specimenToolsWebPartFactory,
+            specimenReportWebPartFactory, studyScheduleWebPartFactory,
+            assayScheduleWebPartFactory, vaccineDesignWebPartFactory, immunizationScheduleWebpartFactory,
+            new SharedStudyController.StudyFilterWebPartFactory()
+        );
+    }
+
+    @Override
+    @NotNull
+    public Collection<String> getSummary(Container c)
+    {
+        Study study = StudyManager.getInstance().getStudy(c);
+
+        if (study != null)
+        {
+            Collection<String> list = new LinkedList<>();
+            list.add("Study: " + study.getLabel());
+            long participants = StudyManager.getInstance().getParticipantCount(study);
+            if (0 < participants)
+                list.add("" + participants + " " + StudyService.get().getSubjectNounPlural(c));
+            int datasets = study.getDatasets().size();
+            if (0 < datasets)
+                list.add("" + datasets + " datasets");
+            return list;
+        }
+        else
+            return Collections.emptyList();
+    }
+
+
+    @Override
+    protected void startupAfterSpringConfig(ModuleContext moduleContext)
+    {
+        PipelineService.get().registerPipelineProvider(new StudyPipeline(this));
+        PipelineService.get().registerPipelineProvider(new StudyImportProvider(this));
+
+        // This is in the First group because when a container is deleted,
+        // the Experiment listener needs to be called after the Study listener,
+        // because Study needs the metadata held by Experiment to delete properly.
+        ContainerManager.addContainerListener(new StudyContainerListener(), ContainerManager.ContainerListener.Order.First);
+        AssayPublishService.setInstance(new AssayPublishManager());
+        SpecimenService.setInstance(new SpecimenServiceImpl());
+        SpecimenService.get().registerSpecimenImportStrategyFactory(new DefaultSpecimenImportStrategyFactory());
+        SpecimenService.get().registerSpecimenTransform(new SampleMindedTransform());
+
+        LsidManager.get().registerHandler("Study", new StudyLsidHandler());
+        WikiRenderingService wikiService = WikiRenderingService.get();
+        wikiService.registerMacroProvider("study", new StudyMacroProvider());
+        registerFolderTypes();
+        SecurityManager.addViewFactory(new SecurityController.StudySecurityViewFactory());
+        AuditLogService.get().registerAuditType(new AssayAuditProvider());
+        AuditLogService.get().registerAuditType(new DatasetAuditProvider());
+        AuditLogService.get().registerAuditType(new StudyAuditProvider());
+        AuditLogService.get().registerAuditType(new SpecimenCommentAuditProvider());
+        AuditLogService.get().registerAuditType(new StudySecurityEscalationAuditProvider());
+
+        ReportService.get().registerReport(new StudyController.StudyChartReport());
+        ReportService.get().registerReport(new StudyQueryReport());
+        ReportService.get().registerReport(new DatasetChartReport());
+        ReportService.get().registerReport(new ExternalReport());
+        ReportService.get().registerReport(new StudyChartQueryReport());
+        ReportService.get().registerReport(new CrosstabReport());
+        ReportService.get().registerReport(new StudyCrosstabReport());
+        ReportService.get().registerReport(new StudyRReport());
+        ReportService.get().registerReport(new ParticipantReport());
+        ReportService.get().registerReport(new AssayProgressReport());
+
+        ReportService.get().registerDescriptor(new CrosstabReportDescriptor());
+        ReportService.get().registerDescriptor(new ParticipantReportDescriptor());
+
+        QCStateManager.getInstance().registerQCHandler(new StudyQCStateHandler());
+
+        ReportService.get().addUIProvider(new StudyReportUIProvider());
+        ReportService.get().addGlobalItemFilterType(QueryReport.TYPE);
+
+        SearchService ss = SearchService.get();
+
+        if (null != ss)
+        {
+            ss.addSearchCategory(StudyManager.subjectCategory);
+            ss.addSearchCategory(StudyManager.datasetCategory);
+            ss.addDocumentProvider(this);
+        }
+
+        SystemMaintenance.addTask(new PurgeParticipantsMaintenanceTask());
+        SystemMaintenance.addTask(new SpecimenRefreshMaintainanceTask());
+        SystemMaintenance.addTask(new DefragmentParticipantVisitIndexesTask());
+        SystemMaintenance.addTask(new MasterPatientIndexMaintenanceTask());
+
+        FolderSerializationRegistry folderRegistry = FolderSerializationRegistry.get();
+        if (null != folderRegistry)
+        {
+            folderRegistry.addFactories(new MissingValueWriterFactory(), new MissingValueImporterFactory());
+            folderRegistry.addFactories(new StudyWriterFactory(), new StudyImporterFactory());
+        }
+
+        FileContentService.get().addFileListener(new TableUpdaterFileListener(StudySchema.getInstance().getTableInfoUploadLog(), "FilePath", TableUpdaterFileListener.Type.filePath, "RowId"));
+
+        DatasetDefinition.cleanupOrphanedDatasetDomains();
+
+        AdminConsole.addExperimentalFeatureFlag(CreateChildStudyAction.CREATE_SPECIMEN_STUDY, "Create Specimen Study",
+            "Adds a button to the specimen request details page that creates a new child study containing the selected specimens, associated participants, and selected datasets.", false);
+        AdminConsole.addExperimentalFeatureFlag(StudyQuerySchema.EXPERIMENTAL_STUDY_SUBSCHEMAS, "Use sub-schemas in Study",
+                "Separate study tables into three groups 'datasets', 'specimens', and 'design'", false);
+
+        ReportAndDatasetChangeDigestProvider.get().addNotificationInfoProvider(new DatasetNotificationInfoProvider());
+
+        AdminLinkManager.getInstance().addListener((adminNavTree, container, user) -> {
+            if (container.hasPermission(user, ReadPermission.class) && container.getActiveModules().contains(StudyModule.this) && container.hasPermission(user, ManageStudyPermission.class))
+            {
+                adminNavTree.addChild(new NavTree("Manage Study", PageFlowUtil.urlProvider(StudyUrls.class).getManageStudyURL(container)));
+            }
+        });
+
+        UsageMetricsService svc = UsageMetricsService.get();
+        if (null != svc)
+        {
+            svc.registerUsageMetrics(UsageReportingLevel.MEDIUM, MODULE_NAME, () -> {
+                Map<String, Object> metric = new HashMap<>();
+                metric.put("studyCount", new SqlSelector(DbSchema.get("study", DbSchemaType.Module), "SELECT COUNT(*) FROM study.study").getObject(Long.class));
+                metric.put("datasetCount", new SqlSelector(DbSchema.get("study", DbSchemaType.Module), "SELECT COUNT(*) FROM study.dataset").getObject(Long.class));
+
+                // Add counts for all reports and visualizations, by type
+                metric.put("reportCountsByType", Collections.unmodifiableMap(
+                    ContainerManager.getAllChildren(ContainerManager.getRoot()).stream()
+                        .flatMap(c->ReportService.get().getReports(null, c).stream())
+                        .collect(Collectors.groupingBy(Report::getType, Collectors.counting())))
+                );
+
+                metric.put("studyReloadCount", new SqlSelector(StudySchema.getInstance().getSchema(), "SELECT COUNT(*) FROM study.Study WHERE AllowReload = ? AND ReloadInterval > ?", true, 0).getObject(Long.class));
+
+                // Collect and add specimen repository statistics: simple vs. advanced study count, event/vial/specimen count, count of studies with requests enabled, request count by status
+                HashBag<String> specimenBag = new HashBag<>();
+                MutableInt requestsEnabled = new MutableInt(0);
+
+                StudyManager.getInstance().getAllStudies().stream()
+                    .map(study->StudyQuerySchema.createSchema(study, User.getSearchUser(), false))
+                    .forEach(schema->{
+                        RepositorySettings settings = SpecimenManager.getInstance().getRepositorySettings(schema.getContainer());
+
+                        if (settings.isSimple())
+                        {
+                            specimenBag.add("simple");
+                            TableInfo simpleSpecimens = schema.getTable(StudyQuerySchema.SIMPLE_SPECIMEN_TABLE_NAME);
+                            specimenBag.add("simpleSpecimens", (int)new TableSelector(simpleSpecimens).getRowCount());
+                        }
+                        else
+                        {
+                            specimenBag.add("advanced");
+                            TableInfo events = schema.getTable(StudyQuerySchema.SPECIMEN_EVENT_TABLE_NAME);
+                            TableInfo vials = schema.getTable(StudyQuerySchema.SPECIMEN_DETAIL_TABLE_NAME);
+                            TableInfo specimens = schema.getTable(StudyQuerySchema.SPECIMEN_SUMMARY_TABLE_NAME);
+                            specimenBag.add("events", (int)new TableSelector(events).getRowCount());
+                            specimenBag.add("vials", (int)new TableSelector(vials).getRowCount());
+                            specimenBag.add("specimens", (int)new TableSelector(specimens).getRowCount());
+                        }
+
+                        if (settings.isEnableRequests())
+                            requestsEnabled.increment();
+
+                        LOG.debug(specimenBag.toString());
+                    });
+
+                Map<String, Object> specimensMap = specimenBag.uniqueSet().stream().collect(Collectors.toMap(s->s, specimenBag::getCount));
+                Map<String, Object> requestsMap = new SqlSelector(StudySchema.getInstance().getSchema(), new SQLFragment("SELECT Label, COUNT(*) FROM study.SampleRequest INNER JOIN study.SampleRequestStatus srs ON StatusId = srs.RowId GROUP BY Label")).getValueMap();
+                requestsMap.put("enabled", requestsEnabled);
+                specimensMap.put("requests", requestsMap);
+
+                metric.put("specimens", specimensMap);
+
+                return metric;
+            });
+        }
+
+        AdminConsole.addLink(AdminConsole.SettingsLinkType.Premium, "Master Patient Index", new ActionURL(StudyController.MasterPatientProviderAction.class, ContainerManager.getRoot()), AdminPermission.class);
+        QCStateImportExportHelper.registerProvider(new StudyQCImportExportHelper());
+    }
+
+    @Override
+    @NotNull
+    public Set<String> getSchemaNames()
+    {
+        HashSet<String> set = new HashSet<>();
+        set.add(StudySchema.getInstance().getSchemaName());
+        set.addAll(getProvisionedSchemaNames());
+
+        return set;
+    }
+
+    @Override
+    @NotNull
+    public Set<String> getProvisionedSchemaNames()
+    {
+        return PageFlowUtil.set("studydataset", "studydesign", "specimentables");
+    }
+
+    private void registerFolderTypes()
+    {
+        FolderTypeManager.get().registerFolderType(this, new StudyFolderType(this, getActiveModulesForStudyFolder()));
+        FolderTypeManager.get().registerFolderType(this, new DataspaceStudyFolderType(this, getActiveModulesForDataspaceFolder()));
+    }
+
+    private Set<Module> getActiveModulesForStudyFolder()
+    {
+        Set<Module> active = DefaultFolderType.getDefaultModuleSet();
+        active.add(this);
+        Set<String> dependencies = getModuleDependenciesAsSet();
+        for (String moduleName : dependencies)
+            active.add(ModuleLoader.getInstance().getModule(moduleName));
+        return active;
+    }
+
+    private Set<Module> getActiveModulesForDataspaceFolder()
+    {
+        Set<Module> active = getActiveModulesForStudyFolder();
+        Module cds = ModuleLoader.getInstance().getModule("CDS");
+        if (null != cds)
+            active.add(cds);
+        return active;
+    }
+
+    private static class ReportsWebPartFactory extends BaseWebPartFactory
+    {
+        public ReportsWebPartFactory()
+        {
+            super("Views", WebPartFactory.LOCATION_BODY, WebPartFactory.LOCATION_RIGHT);
+            addLegacyNames("Reports", "Reports and Views");
+        }
+
+        @Override
+        public WebPartView getWebPartView(@NotNull ViewContext portalCtx, @NotNull Portal.WebPart webPart)
+        {
+            if (!portalCtx.hasPermission(ReadPermission.class))
+                return new HtmlView("Views", portalCtx.getUser().isGuest() ? "Please log in to see this data." : "You do not have permission to see this data");
+
+            if (null == StudyManager.getInstance().getStudy(portalCtx.getContainer()))
+                return new HtmlView("Views", "This folder does not contain a study");
+            return new ReportsController.ReportsWebPart(!WebPartFactory.LOCATION_RIGHT.equalsIgnoreCase(webPart.getLocation()));
+        }
+    }
+
+    private static class StudyScheduleWebPartFactory extends BaseWebPartFactory
+    {
+        public StudyScheduleWebPartFactory()
+        {
+            super("Study Schedule", false, false, WebPartFactory.LOCATION_BODY);
+        }
+
+        @Override
+        public WebPartView getWebPartView(@NotNull ViewContext portalCtx, @NotNull Portal.WebPart webPart)
+        {
+            JspView<Portal.WebPart> view = new JspView<>("/org/labkey/study/view/studySchedule.jsp", webPart);
+            view.setTitle("Study Schedule");
+            view.setFrame(WebPartView.FrameType.PORTAL);
+            Container c = portalCtx.getContainer();
+            Study study = StudyManager.getInstance().getStudy(c);
+            String timepointMenuName;
+
+            if (study != null && study.getTimepointType() == TimepointType.DATE)
+            {
+                timepointMenuName = "Manage Timepoints";
+            }
+            else
+            {
+                timepointMenuName = "Manage Visits";
+            }
+
+            if (c.hasPermission(portalCtx.getUser(), ManageStudyPermission.class))
+            {
+                NavTree menu = new NavTree();
+                menu.addChild("Manage Datasets", new ActionURL(StudyController.ManageTypesAction.class, c));
+                menu.addChild(timepointMenuName, new ActionURL(StudyController.ManageVisitsAction.class, c));
+                view.setNavMenu(menu);
+            }
+
+            return view;
+        }
+    }
+
+    private static class SamplesWebPartFactory extends DefaultWebPartFactory
+    {
+        public SamplesWebPartFactory()
+        {
+            super("Specimens", SpecimenWebPart.class, WebPartFactory.LOCATION_BODY, WebPartFactory.LOCATION_RIGHT);
+            addLegacyNames("Specimen Browse (Experimental)");
+        }
+
+        @Override
+        public WebPartView getWebPartView(@NotNull ViewContext portalCtx, @NotNull Portal.WebPart webPart)
+        {
+            if (!portalCtx.hasPermission(ReadPermission.class))
+                return new HtmlView("Specimens", portalCtx.getUser().isGuest() ? "Please log in to see this data." : "You do not have permission to see this data");
+
+            StudyImpl study = StudyManager.getInstance().getStudy(portalCtx.getContainer());
+            if (null == study)
+                return new HtmlView("Specimens", "This folder does not contain a study.");
+            return new SpecimenWebPart(webPart.getLocation().equals(HttpView.BODY), study);
+        }
+    }
+
+    private static class SampleSearchWebPartFactory extends DefaultWebPartFactory
+    {
+        public SampleSearchWebPartFactory(String position)
+        {
+            super("Specimen Search", SpecimenSearchWebPart.class, position);
+            addLegacyNames("Specimen Search (Experimental)");
+        }
+
+        @Override
+        public WebPartView getWebPartView(@NotNull ViewContext portalCtx, @NotNull Portal.WebPart webPart)
+        {
+            if (!portalCtx.hasPermission(ReadPermission.class))
+                return new HtmlView("Specimens", portalCtx.getUser().isGuest() ? "Please log in to see this data." : "You do not have permission to see this data");
+
+            if (null == StudyManager.getInstance().getStudy(portalCtx.getContainer()))
+                return new HtmlView("Specimens", "This folder does not contain a study.");
+            return new SpecimenSearchWebPart(true);
+        }
+    }
+
+    private static class SubjectsWebPartFactory extends DefaultWebPartFactory
+    {
+        public SubjectsWebPartFactory()
+        {
+            super("Subject List", SubjectsWebPart.class,
+                    WebPartFactory.LOCATION_BODY,
+                    WebPartFactory.LOCATION_RIGHT,
+                    Participant.class.getName() + ":" + WebPartFactory.LOCATION_BODY,
+                    Participant.class.getName() + ":" + WebPartFactory.LOCATION_RIGHT
+                    );
+        }
+
+        @Override
+        public String getDisplayName(Container container, String location)
+        {
+            return StudyModule.getWebPartSubjectNoun(container) + " List";
+        }
+
+        @Override
+        public WebPartView getWebPartView(@NotNull ViewContext portalCtx, @NotNull Portal.WebPart webPart)
+        {
+            if (!portalCtx.hasPermission(ReadPermission.class))
+                return new HtmlView(getDisplayName(portalCtx.getContainer(),  webPart.getLocation()), portalCtx.getUser().isGuest() ? "Please log in to see this data." : "You do not have permission to see this data");
+
+            if (null == StudyManager.getInstance().getStudy(portalCtx.getContainer()))
+                return new HtmlView("Subject List", "This folder does not contain a study.");
+            return new SubjectsWebPart(portalCtx, HttpView.BODY.equals(webPart.getLocation()), webPart.getIndex());
+        }
+    }
+
+    public static String getWebPartSubjectNoun(Container container)
+    {
+        String subjectNoun = StudyService.get().getSubjectNounSingular(container);
+        if (subjectNoun == null)
+            subjectNoun = "Subject";
+        if (!Character.isUpperCase(subjectNoun.charAt(0)))
+            subjectNoun = Character.toUpperCase(subjectNoun.charAt(0)) + subjectNoun.substring(1);
+        return subjectNoun;
+    }
+
+    private static class DatasetsWebPartFactory extends DefaultWebPartFactory
+    {
+        public DatasetsWebPartFactory()
+        {
+            super("Datasets", DatasetsWebPartView.class);
+        }
+
+        @Override
+        public WebPartView getWebPartView(@NotNull ViewContext portalCtx, @NotNull Portal.WebPart webPart)
+        {
+            if (!portalCtx.hasPermission(ReadPermission.class))
+                return new HtmlView("Datasets", portalCtx.getUser().isGuest() ? "Please log in to see this data." : "You do not have permission to see this data");
+
+            if (null == StudyManager.getInstance().getStudy(portalCtx.getContainer()))
+                return new HtmlView("Datasets", "This folder does not contain a study.");
+
+            return new DatasetsWebPartView();
+        }
+    }
+
+    private static class StudyDesignsWebPartFactory extends BaseWebPartFactory
+    {
+        public StudyDesignsWebPartFactory()
+        {
+            super("Vaccine Study Protocols");
+            addLegacyNames("Study Designs");
+        }
+
+        @Override
+        public WebPartView getWebPartView(@NotNull ViewContext portalCtx, @NotNull Portal.WebPart webPart)
+        {
+            return new StudyDesignsWebPart(portalCtx, true);
+        }
+    }
+
+    private static class StudyDesignSummaryWebPartFactory extends BaseWebPartFactory
+    {
+        public StudyDesignSummaryWebPartFactory()
+        {
+            super("Study Protocol Summary");
+        }
+
+        @Override
+        public WebPartView getWebPartView(@NotNull ViewContext portalCtx, @NotNull Portal.WebPart webPart)
+        {
+            JspView view = new JspView("/org/labkey/study/designer/view/studyDesignSummary.jsp");
+            view.setTitle("Study Protocol Summary");
+            view.setFrame(WebPartView.FrameType.PORTAL);
+            return view;
+        }
+    }
+
+    @Override
+    @NotNull
+    public Set<Class> getIntegrationTests()
+    {
+        return Set.of(
+            DatasetDefinition.TestCleanupOrphanedDatasetDomains.class,
+            ParticipantGroupManager.ParticipantGroupTestCase.class,
+            SpecimenImporter.TestCase.class,
+            StudyImpl.ProtocolDocumentTestCase.class,
+            StudyManager.AssayScheduleTestCase.class,
+            StudyManager.DatasetImportTestCase.class,
+            StudyManager.StudySnapshotTestCase.class,
+            StudyManager.VisitCreationTestCase.class,
+            StudyModule.TestCase.class,
+            TreatmentManager.TreatmentDataTestCase.class,
+            VisitImpl.TestCase.class
+        );
+    }
+
+    @Override
+    @NotNull
+    public Set<Class> getUnitTests()
+    {
+        return Set.of(
+            DatasetDataWriter.TestCase.class,
+            DefaultStudyDesignWriter.TestCase.class,
+            ParticipantIdImportHelper.ParticipantIdTest.class,
+            SampleMindedTransformTask.TestCase.class,
+            SequenceNumImportHelper.SequenceNumTest.class,
+            SpecimenWriter.TestCase.class
+        );
+    }
+
+    @Override
+    public void enumerateDocuments(@NotNull SearchService.IndexTask task, @NotNull Container c, Date modifiedSince)
+    {
+        StudyManager._enumerateDocuments(task, c);
+    }
+    
+    @Override
+    public void indexDeleted()
+    {
+        new SqlExecutor(StudySchema.getInstance().getSchema()).execute("UPDATE study.Participant SET LastIndexed = NULL");
+    }
+
+    @Override
+    public JSONObject getPageContextJson(ContainerUser context)
+    {
+        Container c = context.getContainer();
+        Map<String, String> moduleProperties = getDefaultPageContextJson(c);
+        StudyImpl study = StudyManager.getInstance().getStudy(c);
+        StudyService studyService = StudyService.get();
+        JSONObject ret = new JSONObject(moduleProperties);
+
+        if (study != null)
+        {
+            JSONObject subject = new JSONObject();
+            subject.put("tableName", studyService.getSubjectTableName(c));
+            subject.put("nounSingular", studyService.getSubjectNounSingular(c));
+            subject.put("nounPlural", studyService.getSubjectNounPlural(c));
+            subject.put("columnName", studyService.getSubjectColumnName(c));
+
+            ret.put("subject", subject);
+            ret.put("timepointType", study.getTimepointType().name());
+        }
+
+        return ret;
+    }
+
+
+    @Override
+    public @Nullable UpgradeCode getUpgradeCode()
+    {
+        return new StudyManager.StudyUpgradeCode();
+    }
+
+
+    public static class TestCase extends Assert
+    {
+        @Test
+        public void testUsageMetrics()
+        {
+            List<String> metricNames = List.of(
+                "studyCount",
+                "datasetCount",
+                "studyReloadCount",
+                "reportCountsByType"
+            );
+            assertTrue("Mothership report missing expected metrics",
+                    UsageReportingLevel.MothershipReportTestHelper.getModuleMetrics(UsageReportingLevel.MEDIUM, MODULE_NAME)
+                    .keySet().containsAll(metricNames));
+        }
+    }
+}