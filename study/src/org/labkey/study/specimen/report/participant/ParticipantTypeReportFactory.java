--- conflicted
+++ resolved
@@ -1,215 +1,212 @@
-/*
- * Copyright (c) 2014-2019 LabKey Corporation
- *
- * Licensed under the Apache License, Version 2.0 (the "License");
- * you may not use this file except in compliance with the License.
- * You may obtain a copy of the License at
- *
- *     http://www.apache.org/licenses/LICENSE-2.0
- *
- * Unless required by applicable law or agreed to in writing, software
- * distributed under the License is distributed on an "AS IS" BASIS,
- * WITHOUT WARRANTIES OR CONDITIONS OF ANY KIND, either express or implied.
- * See the License for the specific language governing permissions and
- * limitations under the License.
- */
-package org.labkey.study.specimen.report.participant;
-
-import org.labkey.api.data.CompareType;
-import org.labkey.api.data.Container;
-import org.labkey.api.study.StudyService;
-import org.labkey.api.util.HtmlString;
-import org.labkey.api.util.element.Option;
-import org.labkey.api.util.element.Select;
-import org.labkey.study.specimen.report.SpecimenVisitReportParameters;
-import org.labkey.study.specimen.report.SpecimenVisitReport;
-import org.labkey.study.model.SpecimenTypeSummary;
-import org.labkey.study.model.VisitImpl;
-import org.labkey.study.SpecimenManager;
-import org.labkey.study.controllers.specimen.SpecimenController;
-import org.labkey.api.data.SimpleFilter;
-import org.labkey.api.util.Pair;
-
-import java.util.List;
-import java.util.ArrayList;
-import java.util.Collections;
-
-import static org.labkey.api.util.HtmlString.unsafe;
-
-/**
- * User: brittp
- * Created: Jan 30, 2008 3:40:07 PM
- */
-public class ParticipantTypeReportFactory extends SpecimenVisitReportParameters
-{
-    private String _selectedType;
-
-    protected List<? extends SpecimenVisitReport> createReports()
-    {
-        List<? extends SpecimenTypeSummary.TypeCount> types = getSelectedTypes();
-        List<VisitImpl> visits = SpecimenManager.getInstance().getVisitsWithSpecimens(getContainer(), getUser(), getCohort());
-        List<ParticipantVisitReport> reports = new ArrayList<>();
-        for (SpecimenTypeSummary.TypeCount type : types)
-        {
-            String displayLabel = type.geDisplayLabel();
-            SimpleFilter filter = new SimpleFilter();
-            addBaseFilters(filter);
-            while (type != null)
-            {
-                if (type.getLabel() != null)
-                    filter.addCondition(type.getSpecimenViewFilterColumn(), type.getLabel());
-                else
-                    filter.addCondition(type.getSpecimenViewFilterColumn(), type.getLabel(), CompareType.ISBLANK);
-                type = type.getParent();
-            }
-            reports.add(new ParticipantVisitReport(displayLabel, visits, filter, this));
-        }
-        return reports;
-    }
-
-    public boolean allowsParticipantAggregates()
-    {
-        return false;
-    }
-
-<<<<<<< HEAD
-    public List<Pair<String, String>> getAdditionalFormInputHtml(Container container)
-=======
-    public List<Pair<String, HtmlString>> getAdditionalFormInputHtml()
->>>>>>> 5894c378
-    {
-        return Collections.singletonList(getSpecimenTypePicker());
-    }
-
-    private void appendOptions(List<? extends SpecimenTypeSummary.TypeCount> types, Select.SelectBuilder builder, String parentId, String selectedId, int indent)
-    {
-        for (SpecimenTypeSummary.TypeCount type : types)
-        {
-            String spacing = generateSpacing(indent);
-            String label = getLabel(type);
-            HtmlString encodedLabel = unsafe(spacing + HtmlString.of(label));
-
-            String id = parentId != null ? parentId + TYPE_COMPONENT_SEPARATOR + label : label;
-            builder.addOption(new Option.OptionBuilder()
-                    .value(id)
-                    .label(encodedLabel)
-                    .selected(id.equals(selectedId))
-                    .build());
-
-            appendOptions(type.getChildren(), builder, id, selectedId, indent + 1);
-        }
-    }
-
-    private String generateSpacing(int indent)
-    {
-        String spacing = "";
-        for (int i = 0; i < indent * 5; i++)
-        {
-            spacing = spacing.concat(HtmlString.NBSP.toString());
-        }
-        return spacing;
-    }
-
-    public String getSelectedType()
-    {
-        return _selectedType;
-    }
-
-    public void setSelectedType(String selectedType)
-    {
-        _selectedType = selectedType;
-    }
-
-    private static final String ALL_PRIMARY_TYPES_FORM_VALUE = "allPrimary";
-    private static final String ALL_DERIVATIVE_TYPES_FORM_VALUE = "allDerivative";
-    private static final String ALL_ADDITIVE_TYPES_FORM_VALUE = "allAdditive";
-    private static final String TYPE_COMPONENT_SEPARATOR = "~#~";
-
-    protected List<? extends SpecimenTypeSummary.TypeCount> getSelectedTypes()
-    {
-        SpecimenTypeSummary summary = SpecimenManager.getInstance().getSpecimenTypeSummary(getContainer(), getUser());
-        if (_selectedType == null || _selectedType.equals(ALL_PRIMARY_TYPES_FORM_VALUE))
-            return summary.getPrimaryTypes();
-        if (_selectedType.equals(ALL_DERIVATIVE_TYPES_FORM_VALUE))
-            return summary.getDerivatives();
-        if (_selectedType.equals(ALL_ADDITIVE_TYPES_FORM_VALUE))
-            return summary.getAdditives();
-        String[] typeLabels = _selectedType.split(TYPE_COMPONENT_SEPARATOR);
-
-        List<? extends SpecimenTypeSummary.TypeCount> types = summary.getPrimaryTypes();
-        SpecimenTypeSummary.TypeCount selected = null;
-        for (String typeLabel : typeLabels)
-        {
-            selected = getTypeCountByLabel(types, typeLabel);
-            if (selected != null)
-                types = selected.getChildren();
-        }
-
-        // issue 13510: default to showing one report per primary type (if no type match found in list)
-        return selected == null ? summary.getPrimaryTypes() : Collections.singletonList(selected);
-    }
-
-    private String getLabel(SpecimenTypeSummary.TypeCount type)
-    {
-        if (type.getLabel() == null || type.getLabel().length() == 0)
-            return "[unknown]";
-        else
-            return type.getLabel();
-
-    }
-
-    private SpecimenTypeSummary.TypeCount getTypeCountByLabel(List<? extends SpecimenTypeSummary.TypeCount> counts, String label)
-    {
-        boolean unknown = "[unknown]".equals(label);
-        for (SpecimenTypeSummary.TypeCount count : counts)
-        {
-            if (getLabel(count).equals(label) || (unknown && (count.getLabel() == null || count.getLabel().length() == 0)))
-                return count;
-        }
-        return null;
-    }
-
-    protected Pair<String, HtmlString> getSpecimenTypePicker()
-    {
-        Select.SelectBuilder select = new Select.SelectBuilder();
-        SpecimenTypeSummary summary = SpecimenManager.getInstance().getSpecimenTypeSummary(getContainer(), getUser());
-        select.name("selectedType");
-
-        select.addOption(new Option.OptionBuilder()
-            .value(ALL_PRIMARY_TYPES_FORM_VALUE)
-            .label("One report per primary type")
-            .selected(ALL_PRIMARY_TYPES_FORM_VALUE.equals(_selectedType))
-            .build());
-
-        select.addOption(new Option.OptionBuilder()
-                .value(ALL_DERIVATIVE_TYPES_FORM_VALUE)
-                .label("One report per derivative type")
-                .selected(ALL_DERIVATIVE_TYPES_FORM_VALUE.equals(_selectedType))
-                .build());
-
-        select.addOption(new Option.OptionBuilder()
-                .value(ALL_ADDITIVE_TYPES_FORM_VALUE)
-                .label("One report per additive type")
-                .selected(ALL_ADDITIVE_TYPES_FORM_VALUE.equals(_selectedType))
-                .build());
-
-        appendOptions(summary.getPrimaryTypes(), select, null, _selectedType, 0);
-        return new Pair<>("Specimen type", unsafe(select.toString()));
-    }
-
-    public String getLabel()
-    {
-        return StudyService.get().getSubjectNounSingular(getContainer()) + " by Specimen Type";
-    }
-
-    @Override
-    public String getReportType()
-    {
-        return "ParticipantByType";
-    }
-
-    public Class<? extends SpecimenController.SpecimenVisitReportAction> getAction()
-    {
-        return SpecimenController.ParticipantTypeReportAction.class;
-    }
-}
+/*
+ * Copyright (c) 2014-2019 LabKey Corporation
+ *
+ * Licensed under the Apache License, Version 2.0 (the "License");
+ * you may not use this file except in compliance with the License.
+ * You may obtain a copy of the License at
+ *
+ *     http://www.apache.org/licenses/LICENSE-2.0
+ *
+ * Unless required by applicable law or agreed to in writing, software
+ * distributed under the License is distributed on an "AS IS" BASIS,
+ * WITHOUT WARRANTIES OR CONDITIONS OF ANY KIND, either express or implied.
+ * See the License for the specific language governing permissions and
+ * limitations under the License.
+ */
+package org.labkey.study.specimen.report.participant;
+
+import org.labkey.api.data.CompareType;
+import org.labkey.api.data.Container;
+import org.labkey.api.study.StudyService;
+import org.labkey.api.util.HtmlString;
+import org.labkey.api.util.element.Option;
+import org.labkey.api.util.element.Select;
+import org.labkey.study.specimen.report.SpecimenVisitReportParameters;
+import org.labkey.study.specimen.report.SpecimenVisitReport;
+import org.labkey.study.model.SpecimenTypeSummary;
+import org.labkey.study.model.VisitImpl;
+import org.labkey.study.SpecimenManager;
+import org.labkey.study.controllers.specimen.SpecimenController;
+import org.labkey.api.data.SimpleFilter;
+import org.labkey.api.util.Pair;
+
+import java.util.List;
+import java.util.ArrayList;
+import java.util.Collections;
+
+import static org.labkey.api.util.HtmlString.unsafe;
+
+/**
+ * User: brittp
+ * Created: Jan 30, 2008 3:40:07 PM
+ */
+public class ParticipantTypeReportFactory extends SpecimenVisitReportParameters
+{
+    private String _selectedType;
+
+    protected List<? extends SpecimenVisitReport> createReports()
+    {
+        List<? extends SpecimenTypeSummary.TypeCount> types = getSelectedTypes();
+        List<VisitImpl> visits = SpecimenManager.getInstance().getVisitsWithSpecimens(getContainer(), getUser(), getCohort());
+        List<ParticipantVisitReport> reports = new ArrayList<>();
+        for (SpecimenTypeSummary.TypeCount type : types)
+        {
+            String displayLabel = type.geDisplayLabel();
+            SimpleFilter filter = new SimpleFilter();
+            addBaseFilters(filter);
+            while (type != null)
+            {
+                if (type.getLabel() != null)
+                    filter.addCondition(type.getSpecimenViewFilterColumn(), type.getLabel());
+                else
+                    filter.addCondition(type.getSpecimenViewFilterColumn(), type.getLabel(), CompareType.ISBLANK);
+                type = type.getParent();
+            }
+            reports.add(new ParticipantVisitReport(displayLabel, visits, filter, this));
+        }
+        return reports;
+    }
+
+    public boolean allowsParticipantAggregates()
+    {
+        return false;
+    }
+
+    @Override
+    public List<Pair<String, HtmlString>> getAdditionalFormInputHtml()
+    {
+        return Collections.singletonList(getSpecimenTypePicker());
+    }
+
+    private void appendOptions(List<? extends SpecimenTypeSummary.TypeCount> types, Select.SelectBuilder builder, String parentId, String selectedId, int indent)
+    {
+        for (SpecimenTypeSummary.TypeCount type : types)
+        {
+            String spacing = generateSpacing(indent);
+            String label = getLabel(type);
+            HtmlString encodedLabel = unsafe(spacing + HtmlString.of(label));
+
+            String id = parentId != null ? parentId + TYPE_COMPONENT_SEPARATOR + label : label;
+            builder.addOption(new Option.OptionBuilder()
+                    .value(id)
+                    .label(encodedLabel)
+                    .selected(id.equals(selectedId))
+                    .build());
+
+            appendOptions(type.getChildren(), builder, id, selectedId, indent + 1);
+        }
+    }
+
+    private String generateSpacing(int indent)
+    {
+        String spacing = "";
+        for (int i = 0; i < indent * 5; i++)
+        {
+            spacing = spacing.concat(HtmlString.NBSP.toString());
+        }
+        return spacing;
+    }
+
+    public String getSelectedType()
+    {
+        return _selectedType;
+    }
+
+    public void setSelectedType(String selectedType)
+    {
+        _selectedType = selectedType;
+    }
+
+    private static final String ALL_PRIMARY_TYPES_FORM_VALUE = "allPrimary";
+    private static final String ALL_DERIVATIVE_TYPES_FORM_VALUE = "allDerivative";
+    private static final String ALL_ADDITIVE_TYPES_FORM_VALUE = "allAdditive";
+    private static final String TYPE_COMPONENT_SEPARATOR = "~#~";
+
+    protected List<? extends SpecimenTypeSummary.TypeCount> getSelectedTypes()
+    {
+        SpecimenTypeSummary summary = SpecimenManager.getInstance().getSpecimenTypeSummary(getContainer(), getUser());
+        if (_selectedType == null || _selectedType.equals(ALL_PRIMARY_TYPES_FORM_VALUE))
+            return summary.getPrimaryTypes();
+        if (_selectedType.equals(ALL_DERIVATIVE_TYPES_FORM_VALUE))
+            return summary.getDerivatives();
+        if (_selectedType.equals(ALL_ADDITIVE_TYPES_FORM_VALUE))
+            return summary.getAdditives();
+        String[] typeLabels = _selectedType.split(TYPE_COMPONENT_SEPARATOR);
+
+        List<? extends SpecimenTypeSummary.TypeCount> types = summary.getPrimaryTypes();
+        SpecimenTypeSummary.TypeCount selected = null;
+        for (String typeLabel : typeLabels)
+        {
+            selected = getTypeCountByLabel(types, typeLabel);
+            if (selected != null)
+                types = selected.getChildren();
+        }
+
+        // issue 13510: default to showing one report per primary type (if no type match found in list)
+        return selected == null ? summary.getPrimaryTypes() : Collections.singletonList(selected);
+    }
+
+    private String getLabel(SpecimenTypeSummary.TypeCount type)
+    {
+        if (type.getLabel() == null || type.getLabel().length() == 0)
+            return "[unknown]";
+        else
+            return type.getLabel();
+
+    }
+
+    private SpecimenTypeSummary.TypeCount getTypeCountByLabel(List<? extends SpecimenTypeSummary.TypeCount> counts, String label)
+    {
+        boolean unknown = "[unknown]".equals(label);
+        for (SpecimenTypeSummary.TypeCount count : counts)
+        {
+            if (getLabel(count).equals(label) || (unknown && (count.getLabel() == null || count.getLabel().length() == 0)))
+                return count;
+        }
+        return null;
+    }
+
+    protected Pair<String, HtmlString> getSpecimenTypePicker()
+    {
+        Select.SelectBuilder select = new Select.SelectBuilder();
+        SpecimenTypeSummary summary = SpecimenManager.getInstance().getSpecimenTypeSummary(getContainer(), getUser());
+        select.name("selectedType");
+
+        select.addOption(new Option.OptionBuilder()
+            .value(ALL_PRIMARY_TYPES_FORM_VALUE)
+            .label("One report per primary type")
+            .selected(ALL_PRIMARY_TYPES_FORM_VALUE.equals(_selectedType))
+            .build());
+
+        select.addOption(new Option.OptionBuilder()
+                .value(ALL_DERIVATIVE_TYPES_FORM_VALUE)
+                .label("One report per derivative type")
+                .selected(ALL_DERIVATIVE_TYPES_FORM_VALUE.equals(_selectedType))
+                .build());
+
+        select.addOption(new Option.OptionBuilder()
+                .value(ALL_ADDITIVE_TYPES_FORM_VALUE)
+                .label("One report per additive type")
+                .selected(ALL_ADDITIVE_TYPES_FORM_VALUE.equals(_selectedType))
+                .build());
+
+        appendOptions(summary.getPrimaryTypes(), select, null, _selectedType, 0);
+        return new Pair<>("Specimen type", unsafe(select.toString()));
+    }
+
+    public String getLabel()
+    {
+        return StudyService.get().getSubjectNounSingular(getContainer()) + " by Specimen Type";
+    }
+
+    @Override
+    public String getReportType()
+    {
+        return "ParticipantByType";
+    }
+
+    public Class<? extends SpecimenController.SpecimenVisitReportAction> getAction()
+    {
+        return SpecimenController.ParticipantTypeReportAction.class;
+    }
+}