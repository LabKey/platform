--- conflicted
+++ resolved
@@ -1,168 +1,162 @@
-/*
- * Copyright (c) 2014-2019 LabKey Corporation
- *
- * Licensed under the Apache License, Version 2.0 (the "License");
- * you may not use this file except in compliance with the License.
- * You may obtain a copy of the License at
- *
- *     http://www.apache.org/licenses/LICENSE-2.0
- *
- * Unless required by applicable law or agreed to in writing, software
- * distributed under the License is distributed on an "AS IS" BASIS,
- * WITHOUT WARRANTIES OR CONDITIONS OF ANY KIND, either express or implied.
- * See the License for the specific language governing permissions and
- * limitations under the License.
- */
-package org.labkey.study.specimen.report.request;
-
-import org.labkey.api.data.Container;
-import org.labkey.api.query.FieldKey;
-import org.labkey.api.util.DemoMode;
-import org.labkey.api.util.HtmlString;
-import org.labkey.study.model.Participant;
-import org.labkey.study.specimen.report.SpecimenVisitReport;
-import org.labkey.study.controllers.specimen.SpecimenController;
-import org.labkey.study.SpecimenManager;
-import org.labkey.study.model.StudyManager;
-import org.labkey.study.model.CohortImpl;
-import org.labkey.study.model.VisitImpl;
-import org.labkey.api.data.SimpleFilter;
-import org.labkey.api.study.Study;
-import org.labkey.api.study.Visit;
-import org.labkey.api.study.StudyService;
-import org.labkey.api.util.Pair;
-
-import java.util.*;
-
-/**
- * User: brittp
- * Created: Feb 5, 2008 2:03:52 PM
- */
-public class RequestParticipantReportFactory extends BaseRequestReportFactory
-{
-    private String _participantId;
-
-    public String getParticipantId()
-    {
-        return _participantId;
-    }
-
-    public void setParticipantId(String participantId)
-    {
-        _participantId = participantId;
-    }
-
-    @Override
-    public boolean allowsCohortFilter()
-    {
-        return false;
-    }
-
-    @Override
-    public boolean allowsAvailabilityFilter()
-    {
-        return false;
-    }
-
-    @Override
-    public boolean allowsParticipantAggregates()
-    {
-        return false;
-    }
-
-    @Override
-    public boolean allowsParticipantGroupFilter()
-    {
-        return false;
-    }
-
-<<<<<<< HEAD
-    @Override
-    public List<Pair<String, String>> getAdditionalFormInputHtml(Container container)
-    {
-        List<Pair<String, String>> inputs = new ArrayList<>(super.getAdditionalFormInputHtml(container));
-=======
-    public List<Pair<String, HtmlString>> getAdditionalFormInputHtml()
-    {
-        List<Pair<String, HtmlString>> inputs = new ArrayList<>(super.getAdditionalFormInputHtml());
->>>>>>> 5894c378
-        inputs.add(getParticipantPicker("participantId", _participantId));
-        return inputs;
-    }
-
-    @Override
-    protected List<? extends SpecimenVisitReport> createReports()
-    {
-        String[] participantIds;
-        if (!isAllSubjectsOption(_participantId) && _participantId != null && _participantId.trim().length() > 0)
-        {
-            Study study = StudyManager.getInstance().getStudy(getContainer());
-            Participant participant = StudyManager.getInstance().getParticipant(study, _participantId);
-            if (participant == null)
-                return Collections.emptyList();
-            participantIds = new String[] { _participantId };
-        }
-        else
-        {
-            Study study = StudyManager.getInstance().getStudy(getContainer());
-            if (getParticipantGroupFilter() >= 0)
-                participantIds = StudyManager.getInstance().getParticipantIdsForGroup(study, getUser(), getParticipantGroupFilter());
-            else
-                participantIds = StudyManager.getInstance().getParticipantIds(study,getUser());
-            if (participantIds == null)
-                return Collections.emptyList();
-        }
-
-        List<SpecimenVisitReport> reports = new ArrayList<>();
-        Map<Integer, List<VisitImpl>> visitListCache = new HashMap<>(); // cohort rowId -> visit
-        boolean showCohorts = StudyManager.getInstance().showCohorts(getContainer(), getUser());
-        List<VisitImpl> allVisits = null;
-        Study study = StudyManager.getInstance().getStudy(getContainer());
-        for (String participantId : participantIds)
-        {
-            SimpleFilter filter = new SimpleFilter(FieldKey.fromParts(StudyService.get().getSubjectColumnName(getContainer())), participantId);
-            addBaseFilters(filter);
-            List<VisitImpl> visits = null;
-            if (showCohorts)
-            {
-                CohortImpl cohort = StudyManager.getInstance().getCurrentCohortForParticipant(getContainer(), getUser(), participantId);
-                if (cohort != null)
-                {
-                    visits = visitListCache.get(cohort.getRowId());
-                    if (visits == null)
-                    {
-                        visits = SpecimenManager.getInstance().getVisitsWithSpecimens(getContainer(), getUser(), cohort);
-                        visitListCache.put(cohort.getRowId(), visits);
-                    }
-                }
-            }
-
-            if (visits == null)
-            {
-                if (allVisits == null)
-                    allVisits = StudyManager.getInstance().getVisits(study, Visit.Order.DISPLAY);
-                visits = allVisits;
-            }
-            reports.add(new RequestParticipantReport(DemoMode.id(participantId, getContainer(), getUser()), visits, filter, this));
-        }
-        return reports;
-    }
-
-    @Override
-    public String getLabel()
-    {
-        return "Requested by " + StudyService.get().getSubjectNounSingular(getContainer());
-    }
-
-    @Override
-    public String getReportType()
-    {
-        return "RequestedByParticipant";
-    }
-
-    @Override
-    public Class<? extends SpecimenController.SpecimenVisitReportAction> getAction()
-    {
-        return SpecimenController.RequestParticipantReportAction.class;
-    }
-}
+/*
+ * Copyright (c) 2014-2019 LabKey Corporation
+ *
+ * Licensed under the Apache License, Version 2.0 (the "License");
+ * you may not use this file except in compliance with the License.
+ * You may obtain a copy of the License at
+ *
+ *     http://www.apache.org/licenses/LICENSE-2.0
+ *
+ * Unless required by applicable law or agreed to in writing, software
+ * distributed under the License is distributed on an "AS IS" BASIS,
+ * WITHOUT WARRANTIES OR CONDITIONS OF ANY KIND, either express or implied.
+ * See the License for the specific language governing permissions and
+ * limitations under the License.
+ */
+package org.labkey.study.specimen.report.request;
+
+import org.labkey.api.data.Container;
+import org.labkey.api.query.FieldKey;
+import org.labkey.api.util.DemoMode;
+import org.labkey.api.util.HtmlString;
+import org.labkey.study.model.Participant;
+import org.labkey.study.specimen.report.SpecimenVisitReport;
+import org.labkey.study.controllers.specimen.SpecimenController;
+import org.labkey.study.SpecimenManager;
+import org.labkey.study.model.StudyManager;
+import org.labkey.study.model.CohortImpl;
+import org.labkey.study.model.VisitImpl;
+import org.labkey.api.data.SimpleFilter;
+import org.labkey.api.study.Study;
+import org.labkey.api.study.Visit;
+import org.labkey.api.study.StudyService;
+import org.labkey.api.util.Pair;
+
+import java.util.*;
+
+/**
+ * User: brittp
+ * Created: Feb 5, 2008 2:03:52 PM
+ */
+public class RequestParticipantReportFactory extends BaseRequestReportFactory
+{
+    private String _participantId;
+
+    public String getParticipantId()
+    {
+        return _participantId;
+    }
+
+    public void setParticipantId(String participantId)
+    {
+        _participantId = participantId;
+    }
+
+    @Override
+    public boolean allowsCohortFilter()
+    {
+        return false;
+    }
+
+    @Override
+    public boolean allowsAvailabilityFilter()
+    {
+        return false;
+    }
+
+    @Override
+    public boolean allowsParticipantAggregates()
+    {
+        return false;
+    }
+
+    @Override
+    public boolean allowsParticipantGroupFilter()
+    {
+        return false;
+    }
+
+    @Override
+    public List<Pair<String, HtmlString>> getAdditionalFormInputHtml()
+    {
+        List<Pair<String, HtmlString>> inputs = new ArrayList<>(super.getAdditionalFormInputHtml());
+        inputs.add(getParticipantPicker("participantId", _participantId));
+        return inputs;
+    }
+
+    @Override
+    protected List<? extends SpecimenVisitReport> createReports()
+    {
+        String[] participantIds;
+        if (!isAllSubjectsOption(_participantId) && _participantId != null && _participantId.trim().length() > 0)
+        {
+            Study study = StudyManager.getInstance().getStudy(getContainer());
+            Participant participant = StudyManager.getInstance().getParticipant(study, _participantId);
+            if (participant == null)
+                return Collections.emptyList();
+            participantIds = new String[] { _participantId };
+        }
+        else
+        {
+            Study study = StudyManager.getInstance().getStudy(getContainer());
+            if (getParticipantGroupFilter() >= 0)
+                participantIds = StudyManager.getInstance().getParticipantIdsForGroup(study, getUser(), getParticipantGroupFilter());
+            else
+                participantIds = StudyManager.getInstance().getParticipantIds(study,getUser());
+            if (participantIds == null)
+                return Collections.emptyList();
+        }
+
+        List<SpecimenVisitReport> reports = new ArrayList<>();
+        Map<Integer, List<VisitImpl>> visitListCache = new HashMap<>(); // cohort rowId -> visit
+        boolean showCohorts = StudyManager.getInstance().showCohorts(getContainer(), getUser());
+        List<VisitImpl> allVisits = null;
+        Study study = StudyManager.getInstance().getStudy(getContainer());
+        for (String participantId : participantIds)
+        {
+            SimpleFilter filter = new SimpleFilter(FieldKey.fromParts(StudyService.get().getSubjectColumnName(getContainer())), participantId);
+            addBaseFilters(filter);
+            List<VisitImpl> visits = null;
+            if (showCohorts)
+            {
+                CohortImpl cohort = StudyManager.getInstance().getCurrentCohortForParticipant(getContainer(), getUser(), participantId);
+                if (cohort != null)
+                {
+                    visits = visitListCache.get(cohort.getRowId());
+                    if (visits == null)
+                    {
+                        visits = SpecimenManager.getInstance().getVisitsWithSpecimens(getContainer(), getUser(), cohort);
+                        visitListCache.put(cohort.getRowId(), visits);
+                    }
+                }
+            }
+
+            if (visits == null)
+            {
+                if (allVisits == null)
+                    allVisits = StudyManager.getInstance().getVisits(study, Visit.Order.DISPLAY);
+                visits = allVisits;
+            }
+            reports.add(new RequestParticipantReport(DemoMode.id(participantId, getContainer(), getUser()), visits, filter, this));
+        }
+        return reports;
+    }
+
+    @Override
+    public String getLabel()
+    {
+        return "Requested by " + StudyService.get().getSubjectNounSingular(getContainer());
+    }
+
+    @Override
+    public String getReportType()
+    {
+        return "RequestedByParticipant";
+    }
+
+    @Override
+    public Class<? extends SpecimenController.SpecimenVisitReportAction> getAction()
+    {
+        return SpecimenController.RequestParticipantReportAction.class;
+    }
+}