/*
 * Copyright (c) 2014-2019 LabKey Corporation
 *
 * Licensed under the Apache License, Version 2.0 (the "License");
 * you may not use this file except in compliance with the License.
 * You may obtain a copy of the License at
 *
 *     http://www.apache.org/licenses/LICENSE-2.0
 *
 * Unless required by applicable law or agreed to in writing, software
 * distributed under the License is distributed on an "AS IS" BASIS,
 * WITHOUT WARRANTIES OR CONDITIONS OF ANY KIND, either express or implied.
 * See the License for the specific language governing permissions and
 * limitations under the License.
 */
package org.labkey.study.specimen.report.request;

import org.labkey.api.data.Container;
import org.labkey.api.data.SimpleFilter;
import org.labkey.api.study.Location;
import org.labkey.api.util.HtmlString;
import org.labkey.api.util.PageFlowUtil;
import org.labkey.api.util.Pair;
import org.labkey.api.util.element.Option;
import org.labkey.api.util.element.Select;
import org.labkey.study.SpecimenManager;
import org.labkey.study.controllers.specimen.SpecimenController;
import org.labkey.study.model.LocationImpl;
import org.labkey.study.model.StudyManager;
import org.labkey.study.model.VisitImpl;
import org.labkey.study.specimen.report.SpecimenVisitReport;

import java.util.ArrayList;
import java.util.Collections;
import java.util.List;

import static org.labkey.api.util.HtmlString.unsafe;

/**
 * User: brittp
 * Created: Jan 24, 2008 1:38:40 PM
 */
public class RequestLocationReportFactory extends BaseRequestReportFactory
{
    private Integer _locationId;

    public Integer getLocationId()
    {
        return _locationId;
    }

    public void setLocationId(Integer locationId)
    {
        _locationId = locationId;
    }

    @Override
    public boolean allowsAvailabilityFilter()
    {
        return false;
    }

    @Override
    public String getLabel()
    {
        Location location = _locationId != null ? StudyManager.getInstance().getLocation(getContainer(), _locationId) : null;
        return "Requested by Requesting Location" + (location != null ? ": " + location.getLabel() : "");
    }

    @Override
    public String getReportType()
    {
        return "RequestedByRequestingLocation";
    }

    @Override
    protected List<? extends SpecimenVisitReport> createReports()
    {
        LocationImpl[] locations;
        if (getLocationId() != null)
            locations = new LocationImpl[] { StudyManager.getInstance().getLocation(getContainer(), getLocationId()) };
        else
            locations = SpecimenManager.getInstance().getSitesWithRequests(getContainer());
        if (locations == null)
            return Collections.emptyList();
        List<SpecimenVisitReport> reports = new ArrayList<>();
        List<VisitImpl> visits = SpecimenManager.getInstance().getVisitsWithSpecimens(getContainer(), getUser(), getCohort());
        for (LocationImpl location : locations)
        {
            SimpleFilter filter = new SimpleFilter();
            Object[] params;
            if (isCompletedRequestsOnly())
                params = new Object[] { Boolean.TRUE, Boolean.TRUE, location.getRowId(), getContainer().getId()};
            else
                params = new Object[] { Boolean.TRUE, location.getRowId(), getContainer().getId()};
            filter.addWhereClause("globaluniqueid IN\n" +
                    "(\n" +
                    "     SELECT specimenglobaluniqueid FROM study.samplerequestspecimen WHERE samplerequestid IN\n" +
                    "     (\n" +
                    "          SELECT r.rowid FROM study.SampleRequest r JOIN study.SampleRequestStatus rs ON\n" +
                    "           r.StatusId = rs.RowId\n" +
                    "           AND rs.SpecimensLocked = ?\n" +
                    (isCompletedRequestsOnly() ? "           AND rs.FinalState = ?\n" : "") +
                    "           WHERE destinationsiteid = ? AND r.container = ?\n" +
                    "     )\n" +
                    ")", params);
            addBaseFilters(filter);
            reports.add(new RequestLocationReport(location.getLabel(), filter, this, visits, location.getRowId(), isCompletedRequestsOnly()));
        }
        return reports;
    }

    @Override
    public Class<? extends SpecimenController.SpecimenVisitReportAction> getAction()
    {
        return SpecimenController.RequestSiteReportAction.class;
    }

<<<<<<< HEAD
    @Override
    public List<Pair<String, String>> getAdditionalFormInputHtml(Container container)
=======
    public List<Pair<String, HtmlString>> getAdditionalFormInputHtml()
>>>>>>> 5894c378
    {

        Select.SelectBuilder builder = new Select.SelectBuilder();

        builder.name("locationId")
            .addOption(new Option.OptionBuilder()
            .value("")
            .label("All Requesting Locations")
            .build());

        for (LocationImpl location : SpecimenManager.getInstance().getSitesWithRequests(getContainer()))
        {
            builder.addOption(new Option.OptionBuilder()
                .value(Integer.toString(location.getRowId()))
                .label(location.getLabel())
                .selected(_locationId != null && location.getRowId() == _locationId)
                .build());
        }
<<<<<<< HEAD
        builder.append("</select>");
        List<Pair<String, String>> inputs = new ArrayList<>(super.getAdditionalFormInputHtml(container));
        inputs.add(new Pair<>("Requesting location(s)", builder.toString()));
=======

        List<Pair<String, HtmlString>> inputs = new ArrayList<>(super.getAdditionalFormInputHtml());
        inputs.add(new Pair<>("Requesting location(s)", unsafe(builder.toString())));
>>>>>>> 5894c378
        return inputs;
    }
}<|MERGE_RESOLUTION|>--- conflicted
+++ resolved
@@ -1,154 +1,144 @@
-/*
- * Copyright (c) 2014-2019 LabKey Corporation
- *
- * Licensed under the Apache License, Version 2.0 (the "License");
- * you may not use this file except in compliance with the License.
- * You may obtain a copy of the License at
- *
- *     http://www.apache.org/licenses/LICENSE-2.0
- *
- * Unless required by applicable law or agreed to in writing, software
- * distributed under the License is distributed on an "AS IS" BASIS,
- * WITHOUT WARRANTIES OR CONDITIONS OF ANY KIND, either express or implied.
- * See the License for the specific language governing permissions and
- * limitations under the License.
- */
-package org.labkey.study.specimen.report.request;
-
-import org.labkey.api.data.Container;
-import org.labkey.api.data.SimpleFilter;
-import org.labkey.api.study.Location;
-import org.labkey.api.util.HtmlString;
-import org.labkey.api.util.PageFlowUtil;
-import org.labkey.api.util.Pair;
-import org.labkey.api.util.element.Option;
-import org.labkey.api.util.element.Select;
-import org.labkey.study.SpecimenManager;
-import org.labkey.study.controllers.specimen.SpecimenController;
-import org.labkey.study.model.LocationImpl;
-import org.labkey.study.model.StudyManager;
-import org.labkey.study.model.VisitImpl;
-import org.labkey.study.specimen.report.SpecimenVisitReport;
-
-import java.util.ArrayList;
-import java.util.Collections;
-import java.util.List;
-
-import static org.labkey.api.util.HtmlString.unsafe;
-
-/**
- * User: brittp
- * Created: Jan 24, 2008 1:38:40 PM
- */
-public class RequestLocationReportFactory extends BaseRequestReportFactory
-{
-    private Integer _locationId;
-
-    public Integer getLocationId()
-    {
-        return _locationId;
-    }
-
-    public void setLocationId(Integer locationId)
-    {
-        _locationId = locationId;
-    }
-
-    @Override
-    public boolean allowsAvailabilityFilter()
-    {
-        return false;
-    }
-
-    @Override
-    public String getLabel()
-    {
-        Location location = _locationId != null ? StudyManager.getInstance().getLocation(getContainer(), _locationId) : null;
-        return "Requested by Requesting Location" + (location != null ? ": " + location.getLabel() : "");
-    }
-
-    @Override
-    public String getReportType()
-    {
-        return "RequestedByRequestingLocation";
-    }
-
-    @Override
-    protected List<? extends SpecimenVisitReport> createReports()
-    {
-        LocationImpl[] locations;
-        if (getLocationId() != null)
-            locations = new LocationImpl[] { StudyManager.getInstance().getLocation(getContainer(), getLocationId()) };
-        else
-            locations = SpecimenManager.getInstance().getSitesWithRequests(getContainer());
-        if (locations == null)
-            return Collections.emptyList();
-        List<SpecimenVisitReport> reports = new ArrayList<>();
-        List<VisitImpl> visits = SpecimenManager.getInstance().getVisitsWithSpecimens(getContainer(), getUser(), getCohort());
-        for (LocationImpl location : locations)
-        {
-            SimpleFilter filter = new SimpleFilter();
-            Object[] params;
-            if (isCompletedRequestsOnly())
-                params = new Object[] { Boolean.TRUE, Boolean.TRUE, location.getRowId(), getContainer().getId()};
-            else
-                params = new Object[] { Boolean.TRUE, location.getRowId(), getContainer().getId()};
-            filter.addWhereClause("globaluniqueid IN\n" +
-                    "(\n" +
-                    "     SELECT specimenglobaluniqueid FROM study.samplerequestspecimen WHERE samplerequestid IN\n" +
-                    "     (\n" +
-                    "          SELECT r.rowid FROM study.SampleRequest r JOIN study.SampleRequestStatus rs ON\n" +
-                    "           r.StatusId = rs.RowId\n" +
-                    "           AND rs.SpecimensLocked = ?\n" +
-                    (isCompletedRequestsOnly() ? "           AND rs.FinalState = ?\n" : "") +
-                    "           WHERE destinationsiteid = ? AND r.container = ?\n" +
-                    "     )\n" +
-                    ")", params);
-            addBaseFilters(filter);
-            reports.add(new RequestLocationReport(location.getLabel(), filter, this, visits, location.getRowId(), isCompletedRequestsOnly()));
-        }
-        return reports;
-    }
-
-    @Override
-    public Class<? extends SpecimenController.SpecimenVisitReportAction> getAction()
-    {
-        return SpecimenController.RequestSiteReportAction.class;
-    }
-
-<<<<<<< HEAD
-    @Override
-    public List<Pair<String, String>> getAdditionalFormInputHtml(Container container)
-=======
-    public List<Pair<String, HtmlString>> getAdditionalFormInputHtml()
->>>>>>> 5894c378
-    {
-
-        Select.SelectBuilder builder = new Select.SelectBuilder();
-
-        builder.name("locationId")
-            .addOption(new Option.OptionBuilder()
-            .value("")
-            .label("All Requesting Locations")
-            .build());
-
-        for (LocationImpl location : SpecimenManager.getInstance().getSitesWithRequests(getContainer()))
-        {
-            builder.addOption(new Option.OptionBuilder()
-                .value(Integer.toString(location.getRowId()))
-                .label(location.getLabel())
-                .selected(_locationId != null && location.getRowId() == _locationId)
-                .build());
-        }
-<<<<<<< HEAD
-        builder.append("</select>");
-        List<Pair<String, String>> inputs = new ArrayList<>(super.getAdditionalFormInputHtml(container));
-        inputs.add(new Pair<>("Requesting location(s)", builder.toString()));
-=======
-
-        List<Pair<String, HtmlString>> inputs = new ArrayList<>(super.getAdditionalFormInputHtml());
-        inputs.add(new Pair<>("Requesting location(s)", unsafe(builder.toString())));
->>>>>>> 5894c378
-        return inputs;
-    }
+/*
+ * Copyright (c) 2014-2019 LabKey Corporation
+ *
+ * Licensed under the Apache License, Version 2.0 (the "License");
+ * you may not use this file except in compliance with the License.
+ * You may obtain a copy of the License at
+ *
+ *     http://www.apache.org/licenses/LICENSE-2.0
+ *
+ * Unless required by applicable law or agreed to in writing, software
+ * distributed under the License is distributed on an "AS IS" BASIS,
+ * WITHOUT WARRANTIES OR CONDITIONS OF ANY KIND, either express or implied.
+ * See the License for the specific language governing permissions and
+ * limitations under the License.
+ */
+package org.labkey.study.specimen.report.request;
+
+import org.labkey.api.data.Container;
+import org.labkey.api.data.SimpleFilter;
+import org.labkey.api.study.Location;
+import org.labkey.api.util.HtmlString;
+import org.labkey.api.util.PageFlowUtil;
+import org.labkey.api.util.Pair;
+import org.labkey.api.util.element.Option;
+import org.labkey.api.util.element.Select;
+import org.labkey.study.SpecimenManager;
+import org.labkey.study.controllers.specimen.SpecimenController;
+import org.labkey.study.model.LocationImpl;
+import org.labkey.study.model.StudyManager;
+import org.labkey.study.model.VisitImpl;
+import org.labkey.study.specimen.report.SpecimenVisitReport;
+
+import java.util.ArrayList;
+import java.util.Collections;
+import java.util.List;
+
+import static org.labkey.api.util.HtmlString.unsafe;
+
+/**
+ * User: brittp
+ * Created: Jan 24, 2008 1:38:40 PM
+ */
+public class RequestLocationReportFactory extends BaseRequestReportFactory
+{
+    private Integer _locationId;
+
+    public Integer getLocationId()
+    {
+        return _locationId;
+    }
+
+    public void setLocationId(Integer locationId)
+    {
+        _locationId = locationId;
+    }
+
+    @Override
+    public boolean allowsAvailabilityFilter()
+    {
+        return false;
+    }
+
+    @Override
+    public String getLabel()
+    {
+        Location location = _locationId != null ? StudyManager.getInstance().getLocation(getContainer(), _locationId) : null;
+        return "Requested by Requesting Location" + (location != null ? ": " + location.getLabel() : "");
+    }
+
+    @Override
+    public String getReportType()
+    {
+        return "RequestedByRequestingLocation";
+    }
+
+    @Override
+    protected List<? extends SpecimenVisitReport> createReports()
+    {
+        LocationImpl[] locations;
+        if (getLocationId() != null)
+            locations = new LocationImpl[] { StudyManager.getInstance().getLocation(getContainer(), getLocationId()) };
+        else
+            locations = SpecimenManager.getInstance().getSitesWithRequests(getContainer());
+        if (locations == null)
+            return Collections.emptyList();
+        List<SpecimenVisitReport> reports = new ArrayList<>();
+        List<VisitImpl> visits = SpecimenManager.getInstance().getVisitsWithSpecimens(getContainer(), getUser(), getCohort());
+        for (LocationImpl location : locations)
+        {
+            SimpleFilter filter = new SimpleFilter();
+            Object[] params;
+            if (isCompletedRequestsOnly())
+                params = new Object[] { Boolean.TRUE, Boolean.TRUE, location.getRowId(), getContainer().getId()};
+            else
+                params = new Object[] { Boolean.TRUE, location.getRowId(), getContainer().getId()};
+            filter.addWhereClause("globaluniqueid IN\n" +
+                    "(\n" +
+                    "     SELECT specimenglobaluniqueid FROM study.samplerequestspecimen WHERE samplerequestid IN\n" +
+                    "     (\n" +
+                    "          SELECT r.rowid FROM study.SampleRequest r JOIN study.SampleRequestStatus rs ON\n" +
+                    "           r.StatusId = rs.RowId\n" +
+                    "           AND rs.SpecimensLocked = ?\n" +
+                    (isCompletedRequestsOnly() ? "           AND rs.FinalState = ?\n" : "") +
+                    "           WHERE destinationsiteid = ? AND r.container = ?\n" +
+                    "     )\n" +
+                    ")", params);
+            addBaseFilters(filter);
+            reports.add(new RequestLocationReport(location.getLabel(), filter, this, visits, location.getRowId(), isCompletedRequestsOnly()));
+        }
+        return reports;
+    }
+
+    @Override
+    public Class<? extends SpecimenController.SpecimenVisitReportAction> getAction()
+    {
+        return SpecimenController.RequestSiteReportAction.class;
+    }
+
+    @Override
+    public List<Pair<String, HtmlString>> getAdditionalFormInputHtml()
+    {
+
+        Select.SelectBuilder builder = new Select.SelectBuilder();
+
+        builder.name("locationId")
+            .addOption(new Option.OptionBuilder()
+            .value("")
+            .label("All Requesting Locations")
+            .build());
+
+        for (LocationImpl location : SpecimenManager.getInstance().getSitesWithRequests(getContainer()))
+        {
+            builder.addOption(new Option.OptionBuilder()
+                .value(Integer.toString(location.getRowId()))
+                .label(location.getLabel())
+                .selected(_locationId != null && location.getRowId() == _locationId)
+                .build());
+        }
+
+        List<Pair<String, HtmlString>> inputs = new ArrayList<>(super.getAdditionalFormInputHtml());
+        inputs.add(new Pair<>("Requesting location(s)", unsafe(builder.toString())));
+        return inputs;
+    }
 }