/*
 * Copyright (c) 2014-2019 LabKey Corporation
 *
 * Licensed under the Apache License, Version 2.0 (the "License");
 * you may not use this file except in compliance with the License.
 * You may obtain a copy of the License at
 *
 *     http://www.apache.org/licenses/LICENSE-2.0
 *
 * Unless required by applicable law or agreed to in writing, software
 * distributed under the License is distributed on an "AS IS" BASIS,
 * WITHOUT WARRANTIES OR CONDITIONS OF ANY KIND, either express or implied.
 * See the License for the specific language governing permissions and
 * limitations under the License.
 */
package org.labkey.study.specimen.report.request;

<<<<<<< HEAD
import org.labkey.api.data.Container;
=======
import org.apache.xpath.operations.Bool;
import org.labkey.api.util.HtmlString;
import org.labkey.api.util.element.Option;
import org.labkey.api.util.element.Select;
>>>>>>> 5894c378
import org.labkey.study.specimen.report.specimentype.TypeReportFactory;
import org.labkey.api.util.Pair;

import java.util.List;

import static org.labkey.api.util.HtmlString.unsafe;

/**
 * User: brittp
 * Date: Jun 25, 2009
 * Time: 10:57:36 AM
 */
public abstract class BaseRequestReportFactory extends TypeReportFactory
{
    private boolean _completedRequestsOnly = false;

    public boolean isCompletedRequestsOnly()
    {
        return _completedRequestsOnly;
    }

    public void setCompletedRequestsOnly(boolean completedRequestsOnly)
    {
        _completedRequestsOnly = completedRequestsOnly;
    }

<<<<<<< HEAD
    @Override
    public List<Pair<String, String>> getAdditionalFormInputHtml(Container container)
    {
        List<Pair<String, String>> superInputs = super.getAdditionalFormInputHtml(container);

        StringBuilder builder = new StringBuilder();
        builder.append("<select name=\"completedRequestsOnly\">\n");
        builder.append("<option value=\"false\">Include in-process requests</option>\n");
        builder.append("<option value=\"true\"").append(_completedRequestsOnly ? " SELECTED" : "");
        builder.append(">Completed requests only</option>\n");
        builder.append("</select>");
        superInputs.add(new Pair<>("Request status", builder.toString()));
=======
    public List<Pair<String, HtmlString>> getAdditionalFormInputHtml()
    {
        List<Pair<String, HtmlString>> superInputs = super.getAdditionalFormInputHtml();

        Select.SelectBuilder sb = new Select.SelectBuilder();

        sb.addOption(new Option.OptionBuilder()
            .value(Boolean.toString(false))
            .label("Include in-process requests")
            .build()
        );

        sb.addOption(new Option.OptionBuilder()
            .value(Boolean.toString(true))
            .label("Completed requests only")
            .selected(_completedRequestsOnly)
            .build()
        );

        superInputs.add(new Pair<>("Request status", unsafe(sb.toString())));
>>>>>>> 5894c378
        return superInputs;
    }
}
<|MERGE_RESOLUTION|>--- conflicted
+++ resolved
@@ -1,89 +1,71 @@
-/*
- * Copyright (c) 2014-2019 LabKey Corporation
- *
- * Licensed under the Apache License, Version 2.0 (the "License");
- * you may not use this file except in compliance with the License.
- * You may obtain a copy of the License at
- *
- *     http://www.apache.org/licenses/LICENSE-2.0
- *
- * Unless required by applicable law or agreed to in writing, software
- * distributed under the License is distributed on an "AS IS" BASIS,
- * WITHOUT WARRANTIES OR CONDITIONS OF ANY KIND, either express or implied.
- * See the License for the specific language governing permissions and
- * limitations under the License.
- */
-package org.labkey.study.specimen.report.request;
-
-<<<<<<< HEAD
-import org.labkey.api.data.Container;
-=======
-import org.apache.xpath.operations.Bool;
-import org.labkey.api.util.HtmlString;
-import org.labkey.api.util.element.Option;
-import org.labkey.api.util.element.Select;
->>>>>>> 5894c378
-import org.labkey.study.specimen.report.specimentype.TypeReportFactory;
-import org.labkey.api.util.Pair;
-
-import java.util.List;
-
-import static org.labkey.api.util.HtmlString.unsafe;
-
-/**
- * User: brittp
- * Date: Jun 25, 2009
- * Time: 10:57:36 AM
- */
-public abstract class BaseRequestReportFactory extends TypeReportFactory
-{
-    private boolean _completedRequestsOnly = false;
-
-    public boolean isCompletedRequestsOnly()
-    {
-        return _completedRequestsOnly;
-    }
-
-    public void setCompletedRequestsOnly(boolean completedRequestsOnly)
-    {
-        _completedRequestsOnly = completedRequestsOnly;
-    }
-
-<<<<<<< HEAD
-    @Override
-    public List<Pair<String, String>> getAdditionalFormInputHtml(Container container)
-    {
-        List<Pair<String, String>> superInputs = super.getAdditionalFormInputHtml(container);
-
-        StringBuilder builder = new StringBuilder();
-        builder.append("<select name=\"completedRequestsOnly\">\n");
-        builder.append("<option value=\"false\">Include in-process requests</option>\n");
-        builder.append("<option value=\"true\"").append(_completedRequestsOnly ? " SELECTED" : "");
-        builder.append(">Completed requests only</option>\n");
-        builder.append("</select>");
-        superInputs.add(new Pair<>("Request status", builder.toString()));
-=======
-    public List<Pair<String, HtmlString>> getAdditionalFormInputHtml()
-    {
-        List<Pair<String, HtmlString>> superInputs = super.getAdditionalFormInputHtml();
-
-        Select.SelectBuilder sb = new Select.SelectBuilder();
-
-        sb.addOption(new Option.OptionBuilder()
-            .value(Boolean.toString(false))
-            .label("Include in-process requests")
-            .build()
-        );
-
-        sb.addOption(new Option.OptionBuilder()
-            .value(Boolean.toString(true))
-            .label("Completed requests only")
-            .selected(_completedRequestsOnly)
-            .build()
-        );
-
-        superInputs.add(new Pair<>("Request status", unsafe(sb.toString())));
->>>>>>> 5894c378
-        return superInputs;
-    }
-}
+/*
+ * Copyright (c) 2014-2019 LabKey Corporation
+ *
+ * Licensed under the Apache License, Version 2.0 (the "License");
+ * you may not use this file except in compliance with the License.
+ * You may obtain a copy of the License at
+ *
+ *     http://www.apache.org/licenses/LICENSE-2.0
+ *
+ * Unless required by applicable law or agreed to in writing, software
+ * distributed under the License is distributed on an "AS IS" BASIS,
+ * WITHOUT WARRANTIES OR CONDITIONS OF ANY KIND, either express or implied.
+ * See the License for the specific language governing permissions and
+ * limitations under the License.
+ */
+package org.labkey.study.specimen.report.request;
+
+import org.apache.xpath.operations.Bool;
+import org.labkey.api.util.HtmlString;
+import org.labkey.api.util.element.Option;
+import org.labkey.api.util.element.Select;
+import org.labkey.study.specimen.report.specimentype.TypeReportFactory;
+import org.labkey.api.util.Pair;
+
+import java.util.List;
+
+import static org.labkey.api.util.HtmlString.unsafe;
+
+/**
+ * User: brittp
+ * Date: Jun 25, 2009
+ * Time: 10:57:36 AM
+ */
+public abstract class BaseRequestReportFactory extends TypeReportFactory
+{
+    private boolean _completedRequestsOnly = false;
+
+    public boolean isCompletedRequestsOnly()
+    {
+        return _completedRequestsOnly;
+    }
+
+    public void setCompletedRequestsOnly(boolean completedRequestsOnly)
+    {
+        _completedRequestsOnly = completedRequestsOnly;
+    }
+
+    @Override
+    public List<Pair<String, HtmlString>> getAdditionalFormInputHtml()
+    {
+        List<Pair<String, HtmlString>> superInputs = super.getAdditionalFormInputHtml();
+
+        Select.SelectBuilder sb = new Select.SelectBuilder();
+
+        sb.addOption(new Option.OptionBuilder()
+            .value(Boolean.toString(false))
+            .label("Include in-process requests")
+            .build()
+        );
+
+        sb.addOption(new Option.OptionBuilder()
+            .value(Boolean.toString(true))
+            .label("Completed requests only")
+            .selected(_completedRequestsOnly)
+            .build()
+        );
+
+        superInputs.add(new Pair<>("Request status", unsafe(sb.toString())));
+        return superInputs;
+    }
+}