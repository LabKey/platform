--- conflicted
+++ resolved
@@ -1,137 +1,131 @@
-/*
- * Copyright (c) 2014-2019 LabKey Corporation
- *
- * Licensed under the Apache License, Version 2.0 (the "License");
- * you may not use this file except in compliance with the License.
- * You may obtain a copy of the License at
- *
- *     http://www.apache.org/licenses/LICENSE-2.0
- *
- * Unless required by applicable law or agreed to in writing, software
- * distributed under the License is distributed on an "AS IS" BASIS,
- * WITHOUT WARRANTIES OR CONDITIONS OF ANY KIND, either express or implied.
- * See the License for the specific language governing permissions and
- * limitations under the License.
- */
-package org.labkey.study.specimen.report.request;
-
-import org.labkey.api.data.Container;
-import org.labkey.api.data.SQLFragment;
-import org.labkey.api.data.SimpleFilter;
-import org.labkey.api.query.FieldKey;
-import org.labkey.api.study.Location;
-import org.labkey.api.util.HtmlString;
-import org.labkey.api.util.Pair;
-import org.labkey.study.SpecimenManager;
-import org.labkey.study.controllers.specimen.SpecimenController;
-import org.labkey.study.model.LocationImpl;
-import org.labkey.study.model.StudyManager;
-import org.labkey.study.model.VisitImpl;
-import org.labkey.study.query.SpecimenQueryView;
-import org.labkey.study.specimen.report.SpecimenVisitReport;
-
-import java.util.ArrayList;
-import java.util.Collections;
-import java.util.List;
-import java.util.Set;
-
-/**
- * User: brittp
- * Created: Jan 24, 2008 1:38:40 PM
- */
-public class RequestEnrollmentSiteReportFactory extends BaseRequestReportFactory
-{
-    private Integer _enrollmentSiteId;
-
-    public Integer getEnrollmentSiteId()
-    {
-        return _enrollmentSiteId;
-    }
-
-    public void setEnrollmentSiteId(Integer enrollmentSiteId)
-    {
-        _enrollmentSiteId = enrollmentSiteId;
-    }
-
-    @Override
-    public boolean allowsAvailabilityFilter()
-    {
-        return false;
-    }
-
-    @Override
-    public String getLabel()
-    {
-        Location location = _enrollmentSiteId != null ? StudyManager.getInstance().getLocation(getContainer(), _enrollmentSiteId) : null;
-        return "Requested by Enrollment Location" + (location != null ? ": " + location.getLabel() : "");
-    }
-
-    @Override
-    public String getReportType()
-    {
-        return "RequestedByEnrollmentLocation";
-    }
-
-    @Override
-    protected List<? extends SpecimenVisitReport> createReports()
-    {
-        final Set<LocationImpl> locations;
-
-        if (getEnrollmentSiteId() != null)
-        {
-            locations = Collections.singleton(StudyManager.getInstance().getLocation(getContainer(), getEnrollmentSiteId()));
-        }
-        else
-        {
-            locations = SpecimenManager.getInstance().getEnrollmentSitesWithRequests(getContainer(), getUser());
-            // add null to the set so we can search for ptid without an enrollment site:
-            locations.add(null);
-        }
-
-        List<SpecimenVisitReport> reports = new ArrayList<>();
-        List<VisitImpl> visits = SpecimenManager.getInstance().getVisitsWithSpecimens(getContainer(), getUser(), getCohort());
-
-        SQLFragment baseSql = SpecimenQueryView.getBaseRequestedEnrollmentSql(getContainer(), getUser(), isCompletedRequestsOnly());
-
-        for (LocationImpl location : locations)
-        {
-            SimpleFilter filter = new SimpleFilter();
-            SQLFragment sql = new SQLFragment(baseSql);
-            if (location == null)
-                sql.append("IS NULL)");
-            else
-            {
-                sql.append("= " + location.getRowId() + ")");
-            }
-
-            filter.addWhereClause(sql, FieldKey.fromParts("GlobalUniqueId"));
-            addBaseFilters(filter);
-            reports.add(new RequestEnrollmentLocationReport(location == null ? "[Unassigned enrollment location]" : location.getLabel(),
-                    filter, this, visits, location != null ? location.getRowId() : -1, isCompletedRequestsOnly()));
-        }
-        return reports;
-    }
-
-    @Override
-    public Class<? extends SpecimenController.SpecimenVisitReportAction> getAction()
-    {
-        return SpecimenController.RequestEnrollmentSiteReportAction.class;
-    }
-
-<<<<<<< HEAD
-    @Override
-    public List<Pair<String, String>> getAdditionalFormInputHtml(Container container)
-    {
-        List<Pair<String, String>> inputs = new ArrayList<>(super.getAdditionalFormInputHtml(container));
-=======
-    public List<Pair<String, HtmlString>> getAdditionalFormInputHtml()
-    {
-        List<Pair<String, HtmlString>> inputs = new ArrayList<>(super.getAdditionalFormInputHtml());
->>>>>>> 5894c378
-        Set<LocationImpl> locations = SpecimenManager.getInstance().getEnrollmentSitesWithRequests(getContainer(), getUser());
-        // add null to the set so we can search for ptid without an enrollment site:
-        locations.add(null);
-        inputs.add(getEnrollmentSitePicker("enrollmentSiteId", locations, _enrollmentSiteId));
-        return inputs;
-    }
-}
+/*
+ * Copyright (c) 2014-2019 LabKey Corporation
+ *
+ * Licensed under the Apache License, Version 2.0 (the "License");
+ * you may not use this file except in compliance with the License.
+ * You may obtain a copy of the License at
+ *
+ *     http://www.apache.org/licenses/LICENSE-2.0
+ *
+ * Unless required by applicable law or agreed to in writing, software
+ * distributed under the License is distributed on an "AS IS" BASIS,
+ * WITHOUT WARRANTIES OR CONDITIONS OF ANY KIND, either express or implied.
+ * See the License for the specific language governing permissions and
+ * limitations under the License.
+ */
+package org.labkey.study.specimen.report.request;
+
+import org.labkey.api.data.Container;
+import org.labkey.api.data.SQLFragment;
+import org.labkey.api.data.SimpleFilter;
+import org.labkey.api.query.FieldKey;
+import org.labkey.api.study.Location;
+import org.labkey.api.util.HtmlString;
+import org.labkey.api.util.Pair;
+import org.labkey.study.SpecimenManager;
+import org.labkey.study.controllers.specimen.SpecimenController;
+import org.labkey.study.model.LocationImpl;
+import org.labkey.study.model.StudyManager;
+import org.labkey.study.model.VisitImpl;
+import org.labkey.study.query.SpecimenQueryView;
+import org.labkey.study.specimen.report.SpecimenVisitReport;
+
+import java.util.ArrayList;
+import java.util.Collections;
+import java.util.List;
+import java.util.Set;
+
+/**
+ * User: brittp
+ * Created: Jan 24, 2008 1:38:40 PM
+ */
+public class RequestEnrollmentSiteReportFactory extends BaseRequestReportFactory
+{
+    private Integer _enrollmentSiteId;
+
+    public Integer getEnrollmentSiteId()
+    {
+        return _enrollmentSiteId;
+    }
+
+    public void setEnrollmentSiteId(Integer enrollmentSiteId)
+    {
+        _enrollmentSiteId = enrollmentSiteId;
+    }
+
+    @Override
+    public boolean allowsAvailabilityFilter()
+    {
+        return false;
+    }
+
+    @Override
+    public String getLabel()
+    {
+        Location location = _enrollmentSiteId != null ? StudyManager.getInstance().getLocation(getContainer(), _enrollmentSiteId) : null;
+        return "Requested by Enrollment Location" + (location != null ? ": " + location.getLabel() : "");
+    }
+
+    @Override
+    public String getReportType()
+    {
+        return "RequestedByEnrollmentLocation";
+    }
+
+    @Override
+    protected List<? extends SpecimenVisitReport> createReports()
+    {
+        final Set<LocationImpl> locations;
+
+        if (getEnrollmentSiteId() != null)
+        {
+            locations = Collections.singleton(StudyManager.getInstance().getLocation(getContainer(), getEnrollmentSiteId()));
+        }
+        else
+        {
+            locations = SpecimenManager.getInstance().getEnrollmentSitesWithRequests(getContainer(), getUser());
+            // add null to the set so we can search for ptid without an enrollment site:
+            locations.add(null);
+        }
+
+        List<SpecimenVisitReport> reports = new ArrayList<>();
+        List<VisitImpl> visits = SpecimenManager.getInstance().getVisitsWithSpecimens(getContainer(), getUser(), getCohort());
+
+        SQLFragment baseSql = SpecimenQueryView.getBaseRequestedEnrollmentSql(getContainer(), getUser(), isCompletedRequestsOnly());
+
+        for (LocationImpl location : locations)
+        {
+            SimpleFilter filter = new SimpleFilter();
+            SQLFragment sql = new SQLFragment(baseSql);
+            if (location == null)
+                sql.append("IS NULL)");
+            else
+            {
+                sql.append("= " + location.getRowId() + ")");
+            }
+
+            filter.addWhereClause(sql, FieldKey.fromParts("GlobalUniqueId"));
+            addBaseFilters(filter);
+            reports.add(new RequestEnrollmentLocationReport(location == null ? "[Unassigned enrollment location]" : location.getLabel(),
+                    filter, this, visits, location != null ? location.getRowId() : -1, isCompletedRequestsOnly()));
+        }
+        return reports;
+    }
+
+    @Override
+    public Class<? extends SpecimenController.SpecimenVisitReportAction> getAction()
+    {
+        return SpecimenController.RequestEnrollmentSiteReportAction.class;
+    }
+
+    @Override
+    public List<Pair<String, HtmlString>> getAdditionalFormInputHtml()
+    {
+        List<Pair<String, HtmlString>> inputs = new ArrayList<>(super.getAdditionalFormInputHtml());
+        Set<LocationImpl> locations = SpecimenManager.getInstance().getEnrollmentSitesWithRequests(getContainer(), getUser());
+        // add null to the set so we can search for ptid without an enrollment site:
+        locations.add(null);
+        inputs.add(getEnrollmentSitePicker("enrollmentSiteId", locations, _enrollmentSiteId));
+        return inputs;
+    }
+}