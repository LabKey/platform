/*
 * Copyright (c) 2014-2019 LabKey Corporation
 *
 * Licensed under the Apache License, Version 2.0 (the "License");
 * you may not use this file except in compliance with the License.
 * You may obtain a copy of the License at
 *
 *     http://www.apache.org/licenses/LICENSE-2.0
 *
 * Unless required by applicable law or agreed to in writing, software
 * distributed under the License is distributed on an "AS IS" BASIS,
 * WITHOUT WARRANTIES OR CONDITIONS OF ANY KIND, either express or implied.
 * See the License for the specific language governing permissions and
 * limitations under the License.
 */
package org.labkey.study.specimen.report.specimentype;

<<<<<<< HEAD
import org.labkey.api.data.Container;
import org.labkey.api.study.SpecimenService;
=======
import org.labkey.api.util.HtmlString;
import org.labkey.api.util.element.Option;
import org.labkey.api.util.element.Select;
import org.labkey.study.specimen.report.SpecimenVisitReportParameters;
import org.labkey.study.SpecimenManager;
>>>>>>> 5894c378
import org.labkey.api.util.PageFlowUtil;
import org.labkey.study.SpecimenManager;
import org.labkey.study.specimen.report.SpecimenVisitReportParameters;
import org.labkey.api.util.Pair;

import java.util.List;
import java.util.ArrayList;

import static org.labkey.api.util.HtmlString.unsafe;

/**
 * User: brittp
 * Created: Feb 1, 2008
 */
public abstract class TypeReportFactory extends SpecimenVisitReportParameters
{
<<<<<<< HEAD
    @Override
    public List<Pair<String, String>> getAdditionalFormInputHtml(Container container)
    {
        List<Pair<String, String>> inputs = new ArrayList<>(super.getAdditionalFormInputHtml(container));

        if (!SpecimenService.get().getRequestCustomizer().omitTypeGroupingsWhenReporting())
        {
            StringBuilder builder = new StringBuilder();
            builder.append("<select name=\"").append(PARAMS.typeLevel.name()).append("\">");
            for (SpecimenManager.SpecimenTypeLevel level : SpecimenManager.SpecimenTypeLevel.values())
            {
                builder.append("<option value=\"").append(PageFlowUtil.filter(level.name())).append("\"");
                if (getTypeLevelEnum() == level)
                    builder.append(" SELECTED");
                builder.append(">");
                builder.append("Show results by: ");
                builder.append(PageFlowUtil.filter(level.getLabel())).append("</option>");
            }
            builder.append("</select>");
            inputs.add(new Pair<>("Type breakdown", builder.toString()));
        }

=======
    public List<Pair<String, HtmlString>> getAdditionalFormInputHtml()
    {
        List<Pair<String, HtmlString>> inputs = new ArrayList<>();
        inputs.addAll(super.getAdditionalFormInputHtml());

        Select.SelectBuilder builder = new Select.SelectBuilder();
        builder.name(PARAMS.typeLevel.name());

        for (SpecimenManager.SpecimenTypeLevel level : SpecimenManager.SpecimenTypeLevel.values())
        {
            builder.addOption(new Option.OptionBuilder()
                .value(level.name())
                .label("Show results by: " + level.getLabel())
                .selected(getTypeLevelEnum() == level)
                .build()
            );
        }
        inputs.add(new Pair<>("Type breakdown", unsafe(builder.toString())));
>>>>>>> 5894c378
        return inputs;
    }
}
<|MERGE_RESOLUTION|>--- conflicted
+++ resolved
@@ -1,89 +1,61 @@
-/*
- * Copyright (c) 2014-2019 LabKey Corporation
- *
- * Licensed under the Apache License, Version 2.0 (the "License");
- * you may not use this file except in compliance with the License.
- * You may obtain a copy of the License at
- *
- *     http://www.apache.org/licenses/LICENSE-2.0
- *
- * Unless required by applicable law or agreed to in writing, software
- * distributed under the License is distributed on an "AS IS" BASIS,
- * WITHOUT WARRANTIES OR CONDITIONS OF ANY KIND, either express or implied.
- * See the License for the specific language governing permissions and
- * limitations under the License.
- */
-package org.labkey.study.specimen.report.specimentype;
-
-<<<<<<< HEAD
-import org.labkey.api.data.Container;
-import org.labkey.api.study.SpecimenService;
-=======
-import org.labkey.api.util.HtmlString;
-import org.labkey.api.util.element.Option;
-import org.labkey.api.util.element.Select;
-import org.labkey.study.specimen.report.SpecimenVisitReportParameters;
-import org.labkey.study.SpecimenManager;
->>>>>>> 5894c378
-import org.labkey.api.util.PageFlowUtil;
-import org.labkey.study.SpecimenManager;
-import org.labkey.study.specimen.report.SpecimenVisitReportParameters;
-import org.labkey.api.util.Pair;
-
-import java.util.List;
-import java.util.ArrayList;
-
-import static org.labkey.api.util.HtmlString.unsafe;
-
-/**
- * User: brittp
- * Created: Feb 1, 2008
- */
-public abstract class TypeReportFactory extends SpecimenVisitReportParameters
-{
-<<<<<<< HEAD
-    @Override
-    public List<Pair<String, String>> getAdditionalFormInputHtml(Container container)
-    {
-        List<Pair<String, String>> inputs = new ArrayList<>(super.getAdditionalFormInputHtml(container));
-
-        if (!SpecimenService.get().getRequestCustomizer().omitTypeGroupingsWhenReporting())
-        {
-            StringBuilder builder = new StringBuilder();
-            builder.append("<select name=\"").append(PARAMS.typeLevel.name()).append("\">");
-            for (SpecimenManager.SpecimenTypeLevel level : SpecimenManager.SpecimenTypeLevel.values())
-            {
-                builder.append("<option value=\"").append(PageFlowUtil.filter(level.name())).append("\"");
-                if (getTypeLevelEnum() == level)
-                    builder.append(" SELECTED");
-                builder.append(">");
-                builder.append("Show results by: ");
-                builder.append(PageFlowUtil.filter(level.getLabel())).append("</option>");
-            }
-            builder.append("</select>");
-            inputs.add(new Pair<>("Type breakdown", builder.toString()));
-        }
-
-=======
-    public List<Pair<String, HtmlString>> getAdditionalFormInputHtml()
-    {
-        List<Pair<String, HtmlString>> inputs = new ArrayList<>();
-        inputs.addAll(super.getAdditionalFormInputHtml());
-
-        Select.SelectBuilder builder = new Select.SelectBuilder();
-        builder.name(PARAMS.typeLevel.name());
-
-        for (SpecimenManager.SpecimenTypeLevel level : SpecimenManager.SpecimenTypeLevel.values())
-        {
-            builder.addOption(new Option.OptionBuilder()
-                .value(level.name())
-                .label("Show results by: " + level.getLabel())
-                .selected(getTypeLevelEnum() == level)
-                .build()
-            );
-        }
-        inputs.add(new Pair<>("Type breakdown", unsafe(builder.toString())));
->>>>>>> 5894c378
-        return inputs;
-    }
-}
+/*
+ * Copyright (c) 2014-2019 LabKey Corporation
+ *
+ * Licensed under the Apache License, Version 2.0 (the "License");
+ * you may not use this file except in compliance with the License.
+ * You may obtain a copy of the License at
+ *
+ *     http://www.apache.org/licenses/LICENSE-2.0
+ *
+ * Unless required by applicable law or agreed to in writing, software
+ * distributed under the License is distributed on an "AS IS" BASIS,
+ * WITHOUT WARRANTIES OR CONDITIONS OF ANY KIND, either express or implied.
+ * See the License for the specific language governing permissions and
+ * limitations under the License.
+ */
+package org.labkey.study.specimen.report.specimentype;
+
+import org.labkey.api.study.SpecimenService;
+import org.labkey.api.util.HtmlString;
+import org.labkey.api.util.element.Option;
+import org.labkey.api.util.element.Select;
+import org.labkey.study.specimen.report.SpecimenVisitReportParameters;
+import org.labkey.study.SpecimenManager;
+import org.labkey.api.util.Pair;
+
+import java.util.List;
+import java.util.ArrayList;
+
+import static org.labkey.api.util.HtmlString.unsafe;
+
+/**
+ * User: brittp
+ * Created: Feb 1, 2008
+ */
+public abstract class TypeReportFactory extends SpecimenVisitReportParameters
+{
+    @Override
+    public List<Pair<String, HtmlString>> getAdditionalFormInputHtml()
+    {
+        List<Pair<String, HtmlString>> inputs = new ArrayList<>(super.getAdditionalFormInputHtml());
+
+        if (!SpecimenService.get().getRequestCustomizer().omitTypeGroupingsWhenReporting())
+        {
+            Select.SelectBuilder builder = new Select.SelectBuilder();
+            builder.name(PARAMS.typeLevel.name());
+
+            for (SpecimenManager.SpecimenTypeLevel level : SpecimenManager.SpecimenTypeLevel.values())
+            {
+                builder.addOption(new Option.OptionBuilder()
+                        .value(level.name())
+                        .label("Show results by: " + level.getLabel())
+                        .selected(getTypeLevelEnum() == level)
+                        .build()
+                );
+            }
+            inputs.add(new Pair<>("Type breakdown", unsafe(builder.toString())));
+        }
+
+        return inputs;
+    }
+}