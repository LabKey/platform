--- conflicted
+++ resolved
@@ -1,139 +1,129 @@
-/*
- * Copyright (c) 2014-2019 LabKey Corporation
- *
- * Licensed under the Apache License, Version 2.0 (the "License");
- * you may not use this file except in compliance with the License.
- * You may obtain a copy of the License at
- *
- *     http://www.apache.org/licenses/LICENSE-2.0
- *
- * Unless required by applicable law or agreed to in writing, software
- * distributed under the License is distributed on an "AS IS" BASIS,
- * WITHOUT WARRANTIES OR CONDITIONS OF ANY KIND, either express or implied.
- * See the License for the specific language governing permissions and
- * limitations under the License.
- */
-package org.labkey.study.specimen.report.specimentype;
-
-<<<<<<< HEAD
-import org.labkey.api.data.Container;
-=======
-import com.google.gwt.user.client.ui.Hidden;
-import org.labkey.api.jsp.taglib.InputTag;
-import org.labkey.api.util.HtmlString;
-import org.labkey.api.util.element.Input;
-import org.labkey.api.util.element.Option;
-import org.labkey.api.util.element.Select;
->>>>>>> 5894c378
-import org.labkey.study.CohortFilterFactory;
-import org.labkey.study.SingleCohortFilter;
-import org.labkey.study.specimen.report.SpecimenVisitReport;
-import org.labkey.study.model.CohortImpl;
-import org.labkey.study.model.StudyManager;
-import org.labkey.study.model.VisitImpl;
-import org.labkey.study.model.StudyImpl;
-import org.labkey.study.SpecimenManager;
-import org.labkey.study.CohortFilter;
-import org.labkey.study.controllers.specimen.SpecimenController;
-import org.labkey.api.data.SimpleFilter;
-import org.labkey.api.util.Pair;
-import org.labkey.api.util.PageFlowUtil;
-
-import java.util.List;
-import java.util.ArrayList;
-
-import static org.labkey.api.util.HtmlString.unsafe;
-
-/**
- * User: brittp
- * Created: Jan 24, 2008 3:19:29 PM
- */
-public class TypeCohortReportFactory extends TypeReportFactory
-{
-    @Override
-    public boolean allowsCohortFilter()
-    {
-        return false;
-    }
-
-    @Override
-    public Class<? extends SpecimenController.SpecimenVisitReportAction> getAction()
-    {
-        return SpecimenController.TypeCohortReportAction.class;
-    }
-
-<<<<<<< HEAD
-    @Override
-    public List<Pair<String, String>> getAdditionalFormInputHtml(Container container)
-    {
-        List<Pair<String, String>> inputs = super.getAdditionalFormInputHtml(container);
-=======
-    public List<Pair<String, HtmlString>> getAdditionalFormInputHtml()
-    {
-        List<Pair<String, HtmlString>> inputs = super.getAdditionalFormInputHtml();
->>>>>>> 5894c378
-        StudyImpl study =  StudyManager.getInstance().getStudy(getContainer());
-        if (study.isAdvancedCohorts())
-        {
-            CohortFilter.Type currentType = getCohortFilter() != null ? getCohortFilter().getType() : CohortFilter.Type.DATA_COLLECTION;
-            Input.InputBuilder input = new Input.InputBuilder()
-                .type("hidden")
-                .value("0")
-                .label(CohortFilterFactory.Params.cohortId.name());
-
-            Select.SelectBuilder select = new Select.SelectBuilder()
-                .name(CohortFilterFactory.Params.cohortFilterType.name());
-
-            for (CohortFilter.Type type : CohortFilter.Type.values())
-            {
-                select.addOption(new Option.OptionBuilder()
-                    .value(type.name())
-                    .label(type.getTitle())
-                    .selected(type == currentType)
-                    .build()
-                );
-            }
-
-            String combinedElements = input.toString().concat(select.toString());
-            inputs.add(new Pair<>("Cohort Filter Type", unsafe(combinedElements)));
-        }
-        return inputs;
-    }
-
-    @Override
-    protected List<? extends SpecimenVisitReport> createReports()
-    {
-        List<CohortFilter> reportCohorts = new ArrayList<>();
-        CohortFilter.Type type = getCohortFilter() != null ? getCohortFilter().getType() : CohortFilter.Type.DATA_COLLECTION;
-        for (CohortImpl cohort : StudyManager.getInstance().getCohorts(getContainer(), getUser()))
-            reportCohorts.add(new SingleCohortFilter(type, cohort));
-        reportCohorts.add(CohortFilterFactory.UNASSIGNED);
-
-        List<SpecimenVisitReport> reports = new ArrayList<>();
-        for (CohortFilter cohortFilter : reportCohorts)
-        {
-            CohortImpl cohort = cohortFilter.getCohort(getContainer(), getUser());
-            String title = cohort != null ? cohort.getLabel() : "[No cohort assigned]";
-            SimpleFilter filter = new SimpleFilter();
-            addBaseFilters(filter);
-            addCohortFilter(filter, cohortFilter);
-            List<VisitImpl> visits = SpecimenManager.getInstance().getVisitsWithSpecimens(getContainer(), getUser(), cohort);
-            reports.add(new TypeCohortReport(title, visits, filter, this, cohortFilter));
-        }
-        return reports;
-    }
-
-    @Override
-    public String getLabel()
-    {
-        CohortFilter filter = getCohortFilter();
-        CohortImpl cohort = filter != null ? filter.getCohort(getContainer(), getUser()) : null;
-        return cohort != null ? cohort.getLabel() : "Type by Cohort";
-    }
-
-    @Override
-    public String getReportType()
-    {
-        return "TypeByCohort";
-    }
-}
+/*
+ * Copyright (c) 2014-2019 LabKey Corporation
+ *
+ * Licensed under the Apache License, Version 2.0 (the "License");
+ * you may not use this file except in compliance with the License.
+ * You may obtain a copy of the License at
+ *
+ *     http://www.apache.org/licenses/LICENSE-2.0
+ *
+ * Unless required by applicable law or agreed to in writing, software
+ * distributed under the License is distributed on an "AS IS" BASIS,
+ * WITHOUT WARRANTIES OR CONDITIONS OF ANY KIND, either express or implied.
+ * See the License for the specific language governing permissions and
+ * limitations under the License.
+ */
+package org.labkey.study.specimen.report.specimentype;
+
+import com.google.gwt.user.client.ui.Hidden;
+import org.labkey.api.jsp.taglib.InputTag;
+import org.labkey.api.util.HtmlString;
+import org.labkey.api.util.element.Input;
+import org.labkey.api.util.element.Option;
+import org.labkey.api.util.element.Select;
+import org.labkey.study.CohortFilterFactory;
+import org.labkey.study.SingleCohortFilter;
+import org.labkey.study.specimen.report.SpecimenVisitReport;
+import org.labkey.study.model.CohortImpl;
+import org.labkey.study.model.StudyManager;
+import org.labkey.study.model.VisitImpl;
+import org.labkey.study.model.StudyImpl;
+import org.labkey.study.SpecimenManager;
+import org.labkey.study.CohortFilter;
+import org.labkey.study.controllers.specimen.SpecimenController;
+import org.labkey.api.data.SimpleFilter;
+import org.labkey.api.util.Pair;
+import org.labkey.api.util.PageFlowUtil;
+
+import java.util.List;
+import java.util.ArrayList;
+
+import static org.labkey.api.util.HtmlString.unsafe;
+
+/**
+ * User: brittp
+ * Created: Jan 24, 2008 3:19:29 PM
+ */
+public class TypeCohortReportFactory extends TypeReportFactory
+{
+    @Override
+    public boolean allowsCohortFilter()
+    {
+        return false;
+    }
+
+    @Override
+    public Class<? extends SpecimenController.SpecimenVisitReportAction> getAction()
+    {
+        return SpecimenController.TypeCohortReportAction.class;
+    }
+
+    @Override
+    public List<Pair<String, HtmlString>> getAdditionalFormInputHtml()
+    {
+        List<Pair<String, HtmlString>> inputs = super.getAdditionalFormInputHtml();
+        StudyImpl study =  StudyManager.getInstance().getStudy(getContainer());
+        if (study.isAdvancedCohorts())
+        {
+            CohortFilter.Type currentType = getCohortFilter() != null ? getCohortFilter().getType() : CohortFilter.Type.DATA_COLLECTION;
+            Input.InputBuilder input = new Input.InputBuilder()
+                .type("hidden")
+                .value("0")
+                .label(CohortFilterFactory.Params.cohortId.name());
+
+            Select.SelectBuilder select = new Select.SelectBuilder()
+                .name(CohortFilterFactory.Params.cohortFilterType.name());
+
+            for (CohortFilter.Type type : CohortFilter.Type.values())
+            {
+                select.addOption(new Option.OptionBuilder()
+                    .value(type.name())
+                    .label(type.getTitle())
+                    .selected(type == currentType)
+                    .build()
+                );
+            }
+
+            String combinedElements = input.toString().concat(select.toString());
+            inputs.add(new Pair<>("Cohort Filter Type", unsafe(combinedElements)));
+        }
+        return inputs;
+    }
+
+    @Override
+    protected List<? extends SpecimenVisitReport> createReports()
+    {
+        List<CohortFilter> reportCohorts = new ArrayList<>();
+        CohortFilter.Type type = getCohortFilter() != null ? getCohortFilter().getType() : CohortFilter.Type.DATA_COLLECTION;
+        for (CohortImpl cohort : StudyManager.getInstance().getCohorts(getContainer(), getUser()))
+            reportCohorts.add(new SingleCohortFilter(type, cohort));
+        reportCohorts.add(CohortFilterFactory.UNASSIGNED);
+
+        List<SpecimenVisitReport> reports = new ArrayList<>();
+        for (CohortFilter cohortFilter : reportCohorts)
+        {
+            CohortImpl cohort = cohortFilter.getCohort(getContainer(), getUser());
+            String title = cohort != null ? cohort.getLabel() : "[No cohort assigned]";
+            SimpleFilter filter = new SimpleFilter();
+            addBaseFilters(filter);
+            addCohortFilter(filter, cohortFilter);
+            List<VisitImpl> visits = SpecimenManager.getInstance().getVisitsWithSpecimens(getContainer(), getUser(), cohort);
+            reports.add(new TypeCohortReport(title, visits, filter, this, cohortFilter));
+        }
+        return reports;
+    }
+
+    @Override
+    public String getLabel()
+    {
+        CohortFilter filter = getCohortFilter();
+        CohortImpl cohort = filter != null ? filter.getCohort(getContainer(), getUser()) : null;
+        return cohort != null ? cohort.getLabel() : "Type by Cohort";
+    }
+
+    @Override
+    public String getReportType()
+    {
+        return "TypeByCohort";
+    }
+}