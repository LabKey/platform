/*
 * Copyright (c) 2014-2019 LabKey Corporation
 *
 * Licensed under the Apache License, Version 2.0 (the "License");
 * you may not use this file except in compliance with the License.
 * You may obtain a copy of the License at
 *
 *     http://www.apache.org/licenses/LICENSE-2.0
 *
 * Unless required by applicable law or agreed to in writing, software
 * distributed under the License is distributed on an "AS IS" BASIS,
 * WITHOUT WARRANTIES OR CONDITIONS OF ANY KIND, either express or implied.
 * See the License for the specific language governing permissions and
 * limitations under the License.
 */
package org.labkey.study.specimen.settings;

import org.labkey.api.security.User;
import org.labkey.api.security.ValidEmail;
import org.labkey.api.data.Container;
import org.labkey.api.settings.LookAndFeelProperties;
import org.labkey.api.util.EnumHasHtmlString;

import javax.mail.Address;
import java.util.Map;
import java.util.StringTokenizer;
import java.util.List;
import java.util.ArrayList;

/*
 * User: brittp
 * Date: May 8, 2009
 * Time: 2:52:06 PM
 */

public class RequestNotificationSettings
{
    public static final String REPLY_TO_CURRENT_USER_VALUE = "[current user]";
    private static final String KEY_REPLYTO = "ReplyTo";
    private static final String KEY_CC = "CC";
    private static final String KEY_SUBJECTSUFFIX = "SubjectSuffix";
    private static final String KEY_NEWREQUESTNOTIFY = "NewRequestNotify";
    private static final String KEY_DEFAULTEMAILNOTIFY = "DefaultEmailNotify";
    private static final String KEY_SPECIMENSATTACHMENT = "SpecimensAttachment";
    private String _replyTo;
    private String _cc;
    private String _subjectSuffix;
    private String _newRequestNotify;
    private boolean _ccCheckbox;
    private boolean _newRequestNotifyCheckbox;
    private DefaultEmailNotifyEnum _defaultEmailNotify = DefaultEmailNotifyEnum.ActorsInvolved;
    private SpecimensAttachmentEnum _specimensAttachment = SpecimensAttachmentEnum.InEmailBody;

<<<<<<< HEAD
    public enum DefaultEmailNotifyEnum implements EnumHasHtmlString<DefaultEmailNotifyEnum>
    {All, None, ActorsInvolved}

    public enum SpecimensAttachmentEnum {InEmailBody, ExcelAttachment, TextAttachment, Never}
=======
    public enum DefaultEmailNotifyEnum {All, None, ActorsInvolved}
    public enum SpecimensAttachmentEnum implements EnumHasHtmlString<SpecimensAttachmentEnum>
    {InEmailBody, ExcelAttachment, TextAttachment, Never}
>>>>>>> f0121d14

    public RequestNotificationSettings()
    {
        // no-arg constructor for struts reflection
    }

    public RequestNotificationSettings(Map<String, String> map)
    {
        _replyTo = map.get(KEY_REPLYTO);
        _cc = map.get(KEY_CC);
        _subjectSuffix = map.get(KEY_SUBJECTSUFFIX);
        _newRequestNotify = map.get(KEY_NEWREQUESTNOTIFY);
        setDefaultEmailNotify(map.get(KEY_DEFAULTEMAILNOTIFY));
        setSpecimensAttachment(map.get(KEY_SPECIMENSATTACHMENT));
    }

    public String getReplyToEmailAddress(User currentAdmin)
    {
        if (RequestNotificationSettings.REPLY_TO_CURRENT_USER_VALUE.equals(getReplyTo()))
            return currentAdmin.getEmail();
        else
            return getReplyTo();
    }

    public String getReplyTo()
    {
        return _replyTo;
    }

    public void setReplyTo(String replyTo)
    {
        _replyTo = replyTo;
    }

    public String getCc()
    {
        return _cc;
    }

    public void setCc(String cc)
    {
        _cc = cc;
    }

    public String getSubjectSuffix()
    {
        return _subjectSuffix;
    }

    public void setSubjectSuffix(String subjectSuffix)
    {
        _subjectSuffix = subjectSuffix;
    }

    public String getNewRequestNotify()
    {
        return _newRequestNotify;
    }

    public void setNewRequestNotify(String newRequestNotify)
    {
        _newRequestNotify = newRequestNotify;
    }

    public boolean isCcCheckbox()
    {
        return _ccCheckbox;
    }

    public void setCcCheckbox(boolean ccCheckbox)
    {
        _ccCheckbox = ccCheckbox;
    }

    public boolean isNewRequestNotifyCheckbox()
    {
        return _newRequestNotifyCheckbox;
    }

    public void setNewRequestNotifyCheckbox(boolean newRequestNotifyCheckbox)
    {
        _newRequestNotifyCheckbox = newRequestNotifyCheckbox;
    }

    public void populateMap(Map<String, String> map)
    {
        map.put(KEY_REPLYTO, _replyTo);
        map.put(KEY_CC, _cc);
        map.put(KEY_SUBJECTSUFFIX, _subjectSuffix);
        map.put(KEY_NEWREQUESTNOTIFY, _newRequestNotify);
        map.put(KEY_DEFAULTEMAILNOTIFY, getDefaultEmailNotify());
        map.put(KEY_SPECIMENSATTACHMENT, getSpecimensAttachment());
    }

    public static RequestNotificationSettings getDefaultSettings(Container c)
    {
        RequestNotificationSettings defaults = new RequestNotificationSettings();
        defaults.setReplyTo(LookAndFeelProperties.getInstance(c).getSystemEmailAddress());
        defaults.setCc("");
        defaults.setNewRequestNotify("");
        defaults.setSubjectSuffix("Specimen Request Notification");
        return defaults;
    }

    public Address[] getCCAddresses() throws ValidEmail.InvalidEmailException
    {
        if (_cc == null || _cc.length() == 0)
            return null;
        StringTokenizer splitter = new StringTokenizer(_cc, ",;:\t\n\r");
        List<Address> addresses = new ArrayList<>();
        while (splitter.hasMoreTokens())
        {
            String token = splitter.nextToken();
            ValidEmail tester = new ValidEmail(token);
            addresses.add(tester.getAddress());
        }
        return addresses.toArray(new Address[addresses.size()]);
    }

    public Address[] getNewRequestNotifyAddresses() throws ValidEmail.InvalidEmailException
    {
        if (_newRequestNotify == null || _newRequestNotify.length() == 0)
            return null;
        StringTokenizer splitter = new StringTokenizer(_newRequestNotify, ",;:\t\n\r");
        List<Address> addresses = new ArrayList<>();
        while (splitter.hasMoreTokens())
        {
            String token = splitter.nextToken();
            ValidEmail tester = new ValidEmail(token);
            addresses.add(tester.getAddress());
        }
        return addresses.toArray(new Address[addresses.size()]);
    }

    public boolean isReplyToCurrentUser()
    {
        return RequestNotificationSettings.REPLY_TO_CURRENT_USER_VALUE.equals(getReplyTo());
    }

    public String getDefaultEmailNotify()
    {
        return _defaultEmailNotify.name();
    }

    public DefaultEmailNotifyEnum getDefaultEmailNotifyEnum()
    {
        return _defaultEmailNotify;
    }

    public void setDefaultEmailNotify(String defaultEmailNotify)
    {
        if (null == defaultEmailNotify)
            _defaultEmailNotify = DefaultEmailNotifyEnum.ActorsInvolved;
        else
            _defaultEmailNotify = DefaultEmailNotifyEnum.valueOf(defaultEmailNotify);
    }

    public String getSpecimensAttachment()
    {
        return _specimensAttachment.name();
    }

    public SpecimensAttachmentEnum getSpecimensAttachmentEnum()
    {
        return _specimensAttachment;
    }

    public void setSpecimensAttachment(String specimensAttachment)
    {
        if (null == specimensAttachment)
            _specimensAttachment = SpecimensAttachmentEnum.InEmailBody;
        else
            _specimensAttachment = SpecimensAttachmentEnum.valueOf(specimensAttachment);
    }
}<|MERGE_RESOLUTION|>--- conflicted
+++ resolved
@@ -51,16 +51,10 @@
     private DefaultEmailNotifyEnum _defaultEmailNotify = DefaultEmailNotifyEnum.ActorsInvolved;
     private SpecimensAttachmentEnum _specimensAttachment = SpecimensAttachmentEnum.InEmailBody;
 
-<<<<<<< HEAD
     public enum DefaultEmailNotifyEnum implements EnumHasHtmlString<DefaultEmailNotifyEnum>
     {All, None, ActorsInvolved}
-
-    public enum SpecimensAttachmentEnum {InEmailBody, ExcelAttachment, TextAttachment, Never}
-=======
-    public enum DefaultEmailNotifyEnum {All, None, ActorsInvolved}
     public enum SpecimensAttachmentEnum implements EnumHasHtmlString<SpecimensAttachmentEnum>
     {InEmailBody, ExcelAttachment, TextAttachment, Never}
->>>>>>> f0121d14
 
     public RequestNotificationSettings()
     {
