/*
 * Copyright (c) 2013-2016 LabKey Corporation
 *
 * Licensed under the Apache License, Version 2.0 (the "License");
 * you may not use this file except in compliance with the License.
 * You may obtain a copy of the License at
 *
 *     http://www.apache.org/licenses/LICENSE-2.0
 *
 * Unless required by applicable law or agreed to in writing, software
 * distributed under the License is distributed on an "AS IS" BASIS,
 * WITHOUT WARRANTIES OR CONDITIONS OF ANY KIND, either express or implied.
 * See the License for the specific language governing permissions and
 * limitations under the License.
 */
package org.labkey.study.model;

import org.jetbrains.annotations.Nullable;
import org.json.JSONObject;
import org.labkey.api.collections.CaseInsensitiveHashSet;
import org.labkey.api.data.Container;
import org.labkey.api.data.DbSchema;
import org.labkey.api.data.DbSchemaType;
import org.labkey.api.data.DbScope;
import org.labkey.api.data.PropertyStorageSpec;
import org.labkey.api.data.SQLFragment;
import org.labkey.api.data.SchemaTableInfo;
import org.labkey.api.data.TableInfo;
import org.labkey.api.exp.Lsid;
import org.labkey.api.exp.OntologyManager;
import org.labkey.api.exp.PropertyDescriptor;
import org.labkey.api.exp.api.StorageProvisioner;
import org.labkey.api.exp.property.BaseAbstractDomainKind;
import org.labkey.api.exp.property.Domain;
import org.labkey.api.exp.property.DomainProperty;
import org.labkey.api.gwt.client.model.GWTPropertyDescriptor;
import org.labkey.api.query.SimpleValidationError;
import org.labkey.api.query.ValidationException;
import org.labkey.api.security.User;
import org.labkey.api.study.SpecimenTablesTemplate;
import org.labkey.api.util.Pair;
import org.labkey.api.view.ActionURL;
import org.labkey.api.writer.ContainerUser;
import org.labkey.data.xml.TableType;
import org.labkey.study.StudySchema;
import org.labkey.study.controllers.StudyController;
import org.labkey.study.importer.SpecimenImporter;
import org.labkey.study.query.SpecimenTablesProvider;

import java.util.ArrayList;
import java.util.Collections;
import java.util.HashSet;
import java.util.List;
import java.util.Map;
import java.util.Set;

<<<<<<< HEAD
public abstract class AbstractSpecimenDomainKind<T> extends AbstractDomainKind<JSONObject>
=======
public abstract class AbstractSpecimenDomainKind extends BaseAbstractDomainKind<JSONObject>
>>>>>>> 6288da34
{
    protected static final String COMMENTS = "Comments";                   // Reserved field name for Vial and Specimen
    protected static final String COLUMN = "Column";                       // Reserved field name for Vial, Specimen and Event

    abstract protected String getNamespacePrefix();
    abstract public Set<PropertyStorageSpec> getPropertySpecsFromTemplate(@Nullable SpecimenTablesTemplate template);
    public AbstractSpecimenDomainKind()
    {
        super();
    }

    public String getTypeLabel(Domain domain)
    {
        return domain.getName();
    }

    @Override
    public String generateDomainURI(String schemaName, String queryName, Container container, User user)
    {
        Lsid lsid = new Lsid(getNamespacePrefix(), container.getId(), schemaName.toLowerCase() + "-" + queryName.toLowerCase());
        return lsid.toString();
    }

    public SQLFragment sqlObjectIdsInDomain(Domain domain)
    {
        return new SQLFragment("NULL");
    }

    public ActionURL urlEditDefinition(Domain domain, ContainerUser containerUser)
    {
        return null;
    }

    public ActionURL urlShowData(Domain domain, ContainerUser containerUser)
    {
        return new ActionURL(StudyController.ManageStudyAction.class, containerUser.getContainer());   // TODO: view specimen grid
    }

    @Override
    public Class<JSONObject> getTypeClass()
    {
        return JSONObject.class;
    }

    @Override
    public Priority getPriority(String domainURI)
    {
        Lsid lsid = new Lsid(domainURI);
        return lsid.getNamespacePrefix() != null && getNamespacePrefix().equals(lsid.getNamespacePrefix()) ? Priority.MEDIUM : null;
    }

    public Set<String> getReservedPropertyNames(Domain domain)
    {
        return new HashSet<>();
    }

    @Override
    public DbScope getScope()
    {
        return StudySchema.getInstance().getSchema().getScope();
    }

    @Override
    public String getStorageSchemaName()
    {
        return SpecimenTablesProvider.SCHEMA_NAME;
    }

    @Override
    public DbSchemaType getSchemaType()
    {
        return DbSchemaType.Provisioned;
    }

    @Override
    public String getMetaDataSchemaName()
    {
        return "study";
    }

    @Override
    public String getMetaDataTableName()
    {
        return getKindName();
    }

    public Set<PropertyStorageSpec.ForeignKey> getPropertyForeignKeys(Container container, SpecimenTablesProvider provider)
    {
        return Collections.emptySet();
    }

    protected void setForeignKeyTableInfos(Container container, Set<PropertyStorageSpec.ForeignKey> foreignKeys, SpecimenTablesProvider provider)
    {
        // If this table requires FK to other provisioned tables (must be in same dbschema), get those tables
        for (PropertyStorageSpec.ForeignKey foreignKey : foreignKeys)
        {
            if (foreignKey.isProvisioned())
            {
                Domain domain = provider.getDomain(foreignKey.getTableName(), true);
                if (null == domain)
                    throw new IllegalStateException("Expected domain to be created if it didn't already exist.");

                TableInfo tableInfo = StorageProvisioner.createTableInfo(domain);
                foreignKey.setTableInfoProvisioned(tableInfo);
            }
        }
    }

    @Override
    public void afterLoadTable(SchemaTableInfo ti, Domain domain)
    {
        // Grab the meta data for this table (event, vial, or specimen) and apply it to the provisioned table
        DbSchema studySchema = StudySchema.getInstance().getSchema();
        TableType xmlTable = studySchema.getTableXmlMap().get(getMetaDataTableName());
        ti.loadTablePropertiesFromXml(xmlTable, true);
    }

    private String getMessageString(List<String> messages)
    {
        String sep = "";
        String msgString = "";
        for (String msg : messages)
        {
            msgString += sep + msg;
            sep = "\n";
        }
        return msgString;
    }

    protected ValidationException checkRollups(
            @Nullable List<PropertyDescriptor> vialProps,             // all of these are nonBase properties
            @Nullable List<PropertyDescriptor> specimenProps,          // all of these are nonBase properties
            Container container,
            User user,
            ValidationException exception,
            boolean addWarnings)
    {
        SpecimenTablesProvider specimenTablesProvider = new SpecimenTablesProvider(container, user, null);
        Domain eventDomain = specimenTablesProvider.getDomain("SpecimenEvent", false);
        Domain vialDomain = specimenTablesProvider.getDomain("vial", false);
        Domain specimenDomain = specimenTablesProvider.getDomain("specimen", false);

        boolean editingSpecimen = null != specimenProps;
        boolean editingVial = null != vialProps;

        List<PropertyDescriptor> eventProps = null;
        if (null != eventDomain)
        {
            eventProps = getPropertyDescriptorsForDomain(eventDomain, container);
        }

        if (null == vialProps && null != vialDomain)
        {
            vialProps = getPropertyDescriptorsForDomain(vialDomain, container);
        }

        if (null == specimenProps && null != specimenDomain)
        {
            specimenProps = getPropertyDescriptorsForDomain(specimenDomain, container);
        }

        if (null != eventDomain)
        {   // Consider that rollups can come from base properties
            for (DomainProperty domainProperty : eventDomain.getBaseProperties())
                eventProps.add(domainProperty.getPropertyDescriptor());
        }
        CaseInsensitiveHashSet eventFieldNamesDisallowedForRollups = SpecimenImporter.getEventFieldNamesDisallowedForRollups();
        Map<String, Pair<String, SpecimenImporter.RollupInstance<SpecimenImporter.EventVialRollup>>> vialToEventNameMap = SpecimenImporter.getVialToEventNameMap(vialProps, eventProps);     // includes rollups with type mismatches

        if (editingVial)
        {
            for (PropertyDescriptor prop : vialProps)
            {
                Pair<String, SpecimenImporter.RollupInstance<SpecimenImporter.EventVialRollup>> eventPair = vialToEventNameMap.get(prop.getName().toLowerCase());
                if (null != eventPair)
                {
                    String eventFieldName = eventPair.first;
                    if (eventFieldNamesDisallowedForRollups.contains(eventFieldName))
                        exception.addError(new SimpleValidationError("You may not rollup from SpecimenEvent field '" + eventFieldName + "'."));
                    else if (!eventPair.second.isTypeConstraintMet())
                        exception.addError(new SimpleValidationError("SpecimenEvent field '" + eventFieldName + "' would rollup to '" + prop.getName() + "' except the type constraint is not met."));
                }
                else if (addWarnings)
                    exception.addError(new SimpleValidationError("Your Vial field '" + prop.getName() + "', does not have a matching field in the SpecimenEvent table for a vial rollup calculation.", prop.getName(), ValidationException.SEVERITY.WARN));
            }
        }

        if (null != vialDomain)
        {   // Consider that rollups can come from base properties
            for (DomainProperty domainProperty : vialDomain.getBaseProperties())
                vialProps.add(domainProperty.getPropertyDescriptor());
        }
        CaseInsensitiveHashSet vialFieldNamesDisallowedForRollups = SpecimenImporter.getVialFieldNamesDisallowedForRollups();
        Map<String, Pair<String, SpecimenImporter.RollupInstance<SpecimenImporter.VialSpecimenRollup>>> specimenToVialNameMap = SpecimenImporter.getSpecimenToVialNameMap(specimenProps, vialProps);     // includes rollups with type mismatches

        if (editingSpecimen)
        {
            for (PropertyDescriptor prop : specimenProps)
            {
                Pair<String, SpecimenImporter.RollupInstance<SpecimenImporter.VialSpecimenRollup>> vialPair = specimenToVialNameMap.get(prop.getName().toLowerCase());
                if (null != vialPair)
                {
                    String vialFieldName = vialPair.first;
                    if (vialFieldNamesDisallowedForRollups.contains(vialFieldName))
                        exception.addError(new SimpleValidationError("You may not rollup from Vial field '" + vialFieldName + "'."));
                    else if (!vialPair.second.isTypeConstraintMet())
                        exception.addError(new SimpleValidationError("Vial field '" + vialFieldName + "' would rollup to '" + prop.getName() + "' except the type constraint is not met."));
                }
                else if (addWarnings)
                    exception.addError(new SimpleValidationError("Your Specimen field '" + prop.getName() + "', does not have a matching field in the Vial table for a specimen rollup calculation.", prop.getName(), ValidationException.SEVERITY.WARN));
            }
        }

        return exception;
    }

    private List<PropertyDescriptor> getPropertyDescriptorsForDomain(Domain domain, Container container)
    {
        Set<String> mandatoryProperties = getMandatoryPropertyNames(domain);
        List<PropertyDescriptor> pds = new ArrayList<>();
        for (DomainProperty prop : domain.getProperties())
        {
            if (null != prop.getName() && !mandatoryProperties.contains(prop.getName()))
            {
                pds.add(OntologyManager.getPropertyDescriptor(prop.getPropertyURI(), container));
            }
        }
        return pds;
    }

    protected PropertyDescriptor getPropFromGwtProp(GWTPropertyDescriptor gwtProp)
    {
        PropertyDescriptor pd = new PropertyDescriptor();
        pd.setRangeURI(gwtProp.getRangeURI());
        pd.setConceptURI(gwtProp.getConceptURI());
        pd.setName(gwtProp.getName());
        return pd;
    }
}<|MERGE_RESOLUTION|>--- conflicted
+++ resolved
@@ -54,11 +54,7 @@
 import java.util.Map;
 import java.util.Set;
 
-<<<<<<< HEAD
-public abstract class AbstractSpecimenDomainKind<T> extends AbstractDomainKind<JSONObject>
-=======
 public abstract class AbstractSpecimenDomainKind extends BaseAbstractDomainKind<JSONObject>
->>>>>>> 6288da34
 {
     protected static final String COMMENTS = "Comments";                   // Reserved field name for Vial and Specimen
     protected static final String COLUMN = "Column";                       // Reserved field name for Vial, Specimen and Event
@@ -95,12 +91,6 @@
     public ActionURL urlShowData(Domain domain, ContainerUser containerUser)
     {
         return new ActionURL(StudyController.ManageStudyAction.class, containerUser.getContainer());   // TODO: view specimen grid
-    }
-
-    @Override
-    public Class<JSONObject> getTypeClass()
-    {
-        return JSONObject.class;
     }
 
     @Override
