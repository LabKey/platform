--- conflicted
+++ resolved
@@ -1,5163 +1,5158 @@
-/*
- * Copyright (c) 2008-2019 LabKey Corporation
- *
- * Licensed under the Apache License, Version 2.0 (the "License");
- * you may not use this file except in compliance with the License.
- * You may obtain a copy of the License at
- *
- *     http://www.apache.org/licenses/LICENSE-2.0
- *
- * Unless required by applicable law or agreed to in writing, software
- * distributed under the License is distributed on an "AS IS" BASIS,
- * WITHOUT WARRANTIES OR CONDITIONS OF ANY KIND, either express or implied.
- * See the License for the specific language governing permissions and
- * limitations under the License.
- */
-
-package org.labkey.study.model;
-
-import org.apache.commons.collections4.CollectionUtils;
-import org.apache.commons.lang3.StringUtils;
-import org.apache.commons.lang3.mutable.MutableInt;
-import org.apache.logging.log4j.Level;
-import org.apache.logging.log4j.LogManager;
-import org.apache.logging.log4j.Logger;
-import org.jetbrains.annotations.NotNull;
-import org.jetbrains.annotations.Nullable;
-import org.junit.Assert;
-import org.junit.Test;
-import org.labkey.api.annotations.Migrate;
-import org.labkey.api.assay.AssayService;
-import org.labkey.api.attachments.Attachment;
-import org.labkey.api.attachments.AttachmentParent;
-import org.labkey.api.attachments.AttachmentService;
-import org.labkey.api.audit.AbstractAuditTypeProvider;
-import org.labkey.api.audit.AuditLogService;
-import org.labkey.api.cache.BlockingCache;
-import org.labkey.api.cache.Cache;
-import org.labkey.api.cache.CacheLoader;
-import org.labkey.api.cache.CacheManager;
-import org.labkey.api.cache.DbCache;
-import org.labkey.api.collections.CaseInsensitiveHashMap;
-import org.labkey.api.collections.CaseInsensitiveHashSet;
-import org.labkey.api.compliance.ComplianceService;
-import org.labkey.api.data.*;
-import org.labkey.api.data.DbScope.CommitTaskOption;
-import org.labkey.api.data.DbScope.Transaction;
-import org.labkey.api.data.dialect.SqlDialect;
-import org.labkey.api.dataiterator.BeanDataIterator;
-import org.labkey.api.dataiterator.DataIteratorBuilder;
-import org.labkey.api.dataiterator.DataIteratorContext;
-import org.labkey.api.dataiterator.DataIteratorUtil;
-import org.labkey.api.dataiterator.DetailedAuditLogDataIterator;
-import org.labkey.api.dataiterator.ListofMapsDataIterator;
-import org.labkey.api.dataiterator.Pump;
-import org.labkey.api.dataiterator.StandardDataIteratorBuilder;
-import org.labkey.api.exceptions.OptimisticConflictException;
-import org.labkey.api.exp.ChangePropertyDescriptorException;
-import org.labkey.api.exp.DomainDescriptor;
-import org.labkey.api.exp.DomainNotFoundException;
-import org.labkey.api.exp.DomainURIFactory;
-import org.labkey.api.exp.Lsid;
-import org.labkey.api.exp.ObjectProperty;
-import org.labkey.api.exp.OntologyManager;
-import org.labkey.api.exp.OntologyManager.ImportPropertyDescriptor;
-import org.labkey.api.exp.OntologyManager.ImportPropertyDescriptorsList;
-import org.labkey.api.exp.OntologyObject;
-import org.labkey.api.exp.PropertyDescriptor;
-import org.labkey.api.exp.PropertyType;
-import org.labkey.api.exp.api.ExpRun;
-import org.labkey.api.exp.api.ExperimentService;
-import org.labkey.api.exp.api.ProvenanceService;
-import org.labkey.api.exp.api.StorageProvisioner;
-import org.labkey.api.exp.property.DefaultPropertyValidator;
-import org.labkey.api.exp.property.Domain;
-import org.labkey.api.exp.property.DomainProperty;
-import org.labkey.api.exp.property.IPropertyValidator;
-import org.labkey.api.exp.property.PropertyService;
-import org.labkey.api.gwt.client.AuditBehaviorType;
-import org.labkey.api.gwt.client.model.PropertyValidatorType;
-import org.labkey.api.module.Module;
-import org.labkey.api.module.ModuleContext;
-import org.labkey.api.module.ModuleHtmlView;
-import org.labkey.api.module.ModuleLoader;
-import org.labkey.api.portal.ProjectUrls;
-import org.labkey.api.qc.QCState;
-import org.labkey.api.qc.QCStateManager;
-import org.labkey.api.query.BatchValidationException;
-import org.labkey.api.query.FieldKey;
-import org.labkey.api.query.FilteredTable;
-import org.labkey.api.query.QueryChangeListener;
-import org.labkey.api.query.QueryService;
-import org.labkey.api.query.QueryUpdateService;
-import org.labkey.api.query.SchemaKey;
-import org.labkey.api.query.UserSchema;
-import org.labkey.api.query.ValidationError;
-import org.labkey.api.query.ValidationException;
-import org.labkey.api.query.snapshot.QuerySnapshotDefinition;
-import org.labkey.api.reader.ColumnDescriptor;
-import org.labkey.api.reader.DataLoader;
-import org.labkey.api.reader.MapLoader;
-import org.labkey.api.reports.model.ReportPropsManager;
-import org.labkey.api.reports.model.ViewCategory;
-import org.labkey.api.reports.model.ViewCategoryListener;
-import org.labkey.api.reports.model.ViewCategoryManager;
-import org.labkey.api.search.SearchService;
-import org.labkey.api.search.SearchService.IndexTask;
-import org.labkey.api.search.SearchService.LastIndexedClause;
-import org.labkey.api.security.RoleAssignment;
-import org.labkey.api.security.SecurableResource;
-import org.labkey.api.security.SecurityManager;
-import org.labkey.api.security.SecurityPolicy;
-import org.labkey.api.security.SecurityPolicyManager;
-import org.labkey.api.security.User;
-import org.labkey.api.security.UserPrincipal;
-import org.labkey.api.security.permissions.Permission;
-import org.labkey.api.security.permissions.ReadPermission;
-import org.labkey.api.security.roles.RestrictedReaderRole;
-import org.labkey.api.security.roles.Role;
-import org.labkey.api.security.roles.RoleManager;
-import org.labkey.api.specimen.SpecimenManager;
-import org.labkey.api.specimen.SpecimenManagerNew;
-import org.labkey.api.specimen.SpecimenSchema;
-import org.labkey.api.specimen.location.LocationCache;
-import org.labkey.api.specimen.view.SpecimenRequestNotificationEmailTemplate;
-import org.labkey.api.study.AssaySpecimenConfig;
-import org.labkey.api.study.Cohort;
-import org.labkey.api.study.Dataset;
-import org.labkey.api.study.DataspaceContainerFilter;
-import org.labkey.api.study.QueryHelper;
-import org.labkey.api.study.Study;
-import org.labkey.api.study.StudyCache;
-import org.labkey.api.study.StudyService;
-import org.labkey.api.study.TimepointType;
-import org.labkey.api.study.Visit;
-import org.labkey.api.study.model.ParticipantDataset;
-import org.labkey.api.study.model.ParticipantInfo;
-import org.labkey.api.test.TestWhen;
-import org.labkey.api.util.DateUtil;
-import org.labkey.api.util.GUID;
-import org.labkey.api.util.JunitUtil;
-import org.labkey.api.util.PageFlowUtil;
-import org.labkey.api.util.Pair;
-import org.labkey.api.util.Path;
-import org.labkey.api.util.StringUtilsLabKey;
-import org.labkey.api.util.TestContext;
-import org.labkey.api.util.emailTemplate.EmailTemplateService;
-import org.labkey.api.view.ActionURL;
-import org.labkey.api.view.NavTree;
-import org.labkey.api.view.UnauthorizedException;
-import org.labkey.api.view.WebPartView;
-import org.labkey.api.webdav.SimpleDocumentResource;
-import org.labkey.api.webdav.WebdavResource;
-import org.labkey.study.StudySchema;
-import org.labkey.study.StudyServiceImpl;
-import org.labkey.study.controllers.BaseStudyController;
-import org.labkey.study.controllers.BaseStudyController.StudyJspView;
-import org.labkey.study.controllers.StudyController;
-import org.labkey.study.dataset.DatasetAuditProvider;
-import org.labkey.study.designer.StudyDesignManager;
-import org.labkey.study.importer.SchemaReader;
-import org.labkey.study.importer.StudyImportContext;
-import org.labkey.study.model.StudySnapshot.SnapshotSettings;
-import org.labkey.study.query.DatasetTableImpl;
-import org.labkey.study.query.StudyQuerySchema;
-import org.labkey.study.visitmanager.AbsoluteDateVisitManager;
-import org.labkey.study.visitmanager.RelativeDateVisitManager;
-import org.labkey.study.visitmanager.SequenceVisitManager;
-import org.labkey.study.visitmanager.VisitManager;
-import org.labkey.study.writer.DatasetDataWriter;
-import org.springframework.dao.DataIntegrityViolationException;
-import org.springframework.validation.BindException;
-
-import java.io.IOException;
-import java.math.BigDecimal;
-import java.sql.ResultSet;
-import java.sql.SQLException;
-import java.sql.Timestamp;
-import java.util.ArrayList;
-import java.util.Arrays;
-import java.util.Collection;
-import java.util.Collections;
-import java.util.Date;
-import java.util.HashMap;
-import java.util.HashSet;
-import java.util.LinkedHashMap;
-import java.util.LinkedHashSet;
-import java.util.LinkedList;
-import java.util.List;
-import java.util.Map;
-import java.util.Objects;
-import java.util.Set;
-import java.util.TreeMap;
-import java.util.WeakHashMap;
-
-import static org.labkey.api.action.SpringActionController.ERROR_MSG;
-
-public class StudyManager
-{
-    public static final SearchService.SearchCategory datasetCategory = new SearchService.SearchCategory("dataset", "Study Dataset");
-    public static final SearchService.SearchCategory subjectCategory = new SearchService.SearchCategory("subject", "Study Subject");
-
-    private static final Logger _log = LogManager.getLogger(StudyManager.class);
-    private static final StudyManager _instance = new StudyManager();
-    private static final StudySchema SCHEMA = StudySchema.getInstance();
-
-    private final QueryHelper<StudyImpl> _studyHelper;
-    private final QueryHelper<VisitImpl> _visitHelper;
-    private final QueryHelper<AssaySpecimenConfigImpl> _assaySpecimenHelper;
-    private final DatasetHelper _datasetHelper;
-    private final QueryHelper<CohortImpl> _cohortHelper;
-    private final BlockingCache<Container, Set<PropertyDescriptor>> _sharedProperties;
-
-    private static final String LSID_REQUIRED = "LSID_REQUIRED";
-
-
-    protected StudyManager()
-    {
-        // prevent external construction with a private default constructor
-        _studyHelper = new QueryHelper<>(() -> StudySchema.getInstance().getTableInfoStudy(), StudyImpl.class)
-        {
-            @Override
-            public List<StudyImpl> get(final Container c, SimpleFilter filterArg, final String sortString)
-            {
-                assert filterArg == null && sortString == null;
-                String cacheId = getCacheId(filterArg);
-                if (sortString != null)
-                    cacheId += "; sort = " + sortString;
-
-                final Set<Container> siblingsWithNoStudies = new HashSet<>();
-                final Set<Study> siblingsStudies = new HashSet<>();
-
-                CacheLoader<String, Object> loader = (key, argument) ->
-                {
-                    // Bulk-load the study for the current container and its siblings, instead of issuing separate
-                    // requests for each container. See issue 19632
-                    SQLFragment selectSQL = new SQLFragment("SELECT * FROM study.Study WHERE Container IN (SELECT ? AS EntityId ");
-                    selectSQL.add(c);
-                    if (c.getParent() != null)
-                    {
-                        selectSQL.append(" UNION SELECT EntityId FROM ");
-                        selectSQL.append(CoreSchema.getInstance().getTableInfoContainers(), "c");
-                        selectSQL.append(" WHERE Parent = ?");
-                        selectSQL.add(c.getParent());
-                    }
-                    selectSQL.append(")");
-                    List<StudyImpl> objs = new SqlSelector(StudySchema.getInstance().getSchema(), selectSQL).getArrayList(StudyImpl.class);
-
-                    // The match, if any, for the container that's being queried directly
-                    StudyImpl result = null;
-                    // Keep track of all of the containers that DON'T have a study so we can cache them as a miss
-                    if (c.getParent() != null)
-                    {
-                        siblingsWithNoStudies.addAll(ContainerManager.getChildren(c.getParent()));
-                        // No need to reprocess the original container
-                        siblingsWithNoStudies.remove(c);
-                    }
-
-                    for (StudyImpl obj : objs)
-                    {
-                        obj.lock();
-
-                        if (obj.getContainer().equals(c))
-                        {
-                            result = obj;
-                        }
-                        else
-                        {
-                            // Found a study for this container
-                            siblingsWithNoStudies.remove(obj.getContainer());
-
-                            // Remember the hit
-                            siblingsStudies.add(obj);
-                        }
-                    }
-
-                    // Return the specific hit/miss for the originally queried container
-                    return result == null ? Collections.emptyList() : Collections.singletonList(result);
-                };
-
-                List<StudyImpl> result = (List<StudyImpl>) StudyCache.get(getTableInfo(), c, cacheId, loader);
-
-                // Make sure the misses are cached
-                for (Container studylessChild : siblingsWithNoStudies)
-                {
-                    StudyCache.get(getTableInfo(), studylessChild, getCacheId(filterArg), (key, argument) -> Collections.emptyList());
-                }
-
-                // Make sure the sibling hits are cached
-                for (final Study study : siblingsStudies)
-                {
-                    StudyCache.get(getTableInfo(), study.getContainer(), getCacheId(filterArg), (key, argument) -> Collections.singletonList(study));
-                }
-
-                return result;
-            }
-
-            @Override
-            public void clearCache(Container c)
-            {
-                super.clearCache(c);
-                clearCachedStudies();
-            }
-
-            @Override
-            public void clearCache(StudyImpl obj)
-            {
-                super.clearCache(obj);
-                clearCachedStudies();
-            }
-        };
-
-        _visitHelper = new QueryHelper<>(() -> StudySchema.getInstance().getTableInfoVisit(), VisitImpl.class);
-
-        _assaySpecimenHelper = new QueryHelper<>(() -> StudySchema.getInstance().getTableInfoAssaySpecimen(), AssaySpecimenConfigImpl.class);
-
-        _cohortHelper = new QueryHelper<>(() -> StudySchema.getInstance().getTableInfoCohort(), CohortImpl.class);
-
-        /* Whenever we explicitly invalidate a dataset, unmaterialize it as well
-         * this is probably a little overkill, e.g. name change doesn't need to unmaterialize
-         * however, this is the best choke point
-         */
-        _datasetHelper = new DatasetHelper();
-
-        // Cache of PropertyDescriptors found in the Shared container for datasets in the given study Container.
-        // The shared properties cache will be cleared when the _datasetHelper cache is cleared.
-        _sharedProperties = CacheManager.getBlockingCache(1000, CacheManager.UNLIMITED, "StudySharedProperties",
-                (key, argument) ->
-                {
-                    Container sharedContainer = ContainerManager.getSharedContainer();
-                    assert key != sharedContainer;
-
-                    List<DatasetDefinition> defs = _datasetHelper.get(key);
-                    if (defs == null)
-                        return Collections.emptySet();
-
-                    Set<PropertyDescriptor> set = new LinkedHashSet<>();
-                    for (DatasetDefinition def : defs)
-                    {
-                        Domain domain = def.getDomain();
-                        if (domain == null)
-                            continue;
-
-                        for (DomainProperty dp : domain.getProperties())
-                            if (dp.getContainer().equals(sharedContainer))
-                                set.add(dp.getPropertyDescriptor());
-                    }
-                    return Collections.unmodifiableSet(set);
-                }
-        );
-
-        ViewCategoryManager.addCategoryListener(new CategoryListener(this));
-    }
-
-    public void updateStudySnapshot(StudySnapshot snapshot, User user)
-    {
-        // For now, "refresh" is the only field that can be updated (plus the Modified fields, which get handled automatically)
-        Map<String, Object> map = new HashMap<>();
-        map.put("refresh", snapshot.isRefresh());
-
-        Table.update(user, StudySchema.getInstance().getTableInfoStudySnapshot(), map, snapshot.getRowId());
-    }
-
-    private class DatasetHelper
-    {
-        // NOTE: We really don't want to have multiple instances of DatasetDefinitions in-memory, only return the
-        // datasets that are cached under container.containerId/ds.entityId
-
-        private final QueryHelper<DatasetDefinition> helper = new QueryHelper<>(
-                () -> StudySchema.getInstance().getTableInfoDataset(),
-                DatasetDefinition.class)
-        {
-            @Override
-            public void clearCache(Container c)
-            {
-                super.clearCache(c);
-            }
-
-            @Override
-            public void clearCache(DatasetDefinition obj)
-            {
-                super.clearCache(obj.getContainer());
-            }
-        };
-
-
-        private DatasetHelper()
-        {
-        }
-
-        public TableInfo getTableInfo()
-        {
-            return StudySchema.getInstance().getTableInfoDataset();
-        }
-
-        private void clearProperties(DatasetDefinition def)
-        {
-            StudyManager.this._sharedProperties.remove(def.getContainer());
-        }
-
-        public void clearCache(Container c)
-        {
-            helper.clearCache(c);
-        }
-
-        public void clearCache(DatasetDefinition def)
-        {
-            helper.clearCache(def.getContainer());
-            clearProperties(def);
-        }
-
-        public DatasetDefinition create(User user, DatasetDefinition obj)
-        {
-            return helper.create(user, obj);
-        }
-
-        public DatasetDefinition update(User user, DatasetDefinition obj, Object... pk)
-        {
-            return helper.update(user, obj, pk);
-        }
-
-        public List<DatasetDefinition> get(Container c)
-        {
-            return toSharedInstance(helper.get(c));
-        }
-
-        public List<DatasetDefinition> get(Container c, SimpleFilter filter)
-        {
-            return toSharedInstance(helper.get(c, filter));
-        }
-
-        public List<DatasetDefinition> get(Container c, @Nullable SimpleFilter filterArg, @Nullable String sortString)
-        {
-            return toSharedInstance(helper.get(c, filterArg, sortString));
-        }
-
-        public DatasetDefinition get(Container c, int rowId)
-        {
-            return toSharedInstance(helper.get(c, rowId, "DatasetId"));
-        }
-
-        private List<DatasetDefinition> toSharedInstance(List<DatasetDefinition> in)
-        {
-            TableInfo t = getTableInfo();
-            ArrayList<DatasetDefinition> ret = new ArrayList<>(in.size());
-            for (DatasetDefinition dsIn : in)
-            {
-                DatasetDefinition dsRet = (DatasetDefinition) StudyCache.getCached(t, dsIn.getContainer(), dsIn.getEntityId());
-                if (null == dsRet)
-                {
-                    dsRet = dsIn;
-                    StudyCache.cache(t, dsIn.getContainer(), dsIn.getEntityId(), dsIn);
-                }
-                ret.add(dsRet);
-            }
-            return ret;
-        }
-
-        private DatasetDefinition toSharedInstance(DatasetDefinition dsIn)
-        {
-            if (null == dsIn)
-                return null;
-            TableInfo t = getTableInfo();
-            DatasetDefinition dsRet = (DatasetDefinition) StudyCache.getCached(t, dsIn.getContainer(), dsIn.getEntityId());
-            if (null == dsRet)
-            {
-                dsRet = dsIn;
-                StudyCache.cache(t, dsIn.getContainer(), dsIn.getEntityId(), dsIn);
-            }
-            return dsRet;
-        }
-    }
-
-
-    public static StudyManager getInstance()
-    {
-        return _instance;
-    }
-
-
-    @Nullable
-    public StudyImpl getStudy(@NotNull Container c)
-    {
-        StudyImpl study;
-        boolean retry = true;
-
-        while (true)
-        {
-            List<StudyImpl> studies = _studyHelper.get(c);
-            if (studies == null || studies.size() == 0)
-                return null;
-            else if (studies.size() > 1)
-                throw new IllegalStateException("Only one study is allowed per container");
-            else
-                study = studies.get(0);
-
-            // UNDONE: There is a subtle bug in QueryHelper caching, cached objects shouldn't hold onto Container objects
-            assert (study.getContainer().getId().equals(c.getId()));
-            Container freshestContainer = ContainerManager.getForId(c.getId());
-            if (study.getContainer() == freshestContainer)
-                break;
-
-            if (!retry) // we only get one retry
-                break;
-
-            _log.debug("Clearing cached study for " + c + " as its container reference didn't match the current object from ContainerManager " + freshestContainer);
-
-            _studyHelper.clearCache(c);
-            retry = false;
-        }
-
-        // upgrade checks
-        if (null == study.getEntityId() || c.getId().equals(study.getEntityId()))
-        {
-            study.setEntityId(GUID.makeGUID());
-            updateStudy(null, study);
-        }
-
-        return study;
-    }
-
-    private static final String CACHE_KEY = StudyManager.class.getName() + "||cachedStudies";
-
-    /** @return all studies in the whole server, unfiltered by permissions */
-    @NotNull
-    public Set<? extends StudyImpl> getAllStudies()
-    {
-        Set<StudyImpl> ret = (Set)CacheManager.getSharedCache().get(CACHE_KEY);
-        if (ret == null)
-        {
-            ret = Collections.unmodifiableSet(new LinkedHashSet<>(new TableSelector(StudySchema.getInstance().getTableInfoStudy(), null, new Sort("Label")).getArrayList(StudyImpl.class)));
-            CacheManager.getSharedCache().put(CACHE_KEY, ret);
-        }
-
-        return ret;
-    }
-
-    private void clearCachedStudies()
-    {
-        CacheManager.getSharedCache().remove(CACHE_KEY);
-    }
-
-    /** @return all studies under the given root in the container hierarchy (inclusive), unfiltered by permissions */
-    @NotNull
-    public Set<? extends StudyImpl> getAllStudies(@NotNull Container root)
-    {
-        Set<StudyImpl> result = new LinkedHashSet<>();
-        for (StudyImpl study : getAllStudies())
-        {
-            if (study.getContainer().equals(root) || study.getContainer().isDescendant(root))
-            {
-                result.add(study);
-            }
-        }
-        return Collections.unmodifiableSet(result);
-    }
-
-    /** @return all studies under the given root in the container hierarchy (inclusive), to which the user has at least read permission */
-    @NotNull
-    public Set<? extends StudyImpl> getAllStudies(@NotNull Container root, @NotNull User user)
-    {
-        return getAllStudies(root, user, ReadPermission.class);
-    }
-
-    /** @return all studies under the given root in the container hierarchy (inclusive), to which the user has at least the specified permission */
-    @NotNull
-    public Set<? extends StudyImpl> getAllStudies(@NotNull Container root, @NotNull User user, @NotNull Class<? extends Permission> perm)
-    {
-        Set<StudyImpl> result = new LinkedHashSet<>();
-        for (StudyImpl study : getAllStudies())
-        {
-            if (study.getContainer().hasPermission(user, perm) &&
-                    (study.getContainer().equals(root) || study.getContainer().isDescendant(root)))
-            {
-                result.add(study);
-            }
-        }
-        return Collections.unmodifiableSet(result);
-    }
-
-    public StudyImpl createStudy(User user, StudyImpl study)
-    {
-        Container container = study.getContainer();
-        assert null != container;
-        assert null != user;
-        if (study.getLsid() == null)
-            study.initLsid();
-
-        if (study.getProtocolDocumentEntityId() == null)
-            study.setProtocolDocumentEntityId(GUID.makeGUID());
-
-        if (study.getAlternateIdDigits() == 0)
-            study.setAlternateIdDigits(StudyManager.ALTERNATEID_DEFAULT_NUM_DIGITS);
-
-        try (Transaction transaction = StudySchema.getInstance().getScope().ensureTransaction())
-        {
-            SpecimenSchema.get().getTableInfoLocation(container, user);    // This provisioned table is needed for creating the study
-            study = _studyHelper.create(user, study);
-
-            //note: we no longer copy the container's policy to the study upon creation
-            //instead, we let it inherit the container's policy until the security type
-            //is changed to one of the advanced options.
-
-            // Force provisioned specimen tables to be created
-            SpecimenSchema.get().getTableInfoSpecimenPrimaryType(container, user);
-            SpecimenSchema.get().getTableInfoSpecimenDerivative(container, user);
-            SpecimenSchema.get().getTableInfoSpecimenAdditive(container, user);
-            SpecimenSchema.get().getTableInfoSpecimen(container, user);
-            SpecimenSchema.get().getTableInfoVial(container, user);
-            SpecimenSchema.get().getTableInfoSpecimenEvent(container, user);
-            transaction.commit();
-        }
-        QueryService.get().updateLastModified();
-        ContainerManager.notifyContainerChange(container.getId(), ContainerManager.Property.StudyChange);
-        return study;
-    }
-
-    public void updateStudy(@Nullable User user, StudyImpl study)
-    {
-        StudyImpl oldStudy = getStudy(study.getContainer());
-        Date oldStartDate = oldStudy.getStartDate();
-        _studyHelper.update(user, study, study.getContainer());
-
-        if (oldStudy.getTimepointType() == TimepointType.DATE && !Objects.equals(study.getStartDate(), oldStartDate))
-        {
-            // start date has changed, and datasets may use that value. Uncache.
-            RelativeDateVisitManager visitManager = (RelativeDateVisitManager) getVisitManager(study);
-            visitManager.recomputeDates(oldStartDate, user);
-            clearCaches(study.getContainer(), true);
-        }
-        else
-        {
-            // Need to get rid of any old copies of the study
-            clearCaches(study.getContainer(), false);
-        }
-
-        if (oldStudy.getSecurityType() != study.getSecurityType())
-        {
-            String comment = "Dataset security type changed from " + oldStudy.getSecurityType() + " to " + study.getSecurityType();
-            StudyService.get().addStudyAuditEvent(study.getContainer(), user, comment);
-        }
-        QueryService.get().updateLastModified();
-    }
-
-    public void createDatasetDefinition(User user, Container container, int datasetId)
-    {
-        createDatasetDefinition(user, new DatasetDefinition(getStudy(container), datasetId));
-    }
-
-    public void createDatasetDefinition(User user, DatasetDefinition datasetDefinition)
-    {
-        if (datasetDefinition.getDatasetId() <= 0)
-            throw new IllegalArgumentException("datasetId must be greater than zero.");
-        DbScope scope = StudySchema.getInstance().getScope();
-
-        try (Transaction transaction = scope.ensureTransaction())
-        {
-            ensureViewCategory(user, datasetDefinition);
-            _datasetHelper.create(user, datasetDefinition);
-            // This method call has the side effect of ensuring that we have a domain. If we don't create it here,
-            // we're open to a race condition if another thread tries to do something with the dataset's table
-            // and ends up attempting to create the domain as well
-            datasetDefinition.getStorageTableInfo();
-
-            QueryService.get().updateLastModified();
-            transaction.commit();
-        }
-        indexDataset(null, datasetDefinition);
-    }
-
-    /**
-     * Temporary shim until we can redo the dataset category UI
-     */
-    private void ensureViewCategory(User user, DatasetDefinition def)
-    {
-        ViewCategory category = null;
-
-        if (def.getCategoryId() != null)
-            category = ViewCategoryManager.getInstance().getCategory(def.getContainer(), def.getCategoryId());
-
-        if (category == null && def.getCategory() != null)
-        {
-            // the imported category name may be encoded to contain subcategory info
-            String[] parts = ViewCategoryManager.getInstance().decode(def.getCategory());
-            category = ViewCategoryManager.getInstance().ensureViewCategory(def.getContainer(), user, parts);
-        }
-
-        if (category != null)
-        {
-            def.setCategoryId(category.getRowId());
-            def.setCategory(category.getLabel());
-        }
-    }
-
-    public void updateDatasetDefinition(User user, DatasetDefinition datasetDefinition, List<String> errors)
-    {
-        try
-        {
-            updateDatasetDefinition(user, datasetDefinition);
-        }
-        catch (IllegalArgumentException ex)
-        {
-            errors.add(ex.getMessage());
-        }
-    }
-
-    /* most users should call the List<String> errors version to avoid uncaught exceptions */
-    @Deprecated
-    public boolean updateDatasetDefinition(User user, final DatasetDefinition datasetDefinition)
-    {
-        if (datasetDefinition.isShared())
-        {
-            // check if we're updating the dataset property overrides in a sub-folder
-            if (!datasetDefinition.getContainer().equals(datasetDefinition.getDefinitionContainer()))
-            {
-                return updateDatasetPropertyOverrides(user, datasetDefinition);
-            }
-        }
-
-        DbScope scope = StudySchema.getInstance().getScope();
-
-        try (Transaction transaction = scope.ensureTransaction())
-        {
-            DatasetDefinition old = getDatasetDefinition(datasetDefinition.getStudy(), datasetDefinition.getDatasetId());
-            if (null == old)
-                throw OptimisticConflictException.create(Table.ERROR_DELETED);
-
-            // make sure we reload domain and tableinfo
-            Domain domain = datasetDefinition.refreshDomain();
-
-            // Check if the extra key field has changed
-            boolean isProvisioned = domain != null && domain.getStorageTableName() != null;
-            boolean isKeyChanged =
-                            old.isDemographicData() != datasetDefinition.isDemographicData() ||
-                            !StringUtils.equals(old.getKeyPropertyName(), datasetDefinition.getKeyPropertyName()) ||
-                            old.getUseTimeKeyField() != datasetDefinition.getUseTimeKeyField();
-            boolean isSharedChanged = old.getDataSharingEnum() != datasetDefinition.getDataSharingEnum();
-            if (isProvisioned && isSharedChanged)
-            {
-                // let's not change the shared setting if there are existing rows
-                if (new TableSelector(datasetDefinition.getStorageTableInfo()).exists())
-                {
-                    throw new IllegalArgumentException("Can't change data sharing setting if there are existing data rows.");
-                }
-            }
-            if (isProvisioned && isKeyChanged)
-            {
-                TableInfo storageTableInfo = datasetDefinition.getStorageTableInfo();
-
-                // If so, we need to update the _key column and the LSID
-
-                // Set the _key column to be the value of the selected column
-                // Change how we build up tableName
-                String tableName = storageTableInfo.toString();
-                SQLFragment updateKeySQL = new SQLFragment("UPDATE " + tableName + " SET _key = ");
-                if (datasetDefinition.getUseTimeKeyField())
-                {
-                    ColumnInfo col = storageTableInfo.getColumn("Date");
-                    if (null == col)
-                    {
-                        throw new IllegalArgumentException("Cannot find 'Date' column in table: " + tableName);
-                    }
-                    SQLFragment colFrag = col.getValueSql(tableName);
-                    updateKeySQL.append(storageTableInfo.getSqlDialect().getISOFormat(colFrag));
-                }
-                else if (datasetDefinition.getKeyPropertyName() == null)
-                {
-                    // No column selected, so set it to be null
-                    updateKeySQL.append("NULL");
-                }
-                else
-                {
-                    ColumnInfo col = storageTableInfo.getColumn(datasetDefinition.getKeyPropertyName());
-                    if (null == col)
-                    {
-                        throw new IllegalArgumentException("Cannot find 'key' column: " + datasetDefinition.getKeyPropertyName() + " in table: " + tableName);
-                    }
-                    SQLFragment colFrag = col.getValueSql(tableName);
-                    if (col.getJdbcType() == JdbcType.TIMESTAMP)
-                        colFrag = storageTableInfo.getSqlDialect().getISOFormat(colFrag);
-                    updateKeySQL.append(colFrag);
-                }
-
-                try
-                {
-                    new SqlExecutor(StudySchema.getInstance().getSchema()).setLogLevel(Level.OFF).execute(updateKeySQL);
-
-                    // Now update the LSID column. Note - this needs to be the same as DatasetImportHelper.getURI()
-                    SQLFragment updateLSIDSQL = new SQLFragment("UPDATE " + tableName + " SET lsid = ");
-                    updateLSIDSQL.append(datasetDefinition.generateLSIDSQL());
-                    new SqlExecutor(StudySchema.getInstance().getSchema()).execute(updateLSIDSQL);
-                }
-                catch (DataIntegrityViolationException x)
-                {
-                    _log.debug("Old Dataset: " + old.getName());
-                    _log.debug("    Demographic: " + old.isDemographicData());
-                    _log.debug("    Key: " + old.getKeyPropertyName());
-                    _log.debug("New Dataset: " + datasetDefinition.getName());
-                    _log.debug("    Demographic: " + datasetDefinition.isDemographicData());
-                    _log.debug("    Key: " + datasetDefinition.getKeyPropertyName());
-
-                    if (datasetDefinition.isDemographicData())
-                        throw new IllegalArgumentException("Can not change dataset type to demographic for dataset " + datasetDefinition.getName());
-                    else
-                        throw new IllegalArgumentException("Changing the dataset key would result in duplicate keys for dataset " + datasetDefinition.getName());
-                }
-            }
-            Object[] pk = new Object[]{datasetDefinition.getContainer().getId(), datasetDefinition.getDatasetId()};
-            ensureViewCategory(user, datasetDefinition);
-            ensureDatasetDefinitionDomain(user, datasetDefinition);
-            _datasetHelper.update(user, datasetDefinition, pk);
-
-            QueryChangeListener.QueryPropertyChange nameChange = null;
-            if (!old.getName().equals(datasetDefinition.getName()))
-            {
-                nameChange = new QueryChangeListener.QueryPropertyChange<>(
-                        QueryService.get().getUserSchema(user, datasetDefinition.getContainer(), StudyQuerySchema.SCHEMA_NAME).getQueryDefForTable(datasetDefinition.getName()),
-                        QueryChangeListener.QueryProperty.Name,
-                        old.getName(),
-                        datasetDefinition.getName()
-                );
-            }
-            final QueryChangeListener.QueryPropertyChange change = nameChange;
-
-            transaction.addCommitTask(() ->
-            {
-                uncache(datasetDefinition);
-                if (null != change)
-                {
-                    QueryService.get().fireQueryChanged(user, datasetDefinition.getContainer(), null, new SchemaKey(null, StudyQuerySchema.SCHEMA_NAME),
-                            QueryChangeListener.QueryProperty.Name, Collections.singleton(change));
-                }
-                indexDataset(null, datasetDefinition);
-            }, CommitTaskOption.POSTCOMMIT);
-
-            // NOTE: not redundant with uncache() in commit task, there may be an active outer transaction
-            uncache(datasetDefinition);
-            QueryService.get().updateLastModified();
-            transaction.commit();
-        }
-        return true;
-    }
-
-    /**
-     * Shared dataset may save some of its properties in the current container rather than the dataset definition container.
-     * Currently allowed overrides:
-     * <ul>
-     *     <li>isShownByDefault</li>
-     * </ul>
-     * @return true if successful.
-     */
-    private boolean updateDatasetPropertyOverrides(User user, final DatasetDefinition datasetDefinition)
-    {
-        if (!datasetDefinition.isShared() || datasetDefinition.getContainer().isProject())
-        {
-            throw new IllegalArgumentException("Dataset property overrides can only be applied to shared datasets and in sub-containers");
-        }
-
-        DbScope scope = StudySchema.getInstance().getScope();
-
-        try (Transaction transaction = scope.ensureTransaction())
-        {
-            DatasetDefinition old = getDatasetDefinition(datasetDefinition.getStudy(), datasetDefinition.getDatasetId());
-            if (null == old)
-                throw OptimisticConflictException.create(Table.ERROR_DELETED);
-
-            DatasetDefinition original = getDatasetDefinition(datasetDefinition.getDefinitionStudy(), datasetDefinition.getDatasetId());
-
-            // make sure we reload domain and tableinfo
-            Domain domain = datasetDefinition.refreshDomain();
-
-            // Error if any other properties have been changed
-            if (!Objects.equals(old.getLabel(), datasetDefinition.getLabel()))
-            {
-                throw new IllegalArgumentException("Shared dataset label can't be changed");
-            }
-            if (!Objects.equals(old.getCategoryId(), datasetDefinition.getCategoryId()))
-            {
-                throw new IllegalArgumentException("Shared dataset category can't be changed");
-            }
-            if (!Objects.equals(old.getCohortId(), datasetDefinition.getCohortId()))
-            {
-                throw new IllegalArgumentException("Shared dataset cohort can't be changed");
-            }
-
-            // track added and removed properties against the shared dataset in the definition container
-            Map<String, String> add = new HashMap<>();
-            List<String> remove = new LinkedList<>();
-            if (datasetDefinition.isShowByDefault() != original.isShowByDefault())
-                add.put("showByDefault", String.valueOf(datasetDefinition.isShowByDefault()));
-            else
-                remove.add("showByDefault");
-
-
-            // update the override map
-            Container c = datasetDefinition.getContainer();
-            String category = "dataset-overrides:" + datasetDefinition.getDatasetId();
-            PropertyManager.PropertyMap map = null;
-            if (!add.isEmpty())
-            {
-                map = PropertyManager.getWritableProperties(c, category, true);
-                map.putAll(add);
-            }
-
-            if (!remove.isEmpty())
-            {
-                if (map == null)
-                    map = PropertyManager.getWritableProperties(c, category, false);
-
-                if (map != null)
-                {
-                    for (String key : remove)
-                        map.remove(key);
-                }
-            }
-
-            // persist change -- if overrides are no longer needed, just remove it
-            if (map != null)
-            {
-                if (map.isEmpty())
-                    map.delete();
-                else
-                    map.save();
-            }
-
-            transaction.addCommitTask(() -> {
-                // And post-commit to make sure that no other threads have reloaded the cache in the meantime
-                uncache(datasetDefinition);
-            }, CommitTaskOption.POSTCOMMIT, CommitTaskOption.IMMEDIATE);
-            transaction.commit();
-        }
-
-        return true;
-    }
-
-    public void deleteDatasetPropertyOverrides(User user, Container c, BindException errors)
-    {
-        if (c.isProject())
-        {
-            errors.reject(ERROR_MSG, "can't delete dataset property override from project-level study");
-            return;
-        }
-
-        Study study = getStudy(c);
-        if (study == null)
-        {
-            errors.reject(ERROR_MSG, "study not found");
-            return;
-        }
-
-        if (study.isDataspaceStudy())
-        {
-            errors.reject(ERROR_MSG, "can't delete dataset property override from a shared study");
-            return;
-        }
-
-        Study sharedStudy = getSharedStudy(study);
-        if (sharedStudy == null)
-        {
-            errors.reject(ERROR_MSG, "not a sub-study of a shared study");
-            return;
-        }
-
-        DbScope scope = StudySchema.getInstance().getScope();
-        try (Transaction transaction = scope.ensureTransaction())
-        {
-            for (DatasetDefinition dataset : getDatasetDefinitions(study))
-            {
-                if (dataset.isInherited())
-                    deleteDatasetPropertyOverrides(user, dataset);
-            }
-            transaction.commit();
-        }
-    }
-
-    private boolean deleteDatasetPropertyOverrides(User user, final DatasetDefinition datasetDefinition)
-    {
-        if (!datasetDefinition.isInherited() || datasetDefinition.getContainer().isProject())
-        {
-            throw new IllegalArgumentException("Dataset property overrides can only be applied to shared datasets and in sub-containers");
-        }
-
-        DbScope scope = StudySchema.getInstance().getScope();
-        try (Transaction transaction = scope.ensureTransaction())
-        {
-            Container c = datasetDefinition.getContainer();
-            String category = "dataset-overrides:" + datasetDefinition.getDatasetId();
-            PropertyManager.getNormalStore().deletePropertySet(c, category);
-
-            transaction.addCommitTask(() -> {
-                // And post-commit to make sure that no other threads have reloaded the cache in the meantime
-                uncache(datasetDefinition);
-            }, CommitTaskOption.POSTCOMMIT, CommitTaskOption.IMMEDIATE);
-            transaction.commit();
-        }
-
-        return true;
-    }
-
-    public boolean isDataUniquePerParticipant(DatasetDefinition dataset)
-    {
-        // don't use dataset.getTableInfo() since this method is called during updateDatasetDefinition`() and may be in an inconsistent state
-        TableInfo t = dataset.getStorageTableInfo();
-        SQLFragment sql = new SQLFragment();
-        sql.append("SELECT MAX(n) FROM (SELECT COUNT(*) AS n FROM ").append(t.getFromSQL("DS")).append(" GROUP BY ParticipantId) x");
-        Integer maxCount = new SqlSelector(StudySchema.getInstance().getSchema(), sql).getObject(Integer.class);
-        return maxCount == null || maxCount <= 1;
-    }
-
-
-    public static class VisitCreationException extends RuntimeException
-    {
-        public VisitCreationException(String message)
-        {
-            super(message);
-        }
-    }
-
-
-    public VisitImpl createVisit(Study study, User user, VisitImpl visit)
-    {
-        return createVisit(study, user, visit, null);
-    }
-
-
-    public VisitImpl createVisit(Study study, User user, VisitImpl visit, @Nullable List<VisitImpl> existingVisits)
-    {
-        Study visitStudy = getStudyForVisits(study);
-
-        if (visit.getContainer() != null && !visit.getContainer().getId().equals(visitStudy.getContainer().getId()))
-            throw new VisitCreationException("Visit container does not match study");
-        visit.setContainer(visitStudy.getContainer());
-
-        if (visit.getSequenceNumMin().compareTo(visit.getSequenceNumMax()) > 0)
-            throw new VisitCreationException("SequenceNumMin must be less than or equal to SequenceNumMax");
-
-        if (null == existingVisits)
-            existingVisits = getVisits(study, Visit.Order.SEQUENCE_NUM);
-
-        int prevDisplayOrder = 0;
-        int prevChronologicalOrder = 0;
-
-        for (VisitImpl existingVisit : existingVisits)
-        {
-            if (existingVisit.getSequenceNumMin().compareTo(visit.getSequenceNumMin()) < 0)
-            {
-                prevChronologicalOrder = existingVisit.getChronologicalOrder();
-                prevDisplayOrder = existingVisit.getDisplayOrder();
-            }
-
-            if (existingVisit.getSequenceNumMin().compareTo(existingVisit.getSequenceNumMax()) > 0)
-                throw new VisitCreationException("Corrupt existing visit " + existingVisit +
-                        ": SequenceNumMin must be less than or equal to SequenceNumMax");
-            boolean disjoint = (visit.getSequenceNumMax().compareTo(existingVisit.getSequenceNumMin()) < 0) || (visit.getSequenceNumMin().compareTo(existingVisit.getSequenceNumMax()) > 0);
-            if (!disjoint)
-            {
-                throw new VisitCreationException("New visit " + visit + " overlaps existing visit " + existingVisit);
-            }
-        }
-
-        // if our visit doesn't have a display order or chronological order set, but the visit before our new visit
-        // (based on sequencenum) does, then assign the previous visit's order info to our new visit. This won't always
-        // be exactly right, but it's better than having all newly created visits appear at the beginning of the display
-        // and chronological lists:
-        if (visit.getDisplayOrder() == 0 && prevDisplayOrder > 0)
-            visit.setDisplayOrder(prevDisplayOrder);
-        if (visit.getChronologicalOrder() == 0 && prevChronologicalOrder > 0)
-            visit.setChronologicalOrder(prevChronologicalOrder);
-
-        visit = _visitHelper.create(user, visit);
-
-        if (visit.getRowId() == 0)
-            throw new VisitCreationException("Visit rowId has not been set properly");
-
-        return visit;
-    }
-
-
-    public VisitImpl ensureVisit(Study study, User user, double sequencenum, Visit.Type type, boolean saveIfNew)
-    {
-        List<VisitImpl> visits = getVisits(study, Visit.Order.SEQUENCE_NUM);
-        VisitImpl result = ensureVisitWithoutSaving(study, sequencenum, type, visits);
-        if (saveIfNew && result.getRowId() == 0)
-        {
-            // Insert it into the database if it's new
-            return createVisit(study, user, result, visits);
-        }
-        return result;
-    }
-
-
-    public boolean ensureVisits(Study study, User user, Set<Double> sequencenums, @Nullable Visit.Type type)
-    {
-        List<VisitImpl> visits = getVisits(study, Visit.Order.SEQUENCE_NUM);
-        boolean created = false;
-        for (double sequencenum : sequencenums)
-        {
-            VisitImpl result = ensureVisitWithoutSaving(study, sequencenum, type, visits);
-            if (result.getRowId() == 0)
-            {
-                createVisit(study, user, result, visits);
-                created = true;
-            }
-        }
-        return created;
-    }
-
-
-    private VisitImpl ensureVisitWithoutSaving(Study study, double sequencenum, @Nullable Visit.Type type, List<VisitImpl> existingVisits)
-    {
-        // Remember the SequenceNums closest to the requested id in case we need to create one
-        double nextVisit = Double.POSITIVE_INFINITY;
-        double previousVisit = Double.NEGATIVE_INFINITY;
-        for (VisitImpl visit : existingVisits)
-        {
-            if (visit.getSequenceNumMinDouble() <= sequencenum && visit.getSequenceNumMaxDouble() >= sequencenum)
-                return visit;
-            // check to see if our new sequencenum is within the range of an existing visit:
-            // Check if it's the closest to the requested id, either before or after
-            if (visit.getSequenceNumMinDouble() < nextVisit && visit.getSequenceNumMinDouble() > sequencenum)
-            {
-                nextVisit = visit.getSequenceNumMinDouble();
-            }
-            if (visit.getSequenceNumMaxDouble() > previousVisit && visit.getSequenceNumMaxDouble() < sequencenum)
-            {
-                previousVisit = visit.getSequenceNumMaxDouble();
-            }
-        }
-        double visitIdMin = sequencenum;
-        double visitIdMax = sequencenum;
-        String label = null;
-        if (!study.getTimepointType().isVisitBased())
-        {
-            // Do special handling for data-based studies
-            if (study.getDefaultTimepointDuration() == 1 || sequencenum != Math.floor(sequencenum) || sequencenum < 0)
-            {
-                // See if there's a fractional part to the number
-                if (sequencenum != Math.floor(sequencenum))
-                {
-                    label = "Day " + sequencenum;
-                }
-                else
-                {
-                    // If not, drop the decimal from the default name
-                    label = "Day " + (int) sequencenum;
-                }
-            }
-            else
-            {
-                // Try to create a timepoint that spans the default number of days
-                // For example, if duration is 7 days, do timepoints for days 0-6, 7-13, 14-20, etc
-                int intervalNumber = (int) sequencenum / study.getDefaultTimepointDuration();
-                visitIdMin = intervalNumber * study.getDefaultTimepointDuration();
-                visitIdMax = (intervalNumber + 1) * study.getDefaultTimepointDuration() - 1;
-
-                // Scale the timepoint to be smaller if there are existing timepoints that overlap
-                // on its desired day range
-                if (previousVisit != Double.NEGATIVE_INFINITY)
-                {
-                    visitIdMin = Math.max(visitIdMin, previousVisit + 1);
-                }
-                if (nextVisit != Double.POSITIVE_INFINITY)
-                {
-                    visitIdMax = Math.min(visitIdMax, nextVisit - 1);
-                }
-
-                // Default label is "Day X"
-                label = "Day " + (int) visitIdMin + " - " + (int) visitIdMax;
-                if ((int) visitIdMin == (int) visitIdMax)
-                {
-                    // Single day timepoint, so don't use the range
-                    label = "Day " + (int) visitIdMin;
-                }
-                else if (visitIdMin == intervalNumber * study.getDefaultTimepointDuration() &&
-                        visitIdMax == (intervalNumber + 1) * study.getDefaultTimepointDuration() - 1)
-                {
-                    // The timepoint is the full span for the default duration, so see if we
-                    // should call it "Week" or "Month"
-                    if (study.getDefaultTimepointDuration() == 7)
-                    {
-                        label = "Week " + (intervalNumber + 1);
-                    }
-                    else if (study.getDefaultTimepointDuration() == 30 || study.getDefaultTimepointDuration() == 31)
-                    {
-                        label = "Month " + (intervalNumber + 1);
-                    }
-                }
-            }
-
-        }
-
-        // create visit in shared study
-        Study visitStudy = getStudyForVisits(study);
-        return new VisitImpl(visitStudy.getContainer(), visitIdMin, visitIdMax, label, type);
-    }
-
-    public void importVisitAliases(Study study, User user, List<VisitAlias> aliases) throws ValidationException
-    {
-        DataIteratorBuilder it = new BeanDataIterator.Builder(VisitAlias.class, aliases);
-        importVisitAliases(study, user, it);
-    }
-
-
-    public int importVisitAliases(final Study study, User user, DataIteratorBuilder loader) throws ValidationException
-    {
-        TableInfo tinfo = StudySchema.getInstance().getTableInfoVisitAliases();
-        DbScope scope = tinfo.getSchema().getScope();
-
-        // We want delete and bulk insert in the same transaction
-        try (Transaction transaction = scope.ensureTransaction())
-        {
-            clearVisitAliases(study);
-
-            DataIteratorContext context = new DataIteratorContext();
-            context.setInsertOption(QueryUpdateService.InsertOption.IMPORT);
-            StandardDataIteratorBuilder etl = StandardDataIteratorBuilder.forInsert(tinfo, loader, study.getContainer(), user, context);
-            DataIteratorBuilder insert = ((UpdateableTableInfo) tinfo).persistRows(etl, context);
-            Pump p = new Pump(insert, context);
-            p.run();
-
-            if (context.getErrors().hasErrors())
-                throw context.getErrors().getRowErrors().get(0);
-
-            transaction.commit();
-
-            return p.getRowCount();
-        }
-    }
-
-
-    public void clearVisitAliases(Study study)
-    {
-        SimpleFilter containerFilter = SimpleFilter.createContainerFilter(study.getContainer());
-        TableInfo tinfo = StudySchema.getInstance().getTableInfoVisitAliases();
-        DbScope scope = tinfo.getSchema().getScope();
-
-        try (Transaction transaction = scope.ensureTransaction())
-        {
-            Table.delete(tinfo, containerFilter);
-            transaction.commit();
-        }
-    }
-
-
-    public Map<String, BigDecimal> getVisitImportMap(Study study, boolean includeStandardMapping)
-    {
-        Collection<VisitAlias> customMapping = getCustomVisitImportMapping(study);
-        List<VisitImpl> visits = includeStandardMapping ? StudyManager.getInstance().getVisits(study, Visit.Order.SEQUENCE_NUM) : Collections.emptyList();
-
-        Map<String, BigDecimal> map = new CaseInsensitiveHashMap<>((customMapping.size() + visits.size()) * 3 / 4);
-
-//        // allow prepended "visit"
-//        for (Visit visit : visits)
-//        {
-//            if (null == visit.getLabel())
-//                continue;
-//            String label = "visit " + visit.getLabel();
-//            // Use the **first** instance of each label
-//            if (!map.containsKey(label))
-//                map.put(label, visit.getSequenceNumMin());
-//        }
-
-        // Load up standard label -> min sequence number mapping first
-        for (Visit visit : visits)
-        {
-            String label = visit.getLabel();
-
-            // Use the **first** instance of each label
-            if (null != label && !map.containsKey(label))
-                map.put(label, visit.getSequenceNumMin());
-        }
-
-        // Now load custom mapping, overwriting any existing standard labels
-        for (VisitAlias alias : customMapping)
-            map.put(alias.getName(), alias.getSequenceNum());
-
-        return map;
-    }
-
-
-    // Return the custom import mapping (optionally provided by the admin), ordered by sequence num then row id (which
-    // maintains import order in the case where multiple names map to the same sequence number).
-    public Collection<VisitAlias> getCustomVisitImportMapping(Study study)
-    {
-        SimpleFilter containerFilter = SimpleFilter.createContainerFilter(study.getContainer());
-        TableInfo tinfo = StudySchema.getInstance().getTableInfoVisitAliases();
-
-        return new TableSelector(tinfo, tinfo.getColumns("Name, SequenceNum"), containerFilter, new Sort("SequenceNum,RowId")).getCollection(VisitAlias.class);
-    }
-
-
-    // Return the standard import mapping (generated from Visit.Label -> Visit.SequenceNumMin), ordered by sequence
-    // num for display purposes.  Include VisitAliases that won't be used, but mark them as overridden.
-    public Collection<VisitAlias> getStandardVisitImportMapping(Study study)
-    {
-        List<VisitAlias> list = new LinkedList<>();
-        Set<String> labels = new CaseInsensitiveHashSet();
-        Map<String, BigDecimal> customMap = getVisitImportMap(study, false);
-
-        List<VisitImpl> visits = StudyManager.getInstance().getVisits(study, Visit.Order.SEQUENCE_NUM);
-
-        for (Visit visit : visits)
-        {
-            String label = visit.getLabel();
-
-            if (null != label)
-            {
-                boolean overridden = labels.contains(label) || customMap.containsKey(label);
-                list.add(new VisitAlias(label, visit.getSequenceNumMin(), visit.getSequenceString(), overridden));
-
-                if (!overridden)
-                    labels.add(label);
-            }
-        }
-
-        return list;
-    }
-
-
-    public static class VisitAlias
-    {
-        private String _name;
-        private BigDecimal _sequenceNum;
-        private String _sequenceString;
-        private boolean _overridden;  // For display purposes -- we show all visits and gray out the ones that are not used
-
-        @SuppressWarnings({"UnusedDeclaration"}) // Constructed via reflection by the Table layer
-        public VisitAlias()
-        {
-        }
-
-        public VisitAlias(String name, BigDecimal sequenceNum, @Nullable String sequenceString, boolean overridden)
-        {
-            _name = name;
-            _sequenceNum = sequenceNum;
-            _sequenceString = sequenceString;
-            _overridden = overridden;
-        }
-
-        public VisitAlias(String name, BigDecimal sequenceNum)
-        {
-            this(name, sequenceNum.stripTrailingZeros(), null, false);
-        }
-
-        public String getName()
-        {
-            return _name;
-        }
-
-        public void setName(String name)
-        {
-            _name = name;
-        }
-
-        public BigDecimal getSequenceNum()
-        {
-            return _sequenceNum;
-        }
-
-        @SuppressWarnings({"UnusedDeclaration"})
-        public void setSequenceNum(BigDecimal sequenceNum)
-        {
-            _sequenceNum = sequenceNum.stripTrailingZeros();
-        }
-
-        public boolean isOverridden()
-        {
-            return _overridden;
-        }
-
-        public String getSequenceNumString()
-        {
-            return VisitImpl.formatSequenceNum(_sequenceNum);
-        }
-
-        public String getSequenceString()
-        {
-            if (null == _sequenceString)
-                return getSequenceNumString();
-            else
-                return _sequenceString;
-        }
-
-        public String toString()
-        {
-            return _name + " (" + VisitImpl.formatSequenceNum(_sequenceNum) + ")";
-        }
-    }
-
-
-    public Map<String, VisitTag> importVisitTags(Study study, User user, List<VisitTag> visitTags) throws ValidationException
-    {
-        // Import, don't overwrite existing
-        final Map<String, VisitTag> allVisitTagMap = new HashMap<>();
-        final Map<String, VisitTag> newVisitTagMap = new HashMap<>();
-        for (VisitTag visitTag : visitTags)
-        {
-            newVisitTagMap.put(visitTag.getName(), visitTag);
-        }
-
-        Container container = getStudyForVisitTag(study).getContainer();
-        SimpleFilter containerFilter = SimpleFilter.createContainerFilter(container);
-        TableInfo tinfo = StudySchema.getInstance().getTableInfoVisitTag();
-        if (null == tinfo)
-            throw new IllegalStateException("Study Import/Export expected TableInfo.");
-
-        TableSelector selector = new TableSelector(tinfo, containerFilter, null);
-        selector.forEach(VisitTag.class, visitTag -> {
-            allVisitTagMap.put(visitTag.getName(), visitTag);
-            newVisitTagMap.remove(visitTag.getName());
-        });
-
-        List<VisitTag> newVisitTags = new ArrayList<>();
-        newVisitTags.addAll(newVisitTagMap.values());
-        DataIteratorBuilder loader = new BeanDataIterator.Builder(VisitTag.class, newVisitTags);
-        DbScope scope = tinfo.getSchema().getScope();
-
-        try (Transaction transaction = scope.ensureTransaction())
-        {
-            DataIteratorContext context = new DataIteratorContext();
-            context.setInsertOption(QueryUpdateService.InsertOption.IMPORT);
-            StandardDataIteratorBuilder etl = StandardDataIteratorBuilder.forInsert(tinfo, loader, container, user, context);
-            DataIteratorBuilder insert = ((UpdateableTableInfo) tinfo).persistRows(etl, context);
-            Pump p = new Pump(insert, context);
-            p.run();
-
-            BatchValidationException errors = context.getErrors();
-            if (errors.hasErrors())
-                throw errors.getRowErrors().get(0);
-
-            transaction.commit();
-        }
-        allVisitTagMap.putAll(newVisitTagMap);
-        return allVisitTagMap;
-    }
-
-
-    public Integer createVisitTagMapEntry(User user, Container container, String visitTagName, @NotNull Integer visitId, @Nullable Integer cohortId)
-    {
-        TableInfo tinfo = StudySchema.getInstance().getTableInfoVisitTagMap();
-        Map<String, Object> map = new CaseInsensitiveHashMap<>();
-        map.put("visitTag", visitTagName);
-        map.put("visitId", visitId);
-        map.put("cohortId", cohortId);
-        map.put("containerId", container.getId());
-        map = Table.insert(user, tinfo, map);
-        return (Integer) map.get("RowId");
-    }
-
-    @Nullable
-    public String checkSingleUseVisitTag(VisitTag visitTag, @Nullable Integer cohortId, @NotNull List<VisitTagMapEntry> visitTagMapEntries,
-                                         @Nullable Integer oldRowId, Container container, User user)
-    {
-        for (VisitTagMapEntry visitTagMapEntry : visitTagMapEntries)
-            if ((null == oldRowId || !oldRowId.equals(visitTagMapEntry.getRowId())) &&
-                    ((null == cohortId && null == visitTagMapEntry.getCohortId()) || null != cohortId && cohortId.equals(visitTagMapEntry.getCohortId())))
-            {
-                Cohort cohort = null != cohortId ? getCohortForRowId(container, user, cohortId) : null;
-                return "Single use visit tag '" + visitTag.getCaption() +
-                        "' may not be used for more than one visit for the same cohort '" + (null != cohort ? cohort.getLabel() : "<null>") + "'.";
-            }
-        return null;
-    }
-
-    public Map<String, VisitTag> getVisitTags(Study study)
-    {
-        // TODO: Use QueryHelper?
-        final Map<String, VisitTag> visitTags = new HashMap<>();
-        SimpleFilter containerFilter = SimpleFilter.createContainerFilter(study.getContainer());
-        TableInfo tinfo = StudySchema.getInstance().getTableInfoVisitTag();
-        new TableSelector(tinfo, containerFilter, null).forEach(VisitTag.class, visitTag -> visitTags.put(visitTag.getName(), visitTag));
-        return visitTags;
-    }
-
-    public
-    @Nullable
-    VisitTag getVisitTag(Study study, String visitTagName)
-    {
-        final List<VisitTag> visitTags = new ArrayList<>();
-        SimpleFilter filter = SimpleFilter.createContainerFilter(study.getContainer());
-        filter.addCondition(FieldKey.fromString("Name"), visitTagName);
-        TableInfo tinfo = StudySchema.getInstance().getTableInfoVisitTag();
-        new TableSelector(tinfo, filter, null).forEach(VisitTag.class, visitTags::add);
-
-        if (visitTags.isEmpty())
-            return null;
-        if (visitTags.size() > 1)
-            throw new IllegalStateException("Expected only one visit tag with given name.");
-        return visitTags.get(0);
-    }
-
-    public Map<Integer, List<VisitTagMapEntry>> getVisitTagMapMap(Study study)
-    {
-        final Map<Integer, List<VisitTagMapEntry>> visitTagMapMap = new HashMap<>();
-        SimpleFilter containerFilter = SimpleFilter.createContainerFilter(study.getContainer());
-        TableInfo tinfo = StudySchema.getInstance().getTableInfoVisitTagMap();
-        new TableSelector(tinfo, containerFilter, null).forEach(VisitTagMapEntry.class, visitTagMapEntry -> {
-            if (!visitTagMapMap.containsKey(visitTagMapEntry.getVisitId()))
-                visitTagMapMap.put(visitTagMapEntry.getVisitId(), new ArrayList<>());
-            visitTagMapMap.get(visitTagMapEntry.getVisitId()).add(visitTagMapEntry);
-        });
-
-        return visitTagMapMap;
-    }
-
-    public Map<String, List<VisitTagMapEntry>> getVisitTagToVisitTagMapEntries(Study study)
-    {
-        final Map<String, List<VisitTagMapEntry>> visitTagToVisitTagMapEntries = new HashMap<>();
-        SimpleFilter containerFilter = SimpleFilter.createContainerFilter(study.getContainer());
-        TableInfo tinfo = StudySchema.getInstance().getTableInfoVisitTagMap();
-        new TableSelector(tinfo, containerFilter, null).forEach(VisitTagMapEntry.class, visitTagMapEntry -> {
-            if (!visitTagToVisitTagMapEntries.containsKey(visitTagMapEntry.getVisitTag()))
-                visitTagToVisitTagMapEntries.put(visitTagMapEntry.getVisitTag(), new ArrayList<>());
-            visitTagToVisitTagMapEntries.get(visitTagMapEntry.getVisitTag()).add(visitTagMapEntry);
-        });
-
-        return visitTagToVisitTagMapEntries;
-    }
-
-    public List<VisitTagMapEntry> getVisitTagMapEntries(Study study, String visitTagName)
-    {
-        final List<VisitTagMapEntry> visitTagMapEntries = new ArrayList<>();
-        SimpleFilter filter = SimpleFilter.createContainerFilter(study.getContainer());
-        filter.addCondition(FieldKey.fromString("VisitTag"), visitTagName);
-        TableInfo tinfo = StudySchema.getInstance().getTableInfoVisitTagMap();
-        new TableSelector(tinfo, filter, null).forEach(VisitTagMapEntry.class, visitTagMapEntries::add);
-
-        return visitTagMapEntries;
-    }
-
-    public static String makeVisitTagMapKey(String visitTagName, int visitId, @Nullable Integer cohortId)
-    {
-        return visitTagName + "/" + visitId + "/" + cohortId;
-    }
-
-
-    public void createCohort(Study study, User user, CohortImpl cohort)
-    {
-        if (cohort.getContainer() != null && !cohort.getContainer().equals(study.getContainer()))
-            throw new IllegalArgumentException("Cohort container does not match study");
-        cohort.setContainer(study.getContainer());
-
-        // Lsid requires the row id, which does not get created until this object has been inserted into the db
-        if (cohort.getLsid() != null)
-            throw new IllegalStateException("Attempt to create a new cohort with lsid already set");
-        cohort.setLsid(LSID_REQUIRED);
-        cohort = _cohortHelper.create(user, cohort);
-
-        if (cohort.getRowId() == 0)
-            throw new IllegalStateException("Cohort rowId has not been set properly");
-
-        cohort.initLsid();
-        _cohortHelper.update(user, cohort);
-    }
-
-
-    public void deleteVisit(StudyImpl study, VisitImpl visit, User user)
-    {
-        deleteVisits(study, Collections.singleton(visit), user, false);
-    }
-
-    /*
-        Delete multiple visits; more efficient than calling deleteVisit() in a loop.
-    */
-    public void deleteVisits(StudyImpl study, Collection<VisitImpl> visits, User user, boolean unused)
-    {
-        // Short circuit on empty
-        if (visits.isEmpty())
-            return;
-
-        // Extract visit rowIds
-        Collection<Integer> visitIds = CollectionUtils.collect(visits, VisitImpl::getRowId);
-
-        StudySchema schema = StudySchema.getInstance();
-        SQLFragment visitInClause = new SQLFragment();
-        schema.getSqlDialect().appendInClauseSql(visitInClause, visitIds);
-
-        try (Transaction transaction = schema.getSchema().getScope().ensureTransaction())
-        {
-            if (!unused)
-            {
-                for (DatasetDefinition def : study.getDatasets())
-                {
-                    TableInfo t = def.getStorageTableInfo();
-                    if (null == t)
-                        continue;
-
-                    SQLFragment sqlf = new SQLFragment();
-                    sqlf.append("DELETE FROM ");
-                    sqlf.append(t.getSelectName());
-                    if (schema.getSqlDialect().isSqlServer())
-                        sqlf.append(" WITH (UPDLOCK)");
-                    sqlf.append(" WHERE LSID IN (SELECT LSID FROM ");
-                    sqlf.append(t.getSelectName());
-                    sqlf.append(" d, ");
-                    sqlf.append(StudySchema.getInstance().getTableInfoParticipantVisit(), "pv");
-                    sqlf.append(" WHERE d.ParticipantId = pv.ParticipantId AND d.SequenceNum = pv.SequenceNum AND pv.Container = ?");
-                    sqlf.add(study.getContainer());
-                    sqlf.append(" AND pv.VisitRowId ").append(visitInClause).append(')');
-
-                    int count = new SqlExecutor(schema.getSchema()).execute(sqlf);
-                    if (count > 0)
-                        StudyManager.datasetModified(def, true);
-                }
-
-                for (VisitImpl visit : visits)
-                {
-                    // Delete specimens first because we may need ParticipantVisit to figure out which specimens
-                    SpecimenManager.get().deleteSpecimensForVisit(visit);
-
-                    TreatmentManager.getInstance().deleteTreatmentVisitMapForVisit(study.getContainer(), visit.getRowId());
-                    deleteAssaySpecimenVisits(study.getContainer(), visit.getRowId());
-                }
-            }
-
-            SQLFragment sqlFragParticipantVisit = new SQLFragment("DELETE FROM " + schema.getTableInfoParticipantVisit() + "\n" +
-                    "WHERE Container = ?").add(study.getContainer());
-            sqlFragParticipantVisit.append(" AND VisitRowId ").append(visitInClause);
-            new SqlExecutor(schema.getSchema()).execute(sqlFragParticipantVisit);
-
-            SQLFragment sqlFragVisitMap = new SQLFragment("DELETE FROM " + schema.getTableInfoVisitMap() + "\n" +
-                    "WHERE Container = ?").add(study.getContainer());
-            sqlFragVisitMap.append(" AND VisitRowId ").append(visitInClause);
-            new SqlExecutor(schema.getSchema()).execute(sqlFragVisitMap);
-
-            // UNDONE broken _visitHelper.delete(visit);
-            try
-            {
-                Study visitStudy = getStudyForVisits(study);
-
-                for (VisitImpl visit : visits)
-                {
-                    try
-                    {
-                        Table.delete(schema.getTableInfoVisit(), new Object[]{visitStudy.getContainer(), visit.getRowId()});
-                    }
-                    finally
-                    {
-                        _visitHelper.clearCache(visit);
-                    }
-                }
-            }
-            catch (OptimisticConflictException x)
-            {
-                /* ignore */
-            }
-
-            transaction.commit();
-
-            getVisitManager(study).updateParticipantVisits(user, study.getDatasets());
-        }
-    }
-
-
-    public void updateVisit(User user, VisitImpl visit)
-    {
-        _visitHelper.update(user, visit, visit.getContainer().getId(), visit.getRowId());
-    }
-
-    public void updateCohort(User user, CohortImpl cohort)
-    {
-        _cohortHelper.update(user, cohort);
-    }
-
-    public void updateParticipant(User user, Participant participant)
-    {
-        Table.update(user,
-                SCHEMA.getTableInfoParticipant(),
-                participant,
-                new Object[]{participant.getContainer().getId(), participant.getParticipantId()}
-        );
-    }
-
-    public List<AssaySpecimenConfigImpl> getAssaySpecimenConfigs(Container container, String sortCol)
-    {
-        return _assaySpecimenHelper.get(container, sortCol);
-    }
-
-    public List<VisitImpl> getVisitsForAssaySchedule(Container container)
-    {
-        SimpleFilter filter = SimpleFilter.createContainerFilter(container);
-        List<Integer> visitRowIds = new TableSelector(StudySchema.getInstance().getTableInfoAssaySpecimenVisit(),
-                Collections.singleton("VisitId"), filter, new Sort("VisitId")).getArrayList(Integer.class);
-
-        return getSortedVisitsByRowIds(container, visitRowIds);
-    }
-
-    public List<VisitImpl> getSortedVisitsByRowIds(Container container, List<Integer> visitRowIds)
-    {
-        List<VisitImpl> visits = new ArrayList<>();
-        Study study = getStudy(container);
-        if (study != null)
-        {
-            for (VisitImpl v : getVisits(study, Visit.Order.DISPLAY))
-            {
-                if (visitRowIds.contains(v.getRowId()))
-                    visits.add(v);
-            }
-        }
-        return visits;
-    }
-
-    public List<Integer> getAssaySpecimenVisitIds(Container container, AssaySpecimenConfig assaySpecimenConfig)
-    {
-        SimpleFilter filter = SimpleFilter.createContainerFilter(container);
-        filter.addCondition(FieldKey.fromParts("AssaySpecimenId"), assaySpecimenConfig.getRowId());
-
-        return new TableSelector(StudySchema.getInstance().getTableInfoAssaySpecimenVisit(),
-                Collections.singleton("VisitId"), filter, new Sort("VisitId")).getArrayList(Integer.class);
-    }
-
-    public void deleteAssaySpecimenVisits(Container container, int rowId)
-    {
-        SimpleFilter filter = SimpleFilter.createContainerFilter(container);
-        filter.addCondition(FieldKey.fromParts("VisitId"), rowId);
-        Table.delete(StudySchema.getInstance().getTableInfoAssaySpecimenVisit(), filter);
-    }
-
-    public String getStudyDesignAssayLabelByName(Container container, String name)
-    {
-        return getStudyDesignLabelByName(container, StudySchema.getInstance().getTableInfoStudyDesignAssays(), name);
-    }
-
-    public String getStudyDesignLabLabelByName(Container container, String name)
-    {
-        return getStudyDesignLabelByName(container, StudySchema.getInstance().getTableInfoStudyDesignLabs(), name);
-    }
-
-    public String getStudyDesignLabelByName(Container container, TableInfo tableInfo, String name)
-    {
-        // first look in the current container for the StudyDesign record, then look for it at the project level
-        SimpleFilter filter = SimpleFilter.createContainerFilter(container);
-        filter.addCondition(FieldKey.fromParts("Name"), name);
-        String label = new TableSelector(tableInfo, Collections.singleton("Label"), filter, null).getObject(String.class);
-        if (label == null && !container.isProject())
-        {
-            filter = SimpleFilter.createContainerFilter(container.getProject());
-            filter.addCondition(FieldKey.fromParts("Name"), name);
-            label = new TableSelector(tableInfo, Collections.singleton("Label"), filter, null).getObject(String.class);
-        }
-
-        return label;
-    }
-
-    public void createVisitDatasetMapping(User user, Container container, int visitId, int datasetId, boolean isRequired)
-    {
-        VisitDataset vds = new VisitDataset(container, datasetId, visitId, isRequired);
-        Table.insert(user, SCHEMA.getTableInfoVisitMap(), vds);
-    }
-
-    public VisitDataset getVisitDatasetMapping(Container container, int visitRowId, int datasetId)
-    {
-        SimpleFilter filter = SimpleFilter.createContainerFilter(container);
-        filter.addCondition(FieldKey.fromParts("VisitRowId"), visitRowId);
-        filter.addCondition(FieldKey.fromParts("DataSetId"), datasetId);
-
-        Boolean required = new TableSelector(SCHEMA.getTableInfoVisitMap().getColumn("Required"), filter, null).getObject(Boolean.class);
-
-        return (null != required ? new VisitDataset(container, datasetId, visitRowId, required) : null);
-    }
-
-
-    public List<VisitImpl> getVisits(Study study, Visit.Order order)
-    {
-        return getVisits(study, null, null, order);
-    }
-
-    public List<VisitImpl> getVisits(Study study, @Nullable Cohort cohort, @Nullable User user, Visit.Order order)
-    {
-        if (study.getTimepointType() == TimepointType.CONTINUOUS)
-            return Collections.emptyList();
-
-        SimpleFilter filter = null;
-
-        Study visitStudy = getStudyForVisits(study);
-
-        if (cohort != null)
-        {
-            filter = SimpleFilter.createContainerFilter(visitStudy.getContainer());
-            if (showCohorts(study.getContainer(), user))
-                filter.addWhereClause("(CohortId IS NULL OR CohortId = ?)", new Object[]{cohort.getRowId()});
-        }
-
-        return _visitHelper.get(visitStudy.getContainer(), filter, order.getSortColumns());
-    }
-
-    public void clearParticipantVisitCaches(Study study)
-    {
-        _visitHelper.clearCache(study.getContainer());
-
-        // clear shared study
-        Study visitStudy = getStudyForVisits(study);
-        if (!study.equals(visitStudy))
-            _visitHelper.clearCache(visitStudy.getContainer());
-
-        DbCache.clear(StudySchema.getInstance().getTableInfoParticipant());
-        for (StudyImpl substudy : StudyManager.getInstance().getAncillaryStudies(study.getContainer()))
-            clearParticipantVisitCaches(substudy);
-    }
-
-
-    public VisitImpl getVisitForRowId(Study study, int rowId)
-    {
-        Study visitStudy = getStudyForVisits(study);
-
-        return _visitHelper.get(visitStudy.getContainer(), rowId, "RowId");
-    }
-
-    /**
-     * Helper to insert a new QCState and manage some study specific behavior
-     */
-    public QCState insertQCState(User user, QCState state)
-    {
-        boolean isFirst = QCStateManager.getInstance().getQCStates(state.getContainer()).isEmpty();
-        QCState newState = QCStateManager.getInstance().insertQCState(user, state);
-        if (isFirst)
-            // switching from zero to more than zero QC states affects the columns in our materialized datasets
-            // (adding a QC State column), so we unmaterialize them here:
-            StudyManager.getInstance().clearCaches(state.getContainer(), true);
-
-        return newState;
-    }
-
-    @Nullable
-    public QCState getDefaultQCState(StudyImpl study)
-    {
-        Integer defaultQcStateId = study.getDefaultDirectEntryQCState();
-        QCState defaultQCState = null;
-        if (defaultQcStateId != null)
-            defaultQCState = QCStateManager.getInstance().getQCStateForRowId(
-                    study.getContainer(), defaultQcStateId);
-        return defaultQCState;
-    }
-
-    private Map<String, VisitImpl> getVisitsForDataRows(DatasetDefinition def, Collection<String> dataLsids)
-    {
-        final Map<String, VisitImpl> visits = new HashMap<>();
-
-        if (dataLsids == null || dataLsids.isEmpty())
-            return visits;
-
-        final Study study = def.getStudy();
-        final Study visitStudy = getStudyForVisits(study);
-
-        TableInfo ds = def.getTableInfo(null, false);
-
-        SQLFragment sql = new SQLFragment();
-        sql.append("SELECT sd.LSID AS LSID, v.RowId AS RowId FROM ").append(ds.getFromSQL("sd")).append("\n" +
-                "JOIN study.ParticipantVisit pv ON \n" +
-                "\tsd.SequenceNum = pv.SequenceNum AND\n" +
-                "\tsd.ParticipantId = pv.ParticipantId\n" +
-                "JOIN study.Visit v ON\n" +
-                "\tpv.VisitRowId = v.RowId AND\n" +
-                "\tpv.Container = ? AND v.Container = ?\n" +
-                "WHERE sd.lsid ");
-        sql.add(def.getContainer().getId());
-        // shared visit container
-        sql.add(visitStudy.getContainer().getId());
-
-        StudySchema.getInstance().getSqlDialect().appendInClauseSql(sql, dataLsids);
-
-        new SqlSelector(StudySchema.getInstance().getSchema(), sql).forEach(rs -> {
-            String lsid = rs.getString("LSID");
-            int visitId = rs.getInt("RowId");
-            visits.put(lsid, getVisitForRowId(study, visitId));
-        });
-
-        return visits;
-    }
-
-    public List<VisitImpl> getVisitsForDataset(Container container, int datasetId)
-    {
-        List<VisitImpl> visits = new ArrayList<>();
-
-        DatasetDefinition def = getDatasetDefinition(getStudy(container), datasetId);
-        TableInfo ds = def.getTableInfo(null, false);
-
-        final Study study = def.getStudy();
-        final Study visitStudy = getStudyForVisits(study);
-
-        SQLFragment sql = new SQLFragment();
-        sql.append("SELECT DISTINCT v.RowId AS RowId FROM ").append(ds.getFromSQL("sd")).append("\n" +
-                "JOIN study.ParticipantVisit pv ON \n" +
-                "\tsd.SequenceNum = pv.SequenceNum AND\n" +
-                "\tsd.ParticipantId = pv.ParticipantId\n" +
-                "JOIN study.Visit v ON\n" +
-                "\tpv.VisitRowId = v.RowId AND\n" +
-                "\tpv.Container = ? AND v.Container = ?\n");
-        sql.add(container.getId());
-        // shared visit container
-        sql.add(visitStudy.getContainer().getId());
-
-        SqlSelector selector = new SqlSelector(StudySchema.getInstance().getSchema(), sql);
-        for (Integer rowId : selector.getArray(Integer.class))
-        {
-            visits.add(getVisitForRowId(study, rowId));
-        }
-        return visits;
-    }
-
-    public List<Double> getUndefinedSequenceNumsForDataset(Container container, int datasetId)
-    {
-        DatasetDefinition def = getDatasetDefinition(getStudy(container), datasetId);
-        TableInfo ds = def.getTableInfo(null, false);
-        Study visitStudy = getStudyForVisits(def.getStudy());
-
-        SQLFragment sql = new SQLFragment();
-        sql.append("SELECT DISTINCT sd.SequenceNum FROM ").append(ds.getFromSQL("sd")).append("\n" +
-                "LEFT JOIN study.Visit v ON\n" +
-                "\tsd.SequenceNum >= v.SequenceNumMin AND sd.SequenceNum <=v.SequenceNumMax AND v.Container = ?\n" +
-                "WHERE v.RowId IS NULL"
-        );
-        // shared visit container
-        sql.add(visitStudy.getContainer().getId());
-
-        SqlSelector selector = new SqlSelector(StudySchema.getInstance().getSchema(), sql);
-        return selector.getArrayList(Double.class);
-    }
-
-    public void updateDataQCState(Container container, User user, int datasetId, Collection<String> lsids, QCState newState, String comments)
-    {
-        DbScope scope = StudySchema.getInstance().getSchema().getScope();
-        Study study = getStudy(container);
-        DatasetDefinition def = getDatasetDefinition(study, datasetId);
-
-        Map<String, VisitImpl> lsidVisits = null;
-        if (!def.isDemographicData())
-            lsidVisits = getVisitsForDataRows(def, lsids);
-        List<Map<String, Object>> rows = def.getDatasetRows(user, lsids);
-        if (rows.isEmpty())
-            return;
-
-        Map<String, String> oldQCStates = new HashMap<>();
-        Map<String, String> newQCStates = new HashMap<>();
-
-        Set<String> updateLsids = new HashSet<>();
-        for (Map<String, Object> row : rows)
-        {
-            String lsid = (String) row.get("lsid");
-
-            Integer oldStateId = (Integer) row.get(DatasetTableImpl.QCSTATE_ID_COLNAME);
-            QCState oldState = null;
-            if (oldStateId != null)
-                oldState = QCStateManager.getInstance().getQCStateForRowId(container, oldStateId);
-
-            // check to see if we're actually changing state.  If not, no-op:
-            if (safeIntegersEqual(newState != null ? newState.getRowId() : null, oldStateId))
-                continue;
-
-            updateLsids.add(lsid);
-
-            StringBuilder auditKey = new StringBuilder(StudyService.get().getSubjectNounSingular(container) + " ");
-            auditKey.append(row.get(StudyService.get().getSubjectColumnName(container)));
-            if (!def.isDemographicData())
-            {
-                VisitImpl visit = lsidVisits.get(lsid);
-                auditKey.append(", Visit ").append(visit != null ? visit.getLabel() : "unknown");
-            }
-            String keyProp = def.getKeyPropertyName();
-            if (keyProp != null)
-            {
-                auditKey.append(", ").append(keyProp).append(" ").append(row.get(keyProp));
-            }
-
-            oldQCStates.put(auditKey.toString(), oldState != null ? oldState.getLabel() : "unspecified");
-            newQCStates.put(auditKey.toString(), newState != null ? newState.getLabel() : "unspecified");
-        }
-
-        if (updateLsids.isEmpty())
-            return;
-
-        try (Transaction transaction = scope.ensureTransaction())
-        {
-            // TODO fix updating across study data
-            SQLFragment sql = new SQLFragment("UPDATE " + def.getStorageTableInfo().getSelectName() + "\n" +
-                    "SET QCState = ");
-            // do string concatenation, rather that using a parameter, for the new state id because Postgres null
-            // parameters are typed which causes a cast exception trying to set the value back to null (bug 6370)
-            sql.append(newState != null ? newState.getRowId() : "NULL");
-            sql.append(", modified = ?");
-            sql.add(new Date());
-            sql.append("\nWHERE lsid ");
-            StudySchema.getInstance().getSqlDialect().appendInClauseSql(sql, updateLsids);
-
-            new SqlExecutor(StudySchema.getInstance().getSchema()).execute(sql);
-
-            //def.deleteFromMaterialized(user, updateLsids);
-            //def.insertIntoMaterialized(user, updateLsids);
-
-            String auditComment = "QC state was changed for " + updateLsids.size() + " record" +
-                    (updateLsids.size() == 1 ? "" : "s") + ".  User comment: " + comments;
-
-            DatasetAuditProvider.DatasetAuditEvent event = new DatasetAuditProvider.DatasetAuditEvent(container.getId(), auditComment);
-
-            if (container.getProject() != null)
-                event.setProjectId(container.getProject().getId());
-            event.setDatasetId(datasetId);
-            event.setHasDetails(true);
-            event.setOldRecordMap(AbstractAuditTypeProvider.encodeForDataMap(container, oldQCStates));
-            event.setNewRecordMap(AbstractAuditTypeProvider.encodeForDataMap(container, newQCStates));
-
-            AuditLogService.get().addEvent(user, event);
-            clearCaches(container, false);
-
-            transaction.commit();
-        }
-    }
-
-    public static boolean safeIntegersEqual(Integer first, Integer second)
-    {
-        if (first == null && second == null)
-            return true;
-        if (first == null)
-            return false;
-        return first.equals(second);
-    }
-
-    public boolean showCohorts(Container container, @Nullable User user)
-    {
-        if (user == null)
-            return false;
-
-        if (user.hasRootAdminPermission())
-            return true;
-
-        StudyImpl study = StudyManager.getInstance().getStudy(container);
-
-        if (study == null)
-            return false;
-
-        Integer cohortDatasetId = study.getParticipantCohortDatasetId();
-        if (study.isManualCohortAssignment() || null == cohortDatasetId || -1 == cohortDatasetId)
-        {
-            // If we're not reading from a dataset for cohort definition,
-            // we use the container's permission
-            return SecurityPolicyManager.getPolicy(container).hasPermission(user, ReadPermission.class);
-        }
-
-        // Automatic cohort assignment -- can the user read the source dataset?
-        DatasetDefinition def = getDatasetDefinition(study, cohortDatasetId);
-
-        if (def != null)
-            return def.canRead(user);
-
-        return false;
-    }
-
-    public void assertCohortsViewable(Container container, User user)
-    {
-        if (!showCohorts(container, user))
-            throw new UnauthorizedException("User does not have permission to view cohort information");
-    }
-
-    public List<CohortImpl> getCohorts(Container container, User user)
-    {
-        assertCohortsViewable(container, user);
-        return _cohortHelper.get(container, "Label");
-    }
-
-    public CohortImpl getCurrentCohortForParticipant(Container container, User user, String participantId)
-    {
-        assertCohortsViewable(container, user);
-        Participant participant = getParticipant(getStudy(container), participantId);
-        if (participant != null && participant.getCurrentCohortId() != null)
-            return _cohortHelper.get(container, participant.getCurrentCohortId().intValue());
-        return null;
-    }
-
-    public CohortImpl getCohortForRowId(Container container, User user, int rowId)
-    {
-        assertCohortsViewable(container, user);
-        return _cohortHelper.get(container, rowId);
-    }
-
-    public CohortImpl getCohortByLabel(Container container, User user, String label)
-    {
-        assertCohortsViewable(container, user);
-        SimpleFilter filter = SimpleFilter.createContainerFilter(container);
-        filter.addCondition(FieldKey.fromParts("Label"), label);
-
-        List<CohortImpl> cohorts = _cohortHelper.get(container, filter);
-        if (cohorts != null && cohorts.size() == 1)
-            return cohorts.get(0);
-
-        return null;
-    }
-
-    private boolean isCohortInUse(CohortImpl cohort, Container c, TableInfo table, String... columnNames)
-    {
-        List<Object> params = new ArrayList<>();
-        params.add(c.getId());
-
-        StringBuilder cols = new StringBuilder("(");
-        String or = "";
-        for (String columnName : columnNames)
-        {
-            cols.append(or).append(columnName).append(" = ?");
-            params.add(cohort.getRowId());
-            or = " OR ";
-        }
-        cols.append(")");
-
-        return new SqlSelector(StudySchema.getInstance().getSchema(), "SELECT * FROM " +
-                table + " WHERE Container = ? AND " + cols.toString(), params).exists();
-    }
-
-    public boolean isCohortInUse(CohortImpl cohort)
-    {
-        Container c = cohort.getContainer();
-        Study visitStudy = getStudyForVisits(getStudy(c));
-
-        return isCohortInUse(cohort, c, StudySchema.getInstance().getTableInfoDataset(), "CohortId") ||
-                isCohortInUse(cohort, c, StudySchema.getInstance().getTableInfoParticipant(), "CurrentCohortId", "InitialCohortId") ||
-                isCohortInUse(cohort, c, StudySchema.getInstance().getTableInfoParticipantVisit(), "CohortId") ||
-                isCohortInUse(cohort, visitStudy.getContainer(), StudySchema.getInstance().getTableInfoVisit(), "CohortId");
-    }
-
-    public void deleteCohort(CohortImpl cohort)
-    {
-        StudySchema schema = StudySchema.getInstance();
-
-        try (Transaction transaction = schema.getSchema().getScope().ensureTransaction())
-        {
-            Container container = cohort.getContainer();
-
-            TreatmentManager.getInstance().deleteTreatmentVisitMapForCohort(container, cohort.getRowId());
-
-            _cohortHelper.delete(cohort);
-
-            // delete extended properties
-            String lsid = cohort.getLsid();
-            Map<String, ObjectProperty> resourceProperties = OntologyManager.getPropertyObjects(container, lsid);
-            if (resourceProperties != null && !resourceProperties.isEmpty())
-            {
-                OntologyManager.deleteOntologyObject(lsid, container, false);
-            }
-
-            transaction.commit();
-        }
-    }
-
-
-    public VisitImpl getVisitForSequence(Study study, double seqNum)
-    {
-        List<VisitImpl> visits = getVisits(study, Visit.Order.SEQUENCE_NUM);
-        for (VisitImpl v : visits)
-        {
-            if (seqNum >= v.getSequenceNumMinDouble() && seqNum <= v.getSequenceNumMaxDouble())
-                return v;
-        }
-        return null;
-    }
-
-    public VisitImpl getVisitForSequence(Study study, BigDecimal seqNum)
-    {
-        List<VisitImpl> visits = getVisits(study, Visit.Order.SEQUENCE_NUM);
-        for (VisitImpl v : visits)
-        {
-            if (seqNum.compareTo(v.getSequenceNumMin()) >= 0 && seqNum.compareTo(v.getSequenceNumMax()) <= 0)
-                return v;
-        }
-        return null;
-    }
-
-    public List<DatasetDefinition> getDatasetDefinitions(Study study)
-    {
-        return getDatasetDefinitions(study, null);
-    }
-
-
-    public List<DatasetDefinition> getDatasetDefinitions(Study study, @Nullable Cohort cohort, String... types)
-    {
-        List<DatasetDefinition> local = getDatasetDefinitionsLocal(study, cohort, types);
-        List<DatasetDefinition> shared = Collections.emptyList();
-        List<DatasetDefinition> combined;
-
-        Study sharedStudy = getSharedStudy(study);
-        if (null != sharedStudy)
-            shared = getDatasetDefinitionsLocal(sharedStudy, cohort, types);
-
-        if (shared.isEmpty())
-            combined = local;
-        else
-        {
-            // NOTE: it's confusing that both ID and name are unique, manage page should warn about funny inconsistencies
-            // NOTE: here we'll have LOCAL datasets hide SHARED datasets by both id and name until I have a better idea
-            CaseInsensitiveHashSet names = new CaseInsensitiveHashSet();
-            HashSet<Integer> ids = new HashSet<>();
-
-            combined = new ArrayList<>(local.size() + shared.size());
-            for (DatasetDefinition dsd : local)
-            {
-                combined.add(dsd);
-                names.add(dsd.getName());
-                ids.add(dsd.getDatasetId());
-            }
-            for (DatasetDefinition dsd : shared)
-            {
-                if (!names.contains(dsd.getName()) && !ids.contains(dsd.getDatasetId()))
-                {
-                    DatasetDefinition wrapped = dsd.createLocalDatasetDefintion((StudyImpl) study);
-                    combined.add(wrapped);
-                }
-            }
-        }
-
-        // sort by display order, category, and dataset ID
-        combined.sort((o1, o2) ->
-        {
-            if (o1.getDisplayOrder() != 0 || o2.getDisplayOrder() != 0)
-                return o1.getDisplayOrder() - o2.getDisplayOrder();
-
-            if (StringUtils.equals(o1.getCategory(), o2.getCategory()))
-                return o1.getDatasetId() - o2.getDatasetId();
-
-            if (o1.getCategory() != null && o2.getCategory() == null)
-                return -1;
-            if (o1.getCategory() == null && o2.getCategory() != null)
-                return 1;
-            if (o1.getCategory() != null && o2.getCategory() != null)
-                return o1.getCategory().compareTo(o2.getCategory());
-
-            return o1.getDatasetId() - o2.getDatasetId();
-        });
-
-        return Collections.unmodifiableList(combined);
-    }
-
-
-    /**
-     * Get the list of datasets that are 'shadowed' by the list of local dataset definitions or for any local dataset in the study.
-     * This is pretty much the inverse of getDatasetDefinitions()
-     * This can be used in the management/admin UI to warn about shadowed datasets
-     */
-    public List<DatasetDefinition> getShadowedDatasets(@NotNull Study study, @Nullable List<DatasetDefinition> local)
-    {
-        if (study.getContainer().isProject())
-            return Collections.emptyList();
-
-        Study sharedStudy = getSharedStudy(study);
-        if (null == sharedStudy)
-            return Collections.emptyList();
-
-        if (null == local)
-            local = getDatasetDefinitionsLocal(study, null);
-        List<DatasetDefinition> shared = getDatasetDefinitionsLocal(sharedStudy, null);
-
-        if (local.isEmpty() || shared.isEmpty())
-            return Collections.emptyList();
-
-        CaseInsensitiveHashSet names = new CaseInsensitiveHashSet();
-        HashSet<Integer> ids = new HashSet<>();
-
-        for (DatasetDefinition dsd : local)
-        {
-            if (dsd.getDefinitionContainer().equals(dsd.getContainer()))
-            {
-                names.add(dsd.getName());
-                ids.add(dsd.getDatasetId());
-            }
-        }
-        Map<Integer,DatasetDefinition> shadowed = new TreeMap<>();
-        for (DatasetDefinition dsd : shared)
-        {
-            if (names.contains(dsd.getName()) || ids.contains(dsd.getDatasetId()))
-                shadowed.put(dsd.getDatasetId(), dsd);
-        }
-
-        return new ArrayList<>(shadowed.values());
-    }
-
-
-    public List<DatasetDefinition> getDatasetDefinitionsLocal(Study study, @Nullable Cohort cohort, String... types)
-    {
-        SimpleFilter filter = null;
-        if (cohort != null)
-        {
-            filter = SimpleFilter.createContainerFilter(study.getContainer());
-            filter.addWhereClause("(CohortId IS NULL OR CohortId = ?)", new Object[] { cohort.getRowId() });
-        }
-
-        if (types != null && types.length > 0)
-        {
-            // ignore during upgrade
-            ColumnInfo typeCol = StudySchema.getInstance().getTableInfoDataset().getColumn("Type");
-            if (null != typeCol && !typeCol.isUnselectable())
-            {
-                if (filter == null)
-                    filter = SimpleFilter.createContainerFilter(study.getContainer());
-                filter.addInClause(FieldKey.fromParts("Type"), Arrays.asList(types));
-            }
-        }
-
-        // Make a copy (it's immutable) so that we can sort it. See issue 17875
-        return new ArrayList<>(_datasetHelper.get(study.getContainer(), filter, null));
-    }
-
-
-    public Set<PropertyDescriptor> getSharedProperties(Study study)
-    {
-        return _sharedProperties.get(study.getContainer());
-    }
-
-
-    @Nullable
-    public DatasetDefinition getDatasetDefinition(Study s, int id)
-    {
-        DatasetDefinition ds = _datasetHelper.get(s.getContainer(), id);
-        // update old rows w/o entityid
-        if (null != ds && null == ds.getEntityId())
-        {
-            ds.setEntityId(GUID.makeGUID());
-            new SqlExecutor(StudySchema.getInstance().getSchema()).execute("UPDATE study.dataset SET entityId=? WHERE container=? and datasetid=? and entityid IS NULL", ds.getEntityId(), ds.getContainer().getId(), ds.getDatasetId());
-            _datasetHelper.clearCache(ds);
-            ds = _datasetHelper.get(s.getContainer(), id);
-            // calling updateDatasetDefinition() during load (getDatasetDefinition()) may cause recursion problems
-            //updateDatasetDefinition(null, ds);
-        }
-        if (null != ds)
-            return ds;
-
-        Study sharedStudy = getSharedStudy(s);
-        if (null == sharedStudy)
-            return null;
-
-        ds = getDatasetDefinition(sharedStudy, id);
-        if (null == ds)
-            return null;
-        return ds.createLocalDatasetDefintion((StudyImpl) s);
-    }
-
-
-    @Nullable
-    public DatasetDefinition getDatasetDefinitionByLabel(Study s, String label)
-    {
-        if (label == null)
-        {
-            return null;
-        }
-        
-        SimpleFilter filter = SimpleFilter.createContainerFilter(s.getContainer());
-        filter.addWhereClause("LOWER(Label) = ?", new Object[]{label.toLowerCase()}, FieldKey.fromParts("Label"));
-
-        List<DatasetDefinition> defs = _datasetHelper.get(s.getContainer(), filter);
-        if (defs != null && defs.size() == 1)
-            return defs.get(0);
-
-        return null;
-    }
-
-
-    @Nullable
-    public DatasetDefinition getDatasetDefinitionByEntityId(Study s, String entityId)
-    {
-        SimpleFilter filter = SimpleFilter.createContainerFilter(s.getContainer());
-        filter.addCondition(FieldKey.fromParts("EntityId"), entityId);
-
-        List<DatasetDefinition> defs = _datasetHelper.get(s.getContainer(), filter);
-        if (defs != null && defs.size() == 1)
-            return defs.get(0);
-
-        return null;
-    }
-    
-
-    @Nullable
-    public DatasetDefinition getDatasetDefinitionByName(Study s, String name)
-    {
-        SimpleFilter filter = SimpleFilter.createContainerFilter(s.getContainer());
-        filter.addWhereClause("LOWER(Name) = ?", new Object[]{name.toLowerCase()}, FieldKey.fromParts("Name"));
-
-        List<DatasetDefinition> defs = _datasetHelper.get(s.getContainer(), filter);
-        if (defs != null && defs.size() == 1)
-            return defs.get(0);
-
-        Study sharedStudy = getSharedStudy(s);
-        if (null == sharedStudy)
-            return null;
-
-        DatasetDefinition def = getDatasetDefinitionByName(sharedStudy, name);
-        if (null == def)
-            return null;
-        return def.createLocalDatasetDefintion((StudyImpl) s);
-    }
-
-
-    @Nullable
-    public DatasetDefinition getDatasetDefinitionByQueryName(Study study, String queryName)
-    {
-        // first try resolving the dataset def by name and then by label
-        DatasetDefinition def = getDatasetDefinitionByName(study, queryName);
-        if (null != def)
-            return def;
-        def = StudyManager.getInstance().getDatasetDefinitionByLabel(study, queryName);
-        if (null != def)
-            return def;
-
-        // try shared study
-        if (study.getContainer().isProject())
-            return null;
-        Study shared = StudyManager.getInstance().getSharedStudy(study);
-        if (null == shared)
-            return null;
-
-        // first try resolving the dataset def by name and then by label
-        def = StudyManager.getInstance().getDatasetDefinitionByName(shared, queryName);
-        if (null != def)
-            return def.createLocalDatasetDefintion((StudyImpl) study);
-        def = StudyManager.getInstance().getDatasetDefinitionByLabel(shared, queryName);
-        if (null != def)
-            return def.createLocalDatasetDefintion((StudyImpl) study);
-
-        return null;
-    }
-
-
-    // domainURI -> <Container,DatasetId>
-    private static final Cache<String, Pair<String, Integer>> domainCache = CacheManager.getCache(5000, CacheManager.DAY, "Domain->Dataset map");
-
-    private static final CacheLoader<String, Pair<String, Integer>> loader = (domainURI, argument) -> {
-        SQLFragment sql = new SQLFragment();
-        sql.append("SELECT Container, DatasetId FROM study.Dataset WHERE TypeURI=?");
-        sql.add(domainURI);
-
-        Map<String, Object> map = new SqlSelector(StudySchema.getInstance().getSchema(), sql).getMap();
-
-        if (null == map)
-            return null;
-        else
-            return new Pair<>((String)map.get("Container"), (Integer)map.get("DatasetId"));
-    };
-
-
-    @Nullable
-    DatasetDefinition getDatasetDefinition(String domainURI)
-    {
-        for (int retry=0 ; retry < 2 ; retry++)
-        {
-            Pair<String,Integer> p = domainCache.get(domainURI, null, loader);
-            if (null == p)
-                return null;
-
-            Container c = ContainerManager.getForId(p.first);
-            if (c != null)
-            {
-                Study study = StudyManager.getInstance().getStudy(c);
-                if (null != study)
-                {
-                    DatasetDefinition ret = StudyManager.getInstance().getDatasetDefinition(study, p.second);
-                    if (null != ret && null != ret.getDomain() && StringUtils.equalsIgnoreCase(ret.getDomain().getTypeURI(), domainURI))
-                        return ret;
-                }
-            }
-            domainCache.remove(domainURI);
-        }
-        return null;
-    }
-
-
-    public List<String> getDatasetLSIDs(User user, DatasetDefinition def)
-    {
-        TableInfo tInfo = def.getTableInfo(user, true);
-        return new TableSelector(tInfo.getColumn("lsid")).getArrayList(String.class);
-    }
-
-
-    public void uncache(DatasetDefinition def)
-    {
-        if (null == def)
-            return;
-
-        _log.debug("Uncaching dataset: " + def.getName(), new Throwable());
-
-        _datasetHelper.clearCache(def);
-        String uri = def.getTypeURI();
-        if (null != uri)
-            domainCache.remove(uri);
-
-        // Also clear caches of subjects and visits- changes to this dataset may have affected this data:
-        clearParticipantVisitCaches(def.getStudy());
-    }
-
-    public Map<VisitMapKey,Boolean> getRequiredMap(Study study)
-    {
-        TableInfo tableVisitMap = StudySchema.getInstance().getTableInfoVisitMap();
-        final HashMap<VisitMapKey,Boolean> map = new HashMap<>();
-
-        new SqlSelector(StudySchema.getInstance().getSchema(), "SELECT DatasetId, VisitRowId, Required FROM " + tableVisitMap + " WHERE Container = ?",
-                study.getContainer()).forEach(rs -> map.put(new VisitMapKey(rs.getInt(1), rs.getInt(2)), rs.getBoolean(3)));
-
-        return map;
-    }
-
-    private static final String VISITMAP_JOIN_BY_VISIT = "SELECT d.*, vm.Required\n" +
-            "FROM study.Visit v, study.DataSet d, study.VisitMap vm\n" +
-            "WHERE v.RowId = vm.VisitRowId and vm.DataSetId = d.DataSetId and " +
-            "v.Container = vm.Container and vm.Container = d.Container " +
-            "and v.Container = ? and v.RowId = ?\n" +
-            "ORDER BY d.DisplayOrder,d.DataSetId;";
-
-    private static final String VISITMAP_JOIN_BY_DATASET = "SELECT vm.VisitRowId, vm.Required\n" +
-            "FROM study.VisitMap vm JOIN study.Visit v ON vm.VisitRowId = v.RowId\n" +
-            "WHERE vm.Container = ? AND vm.DataSetId = ?\n" +
-            "ORDER BY v.DisplayOrder, v.RowId;";
-
-    List<VisitDataset> getMapping(final VisitImpl visit)
-    {
-        if (visit.getContainer() == null)
-            throw new IllegalStateException("Visit has no container");
-
-        final List<VisitDataset> visitDatasets = new ArrayList<>();
-
-        new SqlSelector(StudySchema.getInstance().getSchema(), VISITMAP_JOIN_BY_VISIT,
-                visit.getContainer(), visit.getRowId()).forEach(rs -> {
-                    int datasetId = rs.getInt("DataSetId");
-                    boolean isRequired = rs.getBoolean("Required");
-                    visitDatasets.add(new VisitDataset(visit.getContainer(), datasetId, visit.getRowId(), isRequired));
-                });
-
-        return visitDatasets;
-    }
-
-
-    public List<VisitDataset> getMapping(final Dataset dataset)
-    {
-        final List<VisitDataset> visitDatasets = new ArrayList<>();
-
-        new SqlSelector(StudySchema.getInstance().getSchema(), VISITMAP_JOIN_BY_DATASET,
-                dataset.getContainer(), dataset.getDatasetId()).forEach(rs -> {
-                    int visitRowId = rs.getInt("VisitRowId");
-                    boolean isRequired = rs.getBoolean("Required");
-                    visitDatasets.add(new VisitDataset(dataset.getContainer(), dataset.getDatasetId(), visitRowId, isRequired));
-                });
-
-        return visitDatasets;
-    }
-
-
-    public void updateVisitDatasetMapping(User user, Container container, int visitId,
-                                          int datasetId, VisitDatasetType type)
-    {
-        VisitDataset vds = getVisitDatasetMapping(container, visitId, datasetId);
-        if (vds == null)
-        {
-            if (type != VisitDatasetType.NOT_ASSOCIATED)
-            {
-                // need to insert a new VisitMap entry:
-                createVisitDatasetMapping(user, container, visitId,
-                        datasetId, type == VisitDatasetType.REQUIRED);
-            }
-        }
-        else if (type == VisitDatasetType.NOT_ASSOCIATED)
-        {
-            // need to remove an existing VisitMap entry:
-            Table.delete(SCHEMA.getTableInfoVisitMap(),
-                    new Object[] { container.getId(), visitId, datasetId});
-        }
-        else if ((VisitDatasetType.OPTIONAL == type && vds.isRequired()) ||
-                 (VisitDatasetType.REQUIRED == type && !vds.isRequired()))
-        {
-            Map<String,Object> required = new HashMap<>(1);
-            required.put("Required", VisitDatasetType.REQUIRED == type ? Boolean.TRUE : Boolean.FALSE);
-            Table.update(user, SCHEMA.getTableInfoVisitMap(), required,
-                    new Object[]{container.getId(), visitId, datasetId});
-        }
-    }
-
-    public long getNumDatasetRows(User user, Dataset dataset)
-    {
-        TableInfo sdTable = dataset.getTableInfo(user, false);
-        return new TableSelector(sdTable).getRowCount();
-    }
-
-
-    /**
-     * Delete all rows from a dataset or just those newer than the cutoff date.
-     */
-    public int purgeDataset(DatasetDefinition dataset, @Nullable Date cutoff)
-    {
-        return dataset.deleteRows(cutoff);
-    }
-
-    /**
-     * delete a dataset definition along with associated type, data, visitmap entries
-     * @param performStudyResync whether or not to kick off our normal bookkeeping. If the whole study is being deleted,
-     * we don't need to bother doing this, for example.
-     */
-    public void deleteDataset(StudyImpl study, User user, DatasetDefinition ds, boolean performStudyResync)
-    {
-        assert StudySchema.getInstance().getSchema().getScope().isTransactionActive();
-
-        if (!ds.canDeleteDefinition(user))
-            throw new IllegalStateException("Can't delete dataset: " + ds.getName());
-
-        // When the dataset is deleted, the provenance rows should be cleaned up
-        ProvenanceService pvs = ProvenanceService.get();
-
-        Collection<String> allDatasetLsids = pvs.getDatasetProvenanceLsids(user, ds);
-
-        allDatasetLsids.forEach(lsid -> {
-            Set<Integer> protocolApplications = pvs.getProtocolApplications(lsid);
-
-            OntologyObject expObject = OntologyManager.getOntologyObject(null, lsid);
-            if (null != expObject)
-            {
-                pvs.deleteObjectProvenance(expObject.getObjectId());
-            }
-
-            if (!protocolApplications.isEmpty())
-            {
-                ExperimentService expService = ExperimentService.get();
-                protocolApplications.forEach(protocolApp -> {
-                    ExpRun run = expService.getExpProtocolApplication(protocolApp).getRun();
-                    expService.deleteExperimentRunsByRowIds(study.getContainer(), user, run.getRowId());
-                });
-            }
-        });
-
-
-        deleteDatasetType(study, user, ds);
-        try
-        {
-            QuerySnapshotDefinition def = QueryService.get().getSnapshotDef(study.getContainer(), StudySchema.getInstance().getSchemaName(), ds.getName());
-            if (def != null)
-                def.delete(user);
-        }
-        catch (Exception e)
-        {
-            throw new RuntimeException(e);
-        }
-        new SqlExecutor(StudySchema.getInstance().getSchema()).execute("DELETE FROM " + SCHEMA.getTableInfoVisitMap() + "\n" +
-                "WHERE Container=? AND DatasetId=?", study.getContainer(), ds.getDatasetId());
-
-        // UNDONE: This is broken
-        // _datasetHelper.delete(ds);
-        new SqlExecutor(StudySchema.getInstance().getSchema()).execute("DELETE FROM " + StudySchema.getInstance().getTableInfoDataset() + "\n" +
-                "WHERE Container=? AND DatasetId=?", study.getContainer(), ds.getDatasetId());
-        _datasetHelper.clearCache(study.getContainer());
-
-        SecurityPolicyManager.deletePolicy(ds);
-
-        if (safeIntegersEqual(ds.getDatasetId(), study.getParticipantCohortDatasetId()))
-            CohortManager.getInstance().setManualCohortAssignment(study, user, Collections.emptyMap());
-
-        if (performStudyResync)
-        {
-            // This dataset may have contained the only references to some subjects or visits; as a result, we need
-            // to re-sync the participant and participant/visit tables.  (Issue 12447)
-            // Don't provide the deleted dataset in the list of modified datasets- deletion doesn't count as a modification
-            // within VisitManager, and passing in the empty set ensures that all subject/visit info will be recalculated.
-            getVisitManager(study).updateParticipantVisits(user, Collections.emptySet());
-        }
-
-        SchemaKey schemaPath = SchemaKey.fromParts(SCHEMA.getSchemaName());
-        QueryService.get().fireQueryDeleted(user, study.getContainer(), null, schemaPath, Collections.singleton(ds.getName()));
-        StudyServiceImpl.addDatasetAuditEvent(
-                user, study.getContainer(), ds, "Dataset deleted: " + ds.getName(),null);
-
-        unindexDataset(ds);
-    }
-
-
-    /** delete a dataset type and data
-     *  does not clear typeURI as we're about to delete the dataset
-     */
-    private void deleteDatasetType(Study study, User user, DatasetDefinition ds)
-    {
-        assert StudySchema.getInstance().getSchema().getScope().isTransactionActive();
-
-        if (null == ds)
-            return;
-
-        if (!ds.canDeleteDefinition(user))
-            throw new IllegalStateException("Can't delete dataset: " + ds.getName());
-
-        StorageProvisioner.get().drop(ds.getDomain());
-
-        if (ds.getTypeURI() != null)
-        {
-            try
-            {
-                OntologyManager.deleteType(ds.getTypeURI(), study.getContainer());
-            }
-            catch (DomainNotFoundException x)
-            {
-                // continue
-            }
-        }
-    }
-
-
-    // Any container can be passed here (whether it contains a study or not).
-    public void clearCaches(Container c, boolean unmaterializeDatasets)
-    {
-        Study study = getStudy(c);
-        clearCachedStudies();
-        _studyHelper.clearCache(c);
-        _visitHelper.clearCache(c);
-        LocationCache.clear(c);
-        AssayService.get().clearProtocolCache();
-        if (unmaterializeDatasets && null != study)
-            for (DatasetDefinition def : getDatasetDefinitions(study))
-                uncache(def);
-        _datasetHelper.clearCache(c);
-
-        DbCache.clear(StudySchema.getInstance().getTableInfoParticipant());
-
-        for (StudyImpl substudy : StudyManager.getInstance().getAncillaryStudies(c))
-            clearCaches(substudy.getContainer(), unmaterializeDatasets);
-    }
-
-    public void deleteAllStudyData(Container c, User user)
-    {
-        // No need to delete individual participants if the whole study is going away
-        VisitManager.cancelParticipantPurge(c);
-
-        // Before we delete any data, we need to go fetch the Dataset definitions.
-        StudyImpl study = StudyManager.getInstance().getStudy(c);
-        List<DatasetDefinition> dsds;
-        if (study == null) // no study in this folder
-            dsds = Collections.emptyList();
-        else
-            dsds = study.getDatasets();
-
-        // get the list of study design tables
-        List<TableInfo> studyDesignTables = new ArrayList<>();
-        UserSchema schema = QueryService.get().getUserSchema(user, c, StudyQuerySchema.SCHEMA_NAME);
-        studyDesignTables.add(schema.getTable(StudyQuerySchema.PRODUCT_TABLE_NAME));
-        studyDesignTables.add(schema.getTable(StudyQuerySchema.PRODUCT_ANTIGEN_TABLE_NAME));
-        studyDesignTables.add(schema.getTable(StudyQuerySchema.TREATMENT_TABLE_NAME));
-        studyDesignTables.add(schema.getTable(StudyQuerySchema.TREATMENT_PRODUCT_MAP_TABLE_NAME));
-        studyDesignTables.add(schema.getTable(StudyQuerySchema.TREATMENT_VISIT_MAP_TABLE_NAME));
-
-        DbScope scope = StudySchema.getInstance().getSchema().getScope();
-
-        Set<TableInfo> deletedTables = new HashSet<>();
-        SimpleFilter containerFilter = SimpleFilter.createContainerFilter(c);
-
-        try (Transaction transaction = scope.ensureTransaction())
-        {
-            StudyDesignManager.get().deleteStudyDesigns(c, deletedTables);
-            StudyDesignManager.get().deleteStudyDesignLookupValues(c, deletedTables);
-
-            for (DatasetDefinition dsd : dsds)
-            {
-                if (dsd.getContainer().equals(dsd.getDefinitionContainer()))
-                    deleteDataset(study, user, dsd, false);
-                else
-                    dsd.deleteAllRows(user);
-            }
-
-            //
-            // specimens
-            //
-            SpecimenManager.get().deleteAllSpecimenData(c, deletedTables, user);
-
-            //
-            // assay schedule
-            //
-            Table.delete(SCHEMA.getTableInfoAssaySpecimenVisit(), containerFilter);
-            assert deletedTables.add(SCHEMA.getTableInfoAssaySpecimenVisit());
-            Table.delete(_assaySpecimenHelper.getTableInfo(), containerFilter);
-            assert deletedTables.add(_assaySpecimenHelper.getTableInfo());
-
-            //
-            // metadata
-            //
-            Table.delete(SCHEMA.getTableInfoVisitMap(), containerFilter);
-            assert deletedTables.add(SCHEMA.getTableInfoVisitMap());
-            Table.delete(StudySchema.getInstance().getTableInfoUploadLog(), containerFilter);
-            assert deletedTables.add(StudySchema.getInstance().getTableInfoUploadLog());
-            Table.delete(_datasetHelper.getTableInfo(), containerFilter);
-            assert deletedTables.add(_datasetHelper.getTableInfo());
-            Table.delete(_visitHelper.getTableInfo(), containerFilter);
-            assert deletedTables.add(_visitHelper.getTableInfo());
-            Table.delete(_studyHelper.getTableInfo(), containerFilter);
-            assert deletedTables.add(_studyHelper.getTableInfo());
-
-            // participant lists
-            Table.delete(ParticipantGroupManager.getInstance().getTableInfoParticipantGroupMap(), containerFilter);
-            assert deletedTables.add(ParticipantGroupManager.getInstance().getTableInfoParticipantGroupMap());
-            Table.delete(ParticipantGroupManager.getInstance().getTableInfoParticipantGroup(), containerFilter);
-            assert deletedTables.add(ParticipantGroupManager.getInstance().getTableInfoParticipantGroup());
-            Table.delete(StudySchema.getInstance().getTableInfoParticipantCategory(), containerFilter);
-            assert deletedTables.add(StudySchema.getInstance().getTableInfoParticipantCategory());
-            ParticipantGroupManager.getInstance().clearCache(c);
-
-            //
-            // participant data (OntologyManager will take care of properties)
-            //
-            // Table.delete(StudySchema.getInstance().getTableInfoStudyData(null), containerFilter);
-            //assert deletedTables.add(StudySchema.getInstance().getTableInfoStudyData(null));
-            Table.delete(StudySchema.getInstance().getTableInfoParticipantVisit(), containerFilter);
-            assert deletedTables.add(StudySchema.getInstance().getTableInfoParticipantVisit());
-            Table.delete(StudySchema.getInstance().getTableInfoVisitAliases(), containerFilter);
-            assert deletedTables.add(StudySchema.getInstance().getTableInfoVisitAliases());
-            Table.delete(SCHEMA.getTableInfoParticipant(), containerFilter);
-            assert deletedTables.add(SCHEMA.getTableInfoParticipant());
-            Table.delete(StudySchema.getInstance().getTableInfoCohort(), containerFilter);
-            assert deletedTables.add(StudySchema.getInstance().getTableInfoCohort());
-            Table.delete(StudySchema.getInstance().getTableInfoParticipantView(), containerFilter);
-            assert deletedTables.add(StudySchema.getInstance().getTableInfoParticipantView());
-
-            // participant group cohort union view
-            assert deletedTables.add(StudySchema.getInstance().getSchema().getTable(StudyQuerySchema.PARTICIPANT_GROUP_COHORT_UNION_TABLE_NAME));
-
-            // Specimen comments
-            Table.delete(SpecimenSchema.get().getTableInfoSpecimenComment(), containerFilter);
-            assert deletedTables.add(SpecimenSchema.get().getTableInfoSpecimenComment());
-
-            deleteStudyDesignData(c, user, studyDesignTables);
-
-            Table.delete(StudySchema.getInstance().getTableInfoTreatmentVisitMap(), containerFilter);
-            assert deletedTables.add(StudySchema.getInstance().getTableInfoTreatmentVisitMap());
-            Table.delete(StudySchema.getInstance().getTableInfoObjective(), containerFilter);
-            assert deletedTables.add(StudySchema.getInstance().getTableInfoObjective());
-            Table.delete(StudySchema.getInstance().getTableInfoVisitTag(), containerFilter);
-            assert deletedTables.add(StudySchema.getInstance().getTableInfoVisitTag());
-            Table.delete(StudySchema.getInstance().getTableInfoVisitTagMap(), containerFilter);
-            assert deletedTables.add(StudySchema.getInstance().getTableInfoVisitTagMap());
-
-            // dataset tables
-            for (DatasetDefinition dsd : dsds)
-            {
-                fireDatasetChanged(dsd);
-            }
-
-            // Clear this container ID from any source and destination columns of study snapshots. Then delete any
-            // study snapshots that are orphaned (both source and destination are gone).
-            SqlExecutor executor = new SqlExecutor(StudySchema.getInstance().getSchema());
-            executor.execute(getStudySnapshotUpdateSql(c, "Source"));
-            executor.execute(getStudySnapshotUpdateSql(c, "Destination"));
-
-            Filter orphanedFilter = new SimpleFilter
-            (
-                new CompareType.CompareClause(FieldKey.fromParts("Source"), CompareType.ISBLANK, null),
-                new CompareType.CompareClause(FieldKey.fromParts("Destination"), CompareType.ISBLANK, null)
-            );
-            Table.delete(StudySchema.getInstance().getTableInfoStudySnapshot(), orphanedFilter);
-
-            assert deletedTables.add(StudySchema.getInstance().getTableInfoStudySnapshot());
-
-            transaction.commit();
-        }
-
-        clearCachedStudies();
-        ContainerManager.notifyContainerChange(c.getId(), ContainerManager.Property.StudyChange);
-
-        //
-        // trust and verify... but only when asserts are on
-        //
-
-        assert verifyAllTablesWereDeleted(deletedTables);
-    }
-
-
-    private void deleteStudyDesignData(Container c, User user, List<TableInfo> studyDesignTables)
-    {
-        for (TableInfo tinfo : studyDesignTables)
-        {
-            if (tinfo instanceof FilteredTable)
-            {
-                Table.delete(((FilteredTable)tinfo).getRealTable(), new SimpleFilter(FieldKey.fromParts("Container"), c));
-            }
-        }
-    }
-
-    private SQLFragment getStudySnapshotUpdateSql(Container c, String columnName)
-    {
-        SQLFragment sql = new SQLFragment();
-        sql.append("UPDATE ");
-        sql.append(StudySchema.getInstance().getTableInfoStudySnapshot().getSelectName());
-        sql.append(" SET ");
-        sql.append(columnName);
-        sql.append(" = NULL WHERE ");
-        sql.append(columnName);
-        sql.append(" = ?");
-        sql.add(c);
-
-        return sql;
-    }
-
-    // TODO: Check that datasets are deleted as well?
-    private boolean verifyAllTablesWereDeleted(Set<TableInfo> deletedTables)
-    {
-        if (1==1)
-            return true;
-
-        // Pretend like we deleted from StudyData and StudyDataTemplate tables  TODO: why aren't we deleting from these?
-        Set<String> deletedTableNames = new CaseInsensitiveHashSet("studydata", "studydatatemplate");
-
-        for (TableInfo t : deletedTables)
-        {
-            deletedTableNames.add(t.getName());
-        }
-
-        StringBuilder missed = new StringBuilder();
-
-        for (String tableName : StudySchema.getInstance().getSchema().getTableNames())
-        {
-            if (!deletedTableNames.contains(tableName) &&
-                    !"specimen".equalsIgnoreCase(tableName) && !"vial".equalsIgnoreCase(tableName) && !"specimenevent".equalsIgnoreCase(tableName) &&
-                    !"site".equalsIgnoreCase(tableName) && !"specimenprimarytype".equalsIgnoreCase(tableName) &&
-                    !"specimenderivative".equalsIgnoreCase(tableName) && !"specimenadditive".equalsIgnoreCase(tableName))
-            {
-                missed.append(" ");
-                missed.append(tableName);
-            }
-        }
-
-        if (missed.length() != 0)
-            throw new IllegalStateException("Expected to delete from these tables:" + missed);
-
-        return true;
-    }
-
-    public ParticipantDataset[] getParticipantDatasets(Container container, Collection<String> lsids)
-    {
-        SimpleFilter filter = new SimpleFilter();
-        filter.addClause(new SimpleFilter.InClause(FieldKey.fromParts("LSID"), lsids));
-        // We can't use the table layer to map results to our bean class because of the unfortunately named
-        // "_VisitDate" column in study.StudyData.
-
-        TableInfo sdti = StudySchema.getInstance().getTableInfoStudyData(StudyManager.getInstance().getStudy(container), null);
-        List<ParticipantDataset> pds = new ArrayList<>();
-        DatasetDefinition dataset = null;
-
-        try (ResultSet rs = new TableSelector(sdti, filter, new Sort("DatasetId")).getResultSet())
-        {
-            while (rs.next())
-            {
-                ParticipantDataset pd = new ParticipantDataset();
-                pd.setContainer(container);
-                int datasetId = rs.getInt("DatasetId");
-                if (dataset == null || datasetId != dataset.getDatasetId())
-                    dataset = getDatasetDefinition(getStudy(container), datasetId);
-                pd.setDatasetId(datasetId);
-                pd.setLsid(rs.getString("LSID"));
-                if (!dataset.isDemographicData())
-                {
-                    pd.setSequenceNum(rs.getDouble("SequenceNum"));
-                    pd.setVisitDate(rs.getTimestamp("_VisitDate"));
-                }
-                pd.setParticipantId(rs.getString("ParticipantId"));
-                pds.add(pd);
-            }
-        }
-        catch (SQLException e)
-        {
-            throw new RuntimeSQLException(e);
-        }
-
-
-        return pds.toArray(new ParticipantDataset[0]);
-    }
-
-
-    /**
-     * After changing permissions on the study, we have to scrub the dataset acls to
-     * remove any groups that no longer have read permission.
-     *
-     * UNDONE: move StudyManager into model package (so we can have protected access)
-     */
-    protected void scrubDatasetAcls(Study study, SecurityPolicy newPolicy)
-    {
-        //for every principal that plays something other than the RestrictedReaderRole,
-        //delete that group's role assignments in all dataset policies
-        Role restrictedReader = RoleManager.getRole(RestrictedReaderRole.class);
-
-        Set<SecurableResource> resources = new HashSet<>(getDatasetDefinitions(study));
-
-        Set<UserPrincipal> principals = new HashSet<>();
-
-        for (RoleAssignment ra : newPolicy.getAssignments())
-        {
-            if (!(ra.getRole().equals(restrictedReader)))
-                principals.add(SecurityManager.getPrincipal(ra.getUserId()));
-        }
-
-        SecurityPolicyManager.clearRoleAssignments(resources, principals);
-    }
-
-
-    /** study container only (not dataspace!) */
-    public long getParticipantCount(Study study)
-    {
-        SQLFragment sql = new SQLFragment("SELECT COUNT(ParticipantId) FROM ");
-        sql.append(SCHEMA.getTableInfoParticipant(), "p");
-        sql.append(" WHERE Container = ?");
-        sql.add(study.getContainer());
-        return new SqlSelector(StudySchema.getInstance().getSchema(), sql).getObject(Long.class);
-    }
-
-    public Collection<String> getParticipantIds(Study study, User user)
-    {
-        return getParticipantIds(study, user, -1);
-    }
-
-    /** study container only (not dataspace!) */
-    public Collection<String> getParticipantIdsForGroup(Study study, User user, int groupId)
-    {
-        return getParticipantIds(study, user, null, groupId, -1);
-    }
-
-    /** study container only (not dataspace!) */
-    public Collection<String> getParticipantIds(Study study, User user, int rowLimit)
-    {
-        return getParticipantIds(study, user, null, -1, rowLimit);
-    }
-
-    public Collection<String> getParticipantIds(Study study, User user, ContainerFilter cf, int rowLimit)
-    {
-        return getParticipantIds(study, user, cf, -1, rowLimit);
-    }
-
-    /** study container only (not dataspace!) */
-    private Collection<String> getParticipantIds(Study study, User user, ContainerFilter cf, int participantGroupId, int rowLimit)
-    {
-        DbSchema schema = StudySchema.getInstance().getSchema();
-        SQLFragment sql = getSQLFragmentForParticipantIds(study, user, cf, participantGroupId, rowLimit, schema, "ParticipantId");
-        return new SqlSelector(schema, sql).getCollection(String.class);
-    }
-
-    private static final String ALTERNATEID_COLUMN_NAME = "AlternateId";
-    private static final String DATEOFFSET_COLUMN_NAME = "DateOffset";
-    private static final String PTID_COLUMN_NAME = "ParticipantId";
-    private static final String CONTAINER_COLUMN_NAME = "Container";
-
-    public Map<String, ParticipantInfo> getParticipantInfos(Study study, User user, final boolean isShiftDates, final boolean isAlternateIds)
-    {
-        DbSchema schema = StudySchema.getInstance().getSchema();
-        SQLFragment sql = getSQLFragmentForParticipantIds(study, user, null, -1, -1, schema,
-                CONTAINER_COLUMN_NAME + ", " + PTID_COLUMN_NAME + ", " + ALTERNATEID_COLUMN_NAME + ", " + DATEOFFSET_COLUMN_NAME);
-        final Map<String, ParticipantInfo> alternateIdMap = new HashMap<>();
-
-        new SqlSelector(schema, sql).forEach(rs -> {
-            String containerId = rs.getString(CONTAINER_COLUMN_NAME);
-            String participantId = rs.getString(PTID_COLUMN_NAME);
-            String alternateId = isAlternateIds ? rs.getString(ALTERNATEID_COLUMN_NAME) : participantId;     // if !isAlternateIds, use participantId
-            int dateOffset = isShiftDates ? rs.getInt(DATEOFFSET_COLUMN_NAME) : 0;                            // if !isDateShift, use 0 shift
-            alternateIdMap.put(participantId, new ParticipantInfo(containerId, alternateId, dateOffset));
-        });
-
-        return alternateIdMap;
-    }
-
-
-    private SQLFragment getSQLFragmentForParticipantIds(Study study, User user, @Nullable ContainerFilter cf, int participantGroupId, int rowLimit, DbSchema schema, String columns)
-    {
-        SQLFragment filter = getParticipantFilter(study, user, cf);
-
-        SQLFragment sql;
-        if (participantGroupId == -1)
-        {
-            sql = new SQLFragment("SELECT " + columns + " FROM " + SCHEMA.getTableInfoParticipant()).append(" WHERE ").append(filter).append(" ORDER BY ParticipantId");
-        }
-        else
-        {
-            TableInfo table = StudySchema.getInstance().getTableInfoParticipantGroupMap();
-            sql = new SQLFragment("SELECT " + columns + " FROM " + table + " WHERE ").append(filter).append(" AND GroupId = ? ORDER BY ParticipantId").add(participantGroupId);
-        }
-        if (rowLimit > 0)
-            sql = schema.getSqlDialect().limitRows(sql, rowLimit);
-        return sql;
-    }
-
-
-    private SQLFragment getParticipantFilter(Study study, User user, @Nullable ContainerFilter cf)
-    {
-        SQLFragment filter = new SQLFragment();
-        if (!study.getShareDatasetDefinitions())
-        {
-            filter.append("Container=").append(study.getContainer());
-        }
-        else
-        {
-            if (null == user)
-                throw new IllegalStateException("provide a user to query the participants table");
-            if (null == cf)
-                cf = new DataspaceContainerFilter(user, study);
-            filter = cf.getSQLFragment(SCHEMA.getSchema(), new SQLFragment("Container"), study.getContainer());
-        }
-        return filter;
-    }
-
-
-    public String[] getParticipantIdsForCohort(Study study, int currentCohortId, int rowLimit)
-    {
-        DbSchema schema = StudySchema.getInstance().getSchema();
-        SQLFragment sql = new SQLFragment("SELECT ParticipantId FROM " + SCHEMA.getTableInfoParticipant() + " WHERE Container = ? AND CurrentCohortId = ? ORDER BY ParticipantId", study.getContainer().getId(), currentCohortId);
-
-        if (rowLimit > 0)
-            sql = schema.getSqlDialect().limitRows(sql, rowLimit);
-
-        return new SqlSelector(schema, sql).getArray(String.class);
-    }
-
-    public String[] getParticipantIdsNotInCohorts(Study study)
-    {
-        DbSchema schema = StudySchema.getInstance().getSchema();
-        SQLFragment sql = new SQLFragment("SELECT ParticipantId FROM " + SCHEMA.getTableInfoParticipant() + " WHERE Container = ? AND CurrentCohortId IS NULL",
-                study.getContainer().getId());
-
-        return new SqlSelector(schema, sql).getArray(String.class);
-    }
-
-    public String[] getParticipantIdsNotInGroupCategory(Study study, User user, int categoryId)
-    {
-        return getParticipantIdsNotInGroupCategory(study, user, null, categoryId);
-    }
-
-    public String[] getParticipantIdsNotInGroupCategory(Study study, User user, @Nullable ContainerFilter cf, int categoryId)
-    {
-        TableInfo groupMapTable = StudySchema.getInstance().getTableInfoParticipantGroupMap();
-        TableInfo tableInfoParticipantGroup = StudySchema.getInstance().getTableInfoParticipantGroup();
-        DbSchema schema = StudySchema.getInstance().getSchema();
-
-        SQLFragment filter = getParticipantFilter(study,user,cf);
-
-        SQLFragment sql = new SQLFragment("SELECT ParticipantId FROM ").append(SCHEMA.getTableInfoParticipant().getFromSQL("P"))
-                .append(" WHERE ").append(filter)
-                .append(" AND ParticipantId NOT IN (SELECT DISTINCT ParticipantId FROM ").append(groupMapTable.getFromSQL("PGM"))
-                .append(" WHERE GroupId IN (SELECT PG.RowId FROM ").append(tableInfoParticipantGroup.getFromSQL("PG")).append(" WHERE Container = ? AND CategoryId = ?))")
-                .add(study.getContainer().getId())
-                .add(categoryId);
-
-        return new SqlSelector(schema.getScope(), sql).getArray(String.class);
-    }
-
-    public static final int ALTERNATEID_DEFAULT_NUM_DIGITS = 6;
-
-    public void clearAlternateParticipantIds(Study study)
-    {
-        if (study.isDataspaceStudy())
-            return;
-        Collection<String> participantIds = getParticipantIds(study,null);
-
-        for (String participantId : participantIds)
-            setAlternateId(study, study.getContainer().getId(), participantId, null);
-    }
-
-    public void generateNeededAlternateParticipantIds(Study study, User user)
-    {
-        Map<String, ParticipantInfo> participantInfos = getParticipantInfos(study, user, false, true);
-
-        StudyController.ChangeAlternateIdsForm changeAlternateIdsForm = StudyController.getChangeAlternateIdForm((StudyImpl) study);
-        String prefix = changeAlternateIdsForm.getPrefix();
-        if (null == prefix)
-            prefix = "";        // So we don't get the string "null" as the prefix
-        int numDigits = changeAlternateIdsForm.getNumDigits();
-        if (numDigits < ALTERNATEID_DEFAULT_NUM_DIGITS)
-            numDigits = ALTERNATEID_DEFAULT_NUM_DIGITS;       // Should not happen, but be safe
-
-        HashSet<String> usedNumbers = new HashSet<>();
-        for (ParticipantInfo participantInfo : participantInfos.values())
-        {
-            String alternateId = participantInfo.getAlternateId();
-            if (alternateId != null)
-            {
-                try
-                {
-                    if (0 == prefix.length() || alternateId.startsWith(prefix))
-                    {
-                        String alternateIdNoPrefix = alternateId.substring(prefix.length());
-                        usedNumbers.add(alternateIdNoPrefix);
-                    }
-                }
-                catch (NumberFormatException x)
-                {
-                    // It's possible that the id is not an integer after stripping prefix, because it can be
-                    // set explicitly. That's fine, because it won't conflict with what we might generate
-                }
-            }
-        }
-
-        for (Map.Entry<String, ParticipantInfo> entry : participantInfos.entrySet())
-        {
-            ParticipantInfo participantInfo = entry.getValue();
-            String alternateId = participantInfo.getAlternateId();
-
-            if (null == alternateId)
-            {
-                String participantId = entry.getKey();
-                String newId = nextRandom(usedNumbers, numDigits);
-                setAlternateId(study, participantInfo.getContainerId(), participantId, prefix + newId);
-            }
-        }
-    }
-
-    public int setImportedAlternateParticipantIds(Study study, DataLoader dl, BatchValidationException errors) throws IOException
-    {
-        // Use first line to determine order of columns we care about
-        // The first column in the data must contain the ones we are seeking
-        String[][] firstline = dl.getFirstNLines(1);
-        if (null == firstline || 0 == firstline.length)
-            return 0;       // Unexpected but just in case
-
-        boolean seenParticipantId = false;
-        boolean seenAlternateIdOrDateOffset = false;
-        boolean headerError = false;
-        ColumnDescriptor[] columnDescriptors = new ColumnDescriptor[3];
-        for (int i = 0; i < 3 && i < firstline[0].length; i += 1)
-        {
-            String header = firstline[0][i];
-            switch (header)
-            {
-                case PTID_COLUMN_NAME:
-                    columnDescriptors[i] = new ColumnDescriptor(PTID_COLUMN_NAME, String.class);
-                    seenParticipantId = true;
-                    break;
-                case ALTERNATEID_COLUMN_NAME:
-                    columnDescriptors[i] = new ColumnDescriptor(ALTERNATEID_COLUMN_NAME, String.class);
-                    seenAlternateIdOrDateOffset = true;
-                    break;
-                case DATEOFFSET_COLUMN_NAME:
-                    columnDescriptors[i] = new ColumnDescriptor(DATEOFFSET_COLUMN_NAME, Integer.class);
-                    seenAlternateIdOrDateOffset = true;
-                    break;
-                default:
-                    if (i < 2)
-                        headerError = true;
-                    break;
-            }
-            if (headerError)
-                break;
-        }
-
-        int rowCount = 0;
-        if (!seenParticipantId || !seenAlternateIdOrDateOffset || headerError)
-        {
-            errors.addRowError(new ValidationException("The header row must contain " + PTID_COLUMN_NAME + " and either " +
-                    ALTERNATEID_COLUMN_NAME + ", " + DATEOFFSET_COLUMN_NAME + " or both."));
-        }
-        else
-        {
-            assert null != columnDescriptors[0] && null != columnDescriptors[1];        // Since we've seen PTID and 1 other
-            if (null == columnDescriptors[2])
-                columnDescriptors = Arrays.copyOf(columnDescriptors, 2);    // Can't hand DataLoader a null column
-
-            // Now get loader to load all rows with correct columns and types
-            dl.setColumns(columnDescriptors);
-            dl.setHasColumnHeaders(true);
-            dl.setThrowOnErrors(true);
-            dl.setInferTypes(false);
-
-            // Note alternateIds that are already used
-            Map<String, ParticipantInfo> participantInfos = getParticipantInfos(study, null, true, true);
-            CaseInsensitiveHashSet usedIds = new CaseInsensitiveHashSet();
-            for (ParticipantInfo participantInfo : participantInfos.values())
-            {
-                String alternateId = participantInfo.getAlternateId();
-                if (alternateId != null)
-                {
-                    usedIds.add(alternateId);
-                }
-            }
-
-            List<Map<String, Object>> rows = dl.load();
-            rowCount = rows.size();
-
-            // Remove used alternateIds for participantIds that are in the list to be changed
-            for (Map<String, Object> row : rows)
-            {
-                String participantId = Objects.toString(row.get(PTID_COLUMN_NAME), null);
-                String alternateId = Objects.toString(row.get(ALTERNATEID_COLUMN_NAME), null);
-                if (null != participantId && null != alternateId)
-                {
-                    ParticipantInfo participantInfo = participantInfos.get(participantId);
-                    if (null != participantInfo)
-                    {
-                        String currentAlternateId = participantInfo.getAlternateId();
-                        if (null != currentAlternateId && !alternateId.equalsIgnoreCase(currentAlternateId))
-                            usedIds.remove(currentAlternateId);     // remove as it will get replaced
-                    }
-                }
-            }
-
-            try (Transaction transaction = StudySchema.getInstance().getSchema().getScope().ensureTransaction())
-            {
-                for (Map<String, Object> row : rows)
-                {
-                    String participantId = Objects.toString(row.get(PTID_COLUMN_NAME), null);
-                    if (null == participantId)
-                    {
-                        // ParticipantId must be specified
-                        errors.addRowError(new ValidationException("A ParticipantId must be specified."));
-                        break;
-                    }
-
-                    String alternateId = Objects.toString(row.get(ALTERNATEID_COLUMN_NAME), null);
-                    Integer dateOffset = (null != row.get(DATEOFFSET_COLUMN_NAME)) ? (Integer)row.get(DATEOFFSET_COLUMN_NAME) : null;
-
-                    if (null == alternateId && null == dateOffset)
-                    {
-                        errors.addRowError(new ValidationException("Either " + ALTERNATEID_COLUMN_NAME + " or " + DATEOFFSET_COLUMN_NAME + " must be specified."));
-                        break;
-                    }
-
-                    ParticipantInfo participantInfo = participantInfos.get(participantId);
-                    if (null != participantInfo)
-                    {
-                        String currentAlternateId = participantInfo.getAlternateId();
-                        if (null != alternateId && !alternateId.equalsIgnoreCase(currentAlternateId) && usedIds.contains(alternateId))
-                        {
-                            errors.addRowError(new ValidationException("Two participants may not share the same Alternate ID."));
-                            break;
-                        }
-
-                        if ((null != alternateId && !alternateId.equalsIgnoreCase(currentAlternateId)) ||
-                            (null != dateOffset && dateOffset != participantInfo.getDateOffset()))
-                        {
-
-                            setAlternateIdAndDateOffset(study, participantId, alternateId, dateOffset);
-                            if (null != alternateId)
-                                usedIds.add(alternateId);                 // Add new id
-                        }
-                    }
-                    else
-                    {
-                        errors.addRowError(new ValidationException("ParticipantID " + participantId + " not found."));
-                    }
-                }
-
-                if (!errors.hasErrors())
-                    transaction.commit();
-            }
-        }
-
-        if (errors.hasErrors())
-            return 0;
-        return rowCount;
-    }
-
-    private void setAlternateId(Study study, String containerId, String participantId, @Nullable String alternateId)
-    {
-        // Set alternateId even if null, because that's how we clear it
-        SQLFragment sql = new SQLFragment(String.format(
-                "UPDATE %s SET AlternateId = ? WHERE Container = ? AND ParticipantId = ?", SCHEMA.getTableInfoParticipant().getSelectName()),
-                alternateId, containerId, participantId);
-        new SqlExecutor(StudySchema.getInstance().getSchema()).execute(sql);
-    }
-
-    private void setAlternateIdAndDateOffset(Study study, String participantId, @Nullable String alternateId, @Nullable Integer dateOffset)
-    {
-        // Only set alternateId and/or dateOffset if non-null
-        assert null != participantId;
-        if (null != alternateId || null != dateOffset)
-        {
-            SQLFragment sql = new SQLFragment("UPDATE " + SCHEMA.getTableInfoParticipant().getSelectName() + " SET ");
-            boolean needComma = false;
-            if (null != alternateId)
-            {
-                sql.append("AlternateId = ?").add(alternateId);
-                needComma = true;
-            }
-            if (null != dateOffset)
-            {
-                if (needComma)
-                    sql.append(", ");
-                sql.append("DateOffset = ?").add(dateOffset);
-            }
-            sql.append(" WHERE Container = ? AND ParticipantId = ?");
-            sql.add(study.getContainer());
-            sql.add(participantId);
-            new SqlExecutor(StudySchema.getInstance().getSchema()).execute(sql);
-        }
-    }
-
-    private String nextRandom(Set<String> usedNumbers, int numDigits)
-    {
-        String newId;
-        do
-        {
-            newId = StringUtilsLabKey.getUniquifier(numDigits);
-        } while (usedNumbers.contains(newId));
-        usedNumbers.add(newId);
-        return newId;
-    }
-
-    private void parseData(User user,
-               DatasetDefinition def,
-               DataLoader loader,
-               Map<String, String> columnMap)
-            throws IOException
-    {
-        TableInfo tinfo = def.getTableInfo(user, false);
-
-        // We're going to lower-case the keys ourselves later,
-        // so this needs to be case-insensitive
-        if (!(columnMap instanceof CaseInsensitiveHashMap))
-        {
-            columnMap = new CaseInsensitiveHashMap<>(columnMap);
-        }
-
-        // StandardDataIteratorBuilder will handle most aliasing, HOWEVER, ...
-        // columnMap may contain propertyURIs (dataset import job) and labels (GWT import file)
-        Map<String,ColumnInfo> nameMap = DataIteratorUtil.createTableMap(tinfo, true);
-
-        //
-        // create columns to properties map
-        //
-        loader.setInferTypes(false);
-        ColumnDescriptor[] cols = loader.getColumns();
-        for (ColumnDescriptor col : cols)
-        {
-            String name = col.name.toLowerCase();
-
-            //Special column name
-            if ("replace".equals(name))
-            {
-                col.clazz = Boolean.class;
-                col.name = name; //Lower case
-                continue;
-            }
-
-            // let DataIterator do conversions
-            col.clazz = String.class;
-
-            if (columnMap.containsKey(name))
-                name = columnMap.get(name);
-
-            col.name = name;
-
-            ColumnInfo colinfo = nameMap.get(col.name);
-            if (null != colinfo)
-            {
-                col.name = colinfo.getName();
-                col.propertyURI = colinfo.getPropertyURI();
-            }
-        }
-    }
-
-
-    public void batchValidateExceptionToList(BatchValidationException errors, List<String> errorStrs)
-    {
-        for (ValidationException rowError : errors.getRowErrors())
-        {
-            String rowPrefix = "";
-            if (rowError.getRowNumber() >= 0)
-                rowPrefix = "Row " + rowError.getRowNumber() + " ";
-            for (ValidationError e : rowError.getErrors())
-                errorStrs.add(rowPrefix + e.getMessage());
-        }
-    }
-
-
-    public List<String> importDatasetData(User user, DatasetDefinition def, DataLoader loader, Map<String, String> columnMap,
-                                          BatchValidationException errors, DatasetDefinition.CheckForDuplicates checkDuplicates,
-                                          QCState defaultQCState, QueryUpdateService.InsertOption insertOption, StudyImportContext studyImportContext, Logger logger, boolean importLookupByAlternateKey, @Nullable AuditBehaviorType auditBehaviorType)
-            throws IOException
-    {
-        parseData(user, def, loader, columnMap);
-        DataIteratorContext context = new DataIteratorContext(errors);
-        context.setInsertOption(insertOption);
-        context.setAllowImportLookupByAlternateKey(importLookupByAlternateKey);
-        Map<Enum, Object> options = new HashMap<>();
-        options.put(DetailedAuditLogDataIterator.AuditConfigs.AuditBehavior, auditBehaviorType);
-
-        if (logger != null)
-        {
-            options.put(QueryUpdateService.ConfigParameters.Logger, logger);
-        }
-
-        context.setConfigParameters(options);
-        return def.importDatasetData(user, loader, context, checkDuplicates, defaultQCState, studyImportContext, logger, false);
-    }
-
-    public List<String> importDatasetData(User user, DatasetDefinition def, DataLoader loader, Map<String, String> columnMap,
-                                          DataIteratorContext context,
-                                          DatasetDefinition.CheckForDuplicates checkDuplicates,
-                                          QCState defaultQCState, StudyImportContext studyImportContext)
-            throws IOException
-    {
-        parseData(user, def, loader, columnMap);
-        Logger logger = (Logger)context.getConfigParameters().get(QueryUpdateService.ConfigParameters.Logger);
-        return def.importDatasetData(user, loader, context, checkDuplicates, defaultQCState, studyImportContext, logger, false);
-    }
-
-
-    /** @deprecated pass in a BatchValidationException, not List<String>  */
-    @Deprecated
-    public List<String> importDatasetData(User user, DatasetDefinition def, List<Map<String, Object>> data,
-                                          List<String> errors, DatasetDefinition.CheckForDuplicates checkDuplicates,
-                                          QCState defaultQCState, Logger logger, boolean forUpdate)
-    {
-        if (data.isEmpty())
-            return Collections.emptyList();
-
-        Map<Enum, Object> options = new HashMap<>();
-        options.put(QueryUpdateService.ConfigParameters.Logger, logger);
-
-        DataIteratorBuilder it = new ListofMapsDataIterator.Builder(data.get(0).keySet(), data);
-        DataIteratorContext context = new DataIteratorContext();
-        context.setInsertOption(forUpdate ? QueryUpdateService.InsertOption.INSERT : QueryUpdateService.InsertOption.IMPORT);
-        context.setConfigParameters(options);
-
-        List<String> lsids = def.importDatasetData(user, it, context, checkDuplicates, defaultQCState, null, logger, forUpdate);
-        batchValidateExceptionToList(context.getErrors(), errors);
-        return lsids;
-    }
-
-
-    public boolean importDatasetSchemas(StudyImpl study, final User user, SchemaReader reader, BindException errors, boolean createShared, boolean allowDomainUpdates, @Nullable Activity activity)
-    {
-        if (errors.hasErrors())
-            return false;
-
-        StudyImpl createDatasetStudy = null;
-        if (createShared)
-            createDatasetStudy = (StudyImpl)getSharedStudy(study);
-        if (null == createDatasetStudy)
-            createDatasetStudy = study;
-
-        List<String> importErrors = new LinkedList<>();
-        final Map<String, DatasetDefinitionEntry> datasetDefEntryMap = new HashMap<>();
-
-        // Use a factory to ensure domain URI consistency between imported properties and the dataset.  See #7944.
-        DomainURIFactory factory = name -> {
-            assert datasetDefEntryMap.containsKey(name);
-            DatasetDefinitionEntry defEntry = datasetDefEntryMap.get(name);
-            Container defContainer = defEntry.datasetDefinition.getDefinitionContainer();
-            String domainURI = getDomainURI(defEntry.datasetDefinition.getDefinitionContainer(), user, name, defEntry.datasetDefinition.getEntityId());
-            return new Pair<>(domainURI, defContainer);
-        };
-
-        // We need to build the datasets (but not save) before we create the property descriptors so that
-        // we can use the unique DomainURI for each dataset as part of the PropertyURI
-        populateDatasetDefEntryMap(study, createDatasetStudy, reader, user, errors, datasetDefEntryMap);
-        if (errors.hasErrors())
-            return false;
-
-        ImportPropertyDescriptorsList list = reader.getImportPropertyDescriptors(factory, importErrors, study.getContainer());
-        if (!importErrors.isEmpty())
-        {
-            for (String error : importErrors)
-                errors.reject("importDatasetSchemas", error);
-            return false;
-        }
-
-        // Check PHI levels; Must check activity level here, because we're in pipeline job, so Compliance can't get activity from HttpContext
-        PHI maxAllowedPhi = ComplianceService.get().getMaxAllowedPhi(createDatasetStudy.getContainer(), user);
-        if (null != activity && !maxAllowedPhi.isLevelAllowed(activity.getPHI()))
-            maxAllowedPhi = activity.getPHI();      // Reduce allowed level
-
-        PHI maxContainedPhi = PHI.NotPHI;
-        for (ImportPropertyDescriptor ipd : list.properties)
-        {
-            if (maxContainedPhi.getRank() < ipd.pd.getPHI().getRank())
-                maxContainedPhi = ipd.pd.getPHI();
-        }
-
-        if (!maxContainedPhi.isLevelAllowed(maxAllowedPhi))
-        {
-            errors.reject(ERROR_MSG, "User's max allowed PHI is '" + maxAllowedPhi.getLabel() + "', but imported datasets contain higher PHI '" + maxContainedPhi.getLabel() + "'.");
-            return false;
-        }
-
-        for (ImportPropertyDescriptor ipd : list.properties)
-        {
-            if (null == ipd.domainName || null == ipd.domainURI)
-                errors.reject("importDatasetSchemas", "Dataset not specified for property: " + ipd.pd.getName());
-        }
-        if (errors.hasErrors())
-            return false;
-
-        StudyManager manager = StudyManager.getInstance();
-
-        // now actually create the datasets
-        for (Map.Entry<String, DatasetDefinitionEntry> entry : datasetDefEntryMap.entrySet())
-        {
-            DatasetDefinitionEntry d = entry.getValue();
-            DatasetDefinition def = d.datasetDefinition;
-
-            if (d.isNew)
-                manager.createDatasetDefinition(user, def);
-            else if (d.isModified)
-                manager.updateDatasetDefinition(user, def);
-
-            if (d.tags != null)
-                ReportPropsManager.get().importProperties(def.getEntityId(), def.getDefinitionContainer(), user, d.tags);
-        }
-
-        // optional param to control whether field additions or deletions are permitted
-        if (allowDomainUpdates)
-        {
-            // now that we actually have datasets, create/update the domains
-            Map<String, Domain> domainsMap = new CaseInsensitiveHashMap<>();
-            Map<String, List<? extends DomainProperty>> domainsPropertiesMap = new CaseInsensitiveHashMap<>();
-
-            buildPropertySaveAndDeleteLists(datasetDefEntryMap, list, domainsMap, domainsPropertiesMap);
-
-            dropNotRequiredIndices(reader, datasetDefEntryMap, domainsMap);
-
-            if (!deleteAndSaveProperties(user, errors, domainsMap, domainsPropertiesMap))
-                return false;
-
-            addMissingRequiredIndices(reader, datasetDefEntryMap, domainsMap);
-        }
-        return true;
-    }
-
-    private boolean deleteAndSaveProperties(User user, BindException errors, Map<String, Domain> domainsMap, Map<String, List<? extends DomainProperty>> domainsPropertiesMap)
-    {
-        // see if we need to delete any columns from an existing domain
-        for (Domain d : domainsMap.values())
-        {
-            List<? extends DomainProperty> propertiesToDel = domainsPropertiesMap.get(d.getTypeURI());
-            for (DomainProperty p : propertiesToDel)
-            {
-                p.delete();
-            }
-
-            try
-            {
-                d.save(user);
-            }
-            catch (ChangePropertyDescriptorException ex)
-            {
-                errors.reject("importDatasetSchemas", ex.getMessage() == null ? ex.toString() : ex.getMessage());
-                return false;
-            }
-        }
-        return true;
-    }
-
-    private void buildPropertySaveAndDeleteLists(Map<String, DatasetDefinitionEntry> datasetDefEntryMap, ImportPropertyDescriptorsList list, Map<String, Domain> domainsMap, Map<String, List<? extends DomainProperty>> domainsPropertiesMap)
-    {
-        for (ImportPropertyDescriptor ipd : list.properties)
-        {
-            Domain d = domainsMap.get(ipd.domainURI);
-            if (null == d)
-            {
-                DatasetDefinitionEntry entry = datasetDefEntryMap.get(ipd.domainName);
-                d = PropertyService.get().getDomain(entry.datasetDefinition.getDefinitionContainer(), ipd.domainURI);
-                if (null == d)
-                    d = PropertyService.get().createDomain(entry.datasetDefinition.getDefinitionContainer(), ipd.domainURI, ipd.domainName);
-                domainsMap.put(d.getTypeURI(), d);
-                populateDomainExistingPropertiesMap(domainsPropertiesMap, d);
-            }
-            // Issue 14569:  during study reimport be sure to look for a column has been deleted.
-            // Look at the existing properties for this dataset's domain and
-            // remove them as we find them in schema.  If there are any properties left after we've
-            // iterated over all the import properties then we need to delete them
-            List<? extends DomainProperty> propertiesToDel = domainsPropertiesMap.get(d.getTypeURI());
-            DomainProperty p = d.getPropertyByName(ipd.pd.getName());
-            propertiesToDel.remove(p);
-
-            if (null != p)
-            {
-                // Enable the domain to make schema changes for this property if required
-                // by dropping/adding the property and its storage at domain save time
-                p.setSchemaImport(true);
-                OntologyManager.updateDomainPropertyFromDescriptor(p, ipd.pd);
-            }
-            else
-            {
-                // don't add property descriptors for columns with 'global' propertyuri
-                // TODO: move to conceptURI, and use 'local' propertyURI so each domain can have its own
-                // propertydescriptor instance
-                if (ipd.pd.getPropertyURI().startsWith("http://cpas.labkey.com/Study#"))
-                    continue;
-                p = d.addProperty();
-                ipd.pd.copyTo(p.getPropertyDescriptor());
-                p.setName(ipd.pd.getName());
-                p.setRequired(ipd.pd.isRequired());  // TODO: Redundant? copyTo() already copied required (without involving nullable)
-                p.setDescription(ipd.pd.getDescription());
-            }
-
-            ipd.validators.forEach(p::addValidator);
-            p.setConditionalFormats(ipd.formats);
-            p.setDefaultValue(ipd.defaultValue);
-        }
-
-        //Ensure that each dataset has an entry in the domain map
-        if (datasetDefEntryMap.size() != domainsMap.size())
-        {
-            for (DatasetDefinitionEntry datasetDefinitionEntry : datasetDefEntryMap.values())
-            {
-                if (!domainsMap.containsKey(datasetDefinitionEntry.datasetDefinition.getTypeURI()))
-                {
-                    Domain domain =
-                            PropertyService.get().getDomain(
-                                    datasetDefinitionEntry.datasetDefinition.getDefinitionContainer(),
-                                    datasetDefinitionEntry.datasetDefinition.getTypeURI());
-                    if (domain != null)
-                    {
-                        populateDomainExistingPropertiesMap(domainsPropertiesMap, domain);
-                        domainsMap.put(datasetDefinitionEntry.datasetDefinition.getTypeURI(), domain);
-                    }
-                }
-            }
-        }
-    }
-
-    private void populateDomainExistingPropertiesMap(Map<String, List<? extends DomainProperty>> domainsPropertiesMap, Domain d)
-    {
-        // add all the properties that exist for the domain
-        List<? extends DomainProperty> existingProperties = new ArrayList<>(d.getProperties());
-        domainsPropertiesMap.put(d.getTypeURI(), existingProperties);
-    }
-
-    private void addMissingRequiredIndices(SchemaReader reader, Map<String, DatasetDefinitionEntry> datasetDefEntryMap, Map<String, Domain> domainsMap)
-    {
-        for (SchemaReader.DatasetImportInfo datasetImportInfo : reader.getDatasetInfo().values())
-        {
-            DatasetDefinitionEntry datasetDefinitionEntry = datasetDefEntryMap.get(datasetImportInfo.name);
-            if (datasetDefinitionEntry.datasetDefinition.isShared())
-            {
-                continue;
-            }
-            Domain domain = domainsMap.get(datasetDefinitionEntry.datasetDefinition.getTypeURI());
-            domain.setPropertyIndices(datasetImportInfo.indices);
-            StorageProvisioner.get().addMissingRequiredIndices(domain);
-        }
-    }
-
-    private void dropNotRequiredIndices(SchemaReader reader, Map<String, DatasetDefinitionEntry> datasetDefEntryMap, Map<String, Domain> domainsMap)
-    {
-        for (SchemaReader.DatasetImportInfo datasetImportInfo : reader.getDatasetInfo().values())
-        {
-            DatasetDefinitionEntry datasetDefinitionEntry = datasetDefEntryMap.get(datasetImportInfo.name);
-            if (datasetDefinitionEntry.datasetDefinition.isShared())
-            {
-                continue;
-            }
-            Domain domain = domainsMap.get(datasetDefinitionEntry.datasetDefinition.getTypeURI());
-            domain.setPropertyIndices(datasetImportInfo.indices);
-            StorageProvisioner.get().dropNotRequiredIndices(domain);
-        }
-    }
-
-
-    public String getDomainURI(Container c, User u, Dataset def)
-    {
-        if (null == def)
-            return getDomainURI(c, u, null, null);
-        else
-            return getDomainURI(c, u, def.getName(), def.getEntityId());
-    }
-
-
-    private boolean populateDatasetDefEntryMap(StudyImpl study, StudyImpl createDatasetStudy, SchemaReader reader, User user, BindException errors, Map<String, DatasetDefinitionEntry> defEntryMap)
-    {
-        StudyManager manager = StudyManager.getInstance();
-        Container c = study.getContainer();
-        Map<Integer, SchemaReader.DatasetImportInfo> datasetInfoMap = reader.getDatasetInfo();
-
-        for (Map.Entry<Integer, SchemaReader.DatasetImportInfo> entry : datasetInfoMap.entrySet())
-        {
-            int id = entry.getKey().intValue();
-            SchemaReader.DatasetImportInfo info = entry.getValue();
-            String name = info.name;
-            String label = info.label;
-            if (label == null)
-            {
-                // Default to using the name as the label if none was explicitly specified
-                label = name;
-            }
-
-            // Check for name conflicts
-            Dataset existingDef = manager.getDatasetDefinitionByLabel(study, label);
-
-            if (existingDef != null && existingDef.getDatasetId() != id)
-            {
-                errors.reject("importDatasetSchemas", "Dataset '" + existingDef.getName() + "' is already using the label '" + label + "'");
-                return false;
-            }
-
-            existingDef = manager.getDatasetDefinitionByName(study, name);
-
-            if (existingDef != null && existingDef.getDatasetId() != id)
-            {
-                errors.reject("importDatasetSchemas", "Existing " + name + " dataset has id " + existingDef.getDatasetId() +
-                    ", uploaded " + name + " dataset has id " + id);
-                return false;
-            }
-
-            if (info.demographicData && (info.keyPropertyName != null))
-            {
-                errors.reject("importDatasetSchemas", "Dataset '" + name + "' has key field set to " + info.keyPropertyName + ". This a demographic dataset therefore cannot have an extra key property.");
-                return false;
-            }
-
-            DatasetDefinition def = manager.getDatasetDefinition(study, id);
-
-            if (def == null)
-            {
-                def = new DatasetDefinition(createDatasetStudy, id, name, label, null, null, null);
-                def.setDescription(info.description);
-                def.setVisitDatePropertyName(info.visitDatePropertyName);
-                def.setShowByDefault(!info.isHidden);
-                def.setKeyPropertyName(info.keyPropertyName);
-                def.setCategory(info.category);
-                def.setKeyManagementType(info.keyManagementType);
-                def.setDemographicData(info.demographicData);
-                def.setType(info.type);
-                def.setTag(info.tag);
-                defEntryMap.put(name, new DatasetDefinitionEntry(def, true, info.tags));
-                def.setUseTimeKeyField(info.useTimeKeyField);
-            }
-            else if (def.isAssayData())
-            {
-                 errors.reject("importDatasetSchemas", "Unable to modify assay dataset '" + def.getLabel() + "'.");
-            }
-            else
-            {
-                // TODO: modify shared definition?
-                boolean canEditDefinition = def.canUpdateDefinition(user);
-
-                if (canEditDefinition)
-                {
-                    def = def.createMutable();
-                    def.setLabel(label);
-                    def.setName(name);
-                    def.setDescription(info.description);
-                    if (null == def.getTypeURI())
-                    {
-                        def.setTypeURI(getDomainURI(c, user, def));
-                    }
-
-                    def.setVisitDatePropertyName(info.visitDatePropertyName);
-                    def.setShowByDefault(!info.isHidden);
-                    def.setKeyPropertyName(info.keyPropertyName);
-                    def.setCategory(info.category);
-                    def.setKeyManagementType(info.keyManagementType);
-                    def.setDemographicData(info.demographicData);
-                    def.setTag(info.tag);
-                }
-                else
-                {
-                    // TODO: warn
-                    // name, label, description, visitdatepropertyname, category
-                    if (def.getKeyManagementType() != info.keyManagementType)
-                        errors.reject("ERROR_MSG", "Key type is not compatible with shared dataset: " + def.getName());
-                    if (!StringUtils.equalsIgnoreCase(def.getKeyPropertyName(), info.keyPropertyName))
-                        errors.reject("ERROR_MSG", "Key property name is not compatible with shared dataset: " + def.getName());
-                    if (def.isDemographicData() != info.demographicData)
-                        errors.reject("ERROR_MSG", "Demographic type is not compatible with shared dataset: " + def.getName());
-                }
-
-                defEntryMap.put(name, new DatasetDefinitionEntry(def, false, canEditDefinition, info.tags));
-            }
-        }
-
-        return true;
-    }
-
-    // Detect if this dataset has an old-style URI without the entityid.  If so, assign a new type URI to this dataset
-    // and update the domain descriptor URI
-    // old:  urn:lsid:labkey.com:StudyDataset.Folder-6:DEM
-    // new:  urn:lsid:labkey.com:StudyDataset.Folder-6:DEM-cbffdfa1-f19b-1030-90dd-bf4ca488b2d0
-    // Also, the URI will change if the dataset name changes
-    private void ensureDatasetDefinitionDomain(User user, DatasetDefinition def)
-    {
-        String oldURI = def.getTypeURI();
-        String newURI = getDomainURI(def.getContainer(), user, def);
-
-        if (StringUtils.equals(oldURI, newURI))
-            return;
-
-        // This dataset has the old uri so upgrade it to use the new URI format
-        def.setTypeURI(newURI, true /*upgrade*/);
-
-        // fixup the domain
-        DomainDescriptor dd = OntologyManager.getDomainDescriptor(oldURI, def.getContainer());
-        if (null != dd)
-        {
-            dd = dd.edit()
-                    .setDomainURI(newURI)
-                    .setName(def.getName()) // Name may have changed too; it's part of URI
-                    .build();
-            OntologyManager.ensureDomainDescriptor(dd);
-
-            // since the descriptor has changed, ensure the domain is up to date
-            def.refreshDomain();
-        }
-    }
-
-    private static String getDomainURI(Container c, User u, String name, String id)
-    {
-        return DatasetDomainKind.generateDomainURI(name, id, c);
-    }
-
-    @NotNull
-    public VisitManager getVisitManager(Study study)
-    {
-        @Migrate // TODO: Switch VisitManager() to take Study and get rid of cast
-        StudyImpl studyImpl = (StudyImpl)study;
-        switch (study.getTimepointType())
-        {
-            case VISIT:
-                return new SequenceVisitManager(studyImpl);
-            case CONTINUOUS:
-                return new AbsoluteDateVisitManager(studyImpl);
-            case DATE:
-            default:
-                return new RelativeDateVisitManager(studyImpl);
-        }
-    }
-
-    public static SQLFragment timePortionFromDateSQL(String dateColumnName)
-    {
-        SqlDialect dialect = StudySchema.getInstance().getSqlDialect();
-        SQLFragment sql = new SQLFragment();
-        if (dialect.isPostgreSQL())
-        {
-            sql.append("to_char(").append(dateColumnName).append(", 'HH24MISS')");
-        }
-        else if (dialect.isSqlServer())
-        {
-            sql.append("FORMAT(").append(dateColumnName).append(", 'HHmmss')");
-        }
-        else
-        {
-            sql.append("CAST((").append(dateColumnName).append(") AS VARCHAR(10))");
-        }
-        return sql;
-    }
-
-    private String getParticipantCacheName(Container container)
-    {
-        return container.getId() + "/" + Participant.class.toString();
-    }
-
-    /** non-permission checking, non-recursive */
-    private Map<String, Participant> getParticipantMap(Study study)
-    {
-        Map<String, Participant> participantMap = (Map<String, Participant>) DbCache.get(StudySchema.getInstance().getTableInfoParticipant(), getParticipantCacheName(study.getContainer()));
-        if (participantMap == null)
-        {
-            SimpleFilter filter = SimpleFilter.createContainerFilter(study.getContainer());
-            ArrayList<Participant> participants = new TableSelector(StudySchema.getInstance().getTableInfoParticipant(),
-                    filter, new Sort("ParticipantId")).getArrayList(Participant.class);
-            participantMap = new LinkedHashMap<>();
-            for (Participant participant : participants)
-                participantMap.put(participant.getParticipantId(), participant);
-            participantMap = Collections.unmodifiableMap(participantMap);
-            DbCache.put(StudySchema.getInstance().getTableInfoParticipant(), getParticipantCacheName(study.getContainer()), participantMap, CacheManager.HOUR);
-        }
-        return participantMap;
-    }
-
-    public void clearParticipantCache(Container container)
-    {
-        DbCache.remove(StudySchema.getInstance().getTableInfoParticipant(), getParticipantCacheName(container));
-    }
-
-    public Collection<Participant> getParticipants(Study study)
-    {
-        Map<String, Participant> participantMap = getParticipantMap(study);
-        return Collections.unmodifiableCollection(participantMap.values());
-    }
-
-    public Participant getParticipant(Study study, String participantId)
-    {
-        Map<String, Participant> participantMap = getParticipantMap(study);
-        return participantMap.get(participantId);
-    }
-
-    public static class ParticipantNotUniqueException extends Exception
-    {
-        ParticipantNotUniqueException(String ptid)
-        {
-            super("Participant found in more than one study: " + ptid);
-        }
-    }
-
-    /* non-permission checking,  may return participant from sub folder */
-    public Container findParticipant(Study study, String ptid) throws ParticipantNotUniqueException
-    {
-        Participant p = getParticipant(study, ptid);
-        if (null != p)
-            return study.getContainer();
-        else if  (!study.isDataspaceStudy())
-            return null;
-
-        TableInfo table = StudySchema.getInstance().getTableInfoParticipant();
-        ArrayList<String> containers = new SqlSelector(table.getSchema(), new SQLFragment("SELECT container FROM study.participant WHERE participantid=?",ptid))
-                .getArrayList(String.class);
-        if (containers.size() == 0)
-            return null;
-        else if (containers.size() == 1)
-            return ContainerManager.getForId(containers.get(0));
-        throw new ParticipantNotUniqueException(ptid);
-    }
-
-
-    public CustomParticipantView getCustomParticipantView(Study study)
-    {
-        if (study == null)
-            return null;
-
-        Path path = ModuleHtmlView.getStandardPath("participant");
-
-        for (Module module : study.getContainer().getActiveModules())
-        {
-            if (ModuleHtmlView.exists(module, path))
-            {
-                return CustomParticipantView.create(ModuleHtmlView.get(module, path));
-            }
-        }
-
-        SimpleFilter containerFilter = SimpleFilter.createContainerFilter(study.getContainer());
-        return new TableSelector(StudySchema.getInstance().getTableInfoParticipantView(), containerFilter, null).getObject(CustomParticipantView.class);
-    }
-
-    public CustomParticipantView saveCustomParticipantView(Study study, User user, CustomParticipantView view)
-    {
-        if (view.isModuleParticipantView())
-            throw new IllegalArgumentException("Module-defined participant views should not be saved to the database.");
-        if (view.getRowId() == null)
-        {
-            view.beforeInsert(user, study.getContainer().getId());
-            return Table.insert(user, StudySchema.getInstance().getTableInfoParticipantView(), view);
-        }
-        else
-        {
-            view.beforeUpdate(user);
-            return Table.update(user, StudySchema.getInstance().getTableInfoParticipantView(), view, view.getRowId());
-        }
-    }
-
-    public interface ParticipantViewConfig
-    {
-        String getParticipantId();
-
-        int getDatasetId();
-
-        String getRedirectUrl();
-
-        QCStateSet getQCStateSet();
-
-        Map<String, String> getAliases();
-    }
-
-    public WebPartView<ParticipantViewConfig> getParticipantView(Container container, ParticipantViewConfig config)
-    {
-        return getParticipantView(container, config, null);
-    }
-
-    public WebPartView<ParticipantViewConfig> getParticipantView(Container container, ParticipantViewConfig config, BindException errors)
-    {
-        StudyImpl study = getStudy(container);
-        if (study.getTimepointType() == TimepointType.CONTINUOUS)
-            return new StudyJspView<>(study, "/org/labkey/study/view/participantData.jsp", config, errors);
-        else
-            return new StudyJspView<>(study, "/org/labkey/study/view/participantAll.jsp", config, errors);
-    }
-
-    public WebPartView<ParticipantViewConfig> getParticipantDemographicsView(Container container, ParticipantViewConfig config, BindException errors)
-    {
-        return new StudyJspView<>(getStudy(container), "/org/labkey/study/view/participantCharacteristics.jsp", config, errors);
-    }
-
-    /**
-     * Called when a dataset has been modified in order to set the modified time, plus any other related actions.
-     * @param fireNotification - true to fire the changed notification.
-     */
-    public static void datasetModified(DatasetDefinition def, boolean fireNotification)
-    {
-        // Issue 19285 - run this as a commit task.  This has the benefit of only running per set of batch changes
-        // under the same transaction and only running if the transaction is committed.  If no transaction is active then
-        // the code is run immediately
-        DbScope scope = StudySchema.getInstance().getScope();
-        scope.addCommitTask(getInstance().getDatasetModifiedRunnable(def, fireNotification), CommitTaskOption.POSTCOMMIT);
-    }
-
-    public Runnable getDatasetModifiedRunnable(DatasetDefinition def, boolean fireNotification)
-    {
-        return new DatasetModifiedRunnable(def, fireNotification);
-    }
-
-    private class DatasetModifiedRunnable implements Runnable
-    {
-        private final @NotNull
-        DatasetDefinition _def;
-        private final boolean _fireNotification;
-
-        private DatasetModifiedRunnable(@NotNull DatasetDefinition def, boolean fireNotification)
-        {
-            _def = def;
-            _fireNotification = fireNotification;
-        }
-
-        private int getDatasetId()
-        {
-            return _def.getDatasetId();
-        }
-
-        private Container getContainer()
-        {
-            return _def.getContainer();
-        }
-
-        @Override
-        public void run()
-        {
-            DatasetDefinition.updateModified(_def, new Date());
-            if (_fireNotification)
-                fireDatasetChanged(_def);
-        }
-
-        @Override
-        public boolean equals(Object o)
-        {
-            if (this == o)
-                return true;
-            if (o == null || getClass() != o.getClass())
-                return false;
-
-            DatasetModifiedRunnable that = (DatasetModifiedRunnable) o;
-            if (getDatasetId() != that.getDatasetId())
-                return false;
-            return getContainer().equals(that.getContainer());
-        }
-
-        @Override
-        public int hashCode()
-        {
-            int result = getContainer().hashCode();
-            result = 31 * result + this.getDatasetId();
-            return result;
-        }
-    }
-
-    public static void fireDatasetChanged(Dataset def)
-    {
-        for (DatasetManager.DatasetListener l : DatasetManager.getListeners())
-        {
-            try
-            {
-                l.datasetChanged(def);
-            }
-            catch (Throwable t)
-            {
-                _log.error("fireDatasetChanged", t);
-            }
-        }
-    }
-
-
-    // Return a source->alias map for the specified participant
-    public Map<String, String> getAliasMap(StudyImpl study, User user, String ptid)
-    {
-        @Nullable final TableInfo aliasTable = StudyQuerySchema.createSchema(study, user, true).getParticipantAliasesTable();
-
-        if (null == aliasTable)
-            return Collections.emptyMap();
-
-        List<ColumnInfo> columns = aliasTable.getColumns();
-        SimpleFilter filter = new SimpleFilter(columns.get(0).getFieldKey(), ptid);
-
-        // Return source -> alias map
-        return new TableSelector(aliasTable, Arrays.asList(columns.get(2), columns.get(1)), filter, null).getValueMap();
-    }
-
-
-    public void reindex(Container c)
-    {
-        _enumerateDocuments(null, c);
-    }
-    
-
-    private void unindexDataset(DatasetDefinition ds)
-    {
-        String docid = "dataset:" + new Path(ds.getContainer().getId(), String.valueOf(ds.getDatasetId())).toString();
-        SearchService ss = SearchService.get();
-        if (null != ss)
-            ss.deleteResource(docid);
-    }
-
-
-    public static void indexDatasets(IndexTask task, Container c, Date modifiedSince)
-    {
-        SearchService ss = SearchService.get();
-        if (null == ss)
-            return;
-
-        SQLFragment f = new SQLFragment("SELECT Container, DatasetId FROM " + StudySchema.getInstance().getTableInfoDataset());
-        if (null != c)
-        {
-            f.append(" WHERE Container = ?");
-            f.add(c);
-        }
-
-        new SqlSelector(StudySchema.getInstance().getSchema(), f).forEach(rs ->
-        {
-            String container = rs.getString(1);
-            int id = rs.getInt(2);
-
-            Container c2 = ContainerManager.getForId(container);
-            if (null != c2)
-            {
-                Study study = StudyManager.getInstance().getStudy(c2);
-
-                if (null != study)
-                {
-                    DatasetDefinition dsd = StudyManager.getInstance().getDatasetDefinition(study, id);
-                    if (null != dsd)
-                        indexDataset(task, dsd);
-                }
-            }
-        });
-    }
-
-    private static void indexDataset(@Nullable IndexTask task, DatasetDefinition dsd)
-    {
-        if (dsd.getType().equals(Dataset.TYPE_PLACEHOLDER))
-            return;
-        if (null == dsd.getTypeURI() || null == dsd.getDomain())
-            return;
-        if (null == task)
-        {
-            // TODO: Workaround for 30614: Search module doesn't work on TeamCity
-            final SearchService ss = SearchService.get();
-            if (ss == null)
-                return;
-            task = ss.defaultTask();
-        }
-        String docid = "dataset:" + new Path(dsd.getContainer().getId(), String.valueOf(dsd.getDatasetId())).toString();
-
-        StringBuilder body = new StringBuilder();
-        Map<String, Object> props = new HashMap<>();
-
-        props.put(SearchService.PROPERTY.categories.toString(), datasetCategory.toString());
-        props.put(SearchService.PROPERTY.title.toString(), StringUtils.defaultIfEmpty(dsd.getLabel(),dsd.getName()));
-        String name = dsd.getName();
-        String label = StringUtils.equals(dsd.getLabel(),name) ? null : dsd.getLabel();
-        String description = dsd.getDescription();
-        String tag = dsd.getTag();
-        String keywords = StringUtilsLabKey.joinNonBlank(" ", name, label, description, tag);
-        props.put(SearchService.PROPERTY.keywordsMed.toString(), keywords);
-
-        body.append(keywords).append("\n");
-
-        StudyQuerySchema schema = StudyQuerySchema.createSchema(dsd.getStudy(), User.getSearchUser(), false);
-        TableInfo tableInfo = schema.createDatasetTableInternal(dsd, null);
-        Map<FieldKey, ColumnInfo> columns = QueryService.get().getColumns(tableInfo, tableInfo.getDefaultVisibleColumns());
-        String sep = "";
-        for (ColumnInfo column : columns.values())
-        {
-            String n = StringUtils.trimToEmpty(column.getName());
-            String l = StringUtils.trimToEmpty(column.getLabel());
-            if (n.equals(l))
-                l = "";
-            body.append(sep).append(StringUtilsLabKey.joinNonBlank(" ", n, l));
-            sep = ",\n";
-        }
-
-        ActionURL view = new ActionURL(StudyController.DatasetAction.class, null);
-        view.replaceParameter("datasetId", dsd.getDatasetId());
-        view.setExtraPath(dsd.getContainer().getId());
-
-        SimpleDocumentResource r = new SimpleDocumentResource(new Path(docid), docid,
-                "text/plain", body.toString(),
-                view, props);
-        task.addResource(r, SearchService.PRIORITY.item);
-    }
-
-    public static void indexParticipants(final IndexTask task, @NotNull final Container c, @Nullable List<String> ptids)
-    {
-        if (null != ptids && ptids.size() == 0)
-            return;
-
-        final int BATCH_SIZE = 500;
-        if (null != ptids && ptids.size() > BATCH_SIZE)
-        {
-            ArrayList<String> list = new ArrayList<>(BATCH_SIZE);
-            for (String ptid : ptids)
-            {
-                list.add(ptid);
-                if (list.size() == BATCH_SIZE)
-                {
-                    final ArrayList<String> l = list;
-                    Runnable r = () -> indexParticipants(task, c, l);
-                    task.addRunnable(r, SearchService.PRIORITY.bulk);
-                    list = new ArrayList<>(BATCH_SIZE);
-                }
-            }
-            indexParticipants(task, c, list);
-            return;
-        }
-
-        final StudyImpl study = StudyManager.getInstance().getStudy(c);
-        if (null == study)
-            return;
-        final String nav = NavTree.toJS(Collections.singleton(new NavTree("study", PageFlowUtil.urlProvider(ProjectUrls.class).getBeginURL(c))), null, false).toString();
-
-        SQLFragment f = new SQLFragment();
-
-        f.append("SELECT Container, ParticipantId FROM ");
-        f.append(StudySchema.getInstance().getTableInfoParticipant(), "p");
-        f.append(" WHERE Container = ?");
-        f.add(c);
-
-        if (null != ptids)
-        {
-            f.append(" AND ParticipantId ");
-            StudySchema.getInstance().getSqlDialect().appendInClauseSql(f, ptids);
-        }
-
-        SQLFragment lastIndexedFragment = new LastIndexedClause(StudySchema.getInstance().getTableInfoParticipant(), null, null).toSQLFragment(null, null);
-        if (!lastIndexedFragment.isEmpty())
-            f.append(" AND ").append(lastIndexedFragment);
-
-        @Nullable final TableInfo aliasTable = StudyQuerySchema.createSchema(study, User.getSearchUser(), true).getParticipantAliasesTable();
-
-        if (null != aliasTable)
-        {
-            // Need to reindex participants whose aliases have changed
-            f.append(" OR ParticipantId IN (\nSELECT ParticipantId FROM\n")
-                .append(aliasTable.getFromSQL("aliases"))
-                .append("WHERE aliases.Modified > p.LastIndexed)");
-        }
-
-        final ActionURL executeURL = new ActionURL(StudyController.ParticipantAction.class, c);
-        executeURL.setExtraPath(c.getId());
-
-        new SqlSelector(StudySchema.getInstance().getSchema(), f).forEach(rs -> {
-            final String ptid = rs.getString(2);
-            String displayTitle = "Study " + study.getLabel() + " -- " +
-                    StudyService.get().getSubjectNounSingular(study.getContainer()) + " " + ptid;
-            ActionURL execute = executeURL.clone().addParameter("participantId", String.valueOf(ptid));
-            Path p = new Path(c.getId(), ptid);
-            String docid = "participant:" + p.toString();
-
-            String uniqueIds = ptid;
-
-            if (null != aliasTable)
-            {
-                // Add all participant aliases as high priority uniqueIds
-                Map<String, String> aliasMap = StudyManager.getInstance().getAliasMap(study, User.getSearchUser(), ptid);
-
-                if (!aliasMap.isEmpty())
-                    uniqueIds = uniqueIds + " " + StringUtils.join(aliasMap.values(), " ");
-            }
-
-            Map<String, Object> props = new HashMap<>();
-            props.put(SearchService.PROPERTY.categories.toString(), subjectCategory.getName());
-            props.put(SearchService.PROPERTY.title.toString(), displayTitle);
-            props.put(SearchService.PROPERTY.identifiersHi.toString(), uniqueIds);
-            props.put(SearchService.PROPERTY.navtrail.toString(), nav);
-
-            // Index a barebones participant document for now TODO: Figure out if it's safe to include demographic data or not (can all study users see it?)
-
-            // SimpleDocument
-            SimpleDocumentResource r = new SimpleDocumentResource(
-                    p, docid,
-                    c.getId(),
-                    "text/plain",
-                    displayTitle,
-                    execute, props
-            )
-            {
-                @Override
-                public void setLastIndexed(long ms, long modified)
-                {
-                    StudySchema ss = StudySchema.getInstance();
-                    new SqlExecutor(ss.getSchema()).execute("UPDATE " + ss.getTableInfoParticipant().getSelectName() +
-                        " SET LastIndexed = ? WHERE Container = ? AND ParticipantId = ?", new Timestamp(ms), c, ptid);
-                }
-            };
-            task.addResource(r, SearchService.PRIORITY.item);
-        });
-    }
-
-    
-    // make sure we don't over do it with multiple calls to reindex the same study (see reindex())
-    // add a level of indirection
-    // CONSIDER: add some facility like this to SearchService??
-    // NOTE: this needs to be reviewed if we use modifiedSince
-
-    final static WeakHashMap<Container, Runnable> _lastEnumerate = new WeakHashMap<>();
-
-    public static void _enumerateDocuments(IndexTask t, final Container c)
-    {
-        if (null == c)
-            return;
-
-        final SearchService ss = SearchService.get();
-        if (ss == null)
-            return;
-        final IndexTask defaultTask = ss.defaultTask();
-        final IndexTask task = null==t ? defaultTask : t;
-
-        Runnable runEnumerate = new Runnable()
-        {
-            @Override
-            public void run()
-            {
-                if (task == defaultTask)
-                {
-                    synchronized (_lastEnumerate)
-                    {
-                        Runnable r = _lastEnumerate.get(c);
-                        if (this != r)
-                            return;
-                        _lastEnumerate.remove(c);
-                    }
-                }
-
-                Study study = StudyManager.getInstance().getStudy(c);
-
-                if (null != study)
-                {
-                    StudyManager.indexDatasets(task, c, null);
-                    StudyManager.indexParticipants(task, c, null);
-                    // study protocol document
-                    _enumerateProtocolDocuments(task, study);
-                }
-            }
-        };
-
-        if (task == defaultTask)
-        {
-            synchronized (_lastEnumerate)
-            {
-                _lastEnumerate.put(c, runEnumerate);
-            }
-        }
-        
-        task.addRunnable(runEnumerate, SearchService.PRIORITY.crawl);
-    }
-
-
-    public static void _enumerateProtocolDocuments(IndexTask task, @NotNull Study study)
-    {
-        AttachmentParent parent = ((StudyImpl)study).getProtocolDocumentAttachmentParent();
-        if (null == parent)
-            return;
-
-        ActionURL begin = PageFlowUtil.urlProvider(ProjectUrls.class).getBeginURL(study.getContainer());
-        String nav = NavTree.toJS(Collections.singleton(new NavTree("study", begin)), null, false).toString();
-        AttachmentService serv = AttachmentService.get();
-        Path p = study.getContainer().getParsedPath().append("@study");
-
-        for (Attachment att : serv.getAttachments(parent))
-        {
-            ActionURL download = StudyController.getProtocolDocumentDownloadURL(study.getContainer(), att.getName());
-
-            WebdavResource r = serv.getDocumentResource
-            (
-                p.append(att.getName()),
-                download,
-                "\"" + att.getName() + "\" -- Protocol document attached to study " + study.getLabel(),
-                parent, att.getName(), SearchService.fileCategory
-            );
-            r.getMutableProperties().put(SearchService.PROPERTY.navtrail.toString(), nav);
-            task.addResource(r, SearchService.PRIORITY.item);
-        }
-    }
-
-
-    public List<StudyImpl> getAncillaryStudies(Container sourceStudyContainer)
-    {
-        // in the upgrade case there may not be any ancillary studies
-        TableInfo t = StudySchema.getInstance().getTableInfoStudy();
-        ColumnInfo ssci = t.getColumn("SourceStudyContainerId");
-        if (null == ssci || ssci.isUnselectable())
-            return Collections.emptyList();
-        return Collections.unmodifiableList(new TableSelector(StudySchema.getInstance().getTableInfoStudy(),
-                new SimpleFilter(FieldKey.fromParts("SourceStudyContainerId"), sourceStudyContainer), null).getArrayList(StudyImpl.class));
-    }
-
-    // Return collection of current snapshots that are configured to refresh specimens
-    public Collection<StudySnapshot> getRefreshStudySnapshots()
-    {
-        return getStudySnapshots(new SQLFragment(" AND Refresh = ?", Boolean.TRUE));
-    }
-
-    // Return collection of all current snapshots
-    private Collection<StudySnapshot> getStudySnapshots(@Nullable SQLFragment filter)
-    {
-        SQLFragment sql = new SQLFragment("SELECT ss.* FROM ");
-        sql.append(StudySchema.getInstance().getTableInfoStudy(), "s");
-        sql.append(" JOIN ");
-        sql.append(StudySchema.getInstance().getTableInfoStudySnapshot(), "ss");
-        sql.append(" ON s.StudySnapshot = ss.RowId AND Source IS NOT NULL AND Destination IS NOT NULL");
-
-        if (null != filter)
-            sql.append(filter);
-
-        return new SqlSelector(StudySchema.getInstance().getSchema(), sql).getCollection(StudySnapshot.class);
-    }
-
-    @Nullable
-    public StudySnapshot getStudySnapshot(Integer snapshotId)
-    {
-        TableSelector selector = new TableSelector(StudySchema.getInstance().getTableInfoStudySnapshot(), new SimpleFilter(FieldKey.fromParts("RowId"), snapshotId), null);
-
-        return selector.getObject(StudySnapshot.class);
-    }
-
-    /**
-     * Convert a placeholder or 'ghost' dataset to an actual dataset by renaming the target dataset to the placeholder's name,
-     * transferring all timepoint requirements from the placeholder to the target and deleting the placeholder dataset.
-     */
-    public DatasetDefinition linkPlaceHolderDataset(StudyImpl study, User user, DatasetDefinition expectationDataset, DatasetDefinition targetDataset)
-    {
-        if (expectationDataset == null || targetDataset == null)
-            throw new IllegalArgumentException("Both expectation DataSet and target DataSet must exist");
-
-        if (!expectationDataset.getType().equals(Dataset.TYPE_PLACEHOLDER))
-            throw new IllegalArgumentException("Only a DataSet of type : placeholder can be linked");
-
-        if (!targetDataset.getType().equals(Dataset.TYPE_STANDARD))
-            throw new IllegalArgumentException("Only a DataSet of type : standard can be linked to");
-
-        DbScope scope = StudySchema.getInstance().getSchema().getScope();
-
-        try (Transaction transaction = scope.ensureTransaction())
-        {
-            // transfer any timepoint requirements from the ghost to target
-            for (VisitDataset vds : expectationDataset.getVisitDatasets())
-            {
-                VisitDatasetType type = vds.isRequired() ? VisitDatasetType.REQUIRED : VisitDatasetType.NOT_ASSOCIATED;
-                StudyManager.getInstance().updateVisitDatasetMapping(user, study.getContainer(), vds.getVisitRowId(), targetDataset.getDatasetId(), type);
-            }
-
-            String name = expectationDataset.getName();
-            String label = expectationDataset.getLabel();
-
-            // no need to resync the study, as there should be no data in the expectation dataset
-            deleteDataset(study, user, expectationDataset, false);
-
-            targetDataset = targetDataset.createMutable();
-            targetDataset.setName(name);
-            targetDataset.setLabel(label);
-            targetDataset.save(user);
-
-            transaction.commit();
-        }
-
-        return targetDataset;
-    }
-    
-    public static class CategoryListener implements ViewCategoryListener
-    {
-        private final StudyManager _instance;
-
-        private CategoryListener(StudyManager instance)
-        {
-            _instance = instance;
-        }
-
-        @Override
-        public void categoryDeleted(User user, ViewCategory category)
-        {
-            for (DatasetDefinition def : getDatasetsForCategory(category))
-            {
-                def = def.createMutable();
-                def.setCategoryId(0);
-                def.save(user);
-            }
-        }
-
-        @Override
-        public void categoryCreated(User user, ViewCategory category)
-        {}
-
-        @Override
-        public void categoryUpdated(User user, ViewCategory category)
-        {
-            Container c = ContainerManager.getForId(category.getContainerId());
-            if (null != c)
-                _instance._datasetHelper.clearCache(c);
-        }
-
-        private List<DatasetDefinition> getDatasetsForCategory(ViewCategory category)
-        {
-            if (category != null)
-            {
-                Study study = _instance.getStudy(ContainerManager.getForId(category.getContainerId()));
-                if (study != null)
-                {
-                    SimpleFilter filter = SimpleFilter.createContainerFilter(study.getContainer());
-                    filter.addCondition(FieldKey.fromParts("CategoryId"), category.getRowId());
-                    return _instance._datasetHelper.get(study.getContainer(), filter);
-                }
-            }
-
-            return Collections.emptyList();
-        }
-    }
-
-    /**
-     * Get the shared study in the project for the given study (excluding the shared study itself.)
-     */
-    @Nullable
-    public Study getSharedStudy(@NotNull Container c)
-    {
-        if (c.isProject())
-            return null;
-        Container p = c.getProject();
-        if (null == p)
-            return null;
-        Study sharedStudy = getStudy(p);
-        if (null == sharedStudy)
-            return null;
-        if (!sharedStudy.getShareDatasetDefinitions())
-            return null;
-        return sharedStudy;
-    }
-
-    /**
-     * Get the shared study in the project for the given study (excluding the shared study itself.)
-     */
-    @Nullable
-    public Study getSharedStudy(@NotNull Study study)
-    {
-        return getSharedStudy(study.getContainer());
-    }
-
-    /**
-     * Get the shared study in the project for the given study
-     * or just return the current study if no shared study exists.
-     */
-    public @NotNull Study getSharedStudyOrCurrent(@NotNull Study study)
-    {
-        Study sharedStudy = getSharedStudy(study);
-        return sharedStudy != null ? sharedStudy : study;
-    }
-
-    /**
-     * Get the Study to use for visits -- either the
-     * project shared study's container (if shared visits is turned on)
-     * or the current study container.
-     */
-    @NotNull
-    public Study getStudyForVisits(@NotNull Study study)
-    {
-        Study sharedStudy = getSharedStudy(study);
-        if (sharedStudy != null && sharedStudy.getShareVisitDefinitions())
-            return sharedStudy;
-
-        return study;
-    }
-
-    /**
-     * Get the Study to use for VisitTags -- either the
-     * project shared study's container or the current study container.
-     */
-    @NotNull
-    public Study getStudyForVisitTag(@NotNull Study study)
-    {
-        return getSharedStudyOrCurrent(study);
-    }
-
-
-    public static class StudyUpgradeCode implements UpgradeCode
-    {
-        @SuppressWarnings({"UnusedDeclaration"})
-        public void addImportHashColumn(final ModuleContext context)
-        {
-            if (null!=context && context.isNewInstall())
-                return;
-            StorageProvisioner sp = StorageProvisioner.get();
-            List<DatasetDefinition> all = new TableSelector(StudySchema.getInstance().getTableInfoDataset()).getArrayList(DatasetDefinition.class);
-            for (var ds : all)
-            {
-                Domain d = ds.getDomain();
-                if (null != d && null != d.getStorageTableName())
-                    sp.ensureBaseProperties(d);
-            }
-        }
-<<<<<<< HEAD
-    }
-
-=======
-
-        @SuppressWarnings({"UnusedDeclaration"})
-        public void upgradeForSpecimenModule(final ModuleContext context)
-        {
-            if (!context.isNewInstall())
-            {
-                // SpecimenRequestNotificationEmailTemplate was moved to the specimen module in 21.3; move its template properties to the new location
-                EmailTemplateService.get().relocateEmailTemplateProperties("org.labkey.study.view.specimen.SpecimenRequestNotificationEmailTemplate", SpecimenRequestNotificationEmailTemplate.class);
-                StudyManager.getInstance().enableSpecimenModuleInStudyFolders(context.getUpgradeUser());
-            }
-        }
-    }
-
-    // Enable the specimen module (if it exists) in all studies that have specimen rows
-    public void enableSpecimenModuleInStudyFolders(User user)
-    {
-        Module specimenModule = ModuleLoader.getInstance().getModule("Specimen");
-
-        if (null != specimenModule)
-        {
-            StudyManager.getInstance().getAllStudies().forEach(study->{
-                // Best effort... don't fail upgrade if something goes wrong here
-                try
-                {
-                    Container c = study.getContainer();
-                    if (!SpecimenManagerNew.get().isSpecimensEmpty(c, user))
-                    {
-                        Set<Module> set = new HashSet<>(c.getActiveModules());
-
-                        // Always true in upgrade case, but this check optimizes any repeat calls
-                        if (!set.contains(specimenModule))
-                        {
-                            set.add(specimenModule);
-                            c.setActiveModules(set);
-                        }
-                    }
-                }
-                catch (Throwable t)
-                {
-                    _log.warn("Enabling specimen module failed", t);
-                }
-            });
-        }
-    }
->>>>>>> c16a9e67
-
-    /****
-     *
-     *
-     *
-     * TESTING
-     *
-     *
-     */
-
-
-    // To see detailed logging from StatementDataIterator, configure org.labkey.study.model.StudyManager$DatasetImportTestCase to level TRACE
-    private static class Tests {}
-    public static final Logger TEST_LOGGER = LogManager.getLogger(Tests.class);
-
-
-    public static class VisitCreationTestCase extends Assert
-    {
-        private static final double DELTA = 1E-8;
-
-        @Test
-        public void testDateConversion()
-        {
-            Date d = new Date();
-            String iso = DateUtil.toISO(d.getTime(), true);
-            DbSchema core = CoreSchema.getInstance().getSchema();
-            SQLFragment select = new SQLFragment("SELECT ");
-            select.append(core.getSqlDialect().getISOFormat(new SQLFragment("?",d)));
-            String db = new SqlSelector(core, select).getObject(String.class);
-            // SQL SERVER doesn't quite store millisecond precision
-            assertEquals(23,iso.length());
-            assertEquals(23,db.length());
-            assertEquals(iso.substring(0,20), db.substring(0,20));
-            String jdbc = (String)JdbcType.VARCHAR.convert(d);
-            assertEquals(jdbc, iso);
-        }
-
-
-        @Test
-        public void testExistingVisitBased()
-        {
-            StudyImpl study = new StudyImpl();
-            study.setContainer(JunitUtil.getTestContainer());
-            study.setTimepointType(TimepointType.VISIT);
-
-            List<VisitImpl> existingVisits = new ArrayList<>(3);
-            existingVisits.add(new VisitImpl(null, BigDecimal.valueOf(1), BigDecimal.valueOf(1), null, Visit.Type.BASELINE));
-            existingVisits.add(new VisitImpl(null, BigDecimal.valueOf(2), BigDecimal.valueOf(2), null, Visit.Type.BASELINE));
-            existingVisits.add(new VisitImpl(null, BigDecimal.valueOf(2.5), BigDecimal.valueOf(3.0), null, Visit.Type.BASELINE));
-
-            assertEquals("Should return existing visit", existingVisits.get(0), getInstance().ensureVisitWithoutSaving(study, 1, Visit.Type.BASELINE, existingVisits));
-            assertEquals("Should return existing visit", existingVisits.get(1), getInstance().ensureVisitWithoutSaving(study, 2, Visit.Type.BASELINE, existingVisits));
-            assertEquals("Should return existing visit", existingVisits.get(2), getInstance().ensureVisitWithoutSaving(study, 2.5, Visit.Type.BASELINE, existingVisits));
-            assertEquals("Should return existing visit", existingVisits.get(2), getInstance().ensureVisitWithoutSaving(study, 3.0, Visit.Type.BASELINE, existingVisits));
-
-            validateNewVisit(getInstance().ensureVisitWithoutSaving(study, 1.1, Visit.Type.BASELINE, existingVisits), existingVisits, 1.1, 1.1);
-            validateNewVisit(getInstance().ensureVisitWithoutSaving(study, 3.001, Visit.Type.BASELINE, existingVisits), existingVisits, 3.001, 3.001);
-            validateNewVisit(getInstance().ensureVisitWithoutSaving(study, 4, Visit.Type.BASELINE, existingVisits), existingVisits, 4, 4);
-        }
-
-        @Test
-        public void testEmptyVisitBased()
-        {
-            StudyImpl study = new StudyImpl();
-            study.setContainer(JunitUtil.getTestContainer());
-            study.setTimepointType(TimepointType.VISIT);
-
-            List<VisitImpl> existingVisits = new ArrayList<>();
-
-            validateNewVisit(getInstance().ensureVisitWithoutSaving(study, 1.1, Visit.Type.BASELINE, existingVisits), existingVisits, 1.1, 1.1);
-            validateNewVisit(getInstance().ensureVisitWithoutSaving(study, 3.001, Visit.Type.BASELINE, existingVisits), existingVisits, 3.001, 3.001);
-            validateNewVisit(getInstance().ensureVisitWithoutSaving(study, 4, Visit.Type.BASELINE, existingVisits), existingVisits, 4, 4);
-        }
-
-        @Test
-        public void testEmptyDateBased()
-        {
-            StudyImpl study = new StudyImpl();
-            study.setContainer(JunitUtil.getTestContainer());
-            study.setTimepointType(TimepointType.DATE);
-
-            List<VisitImpl> existingVisits = new ArrayList<>();
-
-            validateNewVisit(getInstance().ensureVisitWithoutSaving(study, 1, Visit.Type.BASELINE, existingVisits), existingVisits, 1, 1);
-            validateNewVisit(getInstance().ensureVisitWithoutSaving(study, -10, Visit.Type.BASELINE, existingVisits), existingVisits, -10, -10);
-            validateNewVisit(getInstance().ensureVisitWithoutSaving(study, 1.5, Visit.Type.BASELINE, existingVisits), existingVisits, 1.5, 1.5);
-
-            study.setDefaultTimepointDuration(7);
-            validateNewVisit(getInstance().ensureVisitWithoutSaving(study, 0, Visit.Type.BASELINE, existingVisits), existingVisits, 0, 6);
-            validateNewVisit(getInstance().ensureVisitWithoutSaving(study, 1, Visit.Type.BASELINE, existingVisits), existingVisits, 0, 6);
-            validateNewVisit(getInstance().ensureVisitWithoutSaving(study, 6, Visit.Type.BASELINE, existingVisits), existingVisits, 0, 6);
-            validateNewVisit(getInstance().ensureVisitWithoutSaving(study, 7, Visit.Type.BASELINE, existingVisits), existingVisits, 7, 13);
-            validateNewVisit(getInstance().ensureVisitWithoutSaving(study, 10, Visit.Type.BASELINE, existingVisits), existingVisits, 7, 13);
-            validateNewVisit(getInstance().ensureVisitWithoutSaving(study, 15, Visit.Type.BASELINE, existingVisits), existingVisits, 14, 20);
-            validateNewVisit(getInstance().ensureVisitWithoutSaving(study, -10, Visit.Type.BASELINE, existingVisits), existingVisits, -10, -10);
-            validateNewVisit(getInstance().ensureVisitWithoutSaving(study, 1.5, Visit.Type.BASELINE, existingVisits), existingVisits, 1.5, 1.5);
-        }
-
-        @Test
-        public void testExistingDateBased()
-        {
-            StudyImpl study = new StudyImpl();
-            study.setContainer(JunitUtil.getTestContainer());
-            study.setTimepointType(TimepointType.DATE);
-
-            List<VisitImpl> existingVisits = new ArrayList<>(3);
-            existingVisits.add(new VisitImpl(null, BigDecimal.valueOf(1), BigDecimal.valueOf(1), null, Visit.Type.BASELINE));
-            existingVisits.add(new VisitImpl(null, BigDecimal.valueOf(2), BigDecimal.valueOf(2), null, Visit.Type.BASELINE));
-            existingVisits.add(new VisitImpl(null, BigDecimal.valueOf(7), BigDecimal.valueOf(13), null, Visit.Type.BASELINE));
-
-            assertSame("Should be existing visit", existingVisits.get(0), getInstance().ensureVisitWithoutSaving(study, 1, Visit.Type.BASELINE, existingVisits));
-            assertSame("Should be existing visit", existingVisits.get(1), getInstance().ensureVisitWithoutSaving(study, 2, Visit.Type.BASELINE, existingVisits));
-            assertSame("Should be existing visit", existingVisits.get(2), getInstance().ensureVisitWithoutSaving(study, 7, Visit.Type.BASELINE, existingVisits));
-            assertSame("Should be existing visit", existingVisits.get(2), getInstance().ensureVisitWithoutSaving(study, 10, Visit.Type.BASELINE, existingVisits));
-            assertSame("Should be existing visit", existingVisits.get(2), getInstance().ensureVisitWithoutSaving(study, 13, Visit.Type.BASELINE, existingVisits));
-
-            study.setDefaultTimepointDuration(7);
-            assertSame("Should be existing visit", existingVisits.get(0), getInstance().ensureVisitWithoutSaving(study, 1, Visit.Type.BASELINE, existingVisits));
-            assertSame("Should be existing visit", existingVisits.get(1), getInstance().ensureVisitWithoutSaving(study, 2, Visit.Type.BASELINE, existingVisits));
-            assertSame("Should be existing visit", existingVisits.get(2), getInstance().ensureVisitWithoutSaving(study, 7, Visit.Type.BASELINE, existingVisits));
-            assertSame("Should be existing visit", existingVisits.get(2), getInstance().ensureVisitWithoutSaving(study, 10, Visit.Type.BASELINE, existingVisits));
-            assertSame("Should be existing visit", existingVisits.get(2), getInstance().ensureVisitWithoutSaving(study, 13, Visit.Type.BASELINE, existingVisits));
-        }
-
-        @Test
-        public void testCreationDateBased()
-        {
-            StudyImpl study = new StudyImpl();
-            study.setContainer(JunitUtil.getTestContainer());
-            study.setTimepointType(TimepointType.DATE);
-
-            List<VisitImpl> existingVisits = new ArrayList<>(4);
-            existingVisits.add(new VisitImpl(null, BigDecimal.valueOf(1), BigDecimal.valueOf(1), null, Visit.Type.BASELINE));
-            existingVisits.add(new VisitImpl(null, BigDecimal.valueOf(2), BigDecimal.valueOf(2), null, Visit.Type.BASELINE));
-            existingVisits.add(new VisitImpl(null, BigDecimal.valueOf(7), BigDecimal.valueOf(13), null, Visit.Type.BASELINE));
-            existingVisits.add(new VisitImpl(null, BigDecimal.valueOf(62), BigDecimal.valueOf(64), null, Visit.Type.BASELINE));
-
-            validateNewVisit(getInstance().ensureVisitWithoutSaving(study, 3, Visit.Type.BASELINE, existingVisits), existingVisits, 3, 3);
-            validateNewVisit(getInstance().ensureVisitWithoutSaving(study, 14, Visit.Type.BASELINE, existingVisits), existingVisits, 14, 14);
-            validateNewVisit(getInstance().ensureVisitWithoutSaving(study, -14, Visit.Type.BASELINE, existingVisits), existingVisits, -14, -14);
-            validateNewVisit(getInstance().ensureVisitWithoutSaving(study, 0, Visit.Type.BASELINE, existingVisits), existingVisits, 0, 0);
-            validateNewVisit(getInstance().ensureVisitWithoutSaving(study, 0.5, Visit.Type.BASELINE, existingVisits), existingVisits, 0.5, 0.5);
-            validateNewVisit(getInstance().ensureVisitWithoutSaving(study, 1.5, Visit.Type.BASELINE, existingVisits), existingVisits, 1.5, 1.5);
-            validateNewVisit(getInstance().ensureVisitWithoutSaving(study, -5, Visit.Type.BASELINE, existingVisits), existingVisits, -5, -5);
-
-            study.setDefaultTimepointDuration(7);
-            validateNewVisit(getInstance().ensureVisitWithoutSaving(study, 3, Visit.Type.BASELINE, existingVisits), existingVisits, 3, 6, "Day 3 - 6");
-            validateNewVisit(getInstance().ensureVisitWithoutSaving(study, 4, Visit.Type.BASELINE, existingVisits), existingVisits, 3, 6, "Day 3 - 6");
-            validateNewVisit(getInstance().ensureVisitWithoutSaving(study, 5, Visit.Type.BASELINE, existingVisits), existingVisits, 3, 6, "Day 3 - 6");
-            validateNewVisit(getInstance().ensureVisitWithoutSaving(study, 6, Visit.Type.BASELINE, existingVisits), existingVisits, 3, 6, "Day 3 - 6");
-            validateNewVisit(getInstance().ensureVisitWithoutSaving(study, 14, Visit.Type.BASELINE, existingVisits), existingVisits, 14, 20, "Week 3");
-            validateNewVisit(getInstance().ensureVisitWithoutSaving(study, 21, Visit.Type.BASELINE, existingVisits), existingVisits, 21, 27, "Week 4");
-            validateNewVisit(getInstance().ensureVisitWithoutSaving(study, 0, Visit.Type.BASELINE, existingVisits), existingVisits, 0, 0, "Day 0");
-            validateNewVisit(getInstance().ensureVisitWithoutSaving(study, 0.5, Visit.Type.BASELINE, existingVisits), existingVisits, 0.5, 0.5, "Day 0.5");
-            validateNewVisit(getInstance().ensureVisitWithoutSaving(study, 1.5, Visit.Type.BASELINE, existingVisits), existingVisits, 1.5, 1.5, "Day 1.5");
-            validateNewVisit(getInstance().ensureVisitWithoutSaving(study, -5, Visit.Type.BASELINE, existingVisits), existingVisits, -5, -5, "Day -5");
-
-            study.setDefaultTimepointDuration(30);
-            validateNewVisit(getInstance().ensureVisitWithoutSaving(study, 3, Visit.Type.BASELINE, existingVisits), existingVisits, 3, 6, "Day 3 - 6");
-            validateNewVisit(getInstance().ensureVisitWithoutSaving(study, 4, Visit.Type.BASELINE, existingVisits), existingVisits, 3, 6, "Day 3 - 6");
-            validateNewVisit(getInstance().ensureVisitWithoutSaving(study, 5, Visit.Type.BASELINE, existingVisits), existingVisits, 3, 6, "Day 3 - 6");
-            validateNewVisit(getInstance().ensureVisitWithoutSaving(study, 6, Visit.Type.BASELINE, existingVisits), existingVisits, 3, 6, "Day 3 - 6");
-            validateNewVisit(getInstance().ensureVisitWithoutSaving(study, 14, Visit.Type.BASELINE, existingVisits), existingVisits, 14, 29, "Day 14 - 29");
-            validateNewVisit(getInstance().ensureVisitWithoutSaving(study, 21, Visit.Type.BASELINE, existingVisits), existingVisits, 14, 29, "Day 14 - 29");
-            validateNewVisit(getInstance().ensureVisitWithoutSaving(study, 29, Visit.Type.BASELINE, existingVisits), existingVisits, 14, 29, "Day 14 - 29");
-            validateNewVisit(getInstance().ensureVisitWithoutSaving(study, 30, Visit.Type.BASELINE, existingVisits), existingVisits, 30, 59, "Month 2");
-            validateNewVisit(getInstance().ensureVisitWithoutSaving(study, 60, Visit.Type.BASELINE, existingVisits), existingVisits, 60, 61, "Day 60 - 61");
-            validateNewVisit(getInstance().ensureVisitWithoutSaving(study, 61, Visit.Type.BASELINE, existingVisits), existingVisits, 60, 61, "Day 60 - 61");
-            validateNewVisit(getInstance().ensureVisitWithoutSaving(study, 65, Visit.Type.BASELINE, existingVisits), existingVisits, 65, 89, "Day 65 - 89");
-            validateNewVisit(getInstance().ensureVisitWithoutSaving(study, 100, Visit.Type.BASELINE, existingVisits), existingVisits, 90, 119, "Month 4");
-            validateNewVisit(getInstance().ensureVisitWithoutSaving(study, 0, Visit.Type.BASELINE, existingVisits), existingVisits, 0, 0, "Day 0");
-            validateNewVisit(getInstance().ensureVisitWithoutSaving(study, 0.5, Visit.Type.BASELINE, existingVisits), existingVisits, 0.5, 0.5, "Day 0.5");
-            validateNewVisit(getInstance().ensureVisitWithoutSaving(study, 1.5, Visit.Type.BASELINE, existingVisits), existingVisits, 1.5, 1.5, "Day 1.5");
-            validateNewVisit(getInstance().ensureVisitWithoutSaving(study, -5, Visit.Type.BASELINE, existingVisits), existingVisits, -5, -5, "Day -5");
-        }
-
-        @Test
-        public void testVisitDescription()
-        {
-            StudyImpl study = new StudyImpl();
-            study.setContainer(JunitUtil.getTestContainer());
-            study.setTimepointType(TimepointType.DATE);
-
-            List<VisitImpl> existingVisits = new ArrayList<>();
-
-            VisitImpl newVisit = getInstance().ensureVisitWithoutSaving(study, 1, Visit.Type.BASELINE, existingVisits);
-            newVisit.setDescription("My custom visit description");
-            validateNewVisit(newVisit, existingVisits, 1, 1, "Day 1", "My custom visit description");
-        }
-
-        private void validateNewVisit(VisitImpl newVisit, List<VisitImpl> existingVisits, double seqNumMin, double seqNumMax, String label, String description)
-        {
-            validateNewVisit(newVisit, existingVisits, seqNumMin, seqNumMax, label);
-            assertEquals("Descriptions don't match", description, newVisit.getDescription());
-        }
-
-        private void validateNewVisit(VisitImpl newVisit, List<VisitImpl> existingVisits, double seqNumMin, double seqNumMax, String label)
-        {
-            validateNewVisit(newVisit, existingVisits, seqNumMin, seqNumMax);
-            assertEquals("Labels don't match", label, newVisit.getLabel());
-        }
-
-        private void validateNewVisit(VisitImpl newVisit, List<VisitImpl> existingVisits, double seqNumMin, double seqNumMax)
-        {
-            for (VisitImpl existingVisit : existingVisits)
-            {
-                assertNotSame("Should be a new visit", newVisit, existingVisit);
-            }
-            assertEquals("Shouldn't have a rowId yet", 0, newVisit.getRowId());
-            assertEquals("Wrong sequenceNumMin", seqNumMin, newVisit.getSequenceNumMinDouble(), DELTA);
-            assertEquals("Wrong sequenceNumMax", seqNumMax, newVisit.getSequenceNumMaxDouble(), DELTA);
-        }
-    }
-
-    @TestWhen(TestWhen.When.BVT)
-    public static class AssayScheduleTestCase extends Assert
-    {
-        TestContext _context = null;
-        User _user = null;
-        Container _container = null;
-        StudyImpl _junitStudy = null;
-        StudyManager _manager = StudyManager.getInstance();
-
-        Map<String, String> _lookups = new HashMap<>();
-        List<AssaySpecimenConfigImpl> _assays = new ArrayList<>();
-        List<VisitImpl> _visits = new ArrayList<>();
-
-        @Test
-        public void test()
-        {
-            try
-            {
-                createStudy();
-                _user = _context.getUser();
-                _container = _junitStudy.getContainer();
-
-                populateLookupTables();
-                populateAssayConfigurations();
-                populateAssaySchedule();
-
-                verifyAssayConfigurations();
-                verifyAssaySchedule();
-                verifyCleanUpAssayConfigurations();
-            }
-            finally
-            {
-                tearDown();
-            }
-        }
-
-        private void verifyCleanUpAssayConfigurations()
-        {
-            _manager.deleteAssaySpecimenVisits(_container, _visits.get(0).getRowId());
-            verifyAssayScheduleRowCount(2);
-            assertEquals(1, _manager.getAssaySpecimenVisitIds(_container, _assays.get(0)).size());
-            assertEquals(1, _manager.getVisitsForAssaySchedule(_container).size());
-
-            _manager.deleteAssaySpecimenVisits(_container, _visits.get(1).getRowId());
-            verifyAssayScheduleRowCount(0);
-            assertEquals(0, _manager.getAssaySpecimenVisitIds(_container, _assays.get(0)).size());
-            assertEquals(0, _manager.getVisitsForAssaySchedule(_container).size());
-        }
-
-        private void verifyAssaySchedule()
-        {
-            verifyAssayScheduleRowCount(4);
-
-            List<VisitImpl> visits = _manager.getVisitsForAssaySchedule(_container);
-            assertEquals("Unexpected assay schedule visit count", 2, visits.size());
-
-            for (AssaySpecimenConfigImpl assay : _manager.getAssaySpecimenConfigs(_container, "RowId"))
-            {
-                List<Integer> visitIds = _manager.getAssaySpecimenVisitIds(_container, assay);
-                for (VisitImpl visit : _visits)
-                    assertTrue("Assay schedule does not contain expected visitId", visitIds.contains(visit.getRowId()));
-            }
-        }
-
-        private void verifyAssayScheduleRowCount(int expectedCount)
-        {
-            TableSelector selector = new TableSelector(StudySchema.getInstance().getTableInfoAssaySpecimenVisit(), SimpleFilter.createContainerFilter(_container), null);
-            assertEquals("Unexpected number of assay schedule visit records", expectedCount, selector.getRowCount());
-        }
-
-        private void verifyAssayConfigurations()
-        {
-            List<AssaySpecimenConfigImpl> assays = _manager.getAssaySpecimenConfigs(_container, "RowId");
-            assertEquals("Unexpected assay configuration count", 2, assays.size());
-
-            for (AssaySpecimenConfigImpl assay : assays)
-            {
-                assertEquals("Unexpected assay configuration lookup value", _lookups.get("Lab"), assay.getLab());
-                assertEquals("Unexpected assay configuration lookup value", _lookups.get("SampleType"), assay.getSampleType());
-            }
-        }
-
-        private void populateAssaySchedule()
-        {
-            _visits.add(StudyManager.getInstance().createVisit(_junitStudy, _user, new VisitImpl(_container, BigDecimal.valueOf(1.0), "Visit 1", Visit.Type.BASELINE)));
-            _visits.add(StudyManager.getInstance().createVisit(_junitStudy, _user, new VisitImpl(_container, BigDecimal.valueOf(2.0), "Visit 2", Visit.Type.SCHEDULED_FOLLOWUP)));
-            assertEquals(_visits.size(), 2);
-
-            for (AssaySpecimenConfigImpl assay : _assays)
-            {
-                for (VisitImpl visit : _visits)
-                {
-                    AssaySpecimenVisitImpl asv = new AssaySpecimenVisitImpl(_container, assay.getRowId(), visit.getRowId());
-                    Table.insert(_user, StudySchema.getInstance().getTableInfoAssaySpecimenVisit(), asv);
-                }
-            }
-
-            verifyAssayScheduleRowCount(_assays.size() * _visits.size());
-        }
-
-        private void populateAssayConfigurations()
-        {
-            AssaySpecimenConfigImpl assay1 = new AssaySpecimenConfigImpl(_container, "Assay1", "Assay 1 description");
-            assay1.setLab(_lookups.get("Lab"));
-            assay1.setSampleType(_lookups.get("SampleType"));
-            _assays.add(Table.insert(_user, StudySchema.getInstance().getTableInfoAssaySpecimen(), assay1));
-
-            AssaySpecimenConfigImpl assay2 = new AssaySpecimenConfigImpl(_container, "Assay2", "Assay 2 description");
-            assay2.setLab(_lookups.get("Lab"));
-            assay2.setSampleType(_lookups.get("SampleType"));
-            _assays.add(Table.insert(_user, StudySchema.getInstance().getTableInfoAssaySpecimen(), assay2));
-
-            assertEquals(_assays.size(), 2);
-        }
-
-        private void populateLookupTables()
-        {
-            String name, label;
-
-            Map<String, String> data = new HashMap<>();
-            data.put("Container", _container.getId());
-
-            data.put("Name", name = "Test Lab");
-            data.put("Label", label = "Test Lab Label");
-            Table.insert(_user, StudySchema.getInstance().getTableInfoStudyDesignLabs(), data);
-            assertEquals("Unexpected study design lookup label", label, _manager.getStudyDesignLabLabelByName(_container, name));
-            assertNull("Unexpected study design lookup label", _manager.getStudyDesignLabLabelByName(_container, "UNK"));
-            _lookups.put("Lab", name);
-
-            data.put("Name", name = "Test Sample Type");
-            data.put("Label", label = "Test Sample Type Label");
-            data.put("PrimaryType", "Test Primary Type");
-            data.put("ShortSampleCode", "TP");
-            Table.insert(_user, StudySchema.getInstance().getTableInfoStudyDesignSampleTypes(), data);
-            _lookups.put("SampleType", name);
-        }
-
-        private void createStudy()
-        {
-            _context = TestContext.get();
-            Container junit = JunitUtil.getTestContainer();
-
-            String name = GUID.makeHash();
-            Container c = ContainerManager.createContainer(junit, name);
-            StudyImpl s = new StudyImpl(c, "Junit Study");
-            s.setTimepointType(TimepointType.VISIT);
-            s.setStartDate(new Date(DateUtil.parseDateTime(c, "2014-01-01")));
-            s.setSubjectColumnName("SubjectID");
-            s.setSubjectNounPlural("Subjects");
-            s.setSubjectNounSingular("Subject");
-            s.setSecurityType(SecurityType.BASIC_WRITE);
-            _junitStudy = StudyManager.getInstance().createStudy(_context.getUser(), s);
-        }
-
-        private void tearDown()
-        {
-            if (null != _junitStudy)
-            {
-                assertTrue(ContainerManager.delete(_junitStudy.getContainer(), _context.getUser()));
-            }
-        }
-    }
-
-    public static class StudySnapshotTestCase extends Assert
-    {
-        @Test
-        public void testComplianceSettings()
-        {
-            // We load the SnapshotSettings bean from serialized JSON in the core.StudySnapshot.Settings column. This
-            // test ensures that we serialize using the latest compliance properties but continue to correctly load
-            // older snapshots that might specify "removeProtectedColumns":true instead of "phiLevel":<value>. This
-            // was broken shortly after we migrated to using phiLevel, see #xxxx.
-
-            // phiLevel property takes precedence over legacy properties
-            testComplianceSettings("\"removeProtectedColumns\":true,\"removePhiColumns\":false,\"phiLevel\":\"Limited\",\"shiftDates\":false,\"useAlternateParticipantIds\":false,\"maskClinic\":false", PHI.Limited);
-            testComplianceSettings("\"removeProtectedColumns\":false,\"removePhiColumns\":false,\"phiLevel\":\"Limited\",\"shiftDates\":false,\"useAlternateParticipantIds\":false,\"maskClinic\":false", PHI.Limited);
-            testComplianceSettings("\"phiLevel\":\"Restricted\"", PHI.Restricted);
-            testComplianceSettings("\"phiLevel\":\"PHI\"", PHI.PHI);
-            testComplianceSettings("\"phiLevel\":\"Limited\"", PHI.Limited);
-            testComplianceSettings("\"phiLevel\":\"NotPHI\"", PHI.NotPHI);
-
-            // removeProtectedColumns:true means include no PHI columns
-            testComplianceSettings("\"removeProtectedColumns\":true,\"shiftDates\":true,\"useAlternateParticipantIds\":true,\"maskClinic\":true", PHI.NotPHI);
-            testComplianceSettings("\"removeProtectedColumns\":false,\"shiftDates\":true,\"useAlternateParticipantIds\":true,\"maskClinic\":true", PHI.Restricted);
-
-            // removePhiColumns property should have no effect
-            testComplianceSettings("\"removeProtectedColumns\":true,\"removePhiColumns\":true", PHI.NotPHI);
-            testComplianceSettings("\"removeProtectedColumns\":true,\"removePhiColumns\":false", PHI.NotPHI);
-
-            // If no properties are specified then include all columns
-            testComplianceSettings("\"shiftDates\":true,\"useAlternateParticipantIds\":true,\"maskClinic\":true", PHI.Restricted);
-            testComplianceSettings("", PHI.Restricted);
-        }
-
-        private static final String JSON_PREFIX = "{\"description\":null,\"participantGroups\":[],\"participants\":null,\"datasets\":[5008,5024,5025,5026,5004,5006,5007],\"datasetRefresh\":true,\"datasetRefreshDelay\":30,\"visits\":null,\"specimenRequestId\":null,\"includeSpecimens\":true,\"specimenRefresh\":true,\"studyObjects\":[],\"lists\":[],\"views\":[],\"reports\":[],\"folderObjects\":[]";
-
-        private void testComplianceSettings(String settingsJson, PHI expectedLevel)
-        {
-            String json = JSON_PREFIX + (StringUtils.isNotEmpty(settingsJson) ? "," + settingsJson + "}" : "}");
-            StudySnapshot snapshot = new StudySnapshot();
-            snapshot.setSettings(json);
-
-            testSnapshot(snapshot, expectedLevel);
-        }
-
-        @Test
-        public void testStoredSnapshots()
-        {
-            Collection<StudySnapshot> snapshots = StudyManager.getInstance().getStudySnapshots(null);
-
-            for (StudySnapshot snapshot : snapshots)
-            {
-                PHI level = snapshot.getSnapshotSettings().getPhiLevel();
-                testSnapshot(snapshot, level);
-                StudySnapshot snapshotFromRowId = StudyManager.getInstance().getStudySnapshot(snapshot.getRowId());
-                testSnapshot(snapshotFromRowId, level);
-            }
-        }
-
-        private void testSnapshot(StudySnapshot snapshot, PHI expectedLevel)
-        {
-            assertNotNull(snapshot);
-            assertNotNull(expectedLevel);
-            SnapshotSettings settings = snapshot.getSnapshotSettings();
-            assertNotNull("getPhiLevel() returned null", settings.getPhiLevel());
-            assertEquals(expectedLevel, settings.getPhiLevel());
-
-            // Test the settings JSON that this snapshot generates
-            String serializedJson = snapshot.getSettings();
-            String expectedLevelJson = "\"phiLevel\":\"" + expectedLevel.name() + "\"";
-            assertTrue("Serialized JSON did not include " + expectedLevelJson, serializedJson.contains(expectedLevelJson));
-            assertFalse("Serialized JSON included removeProtectedColumns", serializedJson.contains("removeProtectedColumns"));
-            assertFalse("Serialized JSON included removePhiColumns", serializedJson.contains("removePhiColumns"));
-        }
-    }
-}
+/*
+ * Copyright (c) 2008-2019 LabKey Corporation
+ *
+ * Licensed under the Apache License, Version 2.0 (the "License");
+ * you may not use this file except in compliance with the License.
+ * You may obtain a copy of the License at
+ *
+ *     http://www.apache.org/licenses/LICENSE-2.0
+ *
+ * Unless required by applicable law or agreed to in writing, software
+ * distributed under the License is distributed on an "AS IS" BASIS,
+ * WITHOUT WARRANTIES OR CONDITIONS OF ANY KIND, either express or implied.
+ * See the License for the specific language governing permissions and
+ * limitations under the License.
+ */
+
+package org.labkey.study.model;
+
+import org.apache.commons.collections4.CollectionUtils;
+import org.apache.commons.lang3.StringUtils;
+import org.apache.commons.lang3.mutable.MutableInt;
+import org.apache.logging.log4j.Level;
+import org.apache.logging.log4j.LogManager;
+import org.apache.logging.log4j.Logger;
+import org.jetbrains.annotations.NotNull;
+import org.jetbrains.annotations.Nullable;
+import org.junit.Assert;
+import org.junit.Test;
+import org.labkey.api.annotations.Migrate;
+import org.labkey.api.assay.AssayService;
+import org.labkey.api.attachments.Attachment;
+import org.labkey.api.attachments.AttachmentParent;
+import org.labkey.api.attachments.AttachmentService;
+import org.labkey.api.audit.AbstractAuditTypeProvider;
+import org.labkey.api.audit.AuditLogService;
+import org.labkey.api.cache.BlockingCache;
+import org.labkey.api.cache.Cache;
+import org.labkey.api.cache.CacheLoader;
+import org.labkey.api.cache.CacheManager;
+import org.labkey.api.cache.DbCache;
+import org.labkey.api.collections.CaseInsensitiveHashMap;
+import org.labkey.api.collections.CaseInsensitiveHashSet;
+import org.labkey.api.compliance.ComplianceService;
+import org.labkey.api.data.*;
+import org.labkey.api.data.DbScope.CommitTaskOption;
+import org.labkey.api.data.DbScope.Transaction;
+import org.labkey.api.data.dialect.SqlDialect;
+import org.labkey.api.dataiterator.BeanDataIterator;
+import org.labkey.api.dataiterator.DataIteratorBuilder;
+import org.labkey.api.dataiterator.DataIteratorContext;
+import org.labkey.api.dataiterator.DataIteratorUtil;
+import org.labkey.api.dataiterator.DetailedAuditLogDataIterator;
+import org.labkey.api.dataiterator.ListofMapsDataIterator;
+import org.labkey.api.dataiterator.Pump;
+import org.labkey.api.dataiterator.StandardDataIteratorBuilder;
+import org.labkey.api.exceptions.OptimisticConflictException;
+import org.labkey.api.exp.ChangePropertyDescriptorException;
+import org.labkey.api.exp.DomainDescriptor;
+import org.labkey.api.exp.DomainNotFoundException;
+import org.labkey.api.exp.DomainURIFactory;
+import org.labkey.api.exp.Lsid;
+import org.labkey.api.exp.ObjectProperty;
+import org.labkey.api.exp.OntologyManager;
+import org.labkey.api.exp.OntologyManager.ImportPropertyDescriptor;
+import org.labkey.api.exp.OntologyManager.ImportPropertyDescriptorsList;
+import org.labkey.api.exp.OntologyObject;
+import org.labkey.api.exp.PropertyDescriptor;
+import org.labkey.api.exp.PropertyType;
+import org.labkey.api.exp.api.ExpRun;
+import org.labkey.api.exp.api.ExperimentService;
+import org.labkey.api.exp.api.ProvenanceService;
+import org.labkey.api.exp.api.StorageProvisioner;
+import org.labkey.api.exp.property.DefaultPropertyValidator;
+import org.labkey.api.exp.property.Domain;
+import org.labkey.api.exp.property.DomainProperty;
+import org.labkey.api.exp.property.IPropertyValidator;
+import org.labkey.api.exp.property.PropertyService;
+import org.labkey.api.gwt.client.AuditBehaviorType;
+import org.labkey.api.gwt.client.model.PropertyValidatorType;
+import org.labkey.api.module.Module;
+import org.labkey.api.module.ModuleContext;
+import org.labkey.api.module.ModuleHtmlView;
+import org.labkey.api.module.ModuleLoader;
+import org.labkey.api.portal.ProjectUrls;
+import org.labkey.api.qc.QCState;
+import org.labkey.api.qc.QCStateManager;
+import org.labkey.api.query.BatchValidationException;
+import org.labkey.api.query.FieldKey;
+import org.labkey.api.query.FilteredTable;
+import org.labkey.api.query.QueryChangeListener;
+import org.labkey.api.query.QueryService;
+import org.labkey.api.query.QueryUpdateService;
+import org.labkey.api.query.SchemaKey;
+import org.labkey.api.query.UserSchema;
+import org.labkey.api.query.ValidationError;
+import org.labkey.api.query.ValidationException;
+import org.labkey.api.query.snapshot.QuerySnapshotDefinition;
+import org.labkey.api.reader.ColumnDescriptor;
+import org.labkey.api.reader.DataLoader;
+import org.labkey.api.reader.MapLoader;
+import org.labkey.api.reports.model.ReportPropsManager;
+import org.labkey.api.reports.model.ViewCategory;
+import org.labkey.api.reports.model.ViewCategoryListener;
+import org.labkey.api.reports.model.ViewCategoryManager;
+import org.labkey.api.search.SearchService;
+import org.labkey.api.search.SearchService.IndexTask;
+import org.labkey.api.search.SearchService.LastIndexedClause;
+import org.labkey.api.security.RoleAssignment;
+import org.labkey.api.security.SecurableResource;
+import org.labkey.api.security.SecurityManager;
+import org.labkey.api.security.SecurityPolicy;
+import org.labkey.api.security.SecurityPolicyManager;
+import org.labkey.api.security.User;
+import org.labkey.api.security.UserPrincipal;
+import org.labkey.api.security.permissions.Permission;
+import org.labkey.api.security.permissions.ReadPermission;
+import org.labkey.api.security.roles.RestrictedReaderRole;
+import org.labkey.api.security.roles.Role;
+import org.labkey.api.security.roles.RoleManager;
+import org.labkey.api.specimen.SpecimenManager;
+import org.labkey.api.specimen.SpecimenManagerNew;
+import org.labkey.api.specimen.SpecimenSchema;
+import org.labkey.api.specimen.location.LocationCache;
+import org.labkey.api.specimen.view.SpecimenRequestNotificationEmailTemplate;
+import org.labkey.api.study.AssaySpecimenConfig;
+import org.labkey.api.study.Cohort;
+import org.labkey.api.study.Dataset;
+import org.labkey.api.study.DataspaceContainerFilter;
+import org.labkey.api.study.QueryHelper;
+import org.labkey.api.study.Study;
+import org.labkey.api.study.StudyCache;
+import org.labkey.api.study.StudyService;
+import org.labkey.api.study.TimepointType;
+import org.labkey.api.study.Visit;
+import org.labkey.api.study.model.ParticipantDataset;
+import org.labkey.api.study.model.ParticipantInfo;
+import org.labkey.api.test.TestWhen;
+import org.labkey.api.util.DateUtil;
+import org.labkey.api.util.GUID;
+import org.labkey.api.util.JunitUtil;
+import org.labkey.api.util.PageFlowUtil;
+import org.labkey.api.util.Pair;
+import org.labkey.api.util.Path;
+import org.labkey.api.util.StringUtilsLabKey;
+import org.labkey.api.util.TestContext;
+import org.labkey.api.util.emailTemplate.EmailTemplateService;
+import org.labkey.api.view.ActionURL;
+import org.labkey.api.view.NavTree;
+import org.labkey.api.view.UnauthorizedException;
+import org.labkey.api.view.WebPartView;
+import org.labkey.api.webdav.SimpleDocumentResource;
+import org.labkey.api.webdav.WebdavResource;
+import org.labkey.study.StudySchema;
+import org.labkey.study.StudyServiceImpl;
+import org.labkey.study.controllers.BaseStudyController;
+import org.labkey.study.controllers.BaseStudyController.StudyJspView;
+import org.labkey.study.controllers.StudyController;
+import org.labkey.study.dataset.DatasetAuditProvider;
+import org.labkey.study.designer.StudyDesignManager;
+import org.labkey.study.importer.SchemaReader;
+import org.labkey.study.importer.StudyImportContext;
+import org.labkey.study.model.StudySnapshot.SnapshotSettings;
+import org.labkey.study.query.DatasetTableImpl;
+import org.labkey.study.query.StudyQuerySchema;
+import org.labkey.study.visitmanager.AbsoluteDateVisitManager;
+import org.labkey.study.visitmanager.RelativeDateVisitManager;
+import org.labkey.study.visitmanager.SequenceVisitManager;
+import org.labkey.study.visitmanager.VisitManager;
+import org.labkey.study.writer.DatasetDataWriter;
+import org.springframework.dao.DataIntegrityViolationException;
+import org.springframework.validation.BindException;
+
+import java.io.IOException;
+import java.math.BigDecimal;
+import java.sql.ResultSet;
+import java.sql.SQLException;
+import java.sql.Timestamp;
+import java.util.ArrayList;
+import java.util.Arrays;
+import java.util.Collection;
+import java.util.Collections;
+import java.util.Date;
+import java.util.HashMap;
+import java.util.HashSet;
+import java.util.LinkedHashMap;
+import java.util.LinkedHashSet;
+import java.util.LinkedList;
+import java.util.List;
+import java.util.Map;
+import java.util.Objects;
+import java.util.Set;
+import java.util.TreeMap;
+import java.util.WeakHashMap;
+
+import static org.labkey.api.action.SpringActionController.ERROR_MSG;
+
+public class StudyManager
+{
+    public static final SearchService.SearchCategory datasetCategory = new SearchService.SearchCategory("dataset", "Study Dataset");
+    public static final SearchService.SearchCategory subjectCategory = new SearchService.SearchCategory("subject", "Study Subject");
+
+    private static final Logger _log = LogManager.getLogger(StudyManager.class);
+    private static final StudyManager _instance = new StudyManager();
+    private static final StudySchema SCHEMA = StudySchema.getInstance();
+
+    private final QueryHelper<StudyImpl> _studyHelper;
+    private final QueryHelper<VisitImpl> _visitHelper;
+    private final QueryHelper<AssaySpecimenConfigImpl> _assaySpecimenHelper;
+    private final DatasetHelper _datasetHelper;
+    private final QueryHelper<CohortImpl> _cohortHelper;
+    private final BlockingCache<Container, Set<PropertyDescriptor>> _sharedProperties;
+
+    private static final String LSID_REQUIRED = "LSID_REQUIRED";
+
+
+    protected StudyManager()
+    {
+        // prevent external construction with a private default constructor
+        _studyHelper = new QueryHelper<>(() -> StudySchema.getInstance().getTableInfoStudy(), StudyImpl.class)
+        {
+            @Override
+            public List<StudyImpl> get(final Container c, SimpleFilter filterArg, final String sortString)
+            {
+                assert filterArg == null && sortString == null;
+                String cacheId = getCacheId(filterArg);
+                if (sortString != null)
+                    cacheId += "; sort = " + sortString;
+
+                final Set<Container> siblingsWithNoStudies = new HashSet<>();
+                final Set<Study> siblingsStudies = new HashSet<>();
+
+                CacheLoader<String, Object> loader = (key, argument) ->
+                {
+                    // Bulk-load the study for the current container and its siblings, instead of issuing separate
+                    // requests for each container. See issue 19632
+                    SQLFragment selectSQL = new SQLFragment("SELECT * FROM study.Study WHERE Container IN (SELECT ? AS EntityId ");
+                    selectSQL.add(c);
+                    if (c.getParent() != null)
+                    {
+                        selectSQL.append(" UNION SELECT EntityId FROM ");
+                        selectSQL.append(CoreSchema.getInstance().getTableInfoContainers(), "c");
+                        selectSQL.append(" WHERE Parent = ?");
+                        selectSQL.add(c.getParent());
+                    }
+                    selectSQL.append(")");
+                    List<StudyImpl> objs = new SqlSelector(StudySchema.getInstance().getSchema(), selectSQL).getArrayList(StudyImpl.class);
+
+                    // The match, if any, for the container that's being queried directly
+                    StudyImpl result = null;
+                    // Keep track of all of the containers that DON'T have a study so we can cache them as a miss
+                    if (c.getParent() != null)
+                    {
+                        siblingsWithNoStudies.addAll(ContainerManager.getChildren(c.getParent()));
+                        // No need to reprocess the original container
+                        siblingsWithNoStudies.remove(c);
+                    }
+
+                    for (StudyImpl obj : objs)
+                    {
+                        obj.lock();
+
+                        if (obj.getContainer().equals(c))
+                        {
+                            result = obj;
+                        }
+                        else
+                        {
+                            // Found a study for this container
+                            siblingsWithNoStudies.remove(obj.getContainer());
+
+                            // Remember the hit
+                            siblingsStudies.add(obj);
+                        }
+                    }
+
+                    // Return the specific hit/miss for the originally queried container
+                    return result == null ? Collections.emptyList() : Collections.singletonList(result);
+                };
+
+                List<StudyImpl> result = (List<StudyImpl>) StudyCache.get(getTableInfo(), c, cacheId, loader);
+
+                // Make sure the misses are cached
+                for (Container studylessChild : siblingsWithNoStudies)
+                {
+                    StudyCache.get(getTableInfo(), studylessChild, getCacheId(filterArg), (key, argument) -> Collections.emptyList());
+                }
+
+                // Make sure the sibling hits are cached
+                for (final Study study : siblingsStudies)
+                {
+                    StudyCache.get(getTableInfo(), study.getContainer(), getCacheId(filterArg), (key, argument) -> Collections.singletonList(study));
+                }
+
+                return result;
+            }
+
+            @Override
+            public void clearCache(Container c)
+            {
+                super.clearCache(c);
+                clearCachedStudies();
+            }
+
+            @Override
+            public void clearCache(StudyImpl obj)
+            {
+                super.clearCache(obj);
+                clearCachedStudies();
+            }
+        };
+
+        _visitHelper = new QueryHelper<>(() -> StudySchema.getInstance().getTableInfoVisit(), VisitImpl.class);
+
+        _assaySpecimenHelper = new QueryHelper<>(() -> StudySchema.getInstance().getTableInfoAssaySpecimen(), AssaySpecimenConfigImpl.class);
+
+        _cohortHelper = new QueryHelper<>(() -> StudySchema.getInstance().getTableInfoCohort(), CohortImpl.class);
+
+        /* Whenever we explicitly invalidate a dataset, unmaterialize it as well
+         * this is probably a little overkill, e.g. name change doesn't need to unmaterialize
+         * however, this is the best choke point
+         */
+        _datasetHelper = new DatasetHelper();
+
+        // Cache of PropertyDescriptors found in the Shared container for datasets in the given study Container.
+        // The shared properties cache will be cleared when the _datasetHelper cache is cleared.
+        _sharedProperties = CacheManager.getBlockingCache(1000, CacheManager.UNLIMITED, "StudySharedProperties",
+                (key, argument) ->
+                {
+                    Container sharedContainer = ContainerManager.getSharedContainer();
+                    assert key != sharedContainer;
+
+                    List<DatasetDefinition> defs = _datasetHelper.get(key);
+                    if (defs == null)
+                        return Collections.emptySet();
+
+                    Set<PropertyDescriptor> set = new LinkedHashSet<>();
+                    for (DatasetDefinition def : defs)
+                    {
+                        Domain domain = def.getDomain();
+                        if (domain == null)
+                            continue;
+
+                        for (DomainProperty dp : domain.getProperties())
+                            if (dp.getContainer().equals(sharedContainer))
+                                set.add(dp.getPropertyDescriptor());
+                    }
+                    return Collections.unmodifiableSet(set);
+                }
+        );
+
+        ViewCategoryManager.addCategoryListener(new CategoryListener(this));
+    }
+
+    public void updateStudySnapshot(StudySnapshot snapshot, User user)
+    {
+        // For now, "refresh" is the only field that can be updated (plus the Modified fields, which get handled automatically)
+        Map<String, Object> map = new HashMap<>();
+        map.put("refresh", snapshot.isRefresh());
+
+        Table.update(user, StudySchema.getInstance().getTableInfoStudySnapshot(), map, snapshot.getRowId());
+    }
+
+    private class DatasetHelper
+    {
+        // NOTE: We really don't want to have multiple instances of DatasetDefinitions in-memory, only return the
+        // datasets that are cached under container.containerId/ds.entityId
+
+        private final QueryHelper<DatasetDefinition> helper = new QueryHelper<>(
+                () -> StudySchema.getInstance().getTableInfoDataset(),
+                DatasetDefinition.class)
+        {
+            @Override
+            public void clearCache(Container c)
+            {
+                super.clearCache(c);
+            }
+
+            @Override
+            public void clearCache(DatasetDefinition obj)
+            {
+                super.clearCache(obj.getContainer());
+            }
+        };
+
+
+        private DatasetHelper()
+        {
+        }
+
+        public TableInfo getTableInfo()
+        {
+            return StudySchema.getInstance().getTableInfoDataset();
+        }
+
+        private void clearProperties(DatasetDefinition def)
+        {
+            StudyManager.this._sharedProperties.remove(def.getContainer());
+        }
+
+        public void clearCache(Container c)
+        {
+            helper.clearCache(c);
+        }
+
+        public void clearCache(DatasetDefinition def)
+        {
+            helper.clearCache(def.getContainer());
+            clearProperties(def);
+        }
+
+        public DatasetDefinition create(User user, DatasetDefinition obj)
+        {
+            return helper.create(user, obj);
+        }
+
+        public DatasetDefinition update(User user, DatasetDefinition obj, Object... pk)
+        {
+            return helper.update(user, obj, pk);
+        }
+
+        public List<DatasetDefinition> get(Container c)
+        {
+            return toSharedInstance(helper.get(c));
+        }
+
+        public List<DatasetDefinition> get(Container c, SimpleFilter filter)
+        {
+            return toSharedInstance(helper.get(c, filter));
+        }
+
+        public List<DatasetDefinition> get(Container c, @Nullable SimpleFilter filterArg, @Nullable String sortString)
+        {
+            return toSharedInstance(helper.get(c, filterArg, sortString));
+        }
+
+        public DatasetDefinition get(Container c, int rowId)
+        {
+            return toSharedInstance(helper.get(c, rowId, "DatasetId"));
+        }
+
+        private List<DatasetDefinition> toSharedInstance(List<DatasetDefinition> in)
+        {
+            TableInfo t = getTableInfo();
+            ArrayList<DatasetDefinition> ret = new ArrayList<>(in.size());
+            for (DatasetDefinition dsIn : in)
+            {
+                DatasetDefinition dsRet = (DatasetDefinition) StudyCache.getCached(t, dsIn.getContainer(), dsIn.getEntityId());
+                if (null == dsRet)
+                {
+                    dsRet = dsIn;
+                    StudyCache.cache(t, dsIn.getContainer(), dsIn.getEntityId(), dsIn);
+                }
+                ret.add(dsRet);
+            }
+            return ret;
+        }
+
+        private DatasetDefinition toSharedInstance(DatasetDefinition dsIn)
+        {
+            if (null == dsIn)
+                return null;
+            TableInfo t = getTableInfo();
+            DatasetDefinition dsRet = (DatasetDefinition) StudyCache.getCached(t, dsIn.getContainer(), dsIn.getEntityId());
+            if (null == dsRet)
+            {
+                dsRet = dsIn;
+                StudyCache.cache(t, dsIn.getContainer(), dsIn.getEntityId(), dsIn);
+            }
+            return dsRet;
+        }
+    }
+
+
+    public static StudyManager getInstance()
+    {
+        return _instance;
+    }
+
+
+    @Nullable
+    public StudyImpl getStudy(@NotNull Container c)
+    {
+        StudyImpl study;
+        boolean retry = true;
+
+        while (true)
+        {
+            List<StudyImpl> studies = _studyHelper.get(c);
+            if (studies == null || studies.size() == 0)
+                return null;
+            else if (studies.size() > 1)
+                throw new IllegalStateException("Only one study is allowed per container");
+            else
+                study = studies.get(0);
+
+            // UNDONE: There is a subtle bug in QueryHelper caching, cached objects shouldn't hold onto Container objects
+            assert (study.getContainer().getId().equals(c.getId()));
+            Container freshestContainer = ContainerManager.getForId(c.getId());
+            if (study.getContainer() == freshestContainer)
+                break;
+
+            if (!retry) // we only get one retry
+                break;
+
+            _log.debug("Clearing cached study for " + c + " as its container reference didn't match the current object from ContainerManager " + freshestContainer);
+
+            _studyHelper.clearCache(c);
+            retry = false;
+        }
+
+        // upgrade checks
+        if (null == study.getEntityId() || c.getId().equals(study.getEntityId()))
+        {
+            study.setEntityId(GUID.makeGUID());
+            updateStudy(null, study);
+        }
+
+        return study;
+    }
+
+    private static final String CACHE_KEY = StudyManager.class.getName() + "||cachedStudies";
+
+    /** @return all studies in the whole server, unfiltered by permissions */
+    @NotNull
+    public Set<? extends StudyImpl> getAllStudies()
+    {
+        Set<StudyImpl> ret = (Set)CacheManager.getSharedCache().get(CACHE_KEY);
+        if (ret == null)
+        {
+            ret = Collections.unmodifiableSet(new LinkedHashSet<>(new TableSelector(StudySchema.getInstance().getTableInfoStudy(), null, new Sort("Label")).getArrayList(StudyImpl.class)));
+            CacheManager.getSharedCache().put(CACHE_KEY, ret);
+        }
+
+        return ret;
+    }
+
+    private void clearCachedStudies()
+    {
+        CacheManager.getSharedCache().remove(CACHE_KEY);
+    }
+
+    /** @return all studies under the given root in the container hierarchy (inclusive), unfiltered by permissions */
+    @NotNull
+    public Set<? extends StudyImpl> getAllStudies(@NotNull Container root)
+    {
+        Set<StudyImpl> result = new LinkedHashSet<>();
+        for (StudyImpl study : getAllStudies())
+        {
+            if (study.getContainer().equals(root) || study.getContainer().isDescendant(root))
+            {
+                result.add(study);
+            }
+        }
+        return Collections.unmodifiableSet(result);
+    }
+
+    /** @return all studies under the given root in the container hierarchy (inclusive), to which the user has at least read permission */
+    @NotNull
+    public Set<? extends StudyImpl> getAllStudies(@NotNull Container root, @NotNull User user)
+    {
+        return getAllStudies(root, user, ReadPermission.class);
+    }
+
+    /** @return all studies under the given root in the container hierarchy (inclusive), to which the user has at least the specified permission */
+    @NotNull
+    public Set<? extends StudyImpl> getAllStudies(@NotNull Container root, @NotNull User user, @NotNull Class<? extends Permission> perm)
+    {
+        Set<StudyImpl> result = new LinkedHashSet<>();
+        for (StudyImpl study : getAllStudies())
+        {
+            if (study.getContainer().hasPermission(user, perm) &&
+                    (study.getContainer().equals(root) || study.getContainer().isDescendant(root)))
+            {
+                result.add(study);
+            }
+        }
+        return Collections.unmodifiableSet(result);
+    }
+
+    public StudyImpl createStudy(User user, StudyImpl study)
+    {
+        Container container = study.getContainer();
+        assert null != container;
+        assert null != user;
+        if (study.getLsid() == null)
+            study.initLsid();
+
+        if (study.getProtocolDocumentEntityId() == null)
+            study.setProtocolDocumentEntityId(GUID.makeGUID());
+
+        if (study.getAlternateIdDigits() == 0)
+            study.setAlternateIdDigits(StudyManager.ALTERNATEID_DEFAULT_NUM_DIGITS);
+
+        try (Transaction transaction = StudySchema.getInstance().getScope().ensureTransaction())
+        {
+            SpecimenSchema.get().getTableInfoLocation(container, user);    // This provisioned table is needed for creating the study
+            study = _studyHelper.create(user, study);
+
+            //note: we no longer copy the container's policy to the study upon creation
+            //instead, we let it inherit the container's policy until the security type
+            //is changed to one of the advanced options.
+
+            // Force provisioned specimen tables to be created
+            SpecimenSchema.get().getTableInfoSpecimenPrimaryType(container, user);
+            SpecimenSchema.get().getTableInfoSpecimenDerivative(container, user);
+            SpecimenSchema.get().getTableInfoSpecimenAdditive(container, user);
+            SpecimenSchema.get().getTableInfoSpecimen(container, user);
+            SpecimenSchema.get().getTableInfoVial(container, user);
+            SpecimenSchema.get().getTableInfoSpecimenEvent(container, user);
+            transaction.commit();
+        }
+        QueryService.get().updateLastModified();
+        ContainerManager.notifyContainerChange(container.getId(), ContainerManager.Property.StudyChange);
+        return study;
+    }
+
+    public void updateStudy(@Nullable User user, StudyImpl study)
+    {
+        StudyImpl oldStudy = getStudy(study.getContainer());
+        Date oldStartDate = oldStudy.getStartDate();
+        _studyHelper.update(user, study, study.getContainer());
+
+        if (oldStudy.getTimepointType() == TimepointType.DATE && !Objects.equals(study.getStartDate(), oldStartDate))
+        {
+            // start date has changed, and datasets may use that value. Uncache.
+            RelativeDateVisitManager visitManager = (RelativeDateVisitManager) getVisitManager(study);
+            visitManager.recomputeDates(oldStartDate, user);
+            clearCaches(study.getContainer(), true);
+        }
+        else
+        {
+            // Need to get rid of any old copies of the study
+            clearCaches(study.getContainer(), false);
+        }
+
+        if (oldStudy.getSecurityType() != study.getSecurityType())
+        {
+            String comment = "Dataset security type changed from " + oldStudy.getSecurityType() + " to " + study.getSecurityType();
+            StudyService.get().addStudyAuditEvent(study.getContainer(), user, comment);
+        }
+        QueryService.get().updateLastModified();
+    }
+
+    public void createDatasetDefinition(User user, Container container, int datasetId)
+    {
+        createDatasetDefinition(user, new DatasetDefinition(getStudy(container), datasetId));
+    }
+
+    public void createDatasetDefinition(User user, DatasetDefinition datasetDefinition)
+    {
+        if (datasetDefinition.getDatasetId() <= 0)
+            throw new IllegalArgumentException("datasetId must be greater than zero.");
+        DbScope scope = StudySchema.getInstance().getScope();
+
+        try (Transaction transaction = scope.ensureTransaction())
+        {
+            ensureViewCategory(user, datasetDefinition);
+            _datasetHelper.create(user, datasetDefinition);
+            // This method call has the side effect of ensuring that we have a domain. If we don't create it here,
+            // we're open to a race condition if another thread tries to do something with the dataset's table
+            // and ends up attempting to create the domain as well
+            datasetDefinition.getStorageTableInfo();
+
+            QueryService.get().updateLastModified();
+            transaction.commit();
+        }
+        indexDataset(null, datasetDefinition);
+    }
+
+    /**
+     * Temporary shim until we can redo the dataset category UI
+     */
+    private void ensureViewCategory(User user, DatasetDefinition def)
+    {
+        ViewCategory category = null;
+
+        if (def.getCategoryId() != null)
+            category = ViewCategoryManager.getInstance().getCategory(def.getContainer(), def.getCategoryId());
+
+        if (category == null && def.getCategory() != null)
+        {
+            // the imported category name may be encoded to contain subcategory info
+            String[] parts = ViewCategoryManager.getInstance().decode(def.getCategory());
+            category = ViewCategoryManager.getInstance().ensureViewCategory(def.getContainer(), user, parts);
+        }
+
+        if (category != null)
+        {
+            def.setCategoryId(category.getRowId());
+            def.setCategory(category.getLabel());
+        }
+    }
+
+    public void updateDatasetDefinition(User user, DatasetDefinition datasetDefinition, List<String> errors)
+    {
+        try
+        {
+            updateDatasetDefinition(user, datasetDefinition);
+        }
+        catch (IllegalArgumentException ex)
+        {
+            errors.add(ex.getMessage());
+        }
+    }
+
+    /* most users should call the List<String> errors version to avoid uncaught exceptions */
+    @Deprecated
+    public boolean updateDatasetDefinition(User user, final DatasetDefinition datasetDefinition)
+    {
+        if (datasetDefinition.isShared())
+        {
+            // check if we're updating the dataset property overrides in a sub-folder
+            if (!datasetDefinition.getContainer().equals(datasetDefinition.getDefinitionContainer()))
+            {
+                return updateDatasetPropertyOverrides(user, datasetDefinition);
+            }
+        }
+
+        DbScope scope = StudySchema.getInstance().getScope();
+
+        try (Transaction transaction = scope.ensureTransaction())
+        {
+            DatasetDefinition old = getDatasetDefinition(datasetDefinition.getStudy(), datasetDefinition.getDatasetId());
+            if (null == old)
+                throw OptimisticConflictException.create(Table.ERROR_DELETED);
+
+            // make sure we reload domain and tableinfo
+            Domain domain = datasetDefinition.refreshDomain();
+
+            // Check if the extra key field has changed
+            boolean isProvisioned = domain != null && domain.getStorageTableName() != null;
+            boolean isKeyChanged =
+                            old.isDemographicData() != datasetDefinition.isDemographicData() ||
+                            !StringUtils.equals(old.getKeyPropertyName(), datasetDefinition.getKeyPropertyName()) ||
+                            old.getUseTimeKeyField() != datasetDefinition.getUseTimeKeyField();
+            boolean isSharedChanged = old.getDataSharingEnum() != datasetDefinition.getDataSharingEnum();
+            if (isProvisioned && isSharedChanged)
+            {
+                // let's not change the shared setting if there are existing rows
+                if (new TableSelector(datasetDefinition.getStorageTableInfo()).exists())
+                {
+                    throw new IllegalArgumentException("Can't change data sharing setting if there are existing data rows.");
+                }
+            }
+            if (isProvisioned && isKeyChanged)
+            {
+                TableInfo storageTableInfo = datasetDefinition.getStorageTableInfo();
+
+                // If so, we need to update the _key column and the LSID
+
+                // Set the _key column to be the value of the selected column
+                // Change how we build up tableName
+                String tableName = storageTableInfo.toString();
+                SQLFragment updateKeySQL = new SQLFragment("UPDATE " + tableName + " SET _key = ");
+                if (datasetDefinition.getUseTimeKeyField())
+                {
+                    ColumnInfo col = storageTableInfo.getColumn("Date");
+                    if (null == col)
+                    {
+                        throw new IllegalArgumentException("Cannot find 'Date' column in table: " + tableName);
+                    }
+                    SQLFragment colFrag = col.getValueSql(tableName);
+                    updateKeySQL.append(storageTableInfo.getSqlDialect().getISOFormat(colFrag));
+                }
+                else if (datasetDefinition.getKeyPropertyName() == null)
+                {
+                    // No column selected, so set it to be null
+                    updateKeySQL.append("NULL");
+                }
+                else
+                {
+                    ColumnInfo col = storageTableInfo.getColumn(datasetDefinition.getKeyPropertyName());
+                    if (null == col)
+                    {
+                        throw new IllegalArgumentException("Cannot find 'key' column: " + datasetDefinition.getKeyPropertyName() + " in table: " + tableName);
+                    }
+                    SQLFragment colFrag = col.getValueSql(tableName);
+                    if (col.getJdbcType() == JdbcType.TIMESTAMP)
+                        colFrag = storageTableInfo.getSqlDialect().getISOFormat(colFrag);
+                    updateKeySQL.append(colFrag);
+                }
+
+                try
+                {
+                    new SqlExecutor(StudySchema.getInstance().getSchema()).setLogLevel(Level.OFF).execute(updateKeySQL);
+
+                    // Now update the LSID column. Note - this needs to be the same as DatasetImportHelper.getURI()
+                    SQLFragment updateLSIDSQL = new SQLFragment("UPDATE " + tableName + " SET lsid = ");
+                    updateLSIDSQL.append(datasetDefinition.generateLSIDSQL());
+                    new SqlExecutor(StudySchema.getInstance().getSchema()).execute(updateLSIDSQL);
+                }
+                catch (DataIntegrityViolationException x)
+                {
+                    _log.debug("Old Dataset: " + old.getName());
+                    _log.debug("    Demographic: " + old.isDemographicData());
+                    _log.debug("    Key: " + old.getKeyPropertyName());
+                    _log.debug("New Dataset: " + datasetDefinition.getName());
+                    _log.debug("    Demographic: " + datasetDefinition.isDemographicData());
+                    _log.debug("    Key: " + datasetDefinition.getKeyPropertyName());
+
+                    if (datasetDefinition.isDemographicData())
+                        throw new IllegalArgumentException("Can not change dataset type to demographic for dataset " + datasetDefinition.getName());
+                    else
+                        throw new IllegalArgumentException("Changing the dataset key would result in duplicate keys for dataset " + datasetDefinition.getName());
+                }
+            }
+            Object[] pk = new Object[]{datasetDefinition.getContainer().getId(), datasetDefinition.getDatasetId()};
+            ensureViewCategory(user, datasetDefinition);
+            ensureDatasetDefinitionDomain(user, datasetDefinition);
+            _datasetHelper.update(user, datasetDefinition, pk);
+
+            QueryChangeListener.QueryPropertyChange nameChange = null;
+            if (!old.getName().equals(datasetDefinition.getName()))
+            {
+                nameChange = new QueryChangeListener.QueryPropertyChange<>(
+                        QueryService.get().getUserSchema(user, datasetDefinition.getContainer(), StudyQuerySchema.SCHEMA_NAME).getQueryDefForTable(datasetDefinition.getName()),
+                        QueryChangeListener.QueryProperty.Name,
+                        old.getName(),
+                        datasetDefinition.getName()
+                );
+            }
+            final QueryChangeListener.QueryPropertyChange change = nameChange;
+
+            transaction.addCommitTask(() ->
+            {
+                uncache(datasetDefinition);
+                if (null != change)
+                {
+                    QueryService.get().fireQueryChanged(user, datasetDefinition.getContainer(), null, new SchemaKey(null, StudyQuerySchema.SCHEMA_NAME),
+                            QueryChangeListener.QueryProperty.Name, Collections.singleton(change));
+                }
+                indexDataset(null, datasetDefinition);
+            }, CommitTaskOption.POSTCOMMIT);
+
+            // NOTE: not redundant with uncache() in commit task, there may be an active outer transaction
+            uncache(datasetDefinition);
+            QueryService.get().updateLastModified();
+            transaction.commit();
+        }
+        return true;
+    }
+
+    /**
+     * Shared dataset may save some of its properties in the current container rather than the dataset definition container.
+     * Currently allowed overrides:
+     * <ul>
+     *     <li>isShownByDefault</li>
+     * </ul>
+     * @return true if successful.
+     */
+    private boolean updateDatasetPropertyOverrides(User user, final DatasetDefinition datasetDefinition)
+    {
+        if (!datasetDefinition.isShared() || datasetDefinition.getContainer().isProject())
+        {
+            throw new IllegalArgumentException("Dataset property overrides can only be applied to shared datasets and in sub-containers");
+        }
+
+        DbScope scope = StudySchema.getInstance().getScope();
+
+        try (Transaction transaction = scope.ensureTransaction())
+        {
+            DatasetDefinition old = getDatasetDefinition(datasetDefinition.getStudy(), datasetDefinition.getDatasetId());
+            if (null == old)
+                throw OptimisticConflictException.create(Table.ERROR_DELETED);
+
+            DatasetDefinition original = getDatasetDefinition(datasetDefinition.getDefinitionStudy(), datasetDefinition.getDatasetId());
+
+            // make sure we reload domain and tableinfo
+            Domain domain = datasetDefinition.refreshDomain();
+
+            // Error if any other properties have been changed
+            if (!Objects.equals(old.getLabel(), datasetDefinition.getLabel()))
+            {
+                throw new IllegalArgumentException("Shared dataset label can't be changed");
+            }
+            if (!Objects.equals(old.getCategoryId(), datasetDefinition.getCategoryId()))
+            {
+                throw new IllegalArgumentException("Shared dataset category can't be changed");
+            }
+            if (!Objects.equals(old.getCohortId(), datasetDefinition.getCohortId()))
+            {
+                throw new IllegalArgumentException("Shared dataset cohort can't be changed");
+            }
+
+            // track added and removed properties against the shared dataset in the definition container
+            Map<String, String> add = new HashMap<>();
+            List<String> remove = new LinkedList<>();
+            if (datasetDefinition.isShowByDefault() != original.isShowByDefault())
+                add.put("showByDefault", String.valueOf(datasetDefinition.isShowByDefault()));
+            else
+                remove.add("showByDefault");
+
+
+            // update the override map
+            Container c = datasetDefinition.getContainer();
+            String category = "dataset-overrides:" + datasetDefinition.getDatasetId();
+            PropertyManager.PropertyMap map = null;
+            if (!add.isEmpty())
+            {
+                map = PropertyManager.getWritableProperties(c, category, true);
+                map.putAll(add);
+            }
+
+            if (!remove.isEmpty())
+            {
+                if (map == null)
+                    map = PropertyManager.getWritableProperties(c, category, false);
+
+                if (map != null)
+                {
+                    for (String key : remove)
+                        map.remove(key);
+                }
+            }
+
+            // persist change -- if overrides are no longer needed, just remove it
+            if (map != null)
+            {
+                if (map.isEmpty())
+                    map.delete();
+                else
+                    map.save();
+            }
+
+            transaction.addCommitTask(() -> {
+                // And post-commit to make sure that no other threads have reloaded the cache in the meantime
+                uncache(datasetDefinition);
+            }, CommitTaskOption.POSTCOMMIT, CommitTaskOption.IMMEDIATE);
+            transaction.commit();
+        }
+
+        return true;
+    }
+
+    public void deleteDatasetPropertyOverrides(User user, Container c, BindException errors)
+    {
+        if (c.isProject())
+        {
+            errors.reject(ERROR_MSG, "can't delete dataset property override from project-level study");
+            return;
+        }
+
+        Study study = getStudy(c);
+        if (study == null)
+        {
+            errors.reject(ERROR_MSG, "study not found");
+            return;
+        }
+
+        if (study.isDataspaceStudy())
+        {
+            errors.reject(ERROR_MSG, "can't delete dataset property override from a shared study");
+            return;
+        }
+
+        Study sharedStudy = getSharedStudy(study);
+        if (sharedStudy == null)
+        {
+            errors.reject(ERROR_MSG, "not a sub-study of a shared study");
+            return;
+        }
+
+        DbScope scope = StudySchema.getInstance().getScope();
+        try (Transaction transaction = scope.ensureTransaction())
+        {
+            for (DatasetDefinition dataset : getDatasetDefinitions(study))
+            {
+                if (dataset.isInherited())
+                    deleteDatasetPropertyOverrides(user, dataset);
+            }
+            transaction.commit();
+        }
+    }
+
+    private boolean deleteDatasetPropertyOverrides(User user, final DatasetDefinition datasetDefinition)
+    {
+        if (!datasetDefinition.isInherited() || datasetDefinition.getContainer().isProject())
+        {
+            throw new IllegalArgumentException("Dataset property overrides can only be applied to shared datasets and in sub-containers");
+        }
+
+        DbScope scope = StudySchema.getInstance().getScope();
+        try (Transaction transaction = scope.ensureTransaction())
+        {
+            Container c = datasetDefinition.getContainer();
+            String category = "dataset-overrides:" + datasetDefinition.getDatasetId();
+            PropertyManager.getNormalStore().deletePropertySet(c, category);
+
+            transaction.addCommitTask(() -> {
+                // And post-commit to make sure that no other threads have reloaded the cache in the meantime
+                uncache(datasetDefinition);
+            }, CommitTaskOption.POSTCOMMIT, CommitTaskOption.IMMEDIATE);
+            transaction.commit();
+        }
+
+        return true;
+    }
+
+    public boolean isDataUniquePerParticipant(DatasetDefinition dataset)
+    {
+        // don't use dataset.getTableInfo() since this method is called during updateDatasetDefinition`() and may be in an inconsistent state
+        TableInfo t = dataset.getStorageTableInfo();
+        SQLFragment sql = new SQLFragment();
+        sql.append("SELECT MAX(n) FROM (SELECT COUNT(*) AS n FROM ").append(t.getFromSQL("DS")).append(" GROUP BY ParticipantId) x");
+        Integer maxCount = new SqlSelector(StudySchema.getInstance().getSchema(), sql).getObject(Integer.class);
+        return maxCount == null || maxCount <= 1;
+    }
+
+
+    public static class VisitCreationException extends RuntimeException
+    {
+        public VisitCreationException(String message)
+        {
+            super(message);
+        }
+    }
+
+
+    public VisitImpl createVisit(Study study, User user, VisitImpl visit)
+    {
+        return createVisit(study, user, visit, null);
+    }
+
+
+    public VisitImpl createVisit(Study study, User user, VisitImpl visit, @Nullable List<VisitImpl> existingVisits)
+    {
+        Study visitStudy = getStudyForVisits(study);
+
+        if (visit.getContainer() != null && !visit.getContainer().getId().equals(visitStudy.getContainer().getId()))
+            throw new VisitCreationException("Visit container does not match study");
+        visit.setContainer(visitStudy.getContainer());
+
+        if (visit.getSequenceNumMin().compareTo(visit.getSequenceNumMax()) > 0)
+            throw new VisitCreationException("SequenceNumMin must be less than or equal to SequenceNumMax");
+
+        if (null == existingVisits)
+            existingVisits = getVisits(study, Visit.Order.SEQUENCE_NUM);
+
+        int prevDisplayOrder = 0;
+        int prevChronologicalOrder = 0;
+
+        for (VisitImpl existingVisit : existingVisits)
+        {
+            if (existingVisit.getSequenceNumMin().compareTo(visit.getSequenceNumMin()) < 0)
+            {
+                prevChronologicalOrder = existingVisit.getChronologicalOrder();
+                prevDisplayOrder = existingVisit.getDisplayOrder();
+            }
+
+            if (existingVisit.getSequenceNumMin().compareTo(existingVisit.getSequenceNumMax()) > 0)
+                throw new VisitCreationException("Corrupt existing visit " + existingVisit +
+                        ": SequenceNumMin must be less than or equal to SequenceNumMax");
+            boolean disjoint = (visit.getSequenceNumMax().compareTo(existingVisit.getSequenceNumMin()) < 0) || (visit.getSequenceNumMin().compareTo(existingVisit.getSequenceNumMax()) > 0);
+            if (!disjoint)
+            {
+                throw new VisitCreationException("New visit " + visit + " overlaps existing visit " + existingVisit);
+            }
+        }
+
+        // if our visit doesn't have a display order or chronological order set, but the visit before our new visit
+        // (based on sequencenum) does, then assign the previous visit's order info to our new visit. This won't always
+        // be exactly right, but it's better than having all newly created visits appear at the beginning of the display
+        // and chronological lists:
+        if (visit.getDisplayOrder() == 0 && prevDisplayOrder > 0)
+            visit.setDisplayOrder(prevDisplayOrder);
+        if (visit.getChronologicalOrder() == 0 && prevChronologicalOrder > 0)
+            visit.setChronologicalOrder(prevChronologicalOrder);
+
+        visit = _visitHelper.create(user, visit);
+
+        if (visit.getRowId() == 0)
+            throw new VisitCreationException("Visit rowId has not been set properly");
+
+        return visit;
+    }
+
+
+    public VisitImpl ensureVisit(Study study, User user, double sequencenum, Visit.Type type, boolean saveIfNew)
+    {
+        List<VisitImpl> visits = getVisits(study, Visit.Order.SEQUENCE_NUM);
+        VisitImpl result = ensureVisitWithoutSaving(study, sequencenum, type, visits);
+        if (saveIfNew && result.getRowId() == 0)
+        {
+            // Insert it into the database if it's new
+            return createVisit(study, user, result, visits);
+        }
+        return result;
+    }
+
+
+    public boolean ensureVisits(Study study, User user, Set<Double> sequencenums, @Nullable Visit.Type type)
+    {
+        List<VisitImpl> visits = getVisits(study, Visit.Order.SEQUENCE_NUM);
+        boolean created = false;
+        for (double sequencenum : sequencenums)
+        {
+            VisitImpl result = ensureVisitWithoutSaving(study, sequencenum, type, visits);
+            if (result.getRowId() == 0)
+            {
+                createVisit(study, user, result, visits);
+                created = true;
+            }
+        }
+        return created;
+    }
+
+
+    private VisitImpl ensureVisitWithoutSaving(Study study, double sequencenum, @Nullable Visit.Type type, List<VisitImpl> existingVisits)
+    {
+        // Remember the SequenceNums closest to the requested id in case we need to create one
+        double nextVisit = Double.POSITIVE_INFINITY;
+        double previousVisit = Double.NEGATIVE_INFINITY;
+        for (VisitImpl visit : existingVisits)
+        {
+            if (visit.getSequenceNumMinDouble() <= sequencenum && visit.getSequenceNumMaxDouble() >= sequencenum)
+                return visit;
+            // check to see if our new sequencenum is within the range of an existing visit:
+            // Check if it's the closest to the requested id, either before or after
+            if (visit.getSequenceNumMinDouble() < nextVisit && visit.getSequenceNumMinDouble() > sequencenum)
+            {
+                nextVisit = visit.getSequenceNumMinDouble();
+            }
+            if (visit.getSequenceNumMaxDouble() > previousVisit && visit.getSequenceNumMaxDouble() < sequencenum)
+            {
+                previousVisit = visit.getSequenceNumMaxDouble();
+            }
+        }
+        double visitIdMin = sequencenum;
+        double visitIdMax = sequencenum;
+        String label = null;
+        if (!study.getTimepointType().isVisitBased())
+        {
+            // Do special handling for data-based studies
+            if (study.getDefaultTimepointDuration() == 1 || sequencenum != Math.floor(sequencenum) || sequencenum < 0)
+            {
+                // See if there's a fractional part to the number
+                if (sequencenum != Math.floor(sequencenum))
+                {
+                    label = "Day " + sequencenum;
+                }
+                else
+                {
+                    // If not, drop the decimal from the default name
+                    label = "Day " + (int) sequencenum;
+                }
+            }
+            else
+            {
+                // Try to create a timepoint that spans the default number of days
+                // For example, if duration is 7 days, do timepoints for days 0-6, 7-13, 14-20, etc
+                int intervalNumber = (int) sequencenum / study.getDefaultTimepointDuration();
+                visitIdMin = intervalNumber * study.getDefaultTimepointDuration();
+                visitIdMax = (intervalNumber + 1) * study.getDefaultTimepointDuration() - 1;
+
+                // Scale the timepoint to be smaller if there are existing timepoints that overlap
+                // on its desired day range
+                if (previousVisit != Double.NEGATIVE_INFINITY)
+                {
+                    visitIdMin = Math.max(visitIdMin, previousVisit + 1);
+                }
+                if (nextVisit != Double.POSITIVE_INFINITY)
+                {
+                    visitIdMax = Math.min(visitIdMax, nextVisit - 1);
+                }
+
+                // Default label is "Day X"
+                label = "Day " + (int) visitIdMin + " - " + (int) visitIdMax;
+                if ((int) visitIdMin == (int) visitIdMax)
+                {
+                    // Single day timepoint, so don't use the range
+                    label = "Day " + (int) visitIdMin;
+                }
+                else if (visitIdMin == intervalNumber * study.getDefaultTimepointDuration() &&
+                        visitIdMax == (intervalNumber + 1) * study.getDefaultTimepointDuration() - 1)
+                {
+                    // The timepoint is the full span for the default duration, so see if we
+                    // should call it "Week" or "Month"
+                    if (study.getDefaultTimepointDuration() == 7)
+                    {
+                        label = "Week " + (intervalNumber + 1);
+                    }
+                    else if (study.getDefaultTimepointDuration() == 30 || study.getDefaultTimepointDuration() == 31)
+                    {
+                        label = "Month " + (intervalNumber + 1);
+                    }
+                }
+            }
+
+        }
+
+        // create visit in shared study
+        Study visitStudy = getStudyForVisits(study);
+        return new VisitImpl(visitStudy.getContainer(), visitIdMin, visitIdMax, label, type);
+    }
+
+    public void importVisitAliases(Study study, User user, List<VisitAlias> aliases) throws ValidationException
+    {
+        DataIteratorBuilder it = new BeanDataIterator.Builder(VisitAlias.class, aliases);
+        importVisitAliases(study, user, it);
+    }
+
+
+    public int importVisitAliases(final Study study, User user, DataIteratorBuilder loader) throws ValidationException
+    {
+        TableInfo tinfo = StudySchema.getInstance().getTableInfoVisitAliases();
+        DbScope scope = tinfo.getSchema().getScope();
+
+        // We want delete and bulk insert in the same transaction
+        try (Transaction transaction = scope.ensureTransaction())
+        {
+            clearVisitAliases(study);
+
+            DataIteratorContext context = new DataIteratorContext();
+            context.setInsertOption(QueryUpdateService.InsertOption.IMPORT);
+            StandardDataIteratorBuilder etl = StandardDataIteratorBuilder.forInsert(tinfo, loader, study.getContainer(), user, context);
+            DataIteratorBuilder insert = ((UpdateableTableInfo) tinfo).persistRows(etl, context);
+            Pump p = new Pump(insert, context);
+            p.run();
+
+            if (context.getErrors().hasErrors())
+                throw context.getErrors().getRowErrors().get(0);
+
+            transaction.commit();
+
+            return p.getRowCount();
+        }
+    }
+
+
+    public void clearVisitAliases(Study study)
+    {
+        SimpleFilter containerFilter = SimpleFilter.createContainerFilter(study.getContainer());
+        TableInfo tinfo = StudySchema.getInstance().getTableInfoVisitAliases();
+        DbScope scope = tinfo.getSchema().getScope();
+
+        try (Transaction transaction = scope.ensureTransaction())
+        {
+            Table.delete(tinfo, containerFilter);
+            transaction.commit();
+        }
+    }
+
+
+    public Map<String, BigDecimal> getVisitImportMap(Study study, boolean includeStandardMapping)
+    {
+        Collection<VisitAlias> customMapping = getCustomVisitImportMapping(study);
+        List<VisitImpl> visits = includeStandardMapping ? StudyManager.getInstance().getVisits(study, Visit.Order.SEQUENCE_NUM) : Collections.emptyList();
+
+        Map<String, BigDecimal> map = new CaseInsensitiveHashMap<>((customMapping.size() + visits.size()) * 3 / 4);
+
+//        // allow prepended "visit"
+//        for (Visit visit : visits)
+//        {
+//            if (null == visit.getLabel())
+//                continue;
+//            String label = "visit " + visit.getLabel();
+//            // Use the **first** instance of each label
+//            if (!map.containsKey(label))
+//                map.put(label, visit.getSequenceNumMin());
+//        }
+
+        // Load up standard label -> min sequence number mapping first
+        for (Visit visit : visits)
+        {
+            String label = visit.getLabel();
+
+            // Use the **first** instance of each label
+            if (null != label && !map.containsKey(label))
+                map.put(label, visit.getSequenceNumMin());
+        }
+
+        // Now load custom mapping, overwriting any existing standard labels
+        for (VisitAlias alias : customMapping)
+            map.put(alias.getName(), alias.getSequenceNum());
+
+        return map;
+    }
+
+
+    // Return the custom import mapping (optionally provided by the admin), ordered by sequence num then row id (which
+    // maintains import order in the case where multiple names map to the same sequence number).
+    public Collection<VisitAlias> getCustomVisitImportMapping(Study study)
+    {
+        SimpleFilter containerFilter = SimpleFilter.createContainerFilter(study.getContainer());
+        TableInfo tinfo = StudySchema.getInstance().getTableInfoVisitAliases();
+
+        return new TableSelector(tinfo, tinfo.getColumns("Name, SequenceNum"), containerFilter, new Sort("SequenceNum,RowId")).getCollection(VisitAlias.class);
+    }
+
+
+    // Return the standard import mapping (generated from Visit.Label -> Visit.SequenceNumMin), ordered by sequence
+    // num for display purposes.  Include VisitAliases that won't be used, but mark them as overridden.
+    public Collection<VisitAlias> getStandardVisitImportMapping(Study study)
+    {
+        List<VisitAlias> list = new LinkedList<>();
+        Set<String> labels = new CaseInsensitiveHashSet();
+        Map<String, BigDecimal> customMap = getVisitImportMap(study, false);
+
+        List<VisitImpl> visits = StudyManager.getInstance().getVisits(study, Visit.Order.SEQUENCE_NUM);
+
+        for (Visit visit : visits)
+        {
+            String label = visit.getLabel();
+
+            if (null != label)
+            {
+                boolean overridden = labels.contains(label) || customMap.containsKey(label);
+                list.add(new VisitAlias(label, visit.getSequenceNumMin(), visit.getSequenceString(), overridden));
+
+                if (!overridden)
+                    labels.add(label);
+            }
+        }
+
+        return list;
+    }
+
+
+    public static class VisitAlias
+    {
+        private String _name;
+        private BigDecimal _sequenceNum;
+        private String _sequenceString;
+        private boolean _overridden;  // For display purposes -- we show all visits and gray out the ones that are not used
+
+        @SuppressWarnings({"UnusedDeclaration"}) // Constructed via reflection by the Table layer
+        public VisitAlias()
+        {
+        }
+
+        public VisitAlias(String name, BigDecimal sequenceNum, @Nullable String sequenceString, boolean overridden)
+        {
+            _name = name;
+            _sequenceNum = sequenceNum;
+            _sequenceString = sequenceString;
+            _overridden = overridden;
+        }
+
+        public VisitAlias(String name, BigDecimal sequenceNum)
+        {
+            this(name, sequenceNum.stripTrailingZeros(), null, false);
+        }
+
+        public String getName()
+        {
+            return _name;
+        }
+
+        public void setName(String name)
+        {
+            _name = name;
+        }
+
+        public BigDecimal getSequenceNum()
+        {
+            return _sequenceNum;
+        }
+
+        @SuppressWarnings({"UnusedDeclaration"})
+        public void setSequenceNum(BigDecimal sequenceNum)
+        {
+            _sequenceNum = sequenceNum.stripTrailingZeros();
+        }
+
+        public boolean isOverridden()
+        {
+            return _overridden;
+        }
+
+        public String getSequenceNumString()
+        {
+            return VisitImpl.formatSequenceNum(_sequenceNum);
+        }
+
+        public String getSequenceString()
+        {
+            if (null == _sequenceString)
+                return getSequenceNumString();
+            else
+                return _sequenceString;
+        }
+
+        public String toString()
+        {
+            return _name + " (" + VisitImpl.formatSequenceNum(_sequenceNum) + ")";
+        }
+    }
+
+
+    public Map<String, VisitTag> importVisitTags(Study study, User user, List<VisitTag> visitTags) throws ValidationException
+    {
+        // Import, don't overwrite existing
+        final Map<String, VisitTag> allVisitTagMap = new HashMap<>();
+        final Map<String, VisitTag> newVisitTagMap = new HashMap<>();
+        for (VisitTag visitTag : visitTags)
+        {
+            newVisitTagMap.put(visitTag.getName(), visitTag);
+        }
+
+        Container container = getStudyForVisitTag(study).getContainer();
+        SimpleFilter containerFilter = SimpleFilter.createContainerFilter(container);
+        TableInfo tinfo = StudySchema.getInstance().getTableInfoVisitTag();
+        if (null == tinfo)
+            throw new IllegalStateException("Study Import/Export expected TableInfo.");
+
+        TableSelector selector = new TableSelector(tinfo, containerFilter, null);
+        selector.forEach(VisitTag.class, visitTag -> {
+            allVisitTagMap.put(visitTag.getName(), visitTag);
+            newVisitTagMap.remove(visitTag.getName());
+        });
+
+        List<VisitTag> newVisitTags = new ArrayList<>();
+        newVisitTags.addAll(newVisitTagMap.values());
+        DataIteratorBuilder loader = new BeanDataIterator.Builder(VisitTag.class, newVisitTags);
+        DbScope scope = tinfo.getSchema().getScope();
+
+        try (Transaction transaction = scope.ensureTransaction())
+        {
+            DataIteratorContext context = new DataIteratorContext();
+            context.setInsertOption(QueryUpdateService.InsertOption.IMPORT);
+            StandardDataIteratorBuilder etl = StandardDataIteratorBuilder.forInsert(tinfo, loader, container, user, context);
+            DataIteratorBuilder insert = ((UpdateableTableInfo) tinfo).persistRows(etl, context);
+            Pump p = new Pump(insert, context);
+            p.run();
+
+            BatchValidationException errors = context.getErrors();
+            if (errors.hasErrors())
+                throw errors.getRowErrors().get(0);
+
+            transaction.commit();
+        }
+        allVisitTagMap.putAll(newVisitTagMap);
+        return allVisitTagMap;
+    }
+
+
+    public Integer createVisitTagMapEntry(User user, Container container, String visitTagName, @NotNull Integer visitId, @Nullable Integer cohortId)
+    {
+        TableInfo tinfo = StudySchema.getInstance().getTableInfoVisitTagMap();
+        Map<String, Object> map = new CaseInsensitiveHashMap<>();
+        map.put("visitTag", visitTagName);
+        map.put("visitId", visitId);
+        map.put("cohortId", cohortId);
+        map.put("containerId", container.getId());
+        map = Table.insert(user, tinfo, map);
+        return (Integer) map.get("RowId");
+    }
+
+    @Nullable
+    public String checkSingleUseVisitTag(VisitTag visitTag, @Nullable Integer cohortId, @NotNull List<VisitTagMapEntry> visitTagMapEntries,
+                                         @Nullable Integer oldRowId, Container container, User user)
+    {
+        for (VisitTagMapEntry visitTagMapEntry : visitTagMapEntries)
+            if ((null == oldRowId || !oldRowId.equals(visitTagMapEntry.getRowId())) &&
+                    ((null == cohortId && null == visitTagMapEntry.getCohortId()) || null != cohortId && cohortId.equals(visitTagMapEntry.getCohortId())))
+            {
+                Cohort cohort = null != cohortId ? getCohortForRowId(container, user, cohortId) : null;
+                return "Single use visit tag '" + visitTag.getCaption() +
+                        "' may not be used for more than one visit for the same cohort '" + (null != cohort ? cohort.getLabel() : "<null>") + "'.";
+            }
+        return null;
+    }
+
+    public Map<String, VisitTag> getVisitTags(Study study)
+    {
+        // TODO: Use QueryHelper?
+        final Map<String, VisitTag> visitTags = new HashMap<>();
+        SimpleFilter containerFilter = SimpleFilter.createContainerFilter(study.getContainer());
+        TableInfo tinfo = StudySchema.getInstance().getTableInfoVisitTag();
+        new TableSelector(tinfo, containerFilter, null).forEach(VisitTag.class, visitTag -> visitTags.put(visitTag.getName(), visitTag));
+        return visitTags;
+    }
+
+    public
+    @Nullable
+    VisitTag getVisitTag(Study study, String visitTagName)
+    {
+        final List<VisitTag> visitTags = new ArrayList<>();
+        SimpleFilter filter = SimpleFilter.createContainerFilter(study.getContainer());
+        filter.addCondition(FieldKey.fromString("Name"), visitTagName);
+        TableInfo tinfo = StudySchema.getInstance().getTableInfoVisitTag();
+        new TableSelector(tinfo, filter, null).forEach(VisitTag.class, visitTags::add);
+
+        if (visitTags.isEmpty())
+            return null;
+        if (visitTags.size() > 1)
+            throw new IllegalStateException("Expected only one visit tag with given name.");
+        return visitTags.get(0);
+    }
+
+    public Map<Integer, List<VisitTagMapEntry>> getVisitTagMapMap(Study study)
+    {
+        final Map<Integer, List<VisitTagMapEntry>> visitTagMapMap = new HashMap<>();
+        SimpleFilter containerFilter = SimpleFilter.createContainerFilter(study.getContainer());
+        TableInfo tinfo = StudySchema.getInstance().getTableInfoVisitTagMap();
+        new TableSelector(tinfo, containerFilter, null).forEach(VisitTagMapEntry.class, visitTagMapEntry -> {
+            if (!visitTagMapMap.containsKey(visitTagMapEntry.getVisitId()))
+                visitTagMapMap.put(visitTagMapEntry.getVisitId(), new ArrayList<>());
+            visitTagMapMap.get(visitTagMapEntry.getVisitId()).add(visitTagMapEntry);
+        });
+
+        return visitTagMapMap;
+    }
+
+    public Map<String, List<VisitTagMapEntry>> getVisitTagToVisitTagMapEntries(Study study)
+    {
+        final Map<String, List<VisitTagMapEntry>> visitTagToVisitTagMapEntries = new HashMap<>();
+        SimpleFilter containerFilter = SimpleFilter.createContainerFilter(study.getContainer());
+        TableInfo tinfo = StudySchema.getInstance().getTableInfoVisitTagMap();
+        new TableSelector(tinfo, containerFilter, null).forEach(VisitTagMapEntry.class, visitTagMapEntry -> {
+            if (!visitTagToVisitTagMapEntries.containsKey(visitTagMapEntry.getVisitTag()))
+                visitTagToVisitTagMapEntries.put(visitTagMapEntry.getVisitTag(), new ArrayList<>());
+            visitTagToVisitTagMapEntries.get(visitTagMapEntry.getVisitTag()).add(visitTagMapEntry);
+        });
+
+        return visitTagToVisitTagMapEntries;
+    }
+
+    public List<VisitTagMapEntry> getVisitTagMapEntries(Study study, String visitTagName)
+    {
+        final List<VisitTagMapEntry> visitTagMapEntries = new ArrayList<>();
+        SimpleFilter filter = SimpleFilter.createContainerFilter(study.getContainer());
+        filter.addCondition(FieldKey.fromString("VisitTag"), visitTagName);
+        TableInfo tinfo = StudySchema.getInstance().getTableInfoVisitTagMap();
+        new TableSelector(tinfo, filter, null).forEach(VisitTagMapEntry.class, visitTagMapEntries::add);
+
+        return visitTagMapEntries;
+    }
+
+    public static String makeVisitTagMapKey(String visitTagName, int visitId, @Nullable Integer cohortId)
+    {
+        return visitTagName + "/" + visitId + "/" + cohortId;
+    }
+
+
+    public void createCohort(Study study, User user, CohortImpl cohort)
+    {
+        if (cohort.getContainer() != null && !cohort.getContainer().equals(study.getContainer()))
+            throw new IllegalArgumentException("Cohort container does not match study");
+        cohort.setContainer(study.getContainer());
+
+        // Lsid requires the row id, which does not get created until this object has been inserted into the db
+        if (cohort.getLsid() != null)
+            throw new IllegalStateException("Attempt to create a new cohort with lsid already set");
+        cohort.setLsid(LSID_REQUIRED);
+        cohort = _cohortHelper.create(user, cohort);
+
+        if (cohort.getRowId() == 0)
+            throw new IllegalStateException("Cohort rowId has not been set properly");
+
+        cohort.initLsid();
+        _cohortHelper.update(user, cohort);
+    }
+
+
+    public void deleteVisit(StudyImpl study, VisitImpl visit, User user)
+    {
+        deleteVisits(study, Collections.singleton(visit), user, false);
+    }
+
+    /*
+        Delete multiple visits; more efficient than calling deleteVisit() in a loop.
+    */
+    public void deleteVisits(StudyImpl study, Collection<VisitImpl> visits, User user, boolean unused)
+    {
+        // Short circuit on empty
+        if (visits.isEmpty())
+            return;
+
+        // Extract visit rowIds
+        Collection<Integer> visitIds = CollectionUtils.collect(visits, VisitImpl::getRowId);
+
+        StudySchema schema = StudySchema.getInstance();
+        SQLFragment visitInClause = new SQLFragment();
+        schema.getSqlDialect().appendInClauseSql(visitInClause, visitIds);
+
+        try (Transaction transaction = schema.getSchema().getScope().ensureTransaction())
+        {
+            if (!unused)
+            {
+                for (DatasetDefinition def : study.getDatasets())
+                {
+                    TableInfo t = def.getStorageTableInfo();
+                    if (null == t)
+                        continue;
+
+                    SQLFragment sqlf = new SQLFragment();
+                    sqlf.append("DELETE FROM ");
+                    sqlf.append(t.getSelectName());
+                    if (schema.getSqlDialect().isSqlServer())
+                        sqlf.append(" WITH (UPDLOCK)");
+                    sqlf.append(" WHERE LSID IN (SELECT LSID FROM ");
+                    sqlf.append(t.getSelectName());
+                    sqlf.append(" d, ");
+                    sqlf.append(StudySchema.getInstance().getTableInfoParticipantVisit(), "pv");
+                    sqlf.append(" WHERE d.ParticipantId = pv.ParticipantId AND d.SequenceNum = pv.SequenceNum AND pv.Container = ?");
+                    sqlf.add(study.getContainer());
+                    sqlf.append(" AND pv.VisitRowId ").append(visitInClause).append(')');
+
+                    int count = new SqlExecutor(schema.getSchema()).execute(sqlf);
+                    if (count > 0)
+                        StudyManager.datasetModified(def, true);
+                }
+
+                for (VisitImpl visit : visits)
+                {
+                    // Delete specimens first because we may need ParticipantVisit to figure out which specimens
+                    SpecimenManager.get().deleteSpecimensForVisit(visit);
+
+                    TreatmentManager.getInstance().deleteTreatmentVisitMapForVisit(study.getContainer(), visit.getRowId());
+                    deleteAssaySpecimenVisits(study.getContainer(), visit.getRowId());
+                }
+            }
+
+            SQLFragment sqlFragParticipantVisit = new SQLFragment("DELETE FROM " + schema.getTableInfoParticipantVisit() + "\n" +
+                    "WHERE Container = ?").add(study.getContainer());
+            sqlFragParticipantVisit.append(" AND VisitRowId ").append(visitInClause);
+            new SqlExecutor(schema.getSchema()).execute(sqlFragParticipantVisit);
+
+            SQLFragment sqlFragVisitMap = new SQLFragment("DELETE FROM " + schema.getTableInfoVisitMap() + "\n" +
+                    "WHERE Container = ?").add(study.getContainer());
+            sqlFragVisitMap.append(" AND VisitRowId ").append(visitInClause);
+            new SqlExecutor(schema.getSchema()).execute(sqlFragVisitMap);
+
+            // UNDONE broken _visitHelper.delete(visit);
+            try
+            {
+                Study visitStudy = getStudyForVisits(study);
+
+                for (VisitImpl visit : visits)
+                {
+                    try
+                    {
+                        Table.delete(schema.getTableInfoVisit(), new Object[]{visitStudy.getContainer(), visit.getRowId()});
+                    }
+                    finally
+                    {
+                        _visitHelper.clearCache(visit);
+                    }
+                }
+            }
+            catch (OptimisticConflictException x)
+            {
+                /* ignore */
+            }
+
+            transaction.commit();
+
+            getVisitManager(study).updateParticipantVisits(user, study.getDatasets());
+        }
+    }
+
+
+    public void updateVisit(User user, VisitImpl visit)
+    {
+        _visitHelper.update(user, visit, visit.getContainer().getId(), visit.getRowId());
+    }
+
+    public void updateCohort(User user, CohortImpl cohort)
+    {
+        _cohortHelper.update(user, cohort);
+    }
+
+    public void updateParticipant(User user, Participant participant)
+    {
+        Table.update(user,
+                SCHEMA.getTableInfoParticipant(),
+                participant,
+                new Object[]{participant.getContainer().getId(), participant.getParticipantId()}
+        );
+    }
+
+    public List<AssaySpecimenConfigImpl> getAssaySpecimenConfigs(Container container, String sortCol)
+    {
+        return _assaySpecimenHelper.get(container, sortCol);
+    }
+
+    public List<VisitImpl> getVisitsForAssaySchedule(Container container)
+    {
+        SimpleFilter filter = SimpleFilter.createContainerFilter(container);
+        List<Integer> visitRowIds = new TableSelector(StudySchema.getInstance().getTableInfoAssaySpecimenVisit(),
+                Collections.singleton("VisitId"), filter, new Sort("VisitId")).getArrayList(Integer.class);
+
+        return getSortedVisitsByRowIds(container, visitRowIds);
+    }
+
+    public List<VisitImpl> getSortedVisitsByRowIds(Container container, List<Integer> visitRowIds)
+    {
+        List<VisitImpl> visits = new ArrayList<>();
+        Study study = getStudy(container);
+        if (study != null)
+        {
+            for (VisitImpl v : getVisits(study, Visit.Order.DISPLAY))
+            {
+                if (visitRowIds.contains(v.getRowId()))
+                    visits.add(v);
+            }
+        }
+        return visits;
+    }
+
+    public List<Integer> getAssaySpecimenVisitIds(Container container, AssaySpecimenConfig assaySpecimenConfig)
+    {
+        SimpleFilter filter = SimpleFilter.createContainerFilter(container);
+        filter.addCondition(FieldKey.fromParts("AssaySpecimenId"), assaySpecimenConfig.getRowId());
+
+        return new TableSelector(StudySchema.getInstance().getTableInfoAssaySpecimenVisit(),
+                Collections.singleton("VisitId"), filter, new Sort("VisitId")).getArrayList(Integer.class);
+    }
+
+    public void deleteAssaySpecimenVisits(Container container, int rowId)
+    {
+        SimpleFilter filter = SimpleFilter.createContainerFilter(container);
+        filter.addCondition(FieldKey.fromParts("VisitId"), rowId);
+        Table.delete(StudySchema.getInstance().getTableInfoAssaySpecimenVisit(), filter);
+    }
+
+    public String getStudyDesignAssayLabelByName(Container container, String name)
+    {
+        return getStudyDesignLabelByName(container, StudySchema.getInstance().getTableInfoStudyDesignAssays(), name);
+    }
+
+    public String getStudyDesignLabLabelByName(Container container, String name)
+    {
+        return getStudyDesignLabelByName(container, StudySchema.getInstance().getTableInfoStudyDesignLabs(), name);
+    }
+
+    public String getStudyDesignLabelByName(Container container, TableInfo tableInfo, String name)
+    {
+        // first look in the current container for the StudyDesign record, then look for it at the project level
+        SimpleFilter filter = SimpleFilter.createContainerFilter(container);
+        filter.addCondition(FieldKey.fromParts("Name"), name);
+        String label = new TableSelector(tableInfo, Collections.singleton("Label"), filter, null).getObject(String.class);
+        if (label == null && !container.isProject())
+        {
+            filter = SimpleFilter.createContainerFilter(container.getProject());
+            filter.addCondition(FieldKey.fromParts("Name"), name);
+            label = new TableSelector(tableInfo, Collections.singleton("Label"), filter, null).getObject(String.class);
+        }
+
+        return label;
+    }
+
+    public void createVisitDatasetMapping(User user, Container container, int visitId, int datasetId, boolean isRequired)
+    {
+        VisitDataset vds = new VisitDataset(container, datasetId, visitId, isRequired);
+        Table.insert(user, SCHEMA.getTableInfoVisitMap(), vds);
+    }
+
+    public VisitDataset getVisitDatasetMapping(Container container, int visitRowId, int datasetId)
+    {
+        SimpleFilter filter = SimpleFilter.createContainerFilter(container);
+        filter.addCondition(FieldKey.fromParts("VisitRowId"), visitRowId);
+        filter.addCondition(FieldKey.fromParts("DataSetId"), datasetId);
+
+        Boolean required = new TableSelector(SCHEMA.getTableInfoVisitMap().getColumn("Required"), filter, null).getObject(Boolean.class);
+
+        return (null != required ? new VisitDataset(container, datasetId, visitRowId, required) : null);
+    }
+
+
+    public List<VisitImpl> getVisits(Study study, Visit.Order order)
+    {
+        return getVisits(study, null, null, order);
+    }
+
+    public List<VisitImpl> getVisits(Study study, @Nullable Cohort cohort, @Nullable User user, Visit.Order order)
+    {
+        if (study.getTimepointType() == TimepointType.CONTINUOUS)
+            return Collections.emptyList();
+
+        SimpleFilter filter = null;
+
+        Study visitStudy = getStudyForVisits(study);
+
+        if (cohort != null)
+        {
+            filter = SimpleFilter.createContainerFilter(visitStudy.getContainer());
+            if (showCohorts(study.getContainer(), user))
+                filter.addWhereClause("(CohortId IS NULL OR CohortId = ?)", new Object[]{cohort.getRowId()});
+        }
+
+        return _visitHelper.get(visitStudy.getContainer(), filter, order.getSortColumns());
+    }
+
+    public void clearParticipantVisitCaches(Study study)
+    {
+        _visitHelper.clearCache(study.getContainer());
+
+        // clear shared study
+        Study visitStudy = getStudyForVisits(study);
+        if (!study.equals(visitStudy))
+            _visitHelper.clearCache(visitStudy.getContainer());
+
+        DbCache.clear(StudySchema.getInstance().getTableInfoParticipant());
+        for (StudyImpl substudy : StudyManager.getInstance().getAncillaryStudies(study.getContainer()))
+            clearParticipantVisitCaches(substudy);
+    }
+
+
+    public VisitImpl getVisitForRowId(Study study, int rowId)
+    {
+        Study visitStudy = getStudyForVisits(study);
+
+        return _visitHelper.get(visitStudy.getContainer(), rowId, "RowId");
+    }
+
+    /**
+     * Helper to insert a new QCState and manage some study specific behavior
+     */
+    public QCState insertQCState(User user, QCState state)
+    {
+        boolean isFirst = QCStateManager.getInstance().getQCStates(state.getContainer()).isEmpty();
+        QCState newState = QCStateManager.getInstance().insertQCState(user, state);
+        if (isFirst)
+            // switching from zero to more than zero QC states affects the columns in our materialized datasets
+            // (adding a QC State column), so we unmaterialize them here:
+            StudyManager.getInstance().clearCaches(state.getContainer(), true);
+
+        return newState;
+    }
+
+    @Nullable
+    public QCState getDefaultQCState(StudyImpl study)
+    {
+        Integer defaultQcStateId = study.getDefaultDirectEntryQCState();
+        QCState defaultQCState = null;
+        if (defaultQcStateId != null)
+            defaultQCState = QCStateManager.getInstance().getQCStateForRowId(
+                    study.getContainer(), defaultQcStateId);
+        return defaultQCState;
+    }
+
+    private Map<String, VisitImpl> getVisitsForDataRows(DatasetDefinition def, Collection<String> dataLsids)
+    {
+        final Map<String, VisitImpl> visits = new HashMap<>();
+
+        if (dataLsids == null || dataLsids.isEmpty())
+            return visits;
+
+        final Study study = def.getStudy();
+        final Study visitStudy = getStudyForVisits(study);
+
+        TableInfo ds = def.getTableInfo(null, false);
+
+        SQLFragment sql = new SQLFragment();
+        sql.append("SELECT sd.LSID AS LSID, v.RowId AS RowId FROM ").append(ds.getFromSQL("sd")).append("\n" +
+                "JOIN study.ParticipantVisit pv ON \n" +
+                "\tsd.SequenceNum = pv.SequenceNum AND\n" +
+                "\tsd.ParticipantId = pv.ParticipantId\n" +
+                "JOIN study.Visit v ON\n" +
+                "\tpv.VisitRowId = v.RowId AND\n" +
+                "\tpv.Container = ? AND v.Container = ?\n" +
+                "WHERE sd.lsid ");
+        sql.add(def.getContainer().getId());
+        // shared visit container
+        sql.add(visitStudy.getContainer().getId());
+
+        StudySchema.getInstance().getSqlDialect().appendInClauseSql(sql, dataLsids);
+
+        new SqlSelector(StudySchema.getInstance().getSchema(), sql).forEach(rs -> {
+            String lsid = rs.getString("LSID");
+            int visitId = rs.getInt("RowId");
+            visits.put(lsid, getVisitForRowId(study, visitId));
+        });
+
+        return visits;
+    }
+
+    public List<VisitImpl> getVisitsForDataset(Container container, int datasetId)
+    {
+        List<VisitImpl> visits = new ArrayList<>();
+
+        DatasetDefinition def = getDatasetDefinition(getStudy(container), datasetId);
+        TableInfo ds = def.getTableInfo(null, false);
+
+        final Study study = def.getStudy();
+        final Study visitStudy = getStudyForVisits(study);
+
+        SQLFragment sql = new SQLFragment();
+        sql.append("SELECT DISTINCT v.RowId AS RowId FROM ").append(ds.getFromSQL("sd")).append("\n" +
+                "JOIN study.ParticipantVisit pv ON \n" +
+                "\tsd.SequenceNum = pv.SequenceNum AND\n" +
+                "\tsd.ParticipantId = pv.ParticipantId\n" +
+                "JOIN study.Visit v ON\n" +
+                "\tpv.VisitRowId = v.RowId AND\n" +
+                "\tpv.Container = ? AND v.Container = ?\n");
+        sql.add(container.getId());
+        // shared visit container
+        sql.add(visitStudy.getContainer().getId());
+
+        SqlSelector selector = new SqlSelector(StudySchema.getInstance().getSchema(), sql);
+        for (Integer rowId : selector.getArray(Integer.class))
+        {
+            visits.add(getVisitForRowId(study, rowId));
+        }
+        return visits;
+    }
+
+    public List<Double> getUndefinedSequenceNumsForDataset(Container container, int datasetId)
+    {
+        DatasetDefinition def = getDatasetDefinition(getStudy(container), datasetId);
+        TableInfo ds = def.getTableInfo(null, false);
+        Study visitStudy = getStudyForVisits(def.getStudy());
+
+        SQLFragment sql = new SQLFragment();
+        sql.append("SELECT DISTINCT sd.SequenceNum FROM ").append(ds.getFromSQL("sd")).append("\n" +
+                "LEFT JOIN study.Visit v ON\n" +
+                "\tsd.SequenceNum >= v.SequenceNumMin AND sd.SequenceNum <=v.SequenceNumMax AND v.Container = ?\n" +
+                "WHERE v.RowId IS NULL"
+        );
+        // shared visit container
+        sql.add(visitStudy.getContainer().getId());
+
+        SqlSelector selector = new SqlSelector(StudySchema.getInstance().getSchema(), sql);
+        return selector.getArrayList(Double.class);
+    }
+
+    public void updateDataQCState(Container container, User user, int datasetId, Collection<String> lsids, QCState newState, String comments)
+    {
+        DbScope scope = StudySchema.getInstance().getSchema().getScope();
+        Study study = getStudy(container);
+        DatasetDefinition def = getDatasetDefinition(study, datasetId);
+
+        Map<String, VisitImpl> lsidVisits = null;
+        if (!def.isDemographicData())
+            lsidVisits = getVisitsForDataRows(def, lsids);
+        List<Map<String, Object>> rows = def.getDatasetRows(user, lsids);
+        if (rows.isEmpty())
+            return;
+
+        Map<String, String> oldQCStates = new HashMap<>();
+        Map<String, String> newQCStates = new HashMap<>();
+
+        Set<String> updateLsids = new HashSet<>();
+        for (Map<String, Object> row : rows)
+        {
+            String lsid = (String) row.get("lsid");
+
+            Integer oldStateId = (Integer) row.get(DatasetTableImpl.QCSTATE_ID_COLNAME);
+            QCState oldState = null;
+            if (oldStateId != null)
+                oldState = QCStateManager.getInstance().getQCStateForRowId(container, oldStateId);
+
+            // check to see if we're actually changing state.  If not, no-op:
+            if (safeIntegersEqual(newState != null ? newState.getRowId() : null, oldStateId))
+                continue;
+
+            updateLsids.add(lsid);
+
+            StringBuilder auditKey = new StringBuilder(StudyService.get().getSubjectNounSingular(container) + " ");
+            auditKey.append(row.get(StudyService.get().getSubjectColumnName(container)));
+            if (!def.isDemographicData())
+            {
+                VisitImpl visit = lsidVisits.get(lsid);
+                auditKey.append(", Visit ").append(visit != null ? visit.getLabel() : "unknown");
+            }
+            String keyProp = def.getKeyPropertyName();
+            if (keyProp != null)
+            {
+                auditKey.append(", ").append(keyProp).append(" ").append(row.get(keyProp));
+            }
+
+            oldQCStates.put(auditKey.toString(), oldState != null ? oldState.getLabel() : "unspecified");
+            newQCStates.put(auditKey.toString(), newState != null ? newState.getLabel() : "unspecified");
+        }
+
+        if (updateLsids.isEmpty())
+            return;
+
+        try (Transaction transaction = scope.ensureTransaction())
+        {
+            // TODO fix updating across study data
+            SQLFragment sql = new SQLFragment("UPDATE " + def.getStorageTableInfo().getSelectName() + "\n" +
+                    "SET QCState = ");
+            // do string concatenation, rather that using a parameter, for the new state id because Postgres null
+            // parameters are typed which causes a cast exception trying to set the value back to null (bug 6370)
+            sql.append(newState != null ? newState.getRowId() : "NULL");
+            sql.append(", modified = ?");
+            sql.add(new Date());
+            sql.append("\nWHERE lsid ");
+            StudySchema.getInstance().getSqlDialect().appendInClauseSql(sql, updateLsids);
+
+            new SqlExecutor(StudySchema.getInstance().getSchema()).execute(sql);
+
+            //def.deleteFromMaterialized(user, updateLsids);
+            //def.insertIntoMaterialized(user, updateLsids);
+
+            String auditComment = "QC state was changed for " + updateLsids.size() + " record" +
+                    (updateLsids.size() == 1 ? "" : "s") + ".  User comment: " + comments;
+
+            DatasetAuditProvider.DatasetAuditEvent event = new DatasetAuditProvider.DatasetAuditEvent(container.getId(), auditComment);
+
+            if (container.getProject() != null)
+                event.setProjectId(container.getProject().getId());
+            event.setDatasetId(datasetId);
+            event.setHasDetails(true);
+            event.setOldRecordMap(AbstractAuditTypeProvider.encodeForDataMap(container, oldQCStates));
+            event.setNewRecordMap(AbstractAuditTypeProvider.encodeForDataMap(container, newQCStates));
+
+            AuditLogService.get().addEvent(user, event);
+            clearCaches(container, false);
+
+            transaction.commit();
+        }
+    }
+
+    public static boolean safeIntegersEqual(Integer first, Integer second)
+    {
+        if (first == null && second == null)
+            return true;
+        if (first == null)
+            return false;
+        return first.equals(second);
+    }
+
+    public boolean showCohorts(Container container, @Nullable User user)
+    {
+        if (user == null)
+            return false;
+
+        if (user.hasRootAdminPermission())
+            return true;
+
+        StudyImpl study = StudyManager.getInstance().getStudy(container);
+
+        if (study == null)
+            return false;
+
+        Integer cohortDatasetId = study.getParticipantCohortDatasetId();
+        if (study.isManualCohortAssignment() || null == cohortDatasetId || -1 == cohortDatasetId)
+        {
+            // If we're not reading from a dataset for cohort definition,
+            // we use the container's permission
+            return SecurityPolicyManager.getPolicy(container).hasPermission(user, ReadPermission.class);
+        }
+
+        // Automatic cohort assignment -- can the user read the source dataset?
+        DatasetDefinition def = getDatasetDefinition(study, cohortDatasetId);
+
+        if (def != null)
+            return def.canRead(user);
+
+        return false;
+    }
+
+    public void assertCohortsViewable(Container container, User user)
+    {
+        if (!showCohorts(container, user))
+            throw new UnauthorizedException("User does not have permission to view cohort information");
+    }
+
+    public List<CohortImpl> getCohorts(Container container, User user)
+    {
+        assertCohortsViewable(container, user);
+        return _cohortHelper.get(container, "Label");
+    }
+
+    public CohortImpl getCurrentCohortForParticipant(Container container, User user, String participantId)
+    {
+        assertCohortsViewable(container, user);
+        Participant participant = getParticipant(getStudy(container), participantId);
+        if (participant != null && participant.getCurrentCohortId() != null)
+            return _cohortHelper.get(container, participant.getCurrentCohortId().intValue());
+        return null;
+    }
+
+    public CohortImpl getCohortForRowId(Container container, User user, int rowId)
+    {
+        assertCohortsViewable(container, user);
+        return _cohortHelper.get(container, rowId);
+    }
+
+    public CohortImpl getCohortByLabel(Container container, User user, String label)
+    {
+        assertCohortsViewable(container, user);
+        SimpleFilter filter = SimpleFilter.createContainerFilter(container);
+        filter.addCondition(FieldKey.fromParts("Label"), label);
+
+        List<CohortImpl> cohorts = _cohortHelper.get(container, filter);
+        if (cohorts != null && cohorts.size() == 1)
+            return cohorts.get(0);
+
+        return null;
+    }
+
+    private boolean isCohortInUse(CohortImpl cohort, Container c, TableInfo table, String... columnNames)
+    {
+        List<Object> params = new ArrayList<>();
+        params.add(c.getId());
+
+        StringBuilder cols = new StringBuilder("(");
+        String or = "";
+        for (String columnName : columnNames)
+        {
+            cols.append(or).append(columnName).append(" = ?");
+            params.add(cohort.getRowId());
+            or = " OR ";
+        }
+        cols.append(")");
+
+        return new SqlSelector(StudySchema.getInstance().getSchema(), "SELECT * FROM " +
+                table + " WHERE Container = ? AND " + cols.toString(), params).exists();
+    }
+
+    public boolean isCohortInUse(CohortImpl cohort)
+    {
+        Container c = cohort.getContainer();
+        Study visitStudy = getStudyForVisits(getStudy(c));
+
+        return isCohortInUse(cohort, c, StudySchema.getInstance().getTableInfoDataset(), "CohortId") ||
+                isCohortInUse(cohort, c, StudySchema.getInstance().getTableInfoParticipant(), "CurrentCohortId", "InitialCohortId") ||
+                isCohortInUse(cohort, c, StudySchema.getInstance().getTableInfoParticipantVisit(), "CohortId") ||
+                isCohortInUse(cohort, visitStudy.getContainer(), StudySchema.getInstance().getTableInfoVisit(), "CohortId");
+    }
+
+    public void deleteCohort(CohortImpl cohort)
+    {
+        StudySchema schema = StudySchema.getInstance();
+
+        try (Transaction transaction = schema.getSchema().getScope().ensureTransaction())
+        {
+            Container container = cohort.getContainer();
+
+            TreatmentManager.getInstance().deleteTreatmentVisitMapForCohort(container, cohort.getRowId());
+
+            _cohortHelper.delete(cohort);
+
+            // delete extended properties
+            String lsid = cohort.getLsid();
+            Map<String, ObjectProperty> resourceProperties = OntologyManager.getPropertyObjects(container, lsid);
+            if (resourceProperties != null && !resourceProperties.isEmpty())
+            {
+                OntologyManager.deleteOntologyObject(lsid, container, false);
+            }
+
+            transaction.commit();
+        }
+    }
+
+
+    public VisitImpl getVisitForSequence(Study study, double seqNum)
+    {
+        List<VisitImpl> visits = getVisits(study, Visit.Order.SEQUENCE_NUM);
+        for (VisitImpl v : visits)
+        {
+            if (seqNum >= v.getSequenceNumMinDouble() && seqNum <= v.getSequenceNumMaxDouble())
+                return v;
+        }
+        return null;
+    }
+
+    public VisitImpl getVisitForSequence(Study study, BigDecimal seqNum)
+    {
+        List<VisitImpl> visits = getVisits(study, Visit.Order.SEQUENCE_NUM);
+        for (VisitImpl v : visits)
+        {
+            if (seqNum.compareTo(v.getSequenceNumMin()) >= 0 && seqNum.compareTo(v.getSequenceNumMax()) <= 0)
+                return v;
+        }
+        return null;
+    }
+
+    public List<DatasetDefinition> getDatasetDefinitions(Study study)
+    {
+        return getDatasetDefinitions(study, null);
+    }
+
+
+    public List<DatasetDefinition> getDatasetDefinitions(Study study, @Nullable Cohort cohort, String... types)
+    {
+        List<DatasetDefinition> local = getDatasetDefinitionsLocal(study, cohort, types);
+        List<DatasetDefinition> shared = Collections.emptyList();
+        List<DatasetDefinition> combined;
+
+        Study sharedStudy = getSharedStudy(study);
+        if (null != sharedStudy)
+            shared = getDatasetDefinitionsLocal(sharedStudy, cohort, types);
+
+        if (shared.isEmpty())
+            combined = local;
+        else
+        {
+            // NOTE: it's confusing that both ID and name are unique, manage page should warn about funny inconsistencies
+            // NOTE: here we'll have LOCAL datasets hide SHARED datasets by both id and name until I have a better idea
+            CaseInsensitiveHashSet names = new CaseInsensitiveHashSet();
+            HashSet<Integer> ids = new HashSet<>();
+
+            combined = new ArrayList<>(local.size() + shared.size());
+            for (DatasetDefinition dsd : local)
+            {
+                combined.add(dsd);
+                names.add(dsd.getName());
+                ids.add(dsd.getDatasetId());
+            }
+            for (DatasetDefinition dsd : shared)
+            {
+                if (!names.contains(dsd.getName()) && !ids.contains(dsd.getDatasetId()))
+                {
+                    DatasetDefinition wrapped = dsd.createLocalDatasetDefintion((StudyImpl) study);
+                    combined.add(wrapped);
+                }
+            }
+        }
+
+        // sort by display order, category, and dataset ID
+        combined.sort((o1, o2) ->
+        {
+            if (o1.getDisplayOrder() != 0 || o2.getDisplayOrder() != 0)
+                return o1.getDisplayOrder() - o2.getDisplayOrder();
+
+            if (StringUtils.equals(o1.getCategory(), o2.getCategory()))
+                return o1.getDatasetId() - o2.getDatasetId();
+
+            if (o1.getCategory() != null && o2.getCategory() == null)
+                return -1;
+            if (o1.getCategory() == null && o2.getCategory() != null)
+                return 1;
+            if (o1.getCategory() != null && o2.getCategory() != null)
+                return o1.getCategory().compareTo(o2.getCategory());
+
+            return o1.getDatasetId() - o2.getDatasetId();
+        });
+
+        return Collections.unmodifiableList(combined);
+    }
+
+
+    /**
+     * Get the list of datasets that are 'shadowed' by the list of local dataset definitions or for any local dataset in the study.
+     * This is pretty much the inverse of getDatasetDefinitions()
+     * This can be used in the management/admin UI to warn about shadowed datasets
+     */
+    public List<DatasetDefinition> getShadowedDatasets(@NotNull Study study, @Nullable List<DatasetDefinition> local)
+    {
+        if (study.getContainer().isProject())
+            return Collections.emptyList();
+
+        Study sharedStudy = getSharedStudy(study);
+        if (null == sharedStudy)
+            return Collections.emptyList();
+
+        if (null == local)
+            local = getDatasetDefinitionsLocal(study, null);
+        List<DatasetDefinition> shared = getDatasetDefinitionsLocal(sharedStudy, null);
+
+        if (local.isEmpty() || shared.isEmpty())
+            return Collections.emptyList();
+
+        CaseInsensitiveHashSet names = new CaseInsensitiveHashSet();
+        HashSet<Integer> ids = new HashSet<>();
+
+        for (DatasetDefinition dsd : local)
+        {
+            if (dsd.getDefinitionContainer().equals(dsd.getContainer()))
+            {
+                names.add(dsd.getName());
+                ids.add(dsd.getDatasetId());
+            }
+        }
+        Map<Integer,DatasetDefinition> shadowed = new TreeMap<>();
+        for (DatasetDefinition dsd : shared)
+        {
+            if (names.contains(dsd.getName()) || ids.contains(dsd.getDatasetId()))
+                shadowed.put(dsd.getDatasetId(), dsd);
+        }
+
+        return new ArrayList<>(shadowed.values());
+    }
+
+
+    public List<DatasetDefinition> getDatasetDefinitionsLocal(Study study, @Nullable Cohort cohort, String... types)
+    {
+        SimpleFilter filter = null;
+        if (cohort != null)
+        {
+            filter = SimpleFilter.createContainerFilter(study.getContainer());
+            filter.addWhereClause("(CohortId IS NULL OR CohortId = ?)", new Object[] { cohort.getRowId() });
+        }
+
+        if (types != null && types.length > 0)
+        {
+            // ignore during upgrade
+            ColumnInfo typeCol = StudySchema.getInstance().getTableInfoDataset().getColumn("Type");
+            if (null != typeCol && !typeCol.isUnselectable())
+            {
+                if (filter == null)
+                    filter = SimpleFilter.createContainerFilter(study.getContainer());
+                filter.addInClause(FieldKey.fromParts("Type"), Arrays.asList(types));
+            }
+        }
+
+        // Make a copy (it's immutable) so that we can sort it. See issue 17875
+        return new ArrayList<>(_datasetHelper.get(study.getContainer(), filter, null));
+    }
+
+
+    public Set<PropertyDescriptor> getSharedProperties(Study study)
+    {
+        return _sharedProperties.get(study.getContainer());
+    }
+
+
+    @Nullable
+    public DatasetDefinition getDatasetDefinition(Study s, int id)
+    {
+        DatasetDefinition ds = _datasetHelper.get(s.getContainer(), id);
+        // update old rows w/o entityid
+        if (null != ds && null == ds.getEntityId())
+        {
+            ds.setEntityId(GUID.makeGUID());
+            new SqlExecutor(StudySchema.getInstance().getSchema()).execute("UPDATE study.dataset SET entityId=? WHERE container=? and datasetid=? and entityid IS NULL", ds.getEntityId(), ds.getContainer().getId(), ds.getDatasetId());
+            _datasetHelper.clearCache(ds);
+            ds = _datasetHelper.get(s.getContainer(), id);
+            // calling updateDatasetDefinition() during load (getDatasetDefinition()) may cause recursion problems
+            //updateDatasetDefinition(null, ds);
+        }
+        if (null != ds)
+            return ds;
+
+        Study sharedStudy = getSharedStudy(s);
+        if (null == sharedStudy)
+            return null;
+
+        ds = getDatasetDefinition(sharedStudy, id);
+        if (null == ds)
+            return null;
+        return ds.createLocalDatasetDefintion((StudyImpl) s);
+    }
+
+
+    @Nullable
+    public DatasetDefinition getDatasetDefinitionByLabel(Study s, String label)
+    {
+        if (label == null)
+        {
+            return null;
+        }
+        
+        SimpleFilter filter = SimpleFilter.createContainerFilter(s.getContainer());
+        filter.addWhereClause("LOWER(Label) = ?", new Object[]{label.toLowerCase()}, FieldKey.fromParts("Label"));
+
+        List<DatasetDefinition> defs = _datasetHelper.get(s.getContainer(), filter);
+        if (defs != null && defs.size() == 1)
+            return defs.get(0);
+
+        return null;
+    }
+
+
+    @Nullable
+    public DatasetDefinition getDatasetDefinitionByEntityId(Study s, String entityId)
+    {
+        SimpleFilter filter = SimpleFilter.createContainerFilter(s.getContainer());
+        filter.addCondition(FieldKey.fromParts("EntityId"), entityId);
+
+        List<DatasetDefinition> defs = _datasetHelper.get(s.getContainer(), filter);
+        if (defs != null && defs.size() == 1)
+            return defs.get(0);
+
+        return null;
+    }
+    
+
+    @Nullable
+    public DatasetDefinition getDatasetDefinitionByName(Study s, String name)
+    {
+        SimpleFilter filter = SimpleFilter.createContainerFilter(s.getContainer());
+        filter.addWhereClause("LOWER(Name) = ?", new Object[]{name.toLowerCase()}, FieldKey.fromParts("Name"));
+
+        List<DatasetDefinition> defs = _datasetHelper.get(s.getContainer(), filter);
+        if (defs != null && defs.size() == 1)
+            return defs.get(0);
+
+        Study sharedStudy = getSharedStudy(s);
+        if (null == sharedStudy)
+            return null;
+
+        DatasetDefinition def = getDatasetDefinitionByName(sharedStudy, name);
+        if (null == def)
+            return null;
+        return def.createLocalDatasetDefintion((StudyImpl) s);
+    }
+
+
+    @Nullable
+    public DatasetDefinition getDatasetDefinitionByQueryName(Study study, String queryName)
+    {
+        // first try resolving the dataset def by name and then by label
+        DatasetDefinition def = getDatasetDefinitionByName(study, queryName);
+        if (null != def)
+            return def;
+        def = StudyManager.getInstance().getDatasetDefinitionByLabel(study, queryName);
+        if (null != def)
+            return def;
+
+        // try shared study
+        if (study.getContainer().isProject())
+            return null;
+        Study shared = StudyManager.getInstance().getSharedStudy(study);
+        if (null == shared)
+            return null;
+
+        // first try resolving the dataset def by name and then by label
+        def = StudyManager.getInstance().getDatasetDefinitionByName(shared, queryName);
+        if (null != def)
+            return def.createLocalDatasetDefintion((StudyImpl) study);
+        def = StudyManager.getInstance().getDatasetDefinitionByLabel(shared, queryName);
+        if (null != def)
+            return def.createLocalDatasetDefintion((StudyImpl) study);
+
+        return null;
+    }
+
+
+    // domainURI -> <Container,DatasetId>
+    private static final Cache<String, Pair<String, Integer>> domainCache = CacheManager.getCache(5000, CacheManager.DAY, "Domain->Dataset map");
+
+    private static final CacheLoader<String, Pair<String, Integer>> loader = (domainURI, argument) -> {
+        SQLFragment sql = new SQLFragment();
+        sql.append("SELECT Container, DatasetId FROM study.Dataset WHERE TypeURI=?");
+        sql.add(domainURI);
+
+        Map<String, Object> map = new SqlSelector(StudySchema.getInstance().getSchema(), sql).getMap();
+
+        if (null == map)
+            return null;
+        else
+            return new Pair<>((String)map.get("Container"), (Integer)map.get("DatasetId"));
+    };
+
+
+    @Nullable
+    DatasetDefinition getDatasetDefinition(String domainURI)
+    {
+        for (int retry=0 ; retry < 2 ; retry++)
+        {
+            Pair<String,Integer> p = domainCache.get(domainURI, null, loader);
+            if (null == p)
+                return null;
+
+            Container c = ContainerManager.getForId(p.first);
+            if (c != null)
+            {
+                Study study = StudyManager.getInstance().getStudy(c);
+                if (null != study)
+                {
+                    DatasetDefinition ret = StudyManager.getInstance().getDatasetDefinition(study, p.second);
+                    if (null != ret && null != ret.getDomain() && StringUtils.equalsIgnoreCase(ret.getDomain().getTypeURI(), domainURI))
+                        return ret;
+                }
+            }
+            domainCache.remove(domainURI);
+        }
+        return null;
+    }
+
+
+    public List<String> getDatasetLSIDs(User user, DatasetDefinition def)
+    {
+        TableInfo tInfo = def.getTableInfo(user, true);
+        return new TableSelector(tInfo.getColumn("lsid")).getArrayList(String.class);
+    }
+
+
+    public void uncache(DatasetDefinition def)
+    {
+        if (null == def)
+            return;
+
+        _log.debug("Uncaching dataset: " + def.getName(), new Throwable());
+
+        _datasetHelper.clearCache(def);
+        String uri = def.getTypeURI();
+        if (null != uri)
+            domainCache.remove(uri);
+
+        // Also clear caches of subjects and visits- changes to this dataset may have affected this data:
+        clearParticipantVisitCaches(def.getStudy());
+    }
+
+    public Map<VisitMapKey,Boolean> getRequiredMap(Study study)
+    {
+        TableInfo tableVisitMap = StudySchema.getInstance().getTableInfoVisitMap();
+        final HashMap<VisitMapKey,Boolean> map = new HashMap<>();
+
+        new SqlSelector(StudySchema.getInstance().getSchema(), "SELECT DatasetId, VisitRowId, Required FROM " + tableVisitMap + " WHERE Container = ?",
+                study.getContainer()).forEach(rs -> map.put(new VisitMapKey(rs.getInt(1), rs.getInt(2)), rs.getBoolean(3)));
+
+        return map;
+    }
+
+    private static final String VISITMAP_JOIN_BY_VISIT = "SELECT d.*, vm.Required\n" +
+            "FROM study.Visit v, study.DataSet d, study.VisitMap vm\n" +
+            "WHERE v.RowId = vm.VisitRowId and vm.DataSetId = d.DataSetId and " +
+            "v.Container = vm.Container and vm.Container = d.Container " +
+            "and v.Container = ? and v.RowId = ?\n" +
+            "ORDER BY d.DisplayOrder,d.DataSetId;";
+
+    private static final String VISITMAP_JOIN_BY_DATASET = "SELECT vm.VisitRowId, vm.Required\n" +
+            "FROM study.VisitMap vm JOIN study.Visit v ON vm.VisitRowId = v.RowId\n" +
+            "WHERE vm.Container = ? AND vm.DataSetId = ?\n" +
+            "ORDER BY v.DisplayOrder, v.RowId;";
+
+    List<VisitDataset> getMapping(final VisitImpl visit)
+    {
+        if (visit.getContainer() == null)
+            throw new IllegalStateException("Visit has no container");
+
+        final List<VisitDataset> visitDatasets = new ArrayList<>();
+
+        new SqlSelector(StudySchema.getInstance().getSchema(), VISITMAP_JOIN_BY_VISIT,
+                visit.getContainer(), visit.getRowId()).forEach(rs -> {
+                    int datasetId = rs.getInt("DataSetId");
+                    boolean isRequired = rs.getBoolean("Required");
+                    visitDatasets.add(new VisitDataset(visit.getContainer(), datasetId, visit.getRowId(), isRequired));
+                });
+
+        return visitDatasets;
+    }
+
+
+    public List<VisitDataset> getMapping(final Dataset dataset)
+    {
+        final List<VisitDataset> visitDatasets = new ArrayList<>();
+
+        new SqlSelector(StudySchema.getInstance().getSchema(), VISITMAP_JOIN_BY_DATASET,
+                dataset.getContainer(), dataset.getDatasetId()).forEach(rs -> {
+                    int visitRowId = rs.getInt("VisitRowId");
+                    boolean isRequired = rs.getBoolean("Required");
+                    visitDatasets.add(new VisitDataset(dataset.getContainer(), dataset.getDatasetId(), visitRowId, isRequired));
+                });
+
+        return visitDatasets;
+    }
+
+
+    public void updateVisitDatasetMapping(User user, Container container, int visitId,
+                                          int datasetId, VisitDatasetType type)
+    {
+        VisitDataset vds = getVisitDatasetMapping(container, visitId, datasetId);
+        if (vds == null)
+        {
+            if (type != VisitDatasetType.NOT_ASSOCIATED)
+            {
+                // need to insert a new VisitMap entry:
+                createVisitDatasetMapping(user, container, visitId,
+                        datasetId, type == VisitDatasetType.REQUIRED);
+            }
+        }
+        else if (type == VisitDatasetType.NOT_ASSOCIATED)
+        {
+            // need to remove an existing VisitMap entry:
+            Table.delete(SCHEMA.getTableInfoVisitMap(),
+                    new Object[] { container.getId(), visitId, datasetId});
+        }
+        else if ((VisitDatasetType.OPTIONAL == type && vds.isRequired()) ||
+                 (VisitDatasetType.REQUIRED == type && !vds.isRequired()))
+        {
+            Map<String,Object> required = new HashMap<>(1);
+            required.put("Required", VisitDatasetType.REQUIRED == type ? Boolean.TRUE : Boolean.FALSE);
+            Table.update(user, SCHEMA.getTableInfoVisitMap(), required,
+                    new Object[]{container.getId(), visitId, datasetId});
+        }
+    }
+
+    public long getNumDatasetRows(User user, Dataset dataset)
+    {
+        TableInfo sdTable = dataset.getTableInfo(user, false);
+        return new TableSelector(sdTable).getRowCount();
+    }
+
+
+    /**
+     * Delete all rows from a dataset or just those newer than the cutoff date.
+     */
+    public int purgeDataset(DatasetDefinition dataset, @Nullable Date cutoff)
+    {
+        return dataset.deleteRows(cutoff);
+    }
+
+    /**
+     * delete a dataset definition along with associated type, data, visitmap entries
+     * @param performStudyResync whether or not to kick off our normal bookkeeping. If the whole study is being deleted,
+     * we don't need to bother doing this, for example.
+     */
+    public void deleteDataset(StudyImpl study, User user, DatasetDefinition ds, boolean performStudyResync)
+    {
+        assert StudySchema.getInstance().getSchema().getScope().isTransactionActive();
+
+        if (!ds.canDeleteDefinition(user))
+            throw new IllegalStateException("Can't delete dataset: " + ds.getName());
+
+        // When the dataset is deleted, the provenance rows should be cleaned up
+        ProvenanceService pvs = ProvenanceService.get();
+
+        Collection<String> allDatasetLsids = pvs.getDatasetProvenanceLsids(user, ds);
+
+        allDatasetLsids.forEach(lsid -> {
+            Set<Integer> protocolApplications = pvs.getProtocolApplications(lsid);
+
+            OntologyObject expObject = OntologyManager.getOntologyObject(null, lsid);
+            if (null != expObject)
+            {
+                pvs.deleteObjectProvenance(expObject.getObjectId());
+            }
+
+            if (!protocolApplications.isEmpty())
+            {
+                ExperimentService expService = ExperimentService.get();
+                protocolApplications.forEach(protocolApp -> {
+                    ExpRun run = expService.getExpProtocolApplication(protocolApp).getRun();
+                    expService.deleteExperimentRunsByRowIds(study.getContainer(), user, run.getRowId());
+                });
+            }
+        });
+
+
+        deleteDatasetType(study, user, ds);
+        try
+        {
+            QuerySnapshotDefinition def = QueryService.get().getSnapshotDef(study.getContainer(), StudySchema.getInstance().getSchemaName(), ds.getName());
+            if (def != null)
+                def.delete(user);
+        }
+        catch (Exception e)
+        {
+            throw new RuntimeException(e);
+        }
+        new SqlExecutor(StudySchema.getInstance().getSchema()).execute("DELETE FROM " + SCHEMA.getTableInfoVisitMap() + "\n" +
+                "WHERE Container=? AND DatasetId=?", study.getContainer(), ds.getDatasetId());
+
+        // UNDONE: This is broken
+        // _datasetHelper.delete(ds);
+        new SqlExecutor(StudySchema.getInstance().getSchema()).execute("DELETE FROM " + StudySchema.getInstance().getTableInfoDataset() + "\n" +
+                "WHERE Container=? AND DatasetId=?", study.getContainer(), ds.getDatasetId());
+        _datasetHelper.clearCache(study.getContainer());
+
+        SecurityPolicyManager.deletePolicy(ds);
+
+        if (safeIntegersEqual(ds.getDatasetId(), study.getParticipantCohortDatasetId()))
+            CohortManager.getInstance().setManualCohortAssignment(study, user, Collections.emptyMap());
+
+        if (performStudyResync)
+        {
+            // This dataset may have contained the only references to some subjects or visits; as a result, we need
+            // to re-sync the participant and participant/visit tables.  (Issue 12447)
+            // Don't provide the deleted dataset in the list of modified datasets- deletion doesn't count as a modification
+            // within VisitManager, and passing in the empty set ensures that all subject/visit info will be recalculated.
+            getVisitManager(study).updateParticipantVisits(user, Collections.emptySet());
+        }
+
+        SchemaKey schemaPath = SchemaKey.fromParts(SCHEMA.getSchemaName());
+        QueryService.get().fireQueryDeleted(user, study.getContainer(), null, schemaPath, Collections.singleton(ds.getName()));
+        StudyServiceImpl.addDatasetAuditEvent(
+                user, study.getContainer(), ds, "Dataset deleted: " + ds.getName(),null);
+
+        unindexDataset(ds);
+    }
+
+
+    /** delete a dataset type and data
+     *  does not clear typeURI as we're about to delete the dataset
+     */
+    private void deleteDatasetType(Study study, User user, DatasetDefinition ds)
+    {
+        assert StudySchema.getInstance().getSchema().getScope().isTransactionActive();
+
+        if (null == ds)
+            return;
+
+        if (!ds.canDeleteDefinition(user))
+            throw new IllegalStateException("Can't delete dataset: " + ds.getName());
+
+        StorageProvisioner.get().drop(ds.getDomain());
+
+        if (ds.getTypeURI() != null)
+        {
+            try
+            {
+                OntologyManager.deleteType(ds.getTypeURI(), study.getContainer());
+            }
+            catch (DomainNotFoundException x)
+            {
+                // continue
+            }
+        }
+    }
+
+
+    // Any container can be passed here (whether it contains a study or not).
+    public void clearCaches(Container c, boolean unmaterializeDatasets)
+    {
+        Study study = getStudy(c);
+        clearCachedStudies();
+        _studyHelper.clearCache(c);
+        _visitHelper.clearCache(c);
+        LocationCache.clear(c);
+        AssayService.get().clearProtocolCache();
+        if (unmaterializeDatasets && null != study)
+            for (DatasetDefinition def : getDatasetDefinitions(study))
+                uncache(def);
+        _datasetHelper.clearCache(c);
+
+        DbCache.clear(StudySchema.getInstance().getTableInfoParticipant());
+
+        for (StudyImpl substudy : StudyManager.getInstance().getAncillaryStudies(c))
+            clearCaches(substudy.getContainer(), unmaterializeDatasets);
+    }
+
+    public void deleteAllStudyData(Container c, User user)
+    {
+        // No need to delete individual participants if the whole study is going away
+        VisitManager.cancelParticipantPurge(c);
+
+        // Before we delete any data, we need to go fetch the Dataset definitions.
+        StudyImpl study = StudyManager.getInstance().getStudy(c);
+        List<DatasetDefinition> dsds;
+        if (study == null) // no study in this folder
+            dsds = Collections.emptyList();
+        else
+            dsds = study.getDatasets();
+
+        // get the list of study design tables
+        List<TableInfo> studyDesignTables = new ArrayList<>();
+        UserSchema schema = QueryService.get().getUserSchema(user, c, StudyQuerySchema.SCHEMA_NAME);
+        studyDesignTables.add(schema.getTable(StudyQuerySchema.PRODUCT_TABLE_NAME));
+        studyDesignTables.add(schema.getTable(StudyQuerySchema.PRODUCT_ANTIGEN_TABLE_NAME));
+        studyDesignTables.add(schema.getTable(StudyQuerySchema.TREATMENT_TABLE_NAME));
+        studyDesignTables.add(schema.getTable(StudyQuerySchema.TREATMENT_PRODUCT_MAP_TABLE_NAME));
+        studyDesignTables.add(schema.getTable(StudyQuerySchema.TREATMENT_VISIT_MAP_TABLE_NAME));
+
+        DbScope scope = StudySchema.getInstance().getSchema().getScope();
+
+        Set<TableInfo> deletedTables = new HashSet<>();
+        SimpleFilter containerFilter = SimpleFilter.createContainerFilter(c);
+
+        try (Transaction transaction = scope.ensureTransaction())
+        {
+            StudyDesignManager.get().deleteStudyDesigns(c, deletedTables);
+            StudyDesignManager.get().deleteStudyDesignLookupValues(c, deletedTables);
+
+            for (DatasetDefinition dsd : dsds)
+            {
+                if (dsd.getContainer().equals(dsd.getDefinitionContainer()))
+                    deleteDataset(study, user, dsd, false);
+                else
+                    dsd.deleteAllRows(user);
+            }
+
+            //
+            // specimens
+            //
+            SpecimenManager.get().deleteAllSpecimenData(c, deletedTables, user);
+
+            //
+            // assay schedule
+            //
+            Table.delete(SCHEMA.getTableInfoAssaySpecimenVisit(), containerFilter);
+            assert deletedTables.add(SCHEMA.getTableInfoAssaySpecimenVisit());
+            Table.delete(_assaySpecimenHelper.getTableInfo(), containerFilter);
+            assert deletedTables.add(_assaySpecimenHelper.getTableInfo());
+
+            //
+            // metadata
+            //
+            Table.delete(SCHEMA.getTableInfoVisitMap(), containerFilter);
+            assert deletedTables.add(SCHEMA.getTableInfoVisitMap());
+            Table.delete(StudySchema.getInstance().getTableInfoUploadLog(), containerFilter);
+            assert deletedTables.add(StudySchema.getInstance().getTableInfoUploadLog());
+            Table.delete(_datasetHelper.getTableInfo(), containerFilter);
+            assert deletedTables.add(_datasetHelper.getTableInfo());
+            Table.delete(_visitHelper.getTableInfo(), containerFilter);
+            assert deletedTables.add(_visitHelper.getTableInfo());
+            Table.delete(_studyHelper.getTableInfo(), containerFilter);
+            assert deletedTables.add(_studyHelper.getTableInfo());
+
+            // participant lists
+            Table.delete(ParticipantGroupManager.getInstance().getTableInfoParticipantGroupMap(), containerFilter);
+            assert deletedTables.add(ParticipantGroupManager.getInstance().getTableInfoParticipantGroupMap());
+            Table.delete(ParticipantGroupManager.getInstance().getTableInfoParticipantGroup(), containerFilter);
+            assert deletedTables.add(ParticipantGroupManager.getInstance().getTableInfoParticipantGroup());
+            Table.delete(StudySchema.getInstance().getTableInfoParticipantCategory(), containerFilter);
+            assert deletedTables.add(StudySchema.getInstance().getTableInfoParticipantCategory());
+            ParticipantGroupManager.getInstance().clearCache(c);
+
+            //
+            // participant data (OntologyManager will take care of properties)
+            //
+            // Table.delete(StudySchema.getInstance().getTableInfoStudyData(null), containerFilter);
+            //assert deletedTables.add(StudySchema.getInstance().getTableInfoStudyData(null));
+            Table.delete(StudySchema.getInstance().getTableInfoParticipantVisit(), containerFilter);
+            assert deletedTables.add(StudySchema.getInstance().getTableInfoParticipantVisit());
+            Table.delete(StudySchema.getInstance().getTableInfoVisitAliases(), containerFilter);
+            assert deletedTables.add(StudySchema.getInstance().getTableInfoVisitAliases());
+            Table.delete(SCHEMA.getTableInfoParticipant(), containerFilter);
+            assert deletedTables.add(SCHEMA.getTableInfoParticipant());
+            Table.delete(StudySchema.getInstance().getTableInfoCohort(), containerFilter);
+            assert deletedTables.add(StudySchema.getInstance().getTableInfoCohort());
+            Table.delete(StudySchema.getInstance().getTableInfoParticipantView(), containerFilter);
+            assert deletedTables.add(StudySchema.getInstance().getTableInfoParticipantView());
+
+            // participant group cohort union view
+            assert deletedTables.add(StudySchema.getInstance().getSchema().getTable(StudyQuerySchema.PARTICIPANT_GROUP_COHORT_UNION_TABLE_NAME));
+
+            // Specimen comments
+            Table.delete(SpecimenSchema.get().getTableInfoSpecimenComment(), containerFilter);
+            assert deletedTables.add(SpecimenSchema.get().getTableInfoSpecimenComment());
+
+            deleteStudyDesignData(c, user, studyDesignTables);
+
+            Table.delete(StudySchema.getInstance().getTableInfoTreatmentVisitMap(), containerFilter);
+            assert deletedTables.add(StudySchema.getInstance().getTableInfoTreatmentVisitMap());
+            Table.delete(StudySchema.getInstance().getTableInfoObjective(), containerFilter);
+            assert deletedTables.add(StudySchema.getInstance().getTableInfoObjective());
+            Table.delete(StudySchema.getInstance().getTableInfoVisitTag(), containerFilter);
+            assert deletedTables.add(StudySchema.getInstance().getTableInfoVisitTag());
+            Table.delete(StudySchema.getInstance().getTableInfoVisitTagMap(), containerFilter);
+            assert deletedTables.add(StudySchema.getInstance().getTableInfoVisitTagMap());
+
+            // dataset tables
+            for (DatasetDefinition dsd : dsds)
+            {
+                fireDatasetChanged(dsd);
+            }
+
+            // Clear this container ID from any source and destination columns of study snapshots. Then delete any
+            // study snapshots that are orphaned (both source and destination are gone).
+            SqlExecutor executor = new SqlExecutor(StudySchema.getInstance().getSchema());
+            executor.execute(getStudySnapshotUpdateSql(c, "Source"));
+            executor.execute(getStudySnapshotUpdateSql(c, "Destination"));
+
+            Filter orphanedFilter = new SimpleFilter
+            (
+                new CompareType.CompareClause(FieldKey.fromParts("Source"), CompareType.ISBLANK, null),
+                new CompareType.CompareClause(FieldKey.fromParts("Destination"), CompareType.ISBLANK, null)
+            );
+            Table.delete(StudySchema.getInstance().getTableInfoStudySnapshot(), orphanedFilter);
+
+            assert deletedTables.add(StudySchema.getInstance().getTableInfoStudySnapshot());
+
+            transaction.commit();
+        }
+
+        clearCachedStudies();
+        ContainerManager.notifyContainerChange(c.getId(), ContainerManager.Property.StudyChange);
+
+        //
+        // trust and verify... but only when asserts are on
+        //
+
+        assert verifyAllTablesWereDeleted(deletedTables);
+    }
+
+
+    private void deleteStudyDesignData(Container c, User user, List<TableInfo> studyDesignTables)
+    {
+        for (TableInfo tinfo : studyDesignTables)
+        {
+            if (tinfo instanceof FilteredTable)
+            {
+                Table.delete(((FilteredTable)tinfo).getRealTable(), new SimpleFilter(FieldKey.fromParts("Container"), c));
+            }
+        }
+    }
+
+    private SQLFragment getStudySnapshotUpdateSql(Container c, String columnName)
+    {
+        SQLFragment sql = new SQLFragment();
+        sql.append("UPDATE ");
+        sql.append(StudySchema.getInstance().getTableInfoStudySnapshot().getSelectName());
+        sql.append(" SET ");
+        sql.append(columnName);
+        sql.append(" = NULL WHERE ");
+        sql.append(columnName);
+        sql.append(" = ?");
+        sql.add(c);
+
+        return sql;
+    }
+
+    // TODO: Check that datasets are deleted as well?
+    private boolean verifyAllTablesWereDeleted(Set<TableInfo> deletedTables)
+    {
+        if (1==1)
+            return true;
+
+        // Pretend like we deleted from StudyData and StudyDataTemplate tables  TODO: why aren't we deleting from these?
+        Set<String> deletedTableNames = new CaseInsensitiveHashSet("studydata", "studydatatemplate");
+
+        for (TableInfo t : deletedTables)
+        {
+            deletedTableNames.add(t.getName());
+        }
+
+        StringBuilder missed = new StringBuilder();
+
+        for (String tableName : StudySchema.getInstance().getSchema().getTableNames())
+        {
+            if (!deletedTableNames.contains(tableName) &&
+                    !"specimen".equalsIgnoreCase(tableName) && !"vial".equalsIgnoreCase(tableName) && !"specimenevent".equalsIgnoreCase(tableName) &&
+                    !"site".equalsIgnoreCase(tableName) && !"specimenprimarytype".equalsIgnoreCase(tableName) &&
+                    !"specimenderivative".equalsIgnoreCase(tableName) && !"specimenadditive".equalsIgnoreCase(tableName))
+            {
+                missed.append(" ");
+                missed.append(tableName);
+            }
+        }
+
+        if (missed.length() != 0)
+            throw new IllegalStateException("Expected to delete from these tables:" + missed);
+
+        return true;
+    }
+
+    public ParticipantDataset[] getParticipantDatasets(Container container, Collection<String> lsids)
+    {
+        SimpleFilter filter = new SimpleFilter();
+        filter.addClause(new SimpleFilter.InClause(FieldKey.fromParts("LSID"), lsids));
+        // We can't use the table layer to map results to our bean class because of the unfortunately named
+        // "_VisitDate" column in study.StudyData.
+
+        TableInfo sdti = StudySchema.getInstance().getTableInfoStudyData(StudyManager.getInstance().getStudy(container), null);
+        List<ParticipantDataset> pds = new ArrayList<>();
+        DatasetDefinition dataset = null;
+
+        try (ResultSet rs = new TableSelector(sdti, filter, new Sort("DatasetId")).getResultSet())
+        {
+            while (rs.next())
+            {
+                ParticipantDataset pd = new ParticipantDataset();
+                pd.setContainer(container);
+                int datasetId = rs.getInt("DatasetId");
+                if (dataset == null || datasetId != dataset.getDatasetId())
+                    dataset = getDatasetDefinition(getStudy(container), datasetId);
+                pd.setDatasetId(datasetId);
+                pd.setLsid(rs.getString("LSID"));
+                if (!dataset.isDemographicData())
+                {
+                    pd.setSequenceNum(rs.getDouble("SequenceNum"));
+                    pd.setVisitDate(rs.getTimestamp("_VisitDate"));
+                }
+                pd.setParticipantId(rs.getString("ParticipantId"));
+                pds.add(pd);
+            }
+        }
+        catch (SQLException e)
+        {
+            throw new RuntimeSQLException(e);
+        }
+
+
+        return pds.toArray(new ParticipantDataset[0]);
+    }
+
+
+    /**
+     * After changing permissions on the study, we have to scrub the dataset acls to
+     * remove any groups that no longer have read permission.
+     *
+     * UNDONE: move StudyManager into model package (so we can have protected access)
+     */
+    protected void scrubDatasetAcls(Study study, SecurityPolicy newPolicy)
+    {
+        //for every principal that plays something other than the RestrictedReaderRole,
+        //delete that group's role assignments in all dataset policies
+        Role restrictedReader = RoleManager.getRole(RestrictedReaderRole.class);
+
+        Set<SecurableResource> resources = new HashSet<>(getDatasetDefinitions(study));
+
+        Set<UserPrincipal> principals = new HashSet<>();
+
+        for (RoleAssignment ra : newPolicy.getAssignments())
+        {
+            if (!(ra.getRole().equals(restrictedReader)))
+                principals.add(SecurityManager.getPrincipal(ra.getUserId()));
+        }
+
+        SecurityPolicyManager.clearRoleAssignments(resources, principals);
+    }
+
+
+    /** study container only (not dataspace!) */
+    public long getParticipantCount(Study study)
+    {
+        SQLFragment sql = new SQLFragment("SELECT COUNT(ParticipantId) FROM ");
+        sql.append(SCHEMA.getTableInfoParticipant(), "p");
+        sql.append(" WHERE Container = ?");
+        sql.add(study.getContainer());
+        return new SqlSelector(StudySchema.getInstance().getSchema(), sql).getObject(Long.class);
+    }
+
+    public Collection<String> getParticipantIds(Study study, User user)
+    {
+        return getParticipantIds(study, user, -1);
+    }
+
+    /** study container only (not dataspace!) */
+    public Collection<String> getParticipantIdsForGroup(Study study, User user, int groupId)
+    {
+        return getParticipantIds(study, user, null, groupId, -1);
+    }
+
+    /** study container only (not dataspace!) */
+    public Collection<String> getParticipantIds(Study study, User user, int rowLimit)
+    {
+        return getParticipantIds(study, user, null, -1, rowLimit);
+    }
+
+    public Collection<String> getParticipantIds(Study study, User user, ContainerFilter cf, int rowLimit)
+    {
+        return getParticipantIds(study, user, cf, -1, rowLimit);
+    }
+
+    /** study container only (not dataspace!) */
+    private Collection<String> getParticipantIds(Study study, User user, ContainerFilter cf, int participantGroupId, int rowLimit)
+    {
+        DbSchema schema = StudySchema.getInstance().getSchema();
+        SQLFragment sql = getSQLFragmentForParticipantIds(study, user, cf, participantGroupId, rowLimit, schema, "ParticipantId");
+        return new SqlSelector(schema, sql).getCollection(String.class);
+    }
+
+    private static final String ALTERNATEID_COLUMN_NAME = "AlternateId";
+    private static final String DATEOFFSET_COLUMN_NAME = "DateOffset";
+    private static final String PTID_COLUMN_NAME = "ParticipantId";
+    private static final String CONTAINER_COLUMN_NAME = "Container";
+
+    public Map<String, ParticipantInfo> getParticipantInfos(Study study, User user, final boolean isShiftDates, final boolean isAlternateIds)
+    {
+        DbSchema schema = StudySchema.getInstance().getSchema();
+        SQLFragment sql = getSQLFragmentForParticipantIds(study, user, null, -1, -1, schema,
+                CONTAINER_COLUMN_NAME + ", " + PTID_COLUMN_NAME + ", " + ALTERNATEID_COLUMN_NAME + ", " + DATEOFFSET_COLUMN_NAME);
+        final Map<String, ParticipantInfo> alternateIdMap = new HashMap<>();
+
+        new SqlSelector(schema, sql).forEach(rs -> {
+            String containerId = rs.getString(CONTAINER_COLUMN_NAME);
+            String participantId = rs.getString(PTID_COLUMN_NAME);
+            String alternateId = isAlternateIds ? rs.getString(ALTERNATEID_COLUMN_NAME) : participantId;     // if !isAlternateIds, use participantId
+            int dateOffset = isShiftDates ? rs.getInt(DATEOFFSET_COLUMN_NAME) : 0;                            // if !isDateShift, use 0 shift
+            alternateIdMap.put(participantId, new ParticipantInfo(containerId, alternateId, dateOffset));
+        });
+
+        return alternateIdMap;
+    }
+
+
+    private SQLFragment getSQLFragmentForParticipantIds(Study study, User user, @Nullable ContainerFilter cf, int participantGroupId, int rowLimit, DbSchema schema, String columns)
+    {
+        SQLFragment filter = getParticipantFilter(study, user, cf);
+
+        SQLFragment sql;
+        if (participantGroupId == -1)
+        {
+            sql = new SQLFragment("SELECT " + columns + " FROM " + SCHEMA.getTableInfoParticipant()).append(" WHERE ").append(filter).append(" ORDER BY ParticipantId");
+        }
+        else
+        {
+            TableInfo table = StudySchema.getInstance().getTableInfoParticipantGroupMap();
+            sql = new SQLFragment("SELECT " + columns + " FROM " + table + " WHERE ").append(filter).append(" AND GroupId = ? ORDER BY ParticipantId").add(participantGroupId);
+        }
+        if (rowLimit > 0)
+            sql = schema.getSqlDialect().limitRows(sql, rowLimit);
+        return sql;
+    }
+
+
+    private SQLFragment getParticipantFilter(Study study, User user, @Nullable ContainerFilter cf)
+    {
+        SQLFragment filter = new SQLFragment();
+        if (!study.getShareDatasetDefinitions())
+        {
+            filter.append("Container=").append(study.getContainer());
+        }
+        else
+        {
+            if (null == user)
+                throw new IllegalStateException("provide a user to query the participants table");
+            if (null == cf)
+                cf = new DataspaceContainerFilter(user, study);
+            filter = cf.getSQLFragment(SCHEMA.getSchema(), new SQLFragment("Container"), study.getContainer());
+        }
+        return filter;
+    }
+
+
+    public String[] getParticipantIdsForCohort(Study study, int currentCohortId, int rowLimit)
+    {
+        DbSchema schema = StudySchema.getInstance().getSchema();
+        SQLFragment sql = new SQLFragment("SELECT ParticipantId FROM " + SCHEMA.getTableInfoParticipant() + " WHERE Container = ? AND CurrentCohortId = ? ORDER BY ParticipantId", study.getContainer().getId(), currentCohortId);
+
+        if (rowLimit > 0)
+            sql = schema.getSqlDialect().limitRows(sql, rowLimit);
+
+        return new SqlSelector(schema, sql).getArray(String.class);
+    }
+
+    public String[] getParticipantIdsNotInCohorts(Study study)
+    {
+        DbSchema schema = StudySchema.getInstance().getSchema();
+        SQLFragment sql = new SQLFragment("SELECT ParticipantId FROM " + SCHEMA.getTableInfoParticipant() + " WHERE Container = ? AND CurrentCohortId IS NULL",
+                study.getContainer().getId());
+
+        return new SqlSelector(schema, sql).getArray(String.class);
+    }
+
+    public String[] getParticipantIdsNotInGroupCategory(Study study, User user, int categoryId)
+    {
+        return getParticipantIdsNotInGroupCategory(study, user, null, categoryId);
+    }
+
+    public String[] getParticipantIdsNotInGroupCategory(Study study, User user, @Nullable ContainerFilter cf, int categoryId)
+    {
+        TableInfo groupMapTable = StudySchema.getInstance().getTableInfoParticipantGroupMap();
+        TableInfo tableInfoParticipantGroup = StudySchema.getInstance().getTableInfoParticipantGroup();
+        DbSchema schema = StudySchema.getInstance().getSchema();
+
+        SQLFragment filter = getParticipantFilter(study,user,cf);
+
+        SQLFragment sql = new SQLFragment("SELECT ParticipantId FROM ").append(SCHEMA.getTableInfoParticipant().getFromSQL("P"))
+                .append(" WHERE ").append(filter)
+                .append(" AND ParticipantId NOT IN (SELECT DISTINCT ParticipantId FROM ").append(groupMapTable.getFromSQL("PGM"))
+                .append(" WHERE GroupId IN (SELECT PG.RowId FROM ").append(tableInfoParticipantGroup.getFromSQL("PG")).append(" WHERE Container = ? AND CategoryId = ?))")
+                .add(study.getContainer().getId())
+                .add(categoryId);
+
+        return new SqlSelector(schema.getScope(), sql).getArray(String.class);
+    }
+
+    public static final int ALTERNATEID_DEFAULT_NUM_DIGITS = 6;
+
+    public void clearAlternateParticipantIds(Study study)
+    {
+        if (study.isDataspaceStudy())
+            return;
+        Collection<String> participantIds = getParticipantIds(study,null);
+
+        for (String participantId : participantIds)
+            setAlternateId(study, study.getContainer().getId(), participantId, null);
+    }
+
+    public void generateNeededAlternateParticipantIds(Study study, User user)
+    {
+        Map<String, ParticipantInfo> participantInfos = getParticipantInfos(study, user, false, true);
+
+        StudyController.ChangeAlternateIdsForm changeAlternateIdsForm = StudyController.getChangeAlternateIdForm((StudyImpl) study);
+        String prefix = changeAlternateIdsForm.getPrefix();
+        if (null == prefix)
+            prefix = "";        // So we don't get the string "null" as the prefix
+        int numDigits = changeAlternateIdsForm.getNumDigits();
+        if (numDigits < ALTERNATEID_DEFAULT_NUM_DIGITS)
+            numDigits = ALTERNATEID_DEFAULT_NUM_DIGITS;       // Should not happen, but be safe
+
+        HashSet<String> usedNumbers = new HashSet<>();
+        for (ParticipantInfo participantInfo : participantInfos.values())
+        {
+            String alternateId = participantInfo.getAlternateId();
+            if (alternateId != null)
+            {
+                try
+                {
+                    if (0 == prefix.length() || alternateId.startsWith(prefix))
+                    {
+                        String alternateIdNoPrefix = alternateId.substring(prefix.length());
+                        usedNumbers.add(alternateIdNoPrefix);
+                    }
+                }
+                catch (NumberFormatException x)
+                {
+                    // It's possible that the id is not an integer after stripping prefix, because it can be
+                    // set explicitly. That's fine, because it won't conflict with what we might generate
+                }
+            }
+        }
+
+        for (Map.Entry<String, ParticipantInfo> entry : participantInfos.entrySet())
+        {
+            ParticipantInfo participantInfo = entry.getValue();
+            String alternateId = participantInfo.getAlternateId();
+
+            if (null == alternateId)
+            {
+                String participantId = entry.getKey();
+                String newId = nextRandom(usedNumbers, numDigits);
+                setAlternateId(study, participantInfo.getContainerId(), participantId, prefix + newId);
+            }
+        }
+    }
+
+    public int setImportedAlternateParticipantIds(Study study, DataLoader dl, BatchValidationException errors) throws IOException
+    {
+        // Use first line to determine order of columns we care about
+        // The first column in the data must contain the ones we are seeking
+        String[][] firstline = dl.getFirstNLines(1);
+        if (null == firstline || 0 == firstline.length)
+            return 0;       // Unexpected but just in case
+
+        boolean seenParticipantId = false;
+        boolean seenAlternateIdOrDateOffset = false;
+        boolean headerError = false;
+        ColumnDescriptor[] columnDescriptors = new ColumnDescriptor[3];
+        for (int i = 0; i < 3 && i < firstline[0].length; i += 1)
+        {
+            String header = firstline[0][i];
+            switch (header)
+            {
+                case PTID_COLUMN_NAME:
+                    columnDescriptors[i] = new ColumnDescriptor(PTID_COLUMN_NAME, String.class);
+                    seenParticipantId = true;
+                    break;
+                case ALTERNATEID_COLUMN_NAME:
+                    columnDescriptors[i] = new ColumnDescriptor(ALTERNATEID_COLUMN_NAME, String.class);
+                    seenAlternateIdOrDateOffset = true;
+                    break;
+                case DATEOFFSET_COLUMN_NAME:
+                    columnDescriptors[i] = new ColumnDescriptor(DATEOFFSET_COLUMN_NAME, Integer.class);
+                    seenAlternateIdOrDateOffset = true;
+                    break;
+                default:
+                    if (i < 2)
+                        headerError = true;
+                    break;
+            }
+            if (headerError)
+                break;
+        }
+
+        int rowCount = 0;
+        if (!seenParticipantId || !seenAlternateIdOrDateOffset || headerError)
+        {
+            errors.addRowError(new ValidationException("The header row must contain " + PTID_COLUMN_NAME + " and either " +
+                    ALTERNATEID_COLUMN_NAME + ", " + DATEOFFSET_COLUMN_NAME + " or both."));
+        }
+        else
+        {
+            assert null != columnDescriptors[0] && null != columnDescriptors[1];        // Since we've seen PTID and 1 other
+            if (null == columnDescriptors[2])
+                columnDescriptors = Arrays.copyOf(columnDescriptors, 2);    // Can't hand DataLoader a null column
+
+            // Now get loader to load all rows with correct columns and types
+            dl.setColumns(columnDescriptors);
+            dl.setHasColumnHeaders(true);
+            dl.setThrowOnErrors(true);
+            dl.setInferTypes(false);
+
+            // Note alternateIds that are already used
+            Map<String, ParticipantInfo> participantInfos = getParticipantInfos(study, null, true, true);
+            CaseInsensitiveHashSet usedIds = new CaseInsensitiveHashSet();
+            for (ParticipantInfo participantInfo : participantInfos.values())
+            {
+                String alternateId = participantInfo.getAlternateId();
+                if (alternateId != null)
+                {
+                    usedIds.add(alternateId);
+                }
+            }
+
+            List<Map<String, Object>> rows = dl.load();
+            rowCount = rows.size();
+
+            // Remove used alternateIds for participantIds that are in the list to be changed
+            for (Map<String, Object> row : rows)
+            {
+                String participantId = Objects.toString(row.get(PTID_COLUMN_NAME), null);
+                String alternateId = Objects.toString(row.get(ALTERNATEID_COLUMN_NAME), null);
+                if (null != participantId && null != alternateId)
+                {
+                    ParticipantInfo participantInfo = participantInfos.get(participantId);
+                    if (null != participantInfo)
+                    {
+                        String currentAlternateId = participantInfo.getAlternateId();
+                        if (null != currentAlternateId && !alternateId.equalsIgnoreCase(currentAlternateId))
+                            usedIds.remove(currentAlternateId);     // remove as it will get replaced
+                    }
+                }
+            }
+
+            try (Transaction transaction = StudySchema.getInstance().getSchema().getScope().ensureTransaction())
+            {
+                for (Map<String, Object> row : rows)
+                {
+                    String participantId = Objects.toString(row.get(PTID_COLUMN_NAME), null);
+                    if (null == participantId)
+                    {
+                        // ParticipantId must be specified
+                        errors.addRowError(new ValidationException("A ParticipantId must be specified."));
+                        break;
+                    }
+
+                    String alternateId = Objects.toString(row.get(ALTERNATEID_COLUMN_NAME), null);
+                    Integer dateOffset = (null != row.get(DATEOFFSET_COLUMN_NAME)) ? (Integer)row.get(DATEOFFSET_COLUMN_NAME) : null;
+
+                    if (null == alternateId && null == dateOffset)
+                    {
+                        errors.addRowError(new ValidationException("Either " + ALTERNATEID_COLUMN_NAME + " or " + DATEOFFSET_COLUMN_NAME + " must be specified."));
+                        break;
+                    }
+
+                    ParticipantInfo participantInfo = participantInfos.get(participantId);
+                    if (null != participantInfo)
+                    {
+                        String currentAlternateId = participantInfo.getAlternateId();
+                        if (null != alternateId && !alternateId.equalsIgnoreCase(currentAlternateId) && usedIds.contains(alternateId))
+                        {
+                            errors.addRowError(new ValidationException("Two participants may not share the same Alternate ID."));
+                            break;
+                        }
+
+                        if ((null != alternateId && !alternateId.equalsIgnoreCase(currentAlternateId)) ||
+                            (null != dateOffset && dateOffset != participantInfo.getDateOffset()))
+                        {
+
+                            setAlternateIdAndDateOffset(study, participantId, alternateId, dateOffset);
+                            if (null != alternateId)
+                                usedIds.add(alternateId);                 // Add new id
+                        }
+                    }
+                    else
+                    {
+                        errors.addRowError(new ValidationException("ParticipantID " + participantId + " not found."));
+                    }
+                }
+
+                if (!errors.hasErrors())
+                    transaction.commit();
+            }
+        }
+
+        if (errors.hasErrors())
+            return 0;
+        return rowCount;
+    }
+
+    private void setAlternateId(Study study, String containerId, String participantId, @Nullable String alternateId)
+    {
+        // Set alternateId even if null, because that's how we clear it
+        SQLFragment sql = new SQLFragment(String.format(
+                "UPDATE %s SET AlternateId = ? WHERE Container = ? AND ParticipantId = ?", SCHEMA.getTableInfoParticipant().getSelectName()),
+                alternateId, containerId, participantId);
+        new SqlExecutor(StudySchema.getInstance().getSchema()).execute(sql);
+    }
+
+    private void setAlternateIdAndDateOffset(Study study, String participantId, @Nullable String alternateId, @Nullable Integer dateOffset)
+    {
+        // Only set alternateId and/or dateOffset if non-null
+        assert null != participantId;
+        if (null != alternateId || null != dateOffset)
+        {
+            SQLFragment sql = new SQLFragment("UPDATE " + SCHEMA.getTableInfoParticipant().getSelectName() + " SET ");
+            boolean needComma = false;
+            if (null != alternateId)
+            {
+                sql.append("AlternateId = ?").add(alternateId);
+                needComma = true;
+            }
+            if (null != dateOffset)
+            {
+                if (needComma)
+                    sql.append(", ");
+                sql.append("DateOffset = ?").add(dateOffset);
+            }
+            sql.append(" WHERE Container = ? AND ParticipantId = ?");
+            sql.add(study.getContainer());
+            sql.add(participantId);
+            new SqlExecutor(StudySchema.getInstance().getSchema()).execute(sql);
+        }
+    }
+
+    private String nextRandom(Set<String> usedNumbers, int numDigits)
+    {
+        String newId;
+        do
+        {
+            newId = StringUtilsLabKey.getUniquifier(numDigits);
+        } while (usedNumbers.contains(newId));
+        usedNumbers.add(newId);
+        return newId;
+    }
+
+    private void parseData(User user,
+               DatasetDefinition def,
+               DataLoader loader,
+               Map<String, String> columnMap)
+            throws IOException
+    {
+        TableInfo tinfo = def.getTableInfo(user, false);
+
+        // We're going to lower-case the keys ourselves later,
+        // so this needs to be case-insensitive
+        if (!(columnMap instanceof CaseInsensitiveHashMap))
+        {
+            columnMap = new CaseInsensitiveHashMap<>(columnMap);
+        }
+
+        // StandardDataIteratorBuilder will handle most aliasing, HOWEVER, ...
+        // columnMap may contain propertyURIs (dataset import job) and labels (GWT import file)
+        Map<String,ColumnInfo> nameMap = DataIteratorUtil.createTableMap(tinfo, true);
+
+        //
+        // create columns to properties map
+        //
+        loader.setInferTypes(false);
+        ColumnDescriptor[] cols = loader.getColumns();
+        for (ColumnDescriptor col : cols)
+        {
+            String name = col.name.toLowerCase();
+
+            //Special column name
+            if ("replace".equals(name))
+            {
+                col.clazz = Boolean.class;
+                col.name = name; //Lower case
+                continue;
+            }
+
+            // let DataIterator do conversions
+            col.clazz = String.class;
+
+            if (columnMap.containsKey(name))
+                name = columnMap.get(name);
+
+            col.name = name;
+
+            ColumnInfo colinfo = nameMap.get(col.name);
+            if (null != colinfo)
+            {
+                col.name = colinfo.getName();
+                col.propertyURI = colinfo.getPropertyURI();
+            }
+        }
+    }
+
+
+    public void batchValidateExceptionToList(BatchValidationException errors, List<String> errorStrs)
+    {
+        for (ValidationException rowError : errors.getRowErrors())
+        {
+            String rowPrefix = "";
+            if (rowError.getRowNumber() >= 0)
+                rowPrefix = "Row " + rowError.getRowNumber() + " ";
+            for (ValidationError e : rowError.getErrors())
+                errorStrs.add(rowPrefix + e.getMessage());
+        }
+    }
+
+
+    public List<String> importDatasetData(User user, DatasetDefinition def, DataLoader loader, Map<String, String> columnMap,
+                                          BatchValidationException errors, DatasetDefinition.CheckForDuplicates checkDuplicates,
+                                          QCState defaultQCState, QueryUpdateService.InsertOption insertOption, StudyImportContext studyImportContext, Logger logger, boolean importLookupByAlternateKey, @Nullable AuditBehaviorType auditBehaviorType)
+            throws IOException
+    {
+        parseData(user, def, loader, columnMap);
+        DataIteratorContext context = new DataIteratorContext(errors);
+        context.setInsertOption(insertOption);
+        context.setAllowImportLookupByAlternateKey(importLookupByAlternateKey);
+        Map<Enum, Object> options = new HashMap<>();
+        options.put(DetailedAuditLogDataIterator.AuditConfigs.AuditBehavior, auditBehaviorType);
+
+        if (logger != null)
+        {
+            options.put(QueryUpdateService.ConfigParameters.Logger, logger);
+        }
+
+        context.setConfigParameters(options);
+        return def.importDatasetData(user, loader, context, checkDuplicates, defaultQCState, studyImportContext, logger, false);
+    }
+
+    public List<String> importDatasetData(User user, DatasetDefinition def, DataLoader loader, Map<String, String> columnMap,
+                                          DataIteratorContext context,
+                                          DatasetDefinition.CheckForDuplicates checkDuplicates,
+                                          QCState defaultQCState, StudyImportContext studyImportContext)
+            throws IOException
+    {
+        parseData(user, def, loader, columnMap);
+        Logger logger = (Logger)context.getConfigParameters().get(QueryUpdateService.ConfigParameters.Logger);
+        return def.importDatasetData(user, loader, context, checkDuplicates, defaultQCState, studyImportContext, logger, false);
+    }
+
+
+    /** @deprecated pass in a BatchValidationException, not List<String>  */
+    @Deprecated
+    public List<String> importDatasetData(User user, DatasetDefinition def, List<Map<String, Object>> data,
+                                          List<String> errors, DatasetDefinition.CheckForDuplicates checkDuplicates,
+                                          QCState defaultQCState, Logger logger, boolean forUpdate)
+    {
+        if (data.isEmpty())
+            return Collections.emptyList();
+
+        Map<Enum, Object> options = new HashMap<>();
+        options.put(QueryUpdateService.ConfigParameters.Logger, logger);
+
+        DataIteratorBuilder it = new ListofMapsDataIterator.Builder(data.get(0).keySet(), data);
+        DataIteratorContext context = new DataIteratorContext();
+        context.setInsertOption(forUpdate ? QueryUpdateService.InsertOption.INSERT : QueryUpdateService.InsertOption.IMPORT);
+        context.setConfigParameters(options);
+
+        List<String> lsids = def.importDatasetData(user, it, context, checkDuplicates, defaultQCState, null, logger, forUpdate);
+        batchValidateExceptionToList(context.getErrors(), errors);
+        return lsids;
+    }
+
+
+    public boolean importDatasetSchemas(StudyImpl study, final User user, SchemaReader reader, BindException errors, boolean createShared, boolean allowDomainUpdates, @Nullable Activity activity)
+    {
+        if (errors.hasErrors())
+            return false;
+
+        StudyImpl createDatasetStudy = null;
+        if (createShared)
+            createDatasetStudy = (StudyImpl)getSharedStudy(study);
+        if (null == createDatasetStudy)
+            createDatasetStudy = study;
+
+        List<String> importErrors = new LinkedList<>();
+        final Map<String, DatasetDefinitionEntry> datasetDefEntryMap = new HashMap<>();
+
+        // Use a factory to ensure domain URI consistency between imported properties and the dataset.  See #7944.
+        DomainURIFactory factory = name -> {
+            assert datasetDefEntryMap.containsKey(name);
+            DatasetDefinitionEntry defEntry = datasetDefEntryMap.get(name);
+            Container defContainer = defEntry.datasetDefinition.getDefinitionContainer();
+            String domainURI = getDomainURI(defEntry.datasetDefinition.getDefinitionContainer(), user, name, defEntry.datasetDefinition.getEntityId());
+            return new Pair<>(domainURI, defContainer);
+        };
+
+        // We need to build the datasets (but not save) before we create the property descriptors so that
+        // we can use the unique DomainURI for each dataset as part of the PropertyURI
+        populateDatasetDefEntryMap(study, createDatasetStudy, reader, user, errors, datasetDefEntryMap);
+        if (errors.hasErrors())
+            return false;
+
+        ImportPropertyDescriptorsList list = reader.getImportPropertyDescriptors(factory, importErrors, study.getContainer());
+        if (!importErrors.isEmpty())
+        {
+            for (String error : importErrors)
+                errors.reject("importDatasetSchemas", error);
+            return false;
+        }
+
+        // Check PHI levels; Must check activity level here, because we're in pipeline job, so Compliance can't get activity from HttpContext
+        PHI maxAllowedPhi = ComplianceService.get().getMaxAllowedPhi(createDatasetStudy.getContainer(), user);
+        if (null != activity && !maxAllowedPhi.isLevelAllowed(activity.getPHI()))
+            maxAllowedPhi = activity.getPHI();      // Reduce allowed level
+
+        PHI maxContainedPhi = PHI.NotPHI;
+        for (ImportPropertyDescriptor ipd : list.properties)
+        {
+            if (maxContainedPhi.getRank() < ipd.pd.getPHI().getRank())
+                maxContainedPhi = ipd.pd.getPHI();
+        }
+
+        if (!maxContainedPhi.isLevelAllowed(maxAllowedPhi))
+        {
+            errors.reject(ERROR_MSG, "User's max allowed PHI is '" + maxAllowedPhi.getLabel() + "', but imported datasets contain higher PHI '" + maxContainedPhi.getLabel() + "'.");
+            return false;
+        }
+
+        for (ImportPropertyDescriptor ipd : list.properties)
+        {
+            if (null == ipd.domainName || null == ipd.domainURI)
+                errors.reject("importDatasetSchemas", "Dataset not specified for property: " + ipd.pd.getName());
+        }
+        if (errors.hasErrors())
+            return false;
+
+        StudyManager manager = StudyManager.getInstance();
+
+        // now actually create the datasets
+        for (Map.Entry<String, DatasetDefinitionEntry> entry : datasetDefEntryMap.entrySet())
+        {
+            DatasetDefinitionEntry d = entry.getValue();
+            DatasetDefinition def = d.datasetDefinition;
+
+            if (d.isNew)
+                manager.createDatasetDefinition(user, def);
+            else if (d.isModified)
+                manager.updateDatasetDefinition(user, def);
+
+            if (d.tags != null)
+                ReportPropsManager.get().importProperties(def.getEntityId(), def.getDefinitionContainer(), user, d.tags);
+        }
+
+        // optional param to control whether field additions or deletions are permitted
+        if (allowDomainUpdates)
+        {
+            // now that we actually have datasets, create/update the domains
+            Map<String, Domain> domainsMap = new CaseInsensitiveHashMap<>();
+            Map<String, List<? extends DomainProperty>> domainsPropertiesMap = new CaseInsensitiveHashMap<>();
+
+            buildPropertySaveAndDeleteLists(datasetDefEntryMap, list, domainsMap, domainsPropertiesMap);
+
+            dropNotRequiredIndices(reader, datasetDefEntryMap, domainsMap);
+
+            if (!deleteAndSaveProperties(user, errors, domainsMap, domainsPropertiesMap))
+                return false;
+
+            addMissingRequiredIndices(reader, datasetDefEntryMap, domainsMap);
+        }
+        return true;
+    }
+
+    private boolean deleteAndSaveProperties(User user, BindException errors, Map<String, Domain> domainsMap, Map<String, List<? extends DomainProperty>> domainsPropertiesMap)
+    {
+        // see if we need to delete any columns from an existing domain
+        for (Domain d : domainsMap.values())
+        {
+            List<? extends DomainProperty> propertiesToDel = domainsPropertiesMap.get(d.getTypeURI());
+            for (DomainProperty p : propertiesToDel)
+            {
+                p.delete();
+            }
+
+            try
+            {
+                d.save(user);
+            }
+            catch (ChangePropertyDescriptorException ex)
+            {
+                errors.reject("importDatasetSchemas", ex.getMessage() == null ? ex.toString() : ex.getMessage());
+                return false;
+            }
+        }
+        return true;
+    }
+
+    private void buildPropertySaveAndDeleteLists(Map<String, DatasetDefinitionEntry> datasetDefEntryMap, ImportPropertyDescriptorsList list, Map<String, Domain> domainsMap, Map<String, List<? extends DomainProperty>> domainsPropertiesMap)
+    {
+        for (ImportPropertyDescriptor ipd : list.properties)
+        {
+            Domain d = domainsMap.get(ipd.domainURI);
+            if (null == d)
+            {
+                DatasetDefinitionEntry entry = datasetDefEntryMap.get(ipd.domainName);
+                d = PropertyService.get().getDomain(entry.datasetDefinition.getDefinitionContainer(), ipd.domainURI);
+                if (null == d)
+                    d = PropertyService.get().createDomain(entry.datasetDefinition.getDefinitionContainer(), ipd.domainURI, ipd.domainName);
+                domainsMap.put(d.getTypeURI(), d);
+                populateDomainExistingPropertiesMap(domainsPropertiesMap, d);
+            }
+            // Issue 14569:  during study reimport be sure to look for a column has been deleted.
+            // Look at the existing properties for this dataset's domain and
+            // remove them as we find them in schema.  If there are any properties left after we've
+            // iterated over all the import properties then we need to delete them
+            List<? extends DomainProperty> propertiesToDel = domainsPropertiesMap.get(d.getTypeURI());
+            DomainProperty p = d.getPropertyByName(ipd.pd.getName());
+            propertiesToDel.remove(p);
+
+            if (null != p)
+            {
+                // Enable the domain to make schema changes for this property if required
+                // by dropping/adding the property and its storage at domain save time
+                p.setSchemaImport(true);
+                OntologyManager.updateDomainPropertyFromDescriptor(p, ipd.pd);
+            }
+            else
+            {
+                // don't add property descriptors for columns with 'global' propertyuri
+                // TODO: move to conceptURI, and use 'local' propertyURI so each domain can have its own
+                // propertydescriptor instance
+                if (ipd.pd.getPropertyURI().startsWith("http://cpas.labkey.com/Study#"))
+                    continue;
+                p = d.addProperty();
+                ipd.pd.copyTo(p.getPropertyDescriptor());
+                p.setName(ipd.pd.getName());
+                p.setRequired(ipd.pd.isRequired());  // TODO: Redundant? copyTo() already copied required (without involving nullable)
+                p.setDescription(ipd.pd.getDescription());
+            }
+
+            ipd.validators.forEach(p::addValidator);
+            p.setConditionalFormats(ipd.formats);
+            p.setDefaultValue(ipd.defaultValue);
+        }
+
+        //Ensure that each dataset has an entry in the domain map
+        if (datasetDefEntryMap.size() != domainsMap.size())
+        {
+            for (DatasetDefinitionEntry datasetDefinitionEntry : datasetDefEntryMap.values())
+            {
+                if (!domainsMap.containsKey(datasetDefinitionEntry.datasetDefinition.getTypeURI()))
+                {
+                    Domain domain =
+                            PropertyService.get().getDomain(
+                                    datasetDefinitionEntry.datasetDefinition.getDefinitionContainer(),
+                                    datasetDefinitionEntry.datasetDefinition.getTypeURI());
+                    if (domain != null)
+                    {
+                        populateDomainExistingPropertiesMap(domainsPropertiesMap, domain);
+                        domainsMap.put(datasetDefinitionEntry.datasetDefinition.getTypeURI(), domain);
+                    }
+                }
+            }
+        }
+    }
+
+    private void populateDomainExistingPropertiesMap(Map<String, List<? extends DomainProperty>> domainsPropertiesMap, Domain d)
+    {
+        // add all the properties that exist for the domain
+        List<? extends DomainProperty> existingProperties = new ArrayList<>(d.getProperties());
+        domainsPropertiesMap.put(d.getTypeURI(), existingProperties);
+    }
+
+    private void addMissingRequiredIndices(SchemaReader reader, Map<String, DatasetDefinitionEntry> datasetDefEntryMap, Map<String, Domain> domainsMap)
+    {
+        for (SchemaReader.DatasetImportInfo datasetImportInfo : reader.getDatasetInfo().values())
+        {
+            DatasetDefinitionEntry datasetDefinitionEntry = datasetDefEntryMap.get(datasetImportInfo.name);
+            if (datasetDefinitionEntry.datasetDefinition.isShared())
+            {
+                continue;
+            }
+            Domain domain = domainsMap.get(datasetDefinitionEntry.datasetDefinition.getTypeURI());
+            domain.setPropertyIndices(datasetImportInfo.indices);
+            StorageProvisioner.get().addMissingRequiredIndices(domain);
+        }
+    }
+
+    private void dropNotRequiredIndices(SchemaReader reader, Map<String, DatasetDefinitionEntry> datasetDefEntryMap, Map<String, Domain> domainsMap)
+    {
+        for (SchemaReader.DatasetImportInfo datasetImportInfo : reader.getDatasetInfo().values())
+        {
+            DatasetDefinitionEntry datasetDefinitionEntry = datasetDefEntryMap.get(datasetImportInfo.name);
+            if (datasetDefinitionEntry.datasetDefinition.isShared())
+            {
+                continue;
+            }
+            Domain domain = domainsMap.get(datasetDefinitionEntry.datasetDefinition.getTypeURI());
+            domain.setPropertyIndices(datasetImportInfo.indices);
+            StorageProvisioner.get().dropNotRequiredIndices(domain);
+        }
+    }
+
+
+    public String getDomainURI(Container c, User u, Dataset def)
+    {
+        if (null == def)
+            return getDomainURI(c, u, null, null);
+        else
+            return getDomainURI(c, u, def.getName(), def.getEntityId());
+    }
+
+
+    private boolean populateDatasetDefEntryMap(StudyImpl study, StudyImpl createDatasetStudy, SchemaReader reader, User user, BindException errors, Map<String, DatasetDefinitionEntry> defEntryMap)
+    {
+        StudyManager manager = StudyManager.getInstance();
+        Container c = study.getContainer();
+        Map<Integer, SchemaReader.DatasetImportInfo> datasetInfoMap = reader.getDatasetInfo();
+
+        for (Map.Entry<Integer, SchemaReader.DatasetImportInfo> entry : datasetInfoMap.entrySet())
+        {
+            int id = entry.getKey().intValue();
+            SchemaReader.DatasetImportInfo info = entry.getValue();
+            String name = info.name;
+            String label = info.label;
+            if (label == null)
+            {
+                // Default to using the name as the label if none was explicitly specified
+                label = name;
+            }
+
+            // Check for name conflicts
+            Dataset existingDef = manager.getDatasetDefinitionByLabel(study, label);
+
+            if (existingDef != null && existingDef.getDatasetId() != id)
+            {
+                errors.reject("importDatasetSchemas", "Dataset '" + existingDef.getName() + "' is already using the label '" + label + "'");
+                return false;
+            }
+
+            existingDef = manager.getDatasetDefinitionByName(study, name);
+
+            if (existingDef != null && existingDef.getDatasetId() != id)
+            {
+                errors.reject("importDatasetSchemas", "Existing " + name + " dataset has id " + existingDef.getDatasetId() +
+                    ", uploaded " + name + " dataset has id " + id);
+                return false;
+            }
+
+            if (info.demographicData && (info.keyPropertyName != null))
+            {
+                errors.reject("importDatasetSchemas", "Dataset '" + name + "' has key field set to " + info.keyPropertyName + ". This a demographic dataset therefore cannot have an extra key property.");
+                return false;
+            }
+
+            DatasetDefinition def = manager.getDatasetDefinition(study, id);
+
+            if (def == null)
+            {
+                def = new DatasetDefinition(createDatasetStudy, id, name, label, null, null, null);
+                def.setDescription(info.description);
+                def.setVisitDatePropertyName(info.visitDatePropertyName);
+                def.setShowByDefault(!info.isHidden);
+                def.setKeyPropertyName(info.keyPropertyName);
+                def.setCategory(info.category);
+                def.setKeyManagementType(info.keyManagementType);
+                def.setDemographicData(info.demographicData);
+                def.setType(info.type);
+                def.setTag(info.tag);
+                defEntryMap.put(name, new DatasetDefinitionEntry(def, true, info.tags));
+                def.setUseTimeKeyField(info.useTimeKeyField);
+            }
+            else if (def.isAssayData())
+            {
+                 errors.reject("importDatasetSchemas", "Unable to modify assay dataset '" + def.getLabel() + "'.");
+            }
+            else
+            {
+                // TODO: modify shared definition?
+                boolean canEditDefinition = def.canUpdateDefinition(user);
+
+                if (canEditDefinition)
+                {
+                    def = def.createMutable();
+                    def.setLabel(label);
+                    def.setName(name);
+                    def.setDescription(info.description);
+                    if (null == def.getTypeURI())
+                    {
+                        def.setTypeURI(getDomainURI(c, user, def));
+                    }
+
+                    def.setVisitDatePropertyName(info.visitDatePropertyName);
+                    def.setShowByDefault(!info.isHidden);
+                    def.setKeyPropertyName(info.keyPropertyName);
+                    def.setCategory(info.category);
+                    def.setKeyManagementType(info.keyManagementType);
+                    def.setDemographicData(info.demographicData);
+                    def.setTag(info.tag);
+                }
+                else
+                {
+                    // TODO: warn
+                    // name, label, description, visitdatepropertyname, category
+                    if (def.getKeyManagementType() != info.keyManagementType)
+                        errors.reject("ERROR_MSG", "Key type is not compatible with shared dataset: " + def.getName());
+                    if (!StringUtils.equalsIgnoreCase(def.getKeyPropertyName(), info.keyPropertyName))
+                        errors.reject("ERROR_MSG", "Key property name is not compatible with shared dataset: " + def.getName());
+                    if (def.isDemographicData() != info.demographicData)
+                        errors.reject("ERROR_MSG", "Demographic type is not compatible with shared dataset: " + def.getName());
+                }
+
+                defEntryMap.put(name, new DatasetDefinitionEntry(def, false, canEditDefinition, info.tags));
+            }
+        }
+
+        return true;
+    }
+
+    // Detect if this dataset has an old-style URI without the entityid.  If so, assign a new type URI to this dataset
+    // and update the domain descriptor URI
+    // old:  urn:lsid:labkey.com:StudyDataset.Folder-6:DEM
+    // new:  urn:lsid:labkey.com:StudyDataset.Folder-6:DEM-cbffdfa1-f19b-1030-90dd-bf4ca488b2d0
+    // Also, the URI will change if the dataset name changes
+    private void ensureDatasetDefinitionDomain(User user, DatasetDefinition def)
+    {
+        String oldURI = def.getTypeURI();
+        String newURI = getDomainURI(def.getContainer(), user, def);
+
+        if (StringUtils.equals(oldURI, newURI))
+            return;
+
+        // This dataset has the old uri so upgrade it to use the new URI format
+        def.setTypeURI(newURI, true /*upgrade*/);
+
+        // fixup the domain
+        DomainDescriptor dd = OntologyManager.getDomainDescriptor(oldURI, def.getContainer());
+        if (null != dd)
+        {
+            dd = dd.edit()
+                    .setDomainURI(newURI)
+                    .setName(def.getName()) // Name may have changed too; it's part of URI
+                    .build();
+            OntologyManager.ensureDomainDescriptor(dd);
+
+            // since the descriptor has changed, ensure the domain is up to date
+            def.refreshDomain();
+        }
+    }
+
+    private static String getDomainURI(Container c, User u, String name, String id)
+    {
+        return DatasetDomainKind.generateDomainURI(name, id, c);
+    }
+
+    @NotNull
+    public VisitManager getVisitManager(Study study)
+    {
+        @Migrate // TODO: Switch VisitManager() to take Study and get rid of cast
+        StudyImpl studyImpl = (StudyImpl)study;
+        switch (study.getTimepointType())
+        {
+            case VISIT:
+                return new SequenceVisitManager(studyImpl);
+            case CONTINUOUS:
+                return new AbsoluteDateVisitManager(studyImpl);
+            case DATE:
+            default:
+                return new RelativeDateVisitManager(studyImpl);
+        }
+    }
+
+    public static SQLFragment timePortionFromDateSQL(String dateColumnName)
+    {
+        SqlDialect dialect = StudySchema.getInstance().getSqlDialect();
+        SQLFragment sql = new SQLFragment();
+        if (dialect.isPostgreSQL())
+        {
+            sql.append("to_char(").append(dateColumnName).append(", 'HH24MISS')");
+        }
+        else if (dialect.isSqlServer())
+        {
+            sql.append("FORMAT(").append(dateColumnName).append(", 'HHmmss')");
+        }
+        else
+        {
+            sql.append("CAST((").append(dateColumnName).append(") AS VARCHAR(10))");
+        }
+        return sql;
+    }
+
+    private String getParticipantCacheName(Container container)
+    {
+        return container.getId() + "/" + Participant.class.toString();
+    }
+
+    /** non-permission checking, non-recursive */
+    private Map<String, Participant> getParticipantMap(Study study)
+    {
+        Map<String, Participant> participantMap = (Map<String, Participant>) DbCache.get(StudySchema.getInstance().getTableInfoParticipant(), getParticipantCacheName(study.getContainer()));
+        if (participantMap == null)
+        {
+            SimpleFilter filter = SimpleFilter.createContainerFilter(study.getContainer());
+            ArrayList<Participant> participants = new TableSelector(StudySchema.getInstance().getTableInfoParticipant(),
+                    filter, new Sort("ParticipantId")).getArrayList(Participant.class);
+            participantMap = new LinkedHashMap<>();
+            for (Participant participant : participants)
+                participantMap.put(participant.getParticipantId(), participant);
+            participantMap = Collections.unmodifiableMap(participantMap);
+            DbCache.put(StudySchema.getInstance().getTableInfoParticipant(), getParticipantCacheName(study.getContainer()), participantMap, CacheManager.HOUR);
+        }
+        return participantMap;
+    }
+
+    public void clearParticipantCache(Container container)
+    {
+        DbCache.remove(StudySchema.getInstance().getTableInfoParticipant(), getParticipantCacheName(container));
+    }
+
+    public Collection<Participant> getParticipants(Study study)
+    {
+        Map<String, Participant> participantMap = getParticipantMap(study);
+        return Collections.unmodifiableCollection(participantMap.values());
+    }
+
+    public Participant getParticipant(Study study, String participantId)
+    {
+        Map<String, Participant> participantMap = getParticipantMap(study);
+        return participantMap.get(participantId);
+    }
+
+    public static class ParticipantNotUniqueException extends Exception
+    {
+        ParticipantNotUniqueException(String ptid)
+        {
+            super("Participant found in more than one study: " + ptid);
+        }
+    }
+
+    /* non-permission checking,  may return participant from sub folder */
+    public Container findParticipant(Study study, String ptid) throws ParticipantNotUniqueException
+    {
+        Participant p = getParticipant(study, ptid);
+        if (null != p)
+            return study.getContainer();
+        else if  (!study.isDataspaceStudy())
+            return null;
+
+        TableInfo table = StudySchema.getInstance().getTableInfoParticipant();
+        ArrayList<String> containers = new SqlSelector(table.getSchema(), new SQLFragment("SELECT container FROM study.participant WHERE participantid=?",ptid))
+                .getArrayList(String.class);
+        if (containers.size() == 0)
+            return null;
+        else if (containers.size() == 1)
+            return ContainerManager.getForId(containers.get(0));
+        throw new ParticipantNotUniqueException(ptid);
+    }
+
+
+    public CustomParticipantView getCustomParticipantView(Study study)
+    {
+        if (study == null)
+            return null;
+
+        Path path = ModuleHtmlView.getStandardPath("participant");
+
+        for (Module module : study.getContainer().getActiveModules())
+        {
+            if (ModuleHtmlView.exists(module, path))
+            {
+                return CustomParticipantView.create(ModuleHtmlView.get(module, path));
+            }
+        }
+
+        SimpleFilter containerFilter = SimpleFilter.createContainerFilter(study.getContainer());
+        return new TableSelector(StudySchema.getInstance().getTableInfoParticipantView(), containerFilter, null).getObject(CustomParticipantView.class);
+    }
+
+    public CustomParticipantView saveCustomParticipantView(Study study, User user, CustomParticipantView view)
+    {
+        if (view.isModuleParticipantView())
+            throw new IllegalArgumentException("Module-defined participant views should not be saved to the database.");
+        if (view.getRowId() == null)
+        {
+            view.beforeInsert(user, study.getContainer().getId());
+            return Table.insert(user, StudySchema.getInstance().getTableInfoParticipantView(), view);
+        }
+        else
+        {
+            view.beforeUpdate(user);
+            return Table.update(user, StudySchema.getInstance().getTableInfoParticipantView(), view, view.getRowId());
+        }
+    }
+
+    public interface ParticipantViewConfig
+    {
+        String getParticipantId();
+
+        int getDatasetId();
+
+        String getRedirectUrl();
+
+        QCStateSet getQCStateSet();
+
+        Map<String, String> getAliases();
+    }
+
+    public WebPartView<ParticipantViewConfig> getParticipantView(Container container, ParticipantViewConfig config)
+    {
+        return getParticipantView(container, config, null);
+    }
+
+    public WebPartView<ParticipantViewConfig> getParticipantView(Container container, ParticipantViewConfig config, BindException errors)
+    {
+        StudyImpl study = getStudy(container);
+        if (study.getTimepointType() == TimepointType.CONTINUOUS)
+            return new StudyJspView<>(study, "/org/labkey/study/view/participantData.jsp", config, errors);
+        else
+            return new StudyJspView<>(study, "/org/labkey/study/view/participantAll.jsp", config, errors);
+    }
+
+    public WebPartView<ParticipantViewConfig> getParticipantDemographicsView(Container container, ParticipantViewConfig config, BindException errors)
+    {
+        return new StudyJspView<>(getStudy(container), "/org/labkey/study/view/participantCharacteristics.jsp", config, errors);
+    }
+
+    /**
+     * Called when a dataset has been modified in order to set the modified time, plus any other related actions.
+     * @param fireNotification - true to fire the changed notification.
+     */
+    public static void datasetModified(DatasetDefinition def, boolean fireNotification)
+    {
+        // Issue 19285 - run this as a commit task.  This has the benefit of only running per set of batch changes
+        // under the same transaction and only running if the transaction is committed.  If no transaction is active then
+        // the code is run immediately
+        DbScope scope = StudySchema.getInstance().getScope();
+        scope.addCommitTask(getInstance().getDatasetModifiedRunnable(def, fireNotification), CommitTaskOption.POSTCOMMIT);
+    }
+
+    public Runnable getDatasetModifiedRunnable(DatasetDefinition def, boolean fireNotification)
+    {
+        return new DatasetModifiedRunnable(def, fireNotification);
+    }
+
+    private class DatasetModifiedRunnable implements Runnable
+    {
+        private final @NotNull
+        DatasetDefinition _def;
+        private final boolean _fireNotification;
+
+        private DatasetModifiedRunnable(@NotNull DatasetDefinition def, boolean fireNotification)
+        {
+            _def = def;
+            _fireNotification = fireNotification;
+        }
+
+        private int getDatasetId()
+        {
+            return _def.getDatasetId();
+        }
+
+        private Container getContainer()
+        {
+            return _def.getContainer();
+        }
+
+        @Override
+        public void run()
+        {
+            DatasetDefinition.updateModified(_def, new Date());
+            if (_fireNotification)
+                fireDatasetChanged(_def);
+        }
+
+        @Override
+        public boolean equals(Object o)
+        {
+            if (this == o)
+                return true;
+            if (o == null || getClass() != o.getClass())
+                return false;
+
+            DatasetModifiedRunnable that = (DatasetModifiedRunnable) o;
+            if (getDatasetId() != that.getDatasetId())
+                return false;
+            return getContainer().equals(that.getContainer());
+        }
+
+        @Override
+        public int hashCode()
+        {
+            int result = getContainer().hashCode();
+            result = 31 * result + this.getDatasetId();
+            return result;
+        }
+    }
+
+    public static void fireDatasetChanged(Dataset def)
+    {
+        for (DatasetManager.DatasetListener l : DatasetManager.getListeners())
+        {
+            try
+            {
+                l.datasetChanged(def);
+            }
+            catch (Throwable t)
+            {
+                _log.error("fireDatasetChanged", t);
+            }
+        }
+    }
+
+
+    // Return a source->alias map for the specified participant
+    public Map<String, String> getAliasMap(StudyImpl study, User user, String ptid)
+    {
+        @Nullable final TableInfo aliasTable = StudyQuerySchema.createSchema(study, user, true).getParticipantAliasesTable();
+
+        if (null == aliasTable)
+            return Collections.emptyMap();
+
+        List<ColumnInfo> columns = aliasTable.getColumns();
+        SimpleFilter filter = new SimpleFilter(columns.get(0).getFieldKey(), ptid);
+
+        // Return source -> alias map
+        return new TableSelector(aliasTable, Arrays.asList(columns.get(2), columns.get(1)), filter, null).getValueMap();
+    }
+
+
+    public void reindex(Container c)
+    {
+        _enumerateDocuments(null, c);
+    }
+    
+
+    private void unindexDataset(DatasetDefinition ds)
+    {
+        String docid = "dataset:" + new Path(ds.getContainer().getId(), String.valueOf(ds.getDatasetId())).toString();
+        SearchService ss = SearchService.get();
+        if (null != ss)
+            ss.deleteResource(docid);
+    }
+
+
+    public static void indexDatasets(IndexTask task, Container c, Date modifiedSince)
+    {
+        SearchService ss = SearchService.get();
+        if (null == ss)
+            return;
+
+        SQLFragment f = new SQLFragment("SELECT Container, DatasetId FROM " + StudySchema.getInstance().getTableInfoDataset());
+        if (null != c)
+        {
+            f.append(" WHERE Container = ?");
+            f.add(c);
+        }
+
+        new SqlSelector(StudySchema.getInstance().getSchema(), f).forEach(rs ->
+        {
+            String container = rs.getString(1);
+            int id = rs.getInt(2);
+
+            Container c2 = ContainerManager.getForId(container);
+            if (null != c2)
+            {
+                Study study = StudyManager.getInstance().getStudy(c2);
+
+                if (null != study)
+                {
+                    DatasetDefinition dsd = StudyManager.getInstance().getDatasetDefinition(study, id);
+                    if (null != dsd)
+                        indexDataset(task, dsd);
+                }
+            }
+        });
+    }
+
+    private static void indexDataset(@Nullable IndexTask task, DatasetDefinition dsd)
+    {
+        if (dsd.getType().equals(Dataset.TYPE_PLACEHOLDER))
+            return;
+        if (null == dsd.getTypeURI() || null == dsd.getDomain())
+            return;
+        if (null == task)
+        {
+            // TODO: Workaround for 30614: Search module doesn't work on TeamCity
+            final SearchService ss = SearchService.get();
+            if (ss == null)
+                return;
+            task = ss.defaultTask();
+        }
+        String docid = "dataset:" + new Path(dsd.getContainer().getId(), String.valueOf(dsd.getDatasetId())).toString();
+
+        StringBuilder body = new StringBuilder();
+        Map<String, Object> props = new HashMap<>();
+
+        props.put(SearchService.PROPERTY.categories.toString(), datasetCategory.toString());
+        props.put(SearchService.PROPERTY.title.toString(), StringUtils.defaultIfEmpty(dsd.getLabel(),dsd.getName()));
+        String name = dsd.getName();
+        String label = StringUtils.equals(dsd.getLabel(),name) ? null : dsd.getLabel();
+        String description = dsd.getDescription();
+        String tag = dsd.getTag();
+        String keywords = StringUtilsLabKey.joinNonBlank(" ", name, label, description, tag);
+        props.put(SearchService.PROPERTY.keywordsMed.toString(), keywords);
+
+        body.append(keywords).append("\n");
+
+        StudyQuerySchema schema = StudyQuerySchema.createSchema(dsd.getStudy(), User.getSearchUser(), false);
+        TableInfo tableInfo = schema.createDatasetTableInternal(dsd, null);
+        Map<FieldKey, ColumnInfo> columns = QueryService.get().getColumns(tableInfo, tableInfo.getDefaultVisibleColumns());
+        String sep = "";
+        for (ColumnInfo column : columns.values())
+        {
+            String n = StringUtils.trimToEmpty(column.getName());
+            String l = StringUtils.trimToEmpty(column.getLabel());
+            if (n.equals(l))
+                l = "";
+            body.append(sep).append(StringUtilsLabKey.joinNonBlank(" ", n, l));
+            sep = ",\n";
+        }
+
+        ActionURL view = new ActionURL(StudyController.DatasetAction.class, null);
+        view.replaceParameter("datasetId", dsd.getDatasetId());
+        view.setExtraPath(dsd.getContainer().getId());
+
+        SimpleDocumentResource r = new SimpleDocumentResource(new Path(docid), docid,
+                "text/plain", body.toString(),
+                view, props);
+        task.addResource(r, SearchService.PRIORITY.item);
+    }
+
+    public static void indexParticipants(final IndexTask task, @NotNull final Container c, @Nullable List<String> ptids)
+    {
+        if (null != ptids && ptids.size() == 0)
+            return;
+
+        final int BATCH_SIZE = 500;
+        if (null != ptids && ptids.size() > BATCH_SIZE)
+        {
+            ArrayList<String> list = new ArrayList<>(BATCH_SIZE);
+            for (String ptid : ptids)
+            {
+                list.add(ptid);
+                if (list.size() == BATCH_SIZE)
+                {
+                    final ArrayList<String> l = list;
+                    Runnable r = () -> indexParticipants(task, c, l);
+                    task.addRunnable(r, SearchService.PRIORITY.bulk);
+                    list = new ArrayList<>(BATCH_SIZE);
+                }
+            }
+            indexParticipants(task, c, list);
+            return;
+        }
+
+        final StudyImpl study = StudyManager.getInstance().getStudy(c);
+        if (null == study)
+            return;
+        final String nav = NavTree.toJS(Collections.singleton(new NavTree("study", PageFlowUtil.urlProvider(ProjectUrls.class).getBeginURL(c))), null, false).toString();
+
+        SQLFragment f = new SQLFragment();
+
+        f.append("SELECT Container, ParticipantId FROM ");
+        f.append(StudySchema.getInstance().getTableInfoParticipant(), "p");
+        f.append(" WHERE Container = ?");
+        f.add(c);
+
+        if (null != ptids)
+        {
+            f.append(" AND ParticipantId ");
+            StudySchema.getInstance().getSqlDialect().appendInClauseSql(f, ptids);
+        }
+
+        SQLFragment lastIndexedFragment = new LastIndexedClause(StudySchema.getInstance().getTableInfoParticipant(), null, null).toSQLFragment(null, null);
+        if (!lastIndexedFragment.isEmpty())
+            f.append(" AND ").append(lastIndexedFragment);
+
+        @Nullable final TableInfo aliasTable = StudyQuerySchema.createSchema(study, User.getSearchUser(), true).getParticipantAliasesTable();
+
+        if (null != aliasTable)
+        {
+            // Need to reindex participants whose aliases have changed
+            f.append(" OR ParticipantId IN (\nSELECT ParticipantId FROM\n")
+                .append(aliasTable.getFromSQL("aliases"))
+                .append("WHERE aliases.Modified > p.LastIndexed)");
+        }
+
+        final ActionURL executeURL = new ActionURL(StudyController.ParticipantAction.class, c);
+        executeURL.setExtraPath(c.getId());
+
+        new SqlSelector(StudySchema.getInstance().getSchema(), f).forEach(rs -> {
+            final String ptid = rs.getString(2);
+            String displayTitle = "Study " + study.getLabel() + " -- " +
+                    StudyService.get().getSubjectNounSingular(study.getContainer()) + " " + ptid;
+            ActionURL execute = executeURL.clone().addParameter("participantId", String.valueOf(ptid));
+            Path p = new Path(c.getId(), ptid);
+            String docid = "participant:" + p.toString();
+
+            String uniqueIds = ptid;
+
+            if (null != aliasTable)
+            {
+                // Add all participant aliases as high priority uniqueIds
+                Map<String, String> aliasMap = StudyManager.getInstance().getAliasMap(study, User.getSearchUser(), ptid);
+
+                if (!aliasMap.isEmpty())
+                    uniqueIds = uniqueIds + " " + StringUtils.join(aliasMap.values(), " ");
+            }
+
+            Map<String, Object> props = new HashMap<>();
+            props.put(SearchService.PROPERTY.categories.toString(), subjectCategory.getName());
+            props.put(SearchService.PROPERTY.title.toString(), displayTitle);
+            props.put(SearchService.PROPERTY.identifiersHi.toString(), uniqueIds);
+            props.put(SearchService.PROPERTY.navtrail.toString(), nav);
+
+            // Index a barebones participant document for now TODO: Figure out if it's safe to include demographic data or not (can all study users see it?)
+
+            // SimpleDocument
+            SimpleDocumentResource r = new SimpleDocumentResource(
+                    p, docid,
+                    c.getId(),
+                    "text/plain",
+                    displayTitle,
+                    execute, props
+            )
+            {
+                @Override
+                public void setLastIndexed(long ms, long modified)
+                {
+                    StudySchema ss = StudySchema.getInstance();
+                    new SqlExecutor(ss.getSchema()).execute("UPDATE " + ss.getTableInfoParticipant().getSelectName() +
+                        " SET LastIndexed = ? WHERE Container = ? AND ParticipantId = ?", new Timestamp(ms), c, ptid);
+                }
+            };
+            task.addResource(r, SearchService.PRIORITY.item);
+        });
+    }
+
+    
+    // make sure we don't over do it with multiple calls to reindex the same study (see reindex())
+    // add a level of indirection
+    // CONSIDER: add some facility like this to SearchService??
+    // NOTE: this needs to be reviewed if we use modifiedSince
+
+    final static WeakHashMap<Container, Runnable> _lastEnumerate = new WeakHashMap<>();
+
+    public static void _enumerateDocuments(IndexTask t, final Container c)
+    {
+        if (null == c)
+            return;
+
+        final SearchService ss = SearchService.get();
+        if (ss == null)
+            return;
+        final IndexTask defaultTask = ss.defaultTask();
+        final IndexTask task = null==t ? defaultTask : t;
+
+        Runnable runEnumerate = new Runnable()
+        {
+            @Override
+            public void run()
+            {
+                if (task == defaultTask)
+                {
+                    synchronized (_lastEnumerate)
+                    {
+                        Runnable r = _lastEnumerate.get(c);
+                        if (this != r)
+                            return;
+                        _lastEnumerate.remove(c);
+                    }
+                }
+
+                Study study = StudyManager.getInstance().getStudy(c);
+
+                if (null != study)
+                {
+                    StudyManager.indexDatasets(task, c, null);
+                    StudyManager.indexParticipants(task, c, null);
+                    // study protocol document
+                    _enumerateProtocolDocuments(task, study);
+                }
+            }
+        };
+
+        if (task == defaultTask)
+        {
+            synchronized (_lastEnumerate)
+            {
+                _lastEnumerate.put(c, runEnumerate);
+            }
+        }
+        
+        task.addRunnable(runEnumerate, SearchService.PRIORITY.crawl);
+    }
+
+
+    public static void _enumerateProtocolDocuments(IndexTask task, @NotNull Study study)
+    {
+        AttachmentParent parent = ((StudyImpl)study).getProtocolDocumentAttachmentParent();
+        if (null == parent)
+            return;
+
+        ActionURL begin = PageFlowUtil.urlProvider(ProjectUrls.class).getBeginURL(study.getContainer());
+        String nav = NavTree.toJS(Collections.singleton(new NavTree("study", begin)), null, false).toString();
+        AttachmentService serv = AttachmentService.get();
+        Path p = study.getContainer().getParsedPath().append("@study");
+
+        for (Attachment att : serv.getAttachments(parent))
+        {
+            ActionURL download = StudyController.getProtocolDocumentDownloadURL(study.getContainer(), att.getName());
+
+            WebdavResource r = serv.getDocumentResource
+            (
+                p.append(att.getName()),
+                download,
+                "\"" + att.getName() + "\" -- Protocol document attached to study " + study.getLabel(),
+                parent, att.getName(), SearchService.fileCategory
+            );
+            r.getMutableProperties().put(SearchService.PROPERTY.navtrail.toString(), nav);
+            task.addResource(r, SearchService.PRIORITY.item);
+        }
+    }
+
+
+    public List<StudyImpl> getAncillaryStudies(Container sourceStudyContainer)
+    {
+        // in the upgrade case there may not be any ancillary studies
+        TableInfo t = StudySchema.getInstance().getTableInfoStudy();
+        ColumnInfo ssci = t.getColumn("SourceStudyContainerId");
+        if (null == ssci || ssci.isUnselectable())
+            return Collections.emptyList();
+        return Collections.unmodifiableList(new TableSelector(StudySchema.getInstance().getTableInfoStudy(),
+                new SimpleFilter(FieldKey.fromParts("SourceStudyContainerId"), sourceStudyContainer), null).getArrayList(StudyImpl.class));
+    }
+
+    // Return collection of current snapshots that are configured to refresh specimens
+    public Collection<StudySnapshot> getRefreshStudySnapshots()
+    {
+        return getStudySnapshots(new SQLFragment(" AND Refresh = ?", Boolean.TRUE));
+    }
+
+    // Return collection of all current snapshots
+    private Collection<StudySnapshot> getStudySnapshots(@Nullable SQLFragment filter)
+    {
+        SQLFragment sql = new SQLFragment("SELECT ss.* FROM ");
+        sql.append(StudySchema.getInstance().getTableInfoStudy(), "s");
+        sql.append(" JOIN ");
+        sql.append(StudySchema.getInstance().getTableInfoStudySnapshot(), "ss");
+        sql.append(" ON s.StudySnapshot = ss.RowId AND Source IS NOT NULL AND Destination IS NOT NULL");
+
+        if (null != filter)
+            sql.append(filter);
+
+        return new SqlSelector(StudySchema.getInstance().getSchema(), sql).getCollection(StudySnapshot.class);
+    }
+
+    @Nullable
+    public StudySnapshot getStudySnapshot(Integer snapshotId)
+    {
+        TableSelector selector = new TableSelector(StudySchema.getInstance().getTableInfoStudySnapshot(), new SimpleFilter(FieldKey.fromParts("RowId"), snapshotId), null);
+
+        return selector.getObject(StudySnapshot.class);
+    }
+
+    /**
+     * Convert a placeholder or 'ghost' dataset to an actual dataset by renaming the target dataset to the placeholder's name,
+     * transferring all timepoint requirements from the placeholder to the target and deleting the placeholder dataset.
+     */
+    public DatasetDefinition linkPlaceHolderDataset(StudyImpl study, User user, DatasetDefinition expectationDataset, DatasetDefinition targetDataset)
+    {
+        if (expectationDataset == null || targetDataset == null)
+            throw new IllegalArgumentException("Both expectation DataSet and target DataSet must exist");
+
+        if (!expectationDataset.getType().equals(Dataset.TYPE_PLACEHOLDER))
+            throw new IllegalArgumentException("Only a DataSet of type : placeholder can be linked");
+
+        if (!targetDataset.getType().equals(Dataset.TYPE_STANDARD))
+            throw new IllegalArgumentException("Only a DataSet of type : standard can be linked to");
+
+        DbScope scope = StudySchema.getInstance().getSchema().getScope();
+
+        try (Transaction transaction = scope.ensureTransaction())
+        {
+            // transfer any timepoint requirements from the ghost to target
+            for (VisitDataset vds : expectationDataset.getVisitDatasets())
+            {
+                VisitDatasetType type = vds.isRequired() ? VisitDatasetType.REQUIRED : VisitDatasetType.NOT_ASSOCIATED;
+                StudyManager.getInstance().updateVisitDatasetMapping(user, study.getContainer(), vds.getVisitRowId(), targetDataset.getDatasetId(), type);
+            }
+
+            String name = expectationDataset.getName();
+            String label = expectationDataset.getLabel();
+
+            // no need to resync the study, as there should be no data in the expectation dataset
+            deleteDataset(study, user, expectationDataset, false);
+
+            targetDataset = targetDataset.createMutable();
+            targetDataset.setName(name);
+            targetDataset.setLabel(label);
+            targetDataset.save(user);
+
+            transaction.commit();
+        }
+
+        return targetDataset;
+    }
+    
+    public static class CategoryListener implements ViewCategoryListener
+    {
+        private final StudyManager _instance;
+
+        private CategoryListener(StudyManager instance)
+        {
+            _instance = instance;
+        }
+
+        @Override
+        public void categoryDeleted(User user, ViewCategory category)
+        {
+            for (DatasetDefinition def : getDatasetsForCategory(category))
+            {
+                def = def.createMutable();
+                def.setCategoryId(0);
+                def.save(user);
+            }
+        }
+
+        @Override
+        public void categoryCreated(User user, ViewCategory category)
+        {}
+
+        @Override
+        public void categoryUpdated(User user, ViewCategory category)
+        {
+            Container c = ContainerManager.getForId(category.getContainerId());
+            if (null != c)
+                _instance._datasetHelper.clearCache(c);
+        }
+
+        private List<DatasetDefinition> getDatasetsForCategory(ViewCategory category)
+        {
+            if (category != null)
+            {
+                Study study = _instance.getStudy(ContainerManager.getForId(category.getContainerId()));
+                if (study != null)
+                {
+                    SimpleFilter filter = SimpleFilter.createContainerFilter(study.getContainer());
+                    filter.addCondition(FieldKey.fromParts("CategoryId"), category.getRowId());
+                    return _instance._datasetHelper.get(study.getContainer(), filter);
+                }
+            }
+
+            return Collections.emptyList();
+        }
+    }
+
+    /**
+     * Get the shared study in the project for the given study (excluding the shared study itself.)
+     */
+    @Nullable
+    public Study getSharedStudy(@NotNull Container c)
+    {
+        if (c.isProject())
+            return null;
+        Container p = c.getProject();
+        if (null == p)
+            return null;
+        Study sharedStudy = getStudy(p);
+        if (null == sharedStudy)
+            return null;
+        if (!sharedStudy.getShareDatasetDefinitions())
+            return null;
+        return sharedStudy;
+    }
+
+    /**
+     * Get the shared study in the project for the given study (excluding the shared study itself.)
+     */
+    @Nullable
+    public Study getSharedStudy(@NotNull Study study)
+    {
+        return getSharedStudy(study.getContainer());
+    }
+
+    /**
+     * Get the shared study in the project for the given study
+     * or just return the current study if no shared study exists.
+     */
+    public @NotNull Study getSharedStudyOrCurrent(@NotNull Study study)
+    {
+        Study sharedStudy = getSharedStudy(study);
+        return sharedStudy != null ? sharedStudy : study;
+    }
+
+    /**
+     * Get the Study to use for visits -- either the
+     * project shared study's container (if shared visits is turned on)
+     * or the current study container.
+     */
+    @NotNull
+    public Study getStudyForVisits(@NotNull Study study)
+    {
+        Study sharedStudy = getSharedStudy(study);
+        if (sharedStudy != null && sharedStudy.getShareVisitDefinitions())
+            return sharedStudy;
+
+        return study;
+    }
+
+    /**
+     * Get the Study to use for VisitTags -- either the
+     * project shared study's container or the current study container.
+     */
+    @NotNull
+    public Study getStudyForVisitTag(@NotNull Study study)
+    {
+        return getSharedStudyOrCurrent(study);
+    }
+
+
+    public static class StudyUpgradeCode implements UpgradeCode
+    {
+        @SuppressWarnings({"UnusedDeclaration"})
+        public void addImportHashColumn(final ModuleContext context)
+        {
+            if (null!=context && context.isNewInstall())
+                return;
+            StorageProvisioner sp = StorageProvisioner.get();
+            List<DatasetDefinition> all = new TableSelector(StudySchema.getInstance().getTableInfoDataset()).getArrayList(DatasetDefinition.class);
+            for (var ds : all)
+            {
+                Domain d = ds.getDomain();
+                if (null != d && null != d.getStorageTableName())
+                    sp.ensureBaseProperties(d);
+            }
+        }
+
+        @SuppressWarnings({"UnusedDeclaration"})
+        public void upgradeForSpecimenModule(final ModuleContext context)
+        {
+            if (!context.isNewInstall())
+            {
+                // SpecimenRequestNotificationEmailTemplate was moved to the specimen module in 21.3; move its template properties to the new location
+                EmailTemplateService.get().relocateEmailTemplateProperties("org.labkey.study.view.specimen.SpecimenRequestNotificationEmailTemplate", SpecimenRequestNotificationEmailTemplate.class);
+                StudyManager.getInstance().enableSpecimenModuleInStudyFolders(context.getUpgradeUser());
+            }
+        }
+    }
+
+    // Enable the specimen module (if it exists) in all studies that have specimen rows
+    public void enableSpecimenModuleInStudyFolders(User user)
+    {
+        Module specimenModule = ModuleLoader.getInstance().getModule("Specimen");
+
+        if (null != specimenModule)
+        {
+            StudyManager.getInstance().getAllStudies().forEach(study->{
+                // Best effort... don't fail upgrade if something goes wrong here
+                try
+                {
+                    Container c = study.getContainer();
+                    if (!SpecimenManagerNew.get().isSpecimensEmpty(c, user))
+                    {
+                        Set<Module> set = new HashSet<>(c.getActiveModules());
+
+                        // Always true in upgrade case, but this check optimizes any repeat calls
+                        if (!set.contains(specimenModule))
+                        {
+                            set.add(specimenModule);
+                            c.setActiveModules(set);
+                        }
+                    }
+                }
+                catch (Throwable t)
+                {
+                    _log.warn("Enabling specimen module failed", t);
+                }
+            });
+        }
+    }
+
+    /****
+     *
+     *
+     *
+     * TESTING
+     *
+     *
+     */
+
+
+    // To see detailed logging from StatementDataIterator, configure org.labkey.study.model.StudyManager$DatasetImportTestCase to level TRACE
+    private static class Tests {}
+    public static final Logger TEST_LOGGER = LogManager.getLogger(Tests.class);
+
+
+    public static class VisitCreationTestCase extends Assert
+    {
+        private static final double DELTA = 1E-8;
+
+        @Test
+        public void testDateConversion()
+        {
+            Date d = new Date();
+            String iso = DateUtil.toISO(d.getTime(), true);
+            DbSchema core = CoreSchema.getInstance().getSchema();
+            SQLFragment select = new SQLFragment("SELECT ");
+            select.append(core.getSqlDialect().getISOFormat(new SQLFragment("?",d)));
+            String db = new SqlSelector(core, select).getObject(String.class);
+            // SQL SERVER doesn't quite store millisecond precision
+            assertEquals(23,iso.length());
+            assertEquals(23,db.length());
+            assertEquals(iso.substring(0,20), db.substring(0,20));
+            String jdbc = (String)JdbcType.VARCHAR.convert(d);
+            assertEquals(jdbc, iso);
+        }
+
+
+        @Test
+        public void testExistingVisitBased()
+        {
+            StudyImpl study = new StudyImpl();
+            study.setContainer(JunitUtil.getTestContainer());
+            study.setTimepointType(TimepointType.VISIT);
+
+            List<VisitImpl> existingVisits = new ArrayList<>(3);
+            existingVisits.add(new VisitImpl(null, BigDecimal.valueOf(1), BigDecimal.valueOf(1), null, Visit.Type.BASELINE));
+            existingVisits.add(new VisitImpl(null, BigDecimal.valueOf(2), BigDecimal.valueOf(2), null, Visit.Type.BASELINE));
+            existingVisits.add(new VisitImpl(null, BigDecimal.valueOf(2.5), BigDecimal.valueOf(3.0), null, Visit.Type.BASELINE));
+
+            assertEquals("Should return existing visit", existingVisits.get(0), getInstance().ensureVisitWithoutSaving(study, 1, Visit.Type.BASELINE, existingVisits));
+            assertEquals("Should return existing visit", existingVisits.get(1), getInstance().ensureVisitWithoutSaving(study, 2, Visit.Type.BASELINE, existingVisits));
+            assertEquals("Should return existing visit", existingVisits.get(2), getInstance().ensureVisitWithoutSaving(study, 2.5, Visit.Type.BASELINE, existingVisits));
+            assertEquals("Should return existing visit", existingVisits.get(2), getInstance().ensureVisitWithoutSaving(study, 3.0, Visit.Type.BASELINE, existingVisits));
+
+            validateNewVisit(getInstance().ensureVisitWithoutSaving(study, 1.1, Visit.Type.BASELINE, existingVisits), existingVisits, 1.1, 1.1);
+            validateNewVisit(getInstance().ensureVisitWithoutSaving(study, 3.001, Visit.Type.BASELINE, existingVisits), existingVisits, 3.001, 3.001);
+            validateNewVisit(getInstance().ensureVisitWithoutSaving(study, 4, Visit.Type.BASELINE, existingVisits), existingVisits, 4, 4);
+        }
+
+        @Test
+        public void testEmptyVisitBased()
+        {
+            StudyImpl study = new StudyImpl();
+            study.setContainer(JunitUtil.getTestContainer());
+            study.setTimepointType(TimepointType.VISIT);
+
+            List<VisitImpl> existingVisits = new ArrayList<>();
+
+            validateNewVisit(getInstance().ensureVisitWithoutSaving(study, 1.1, Visit.Type.BASELINE, existingVisits), existingVisits, 1.1, 1.1);
+            validateNewVisit(getInstance().ensureVisitWithoutSaving(study, 3.001, Visit.Type.BASELINE, existingVisits), existingVisits, 3.001, 3.001);
+            validateNewVisit(getInstance().ensureVisitWithoutSaving(study, 4, Visit.Type.BASELINE, existingVisits), existingVisits, 4, 4);
+        }
+
+        @Test
+        public void testEmptyDateBased()
+        {
+            StudyImpl study = new StudyImpl();
+            study.setContainer(JunitUtil.getTestContainer());
+            study.setTimepointType(TimepointType.DATE);
+
+            List<VisitImpl> existingVisits = new ArrayList<>();
+
+            validateNewVisit(getInstance().ensureVisitWithoutSaving(study, 1, Visit.Type.BASELINE, existingVisits), existingVisits, 1, 1);
+            validateNewVisit(getInstance().ensureVisitWithoutSaving(study, -10, Visit.Type.BASELINE, existingVisits), existingVisits, -10, -10);
+            validateNewVisit(getInstance().ensureVisitWithoutSaving(study, 1.5, Visit.Type.BASELINE, existingVisits), existingVisits, 1.5, 1.5);
+
+            study.setDefaultTimepointDuration(7);
+            validateNewVisit(getInstance().ensureVisitWithoutSaving(study, 0, Visit.Type.BASELINE, existingVisits), existingVisits, 0, 6);
+            validateNewVisit(getInstance().ensureVisitWithoutSaving(study, 1, Visit.Type.BASELINE, existingVisits), existingVisits, 0, 6);
+            validateNewVisit(getInstance().ensureVisitWithoutSaving(study, 6, Visit.Type.BASELINE, existingVisits), existingVisits, 0, 6);
+            validateNewVisit(getInstance().ensureVisitWithoutSaving(study, 7, Visit.Type.BASELINE, existingVisits), existingVisits, 7, 13);
+            validateNewVisit(getInstance().ensureVisitWithoutSaving(study, 10, Visit.Type.BASELINE, existingVisits), existingVisits, 7, 13);
+            validateNewVisit(getInstance().ensureVisitWithoutSaving(study, 15, Visit.Type.BASELINE, existingVisits), existingVisits, 14, 20);
+            validateNewVisit(getInstance().ensureVisitWithoutSaving(study, -10, Visit.Type.BASELINE, existingVisits), existingVisits, -10, -10);
+            validateNewVisit(getInstance().ensureVisitWithoutSaving(study, 1.5, Visit.Type.BASELINE, existingVisits), existingVisits, 1.5, 1.5);
+        }
+
+        @Test
+        public void testExistingDateBased()
+        {
+            StudyImpl study = new StudyImpl();
+            study.setContainer(JunitUtil.getTestContainer());
+            study.setTimepointType(TimepointType.DATE);
+
+            List<VisitImpl> existingVisits = new ArrayList<>(3);
+            existingVisits.add(new VisitImpl(null, BigDecimal.valueOf(1), BigDecimal.valueOf(1), null, Visit.Type.BASELINE));
+            existingVisits.add(new VisitImpl(null, BigDecimal.valueOf(2), BigDecimal.valueOf(2), null, Visit.Type.BASELINE));
+            existingVisits.add(new VisitImpl(null, BigDecimal.valueOf(7), BigDecimal.valueOf(13), null, Visit.Type.BASELINE));
+
+            assertSame("Should be existing visit", existingVisits.get(0), getInstance().ensureVisitWithoutSaving(study, 1, Visit.Type.BASELINE, existingVisits));
+            assertSame("Should be existing visit", existingVisits.get(1), getInstance().ensureVisitWithoutSaving(study, 2, Visit.Type.BASELINE, existingVisits));
+            assertSame("Should be existing visit", existingVisits.get(2), getInstance().ensureVisitWithoutSaving(study, 7, Visit.Type.BASELINE, existingVisits));
+            assertSame("Should be existing visit", existingVisits.get(2), getInstance().ensureVisitWithoutSaving(study, 10, Visit.Type.BASELINE, existingVisits));
+            assertSame("Should be existing visit", existingVisits.get(2), getInstance().ensureVisitWithoutSaving(study, 13, Visit.Type.BASELINE, existingVisits));
+
+            study.setDefaultTimepointDuration(7);
+            assertSame("Should be existing visit", existingVisits.get(0), getInstance().ensureVisitWithoutSaving(study, 1, Visit.Type.BASELINE, existingVisits));
+            assertSame("Should be existing visit", existingVisits.get(1), getInstance().ensureVisitWithoutSaving(study, 2, Visit.Type.BASELINE, existingVisits));
+            assertSame("Should be existing visit", existingVisits.get(2), getInstance().ensureVisitWithoutSaving(study, 7, Visit.Type.BASELINE, existingVisits));
+            assertSame("Should be existing visit", existingVisits.get(2), getInstance().ensureVisitWithoutSaving(study, 10, Visit.Type.BASELINE, existingVisits));
+            assertSame("Should be existing visit", existingVisits.get(2), getInstance().ensureVisitWithoutSaving(study, 13, Visit.Type.BASELINE, existingVisits));
+        }
+
+        @Test
+        public void testCreationDateBased()
+        {
+            StudyImpl study = new StudyImpl();
+            study.setContainer(JunitUtil.getTestContainer());
+            study.setTimepointType(TimepointType.DATE);
+
+            List<VisitImpl> existingVisits = new ArrayList<>(4);
+            existingVisits.add(new VisitImpl(null, BigDecimal.valueOf(1), BigDecimal.valueOf(1), null, Visit.Type.BASELINE));
+            existingVisits.add(new VisitImpl(null, BigDecimal.valueOf(2), BigDecimal.valueOf(2), null, Visit.Type.BASELINE));
+            existingVisits.add(new VisitImpl(null, BigDecimal.valueOf(7), BigDecimal.valueOf(13), null, Visit.Type.BASELINE));
+            existingVisits.add(new VisitImpl(null, BigDecimal.valueOf(62), BigDecimal.valueOf(64), null, Visit.Type.BASELINE));
+
+            validateNewVisit(getInstance().ensureVisitWithoutSaving(study, 3, Visit.Type.BASELINE, existingVisits), existingVisits, 3, 3);
+            validateNewVisit(getInstance().ensureVisitWithoutSaving(study, 14, Visit.Type.BASELINE, existingVisits), existingVisits, 14, 14);
+            validateNewVisit(getInstance().ensureVisitWithoutSaving(study, -14, Visit.Type.BASELINE, existingVisits), existingVisits, -14, -14);
+            validateNewVisit(getInstance().ensureVisitWithoutSaving(study, 0, Visit.Type.BASELINE, existingVisits), existingVisits, 0, 0);
+            validateNewVisit(getInstance().ensureVisitWithoutSaving(study, 0.5, Visit.Type.BASELINE, existingVisits), existingVisits, 0.5, 0.5);
+            validateNewVisit(getInstance().ensureVisitWithoutSaving(study, 1.5, Visit.Type.BASELINE, existingVisits), existingVisits, 1.5, 1.5);
+            validateNewVisit(getInstance().ensureVisitWithoutSaving(study, -5, Visit.Type.BASELINE, existingVisits), existingVisits, -5, -5);
+
+            study.setDefaultTimepointDuration(7);
+            validateNewVisit(getInstance().ensureVisitWithoutSaving(study, 3, Visit.Type.BASELINE, existingVisits), existingVisits, 3, 6, "Day 3 - 6");
+            validateNewVisit(getInstance().ensureVisitWithoutSaving(study, 4, Visit.Type.BASELINE, existingVisits), existingVisits, 3, 6, "Day 3 - 6");
+            validateNewVisit(getInstance().ensureVisitWithoutSaving(study, 5, Visit.Type.BASELINE, existingVisits), existingVisits, 3, 6, "Day 3 - 6");
+            validateNewVisit(getInstance().ensureVisitWithoutSaving(study, 6, Visit.Type.BASELINE, existingVisits), existingVisits, 3, 6, "Day 3 - 6");
+            validateNewVisit(getInstance().ensureVisitWithoutSaving(study, 14, Visit.Type.BASELINE, existingVisits), existingVisits, 14, 20, "Week 3");
+            validateNewVisit(getInstance().ensureVisitWithoutSaving(study, 21, Visit.Type.BASELINE, existingVisits), existingVisits, 21, 27, "Week 4");
+            validateNewVisit(getInstance().ensureVisitWithoutSaving(study, 0, Visit.Type.BASELINE, existingVisits), existingVisits, 0, 0, "Day 0");
+            validateNewVisit(getInstance().ensureVisitWithoutSaving(study, 0.5, Visit.Type.BASELINE, existingVisits), existingVisits, 0.5, 0.5, "Day 0.5");
+            validateNewVisit(getInstance().ensureVisitWithoutSaving(study, 1.5, Visit.Type.BASELINE, existingVisits), existingVisits, 1.5, 1.5, "Day 1.5");
+            validateNewVisit(getInstance().ensureVisitWithoutSaving(study, -5, Visit.Type.BASELINE, existingVisits), existingVisits, -5, -5, "Day -5");
+
+            study.setDefaultTimepointDuration(30);
+            validateNewVisit(getInstance().ensureVisitWithoutSaving(study, 3, Visit.Type.BASELINE, existingVisits), existingVisits, 3, 6, "Day 3 - 6");
+            validateNewVisit(getInstance().ensureVisitWithoutSaving(study, 4, Visit.Type.BASELINE, existingVisits), existingVisits, 3, 6, "Day 3 - 6");
+            validateNewVisit(getInstance().ensureVisitWithoutSaving(study, 5, Visit.Type.BASELINE, existingVisits), existingVisits, 3, 6, "Day 3 - 6");
+            validateNewVisit(getInstance().ensureVisitWithoutSaving(study, 6, Visit.Type.BASELINE, existingVisits), existingVisits, 3, 6, "Day 3 - 6");
+            validateNewVisit(getInstance().ensureVisitWithoutSaving(study, 14, Visit.Type.BASELINE, existingVisits), existingVisits, 14, 29, "Day 14 - 29");
+            validateNewVisit(getInstance().ensureVisitWithoutSaving(study, 21, Visit.Type.BASELINE, existingVisits), existingVisits, 14, 29, "Day 14 - 29");
+            validateNewVisit(getInstance().ensureVisitWithoutSaving(study, 29, Visit.Type.BASELINE, existingVisits), existingVisits, 14, 29, "Day 14 - 29");
+            validateNewVisit(getInstance().ensureVisitWithoutSaving(study, 30, Visit.Type.BASELINE, existingVisits), existingVisits, 30, 59, "Month 2");
+            validateNewVisit(getInstance().ensureVisitWithoutSaving(study, 60, Visit.Type.BASELINE, existingVisits), existingVisits, 60, 61, "Day 60 - 61");
+            validateNewVisit(getInstance().ensureVisitWithoutSaving(study, 61, Visit.Type.BASELINE, existingVisits), existingVisits, 60, 61, "Day 60 - 61");
+            validateNewVisit(getInstance().ensureVisitWithoutSaving(study, 65, Visit.Type.BASELINE, existingVisits), existingVisits, 65, 89, "Day 65 - 89");
+            validateNewVisit(getInstance().ensureVisitWithoutSaving(study, 100, Visit.Type.BASELINE, existingVisits), existingVisits, 90, 119, "Month 4");
+            validateNewVisit(getInstance().ensureVisitWithoutSaving(study, 0, Visit.Type.BASELINE, existingVisits), existingVisits, 0, 0, "Day 0");
+            validateNewVisit(getInstance().ensureVisitWithoutSaving(study, 0.5, Visit.Type.BASELINE, existingVisits), existingVisits, 0.5, 0.5, "Day 0.5");
+            validateNewVisit(getInstance().ensureVisitWithoutSaving(study, 1.5, Visit.Type.BASELINE, existingVisits), existingVisits, 1.5, 1.5, "Day 1.5");
+            validateNewVisit(getInstance().ensureVisitWithoutSaving(study, -5, Visit.Type.BASELINE, existingVisits), existingVisits, -5, -5, "Day -5");
+        }
+
+        @Test
+        public void testVisitDescription()
+        {
+            StudyImpl study = new StudyImpl();
+            study.setContainer(JunitUtil.getTestContainer());
+            study.setTimepointType(TimepointType.DATE);
+
+            List<VisitImpl> existingVisits = new ArrayList<>();
+
+            VisitImpl newVisit = getInstance().ensureVisitWithoutSaving(study, 1, Visit.Type.BASELINE, existingVisits);
+            newVisit.setDescription("My custom visit description");
+            validateNewVisit(newVisit, existingVisits, 1, 1, "Day 1", "My custom visit description");
+        }
+
+        private void validateNewVisit(VisitImpl newVisit, List<VisitImpl> existingVisits, double seqNumMin, double seqNumMax, String label, String description)
+        {
+            validateNewVisit(newVisit, existingVisits, seqNumMin, seqNumMax, label);
+            assertEquals("Descriptions don't match", description, newVisit.getDescription());
+        }
+
+        private void validateNewVisit(VisitImpl newVisit, List<VisitImpl> existingVisits, double seqNumMin, double seqNumMax, String label)
+        {
+            validateNewVisit(newVisit, existingVisits, seqNumMin, seqNumMax);
+            assertEquals("Labels don't match", label, newVisit.getLabel());
+        }
+
+        private void validateNewVisit(VisitImpl newVisit, List<VisitImpl> existingVisits, double seqNumMin, double seqNumMax)
+        {
+            for (VisitImpl existingVisit : existingVisits)
+            {
+                assertNotSame("Should be a new visit", newVisit, existingVisit);
+            }
+            assertEquals("Shouldn't have a rowId yet", 0, newVisit.getRowId());
+            assertEquals("Wrong sequenceNumMin", seqNumMin, newVisit.getSequenceNumMinDouble(), DELTA);
+            assertEquals("Wrong sequenceNumMax", seqNumMax, newVisit.getSequenceNumMaxDouble(), DELTA);
+        }
+    }
+
+    @TestWhen(TestWhen.When.BVT)
+    public static class AssayScheduleTestCase extends Assert
+    {
+        TestContext _context = null;
+        User _user = null;
+        Container _container = null;
+        StudyImpl _junitStudy = null;
+        StudyManager _manager = StudyManager.getInstance();
+
+        Map<String, String> _lookups = new HashMap<>();
+        List<AssaySpecimenConfigImpl> _assays = new ArrayList<>();
+        List<VisitImpl> _visits = new ArrayList<>();
+
+        @Test
+        public void test()
+        {
+            try
+            {
+                createStudy();
+                _user = _context.getUser();
+                _container = _junitStudy.getContainer();
+
+                populateLookupTables();
+                populateAssayConfigurations();
+                populateAssaySchedule();
+
+                verifyAssayConfigurations();
+                verifyAssaySchedule();
+                verifyCleanUpAssayConfigurations();
+            }
+            finally
+            {
+                tearDown();
+            }
+        }
+
+        private void verifyCleanUpAssayConfigurations()
+        {
+            _manager.deleteAssaySpecimenVisits(_container, _visits.get(0).getRowId());
+            verifyAssayScheduleRowCount(2);
+            assertEquals(1, _manager.getAssaySpecimenVisitIds(_container, _assays.get(0)).size());
+            assertEquals(1, _manager.getVisitsForAssaySchedule(_container).size());
+
+            _manager.deleteAssaySpecimenVisits(_container, _visits.get(1).getRowId());
+            verifyAssayScheduleRowCount(0);
+            assertEquals(0, _manager.getAssaySpecimenVisitIds(_container, _assays.get(0)).size());
+            assertEquals(0, _manager.getVisitsForAssaySchedule(_container).size());
+        }
+
+        private void verifyAssaySchedule()
+        {
+            verifyAssayScheduleRowCount(4);
+
+            List<VisitImpl> visits = _manager.getVisitsForAssaySchedule(_container);
+            assertEquals("Unexpected assay schedule visit count", 2, visits.size());
+
+            for (AssaySpecimenConfigImpl assay : _manager.getAssaySpecimenConfigs(_container, "RowId"))
+            {
+                List<Integer> visitIds = _manager.getAssaySpecimenVisitIds(_container, assay);
+                for (VisitImpl visit : _visits)
+                    assertTrue("Assay schedule does not contain expected visitId", visitIds.contains(visit.getRowId()));
+            }
+        }
+
+        private void verifyAssayScheduleRowCount(int expectedCount)
+        {
+            TableSelector selector = new TableSelector(StudySchema.getInstance().getTableInfoAssaySpecimenVisit(), SimpleFilter.createContainerFilter(_container), null);
+            assertEquals("Unexpected number of assay schedule visit records", expectedCount, selector.getRowCount());
+        }
+
+        private void verifyAssayConfigurations()
+        {
+            List<AssaySpecimenConfigImpl> assays = _manager.getAssaySpecimenConfigs(_container, "RowId");
+            assertEquals("Unexpected assay configuration count", 2, assays.size());
+
+            for (AssaySpecimenConfigImpl assay : assays)
+            {
+                assertEquals("Unexpected assay configuration lookup value", _lookups.get("Lab"), assay.getLab());
+                assertEquals("Unexpected assay configuration lookup value", _lookups.get("SampleType"), assay.getSampleType());
+            }
+        }
+
+        private void populateAssaySchedule()
+        {
+            _visits.add(StudyManager.getInstance().createVisit(_junitStudy, _user, new VisitImpl(_container, BigDecimal.valueOf(1.0), "Visit 1", Visit.Type.BASELINE)));
+            _visits.add(StudyManager.getInstance().createVisit(_junitStudy, _user, new VisitImpl(_container, BigDecimal.valueOf(2.0), "Visit 2", Visit.Type.SCHEDULED_FOLLOWUP)));
+            assertEquals(_visits.size(), 2);
+
+            for (AssaySpecimenConfigImpl assay : _assays)
+            {
+                for (VisitImpl visit : _visits)
+                {
+                    AssaySpecimenVisitImpl asv = new AssaySpecimenVisitImpl(_container, assay.getRowId(), visit.getRowId());
+                    Table.insert(_user, StudySchema.getInstance().getTableInfoAssaySpecimenVisit(), asv);
+                }
+            }
+
+            verifyAssayScheduleRowCount(_assays.size() * _visits.size());
+        }
+
+        private void populateAssayConfigurations()
+        {
+            AssaySpecimenConfigImpl assay1 = new AssaySpecimenConfigImpl(_container, "Assay1", "Assay 1 description");
+            assay1.setLab(_lookups.get("Lab"));
+            assay1.setSampleType(_lookups.get("SampleType"));
+            _assays.add(Table.insert(_user, StudySchema.getInstance().getTableInfoAssaySpecimen(), assay1));
+
+            AssaySpecimenConfigImpl assay2 = new AssaySpecimenConfigImpl(_container, "Assay2", "Assay 2 description");
+            assay2.setLab(_lookups.get("Lab"));
+            assay2.setSampleType(_lookups.get("SampleType"));
+            _assays.add(Table.insert(_user, StudySchema.getInstance().getTableInfoAssaySpecimen(), assay2));
+
+            assertEquals(_assays.size(), 2);
+        }
+
+        private void populateLookupTables()
+        {
+            String name, label;
+
+            Map<String, String> data = new HashMap<>();
+            data.put("Container", _container.getId());
+
+            data.put("Name", name = "Test Lab");
+            data.put("Label", label = "Test Lab Label");
+            Table.insert(_user, StudySchema.getInstance().getTableInfoStudyDesignLabs(), data);
+            assertEquals("Unexpected study design lookup label", label, _manager.getStudyDesignLabLabelByName(_container, name));
+            assertNull("Unexpected study design lookup label", _manager.getStudyDesignLabLabelByName(_container, "UNK"));
+            _lookups.put("Lab", name);
+
+            data.put("Name", name = "Test Sample Type");
+            data.put("Label", label = "Test Sample Type Label");
+            data.put("PrimaryType", "Test Primary Type");
+            data.put("ShortSampleCode", "TP");
+            Table.insert(_user, StudySchema.getInstance().getTableInfoStudyDesignSampleTypes(), data);
+            _lookups.put("SampleType", name);
+        }
+
+        private void createStudy()
+        {
+            _context = TestContext.get();
+            Container junit = JunitUtil.getTestContainer();
+
+            String name = GUID.makeHash();
+            Container c = ContainerManager.createContainer(junit, name);
+            StudyImpl s = new StudyImpl(c, "Junit Study");
+            s.setTimepointType(TimepointType.VISIT);
+            s.setStartDate(new Date(DateUtil.parseDateTime(c, "2014-01-01")));
+            s.setSubjectColumnName("SubjectID");
+            s.setSubjectNounPlural("Subjects");
+            s.setSubjectNounSingular("Subject");
+            s.setSecurityType(SecurityType.BASIC_WRITE);
+            _junitStudy = StudyManager.getInstance().createStudy(_context.getUser(), s);
+        }
+
+        private void tearDown()
+        {
+            if (null != _junitStudy)
+            {
+                assertTrue(ContainerManager.delete(_junitStudy.getContainer(), _context.getUser()));
+            }
+        }
+    }
+
+    public static class StudySnapshotTestCase extends Assert
+    {
+        @Test
+        public void testComplianceSettings()
+        {
+            // We load the SnapshotSettings bean from serialized JSON in the core.StudySnapshot.Settings column. This
+            // test ensures that we serialize using the latest compliance properties but continue to correctly load
+            // older snapshots that might specify "removeProtectedColumns":true instead of "phiLevel":<value>. This
+            // was broken shortly after we migrated to using phiLevel, see #xxxx.
+
+            // phiLevel property takes precedence over legacy properties
+            testComplianceSettings("\"removeProtectedColumns\":true,\"removePhiColumns\":false,\"phiLevel\":\"Limited\",\"shiftDates\":false,\"useAlternateParticipantIds\":false,\"maskClinic\":false", PHI.Limited);
+            testComplianceSettings("\"removeProtectedColumns\":false,\"removePhiColumns\":false,\"phiLevel\":\"Limited\",\"shiftDates\":false,\"useAlternateParticipantIds\":false,\"maskClinic\":false", PHI.Limited);
+            testComplianceSettings("\"phiLevel\":\"Restricted\"", PHI.Restricted);
+            testComplianceSettings("\"phiLevel\":\"PHI\"", PHI.PHI);
+            testComplianceSettings("\"phiLevel\":\"Limited\"", PHI.Limited);
+            testComplianceSettings("\"phiLevel\":\"NotPHI\"", PHI.NotPHI);
+
+            // removeProtectedColumns:true means include no PHI columns
+            testComplianceSettings("\"removeProtectedColumns\":true,\"shiftDates\":true,\"useAlternateParticipantIds\":true,\"maskClinic\":true", PHI.NotPHI);
+            testComplianceSettings("\"removeProtectedColumns\":false,\"shiftDates\":true,\"useAlternateParticipantIds\":true,\"maskClinic\":true", PHI.Restricted);
+
+            // removePhiColumns property should have no effect
+            testComplianceSettings("\"removeProtectedColumns\":true,\"removePhiColumns\":true", PHI.NotPHI);
+            testComplianceSettings("\"removeProtectedColumns\":true,\"removePhiColumns\":false", PHI.NotPHI);
+
+            // If no properties are specified then include all columns
+            testComplianceSettings("\"shiftDates\":true,\"useAlternateParticipantIds\":true,\"maskClinic\":true", PHI.Restricted);
+            testComplianceSettings("", PHI.Restricted);
+        }
+
+        private static final String JSON_PREFIX = "{\"description\":null,\"participantGroups\":[],\"participants\":null,\"datasets\":[5008,5024,5025,5026,5004,5006,5007],\"datasetRefresh\":true,\"datasetRefreshDelay\":30,\"visits\":null,\"specimenRequestId\":null,\"includeSpecimens\":true,\"specimenRefresh\":true,\"studyObjects\":[],\"lists\":[],\"views\":[],\"reports\":[],\"folderObjects\":[]";
+
+        private void testComplianceSettings(String settingsJson, PHI expectedLevel)
+        {
+            String json = JSON_PREFIX + (StringUtils.isNotEmpty(settingsJson) ? "," + settingsJson + "}" : "}");
+            StudySnapshot snapshot = new StudySnapshot();
+            snapshot.setSettings(json);
+
+            testSnapshot(snapshot, expectedLevel);
+        }
+
+        @Test
+        public void testStoredSnapshots()
+        {
+            Collection<StudySnapshot> snapshots = StudyManager.getInstance().getStudySnapshots(null);
+
+            for (StudySnapshot snapshot : snapshots)
+            {
+                PHI level = snapshot.getSnapshotSettings().getPhiLevel();
+                testSnapshot(snapshot, level);
+                StudySnapshot snapshotFromRowId = StudyManager.getInstance().getStudySnapshot(snapshot.getRowId());
+                testSnapshot(snapshotFromRowId, level);
+            }
+        }
+
+        private void testSnapshot(StudySnapshot snapshot, PHI expectedLevel)
+        {
+            assertNotNull(snapshot);
+            assertNotNull(expectedLevel);
+            SnapshotSettings settings = snapshot.getSnapshotSettings();
+            assertNotNull("getPhiLevel() returned null", settings.getPhiLevel());
+            assertEquals(expectedLevel, settings.getPhiLevel());
+
+            // Test the settings JSON that this snapshot generates
+            String serializedJson = snapshot.getSettings();
+            String expectedLevelJson = "\"phiLevel\":\"" + expectedLevel.name() + "\"";
+            assertTrue("Serialized JSON did not include " + expectedLevelJson, serializedJson.contains(expectedLevelJson));
+            assertFalse("Serialized JSON included removeProtectedColumns", serializedJson.contains("removeProtectedColumns"));
+            assertFalse("Serialized JSON included removePhiColumns", serializedJson.contains("removePhiColumns"));
+        }
+    }
+}