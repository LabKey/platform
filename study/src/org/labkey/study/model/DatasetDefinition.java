--- conflicted
+++ resolved
@@ -1,3082 +1,3049 @@
-/*
- * Copyright (c) 2015-2019 LabKey Corporation
- *
- * Licensed under the Apache License, Version 2.0 (the "License");
- * you may not use this file except in compliance with the License.
- * You may obtain a copy of the License at
- *
- *     http://www.apache.org/licenses/LICENSE-2.0
- *
- * Unless required by applicable law or agreed to in writing, software
- * distributed under the License is distributed on an "AS IS" BASIS,
- * WITHOUT WARRANTIES OR CONDITIONS OF ANY KIND, either express or implied.
- * See the License for the specific language governing permissions and
- * limitations under the License.
- */
-
-package org.labkey.study.model;
-
-import org.apache.commons.beanutils.ConvertUtils;
-import org.apache.commons.lang3.StringUtils;
-import org.apache.logging.log4j.LogManager;
-import org.apache.logging.log4j.Logger;
-import org.jetbrains.annotations.NotNull;
-import org.jetbrains.annotations.Nullable;
-import org.junit.Assert;
-import org.junit.Test;
-import org.labkey.api.audit.AbstractAuditHandler;
-import org.labkey.api.audit.AuditHandler;
-import org.labkey.api.audit.AuditLogService;
-import org.labkey.api.audit.AuditTypeEvent;
-import org.labkey.api.cache.BlockingCache;
-import org.labkey.api.cache.Cache;
-import org.labkey.api.cache.CacheLoader;
-import org.labkey.api.cache.CacheManager;
-import org.labkey.api.collections.ArrayListMap;
-import org.labkey.api.collections.CaseInsensitiveHashMap;
-import org.labkey.api.collections.CaseInsensitiveHashSet;
-import org.labkey.api.collections.Sets;
-import org.labkey.api.compliance.ComplianceService;
-import org.labkey.api.data.*;
-import org.labkey.api.data.DbScope.Transaction;
-import org.labkey.api.data.dialect.SqlDialect;
-import org.labkey.api.dataiterator.DataIterator;
-import org.labkey.api.dataiterator.DataIteratorBuilder;
-import org.labkey.api.dataiterator.DataIteratorContext;
-import org.labkey.api.dataiterator.DataIteratorUtil;
-import org.labkey.api.dataiterator.DetailedAuditLogDataIterator;
-import org.labkey.api.dataiterator.ExistingRecordDataIterator;
-import org.labkey.api.dataiterator.LoggingDataIterator;
-import org.labkey.api.dataiterator.StandardDataIteratorBuilder;
-import org.labkey.api.dataiterator.TableInsertDataIteratorBuilder;
-import org.labkey.api.di.DataIntegrationService;
-import org.labkey.api.exp.ChangePropertyDescriptorException;
-import org.labkey.api.exp.DomainDescriptor;
-import org.labkey.api.exp.DomainNotFoundException;
-import org.labkey.api.exp.MvColumn;
-import org.labkey.api.exp.OntologyManager;
-import org.labkey.api.exp.PropertyDescriptor;
-import org.labkey.api.exp.PropertyType;
-import org.labkey.api.exp.RawValueColumn;
-import org.labkey.api.exp.api.ExpObject;
-import org.labkey.api.exp.api.ProvenanceService;
-import org.labkey.api.exp.api.StorageProvisioner;
-import org.labkey.api.exp.property.Domain;
-import org.labkey.api.exp.property.DomainKind;
-import org.labkey.api.exp.property.DomainProperty;
-import org.labkey.api.exp.property.Lookup;
-import org.labkey.api.exp.property.PropertyService;
-import org.labkey.api.gwt.client.AuditBehaviorType;
-import org.labkey.api.qc.DataState;
-import org.labkey.api.qc.DataStateManager;
-import org.labkey.api.query.AliasedColumn;
-import org.labkey.api.query.BatchValidationException;
-import org.labkey.api.query.DefaultSchema;
-import org.labkey.api.query.ExprColumn;
-import org.labkey.api.query.FieldKey;
-import org.labkey.api.query.LookupForeignKey;
-import org.labkey.api.query.PdLookupForeignKey;
-import org.labkey.api.query.QueryService;
-import org.labkey.api.query.QueryUpdateService;
-import org.labkey.api.query.SimpleValidationError;
-import org.labkey.api.query.UserSchema;
-import org.labkey.api.query.ValidationException;
-import org.labkey.api.reports.model.ViewCategory;
-import org.labkey.api.reports.model.ViewCategoryManager;
-import org.labkey.api.security.MutableSecurityPolicy;
-import org.labkey.api.security.SecurityManager;
-import org.labkey.api.security.SecurityPolicy;
-import org.labkey.api.security.SecurityPolicyManager;
-import org.labkey.api.security.User;
-import org.labkey.api.security.UserPrincipal;
-import org.labkey.api.security.permissions.AdminPermission;
-import org.labkey.api.security.permissions.DeletePermission;
-import org.labkey.api.security.permissions.InsertPermission;
-import org.labkey.api.security.permissions.Permission;
-import org.labkey.api.security.permissions.ReadPermission;
-import org.labkey.api.security.permissions.ReadSomePermission;
-import org.labkey.api.security.permissions.RestrictedReadPermission;
-import org.labkey.api.security.permissions.UpdatePermission;
-<<<<<<< HEAD
-import org.labkey.api.security.permissions.RestrictedUpdatePermission;
-=======
->>>>>>> 08e942f5
-import org.labkey.api.security.roles.Role;
-import org.labkey.api.settings.AppProps;
-import org.labkey.api.study.CompletionType;
-import org.labkey.api.study.Dataset;
-import org.labkey.api.study.Study;
-import org.labkey.api.study.StudyService;
-import org.labkey.api.study.StudyUrls;
-import org.labkey.api.study.StudyUtils;
-import org.labkey.api.study.TimepointType;
-import org.labkey.api.study.publish.StudyPublishService;
-import org.labkey.api.util.CPUTimer;
-import org.labkey.api.util.DateUtil;
-import org.labkey.api.util.GUID;
-import org.labkey.api.util.PageFlowUtil;
-import org.labkey.api.util.Pair;
-import org.labkey.api.util.UnexpectedException;
-import org.labkey.api.view.ActionURL;
-import org.labkey.api.view.UnauthorizedException;
-import org.labkey.study.StudySchema;
-import org.labkey.study.dataset.DatasetAuditProvider;
-import org.labkey.study.query.DatasetTableImpl;
-import org.labkey.study.query.DatasetUpdateService;
-import org.labkey.study.query.StudyQuerySchema;
-import org.springframework.beans.factory.InitializingBean;
-
-import java.io.IOException;
-import java.sql.SQLException;
-import java.text.DecimalFormat;
-import java.text.NumberFormat;
-import java.util.ArrayList;
-import java.util.Arrays;
-import java.util.Collection;
-import java.util.Collections;
-import java.util.Date;
-import java.util.EnumSet;
-import java.util.HashMap;
-import java.util.HashSet;
-import java.util.LinkedHashMap;
-import java.util.List;
-import java.util.Map;
-import java.util.Objects;
-import java.util.Set;
-import java.util.TreeSet;
-import java.util.concurrent.locks.Lock;
-import java.util.concurrent.locks.ReentrantLock;
-
-import static org.labkey.api.query.QueryService.AuditAction.DELETE;
-import static org.labkey.api.query.QueryService.AuditAction.TRUNCATE;
-
-
-/**
- * User: brittp
- * Date: Jan 6, 2006
- * Time: 10:29:31 AM
- */
-public class DatasetDefinition extends AbstractStudyEntity<Dataset> implements Cloneable, Dataset, InitializingBean
-{
-    // DatasetQueryUpdateService
-
-
-    //    static final Object MANAGED_KEY_LOCK = new Object();
-    private static final Logger _log = LogManager.getLogger(DatasetDefinition.class);
-
-    private final ReentrantLock _lock = new ReentrantLock();
-
-    private Container _definitionContainer;
-    private Boolean _isShared = null;
-    private StudyImpl _study;
-    private int _datasetId;
-    private String _name;
-    private String _typeURI;
-    private String _category;
-    private Integer _categoryId;
-    private String _visitDatePropertyName;
-    private String _keyPropertyName;
-    private @NotNull KeyManagementType _keyManagementType = KeyManagementType.None;
-    private String _description;
-    private boolean _demographicData; //demographic information, sequenceNum
-    private Integer _cohortId;
-    private Integer _publishSourceId;   // the identifier of the published data source
-    private String _publishSourceType;  // the type of published data source (assay, sample type, ...)
-
-    private String _fileName; // Filename from the original import  TODO: save this at import time and load it from db
-    private String _tag;
-    private String _type = Dataset.TYPE_STANDARD;
-    private DataSharing _datasharing = DataSharing.NONE;
-    private boolean _useTimeKeyField = false;
-
-
-    private static final String[] BASE_DEFAULT_FIELD_NAMES_ARRAY = new String[]
-    {
-        "Container",
-        "ParticipantID",
-        "ptid",
-        "SequenceNum", // used in both date-based and visit-based studies
-        "DatasetId",
-        "SiteId",
-        "Created",
-        "CreatedBy",
-        "Modified",
-        "ModifiedBy",
-        "sourcelsid",
-        "QCState",
-        "visitRowId",
-        "lsid",
-        "dsrowid",
-        "Dataset",
-        "ParticipantSequenceNum",
-        "_key",
-        // The following columns names don't refer to actual built-in dataset columns, but
-        // they're used by import ('replace') or are commonly used/confused synonyms for built-in column names
-        "replace",
-        "visit",
-        "participant",
-        DataIntegrationService.Columns.TransformImportHash.getColumnName()
-    };
-
-    private static final String[] DEFAULT_ABSOLUTE_DATE_FIELD_NAMES_ARRAY = new String[]
-    {
-        "Date",
-        "VisitDate",
-    };
-
-    private static final String[] DEFAULT_RELATIVE_DATE_FIELD_NAMES_ARRAY = new String[]
-    {
-        "Day"
-    };
-
-    private static final String[] DEFAULT_VISIT_FIELD_NAMES_ARRAY = new String[]
-    {
-        "VisitSequenceNum"
-    };
-
-    // fields to hide on the dataset schema view
-    private static final String[] HIDDEN_DEFAULT_FIELD_NAMES_ARRAY = new String[]
-    {
-        "Container",
-        "sourcelsid",
-        "QCState",
-        "visitRowId",
-        "lsid",
-        "dsrowid",
-        "Dataset",
-        "ParticipantSequenceNum",
-        DataIntegrationService.Columns.TransformImportHash.getColumnName()
-    };
-
-    static final Set<String> DEFAULT_ABSOLUTE_DATE_FIELDS;
-    static final Set<String> DEFAULT_RELATIVE_DATE_FIELDS;
-    static final Set<String> DEFAULT_VISIT_FIELDS;
-    private static final Set<String> HIDDEN_DEFAULT_FIELDS = Sets.newCaseInsensitiveHashSet(HIDDEN_DEFAULT_FIELD_NAMES_ARRAY);
-
-    static
-    {
-        DEFAULT_ABSOLUTE_DATE_FIELDS = Sets.newCaseInsensitiveHashSet(BASE_DEFAULT_FIELD_NAMES_ARRAY);
-        DEFAULT_ABSOLUTE_DATE_FIELDS.addAll(Sets.newCaseInsensitiveHashSet(DEFAULT_ABSOLUTE_DATE_FIELD_NAMES_ARRAY));
-
-        DEFAULT_RELATIVE_DATE_FIELDS = Sets.newCaseInsensitiveHashSet(BASE_DEFAULT_FIELD_NAMES_ARRAY);
-        DEFAULT_RELATIVE_DATE_FIELDS.addAll(Sets.newCaseInsensitiveHashSet(DEFAULT_ABSOLUTE_DATE_FIELD_NAMES_ARRAY));
-        DEFAULT_RELATIVE_DATE_FIELDS.addAll(Sets.newCaseInsensitiveHashSet(DEFAULT_RELATIVE_DATE_FIELD_NAMES_ARRAY));
-
-        DEFAULT_VISIT_FIELDS = Sets.newCaseInsensitiveHashSet(BASE_DEFAULT_FIELD_NAMES_ARRAY);
-        DEFAULT_VISIT_FIELDS.addAll(Sets.newCaseInsensitiveHashSet(DEFAULT_VISIT_FIELD_NAMES_ARRAY));
-    }
-
-    public DatasetDefinition()
-    {
-    }
-
-
-    public DatasetDefinition(StudyImpl study, int datasetId)
-    {
-        _study = study;
-        setContainer(_study.getContainer());
-        _datasetId = datasetId;
-        _name = String.valueOf(datasetId);
-        _label =  String.valueOf(datasetId);
-        _typeURI = null;
-        _showByDefault = true;
-        _isShared = study.getShareDatasetDefinitions();
-    }
-
-
-    public DatasetDefinition(StudyImpl study, int datasetId, String name, String label, String category, String entityId, @Nullable String typeURI)
-    {
-        _study = study;
-        setContainer(_study.getContainer());
-        _datasetId = datasetId;
-        _name = name;
-        _label = label;
-        _category = category;
-        _entityId = null != entityId ? entityId : GUID.makeGUID();
-        _typeURI = null != typeURI ? typeURI : DatasetDomainKind.generateDomainURI(name, _entityId, getContainer());
-        _showByDefault = true;
-        _isShared = study.getShareDatasetDefinitions();
-    }
-
-
-    @Override
-    public DatasetDefinition createMutable()
-    {
-        return (DatasetDefinition) super.createMutable();
-    }
-
-    /*
-     * given a potentially shared dataset definition, return a dataset definition that is scoped to the current study
-     */
-    public DatasetDefinition createLocalDatasetDefinition(StudyImpl substudy)
-    {
-        if (substudy.getContainer().equals(getContainer()))
-            return this;
-        assert isShared();
-        DatasetDefinition sub = createMutable();
-        assert sub != this;
-        sub._definitionContainer = sub.getContainer();
-        sub.setContainer(substudy.getContainer());
-
-        // apply substudy dataset overrides
-        String category = "dataset-overrides:" + getDatasetId();
-        PropertyManager.PropertyMap map = PropertyManager.getProperties(substudy.getContainer(), category);
-        if (!map.isEmpty())
-        {
-            if (map.get("showByDefault") != null)
-                sub.setShowByDefault(Boolean.valueOf(map.get("showByDefault")));
-        }
-
-        sub.lock();
-        assert sub.isShared();
-        return sub;
-    }
-
-    @Override
-    public void setContainer(Container container)
-    {
-        super.setContainer(container);
-        _study = null;
-    }
-
-    @Override
-    public void savePolicy(MutableSecurityPolicy policy, User user)
-    {
-        String baseDescription = "Security changed.";
-        String removalDescription = "Removed assignments";
-        String additionDescription = "Added assignments";
-
-        SecurityPolicy existingPolicy = SecurityPolicyManager.getPolicy(this);
-        if (!existingPolicy.getAssignments().equals(policy.getAssignments()))
-        {
-            DatasetAuditProvider.DatasetAuditEvent event = new DatasetAuditProvider.DatasetAuditEvent(getContainer().getId(), getPolicyChangeSummary(policy, existingPolicy, baseDescription, removalDescription, additionDescription));
-            event.setDatasetId(getDatasetId());
-            AuditLogService.get().addEvent(user, event);
-        }
-        super.savePolicy(policy, user);
-    }
-
-    @Override
-    public boolean isShared()
-    {
-        assert null != _isShared;
-        return _isShared;
-    }
-
-    public boolean isInherited()
-    {
-        return isShared() && null != _definitionContainer && !_definitionContainer.equals(getContainer());
-    }
-
-    /**
-     * Return true if this local dataset has the same id as a dataset from a shared study.
-     */
-    public List<DatasetDefinition> getShadowed()
-    {
-        return StudyManager.getInstance().getShadowedDatasets(getStudy(), Arrays.asList(this));
-    }
-
-
-    //TODO this should probably be driven off the DomainKind to avoid code duplication
-    public static boolean isDefaultFieldName(String fieldName, Study study)
-    {
-        String subjectCol = study.getSubjectColumnName();
-        if (subjectCol.equalsIgnoreCase(fieldName))
-            return true;
-
-        if (DatasetDomainKind.DATE.equalsIgnoreCase(fieldName) && !study.getTimepointType().isVisitBased())
-            return true;
-
-        return switch (study.getTimepointType())
-                {
-                    case VISIT -> DEFAULT_VISIT_FIELDS.contains(fieldName);
-                    case CONTINUOUS -> DEFAULT_ABSOLUTE_DATE_FIELDS.contains(fieldName);
-                    default -> DEFAULT_RELATIVE_DATE_FIELDS.contains(fieldName);
-                };
-    }
-
-
-    public static boolean showOnManageView(String fieldName, Study study)
-    {
-        return !HIDDEN_DEFAULT_FIELDS.contains(fieldName);
-    }
-
-
-    @Override
-    public Set<String> getDefaultFieldNames()
-    {
-        TimepointType timepointType = getStudy().getTimepointType();
-        Set<String> fieldNames =
-                timepointType == TimepointType.VISIT ? DEFAULT_VISIT_FIELDS :
-                timepointType == TimepointType.CONTINUOUS ? DEFAULT_ABSOLUTE_DATE_FIELDS:
-                DEFAULT_RELATIVE_DATE_FIELDS;
-
-        return Collections.unmodifiableSet(fieldNames);
-    }
-
-
-    @Override
-    public String getName()
-    {
-        return _name;
-    }
-
-    public void setName(String name)
-    {
-        _name = name;
-    }
-
-    @Override
-    public String getFileName()
-    {
-        if (null == _fileName)
-        {
-            NumberFormat dsf = new DecimalFormat("dataset000.tsv");
-
-            return dsf.format(getDatasetId());
-        }
-        else
-        {
-            return _fileName;
-        }
-    }
-
-    public void setFileName(String fileName)
-    {
-        _fileName = fileName;
-    }
-
-    @Override
-    public String getCategory()
-    {
-        return _category;
-    }
-
-    public void setCategory(String category)
-    {
-        verifyMutability();
-
-        if (category != null)
-            _category = category;
-    }
-
-    public Integer getCategoryId()
-    {
-        return _categoryId;
-    }
-
-    public void setCategoryId(Integer categoryId)
-    {
-        verifyMutability();
-        _categoryId = categoryId;
-        _category = null;
-
-        if (_categoryId != null)
-        {
-            ViewCategory category = ViewCategoryManager.getInstance().getCategory(getDefinitionContainer(), _categoryId);
-            if (category != null)
-                _category = ViewCategoryManager.getInstance().encode(category);
-        }
-    }
-
-    @Override
-    public ViewCategory getViewCategory()
-    {
-        if (_categoryId != null)
-            return ViewCategoryManager.getInstance().getCategory(getDefinitionContainer(), _categoryId);
-
-        return null;
-    }
-
-    @Override
-    public int getDatasetId()
-    {
-        return _datasetId;
-    }
-
-    public void setDatasetId(int datasetId)
-    {
-        verifyMutability();
-        _datasetId = datasetId;
-    }
-
-    public String getDataSharing()
-    {
-        return getDataSharingEnum().name();
-    }
-
-    public void setDataSharing(@NotNull String datasharing)
-    {
-        // datasharing can == null during server upgrade
-        if (null == datasharing)
-        {
-            _datasharing = DataSharing.NONE;
-            return;
-        }
-        _datasharing = DataSharing.valueOf(datasharing);
-        if (!getStudy().getShareVisitDefinitions() && _datasharing != DataSharing.NONE)
-            throw new IllegalStateException();
-    }
-
-    @Override
-    public DataSharing getDataSharingEnum()
-    {
-        if (!isDemographicData())
-            return DataSharing.NONE;
-        return _datasharing;
-    }
-
-
-    /**
-     * We do not want to invalidate caches every time someone updates a dataset row
-     * So don't store modified in this bean.
-     *
-     * Instead cache modified dates separately
-     */
-    static CacheLoader<String,Date> modifiedDatesLoader = (key, argument) -> {
-        StudySchema ss = StudySchema.getInstance();
-        SQLFragment sql = new SQLFragment("SELECT Modified FROM " + ss.getTableInfoDataset() + " WHERE EntityId = ?",key);
-
-        return new SqlSelector(ss.getScope(),sql).getObject(Date.class);
-    };
-
-    static Cache<String, Date> modifiedDates = new BlockingCache<>(
-            new DatabaseCache<>(StudySchema.getInstance().getScope(), CacheManager.UNLIMITED, CacheManager.HOUR, "dataset modified cache"),
-            modifiedDatesLoader);
-
-
-    @Override
-    public Date getModified()
-    {
-        return getModified(this);
-    }
-
-    public static Date getModified(DatasetDefinition def)
-    {
-        return modifiedDates.get(def.getEntityId());
-    }
-
-    public static void updateModified(DatasetDefinition def, Date modified)
-    {
-        StudySchema ss = StudySchema.getInstance();
-        SQLFragment sql = new SQLFragment("UPDATE " + ss.getTableInfoDataset() + " SET Modified = ? WHERE EntityId = ?", modified, def.getEntityId());
-        new SqlExecutor(ss.getScope()).execute(sql);
-        modifiedDates.remove(def.getEntityId());
-    }
-
-    @Override
-    public String getTag()
-    {
-        return _tag;
-    }
-
-    public void setTag(String tag)
-    {
-        _tag = tag;
-    }
-
-    @Override
-    public String getTypeURI()
-    {
-        return _typeURI;
-    }
-
-    public void setTypeURI(String typeURI, boolean isUpgrade)
-    {
-        verifyMutability();
-        if (StringUtils.equals(typeURI, _typeURI))
-            return;
-        if (null != _typeURI && !isUpgrade)
-            throw new IllegalStateException("TypeURI is already set");
-        _typeURI = typeURI;
-    }
-
-
-    public void setTypeURI(String typeURI)
-    {
-        setTypeURI(typeURI, false);
-    }
-
-
-    @Override
-    public String getPropertyURI(String column)
-    {
-        PropertyDescriptor pd = DatasetDefinition.getStandardPropertiesMap().get(column);
-        if (null != pd)
-            return pd.getPropertyURI();
-        return _typeURI + "." + column;
-    }
-
-
-    public VisitDatasetType getVisitType(int visitRowId)
-    {
-        VisitDataset vds = getVisitDataset(visitRowId);
-        if (vds == null)
-            return VisitDatasetType.NOT_ASSOCIATED;
-        else if (vds.isRequired())
-            return VisitDatasetType.REQUIRED;
-        else
-            return VisitDatasetType.OPTIONAL;
-    }
-
-
-    public List<VisitDataset> getVisitDatasets()
-    {
-        return Collections.unmodifiableList(StudyManager.getInstance().getMapping(this));
-    }
-
-
-    public VisitDataset getVisitDataset(int visitRowId)
-    {
-        List<VisitDataset> datasets = getVisitDatasets();
-        for (VisitDataset vds : datasets)
-        {
-            if (vds.getVisitRowId() == visitRowId)
-                return vds;
-        }
-        return null;
-    }
-
-
-    public int getRowId()
-    {
-        return getDatasetId();
-    }
-
-    @Override
-    public Object getPrimaryKey()
-    {
-        return getRowId();
-    }
-
-
-    // Note: This "table" exists only in XML (not the database). It's used to define the standard properties in every dataset.
-    public static TableInfo getTemplateTableInfo()
-    {
-        return StudySchema.getInstance().getSchema().getTable("studydatatemplate");
-    }
-    
-
-    /**
-     * Get table info representing dataset.  This relies on the DatasetDefinition being removed from
-     * the cache if the dataset type changes.
-     * see StudyManager.importDatasetTSV()
-     *
-     * TODO convert usages of DatasetDefinition.getTableInfo() to use StudyQuerySchema.getTable()
-     */
-    @Override
-    public DatasetSchemaTableInfo getTableInfo(User user) throws UnauthorizedException
-    {
-        return getTableInfo(user, true, false);
-    }
-
-
-    @Override
-    public DatasetSchemaTableInfo getTableInfo(User user, boolean checkPermission) throws UnauthorizedException
-    {
-        return getTableInfo(user, checkPermission, false);
-    }
-
-
-    @Override
-    public DatasetSchemaTableInfo getTableInfo(User user, boolean checkPermission, boolean multiContainer) throws UnauthorizedException
-    {
-        //noinspection ConstantConditions
-        if (user == null && checkPermission)
-            throw new IllegalArgumentException("user cannot be null");
-
-        if (checkPermission && !canReadInternal(user))
-        {
-            throw new UnauthorizedException();
-        }
-
-        return new DatasetSchemaTableInfo(this, user, multiContainer);
-    }
-
-
-    /** why do some datasets have a typeURI, but no domain? */
-    private Domain ensureDomain()
-    {
-        assert _lock.isHeldByCurrentThread();
-
-        if (isInherited())
-        {
-            StudyImpl shared = getDefinitionStudy();
-            DatasetDefinition ds = shared.getDataset(getDatasetId());
-            return null == ds ? null : ds.ensureDomain();
-        }
-
-        if (null == getTypeURI())
-            throw new IllegalStateException();
-
-        Domain d = getDomain();
-        if (null != d)
-            return d;
-
-        _domain = PropertyService.get().createDomain(getContainer(), getTypeURI(), getName());
-        try
-        {
-            _domain.save(null);
-        }
-        catch (ChangePropertyDescriptorException x)
-        {
-            throw new RuntimeException(x);
-        }
-        return _domain;
-    }
-
-
-    private TableInfo loadStorageTableInfo()
-    {
-        if (null == getTypeURI())
-            return null;
-
-        // Use a transaction to ensure that we acquire the lock and check out the DB connection from the pool in a
-        // consistent order to avoid deadlock
-        try (Transaction t = StudySchema.getInstance().getSchema().getScope().ensureTransaction(_lock))
-        {
-            Domain d = ensureDomain();
-
-            // create table may set storageTableName() so uncache _domain
-            if (null == d.getStorageTableName())
-                _domain = null;
-
-            TableInfo ti = StorageProvisioner.createTableInfo(d);
-
-            t.commit();
-            return ti;
-        }
-    }
-
-
-    /**
-     *  just a wrapper for StorageProvisioner.create()
-     */
-    public void provisionTable()
-    {
-        try (Transaction t = StudySchema.getInstance().getSchema().getScope().ensureTransaction(_lock))
-        {
-            _domain = null;
-            if (null == getTypeURI())
-            {
-                DatasetDefinition d = createMutable();
-                d.setTypeURI(DatasetDomainKind.generateDomainURI(getName(), getEntityId(), getContainer()));
-                d.save(null);
-            }
-            ensureDomain();
-            loadStorageTableInfo();
-            StudyManager.getInstance().uncache(this);
-            t.commit();
-        }
-    }
-
-
-    @Transient
-    public TableInfo getStorageTableInfo() throws UnauthorizedException
-    {
-        if (isInherited())
-        {
-            StudyImpl shared = getDefinitionStudy();
-            DatasetDefinition ds = shared.getDataset(getDatasetId());
-            return null == ds ? null : ds.getStorageTableInfo();
-        }
-        else
-        {
-            return loadStorageTableInfo();
-        }
-    }
-
-
-    /**
-     * Deletes rows without auditing
-     */
-    public int deleteRows(@Nullable Date cutoff)
-    {
-        int count;
-
-        DbSchema schema = StudySchema.getInstance().getSchema();
-
-        try (Transaction transaction = ensureTransaction())
-        {
-            CPUTimer time = new CPUTimer("purge");
-            time.start();
-
-            SQLFragment studyDataFrag = new SQLFragment("DELETE FROM " + getStorageTableInfo().getSelectName() + "\n");
-            String and = "WHERE ";
-
-            // only apply a container filter on delete when this is a shared dataset definition
-            // and we are not at the container where the definition lives (see issue 28224)
-            if (isShared() && !getContainer().getId().equals(getDefinitionContainer().getId()))
-            {
-                studyDataFrag.append(and).append("container=").append(getContainer());
-                and = " AND ";
-            }
-
-            if (cutoff != null)
-            {
-                studyDataFrag.append(and).append(" AND _VisitDate > ?").add(cutoff);
-            }
-
-            SqlExecutor executor = new SqlExecutor(schema).setExceptionFramework(ExceptionFramework.JDBC);
-            count = executor.execute(studyDataFrag);
-            StudyManager.datasetModified(this, true);
-
-            transaction.commit();
-
-            time.stop();
-            _log.debug("purgeDataset " + getDisplayString() + " " + DateUtil.formatDuration(time.getTotal()/1000));
-        }
-
-        return count;
-    }
-
-    @Override
-    public boolean isDemographicData()
-    {
-        return _demographicData;
-    }
-
-    public boolean isParticipantAliasDataset()
-    {
-        Integer id = _study.getParticipantAliasDatasetId();
-        return null != id && id.equals(getDatasetId());
-    }
-
-    @Override
-    public boolean isPublishedData()
-    {
-        return _publishSourceId != null;
-    }
-
-    @Override
-    public PublishSource getPublishSource()
-    {
-        if (_publishSourceType != null)
-            return PublishSource.valueOf(_publishSourceType);
-        return null;
-    }
-
-    @Override
-    public @Nullable ExpObject resolvePublishSource()
-    {
-        PublishSource publishSource = getPublishSource();
-        if (publishSource != null)
-        {
-            return publishSource.resolvePublishSource(getPublishSourceId());
-        }
-        return null;
-    }
-
-    public void setDemographicData(boolean demographicData)
-    {
-        verifyMutability();
-        _demographicData = demographicData;
-    }
-
-    @Override
-    public String getType()
-    {
-        return _type;
-    }
-
-    public void setType(String type)
-    {
-        verifyMutability();
-        _type = type;
-    }
-
-    @Override
-    public boolean getUseTimeKeyField()
-    {
-        return _useTimeKeyField;
-    }
-
-    @Override
-    public void setUseTimeKeyField(boolean useTimeKeyField)
-    {
-        verifyMutability();
-        _useTimeKeyField = useTimeKeyField;
-    }
-
-    @Override
-    public StudyImpl getStudy()
-    {
-        if (null == _study)
-            _study = StudyManager.getInstance().getStudy(getContainer());
-        return _study;
-    }
-
-
-    public StudyImpl getDefinitionStudy()
-    {
-        if (isInherited())
-            return StudyManager.getInstance().getStudy(_definitionContainer);
-        return getStudy();
-    }
-
-
-    public Container getDefinitionContainer()
-    {
-        return null!=_definitionContainer ? _definitionContainer : getContainer();
-    }
-
-
-    // Determines the user's permissions on this dataset based on the current dataset security rules. Primarily interested
-    // in read, insert, update, and delete permissions... except for ADVANCED_WRITE which needs to return all perms.
-    @Override
-    public Set<Class<? extends Permission>> getPermissions(UserPrincipal user)
-    {
-        return getPermissions(user, null);
-    }
-
-    public Set<Class<? extends Permission>> getPermissions(UserPrincipal user, @Nullable Set<Role> contextualRoles)
-    {
-        Set<Class<? extends Permission>> result = new HashSet<>();
-
-        //if the study security type is basic read or basic write, use the container's policy instead of the
-        //study's policy. This will enable us to "remember" the study-level role assignments in case we want
-        //to switch back to them in the future
-        SecurityType securityType = getStudy().getSecurityType();
-        SecurityPolicy studyPolicy = (securityType == SecurityType.BASIC_READ || securityType == SecurityType.BASIC_WRITE) ?
-                SecurityPolicyManager.getPolicy(getContainer()) : SecurityPolicyManager.getPolicy(getStudy());
-
-        Set<Class<? extends Permission>> studyPermissions = SecurityManager.getPermissions(studyPolicy, user, contextualRoles);
-
-        //need to check both the study's policy and the dataset's policy
-        //users that have read permission on the study can read all datasets
-        //users that have read-some permission on the study must also have read permission on this dataset
-        copyReadPerms(studyPermissions, result);
-        if (studyPermissions.contains(ReadSomePermission.class))
-        {
-            Set<Class<? extends Permission>> datasetPermissions = SecurityPolicyManager.getPolicy(this).getOwnPermissions(user);
-            copyReadPerms(datasetPermissions, result);
-        }
-
-        if (result.contains(ReadPermission.class))
-        {
-            // Now check if they can write
-            if (securityType == SecurityType.BASIC_WRITE)
-            {
-                // Basic write grants dataset edit perms (insert/update/delete) based on user's folder perms
-                copyEditPerms(getStudy().getContainer().getPolicy(), user, result);
-            }
-            else if (securityType == SecurityType.ADVANCED_WRITE)
-            {
-                // Advanced write grants dataset edit perms (insert/update/delete) based on study or dataset policy perms
-                copyEditPerms(studyPolicy, user, result);
-                // A user can be part of multiple groups, which are set to both Edit All and Per Dataset permissions
-                // so check for a custom security policy even if they have UpdatePermission on the study's policy
-                if (studyPermissions.contains(ReadSomePermission.class))
-                {
-                    // Advanced write grants dataset permissions based on the policy stored directly on the dataset
-                    // In this case, we return all permissions, important for EHR-specific per-dataset role assignments
-                    result.addAll(SecurityManager.getPermissions(SecurityPolicyManager.getPolicy(this), user, Set.of()));
-                }
-            }
-        }
-
-        if (isEditProhibited(user, result))
-            result.retainAll(READ_PERMS);
-        return result;
-    }
-
-
-<<<<<<< HEAD
-    private static final Collection<Class<? extends Permission>> READ_PERMS = List.of(ReadPermission.class, RestrictedReadPermission.class);
-=======
-    private static final Collection<Class<? extends Permission>> READ_PERMS = List.of(ReadPermission.class);
->>>>>>> 08e942f5
-
-    private void copyReadPerms(Set<Class<? extends Permission>> granted, Set<Class<? extends Permission>> result)
-    {
-        READ_PERMS.stream().filter(granted::contains).forEach(result::add);
-    }
-
-    private static final Collection<Class<? extends Permission>> EDIT_PERMS = List.of(InsertPermission.class, UpdatePermission.class, DeletePermission.class);
-
-    private void copyEditPerms(SecurityPolicy policy, UserPrincipal user, Set<Class<? extends Permission>> result)
-    {
-        Set<Class<? extends Permission>> granted = SecurityManager.getPermissions(policy, user, Set.of());
-        EDIT_PERMS.stream().filter(granted::contains).forEach(result::add);
-    }
-
-    /** @deprecated use DatasetTableImpl.hasPermission()! */
-    @Override
-    @Deprecated
-    public boolean hasPermission(@NotNull UserPrincipal user, @NotNull Class<? extends Permission> perm)
-    {
-<<<<<<< HEAD
-        return hasPermissions(user, Set.of(perm), null);
-    }
-
-    public boolean hasPermission(@NotNull UserPrincipal user, @NotNull Class<? extends Permission> perm, @Nullable Set<Role> contextualRoles)
-    {
-        return hasPermissions(user, Set.of(perm), contextualRoles);
-    }
-
-    public boolean hasPermissions(@NotNull UserPrincipal user, @NotNull Set<Class<? extends Permission>> perms, @Nullable Set<Role> contextualRoles)
-    {
-        if (perms.isEmpty())
-            throw new IllegalStateException();
-        Set<Class<? extends Permission>> granted = getPermissions(user, contextualRoles);
-        boolean editProhibited = isEditProhibited(user, granted);
-        boolean hasAdmin = getContainer().hasPermission(user, AdminPermission.class);
-
-        for (var perm : perms)
-        {
-            if (perm != ReadPermission.class && perm != RestrictedReadPermission.class && editProhibited)
-                return false;
-            if (!hasAdmin && !granted.contains(perm))
-                return false;
-        }
-        return true;
-    }
-
-
-    private boolean isEditProhibited(UserPrincipal user, Set<Class<? extends Permission>> perms)
-    {
-=======
-        return hasPermission(user, perm, null);
-    }
-
-    public boolean hasPermission(@NotNull UserPrincipal user, @NotNull Class<? extends Permission> perm, @Nullable Set<Role> contextualRoles)
-    {
-        Set<Class<? extends Permission>> granted = getPermissions(user, contextualRoles);
-        if (perm != ReadPermission.class && isEditProhibited(user, granted))
-            return false;
-        if (getContainer().hasPermission(user, AdminPermission.class))
-            return true;
-        return granted.contains(perm);
-    }
-
-    private boolean isEditProhibited(UserPrincipal user, Set<Class<? extends Permission>> perms)
-    {
->>>>>>> 08e942f5
-        return getStudy().isDataspaceStudy() || (user instanceof User && !canAccessPhi((User) user, perms));
-    }
-
-    @Override
-    @Deprecated
-    public boolean canRead(UserPrincipal user)
-    {
-        return hasPermission(user, ReadPermission.class, null);
-    }
-
-    public boolean canReadInternal(UserPrincipal user)
-    {
-        return hasPermission(user, ReadPermission.class, null);
-    }
-
-    @Override
-    @Deprecated
-    public boolean canUpdate(UserPrincipal user)
-    {
-        return hasPermission(user, UpdatePermission.class, null);
-<<<<<<< HEAD
-    }
-
-    // Currently, this is used ONLY for row-at-a-time form update. All other code paths check canUpdate().
-    public boolean canUpdateSome(UserPrincipal user)
-    {
-        return hasPermission(user, UpdatePermission.class) || hasPermission(user, RestrictedUpdatePermission.class);
-=======
->>>>>>> 08e942f5
-    }
-
-    @Override
-    @Deprecated
-    public boolean canDelete(UserPrincipal user)
-    {
-        return hasPermission(user, DeletePermission.class, null);
-    }
-
-    @Override
-    @Deprecated
-    public boolean canInsert(UserPrincipal user)
-    {
-        return hasPermission(user, InsertPermission.class, null);
-    }
-
-    @Override
-    public boolean canDeleteDefinition(UserPrincipal user)
-    {
-        if (!getContainer().equals(getDefinitionContainer()))
-            return false;
-        return getContainer().hasPermission(user, AdminPermission.class);
-    }
-
-
-    @Override
-    public boolean canUpdateDefinition(User user)
-    {
-        return getContainer().hasPermission(user, AdminPermission.class) && getDefinitionContainer().getId().equals(getContainer().getId());
-    }
-
-    public boolean canAccessPhi(User user, Set<Class<? extends Permission>> perms)
-    {
-        if (perms.contains(ReadPermission.class))
-        {
-            DatasetSchemaTableInfo table = getTableInfo(user, false);
-            if (null != table)
-                return table.canUserAccessPhi();
-        }
-        return false;
-    }
-
-    @Override
-    public KeyType getKeyType()
-    {
-        if (isDemographicData())
-            return KeyType.SUBJECT;
-        if (getKeyPropertyName() != null)
-            return KeyType.SUBJECT_VISIT_OTHER;
-        return KeyType.SUBJECT_VISIT;
-    }
-
-
-    /**
-     * Construct a description of the key type for this dataset.
-     * Participant/Visit/ExtraKey
-     * @return Description of KeyType
-     */
-    @Override
-    public String getKeyTypeDescription()
-    {
-        StringBuilder sb = new StringBuilder();
-        sb.append(StudyService.get().getSubjectNounSingular(getContainer()));
-        if (!isDemographicData())
-        {
-            sb.append(getStudy().getTimepointType().isVisitBased() ? "/Visit" : "/Date");
-
-            if (getKeyPropertyName() != null)
-                sb.append("/").append(getKeyPropertyName());
-            else if (getUseTimeKeyField())
-                sb.append("/Time");
-        }
-        else if (getKeyPropertyName() != null)
-        {
-            sb.append("/").append(getKeyPropertyName());
-        }
-        return sb.toString();
-    }
-
-    @Override
-    public boolean hasMatchingExtraKey(Dataset other)
-    {
-        if (other == null)
-            return false;
-
-        if (isPublishedData() || other.isPublishedData() || getKeyPropertyName() == null || other.getKeyPropertyName() == null)
-            return false;
-
-        Domain thisDomain = getDomain();
-        Domain otherDomain = other.getDomain();
-        if (null == thisDomain || null == otherDomain)
-            return false;
-        
-        DomainProperty thisKeyDP = thisDomain.getPropertyByName(getKeyPropertyName());
-        DomainProperty otherKeyDP = otherDomain.getPropertyByName(other.getKeyPropertyName());
-        if (thisKeyDP == null || otherKeyDP == null)
-            return false;
-
-        // Key property types must match
-        PropertyType thisKeyType = thisKeyDP.getPropertyDescriptor().getPropertyType();
-        PropertyType otherKeyType = otherKeyDP.getPropertyDescriptor().getPropertyType();
-        if (!LOOKUP_KEY_TYPES.contains(thisKeyType) || thisKeyType != otherKeyType)
-            return false;
-
-        // Either the lookups must match or the Key property name must match.
-        Lookup thisKeyLookup = thisKeyDP.getLookup();
-        Lookup otherKeyLookup = otherKeyDP.getLookup();
-        if (thisKeyLookup != null && otherKeyLookup != null)
-        {
-            if (!thisKeyLookup.equals(otherKeyLookup))
-                return false;
-        }
-        else
-        {
-            if (thisKeyLookup != null || otherKeyLookup != null)
-                return false;
-
-            if (!getKeyPropertyName().equalsIgnoreCase(other.getKeyPropertyName()))
-                return false;
-        }
-
-        // NOTE: Also consider comparing ConceptURI of the properties
-
-        return true;
-    }
-
-    @Override
-    public void delete(User user)
-    {
-        if (!canDeleteDefinition(user))
-        {
-            throw new UnauthorizedException("No permission to delete dataset " + getName() + " for study in " + getContainer().getPath());
-        }
-        StudyManager.getInstance().deleteDataset(getStudy(), user, this, true);
-    }
-
-
-    @Override
-    public void deleteAllRows(User user)
-    {
-        TableInfo data = getStorageTableInfo();
-        if (null == data)
-            return;
-        DbScope scope =  StudySchema.getInstance().getSchema().getScope();
-        try (Transaction transaction = scope.ensureTransaction())
-        {
-            Table.delete(data, new SimpleFilter().addWhereClause("Container=?", new Object[] {getContainer()}));
-            StudyManager.datasetModified(this, true);
-            transaction.commit();
-        }
-    }
-
-
-    // The set of allowed extra key lookup types that we can join across.
-    private static final EnumSet<PropertyType> LOOKUP_KEY_TYPES = EnumSet.of(
-            PropertyType.DATE_TIME,
-            // Disallow DOUBLE extra key for DatasetAutoJoin.  See Issue 14860.
-            //PropertyType.DOUBLE,
-            PropertyType.STRING,
-            PropertyType.INTEGER);
-
-    /** most external users should use this */
-    public String getVisitDateColumnName()
-    {
-        if (null == _visitDatePropertyName && !getStudy().getTimepointType().isVisitBased())
-            _visitDatePropertyName = "Date"; //Todo: Allow alternate names
-        return _visitDatePropertyName;
-    }
-
-    @Override
-    public String getVisitDatePropertyName()
-    {
-        return _visitDatePropertyName;
-    }
-
-
-    public void setVisitDatePropertyName(String visitDatePropertyName)
-    {
-        _visitDatePropertyName = visitDatePropertyName;
-    }
-
-    @Override
-    public String getKeyPropertyName()
-    {
-        return _keyPropertyName;
-    }
-
-    @Override
-    public void setKeyPropertyName(String keyPropertyName)
-    {
-        verifyMutability();
-        _keyPropertyName = keyPropertyName;
-    }
-
-
-    @Override
-    public void save(User user)
-    {
-        // caller should have checked canUpdate() by now, so we throw if not legal
-        // NOTE: don't check AdminPermission here.  It breaks assay publish-to-study
-//        if (!canUpdateDefinition(user))
-        if (!getDefinitionContainer().getId().equals(getContainer().getId()))
-            throw new IllegalStateException("Can't save dataset in this folder...");
-        StudyManager.getInstance().updateDatasetDefinition(user, this);
-        modifiedDates.remove(getEntityId());
-    }
-
-
-    @Override
-    public void setKeyManagementType(@NotNull KeyManagementType type)
-    {
-        _keyManagementType = type;
-    }
-
-    @Override
-    @NotNull
-    public KeyManagementType getKeyManagementType()
-    {
-        return _keyManagementType;
-    }
-
-    @Override
-    public String getDescription()
-    {
-        return _description;
-    }
-
-    public void setDescription(String description)
-    {
-        _description = description;
-    }
-
-    @NotNull
-    @Override
-    public String getResourceDescription()
-    {
-        return null == _description ? "The study dataset " + getName() : _description;
-    }
-
-    /** @return the lock object used to synchronize domain loading */
-    public Lock getDomainLoadingLock()
-    {
-        return _lock;
-    }
-
-    private static class AutoCompleteDisplayColumnFactory implements DisplayColumnFactory
-    {
-        private final ActionURL _completionBase;
-
-        public AutoCompleteDisplayColumnFactory(Container studyContainer, CompletionType type)
-        {
-            _completionBase = PageFlowUtil.urlProvider(StudyUrls.class).getCompletionURL(studyContainer, type);
-        }
-
-        @Override
-        public DisplayColumn createRenderer(ColumnInfo colInfo)
-        {
-            return new DataColumn(colInfo)
-            {
-                @Override
-                protected ActionURL getAutoCompleteURLPrefix()
-                {
-                    return _completionBase;
-                }
-            };
-        }
-    }
-
-
-//    private void _hideColumn(ColumnInfo col)
-//    {
-//        col.setHidden(true);
-//        col.setShownInInsertView(false);
-//        col.setShownInUpdateView(false);
-//    }
-
-    private void _showColumn(BaseColumnInfo col)
-    {
-        col.setHidden(false);
-        col.setShownInInsertView(true);
-        col.setShownInUpdateView(true);
-    }
-
-
-    /**
-     * NOTE the constructor takes a USER in order that some lookup columns can be properly
-     * verified/constructed
-     *
-     * CONSIDER: we could use a way to delay permission checking and final schema construction for lookups
-     * so that this object can be cached...
-     */
-
-    public class DatasetSchemaTableInfo extends SchemaTableInfo
-    {
-        private Container _container;
-        boolean _multiContainer;
-        BaseColumnInfo _ptid;
-
-        TableInfo _storage;
-        TableInfo _template;
-        final PHI _maxAllowed;
-
-
-        private ColumnInfo getStorageColumn(String name)
-        {
-            if (null != _storage)
-                return _storage.getColumn(name);
-            else
-                return _template.getColumn(name);
-        }
-
-
-        private ColumnInfo getStorageColumn(Domain d, DomainProperty p)
-        {
-            return _storage.getColumn(p.getName());
-        }
-
-
-        DatasetSchemaTableInfo(DatasetDefinition def, final User user, boolean multiContainer)
-        {
-            super(StudySchema.getInstance().getSchema(), DatabaseTableType.TABLE, def.getName());
-            setTitle(def.getLabel());
-            _autoLoadMetaData = false;
-            _container = def.getContainer();
-            _multiContainer = multiContainer;     /* true: don't preapply the container filter, let wrapper tableinfo handle it */
-            Study study = StudyManager.getInstance().getStudy(_container);
-
-            _storage = def.getStorageTableInfo();
-            _template = getTemplateTableInfo();
-            _maxAllowed = ComplianceService.get().getMaxAllowedPhi(_container, user);
-
-            // ParticipantId
-
-            {
-                // StudyData columns
-                // NOTE (MAB): I think it was probably wrong to alias participantid to subjectname here
-                // That probably should have been done only in the StudyQuerySchema
-                // CONSIDER: remove this aliased column
-                var ptidCol = getStorageColumn("ParticipantId");
-                if (null == ptidCol) // shouldn't happen! bug mothership says it did
-                    throw new NullPointerException("ParticipantId column not found in dataset: " + (null != _container ? "(" + _container.getPath() + ") " : "") + getName());
-                var wrapped = newDatasetColumnInfo(this, ptidCol, getParticipantIdURI());
-                wrapped.setName("ParticipantId");
-                String subject = StudyService.get().getSubjectColumnName(_container);
-
-                if ("ParticipantId".equalsIgnoreCase(subject))
-                    _ptid = wrapped;
-                else
-                    _ptid = new AliasedColumn(this, subject, wrapped);
-
-                _ptid.setNullable(false);
-                addColumn(_ptid);
-            }
-
-            // base columns
-
-            for (String name : Arrays.asList("Container", "lsid", "ParticipantSequenceNum", "sourcelsid", "Created", "CreatedBy", "Modified", "ModifiedBy", "dsrowid", DataIntegrationService.Columns.TransformImportHash.getColumnName()))
-            {
-                var col = getStorageColumn(name);
-                if (null == col) continue;
-                var wrapped = newDatasetColumnInfo(this, col, uriForName(col.getName()));
-                wrapped.setName(name);
-                wrapped.setUserEditable(false);
-                addColumn(wrapped);
-            }
-
-            // _Key
-
-            if (def.getKeyPropertyName() != null)
-            {
-                var keyCol = newDatasetColumnInfo(this, getStorageColumn("_Key"), getKeyURI());
-                keyCol.setUserEditable(false);
-                addColumn(keyCol);
-            }
-
-            // SequenceNum
-
-            var sequenceNumCol = newDatasetColumnInfo(this, getStorageColumn("SequenceNum"), getSequenceNumURI());
-            sequenceNumCol.setName("SequenceNum");
-            sequenceNumCol.setDisplayColumnFactory(new AutoCompleteDisplayColumnFactory(_container, CompletionType.VisitId));
-            sequenceNumCol.setMeasure(false);
-
-            if (def.isDemographicData())
-            {
-                sequenceNumCol.setHidden(true);
-                sequenceNumCol.setUserEditable(false);
-            }
-
-            if (!study.getTimepointType().isVisitBased())
-            {
-                sequenceNumCol.setNullable(true);
-                sequenceNumCol.setHidden(true);
-                sequenceNumCol.setUserEditable(false);
-            }
-
-            addColumn(sequenceNumCol);
-
-            // Date
-
-            var column = getStorageColumn("Date");
-            var visitDateCol = newDatasetColumnInfo(this, column, getVisitDateURI());
-            if (!study.getTimepointType().isVisitBased())
-                visitDateCol.setNullable(false);
-
-            if (!study.getTimepointType().isVisitBased() && def.getUseTimeKeyField())
-                visitDateCol.setFormat("DateTime");
-            else
-                visitDateCol.setFormat("Date");  // #26844: Date vs. date time type support
-
-            addColumn(visitDateCol);
-
-            // QCState
-
-            var qcStateCol = newDatasetColumnInfo(this, getStorageColumn(DatasetTableImpl.QCSTATE_ID_COLNAME), getQCStateURI());
-            // UNDONE: make the QC column user editable.  This is turned off for now because DatasetSchemaTableInfo is not
-            // a FilteredTable, so it doesn't know how to restrict QC options to those in the current container.
-            // Note that QC state can still be modified via the standard update UI.
-            qcStateCol.setUserEditable(false);
-            addColumn(qcStateCol);
-
-            // Property columns (see OntologyManager.getColumnsForType())
-
-            Domain d = def.getDomain();
-            List<? extends DomainProperty> properties = null == d ? Collections.emptyList() : d.getProperties();
-
-            for (DomainProperty p : properties)
-            {
-                if (null != getColumn(p.getName()))
-                {
-                    BaseColumnInfo builtin = (BaseColumnInfo)getColumn(p.getName());
-                    // StorageProvisioner should have already handled copying most propertydescriptor attributes
-                    if (!p.isHidden())
-                        _showColumn(builtin);
-                    if (null != p.getLabel())
-                        builtin.setLabel(p.getLabel());
-                    builtin.setPropertyURI(p.getPropertyURI());
-                    continue;
-                }
-                var col = getStorageColumn(d, p);
-
-                if (col == null)
-                {
-                    _log.error("didn't find column for property: " + p.getPropertyURI());
-                    continue;
-                }
-
-                var wrapped = newDatasetColumnInfo(this, col, p.getPropertyDescriptor());
-                addColumn(wrapped);
-
-                // Set the FK if the property descriptor is configured as a lookup or a conceptURI.
-                // DatasetSchemaTableInfos aren't cached, so it's safe to include the current user
-                PropertyDescriptor pd = p.getPropertyDescriptor();
-                if (null != pd && (pd.getLookupQuery() != null || pd.getConceptURI() != null))
-                {
-                    wrapped.setFk(PdLookupForeignKey.create(DefaultSchema.get(user, getContainer()), pd));
-                }
-
-                if (p.isMvEnabled())
-                {
-                    var baseColumn = StorageProvisioner.get().getMvIndicatorColumn(_storage, pd,
-                                                "No MV column found for '" + col.getName() + "' in dataset '" + getName() + "'");
-                    var mvColumn = newDatasetColumnInfo(this, baseColumn, p.getPropertyDescriptor().getPropertyURI());
-                    mvColumn.setName(p.getName() + MvColumn.MV_INDICATOR_SUFFIX);
-                    mvColumn.setLabel(col.getLabel() + " MV Indicator");
-                    mvColumn.setPropertyURI(wrapped.getPropertyURI());
-                    mvColumn.setNullable(true);
-                    mvColumn.setUserEditable(false);
-                    mvColumn.setHidden(true);
-                    mvColumn.setMvIndicatorColumn(true);
-
-                    var rawValueCol = new AliasedColumn(wrapped.getName() + RawValueColumn.RAW_VALUE_SUFFIX, wrapped);
-                    rawValueCol.setDisplayColumnFactory(BaseColumnInfo.DEFAULT_FACTORY);
-                    rawValueCol.setLabel(wrapped.getLabel() + " Raw Value");
-                    rawValueCol.setUserEditable(false);
-                    rawValueCol.setHidden(true);
-                    rawValueCol.setMvColumnName(null); // This version of the column does not show missing values
-                    rawValueCol.setNullable(true); // Otherwise we get complaints on import for required fields
-                    rawValueCol.setRawValueColumn(true);
-
-                    addColumn(mvColumn);
-                    addColumn(rawValueCol);
-
-                    wrapped.setMvColumnName(mvColumn.getFieldKey());
-                }
-            }
-
-            // If we have an extra key, and it's server-managed, make it non-editable
-            if (def.getKeyManagementType() != KeyManagementType.None)
-            {
-                for (ColumnInfo col : getColumns())
-                {
-                    if (col.getName().equals(def.getKeyPropertyName()))
-                    {
-                        ((BaseColumnInfo)col).setUserEditable(false);
-                    }
-                }
-            }
-
-            // Dataset
-
-            var datasetColumn = new ExprColumn(this, "Dataset", new SQLFragment("CAST('" + def.getEntityId() + "' AS " + getSqlDialect().getGuidType() + ")"), JdbcType.VARCHAR);
-            LookupForeignKey datasetFk = new LookupForeignKey("entityid")
-            {
-                @Override
-                public TableInfo getLookupTableInfo()
-                {
-                    StudyQuerySchema schema = StudyQuerySchema.createSchema(StudyManager.getInstance().getStudy(_container), user);
-                    return schema.getTable("Datasets");
-                }
-            };
-            datasetColumn.setFk(datasetFk);
-            datasetColumn.setUserEditable(false);
-            datasetColumn.setHidden(true);
-            datasetColumn.setDimension(false);
-            addColumn(datasetColumn);
-
-            setPkColumnNames(Arrays.asList("LSID"));
-        }
-
-
-        public ColumnInfo getParticipantColumn()
-        {
-            return _ptid;
-        }
-
-
-        @Override
-        public ColumnInfo getColumn(@NotNull String name)
-        {
-            if ("ParticipantId".equalsIgnoreCase(name))
-                return getParticipantColumn();
-            return super.getColumn(name);
-        }
-
-
-        @Override
-        public String getSelectName()
-        {
-            return null;
-        }
-
-        @Override
-        @NotNull
-        public SQLFragment getFromSQL(String alias)
-        {
-            SqlDialect d = getSqlDialect();
-            if (null == _storage)
-            {
-                SQLFragment from = new SQLFragment();
-                from.appendComment("<DatasetDefinition: " + getName() + ">", d); // UNDONE stash name
-                String comma = " ";
-                from.append("(SELECT ");
-                for (ColumnInfo ci : _template.getColumns())
-                {
-                    from.append(comma).append(NullColumnInfo.nullValue(ci.getSqlTypeName())).append(" AS ").append(ci.getName());
-                    comma = ", ";
-                }
-                from.append("\nWHERE 0=1) AS ").append(alias);
-                from.appendComment("</DatasetDefinition>", d);
-                return from;
-            }
-
-            boolean addContainerFilter = (isShared() && !_multiContainer) || getDataSharingEnum() != DataSharing.NONE;
-            if (addContainerFilter)
-            {
-                SQLFragment ret = new SQLFragment();
-                ret.appendComment("<DatasetDefinition: " + getName() + (getDataSharingEnum() != DataSharing.NONE ? " sharing=" + getDataSharingEnum().name() : "") + ">", d);
-                ret.append("(SELECT * FROM ");
-                ret.append(_storage.getFromSQL("_"));
-                ret.append(" WHERE container="); //?) ");
-                if (getDataSharingEnum() == DataSharing.NONE)
-                    ret.append(getContainer());
-                else
-                    ret.append(getDefinitionContainer());
-                ret.append(")");
-                ret.append(alias);
-                ret.appendComment("</DatasetDefinition>", d);
-                return ret;
-            }
-            else
-            {
-                return _storage.getFromSQL(alias);
-            }
-        }
-
-        //
-        // UpdateableTableInfo
-        //
-
-        @Override
-        public Domain getDomain()
-        {
-            return DatasetDefinition.this.getDomain();
-        }
-
-        @Override
-        public DomainKind getDomainKind()
-        {
-            return DatasetDefinition.this.getDomainKind();
-        }
-
-        @Override
-        public TableInfo getSchemaTableInfo()
-        {
-            return _storage;
-        }
-
-        @Override
-        public CaseInsensitiveHashMap<String> remapSchemaColumns()
-        {
-            CaseInsensitiveHashMap<String> m = new CaseInsensitiveHashMap<>();
-            
-            // why did I add an underscore to the stored mv indicators???
-            for (ColumnInfo col : getColumns())
-            {
-                if (null == col.getMvColumnName())
-                    continue;
-                m.put(col.getName() + "_" + MvColumn.MV_INDICATOR_SUFFIX, col.getMvColumnName().getName());
-            }
-
-            // shouldn't getStorageTableInfo().getColumn("date").getPropertyURI() == getVisitDateURI()?
-            if (!getStudy().getTimepointType().isVisitBased())
-            {
-                m.put(getStorageTableInfo().getColumn("date").getPropertyURI(), getVisitDateURI());
-            }
-
-            return m;
-        }
-
-        @Override
-        public PHI getUserMaxAllowedPhiLevel()
-        {
-            return _maxAllowed;
-        }
-
-        /**
-         * Return true if the current user is allowed the maximum phi level set across all columns.
-         */
-        @Override
-        public boolean canUserAccessPhi()
-        {
-            return getMaxPhiLevel().isLevelAllowed(getUserMaxAllowedPhiLevel());
-        }
-
-        @Override
-        public AuditHandler getAuditHandler(AuditBehaviorType auditBehaviorType)
-        {
-            return new DatasetAuditHandler();
-        }
-    }
-
-    private class DatasetAuditHandler extends AbstractAuditHandler
-    {
-        @Override
-        public void addSummaryAuditEvent(User user, Container c, TableInfo table, QueryService.AuditAction action, Integer dataRowCount, @Nullable AuditBehaviorType auditBehaviorType)
-        {
-            QueryService.get().getDefaultAuditHandler().addSummaryAuditEvent(user, c, table, action, dataRowCount, auditBehaviorType);
-        }
-
-        @Override
-        public void addAuditEvent(User user, Container c, TableInfo table, @Nullable AuditBehaviorType auditType, @Nullable String userComment, QueryService.AuditAction action, @Nullable List<Map<String, Object>> rows, @Nullable List<Map<String, Object>> existingRows)
-        {
-            // Only add an event if Detailed audit logging is enabled
-            if (AuditBehaviorType.DETAILED != auditType)
-                return;
-            Objects.requireNonNull(rows);
-            AuditLogService auditLog = AuditLogService.get();
-
-            // Caller should provide existing rows for MERGE
-            assert action != QueryService.AuditAction.MERGE || null != existingRows;
-
-            List<DatasetAuditProvider.DatasetAuditEvent> batch = new ArrayList<>();
-            for (int i=0; i < rows.size(); i++)
-            {
-                Map<String, Object> row = rows.get(i);
-                Map<String, Object> existingRow = null==existingRows ? null : existingRows.get(i);
-                // note switched order (oldRecord, newRecord)
-                var event = createDetailedAuditRecord(user, c, (AuditConfigurable)table, action, userComment, row, existingRow);
-                batch.add(event);
-                if (batch.size() > 1000)
-                {
-                    auditLog.addEvents(user, batch);
-                    batch.clear();
-                }
-            }
-            if (batch.size() > 0)
-            {
-                auditLog.addEvents(user, batch);
-                batch.clear();
-            }
-        }
-
-        @Override
-        protected AuditTypeEvent createSummaryAuditRecord(User user, Container c, AuditConfigurable tInfo, QueryService.AuditAction action, @Nullable String userComment, int rowCount, @Nullable Map<String, Object> row)
-        {
-            throw new UnsupportedOperationException();
-        }
-
-        /**
-         * NOTE: userComment field is not supported for this domain and will be ignored
-         */
-        @Override
-        protected DatasetAuditProvider.DatasetAuditEvent createDetailedAuditRecord(User user, Container c, AuditConfigurable tInfo, QueryService.AuditAction action, @Nullable String userComment, @Nullable Map<String, Object> record, Map<String, Object> existingRecord)
-        {
-            String auditComment = switch (action)
-                    {
-                        case INSERT -> "A new dataset record was inserted";
-                        case DELETE, TRUNCATE -> "A dataset record was deleted";
-                        case UPDATE, MERGE ->  null!=existingRecord && !existingRecord.isEmpty() ? "A dataset record was modified" : "A new dataset record was inserted";
-                        default -> "A dataset record was modified";
-                    };
-
-            String oldRecordString = null;
-            String newRecordString = null;
-            Object lsid = record.get("lsid");
-
-            if (action==DELETE || action==TRUNCATE)
-            {
-                oldRecordString = DatasetAuditProvider.encodeForDataMap(c, record);
-            }
-            else if (existingRecord != null && existingRecord.size() > 0)
-            {
-                Pair<Map<String, Object>, Map<String, Object>> rowPair = AuditHandler.getOldAndNewRecordForMerge(record, existingRecord, Collections.emptySet(), tInfo == null? TableInfo.defaultExcludedDetailedUpdateAuditFields : tInfo.getExcludedDetailedUpdateAuditFields(), tInfo);
-                oldRecordString = DatasetAuditProvider.encodeForDataMap(c, rowPair.first);
-
-                // Check if no fields changed, if so adjust messaging
-                if (rowPair.second.size() == 0 )
-                {
-                    auditComment = "Dataset row was processed, but no changes detected";
-                    // Record values that were processed
-                    newRecordString = DatasetAuditProvider.encodeForDataMap(c, record);
-                }
-                else
-                {
-                    newRecordString = DatasetAuditProvider.encodeForDataMap(c, rowPair.second);
-                }
-            }
-            else
-            {
-                newRecordString = DatasetAuditProvider.encodeForDataMap(c, record);
-            }
-
-            DatasetAuditProvider.DatasetAuditEvent event = new DatasetAuditProvider.DatasetAuditEvent(c.getId(), auditComment);
-
-            if (c.getProject() != null)
-                event.setProjectId(c.getProject().getId());
-            event.setDatasetId(getDatasetId());
-            event.setHasDetails(true);
-
-            event.setLsid(lsid == null ? null : lsid.toString());
-
-            if (oldRecordString != null) event.setOldRecordMap(oldRecordString);
-            if (newRecordString != null) event.setNewRecordMap(newRecordString);
-
-            return event;
-        }
-    }
-
-    static BaseColumnInfo newDatasetColumnInfo(TableInfo tinfo, final ColumnInfo from, final String propertyURI)
-    {
-        var result = new AliasedColumn(tinfo, from.getName(), from);
-        if (null != propertyURI)
-            result.setPropertyURI(propertyURI);
-        // Hidden doesn't get copied with the default set of properties
-        result.setHidden(from.isHidden());
-        result.setMetaDataName(from.getMetaDataName());
-        return result;
-    }
-
-    
-    static BaseColumnInfo newDatasetColumnInfo(TableInfo tinfo, ColumnInfo from, PropertyDescriptor p)
-    {
-        var ci = newDatasetColumnInfo(tinfo, from, p.getPropertyURI());
-        // We are currently assuming the db column name is the same as the propertyname
-        // I want to know if that changes
-        assert ci.getName().equalsIgnoreCase(p.getName());
-        ci.setName(p.getName());
-        ci.setAlias(from.getAlias());
-        return ci;
-    }
-
-
-    private static final Set<PropertyDescriptor> standardPropertySet = new HashSet<>();
-    private static final Map<String, PropertyDescriptor> standardPropertyMap = new CaseInsensitiveHashMap<>();
-
-    public static Set<PropertyDescriptor> getStandardPropertiesSet()
-    {
-        synchronized(standardPropertySet)
-        {
-            if (standardPropertySet.isEmpty())
-            {
-                TableInfo info = getTemplateTableInfo();
-                for (ColumnInfo col : info.getColumns())
-                {
-                    String propertyURI = col.getPropertyURI();
-                    if (propertyURI == null)
-                        continue;
-                    String name = col.getName();
-                    PropertyType type = PropertyType.getFromClass(col.getJdbcType().getJavaClass());
-                    PropertyDescriptor pd = new PropertyDescriptor(
-                            propertyURI, type, name, ContainerManager.getSharedContainer());
-                    standardPropertySet.add(pd);
-                }
-            }
-            return standardPropertySet;
-        }
-    }
-
-
-    Domain _domain = null;
-
-    @Override
-    @Transient
-    public Domain getDomain()
-    {
-        if (isInherited())
-        {
-            StudyImpl shared = getDefinitionStudy();
-            DatasetDefinition ds = shared.getDataset(getDatasetId());
-            return null == ds ? null : ds.getDomain();
-        }
-
-        synchronized (this)
-        {
-            if (null == getTypeURI())
-                return null;
-            if (null != _domain)
-                return _domain;
-        }
-
-        Domain d=null;
-        try (Transaction t = StudySchema.getInstance().getSchema().getScope().ensureTransaction(_lock))
-        {
-            if (null != getTypeURI() && null == _domain)
-                d = PropertyService.get().getDomain(getContainer(), getTypeURI());
-            t.commit();
-        }
-
-        synchronized (this)
-        {
-            if (null != d)
-                _domain = d;
-            return _domain;
-        }
-    }
-
-
-    public DomainKind<DatasetDomainKindProperties> getDomainKind()
-    {
-        switch (getStudy().getTimepointType())
-        {
-            case VISIT:
-                return new VisitDatasetDomainKind();
-            case DATE:
-            case CONTINUOUS:
-                return new DateDatasetDomainKind();
-            default:
-                return null;
-        }
-    }
-
-
-    public Domain refreshDomain()
-    {
-        _domain = null;
-        _domain = getDomain();
-        return _domain;
-    }
-    
-
-    public static Map<String,PropertyDescriptor> getStandardPropertiesMap()
-    {
-        synchronized(standardPropertyMap)
-        {
-            if (standardPropertyMap.isEmpty())
-            {
-                for (PropertyDescriptor pd : getStandardPropertiesSet())
-                {
-                    standardPropertyMap.put(pd.getName(), pd);
-                }
-            }
-            return standardPropertyMap;
-        }
-    }
-
-    public static String getStudyBaseURI()
-    {
-        return "http://cpas.labkey.com/Study#";
-    }
-
-    private static String uriForName(String name)
-    {
-        assert null != getStandardPropertiesMap().get(name);
-        assert "container".equalsIgnoreCase(name)  || getStandardPropertiesMap().get(name).getPropertyURI().equalsIgnoreCase(getStudyBaseURI() + name);
-        return getStandardPropertiesMap().get(name).getPropertyURI();
-    }
-
-    public static String getKeyURI()
-    {
-        return uriForName("_key");
-    }
-
-    public static String getSequenceNumURI()
-    {
-        return uriForName("SequenceNum");
-    }
-
-    public static String getDatasetIdURI()
-    {
-        return uriForName("DatasetId");
-    }
-
-    public static String getParticipantIdURI()
-    {
-        return uriForName("ParticipantId");
-    }
-
-    public static String getVisitDateURI()
-    {
-        return uriForName("VisitDate");
-    }
-
-    public static String getSiteIdURI()
-    {
-        return uriForName("SiteId");
-    }
-
-    public static String getCreatedURI()
-    {
-        return uriForName("Created");
-    }
-
-    public static String getSourceLsidURI()
-    {
-        return uriForName("SourceLSID");
-    }
-
-    public static String getModifiedURI()
-    {
-        return uriForName("Modified");
-    }
-
-    public static String getQCStateURI()
-    {
-        return uriForName(DatasetTableImpl.QCSTATE_ID_COLNAME);
-    }
-
-
-    @Override
-    protected boolean supportsPolicyUpdate()
-    {
-        return true;
-    }
-
-    @Override
-    public Integer getCohortId()
-    {
-        return _cohortId;
-    }
-
-    public void setCohortId(Integer cohortId)
-    {
-        _cohortId = cohortId;
-    }
-
-    @Nullable
-    @Override
-    public CohortImpl getCohort()
-    {
-        if (_cohortId == null)
-            return null;
-        return new TableSelector(StudySchema.getInstance().getTableInfoCohort()).getObject(_cohortId, CohortImpl.class);
-    }
-
-    public Integer getPublishSourceId()
-    {
-        return _publishSourceId;
-    }
-
-    public void setPublishSourceId(Integer publishSourceId)
-    {
-        _publishSourceId = publishSourceId;
-    }
-
-    public String getPublishSourceType()
-    {
-        return _publishSourceType;
-    }
-
-    public void setPublishSourceType(String publishSourceType)
-    {
-        _publishSourceType = publishSourceType;
-    }
-
-    @Override
-    public String toString()
-    {
-        return "DatasetDefinition: " + getLabel() + " " + getDatasetId();
-    }
-
-
-    /** Do the actual delete from the underlying table, without auditing */
-    public void deleteRows(Collection<String> allLSIDs)
-    {
-        List<Collection<String>> rowLSIDSlices = slice(allLSIDs);
-
-        TableInfo data = getStorageTableInfo();
-
-        try (Transaction transaction = StudySchema.getInstance().getSchema().getScope().ensureTransaction())
-        {
-            for (Collection<String> rowLSIDs : rowLSIDSlices)
-            {
-                SimpleFilter filter = new SimpleFilter();
-                if(null!=data.getColumn("container"))
-                {
-                    Container rowsContainer = getContainer();
-                    if (getDataSharingEnum() != DataSharing.NONE)
-                        rowsContainer = getDefinitionContainer();
-                    filter.addWhereClause("Container=?", new Object[]{rowsContainer});
-                }
-                filter.addInClause(FieldKey.fromParts("LSID"), rowLSIDs);
-                Table.delete(data, filter);
-                StudyManager.datasetModified(this, true);
-            }
-            transaction.commit();
-        }
-    }
-
-    /** Slice the full collection into separate lists that are no longer than 1000 elements long */
-    private List<Collection<String>> slice(Collection<String> allLSIDs)
-    {
-        if (allLSIDs.size() <= 1000)
-        {
-            return Collections.singletonList(allLSIDs);
-        }
-        List<Collection<String>> rowLSIDSlices = new ArrayList<>();
-
-        Collection<String> rowLSIDSlice = new ArrayList<>();
-        rowLSIDSlices.add(rowLSIDSlice);
-        for (String rowLSID : allLSIDs)
-        {
-            if (rowLSIDSlice.size() > 1000)
-            {
-                rowLSIDSlice = new ArrayList<>();
-                rowLSIDSlices.add(rowLSIDSlice);
-            }
-            rowLSIDSlice.add(rowLSID);
-        }
-
-        return rowLSIDSlices;
-    }
-
-
-    /**
-     * dataMaps have keys which are property URIs, and values which have already been converted.
-     */
-    public List<String> importDatasetData(User user, DataIteratorBuilder in, DataIteratorContext context)
-    {
-        if (getKeyManagementType() == KeyManagementType.RowId)
-        {
-            // If additional keys are managed by the server, we need to synchronize around
-            // increments, as we're imitating a sequence.
-            synchronized (getManagedKeyLock())
-            {
-                return insertData(user, in, context);
-            }
-        }
-        else
-        {
-            return insertData(user, in, context);
-        }
-    }
-
-
-
-    void checkForDuplicates(DataIterator data,
-                                    int indexLSID, int indexPTID, int indexVisit, int indexKey, int indexReplace,
-                                    DataIteratorContext context, Logger logger, CheckForDuplicates checkDuplicates)
-    {
-        BatchValidationException errors = context.getErrors();
-        HashMap<String, Object[]> failedReplaceMap = checkAndDeleteDupes(
-                data,
-                indexLSID, indexPTID, indexVisit, indexKey, indexReplace,
-                errors, checkDuplicates);
-
-        if (null != failedReplaceMap && failedReplaceMap.size() > 0)
-        {
-            StringBuilder error = new StringBuilder();
-            error.append("Only one row is allowed for each ");
-            error.append(getKeyTypeDescription());
-            error.append(".  ");
-
-            error.append("Duplicates were found in the ").append(checkDuplicates == CheckForDuplicates.sourceOnly ? "" : "database or ").append("imported data.");
-            errors.addRowError(new ValidationException(error.toString()));
-
-            int errorCount = 0;
-            for (Map.Entry<String, Object[]> e : failedReplaceMap.entrySet())
-            {
-                errorCount++;
-                if (errorCount > 100)
-                    break;
-                Object[] keys = e.getValue();
-                String err = "Duplicate: " + StudyService.get().getSubjectNounSingular(getContainer()) + " = " + keys[0];
-                if (!isDemographicData())
-                {
-                    if (!_study.getTimepointType().isVisitBased())
-                        err = err + ", Date = " + keys[1];
-                    else
-                        err = err + ", VisitSequenceNum = " + keys[1];
-                }
-                if (0 < indexKey)
-                    err += ", " + data.getColumnInfo(indexKey).getName() + " = " + keys[2];
-                errors.addRowError(new ValidationException(err));
-            }
-        }
-        if (logger != null) logger.debug("checked for duplicates");
-    }
-
-    public enum CheckForDuplicates
-    {
-        never,
-        sourceOnly,
-        sourceAndDestination
-    }
-
-
-    // Using temporarily to isolate #34735
-    private void checkConnection(Transaction transaction)
-    {
-        try
-        {
-            if (transaction.getConnection().isClosed())
-            {
-                ((ConnectionWrapper)transaction.getConnection()).logAndCheckException(new SQLException("Connection should not be closed! see https://www.labkey.org/home/Developer/issues/issues-details.view?issueId=34735"));
-                assert false : "Connection should not be closed!";
-            }
-        }
-        catch (SQLException e)
-        {
-            throw new RuntimeSQLException(e);
-        }
-    }
-
-    private Transaction ensureTransaction()
-    {
-        // Make sure a transaction is active. If caller set one up, use a no-op version so that we can handle error
-        // situations without trashing the transaction call stack
-        DbScope scope = StudyService.get().getDatasetSchema().getScope();
-        return scope.isTransactionActive() ? DbScope.NO_OP_TRANSACTION : scope.ensureTransaction();
-    }
-
-    private List<String> insertData(User user, DataIteratorBuilder in, DataIteratorContext context)
-    {
-        ArrayList<String> lsids = new ArrayList<>();
-        Logger logger = (Logger)context.getConfigParameters().get(QueryUpdateService.ConfigParameters.Logger);
-
-        context.putConfigParameter(DatasetUpdateService.Config.KeyList, lsids);
-
-        try (Transaction transaction = ensureTransaction())
-        {
-            long start = System.currentTimeMillis();
-            {
-                UserSchema schema = QueryService.get().getUserSchema(user, getContainer(), StudyQuerySchema.SCHEMA_NAME);
-                TableInfo table = schema.getTable(getName());
-                if (table != null)
-                {
-                    QueryUpdateService qus = table.getUpdateService();
-                    qus.loadRows(user, getContainer(), in, context, null);
-                }
-            }
-            long end = System.currentTimeMillis();
-
-            BatchValidationException errors = context.getErrors();
-            if (errors.hasErrors())
-                throw errors;
-
-            _log.debug("imported " + getName() + " : " + DateUtil.formatDuration(Math.max(0,end-start)));
-            transaction.commit();
-            if (logger != null) logger.debug("commit complete");
-
-            return lsids;
-        }
-        catch (BatchValidationException x)
-        {
-            assert x == context.getErrors();
-            assert context.getErrors().hasErrors();
-            for (ValidationException rowError : context.getErrors().getRowErrors())
-            {
-                for (int i=0 ; i<rowError.getGlobalErrorCount() ; i++)
-                {
-                    SimpleValidationError e = rowError.getGlobalError(i);
-                    if (!(e.getCause() instanceof SQLException))
-                        continue;
-                    String msg = translateSQLException((SQLException)e.getCause());
-                    if (null != msg)
-                        rowError.getGlobalErrorStrings().set(i, msg);
-                }
-            }
-            return Collections.emptyList();
-        }
-        catch (SQLException e)
-        {
-            String translated = translateSQLException(e);
-            if (translated != null)
-            {
-                context.getErrors().addRowError(new ValidationException(translated));
-                return Collections.emptyList();
-            }
-            throw new RuntimeSQLException(e);
-        }
-    }
-
-    public String translateSQLException(RuntimeSQLException e)
-    {
-        return translateSQLException(e.getSQLException());
-    }
-
-    public String translateSQLException(SQLException e)
-    {
-        if (RuntimeSQLException.isConstraintException(e) && e.getMessage() != null &&
-                (e.getMessage().contains("_pk") || e.getMessage().contains("duplicate key")))
-        {
-            StringBuilder sb = new StringBuilder("Duplicate dataset row. All rows must have unique ");
-            sb.append(getStudy().getSubjectColumnName());
-            if (!isDemographicData())
-            {
-                sb.append("/");
-                if (getStudy().getTimepointType().isVisitBased())
-                {
-                    sb.append("SequenceNum");
-                }
-                else
-                {
-                    sb.append("Date");
-                }
-            }
-            if (getKeyPropertyName() != null)
-            {
-                sb.append("/");
-                sb.append(getKeyPropertyName());
-            }
-            sb.append(" values. (");
-            sb.append(e.getMessage());
-            sb.append(")");
-            return sb.toString();
-        }
-        return null;
-    }
-
-
-    private String _managedKeyLock = null;
-
-    public Object getManagedKeyLock()
-    {
-        if (null == _managedKeyLock)
-            _managedKeyLock = (getEntityId() + ".MANAGED_KEY_LOCK").intern();
-        return _managedKeyLock;
-    }
-
-    /**
-     * NOTE Currently the caller is still responsible for locking MANAGED_KEY_LOCK while this
-     * Iterator is running.  This is asserted in the code, but it would be nice to move the
-     * locking into the iterator itself.
-     */
-    public DataIteratorBuilder getInsertDataIterator(User user, DataIteratorBuilder in, DataIteratorContext context)
-    {
-        TableInfo table = getTableInfo(user, false);
-        DatasetDataIteratorBuilder b = new DatasetDataIteratorBuilder(this, user);
-        b.setInput(in);
-
-        boolean allowImportManagedKey = context.getConfigParameterBoolean(DatasetUpdateService.Config.AllowImportManagedKey);
-        b.setAllowImportManagedKeys(allowImportManagedKey);
-        b.setUseImportAliases(!allowImportManagedKey);
-        b.setKeyList((List<String>)context.getConfigParameter(DatasetUpdateService.Config.KeyList));
-
-        Container target = getDataSharingEnum() == DataSharing.NONE ? getContainer() : getDefinitionContainer();
-        DataIteratorBuilder standard = StandardDataIteratorBuilder.forInsert(table, b, target, user, context);
-
-        DataIteratorBuilder existing = ExistingRecordDataIterator.createBuilder(standard, table, null);
-        DataIteratorBuilder persist = ((UpdateableTableInfo)table).persistRows(existing, context);
-        { // TODO this feels like a hack, shouldn't this be handled by table.persistRows()???
-            CaseInsensitiveHashSet dontUpdate = new CaseInsensitiveHashSet("Created", "CreatedBy");
-            ((TableInsertDataIteratorBuilder) persist).setDontUpdate(dontUpdate);
-        }
-        DataIteratorBuilder audit = DetailedAuditLogDataIterator.getDataIteratorBuilder(table, persist, context.getInsertOption() == QueryUpdateService.InsertOption.MERGE ? QueryService.AuditAction.MERGE : QueryService.AuditAction.INSERT, user, target);
-        return LoggingDataIterator.wrap(audit);
-    }
-
-
-    /** @return a SQL expression that generates the LSID for a dataset row
-     * MUST match what is produced by DatasetDataIteratorBuilder.DatasetColumnsIterator.LSIDColumn
-     * */
-    public SQLFragment generateLSIDSQL()
-    {
-        if (null == getStorageTableInfo())
-            return new SQLFragment("''");
-
-        List<SQLFragment> parts = new ArrayList<>();
-        parts.add(new SQLFragment("''"));
-        parts.add(new SQLFragment("?", "urn:lsid:" + AppProps.getInstance().getDefaultLsidAuthority() + ":Study.Data-"));
-        parts.add(new SQLFragment("(SELECT CAST(RowId AS VARCHAR(15)) FROM Core.Containers WHERE EntityId = '" + getContainer().getId() + "')"));
-        parts.add(new SQLFragment("':" + String.valueOf(getDatasetId()) + ".'"));
-        parts.add(new SQLFragment("participantid"));
-
-        if (!isDemographicData())
-        {
-            parts.add(new SQLFragment("'.'"));
-            if (!_study.getTimepointType().isVisitBased())
-            {
-                SQLFragment seq = new SQLFragment();
-                seq.append("CAST((");
-                seq.append(StudyUtils.sequenceNumFromDateSQL("date"));
-                seq.append(") AS VARCHAR(36))");
-                parts.add(seq);
-                parts.add(new SQLFragment("'.0000'"));   // Match what insert/import does
-            }
-            else
-                parts.add(new SQLFragment("CAST(CAST(sequencenum AS NUMERIC(15,4)) AS VARCHAR)"));
-
-            if (!_study.getTimepointType().isVisitBased() && getUseTimeKeyField())
-            {
-                parts.add(new SQLFragment("'.'"));
-                parts.add(StudyManager.timePortionFromDateSQL("Date"));
-            }
-            else if (getKeyPropertyName() != null)
-            {
-                var key = getStorageTableInfo().getColumn(getKeyPropertyName());
-                if (null != key)
-                {
-                    // It's possible for the key value to be null. In SQL, NULL concatenated with any other value is NULL,
-                    // so use COALESCE to get rid of NULLs
-                    parts.add(new SQLFragment("'.'"));
-                    parts.add(new SQLFragment("COALESCE(_key,'')"));
-                }
-            }
-        }
-
-        return StudySchema.getInstance().getSchema().getSqlDialect().concatenate(parts.toArray(new SQLFragment[parts.size()]));
-    }
-
-
-
-    /**
-     * If all the dupes can be replaced, delete them. If not return the ones that should NOT be replaced
-     * and do not delete anything
-     */
-    private HashMap<String, Object[]> checkAndDeleteDupes(DataIterator rows,
-                                                          int indexLSID, int indexPTID, int indexDate, int indexKey, int indexReplace,
-                                                          BatchValidationException errors, CheckForDuplicates checkDuplicates)
-    {
-        final boolean isDemographic = isDemographicData();
-
-        try
-        {
-            // duplicate keys found in error
-            final LinkedHashMap<String,Object[]> noDeleteMap = new LinkedHashMap<>();
-
-            StringBuilder sbIn = new StringBuilder();
-            final Map<String, Object[]> uriMap = new HashMap<>();
-            int count = 0;
-            while (rows.next())
-            {
-                String uri = (String)rows.get(indexLSID);
-                String ptid = ConvertUtils.convert(rows.get(indexPTID));
-                Object[] key = new Object[4];
-                key[0] = ptid;
-                key[1] = rows.get(indexDate);
-                if (indexKey > 0)
-                    key[2] = rows.get(indexKey);
-                Boolean replace = Boolean.FALSE;
-                if (indexReplace > 0)
-                {
-                    Object replaceStr = rows.get(indexReplace);
-                    replace =
-                            null==replaceStr ? Boolean.FALSE :
-                            replaceStr instanceof Boolean ? (Boolean)replaceStr :
-                            (Boolean)ConvertUtils.convert(String.valueOf(replaceStr),Boolean.class);
-                    key[3] = replace;
-                }
-
-                String uniq = isDemographic ? ptid : uri;
-                // Don't count NULL's in any of the key fields as potential dupes; instead let downstream processing catch this
-                // so the fact the values (or entire column) are missing is reported correctly.
-                if (null == uniq || null == key[1] || (indexKey > 0 && null == key[2]))
-                    continue;
-                if (null != uriMap.put(uniq, key))
-                    noDeleteMap.put(uniq,key);
-
-                // partial fix for 16647, we should handle the replace case differently (do we ever replace?)
-                String sep = "";
-                if (uriMap.size() < 10000 || Boolean.TRUE==replace)
-                {
-                    if (uniq.contains(("'")))
-                        uniq = uniq.replaceAll("'","''");
-                    sbIn.append(sep).append("'").append(uniq).append("'");
-                    sep = ", ";
-                }
-                count++;
-            }
-            if (0 == count)
-                return null;
-
-            // For source check only, if we have duplicates, and we don't have an auto-keyed dataset,
-            // then we cannot proceed.
-            if (checkDuplicates == CheckForDuplicates.sourceOnly)
-            {
-                if (noDeleteMap.size() > 0 && getKeyManagementType() == KeyManagementType.None)
-                    return noDeleteMap;
-                else
-                    return null;
-            }
-            else // also check target dataset
-                return checkTargetDupesAndDelete(isDemographic, noDeleteMap, sbIn, uriMap);
-        }
-        catch (BatchValidationException vex)
-        {
-            if (vex != errors)
-            {
-                for (ValidationException validationException : vex.getRowErrors())
-                {
-                    errors.addRowError(validationException);
-                }
-            }
-            return null;
-        }
-        catch (UnexpectedException unex)
-        {
-            errors.addRowError(new ValidationException(unex.getMessage()));
-            return null;
-        }
-    }
-
-    private HashMap<String, Object[]> checkTargetDupesAndDelete(final boolean demographic, final LinkedHashMap<String, Object[]> noDeleteMap, StringBuilder sbIn, final Map<String, Object[]> uriMap)
-    {
-        // duplicate keys found that should be deleted
-        final Set<String> deleteSet = new HashSet<>();
-
-        TableInfo tinfo = getStorageTableInfo();
-        SimpleFilter filter = new SimpleFilter();
-        filter.addWhereClause((demographic ?"ParticipantId":"LSID") + " IN (" + sbIn + ")", new Object[]{});
-        if (isShared())
-        {
-            Container rowsContainer = getContainer();
-            if (getDataSharingEnum() != DataSharing.NONE)
-                rowsContainer = getDefinitionContainer();
-            filter.addCondition(new FieldKey(null,"Container"), rowsContainer);
-        }
-
-        new TableSelector(tinfo, filter, null).forEachMap(orig -> {
-            String lsid = (String) orig.get("LSID");
-            String uniq = demographic ? (String)orig.get("ParticipantID"): lsid;
-            Object[] keys = uriMap.get(uniq);
-            boolean replace = Boolean.TRUE.equals(keys[3]);
-            if (replace)
-            {
-                deleteSet.add(lsid);
-            }
-            else
-            {
-                noDeleteMap.put(uniq, keys);
-            }
-
-        });
-
-        // If we have duplicates, and we don't have an auto-keyed dataset,
-        // then we cannot proceed.
-        if (noDeleteMap.size() > 0 && getKeyManagementType() == KeyManagementType.None)
-            return noDeleteMap;
-
-        if (deleteSet.size() == 0)
-            return null;
-
-        SimpleFilter deleteFilter = new SimpleFilter();
-        StringBuilder sbDelete = new StringBuilder();
-        String sep = "";
-        for (String s : deleteSet)
-        {
-            if (s.contains(("'")))
-                s = s.replaceAll("'","''");
-            sbDelete.append(sep).append("'").append(s).append("'");
-            sep = ", ";
-        }
-        deleteFilter.addWhereClause("LSID IN (" + sbDelete + ")", new Object[]{});
-        Table.delete(tinfo, deleteFilter);
-
-        return null;
-    }
-
-    /**
-     * Gets the current highest key value for a server-managed key field.
-     * If no data is returned, this method returns 0.
-     */
-    int getMaxKeyValue()
-    {
-        TableInfo tInfo = getStorageTableInfo();
-        SQLFragment sqlf = new SQLFragment("SELECT COALESCE(MAX(CAST(_key AS INTEGER)), 0) FROM ").append(tInfo.getFromSQL("_"));
-        Integer newKey = new SqlSelector(tInfo.getSchema(),sqlf).getObject(Integer.class);
-        return newKey.intValue();
-    }
-
-
-/*    public boolean verifyUniqueKeys()
-    {
-        ResultSet rs = null;
-        try
-        {
-            var colKey = getKeyPropertyName()==null ? null : getStorageTableInfo().getColumn(getKeyPropertyName());
-
-            TableInfo tt = getStorageTableInfo();
-            String cols = isDemographicData() ? "participantid" :
-                    null == colKey ? "participantid, sequencenum" :
-                    "participantid, sequencenum, " + colKey.getSelectName();
-
-            rs = Table.executeQuery(DbSchema.get("study"), "SELECT " + cols + " FROM "+ tt.getFromSQL("ds") + " GROUP BY " + cols + " HAVING COUNT(*) > 1", null);
-            if (rs.next())
-                return false;
-            return true;
-        }
-        catch (SQLException x)
-        {
-            throw new RuntimeSQLException(x);
-        }
-        finally
-        {
-            ResultSetUtil.close(rs);
-        }
-    }
-
-
-    // WHEN isDemographic() or getKeyPropertyName() changes we need to regenerate the LSIDS for this dataset
-    public void regenerateLSIDS()
-    {
-    }  */
-
-
-
-    @Override
-    public boolean equals(Object o)
-    {
-        if (this == o) return true;
-        if (o == null || getClass() != o.getClass()) return false;
-
-        DatasetDefinition that = (DatasetDefinition) o;
-
-        if (_datasetId != that._datasetId) return false;
-        // The _studyDateBased member variable is populated lazily in the getter,
-        // so go through the getter instead of relying on the variable to be populated
-        return getStudy() != null ? getStudy().equals(that.getStudy()) : that.getStudy() == null;
-    }
-
-    @Override
-    public int hashCode()
-    {
-        int result = _study != null ? _study.hashCode() : 0;
-        result = 31 * result + _datasetId;
-        return result;
-    }
-
-    @Override
-    public void afterPropertiesSet()
-    {
-        if (null == _isShared)
-        {
-            Study s = getStudy();
-            if (null != s)
-                _isShared = s.getShareDatasetDefinitions();
-        }
-    }
-
-
-    private static class DatasetDefObjectFactory extends BeanObjectFactory<DatasetDefinition>
-    {
-        DatasetDefObjectFactory()
-        {
-            super(DatasetDefinition.class);
-            assert !_readableProperties.remove("storageTableInfo");
-            assert !_readableProperties.remove("domain");
-        }
-    }
-
-
-    static
-    {
-        ObjectFactory.Registry.register(DatasetDefinition.class, new DatasetDefObjectFactory());
-    }
-
-
-    @Override
-    public Map<String, Object> getDatasetRow(User u, String lsid)
-    {
-        if (null == lsid)
-            return null;
-        List<Map<String, Object>> rows = getDatasetRows(u, Collections.singleton(lsid));
-        assert rows.size() <= 1 : "Expected zero or one matching row, but found " + rows.size();
-        return rows.isEmpty() ? null : rows.get(0);
-    }
-
-
-    @NotNull
-    @Override
-    @SuppressWarnings("unchecked")
-    public List<Map<String, Object>> getDatasetRows(User u, Collection<String> lsids)
-    {
-        // Unfortunately we need to use two tableinfos: one to get the column names with correct casing,
-        // and one to get the data.  We should eventually be able to convert to using Query completely.
-        StudyQuerySchema querySchema = StudyQuerySchema.createSchema(getStudy(), u);
-        TableInfo queryTableInfo = querySchema.createDatasetTableInternal(this, null);
-
-        TableInfo tInfo = getTableInfo(u, true);
-        SimpleFilter filter = new SimpleFilter();
-        filter.addInClause(FieldKey.fromParts("lsid"), lsids);
-
-        Set<String> selectColumns = new TreeSet<>();
-        List<ColumnInfo> alwaysIncludedColumns = tInfo.getColumns("created", "createdby", "lsid", "sourcelsid", "QCState");
-
-        for (ColumnInfo col : tInfo.getColumns())
-        {
-            // special handling for lsids and keys -- they're not user-editable,
-            // but we want to display them
-            if (!col.isUserEditable())
-            {
-                if (!(alwaysIncludedColumns.contains(col) ||
-                        col.isKeyField() ||
-                        col.getName().equalsIgnoreCase(getKeyPropertyName())))
-                {
-                    continue;
-                }
-            }
-            selectColumns.add(col.getName());
-            if (col.isMvEnabled())
-            {
-                // include the indicator column for MV enabled fields
-                selectColumns.add(col.getMvColumnName().getName());
-            }
-        }
-
-        List<Map<String, Object>> datas = new ArrayList<>(new TableSelector(tInfo, selectColumns, filter, null).getMapCollection());
-
-        if (datas.isEmpty())
-            return datas;
-
-        if (datas.get(0) instanceof ArrayListMap)
-        {
-            ((ArrayListMap)datas.get(0)).getFindMap().remove("_key");
-        }
-
-        List<Map<String, Object>> canonicalDatas = new ArrayList<>(datas.size());
-
-        for (Map<String, Object> data : datas)
-        {
-            canonicalDatas.add(canonicalizeDatasetRow(data, queryTableInfo.getColumns()));
-        }
-
-        return canonicalDatas;
-    }
-
-
-    @Override
-    public String updateDatasetRow(User u, String lsid, Map<String, Object> data) throws ValidationException
-    {
-        boolean allowAliasesInUpdate = false; // SEE https://www.labkey.org/issues/home/Developer/issues/details.view?issueId=12592
-
-        DataState defaultQCState = null;
-        Integer defaultQcStateId = getStudy().getDefaultDirectEntryQCState();
-        if (defaultQcStateId != null)
-             defaultQCState = DataStateManager.getInstance().getStateForRowId(getContainer(), defaultQcStateId.intValue());
-
-        String managedKey = null;
-        if (getKeyType() == Dataset.KeyType.SUBJECT_VISIT_OTHER && getKeyManagementType() != Dataset.KeyManagementType.None)
-            managedKey = getKeyPropertyName();
-
-        try (Transaction transaction = ensureTransaction())
-        {
-            Map<String, Object> oldData = getDatasetRow(u, lsid);
-
-            if (oldData == null)
-            {
-                // No old record found, so we can't update
-                ValidationException error = new ValidationException();
-                error.addError(new SimpleValidationError("Record not found with lsid: " + lsid));
-                throw error;
-            }
-
-            Map<String,Object> mergeData = new CaseInsensitiveHashMap<>(oldData);
-            // don't default to using old qcstate
-            mergeData.remove("qcstate");
-
-            TableInfo target = getTableInfo(u);
-            Map<String,ColumnInfo> colMap = DataIteratorUtil.createTableMap(target, allowAliasesInUpdate);
-
-            // If any fields aren't included, reuse the old values
-            for (Map.Entry<String,Object> entry : data.entrySet())
-            {
-                var col = colMap.get(entry.getKey());
-                String name = null == col ? entry.getKey() : col.getName();
-                if (name.equalsIgnoreCase(managedKey))
-                    continue;
-                mergeData.put(name,entry.getValue());
-            }
-
-            // these columns are always recalculated
-            mergeData.remove("lsid");
-            mergeData.remove("participantsequencenum");
-
-            deleteRows(Collections.singletonList(lsid));
-
-            List<Map<String,Object>> dataMap = Collections.singletonList(mergeData);
-
-            BatchValidationException errors = new BatchValidationException();
-            List<String> result = StudyManager.getInstance().importDatasetData(
-                    u, this, dataMap, errors, CheckForDuplicates.sourceAndDestination, defaultQCState, null, true, true);
-
-            if (errors.hasErrors())
-            {
-                // Update failed
-                ValidationException error = new ValidationException();
-                errors.getRowErrors().forEach(e -> error.addError(new SimpleValidationError(e.getMessage())));
-                throw error;
-            }
-
-            // lsid is not in the updated map by default since it is not editable,
-            // however it can be changed by the update
-            String newLSID = result.get(0);
-            mergeData.put("lsid", newLSID);
-
-            // Since we do a delete and an insert, we need to manually propagate the Created/CreatedBy values to the
-            // new row. See issue 18118
-            SQLFragment resetCreatedColumnsSQL = new SQLFragment("UPDATE ");
-            resetCreatedColumnsSQL.append(getStorageTableInfo(), "");
-            resetCreatedColumnsSQL.append(" SET Created = ?, CreatedBy = CAST(? AS INTEGER) WHERE LSID = ?");
-            resetCreatedColumnsSQL.add(oldData.get(DatasetDomainKind.CREATED));
-            resetCreatedColumnsSQL.add(oldData.get(DatasetDomainKind.CREATED_BY));
-            resetCreatedColumnsSQL.add(newLSID);
-            new SqlExecutor(getStorageTableInfo().getSchema()).execute(resetCreatedColumnsSQL);
-
-            new DatasetAuditHandler().addAuditEvent(u, getContainer(), null, AuditBehaviorType.DETAILED, null, QueryService.AuditAction.UPDATE,
-                    List.of(mergeData), List.of(oldData));
-
-            // Successfully updated
-            transaction.commit();
-
-            return newLSID;
-        }
-        catch (IOException e)
-        {
-            throw new RuntimeException(e);
-        }
-    }
-
-        // change a map's keys to have proper casing just like the list of columns
-    private Map<String,Object> canonicalizeDatasetRow(Map<String,Object> source, List<ColumnInfo> columns)
-    {
-        CaseInsensitiveHashMap<String> keyNames = new CaseInsensitiveHashMap<>();
-        for (ColumnInfo col : columns)
-        {
-            keyNames.put(col.getName(), col.getName());
-        }
-
-        Map<String,Object> result = new CaseInsensitiveHashMap<>();
-
-        for (Map.Entry<String,Object> entry : source.entrySet())
-        {
-            String key = entry.getKey();
-            String newKey = keyNames.get(key);
-            if (newKey != null)
-                key = newKey;
-            else if ("_row".equals(key))
-                continue;
-            result.put(key, entry.getValue());
-        }
-
-        return result;
-    }
-
-    private void deleteProvenance(Container c, User u, Collection<String> lsids)
-    {
-        ProvenanceService.get().deleteProvenanceByLsids(c, u, lsids, true, Set.of(StudyPublishService.STUDY_PUBLISH_PROTOCOL_LSID));
-    }
-
-    @Override
-    public void deleteDatasetRows(User u, Collection<String> lsids)
-    {
-        // Need to fetch the old item in order to log the deletion
-        List<Map<String, Object>> oldDatas = getDatasetRows(u, lsids);
-
-        try (Transaction transaction = ensureTransaction())
-        {
-            deleteProvenance(getContainer(), u, lsids);
-            deleteRows(lsids);
-
-            new DatasetAuditHandler().addAuditEvent(u, getContainer(), null, AuditBehaviorType.DETAILED, null, QueryService.AuditAction.DELETE, oldDatas, null);
-
-            transaction.commit();
-        }
-    }
-
-    public static void cleanupOrphanedDatasetDomains()
-    {
-        DbSchema s = StudySchema.getInstance().getSchema();
-        if (null == s)
-            return;
-
-        List<Integer> ids = new SqlSelector(s, "SELECT domainid FROM exp.domaindescriptor WHERE domainuri like '%:StudyDataset%Folder-%' and domainuri not in (SELECT typeuri from study.dataset)").getArrayList(Integer.class);
-        for (Integer id : ids)
-        {
-            Domain domain = PropertyService.get().getDomain(id.intValue());
-            try
-            {
-                domain.delete(null);
-            }
-            catch (DomainNotFoundException x)
-            {
-                DomainDescriptor domainDescriptor = OntologyManager.getDomainDescriptor(domain.getTypeId());
-                if (domainDescriptor != null)
-                {
-                    _log.error("Likely domain project/container mismatch for " + domain + ". Container: " + domainDescriptor.getContainer().getPath() + ", marked as project: " + domainDescriptor.getProject().getPath());
-                }
-                _log.error("Failed to delete orphaned dataset domain " + domain + " in container " + domain.getContainer().getPath(), x);
-            }
-        }
-    }
-
-    public static class Builder implements org.labkey.api.data.Builder<DatasetDefinition>
-    {
-        private final String _name;
-        private String _label;
-        private Boolean _isShowByDefault = true;
-        private Integer _categoryId;
-        private String _visitDatePropertyName;
-        private String _keyPropertyName;
-        private KeyManagementType _keyManagementType = KeyManagementType.None;
-        private String _description;
-        private Boolean _demographicData = false;   //demographic information, sequenceNum
-        private Integer _cohortId;
-        private Integer _publishSourceId;           // the identifier of the published data source
-        private PublishSource _publishSource;       // the type of published data source (assay, sample type, ...)
-        private String _tag;
-        private String _type = Dataset.TYPE_STANDARD;
-        private String _datasharing;
-        private Boolean _useTimeKeyField = false;
-        private Integer _datasetId;
-        private StudyImpl _study;
-
-        public Builder(String name)
-        {
-            _name = name;
-        }
-
-        public Builder setDescription(String description)
-        {
-            _description = description;
-            return this;
-        }
-
-        public Builder setShowByDefault(Boolean isShowByDefault)
-        {
-            _isShowByDefault = isShowByDefault;
-            return this;
-        }
-
-        public Builder setType(String type)
-        {
-            _type = type;
-            return this;
-        }
-
-        public Builder setDemographicData(Boolean demographicData)
-        {
-            _demographicData = demographicData;
-            return this;
-        }
-
-        public Builder setUseTimeKeyField(Boolean useTimeKeyField)
-        {
-            _useTimeKeyField = useTimeKeyField;
-            return this;
-        }
-
-        public Builder setKeyManagementType(KeyManagementType keyManagementType)
-        {
-            _keyManagementType = keyManagementType;
-            return this;
-        }
-
-        public Builder setCohortId(Integer cohortId)
-        {
-            _cohortId = cohortId;
-            return this;
-        }
-
-        public Builder setTag(String tag)
-        {
-            _tag = tag;
-            return this;
-        }
-
-        public Builder setLabel(String label)
-        {
-            _label = label;
-            return this;
-        }
-
-        public Builder setVisitDatePropertyName(String visitDatePropertyName)
-        {
-            _visitDatePropertyName = visitDatePropertyName;
-            return this;
-        }
-
-        public Builder setCategoryId(Integer categoryId)
-        {
-            _categoryId = categoryId;
-            return this;
-        }
-
-        public Builder setKeyPropertyName(String keyPropertyName)
-        {
-            _keyPropertyName = keyPropertyName;
-            return this;
-        }
-
-        public Builder setPublishSourceId(Integer publishSourceId)
-        {
-            _publishSourceId = publishSourceId;
-            return this;
-        }
-
-        public Builder setPublishSource(PublishSource publishSource)
-        {
-            _publishSource = publishSource;
-            return this;
-        }
-
-        public Builder setDataSharing(String dataSharing)
-        {
-            _datasharing = dataSharing;
-            return this;
-        }
-
-        public Builder setDatasetId(Integer datasetId)
-        {
-            _datasetId = datasetId;
-            return this;
-        }
-
-        public Builder setStudy(StudyImpl study)
-        {
-            _study = study;
-            return this;
-        }
-
-        public Integer getDatasetId()
-        {
-            return _datasetId;
-        }
-
-        public StudyImpl getStudy()
-        {
-            return _study;
-        }
-
-        @Override
-        public DatasetDefinition build()
-        {
-            DatasetDefinition dsd = new DatasetDefinition(_study, _datasetId, _name, _label != null ? _label : _name, null, null, null);
-            dsd.setShowByDefault(_isShowByDefault);
-            dsd.setType(_type);
-            dsd.setDemographicData(_demographicData);
-            dsd.setUseTimeKeyField(_useTimeKeyField);
-            dsd.setKeyManagementType(_keyManagementType);
-            dsd.setDescription(_description);
-            dsd.setCohortId(_cohortId);
-            dsd.setTag(_tag);
-            dsd.setVisitDatePropertyName(_visitDatePropertyName);
-            if (_categoryId != null)
-                dsd.setCategoryId(_categoryId);
-            if (_keyPropertyName != null)
-                dsd.setKeyPropertyName(_keyPropertyName);
-            if (_publishSourceId != null)
-            {
-                dsd.setPublishSourceId(_publishSourceId);
-                assert _publishSource != null : "PublishSource must be set if a publish source ID is specified";
-                dsd.setPublishSourceType(_publishSource.name());
-            }
-            if (_datasharing != null)
-                dsd.setDataSharing(_datasharing);
-
-            return dsd;
-        }
-    }
-
-    public static class TestCleanupOrphanedDatasetDomains extends Assert
-    {
-        @Test
-        public void test()
-        {
-            cleanupOrphanedDatasetDomains();
-        }
-    }
-}
+/*
+ * Copyright (c) 2015-2019 LabKey Corporation
+ *
+ * Licensed under the Apache License, Version 2.0 (the "License");
+ * you may not use this file except in compliance with the License.
+ * You may obtain a copy of the License at
+ *
+ *     http://www.apache.org/licenses/LICENSE-2.0
+ *
+ * Unless required by applicable law or agreed to in writing, software
+ * distributed under the License is distributed on an "AS IS" BASIS,
+ * WITHOUT WARRANTIES OR CONDITIONS OF ANY KIND, either express or implied.
+ * See the License for the specific language governing permissions and
+ * limitations under the License.
+ */
+
+package org.labkey.study.model;
+
+import org.apache.commons.beanutils.ConvertUtils;
+import org.apache.commons.lang3.StringUtils;
+import org.apache.logging.log4j.LogManager;
+import org.apache.logging.log4j.Logger;
+import org.jetbrains.annotations.NotNull;
+import org.jetbrains.annotations.Nullable;
+import org.junit.Assert;
+import org.junit.Test;
+import org.labkey.api.audit.AbstractAuditHandler;
+import org.labkey.api.audit.AuditHandler;
+import org.labkey.api.audit.AuditLogService;
+import org.labkey.api.audit.AuditTypeEvent;
+import org.labkey.api.cache.BlockingCache;
+import org.labkey.api.cache.Cache;
+import org.labkey.api.cache.CacheLoader;
+import org.labkey.api.cache.CacheManager;
+import org.labkey.api.collections.ArrayListMap;
+import org.labkey.api.collections.CaseInsensitiveHashMap;
+import org.labkey.api.collections.CaseInsensitiveHashSet;
+import org.labkey.api.collections.Sets;
+import org.labkey.api.compliance.ComplianceService;
+import org.labkey.api.data.*;
+import org.labkey.api.data.DbScope.Transaction;
+import org.labkey.api.data.dialect.SqlDialect;
+import org.labkey.api.dataiterator.DataIterator;
+import org.labkey.api.dataiterator.DataIteratorBuilder;
+import org.labkey.api.dataiterator.DataIteratorContext;
+import org.labkey.api.dataiterator.DataIteratorUtil;
+import org.labkey.api.dataiterator.DetailedAuditLogDataIterator;
+import org.labkey.api.dataiterator.ExistingRecordDataIterator;
+import org.labkey.api.dataiterator.LoggingDataIterator;
+import org.labkey.api.dataiterator.StandardDataIteratorBuilder;
+import org.labkey.api.dataiterator.TableInsertDataIteratorBuilder;
+import org.labkey.api.di.DataIntegrationService;
+import org.labkey.api.exp.ChangePropertyDescriptorException;
+import org.labkey.api.exp.DomainDescriptor;
+import org.labkey.api.exp.DomainNotFoundException;
+import org.labkey.api.exp.MvColumn;
+import org.labkey.api.exp.OntologyManager;
+import org.labkey.api.exp.PropertyDescriptor;
+import org.labkey.api.exp.PropertyType;
+import org.labkey.api.exp.RawValueColumn;
+import org.labkey.api.exp.api.ExpObject;
+import org.labkey.api.exp.api.ProvenanceService;
+import org.labkey.api.exp.api.StorageProvisioner;
+import org.labkey.api.exp.property.Domain;
+import org.labkey.api.exp.property.DomainKind;
+import org.labkey.api.exp.property.DomainProperty;
+import org.labkey.api.exp.property.Lookup;
+import org.labkey.api.exp.property.PropertyService;
+import org.labkey.api.gwt.client.AuditBehaviorType;
+import org.labkey.api.qc.DataState;
+import org.labkey.api.qc.DataStateManager;
+import org.labkey.api.query.AliasedColumn;
+import org.labkey.api.query.BatchValidationException;
+import org.labkey.api.query.DefaultSchema;
+import org.labkey.api.query.ExprColumn;
+import org.labkey.api.query.FieldKey;
+import org.labkey.api.query.LookupForeignKey;
+import org.labkey.api.query.PdLookupForeignKey;
+import org.labkey.api.query.QueryService;
+import org.labkey.api.query.QueryUpdateService;
+import org.labkey.api.query.SimpleValidationError;
+import org.labkey.api.query.UserSchema;
+import org.labkey.api.query.ValidationException;
+import org.labkey.api.reports.model.ViewCategory;
+import org.labkey.api.reports.model.ViewCategoryManager;
+import org.labkey.api.security.MutableSecurityPolicy;
+import org.labkey.api.security.SecurityManager;
+import org.labkey.api.security.SecurityPolicy;
+import org.labkey.api.security.SecurityPolicyManager;
+import org.labkey.api.security.User;
+import org.labkey.api.security.UserPrincipal;
+import org.labkey.api.security.permissions.AdminPermission;
+import org.labkey.api.security.permissions.DeletePermission;
+import org.labkey.api.security.permissions.InsertPermission;
+import org.labkey.api.security.permissions.Permission;
+import org.labkey.api.security.permissions.ReadPermission;
+import org.labkey.api.security.permissions.ReadSomePermission;
+import org.labkey.api.security.permissions.RestrictedReadPermission;
+import org.labkey.api.security.permissions.UpdatePermission;
+import org.labkey.api.security.roles.Role;
+import org.labkey.api.security.permissions.RestrictedUpdatePermission;
+import org.labkey.api.security.roles.Role;
+import org.labkey.api.settings.AppProps;
+import org.labkey.api.study.CompletionType;
+import org.labkey.api.study.Dataset;
+import org.labkey.api.study.Study;
+import org.labkey.api.study.StudyService;
+import org.labkey.api.study.StudyUrls;
+import org.labkey.api.study.StudyUtils;
+import org.labkey.api.study.TimepointType;
+import org.labkey.api.study.publish.StudyPublishService;
+import org.labkey.api.util.CPUTimer;
+import org.labkey.api.util.DateUtil;
+import org.labkey.api.util.GUID;
+import org.labkey.api.util.PageFlowUtil;
+import org.labkey.api.util.Pair;
+import org.labkey.api.util.UnexpectedException;
+import org.labkey.api.view.ActionURL;
+import org.labkey.api.view.UnauthorizedException;
+import org.labkey.study.StudySchema;
+import org.labkey.study.dataset.DatasetAuditProvider;
+import org.labkey.study.query.DatasetTableImpl;
+import org.labkey.study.query.DatasetUpdateService;
+import org.labkey.study.query.StudyQuerySchema;
+import org.springframework.beans.factory.InitializingBean;
+
+import java.io.IOException;
+import java.sql.SQLException;
+import java.text.DecimalFormat;
+import java.text.NumberFormat;
+import java.util.ArrayList;
+import java.util.Arrays;
+import java.util.Collection;
+import java.util.Collections;
+import java.util.Date;
+import java.util.EnumSet;
+import java.util.HashMap;
+import java.util.HashSet;
+import java.util.LinkedHashMap;
+import java.util.List;
+import java.util.Map;
+import java.util.Objects;
+import java.util.Set;
+import java.util.TreeSet;
+import java.util.concurrent.locks.Lock;
+import java.util.concurrent.locks.ReentrantLock;
+
+import static org.labkey.api.query.QueryService.AuditAction.DELETE;
+import static org.labkey.api.query.QueryService.AuditAction.TRUNCATE;
+
+
+/**
+ * User: brittp
+ * Date: Jan 6, 2006
+ * Time: 10:29:31 AM
+ */
+public class DatasetDefinition extends AbstractStudyEntity<Dataset> implements Cloneable, Dataset, InitializingBean
+{
+    // DatasetQueryUpdateService
+
+
+    //    static final Object MANAGED_KEY_LOCK = new Object();
+    private static final Logger _log = LogManager.getLogger(DatasetDefinition.class);
+
+    private final ReentrantLock _lock = new ReentrantLock();
+
+    private Container _definitionContainer;
+    private Boolean _isShared = null;
+    private StudyImpl _study;
+    private int _datasetId;
+    private String _name;
+    private String _typeURI;
+    private String _category;
+    private Integer _categoryId;
+    private String _visitDatePropertyName;
+    private String _keyPropertyName;
+    private @NotNull KeyManagementType _keyManagementType = KeyManagementType.None;
+    private String _description;
+    private boolean _demographicData; //demographic information, sequenceNum
+    private Integer _cohortId;
+    private Integer _publishSourceId;   // the identifier of the published data source
+    private String _publishSourceType;  // the type of published data source (assay, sample type, ...)
+
+    private String _fileName; // Filename from the original import  TODO: save this at import time and load it from db
+    private String _tag;
+    private String _type = Dataset.TYPE_STANDARD;
+    private DataSharing _datasharing = DataSharing.NONE;
+    private boolean _useTimeKeyField = false;
+
+
+    private static final String[] BASE_DEFAULT_FIELD_NAMES_ARRAY = new String[]
+    {
+        "Container",
+        "ParticipantID",
+        "ptid",
+        "SequenceNum", // used in both date-based and visit-based studies
+        "DatasetId",
+        "SiteId",
+        "Created",
+        "CreatedBy",
+        "Modified",
+        "ModifiedBy",
+        "sourcelsid",
+        "QCState",
+        "visitRowId",
+        "lsid",
+        "dsrowid",
+        "Dataset",
+        "ParticipantSequenceNum",
+        "_key",
+        // The following columns names don't refer to actual built-in dataset columns, but
+        // they're used by import ('replace') or are commonly used/confused synonyms for built-in column names
+        "replace",
+        "visit",
+        "participant",
+        DataIntegrationService.Columns.TransformImportHash.getColumnName()
+    };
+
+    private static final String[] DEFAULT_ABSOLUTE_DATE_FIELD_NAMES_ARRAY = new String[]
+    {
+        "Date",
+        "VisitDate",
+    };
+
+    private static final String[] DEFAULT_RELATIVE_DATE_FIELD_NAMES_ARRAY = new String[]
+    {
+        "Day"
+    };
+
+    private static final String[] DEFAULT_VISIT_FIELD_NAMES_ARRAY = new String[]
+    {
+        "VisitSequenceNum"
+    };
+
+    // fields to hide on the dataset schema view
+    private static final String[] HIDDEN_DEFAULT_FIELD_NAMES_ARRAY = new String[]
+    {
+        "Container",
+        "sourcelsid",
+        "QCState",
+        "visitRowId",
+        "lsid",
+        "dsrowid",
+        "Dataset",
+        "ParticipantSequenceNum",
+        DataIntegrationService.Columns.TransformImportHash.getColumnName()
+    };
+
+    static final Set<String> DEFAULT_ABSOLUTE_DATE_FIELDS;
+    static final Set<String> DEFAULT_RELATIVE_DATE_FIELDS;
+    static final Set<String> DEFAULT_VISIT_FIELDS;
+    private static final Set<String> HIDDEN_DEFAULT_FIELDS = Sets.newCaseInsensitiveHashSet(HIDDEN_DEFAULT_FIELD_NAMES_ARRAY);
+
+    static
+    {
+        DEFAULT_ABSOLUTE_DATE_FIELDS = Sets.newCaseInsensitiveHashSet(BASE_DEFAULT_FIELD_NAMES_ARRAY);
+        DEFAULT_ABSOLUTE_DATE_FIELDS.addAll(Sets.newCaseInsensitiveHashSet(DEFAULT_ABSOLUTE_DATE_FIELD_NAMES_ARRAY));
+
+        DEFAULT_RELATIVE_DATE_FIELDS = Sets.newCaseInsensitiveHashSet(BASE_DEFAULT_FIELD_NAMES_ARRAY);
+        DEFAULT_RELATIVE_DATE_FIELDS.addAll(Sets.newCaseInsensitiveHashSet(DEFAULT_ABSOLUTE_DATE_FIELD_NAMES_ARRAY));
+        DEFAULT_RELATIVE_DATE_FIELDS.addAll(Sets.newCaseInsensitiveHashSet(DEFAULT_RELATIVE_DATE_FIELD_NAMES_ARRAY));
+
+        DEFAULT_VISIT_FIELDS = Sets.newCaseInsensitiveHashSet(BASE_DEFAULT_FIELD_NAMES_ARRAY);
+        DEFAULT_VISIT_FIELDS.addAll(Sets.newCaseInsensitiveHashSet(DEFAULT_VISIT_FIELD_NAMES_ARRAY));
+    }
+
+    public DatasetDefinition()
+    {
+    }
+
+
+    public DatasetDefinition(StudyImpl study, int datasetId)
+    {
+        _study = study;
+        setContainer(_study.getContainer());
+        _datasetId = datasetId;
+        _name = String.valueOf(datasetId);
+        _label =  String.valueOf(datasetId);
+        _typeURI = null;
+        _showByDefault = true;
+        _isShared = study.getShareDatasetDefinitions();
+    }
+
+
+    public DatasetDefinition(StudyImpl study, int datasetId, String name, String label, String category, String entityId, @Nullable String typeURI)
+    {
+        _study = study;
+        setContainer(_study.getContainer());
+        _datasetId = datasetId;
+        _name = name;
+        _label = label;
+        _category = category;
+        _entityId = null != entityId ? entityId : GUID.makeGUID();
+        _typeURI = null != typeURI ? typeURI : DatasetDomainKind.generateDomainURI(name, _entityId, getContainer());
+        _showByDefault = true;
+        _isShared = study.getShareDatasetDefinitions();
+    }
+
+
+    @Override
+    public DatasetDefinition createMutable()
+    {
+        return (DatasetDefinition) super.createMutable();
+    }
+
+    /*
+     * given a potentially shared dataset definition, return a dataset definition that is scoped to the current study
+     */
+    public DatasetDefinition createLocalDatasetDefinition(StudyImpl substudy)
+    {
+        if (substudy.getContainer().equals(getContainer()))
+            return this;
+        assert isShared();
+        DatasetDefinition sub = createMutable();
+        assert sub != this;
+        sub._definitionContainer = sub.getContainer();
+        sub.setContainer(substudy.getContainer());
+
+        // apply substudy dataset overrides
+        String category = "dataset-overrides:" + getDatasetId();
+        PropertyManager.PropertyMap map = PropertyManager.getProperties(substudy.getContainer(), category);
+        if (!map.isEmpty())
+        {
+            if (map.get("showByDefault") != null)
+                sub.setShowByDefault(Boolean.valueOf(map.get("showByDefault")));
+        }
+
+        sub.lock();
+        assert sub.isShared();
+        return sub;
+    }
+
+    @Override
+    public void setContainer(Container container)
+    {
+        super.setContainer(container);
+        _study = null;
+    }
+
+    @Override
+    public void savePolicy(MutableSecurityPolicy policy, User user)
+    {
+        String baseDescription = "Security changed.";
+        String removalDescription = "Removed assignments";
+        String additionDescription = "Added assignments";
+
+        SecurityPolicy existingPolicy = SecurityPolicyManager.getPolicy(this);
+        if (!existingPolicy.getAssignments().equals(policy.getAssignments()))
+        {
+            DatasetAuditProvider.DatasetAuditEvent event = new DatasetAuditProvider.DatasetAuditEvent(getContainer().getId(), getPolicyChangeSummary(policy, existingPolicy, baseDescription, removalDescription, additionDescription));
+            event.setDatasetId(getDatasetId());
+            AuditLogService.get().addEvent(user, event);
+        }
+        super.savePolicy(policy, user);
+    }
+
+    @Override
+    public boolean isShared()
+    {
+        assert null != _isShared;
+        return _isShared;
+    }
+
+    public boolean isInherited()
+    {
+        return isShared() && null != _definitionContainer && !_definitionContainer.equals(getContainer());
+    }
+
+    /**
+     * Return true if this local dataset has the same id as a dataset from a shared study.
+     */
+    public List<DatasetDefinition> getShadowed()
+    {
+        return StudyManager.getInstance().getShadowedDatasets(getStudy(), Arrays.asList(this));
+    }
+
+
+    //TODO this should probably be driven off the DomainKind to avoid code duplication
+    public static boolean isDefaultFieldName(String fieldName, Study study)
+    {
+        String subjectCol = study.getSubjectColumnName();
+        if (subjectCol.equalsIgnoreCase(fieldName))
+            return true;
+
+        if (DatasetDomainKind.DATE.equalsIgnoreCase(fieldName) && !study.getTimepointType().isVisitBased())
+            return true;
+
+        return switch (study.getTimepointType())
+                {
+                    case VISIT -> DEFAULT_VISIT_FIELDS.contains(fieldName);
+                    case CONTINUOUS -> DEFAULT_ABSOLUTE_DATE_FIELDS.contains(fieldName);
+                    default -> DEFAULT_RELATIVE_DATE_FIELDS.contains(fieldName);
+                };
+    }
+
+
+    public static boolean showOnManageView(String fieldName, Study study)
+    {
+        return !HIDDEN_DEFAULT_FIELDS.contains(fieldName);
+    }
+
+
+    @Override
+    public Set<String> getDefaultFieldNames()
+    {
+        TimepointType timepointType = getStudy().getTimepointType();
+        Set<String> fieldNames =
+                timepointType == TimepointType.VISIT ? DEFAULT_VISIT_FIELDS :
+                timepointType == TimepointType.CONTINUOUS ? DEFAULT_ABSOLUTE_DATE_FIELDS:
+                DEFAULT_RELATIVE_DATE_FIELDS;
+
+        return Collections.unmodifiableSet(fieldNames);
+    }
+
+
+    @Override
+    public String getName()
+    {
+        return _name;
+    }
+
+    public void setName(String name)
+    {
+        _name = name;
+    }
+
+    @Override
+    public String getFileName()
+    {
+        if (null == _fileName)
+        {
+            NumberFormat dsf = new DecimalFormat("dataset000.tsv");
+
+            return dsf.format(getDatasetId());
+        }
+        else
+        {
+            return _fileName;
+        }
+    }
+
+    public void setFileName(String fileName)
+    {
+        _fileName = fileName;
+    }
+
+    @Override
+    public String getCategory()
+    {
+        return _category;
+    }
+
+    public void setCategory(String category)
+    {
+        verifyMutability();
+
+        if (category != null)
+            _category = category;
+    }
+
+    public Integer getCategoryId()
+    {
+        return _categoryId;
+    }
+
+    public void setCategoryId(Integer categoryId)
+    {
+        verifyMutability();
+        _categoryId = categoryId;
+        _category = null;
+
+        if (_categoryId != null)
+        {
+            ViewCategory category = ViewCategoryManager.getInstance().getCategory(getDefinitionContainer(), _categoryId);
+            if (category != null)
+                _category = ViewCategoryManager.getInstance().encode(category);
+        }
+    }
+
+    @Override
+    public ViewCategory getViewCategory()
+    {
+        if (_categoryId != null)
+            return ViewCategoryManager.getInstance().getCategory(getDefinitionContainer(), _categoryId);
+
+        return null;
+    }
+
+    @Override
+    public int getDatasetId()
+    {
+        return _datasetId;
+    }
+
+    public void setDatasetId(int datasetId)
+    {
+        verifyMutability();
+        _datasetId = datasetId;
+    }
+
+    public String getDataSharing()
+    {
+        return getDataSharingEnum().name();
+    }
+
+    public void setDataSharing(@NotNull String datasharing)
+    {
+        // datasharing can == null during server upgrade
+        if (null == datasharing)
+        {
+            _datasharing = DataSharing.NONE;
+            return;
+        }
+        _datasharing = DataSharing.valueOf(datasharing);
+        if (!getStudy().getShareVisitDefinitions() && _datasharing != DataSharing.NONE)
+            throw new IllegalStateException();
+    }
+
+    @Override
+    public DataSharing getDataSharingEnum()
+    {
+        if (!isDemographicData())
+            return DataSharing.NONE;
+        return _datasharing;
+    }
+
+
+    /**
+     * We do not want to invalidate caches every time someone updates a dataset row
+     * So don't store modified in this bean.
+     *
+     * Instead cache modified dates separately
+     */
+    static CacheLoader<String,Date> modifiedDatesLoader = (key, argument) -> {
+        StudySchema ss = StudySchema.getInstance();
+        SQLFragment sql = new SQLFragment("SELECT Modified FROM " + ss.getTableInfoDataset() + " WHERE EntityId = ?",key);
+
+        return new SqlSelector(ss.getScope(),sql).getObject(Date.class);
+    };
+
+    static Cache<String, Date> modifiedDates = new BlockingCache<>(
+            new DatabaseCache<>(StudySchema.getInstance().getScope(), CacheManager.UNLIMITED, CacheManager.HOUR, "dataset modified cache"),
+            modifiedDatesLoader);
+
+
+    @Override
+    public Date getModified()
+    {
+        return getModified(this);
+    }
+
+    public static Date getModified(DatasetDefinition def)
+    {
+        return modifiedDates.get(def.getEntityId());
+    }
+
+    public static void updateModified(DatasetDefinition def, Date modified)
+    {
+        StudySchema ss = StudySchema.getInstance();
+        SQLFragment sql = new SQLFragment("UPDATE " + ss.getTableInfoDataset() + " SET Modified = ? WHERE EntityId = ?", modified, def.getEntityId());
+        new SqlExecutor(ss.getScope()).execute(sql);
+        modifiedDates.remove(def.getEntityId());
+    }
+
+    @Override
+    public String getTag()
+    {
+        return _tag;
+    }
+
+    public void setTag(String tag)
+    {
+        _tag = tag;
+    }
+
+    @Override
+    public String getTypeURI()
+    {
+        return _typeURI;
+    }
+
+    public void setTypeURI(String typeURI, boolean isUpgrade)
+    {
+        verifyMutability();
+        if (StringUtils.equals(typeURI, _typeURI))
+            return;
+        if (null != _typeURI && !isUpgrade)
+            throw new IllegalStateException("TypeURI is already set");
+        _typeURI = typeURI;
+    }
+
+
+    public void setTypeURI(String typeURI)
+    {
+        setTypeURI(typeURI, false);
+    }
+
+
+    @Override
+    public String getPropertyURI(String column)
+    {
+        PropertyDescriptor pd = DatasetDefinition.getStandardPropertiesMap().get(column);
+        if (null != pd)
+            return pd.getPropertyURI();
+        return _typeURI + "." + column;
+    }
+
+
+    public VisitDatasetType getVisitType(int visitRowId)
+    {
+        VisitDataset vds = getVisitDataset(visitRowId);
+        if (vds == null)
+            return VisitDatasetType.NOT_ASSOCIATED;
+        else if (vds.isRequired())
+            return VisitDatasetType.REQUIRED;
+        else
+            return VisitDatasetType.OPTIONAL;
+    }
+
+
+    public List<VisitDataset> getVisitDatasets()
+    {
+        return Collections.unmodifiableList(StudyManager.getInstance().getMapping(this));
+    }
+
+
+    public VisitDataset getVisitDataset(int visitRowId)
+    {
+        List<VisitDataset> datasets = getVisitDatasets();
+        for (VisitDataset vds : datasets)
+        {
+            if (vds.getVisitRowId() == visitRowId)
+                return vds;
+        }
+        return null;
+    }
+
+
+    public int getRowId()
+    {
+        return getDatasetId();
+    }
+
+    @Override
+    public Object getPrimaryKey()
+    {
+        return getRowId();
+    }
+
+
+    // Note: This "table" exists only in XML (not the database). It's used to define the standard properties in every dataset.
+    public static TableInfo getTemplateTableInfo()
+    {
+        return StudySchema.getInstance().getSchema().getTable("studydatatemplate");
+    }
+    
+
+    /**
+     * Get table info representing dataset.  This relies on the DatasetDefinition being removed from
+     * the cache if the dataset type changes.
+     * see StudyManager.importDatasetTSV()
+     *
+     * TODO convert usages of DatasetDefinition.getTableInfo() to use StudyQuerySchema.getTable()
+     */
+    @Override
+    public DatasetSchemaTableInfo getTableInfo(User user) throws UnauthorizedException
+    {
+        return getTableInfo(user, true, false);
+    }
+
+
+    @Override
+    public DatasetSchemaTableInfo getTableInfo(User user, boolean checkPermission) throws UnauthorizedException
+    {
+        return getTableInfo(user, checkPermission, false);
+    }
+
+
+    @Override
+    public DatasetSchemaTableInfo getTableInfo(User user, boolean checkPermission, boolean multiContainer) throws UnauthorizedException
+    {
+        //noinspection ConstantConditions
+        if (user == null && checkPermission)
+            throw new IllegalArgumentException("user cannot be null");
+
+        if (checkPermission && !canReadInternal(user))
+        {
+            throw new UnauthorizedException();
+        }
+
+        return new DatasetSchemaTableInfo(this, user, multiContainer);
+    }
+
+
+    /** why do some datasets have a typeURI, but no domain? */
+    private Domain ensureDomain()
+    {
+        assert _lock.isHeldByCurrentThread();
+
+        if (isInherited())
+        {
+            StudyImpl shared = getDefinitionStudy();
+            DatasetDefinition ds = shared.getDataset(getDatasetId());
+            return null == ds ? null : ds.ensureDomain();
+        }
+
+        if (null == getTypeURI())
+            throw new IllegalStateException();
+
+        Domain d = getDomain();
+        if (null != d)
+            return d;
+
+        _domain = PropertyService.get().createDomain(getContainer(), getTypeURI(), getName());
+        try
+        {
+            _domain.save(null);
+        }
+        catch (ChangePropertyDescriptorException x)
+        {
+            throw new RuntimeException(x);
+        }
+        return _domain;
+    }
+
+
+    private TableInfo loadStorageTableInfo()
+    {
+        if (null == getTypeURI())
+            return null;
+
+        // Use a transaction to ensure that we acquire the lock and check out the DB connection from the pool in a
+        // consistent order to avoid deadlock
+        try (Transaction t = StudySchema.getInstance().getSchema().getScope().ensureTransaction(_lock))
+        {
+            Domain d = ensureDomain();
+
+            // create table may set storageTableName() so uncache _domain
+            if (null == d.getStorageTableName())
+                _domain = null;
+
+            TableInfo ti = StorageProvisioner.createTableInfo(d);
+
+            t.commit();
+            return ti;
+        }
+    }
+
+
+    /**
+     *  just a wrapper for StorageProvisioner.create()
+     */
+    public void provisionTable()
+    {
+        try (Transaction t = StudySchema.getInstance().getSchema().getScope().ensureTransaction(_lock))
+        {
+            _domain = null;
+            if (null == getTypeURI())
+            {
+                DatasetDefinition d = createMutable();
+                d.setTypeURI(DatasetDomainKind.generateDomainURI(getName(), getEntityId(), getContainer()));
+                d.save(null);
+            }
+            ensureDomain();
+            loadStorageTableInfo();
+            StudyManager.getInstance().uncache(this);
+            t.commit();
+        }
+    }
+
+
+    @Transient
+    public TableInfo getStorageTableInfo() throws UnauthorizedException
+    {
+        if (isInherited())
+        {
+            StudyImpl shared = getDefinitionStudy();
+            DatasetDefinition ds = shared.getDataset(getDatasetId());
+            return null == ds ? null : ds.getStorageTableInfo();
+        }
+        else
+        {
+            return loadStorageTableInfo();
+        }
+    }
+
+
+    /**
+     * Deletes rows without auditing
+     */
+    public int deleteRows(@Nullable Date cutoff)
+    {
+        int count;
+
+        DbSchema schema = StudySchema.getInstance().getSchema();
+
+        try (Transaction transaction = ensureTransaction())
+        {
+            CPUTimer time = new CPUTimer("purge");
+            time.start();
+
+            SQLFragment studyDataFrag = new SQLFragment("DELETE FROM " + getStorageTableInfo().getSelectName() + "\n");
+            String and = "WHERE ";
+
+            // only apply a container filter on delete when this is a shared dataset definition
+            // and we are not at the container where the definition lives (see issue 28224)
+            if (isShared() && !getContainer().getId().equals(getDefinitionContainer().getId()))
+            {
+                studyDataFrag.append(and).append("container=").append(getContainer());
+                and = " AND ";
+            }
+
+            if (cutoff != null)
+            {
+                studyDataFrag.append(and).append(" AND _VisitDate > ?").add(cutoff);
+            }
+
+            SqlExecutor executor = new SqlExecutor(schema).setExceptionFramework(ExceptionFramework.JDBC);
+            count = executor.execute(studyDataFrag);
+            StudyManager.datasetModified(this, true);
+
+            transaction.commit();
+
+            time.stop();
+            _log.debug("purgeDataset " + getDisplayString() + " " + DateUtil.formatDuration(time.getTotal()/1000));
+        }
+
+        return count;
+    }
+
+    @Override
+    public boolean isDemographicData()
+    {
+        return _demographicData;
+    }
+
+    public boolean isParticipantAliasDataset()
+    {
+        Integer id = _study.getParticipantAliasDatasetId();
+        return null != id && id.equals(getDatasetId());
+    }
+
+    @Override
+    public boolean isPublishedData()
+    {
+        return _publishSourceId != null;
+    }
+
+    @Override
+    public PublishSource getPublishSource()
+    {
+        if (_publishSourceType != null)
+            return PublishSource.valueOf(_publishSourceType);
+        return null;
+    }
+
+    @Override
+    public @Nullable ExpObject resolvePublishSource()
+    {
+        PublishSource publishSource = getPublishSource();
+        if (publishSource != null)
+        {
+            return publishSource.resolvePublishSource(getPublishSourceId());
+        }
+        return null;
+    }
+
+    public void setDemographicData(boolean demographicData)
+    {
+        verifyMutability();
+        _demographicData = demographicData;
+    }
+
+    @Override
+    public String getType()
+    {
+        return _type;
+    }
+
+    public void setType(String type)
+    {
+        verifyMutability();
+        _type = type;
+    }
+
+    @Override
+    public boolean getUseTimeKeyField()
+    {
+        return _useTimeKeyField;
+    }
+
+    @Override
+    public void setUseTimeKeyField(boolean useTimeKeyField)
+    {
+        verifyMutability();
+        _useTimeKeyField = useTimeKeyField;
+    }
+
+    @Override
+    public StudyImpl getStudy()
+    {
+        if (null == _study)
+            _study = StudyManager.getInstance().getStudy(getContainer());
+        return _study;
+    }
+
+
+    public StudyImpl getDefinitionStudy()
+    {
+        if (isInherited())
+            return StudyManager.getInstance().getStudy(_definitionContainer);
+        return getStudy();
+    }
+
+
+    public Container getDefinitionContainer()
+    {
+        return null!=_definitionContainer ? _definitionContainer : getContainer();
+    }
+
+
+    // Determines the user's permissions on this dataset based on the current dataset security rules. Primarily interested
+    // in read, insert, update, and delete permissions... except for ADVANCED_WRITE which needs to return all perms.
+    @Override
+    public Set<Class<? extends Permission>> getPermissions(UserPrincipal user)
+    {
+        return getPermissions(user, null);
+    }
+
+    public Set<Class<? extends Permission>> getPermissions(UserPrincipal user, @Nullable Set<Role> contextualRoles)
+    {
+        Set<Class<? extends Permission>> result = new HashSet<>();
+
+        //if the study security type is basic read or basic write, use the container's policy instead of the
+        //study's policy. This will enable us to "remember" the study-level role assignments in case we want
+        //to switch back to them in the future
+        SecurityType securityType = getStudy().getSecurityType();
+        SecurityPolicy studyPolicy = (securityType == SecurityType.BASIC_READ || securityType == SecurityType.BASIC_WRITE) ?
+                SecurityPolicyManager.getPolicy(getContainer()) : SecurityPolicyManager.getPolicy(getStudy());
+
+        Set<Class<? extends Permission>> studyPermissions = SecurityManager.getPermissions(studyPolicy, user, contextualRoles);
+
+        //need to check both the study's policy and the dataset's policy
+        //users that have read permission on the study can read all datasets
+        //users that have read-some permission on the study must also have read permission on this dataset
+        copyReadPerms(studyPermissions, result);
+        if (studyPermissions.contains(ReadSomePermission.class))
+        {
+            Set<Class<? extends Permission>> datasetPermissions = SecurityPolicyManager.getPolicy(this).getOwnPermissions(user);
+            copyReadPerms(datasetPermissions, result);
+        }
+
+        if (result.contains(ReadPermission.class))
+        {
+            // Now check if they can write
+            if (securityType == SecurityType.BASIC_WRITE)
+            {
+                // Basic write grants dataset edit perms (insert/update/delete) based on user's folder perms
+                copyEditPerms(getStudy().getContainer().getPolicy(), user, result);
+            }
+            else if (securityType == SecurityType.ADVANCED_WRITE)
+            {
+                // Advanced write grants dataset edit perms (insert/update/delete) based on study or dataset policy perms
+                copyEditPerms(studyPolicy, user, result);
+                // A user can be part of multiple groups, which are set to both Edit All and Per Dataset permissions
+                // so check for a custom security policy even if they have UpdatePermission on the study's policy
+                if (studyPermissions.contains(ReadSomePermission.class))
+                {
+                    // Advanced write grants dataset permissions based on the policy stored directly on the dataset
+                    // In this case, we return all permissions, important for EHR-specific per-dataset role assignments
+                    result.addAll(SecurityManager.getPermissions(SecurityPolicyManager.getPolicy(this), user, Set.of()));
+                }
+            }
+        }
+
+        if (isEditProhibited(user, result))
+            result.retainAll(READ_PERMS);
+        return result;
+    }
+
+
+    private static final Collection<Class<? extends Permission>> READ_PERMS = List.of(ReadPermission.class, RestrictedReadPermission.class);
+
+    private void copyReadPerms(Set<Class<? extends Permission>> granted, Set<Class<? extends Permission>> result)
+    {
+        READ_PERMS.stream().filter(granted::contains).forEach(result::add);
+    }
+
+    private static final Collection<Class<? extends Permission>> EDIT_PERMS = List.of(InsertPermission.class, UpdatePermission.class, DeletePermission.class);
+
+    private void copyEditPerms(SecurityPolicy policy, UserPrincipal user, Set<Class<? extends Permission>> result)
+    {
+        Set<Class<? extends Permission>> granted = SecurityManager.getPermissions(policy, user, Set.of());
+        EDIT_PERMS.stream().filter(granted::contains).forEach(result::add);
+    }
+
+    /** @deprecated use DatasetTableImpl.hasPermission()! */
+    @Override
+    @Deprecated
+    public boolean hasPermission(@NotNull UserPrincipal user, @NotNull Class<? extends Permission> perm)
+    {
+        return hasPermissions(user, Set.of(perm), null);
+    }
+
+    public boolean hasPermission(@NotNull UserPrincipal user, @NotNull Class<? extends Permission> perm, @Nullable Set<Role> contextualRoles)
+    {
+        return hasPermissions(user, Set.of(perm), contextualRoles);
+    }
+
+    public boolean hasPermissions(@NotNull UserPrincipal user, @NotNull Set<Class<? extends Permission>> perms, @Nullable Set<Role> contextualRoles)
+    {
+        if (perms.isEmpty())
+            throw new IllegalStateException();
+        Set<Class<? extends Permission>> granted = getPermissions(user, contextualRoles);
+        boolean editProhibited = isEditProhibited(user, granted);
+        boolean hasAdmin = getContainer().hasPermission(user, AdminPermission.class);
+
+        for (var perm : perms)
+        {
+            if (perm != ReadPermission.class && perm != RestrictedReadPermission.class && editProhibited)
+                return false;
+            if (!hasAdmin && !granted.contains(perm))
+                return false;
+        }
+        return true;
+    }
+
+
+    private boolean isEditProhibited(UserPrincipal user, Set<Class<? extends Permission>> perms)
+    {
+        return getStudy().isDataspaceStudy() || (user instanceof User && !canAccessPhi((User) user, perms));
+    }
+
+    @Override
+    @Deprecated
+    public boolean canRead(UserPrincipal user)
+    {
+        return hasPermission(user, ReadPermission.class, null);
+    }
+
+    public boolean canReadInternal(UserPrincipal user)
+    {
+        return hasPermission(user, ReadPermission.class, null);
+    }
+
+    @Override
+    @Deprecated
+    public boolean canUpdate(UserPrincipal user)
+    {
+        return hasPermission(user, UpdatePermission.class, null);
+    }
+
+    @Override
+    @Deprecated
+    public boolean canDelete(UserPrincipal user)
+    {
+        return hasPermission(user, DeletePermission.class, null);
+    }
+
+    @Override
+    @Deprecated
+    public boolean canInsert(UserPrincipal user)
+    {
+        return hasPermission(user, InsertPermission.class, null);
+    }
+
+    @Override
+    public boolean canDeleteDefinition(UserPrincipal user)
+    {
+        if (!getContainer().equals(getDefinitionContainer()))
+            return false;
+        return getContainer().hasPermission(user, AdminPermission.class);
+    }
+
+
+    @Override
+    public boolean canUpdateDefinition(User user)
+    {
+        return getContainer().hasPermission(user, AdminPermission.class) && getDefinitionContainer().getId().equals(getContainer().getId());
+    }
+
+    public boolean canAccessPhi(User user, Set<Class<? extends Permission>> perms)
+    {
+        if (perms.contains(ReadPermission.class))
+        {
+            DatasetSchemaTableInfo table = getTableInfo(user, false);
+            if (null != table)
+                return table.canUserAccessPhi();
+        }
+        return false;
+    }
+
+    @Override
+    public KeyType getKeyType()
+    {
+        if (isDemographicData())
+            return KeyType.SUBJECT;
+        if (getKeyPropertyName() != null)
+            return KeyType.SUBJECT_VISIT_OTHER;
+        return KeyType.SUBJECT_VISIT;
+    }
+
+
+    /**
+     * Construct a description of the key type for this dataset.
+     * Participant/Visit/ExtraKey
+     * @return Description of KeyType
+     */
+    @Override
+    public String getKeyTypeDescription()
+    {
+        StringBuilder sb = new StringBuilder();
+        sb.append(StudyService.get().getSubjectNounSingular(getContainer()));
+        if (!isDemographicData())
+        {
+            sb.append(getStudy().getTimepointType().isVisitBased() ? "/Visit" : "/Date");
+
+            if (getKeyPropertyName() != null)
+                sb.append("/").append(getKeyPropertyName());
+            else if (getUseTimeKeyField())
+                sb.append("/Time");
+        }
+        else if (getKeyPropertyName() != null)
+        {
+            sb.append("/").append(getKeyPropertyName());
+        }
+        return sb.toString();
+    }
+
+    @Override
+    public boolean hasMatchingExtraKey(Dataset other)
+    {
+        if (other == null)
+            return false;
+
+        if (isPublishedData() || other.isPublishedData() || getKeyPropertyName() == null || other.getKeyPropertyName() == null)
+            return false;
+
+        Domain thisDomain = getDomain();
+        Domain otherDomain = other.getDomain();
+        if (null == thisDomain || null == otherDomain)
+            return false;
+        
+        DomainProperty thisKeyDP = thisDomain.getPropertyByName(getKeyPropertyName());
+        DomainProperty otherKeyDP = otherDomain.getPropertyByName(other.getKeyPropertyName());
+        if (thisKeyDP == null || otherKeyDP == null)
+            return false;
+
+        // Key property types must match
+        PropertyType thisKeyType = thisKeyDP.getPropertyDescriptor().getPropertyType();
+        PropertyType otherKeyType = otherKeyDP.getPropertyDescriptor().getPropertyType();
+        if (!LOOKUP_KEY_TYPES.contains(thisKeyType) || thisKeyType != otherKeyType)
+            return false;
+
+        // Either the lookups must match or the Key property name must match.
+        Lookup thisKeyLookup = thisKeyDP.getLookup();
+        Lookup otherKeyLookup = otherKeyDP.getLookup();
+        if (thisKeyLookup != null && otherKeyLookup != null)
+        {
+            if (!thisKeyLookup.equals(otherKeyLookup))
+                return false;
+        }
+        else
+        {
+            if (thisKeyLookup != null || otherKeyLookup != null)
+                return false;
+
+            if (!getKeyPropertyName().equalsIgnoreCase(other.getKeyPropertyName()))
+                return false;
+        }
+
+        // NOTE: Also consider comparing ConceptURI of the properties
+
+        return true;
+    }
+
+    @Override
+    public void delete(User user)
+    {
+        if (!canDeleteDefinition(user))
+        {
+            throw new UnauthorizedException("No permission to delete dataset " + getName() + " for study in " + getContainer().getPath());
+        }
+        StudyManager.getInstance().deleteDataset(getStudy(), user, this, true);
+    }
+
+
+    @Override
+    public void deleteAllRows(User user)
+    {
+        TableInfo data = getStorageTableInfo();
+        if (null == data)
+            return;
+        DbScope scope =  StudySchema.getInstance().getSchema().getScope();
+        try (Transaction transaction = scope.ensureTransaction())
+        {
+            Table.delete(data, new SimpleFilter().addWhereClause("Container=?", new Object[] {getContainer()}));
+            StudyManager.datasetModified(this, true);
+            transaction.commit();
+        }
+    }
+
+
+    // The set of allowed extra key lookup types that we can join across.
+    private static final EnumSet<PropertyType> LOOKUP_KEY_TYPES = EnumSet.of(
+            PropertyType.DATE_TIME,
+            // Disallow DOUBLE extra key for DatasetAutoJoin.  See Issue 14860.
+            //PropertyType.DOUBLE,
+            PropertyType.STRING,
+            PropertyType.INTEGER);
+
+    /** most external users should use this */
+    public String getVisitDateColumnName()
+    {
+        if (null == _visitDatePropertyName && !getStudy().getTimepointType().isVisitBased())
+            _visitDatePropertyName = "Date"; //Todo: Allow alternate names
+        return _visitDatePropertyName;
+    }
+
+    @Override
+    public String getVisitDatePropertyName()
+    {
+        return _visitDatePropertyName;
+    }
+
+
+    public void setVisitDatePropertyName(String visitDatePropertyName)
+    {
+        _visitDatePropertyName = visitDatePropertyName;
+    }
+
+    @Override
+    public String getKeyPropertyName()
+    {
+        return _keyPropertyName;
+    }
+
+    @Override
+    public void setKeyPropertyName(String keyPropertyName)
+    {
+        verifyMutability();
+        _keyPropertyName = keyPropertyName;
+    }
+
+
+    @Override
+    public void save(User user)
+    {
+        // caller should have checked canUpdate() by now, so we throw if not legal
+        // NOTE: don't check AdminPermission here.  It breaks assay publish-to-study
+//        if (!canUpdateDefinition(user))
+        if (!getDefinitionContainer().getId().equals(getContainer().getId()))
+            throw new IllegalStateException("Can't save dataset in this folder...");
+        StudyManager.getInstance().updateDatasetDefinition(user, this);
+        modifiedDates.remove(getEntityId());
+    }
+
+
+    @Override
+    public void setKeyManagementType(@NotNull KeyManagementType type)
+    {
+        _keyManagementType = type;
+    }
+
+    @Override
+    @NotNull
+    public KeyManagementType getKeyManagementType()
+    {
+        return _keyManagementType;
+    }
+
+    @Override
+    public String getDescription()
+    {
+        return _description;
+    }
+
+    public void setDescription(String description)
+    {
+        _description = description;
+    }
+
+    @NotNull
+    @Override
+    public String getResourceDescription()
+    {
+        return null == _description ? "The study dataset " + getName() : _description;
+    }
+
+    /** @return the lock object used to synchronize domain loading */
+    public Lock getDomainLoadingLock()
+    {
+        return _lock;
+    }
+
+    private static class AutoCompleteDisplayColumnFactory implements DisplayColumnFactory
+    {
+        private final ActionURL _completionBase;
+
+        public AutoCompleteDisplayColumnFactory(Container studyContainer, CompletionType type)
+        {
+            _completionBase = PageFlowUtil.urlProvider(StudyUrls.class).getCompletionURL(studyContainer, type);
+        }
+
+        @Override
+        public DisplayColumn createRenderer(ColumnInfo colInfo)
+        {
+            return new DataColumn(colInfo)
+            {
+                @Override
+                protected ActionURL getAutoCompleteURLPrefix()
+                {
+                    return _completionBase;
+                }
+            };
+        }
+    }
+
+
+//    private void _hideColumn(ColumnInfo col)
+//    {
+//        col.setHidden(true);
+//        col.setShownInInsertView(false);
+//        col.setShownInUpdateView(false);
+//    }
+
+    private void _showColumn(BaseColumnInfo col)
+    {
+        col.setHidden(false);
+        col.setShownInInsertView(true);
+        col.setShownInUpdateView(true);
+    }
+
+
+    /**
+     * NOTE the constructor takes a USER in order that some lookup columns can be properly
+     * verified/constructed
+     *
+     * CONSIDER: we could use a way to delay permission checking and final schema construction for lookups
+     * so that this object can be cached...
+     */
+
+    public class DatasetSchemaTableInfo extends SchemaTableInfo
+    {
+        private Container _container;
+        boolean _multiContainer;
+        BaseColumnInfo _ptid;
+
+        TableInfo _storage;
+        TableInfo _template;
+        final PHI _maxAllowed;
+
+
+        private ColumnInfo getStorageColumn(String name)
+        {
+            if (null != _storage)
+                return _storage.getColumn(name);
+            else
+                return _template.getColumn(name);
+        }
+
+
+        private ColumnInfo getStorageColumn(Domain d, DomainProperty p)
+        {
+            return _storage.getColumn(p.getName());
+        }
+
+
+        DatasetSchemaTableInfo(DatasetDefinition def, final User user, boolean multiContainer)
+        {
+            super(StudySchema.getInstance().getSchema(), DatabaseTableType.TABLE, def.getName());
+            setTitle(def.getLabel());
+            _autoLoadMetaData = false;
+            _container = def.getContainer();
+            _multiContainer = multiContainer;     /* true: don't preapply the container filter, let wrapper tableinfo handle it */
+            Study study = StudyManager.getInstance().getStudy(_container);
+
+            _storage = def.getStorageTableInfo();
+            _template = getTemplateTableInfo();
+            _maxAllowed = ComplianceService.get().getMaxAllowedPhi(_container, user);
+
+            // ParticipantId
+
+            {
+                // StudyData columns
+                // NOTE (MAB): I think it was probably wrong to alias participantid to subjectname here
+                // That probably should have been done only in the StudyQuerySchema
+                // CONSIDER: remove this aliased column
+                var ptidCol = getStorageColumn("ParticipantId");
+                if (null == ptidCol) // shouldn't happen! bug mothership says it did
+                    throw new NullPointerException("ParticipantId column not found in dataset: " + (null != _container ? "(" + _container.getPath() + ") " : "") + getName());
+                var wrapped = newDatasetColumnInfo(this, ptidCol, getParticipantIdURI());
+                wrapped.setName("ParticipantId");
+                String subject = StudyService.get().getSubjectColumnName(_container);
+
+                if ("ParticipantId".equalsIgnoreCase(subject))
+                    _ptid = wrapped;
+                else
+                    _ptid = new AliasedColumn(this, subject, wrapped);
+
+                _ptid.setNullable(false);
+                addColumn(_ptid);
+            }
+
+            // base columns
+
+            for (String name : Arrays.asList("Container", "lsid", "ParticipantSequenceNum", "sourcelsid", "Created", "CreatedBy", "Modified", "ModifiedBy", "dsrowid", DataIntegrationService.Columns.TransformImportHash.getColumnName()))
+            {
+                var col = getStorageColumn(name);
+                if (null == col) continue;
+                var wrapped = newDatasetColumnInfo(this, col, uriForName(col.getName()));
+                wrapped.setName(name);
+                wrapped.setUserEditable(false);
+                addColumn(wrapped);
+            }
+
+            // _Key
+
+            if (def.getKeyPropertyName() != null)
+            {
+                var keyCol = newDatasetColumnInfo(this, getStorageColumn("_Key"), getKeyURI());
+                keyCol.setUserEditable(false);
+                addColumn(keyCol);
+            }
+
+            // SequenceNum
+
+            var sequenceNumCol = newDatasetColumnInfo(this, getStorageColumn("SequenceNum"), getSequenceNumURI());
+            sequenceNumCol.setName("SequenceNum");
+            sequenceNumCol.setDisplayColumnFactory(new AutoCompleteDisplayColumnFactory(_container, CompletionType.VisitId));
+            sequenceNumCol.setMeasure(false);
+
+            if (def.isDemographicData())
+            {
+                sequenceNumCol.setHidden(true);
+                sequenceNumCol.setUserEditable(false);
+            }
+
+            if (!study.getTimepointType().isVisitBased())
+            {
+                sequenceNumCol.setNullable(true);
+                sequenceNumCol.setHidden(true);
+                sequenceNumCol.setUserEditable(false);
+            }
+
+            addColumn(sequenceNumCol);
+
+            // Date
+
+            var column = getStorageColumn("Date");
+            var visitDateCol = newDatasetColumnInfo(this, column, getVisitDateURI());
+            if (!study.getTimepointType().isVisitBased())
+                visitDateCol.setNullable(false);
+
+            if (!study.getTimepointType().isVisitBased() && def.getUseTimeKeyField())
+                visitDateCol.setFormat("DateTime");
+            else
+                visitDateCol.setFormat("Date");  // #26844: Date vs. date time type support
+
+            addColumn(visitDateCol);
+
+            // QCState
+
+            var qcStateCol = newDatasetColumnInfo(this, getStorageColumn(DatasetTableImpl.QCSTATE_ID_COLNAME), getQCStateURI());
+            // UNDONE: make the QC column user editable.  This is turned off for now because DatasetSchemaTableInfo is not
+            // a FilteredTable, so it doesn't know how to restrict QC options to those in the current container.
+            // Note that QC state can still be modified via the standard update UI.
+            qcStateCol.setUserEditable(false);
+            addColumn(qcStateCol);
+
+            // Property columns (see OntologyManager.getColumnsForType())
+
+            Domain d = def.getDomain();
+            List<? extends DomainProperty> properties = null == d ? Collections.emptyList() : d.getProperties();
+
+            for (DomainProperty p : properties)
+            {
+                if (null != getColumn(p.getName()))
+                {
+                    BaseColumnInfo builtin = (BaseColumnInfo)getColumn(p.getName());
+                    // StorageProvisioner should have already handled copying most propertydescriptor attributes
+                    if (!p.isHidden())
+                        _showColumn(builtin);
+                    if (null != p.getLabel())
+                        builtin.setLabel(p.getLabel());
+                    builtin.setPropertyURI(p.getPropertyURI());
+                    continue;
+                }
+                var col = getStorageColumn(d, p);
+
+                if (col == null)
+                {
+                    _log.error("didn't find column for property: " + p.getPropertyURI());
+                    continue;
+                }
+
+                var wrapped = newDatasetColumnInfo(this, col, p.getPropertyDescriptor());
+                addColumn(wrapped);
+
+                // Set the FK if the property descriptor is configured as a lookup or a conceptURI.
+                // DatasetSchemaTableInfos aren't cached, so it's safe to include the current user
+                PropertyDescriptor pd = p.getPropertyDescriptor();
+                if (null != pd && (pd.getLookupQuery() != null || pd.getConceptURI() != null))
+                {
+                    wrapped.setFk(PdLookupForeignKey.create(DefaultSchema.get(user, getContainer()), pd));
+                }
+
+                if (p.isMvEnabled())
+                {
+                    var baseColumn = StorageProvisioner.get().getMvIndicatorColumn(_storage, pd,
+                                                "No MV column found for '" + col.getName() + "' in dataset '" + getName() + "'");
+                    var mvColumn = newDatasetColumnInfo(this, baseColumn, p.getPropertyDescriptor().getPropertyURI());
+                    mvColumn.setName(p.getName() + MvColumn.MV_INDICATOR_SUFFIX);
+                    mvColumn.setLabel(col.getLabel() + " MV Indicator");
+                    mvColumn.setPropertyURI(wrapped.getPropertyURI());
+                    mvColumn.setNullable(true);
+                    mvColumn.setUserEditable(false);
+                    mvColumn.setHidden(true);
+                    mvColumn.setMvIndicatorColumn(true);
+
+                    var rawValueCol = new AliasedColumn(wrapped.getName() + RawValueColumn.RAW_VALUE_SUFFIX, wrapped);
+                    rawValueCol.setDisplayColumnFactory(BaseColumnInfo.DEFAULT_FACTORY);
+                    rawValueCol.setLabel(wrapped.getLabel() + " Raw Value");
+                    rawValueCol.setUserEditable(false);
+                    rawValueCol.setHidden(true);
+                    rawValueCol.setMvColumnName(null); // This version of the column does not show missing values
+                    rawValueCol.setNullable(true); // Otherwise we get complaints on import for required fields
+                    rawValueCol.setRawValueColumn(true);
+
+                    addColumn(mvColumn);
+                    addColumn(rawValueCol);
+
+                    wrapped.setMvColumnName(mvColumn.getFieldKey());
+                }
+            }
+
+            // If we have an extra key, and it's server-managed, make it non-editable
+            if (def.getKeyManagementType() != KeyManagementType.None)
+            {
+                for (ColumnInfo col : getColumns())
+                {
+                    if (col.getName().equals(def.getKeyPropertyName()))
+                    {
+                        ((BaseColumnInfo)col).setUserEditable(false);
+                    }
+                }
+            }
+
+            // Dataset
+
+            var datasetColumn = new ExprColumn(this, "Dataset", new SQLFragment("CAST('" + def.getEntityId() + "' AS " + getSqlDialect().getGuidType() + ")"), JdbcType.VARCHAR);
+            LookupForeignKey datasetFk = new LookupForeignKey("entityid")
+            {
+                @Override
+                public TableInfo getLookupTableInfo()
+                {
+                    StudyQuerySchema schema = StudyQuerySchema.createSchema(StudyManager.getInstance().getStudy(_container), user);
+                    return schema.getTable("Datasets");
+                }
+            };
+            datasetColumn.setFk(datasetFk);
+            datasetColumn.setUserEditable(false);
+            datasetColumn.setHidden(true);
+            datasetColumn.setDimension(false);
+            addColumn(datasetColumn);
+
+            setPkColumnNames(Arrays.asList("LSID"));
+        }
+
+
+        public ColumnInfo getParticipantColumn()
+        {
+            return _ptid;
+        }
+
+
+        @Override
+        public ColumnInfo getColumn(@NotNull String name)
+        {
+            if ("ParticipantId".equalsIgnoreCase(name))
+                return getParticipantColumn();
+            return super.getColumn(name);
+        }
+
+
+        @Override
+        public String getSelectName()
+        {
+            return null;
+        }
+
+        @Override
+        @NotNull
+        public SQLFragment getFromSQL(String alias)
+        {
+            SqlDialect d = getSqlDialect();
+            if (null == _storage)
+            {
+                SQLFragment from = new SQLFragment();
+                from.appendComment("<DatasetDefinition: " + getName() + ">", d); // UNDONE stash name
+                String comma = " ";
+                from.append("(SELECT ");
+                for (ColumnInfo ci : _template.getColumns())
+                {
+                    from.append(comma).append(NullColumnInfo.nullValue(ci.getSqlTypeName())).append(" AS ").append(ci.getName());
+                    comma = ", ";
+                }
+                from.append("\nWHERE 0=1) AS ").append(alias);
+                from.appendComment("</DatasetDefinition>", d);
+                return from;
+            }
+
+            boolean addContainerFilter = (isShared() && !_multiContainer) || getDataSharingEnum() != DataSharing.NONE;
+            if (addContainerFilter)
+            {
+                SQLFragment ret = new SQLFragment();
+                ret.appendComment("<DatasetDefinition: " + getName() + (getDataSharingEnum() != DataSharing.NONE ? " sharing=" + getDataSharingEnum().name() : "") + ">", d);
+                ret.append("(SELECT * FROM ");
+                ret.append(_storage.getFromSQL("_"));
+                ret.append(" WHERE container="); //?) ");
+                if (getDataSharingEnum() == DataSharing.NONE)
+                    ret.append(getContainer());
+                else
+                    ret.append(getDefinitionContainer());
+                ret.append(")");
+                ret.append(alias);
+                ret.appendComment("</DatasetDefinition>", d);
+                return ret;
+            }
+            else
+            {
+                return _storage.getFromSQL(alias);
+            }
+        }
+
+        //
+        // UpdateableTableInfo
+        //
+
+        @Override
+        public Domain getDomain()
+        {
+            return DatasetDefinition.this.getDomain();
+        }
+
+        @Override
+        public DomainKind getDomainKind()
+        {
+            return DatasetDefinition.this.getDomainKind();
+        }
+
+        @Override
+        public TableInfo getSchemaTableInfo()
+        {
+            return _storage;
+        }
+
+        @Override
+        public CaseInsensitiveHashMap<String> remapSchemaColumns()
+        {
+            CaseInsensitiveHashMap<String> m = new CaseInsensitiveHashMap<>();
+            
+            // why did I add an underscore to the stored mv indicators???
+            for (ColumnInfo col : getColumns())
+            {
+                if (null == col.getMvColumnName())
+                    continue;
+                m.put(col.getName() + "_" + MvColumn.MV_INDICATOR_SUFFIX, col.getMvColumnName().getName());
+            }
+
+            // shouldn't getStorageTableInfo().getColumn("date").getPropertyURI() == getVisitDateURI()?
+            if (!getStudy().getTimepointType().isVisitBased())
+            {
+                m.put(getStorageTableInfo().getColumn("date").getPropertyURI(), getVisitDateURI());
+            }
+
+            return m;
+        }
+
+        @Override
+        public PHI getUserMaxAllowedPhiLevel()
+        {
+            return _maxAllowed;
+        }
+
+        /**
+         * Return true if the current user is allowed the maximum phi level set across all columns.
+         */
+        @Override
+        public boolean canUserAccessPhi()
+        {
+            return getMaxPhiLevel().isLevelAllowed(getUserMaxAllowedPhiLevel());
+        }
+
+        @Override
+        public AuditHandler getAuditHandler(AuditBehaviorType auditBehaviorType)
+        {
+            return new DatasetAuditHandler();
+        }
+    }
+
+    private class DatasetAuditHandler extends AbstractAuditHandler
+    {
+        @Override
+        public void addSummaryAuditEvent(User user, Container c, TableInfo table, QueryService.AuditAction action, Integer dataRowCount, @Nullable AuditBehaviorType auditBehaviorType)
+        {
+            QueryService.get().getDefaultAuditHandler().addSummaryAuditEvent(user, c, table, action, dataRowCount, auditBehaviorType);
+        }
+
+        @Override
+        public void addAuditEvent(User user, Container c, TableInfo table, @Nullable AuditBehaviorType auditType, @Nullable String userComment, QueryService.AuditAction action, @Nullable List<Map<String, Object>> rows, @Nullable List<Map<String, Object>> existingRows)
+        {
+            // Only add an event if Detailed audit logging is enabled
+            if (AuditBehaviorType.DETAILED != auditType)
+                return;
+            Objects.requireNonNull(rows);
+            AuditLogService auditLog = AuditLogService.get();
+
+            // Caller should provide existing rows for MERGE
+            assert action != QueryService.AuditAction.MERGE || null != existingRows;
+
+            List<DatasetAuditProvider.DatasetAuditEvent> batch = new ArrayList<>();
+            for (int i=0; i < rows.size(); i++)
+            {
+                Map<String, Object> row = rows.get(i);
+                Map<String, Object> existingRow = null==existingRows ? null : existingRows.get(i);
+                // note switched order (oldRecord, newRecord)
+                var event = createDetailedAuditRecord(user, c, (AuditConfigurable)table, action, userComment, row, existingRow);
+                batch.add(event);
+                if (batch.size() > 1000)
+                {
+                    auditLog.addEvents(user, batch);
+                    batch.clear();
+                }
+            }
+            if (batch.size() > 0)
+            {
+                auditLog.addEvents(user, batch);
+                batch.clear();
+            }
+        }
+
+        @Override
+        protected AuditTypeEvent createSummaryAuditRecord(User user, Container c, AuditConfigurable tInfo, QueryService.AuditAction action, @Nullable String userComment, int rowCount, @Nullable Map<String, Object> row)
+        {
+            throw new UnsupportedOperationException();
+        }
+
+        /**
+         * NOTE: userComment field is not supported for this domain and will be ignored
+         */
+        @Override
+        protected DatasetAuditProvider.DatasetAuditEvent createDetailedAuditRecord(User user, Container c, AuditConfigurable tInfo, QueryService.AuditAction action, @Nullable String userComment, @Nullable Map<String, Object> record, Map<String, Object> existingRecord)
+        {
+            String auditComment = switch (action)
+                    {
+                        case INSERT -> "A new dataset record was inserted";
+                        case DELETE, TRUNCATE -> "A dataset record was deleted";
+                        case UPDATE, MERGE ->  null!=existingRecord && !existingRecord.isEmpty() ? "A dataset record was modified" : "A new dataset record was inserted";
+                        default -> "A dataset record was modified";
+                    };
+
+            String oldRecordString = null;
+            String newRecordString = null;
+            Object lsid = record.get("lsid");
+
+            if (action==DELETE || action==TRUNCATE)
+            {
+                oldRecordString = DatasetAuditProvider.encodeForDataMap(c, record);
+            }
+            else if (existingRecord != null && existingRecord.size() > 0)
+            {
+                Pair<Map<String, Object>, Map<String, Object>> rowPair = AuditHandler.getOldAndNewRecordForMerge(record, existingRecord, Collections.emptySet(), tInfo == null? TableInfo.defaultExcludedDetailedUpdateAuditFields : tInfo.getExcludedDetailedUpdateAuditFields(), tInfo);
+                oldRecordString = DatasetAuditProvider.encodeForDataMap(c, rowPair.first);
+
+                // Check if no fields changed, if so adjust messaging
+                if (rowPair.second.size() == 0 )
+                {
+                    auditComment = "Dataset row was processed, but no changes detected";
+                    // Record values that were processed
+                    newRecordString = DatasetAuditProvider.encodeForDataMap(c, record);
+                }
+                else
+                {
+                    newRecordString = DatasetAuditProvider.encodeForDataMap(c, rowPair.second);
+                }
+            }
+            else
+            {
+                newRecordString = DatasetAuditProvider.encodeForDataMap(c, record);
+            }
+
+            DatasetAuditProvider.DatasetAuditEvent event = new DatasetAuditProvider.DatasetAuditEvent(c.getId(), auditComment);
+
+            if (c.getProject() != null)
+                event.setProjectId(c.getProject().getId());
+            event.setDatasetId(getDatasetId());
+            event.setHasDetails(true);
+
+            event.setLsid(lsid == null ? null : lsid.toString());
+
+            if (oldRecordString != null) event.setOldRecordMap(oldRecordString);
+            if (newRecordString != null) event.setNewRecordMap(newRecordString);
+
+            return event;
+        }
+    }
+
+    static BaseColumnInfo newDatasetColumnInfo(TableInfo tinfo, final ColumnInfo from, final String propertyURI)
+    {
+        var result = new AliasedColumn(tinfo, from.getName(), from);
+        if (null != propertyURI)
+            result.setPropertyURI(propertyURI);
+        // Hidden doesn't get copied with the default set of properties
+        result.setHidden(from.isHidden());
+        result.setMetaDataName(from.getMetaDataName());
+        return result;
+    }
+
+    
+    static BaseColumnInfo newDatasetColumnInfo(TableInfo tinfo, ColumnInfo from, PropertyDescriptor p)
+    {
+        var ci = newDatasetColumnInfo(tinfo, from, p.getPropertyURI());
+        // We are currently assuming the db column name is the same as the propertyname
+        // I want to know if that changes
+        assert ci.getName().equalsIgnoreCase(p.getName());
+        ci.setName(p.getName());
+        ci.setAlias(from.getAlias());
+        return ci;
+    }
+
+
+    private static final Set<PropertyDescriptor> standardPropertySet = new HashSet<>();
+    private static final Map<String, PropertyDescriptor> standardPropertyMap = new CaseInsensitiveHashMap<>();
+
+    public static Set<PropertyDescriptor> getStandardPropertiesSet()
+    {
+        synchronized(standardPropertySet)
+        {
+            if (standardPropertySet.isEmpty())
+            {
+                TableInfo info = getTemplateTableInfo();
+                for (ColumnInfo col : info.getColumns())
+                {
+                    String propertyURI = col.getPropertyURI();
+                    if (propertyURI == null)
+                        continue;
+                    String name = col.getName();
+                    PropertyType type = PropertyType.getFromClass(col.getJdbcType().getJavaClass());
+                    PropertyDescriptor pd = new PropertyDescriptor(
+                            propertyURI, type, name, ContainerManager.getSharedContainer());
+                    standardPropertySet.add(pd);
+                }
+            }
+            return standardPropertySet;
+        }
+    }
+
+
+    Domain _domain = null;
+
+    @Override
+    @Transient
+    public Domain getDomain()
+    {
+        if (isInherited())
+        {
+            StudyImpl shared = getDefinitionStudy();
+            DatasetDefinition ds = shared.getDataset(getDatasetId());
+            return null == ds ? null : ds.getDomain();
+        }
+
+        synchronized (this)
+        {
+            if (null == getTypeURI())
+                return null;
+            if (null != _domain)
+                return _domain;
+        }
+
+        Domain d=null;
+        try (Transaction t = StudySchema.getInstance().getSchema().getScope().ensureTransaction(_lock))
+        {
+            if (null != getTypeURI() && null == _domain)
+                d = PropertyService.get().getDomain(getContainer(), getTypeURI());
+            t.commit();
+        }
+
+        synchronized (this)
+        {
+            if (null != d)
+                _domain = d;
+            return _domain;
+        }
+    }
+
+
+    public DomainKind<DatasetDomainKindProperties> getDomainKind()
+    {
+        switch (getStudy().getTimepointType())
+        {
+            case VISIT:
+                return new VisitDatasetDomainKind();
+            case DATE:
+            case CONTINUOUS:
+                return new DateDatasetDomainKind();
+            default:
+                return null;
+        }
+    }
+
+
+    public Domain refreshDomain()
+    {
+        _domain = null;
+        _domain = getDomain();
+        return _domain;
+    }
+    
+
+    public static Map<String,PropertyDescriptor> getStandardPropertiesMap()
+    {
+        synchronized(standardPropertyMap)
+        {
+            if (standardPropertyMap.isEmpty())
+            {
+                for (PropertyDescriptor pd : getStandardPropertiesSet())
+                {
+                    standardPropertyMap.put(pd.getName(), pd);
+                }
+            }
+            return standardPropertyMap;
+        }
+    }
+
+    public static String getStudyBaseURI()
+    {
+        return "http://cpas.labkey.com/Study#";
+    }
+
+    private static String uriForName(String name)
+    {
+        assert null != getStandardPropertiesMap().get(name);
+        assert "container".equalsIgnoreCase(name)  || getStandardPropertiesMap().get(name).getPropertyURI().equalsIgnoreCase(getStudyBaseURI() + name);
+        return getStandardPropertiesMap().get(name).getPropertyURI();
+    }
+
+    public static String getKeyURI()
+    {
+        return uriForName("_key");
+    }
+
+    public static String getSequenceNumURI()
+    {
+        return uriForName("SequenceNum");
+    }
+
+    public static String getDatasetIdURI()
+    {
+        return uriForName("DatasetId");
+    }
+
+    public static String getParticipantIdURI()
+    {
+        return uriForName("ParticipantId");
+    }
+
+    public static String getVisitDateURI()
+    {
+        return uriForName("VisitDate");
+    }
+
+    public static String getSiteIdURI()
+    {
+        return uriForName("SiteId");
+    }
+
+    public static String getCreatedURI()
+    {
+        return uriForName("Created");
+    }
+
+    public static String getSourceLsidURI()
+    {
+        return uriForName("SourceLSID");
+    }
+
+    public static String getModifiedURI()
+    {
+        return uriForName("Modified");
+    }
+
+    public static String getQCStateURI()
+    {
+        return uriForName(DatasetTableImpl.QCSTATE_ID_COLNAME);
+    }
+
+
+    @Override
+    protected boolean supportsPolicyUpdate()
+    {
+        return true;
+    }
+
+    @Override
+    public Integer getCohortId()
+    {
+        return _cohortId;
+    }
+
+    public void setCohortId(Integer cohortId)
+    {
+        _cohortId = cohortId;
+    }
+
+    @Nullable
+    @Override
+    public CohortImpl getCohort()
+    {
+        if (_cohortId == null)
+            return null;
+        return new TableSelector(StudySchema.getInstance().getTableInfoCohort()).getObject(_cohortId, CohortImpl.class);
+    }
+
+    public Integer getPublishSourceId()
+    {
+        return _publishSourceId;
+    }
+
+    public void setPublishSourceId(Integer publishSourceId)
+    {
+        _publishSourceId = publishSourceId;
+    }
+
+    public String getPublishSourceType()
+    {
+        return _publishSourceType;
+    }
+
+    public void setPublishSourceType(String publishSourceType)
+    {
+        _publishSourceType = publishSourceType;
+    }
+
+    @Override
+    public String toString()
+    {
+        return "DatasetDefinition: " + getLabel() + " " + getDatasetId();
+    }
+
+
+    /** Do the actual delete from the underlying table, without auditing */
+    public void deleteRows(Collection<String> allLSIDs)
+    {
+        List<Collection<String>> rowLSIDSlices = slice(allLSIDs);
+
+        TableInfo data = getStorageTableInfo();
+
+        try (Transaction transaction = StudySchema.getInstance().getSchema().getScope().ensureTransaction())
+        {
+            for (Collection<String> rowLSIDs : rowLSIDSlices)
+            {
+                SimpleFilter filter = new SimpleFilter();
+                if(null!=data.getColumn("container"))
+                {
+                    Container rowsContainer = getContainer();
+                    if (getDataSharingEnum() != DataSharing.NONE)
+                        rowsContainer = getDefinitionContainer();
+                    filter.addWhereClause("Container=?", new Object[]{rowsContainer});
+                }
+                filter.addInClause(FieldKey.fromParts("LSID"), rowLSIDs);
+                Table.delete(data, filter);
+                StudyManager.datasetModified(this, true);
+            }
+            transaction.commit();
+        }
+    }
+
+    /** Slice the full collection into separate lists that are no longer than 1000 elements long */
+    private List<Collection<String>> slice(Collection<String> allLSIDs)
+    {
+        if (allLSIDs.size() <= 1000)
+        {
+            return Collections.singletonList(allLSIDs);
+        }
+        List<Collection<String>> rowLSIDSlices = new ArrayList<>();
+
+        Collection<String> rowLSIDSlice = new ArrayList<>();
+        rowLSIDSlices.add(rowLSIDSlice);
+        for (String rowLSID : allLSIDs)
+        {
+            if (rowLSIDSlice.size() > 1000)
+            {
+                rowLSIDSlice = new ArrayList<>();
+                rowLSIDSlices.add(rowLSIDSlice);
+            }
+            rowLSIDSlice.add(rowLSID);
+        }
+
+        return rowLSIDSlices;
+    }
+
+
+    /**
+     * dataMaps have keys which are property URIs, and values which have already been converted.
+     */
+    public List<String> importDatasetData(User user, DataIteratorBuilder in, DataIteratorContext context)
+    {
+        if (getKeyManagementType() == KeyManagementType.RowId)
+        {
+            // If additional keys are managed by the server, we need to synchronize around
+            // increments, as we're imitating a sequence.
+            synchronized (getManagedKeyLock())
+            {
+                return insertData(user, in, context);
+            }
+        }
+        else
+        {
+            return insertData(user, in, context);
+        }
+    }
+
+
+
+    void checkForDuplicates(DataIterator data,
+                                    int indexLSID, int indexPTID, int indexVisit, int indexKey, int indexReplace,
+                                    DataIteratorContext context, Logger logger, CheckForDuplicates checkDuplicates)
+    {
+        BatchValidationException errors = context.getErrors();
+        HashMap<String, Object[]> failedReplaceMap = checkAndDeleteDupes(
+                data,
+                indexLSID, indexPTID, indexVisit, indexKey, indexReplace,
+                errors, checkDuplicates);
+
+        if (null != failedReplaceMap && failedReplaceMap.size() > 0)
+        {
+            StringBuilder error = new StringBuilder();
+            error.append("Only one row is allowed for each ");
+            error.append(getKeyTypeDescription());
+            error.append(".  ");
+
+            error.append("Duplicates were found in the ").append(checkDuplicates == CheckForDuplicates.sourceOnly ? "" : "database or ").append("imported data.");
+            errors.addRowError(new ValidationException(error.toString()));
+
+            int errorCount = 0;
+            for (Map.Entry<String, Object[]> e : failedReplaceMap.entrySet())
+            {
+                errorCount++;
+                if (errorCount > 100)
+                    break;
+                Object[] keys = e.getValue();
+                String err = "Duplicate: " + StudyService.get().getSubjectNounSingular(getContainer()) + " = " + keys[0];
+                if (!isDemographicData())
+                {
+                    if (!_study.getTimepointType().isVisitBased())
+                        err = err + ", Date = " + keys[1];
+                    else
+                        err = err + ", VisitSequenceNum = " + keys[1];
+                }
+                if (0 < indexKey)
+                    err += ", " + data.getColumnInfo(indexKey).getName() + " = " + keys[2];
+                errors.addRowError(new ValidationException(err));
+            }
+        }
+        if (logger != null) logger.debug("checked for duplicates");
+    }
+
+    public enum CheckForDuplicates
+    {
+        never,
+        sourceOnly,
+        sourceAndDestination
+    }
+
+
+    // Using temporarily to isolate #34735
+    private void checkConnection(Transaction transaction)
+    {
+        try
+        {
+            if (transaction.getConnection().isClosed())
+            {
+                ((ConnectionWrapper)transaction.getConnection()).logAndCheckException(new SQLException("Connection should not be closed! see https://www.labkey.org/home/Developer/issues/issues-details.view?issueId=34735"));
+                assert false : "Connection should not be closed!";
+            }
+        }
+        catch (SQLException e)
+        {
+            throw new RuntimeSQLException(e);
+        }
+    }
+
+    private Transaction ensureTransaction()
+    {
+        // Make sure a transaction is active. If caller set one up, use a no-op version so that we can handle error
+        // situations without trashing the transaction call stack
+        DbScope scope = StudyService.get().getDatasetSchema().getScope();
+        return scope.isTransactionActive() ? DbScope.NO_OP_TRANSACTION : scope.ensureTransaction();
+    }
+
+    private List<String> insertData(User user, DataIteratorBuilder in, DataIteratorContext context)
+    {
+        ArrayList<String> lsids = new ArrayList<>();
+        Logger logger = (Logger)context.getConfigParameters().get(QueryUpdateService.ConfigParameters.Logger);
+
+        context.putConfigParameter(DatasetUpdateService.Config.KeyList, lsids);
+
+        try (Transaction transaction = ensureTransaction())
+        {
+            long start = System.currentTimeMillis();
+            {
+                UserSchema schema = QueryService.get().getUserSchema(user, getContainer(), StudyQuerySchema.SCHEMA_NAME);
+                TableInfo table = schema.getTable(getName());
+                if (table != null)
+                {
+                    QueryUpdateService qus = table.getUpdateService();
+                    qus.loadRows(user, getContainer(), in, context, null);
+                }
+            }
+            long end = System.currentTimeMillis();
+
+            BatchValidationException errors = context.getErrors();
+            if (errors.hasErrors())
+                throw errors;
+
+            _log.debug("imported " + getName() + " : " + DateUtil.formatDuration(Math.max(0,end-start)));
+            transaction.commit();
+            if (logger != null) logger.debug("commit complete");
+
+            return lsids;
+        }
+        catch (BatchValidationException x)
+        {
+            assert x == context.getErrors();
+            assert context.getErrors().hasErrors();
+            for (ValidationException rowError : context.getErrors().getRowErrors())
+            {
+                for (int i=0 ; i<rowError.getGlobalErrorCount() ; i++)
+                {
+                    SimpleValidationError e = rowError.getGlobalError(i);
+                    if (!(e.getCause() instanceof SQLException))
+                        continue;
+                    String msg = translateSQLException((SQLException)e.getCause());
+                    if (null != msg)
+                        rowError.getGlobalErrorStrings().set(i, msg);
+                }
+            }
+            return Collections.emptyList();
+        }
+        catch (SQLException e)
+        {
+            String translated = translateSQLException(e);
+            if (translated != null)
+            {
+                context.getErrors().addRowError(new ValidationException(translated));
+                return Collections.emptyList();
+            }
+            throw new RuntimeSQLException(e);
+        }
+    }
+
+    public String translateSQLException(RuntimeSQLException e)
+    {
+        return translateSQLException(e.getSQLException());
+    }
+
+    public String translateSQLException(SQLException e)
+    {
+        if (RuntimeSQLException.isConstraintException(e) && e.getMessage() != null &&
+                (e.getMessage().contains("_pk") || e.getMessage().contains("duplicate key")))
+        {
+            StringBuilder sb = new StringBuilder("Duplicate dataset row. All rows must have unique ");
+            sb.append(getStudy().getSubjectColumnName());
+            if (!isDemographicData())
+            {
+                sb.append("/");
+                if (getStudy().getTimepointType().isVisitBased())
+                {
+                    sb.append("SequenceNum");
+                }
+                else
+                {
+                    sb.append("Date");
+                }
+            }
+            if (getKeyPropertyName() != null)
+            {
+                sb.append("/");
+                sb.append(getKeyPropertyName());
+            }
+            sb.append(" values. (");
+            sb.append(e.getMessage());
+            sb.append(")");
+            return sb.toString();
+        }
+        return null;
+    }
+
+
+    private String _managedKeyLock = null;
+
+    public Object getManagedKeyLock()
+    {
+        if (null == _managedKeyLock)
+            _managedKeyLock = (getEntityId() + ".MANAGED_KEY_LOCK").intern();
+        return _managedKeyLock;
+    }
+
+    /**
+     * NOTE Currently the caller is still responsible for locking MANAGED_KEY_LOCK while this
+     * Iterator is running.  This is asserted in the code, but it would be nice to move the
+     * locking into the iterator itself.
+     */
+    public DataIteratorBuilder getInsertDataIterator(User user, DataIteratorBuilder in, DataIteratorContext context)
+    {
+        TableInfo table = getTableInfo(user, false);
+        DatasetDataIteratorBuilder b = new DatasetDataIteratorBuilder(this, user);
+        b.setInput(in);
+
+        boolean allowImportManagedKey = context.getConfigParameterBoolean(DatasetUpdateService.Config.AllowImportManagedKey);
+        b.setAllowImportManagedKeys(allowImportManagedKey);
+        b.setUseImportAliases(!allowImportManagedKey);
+        b.setKeyList((List<String>)context.getConfigParameter(DatasetUpdateService.Config.KeyList));
+
+        Container target = getDataSharingEnum() == DataSharing.NONE ? getContainer() : getDefinitionContainer();
+        DataIteratorBuilder standard = StandardDataIteratorBuilder.forInsert(table, b, target, user, context);
+
+        DataIteratorBuilder existing = ExistingRecordDataIterator.createBuilder(standard, table, null);
+        DataIteratorBuilder persist = ((UpdateableTableInfo)table).persistRows(existing, context);
+        { // TODO this feels like a hack, shouldn't this be handled by table.persistRows()???
+            CaseInsensitiveHashSet dontUpdate = new CaseInsensitiveHashSet("Created", "CreatedBy");
+            ((TableInsertDataIteratorBuilder) persist).setDontUpdate(dontUpdate);
+        }
+        DataIteratorBuilder audit = DetailedAuditLogDataIterator.getDataIteratorBuilder(table, persist, context.getInsertOption() == QueryUpdateService.InsertOption.MERGE ? QueryService.AuditAction.MERGE : QueryService.AuditAction.INSERT, user, target);
+        return LoggingDataIterator.wrap(audit);
+    }
+
+
+    /** @return a SQL expression that generates the LSID for a dataset row
+     * MUST match what is produced by DatasetDataIteratorBuilder.DatasetColumnsIterator.LSIDColumn
+     * */
+    public SQLFragment generateLSIDSQL()
+    {
+        if (null == getStorageTableInfo())
+            return new SQLFragment("''");
+
+        List<SQLFragment> parts = new ArrayList<>();
+        parts.add(new SQLFragment("''"));
+        parts.add(new SQLFragment("?", "urn:lsid:" + AppProps.getInstance().getDefaultLsidAuthority() + ":Study.Data-"));
+        parts.add(new SQLFragment("(SELECT CAST(RowId AS VARCHAR(15)) FROM Core.Containers WHERE EntityId = '" + getContainer().getId() + "')"));
+        parts.add(new SQLFragment("':" + String.valueOf(getDatasetId()) + ".'"));
+        parts.add(new SQLFragment("participantid"));
+
+        if (!isDemographicData())
+        {
+            parts.add(new SQLFragment("'.'"));
+            if (!_study.getTimepointType().isVisitBased())
+            {
+                SQLFragment seq = new SQLFragment();
+                seq.append("CAST((");
+                seq.append(StudyUtils.sequenceNumFromDateSQL("date"));
+                seq.append(") AS VARCHAR(36))");
+                parts.add(seq);
+                parts.add(new SQLFragment("'.0000'"));   // Match what insert/import does
+            }
+            else
+                parts.add(new SQLFragment("CAST(CAST(sequencenum AS NUMERIC(15,4)) AS VARCHAR)"));
+
+            if (!_study.getTimepointType().isVisitBased() && getUseTimeKeyField())
+            {
+                parts.add(new SQLFragment("'.'"));
+                parts.add(StudyManager.timePortionFromDateSQL("Date"));
+            }
+            else if (getKeyPropertyName() != null)
+            {
+                var key = getStorageTableInfo().getColumn(getKeyPropertyName());
+                if (null != key)
+                {
+                    // It's possible for the key value to be null. In SQL, NULL concatenated with any other value is NULL,
+                    // so use COALESCE to get rid of NULLs
+                    parts.add(new SQLFragment("'.'"));
+                    parts.add(new SQLFragment("COALESCE(_key,'')"));
+                }
+            }
+        }
+
+        return StudySchema.getInstance().getSchema().getSqlDialect().concatenate(parts.toArray(new SQLFragment[parts.size()]));
+    }
+
+
+
+    /**
+     * If all the dupes can be replaced, delete them. If not return the ones that should NOT be replaced
+     * and do not delete anything
+     */
+    private HashMap<String, Object[]> checkAndDeleteDupes(DataIterator rows,
+                                                          int indexLSID, int indexPTID, int indexDate, int indexKey, int indexReplace,
+                                                          BatchValidationException errors, CheckForDuplicates checkDuplicates)
+    {
+        final boolean isDemographic = isDemographicData();
+
+        try
+        {
+            // duplicate keys found in error
+            final LinkedHashMap<String,Object[]> noDeleteMap = new LinkedHashMap<>();
+
+            StringBuilder sbIn = new StringBuilder();
+            final Map<String, Object[]> uriMap = new HashMap<>();
+            int count = 0;
+            while (rows.next())
+            {
+                String uri = (String)rows.get(indexLSID);
+                String ptid = ConvertUtils.convert(rows.get(indexPTID));
+                Object[] key = new Object[4];
+                key[0] = ptid;
+                key[1] = rows.get(indexDate);
+                if (indexKey > 0)
+                    key[2] = rows.get(indexKey);
+                Boolean replace = Boolean.FALSE;
+                if (indexReplace > 0)
+                {
+                    Object replaceStr = rows.get(indexReplace);
+                    replace =
+                            null==replaceStr ? Boolean.FALSE :
+                            replaceStr instanceof Boolean ? (Boolean)replaceStr :
+                            (Boolean)ConvertUtils.convert(String.valueOf(replaceStr),Boolean.class);
+                    key[3] = replace;
+                }
+
+                String uniq = isDemographic ? ptid : uri;
+                // Don't count NULL's in any of the key fields as potential dupes; instead let downstream processing catch this
+                // so the fact the values (or entire column) are missing is reported correctly.
+                if (null == uniq || null == key[1] || (indexKey > 0 && null == key[2]))
+                    continue;
+                if (null != uriMap.put(uniq, key))
+                    noDeleteMap.put(uniq,key);
+
+                // partial fix for 16647, we should handle the replace case differently (do we ever replace?)
+                String sep = "";
+                if (uriMap.size() < 10000 || Boolean.TRUE==replace)
+                {
+                    if (uniq.contains(("'")))
+                        uniq = uniq.replaceAll("'","''");
+                    sbIn.append(sep).append("'").append(uniq).append("'");
+                    sep = ", ";
+                }
+                count++;
+            }
+            if (0 == count)
+                return null;
+
+            // For source check only, if we have duplicates, and we don't have an auto-keyed dataset,
+            // then we cannot proceed.
+            if (checkDuplicates == CheckForDuplicates.sourceOnly)
+            {
+                if (noDeleteMap.size() > 0 && getKeyManagementType() == KeyManagementType.None)
+                    return noDeleteMap;
+                else
+                    return null;
+            }
+            else // also check target dataset
+                return checkTargetDupesAndDelete(isDemographic, noDeleteMap, sbIn, uriMap);
+        }
+        catch (BatchValidationException vex)
+        {
+            if (vex != errors)
+            {
+                for (ValidationException validationException : vex.getRowErrors())
+                {
+                    errors.addRowError(validationException);
+                }
+            }
+            return null;
+        }
+        catch (UnexpectedException unex)
+        {
+            errors.addRowError(new ValidationException(unex.getMessage()));
+            return null;
+        }
+    }
+
+    private HashMap<String, Object[]> checkTargetDupesAndDelete(final boolean demographic, final LinkedHashMap<String, Object[]> noDeleteMap, StringBuilder sbIn, final Map<String, Object[]> uriMap)
+    {
+        // duplicate keys found that should be deleted
+        final Set<String> deleteSet = new HashSet<>();
+
+        TableInfo tinfo = getStorageTableInfo();
+        SimpleFilter filter = new SimpleFilter();
+        filter.addWhereClause((demographic ?"ParticipantId":"LSID") + " IN (" + sbIn + ")", new Object[]{});
+        if (isShared())
+        {
+            Container rowsContainer = getContainer();
+            if (getDataSharingEnum() != DataSharing.NONE)
+                rowsContainer = getDefinitionContainer();
+            filter.addCondition(new FieldKey(null,"Container"), rowsContainer);
+        }
+
+        new TableSelector(tinfo, filter, null).forEachMap(orig -> {
+            String lsid = (String) orig.get("LSID");
+            String uniq = demographic ? (String)orig.get("ParticipantID"): lsid;
+            Object[] keys = uriMap.get(uniq);
+            boolean replace = Boolean.TRUE.equals(keys[3]);
+            if (replace)
+            {
+                deleteSet.add(lsid);
+            }
+            else
+            {
+                noDeleteMap.put(uniq, keys);
+            }
+
+        });
+
+        // If we have duplicates, and we don't have an auto-keyed dataset,
+        // then we cannot proceed.
+        if (noDeleteMap.size() > 0 && getKeyManagementType() == KeyManagementType.None)
+            return noDeleteMap;
+
+        if (deleteSet.size() == 0)
+            return null;
+
+        SimpleFilter deleteFilter = new SimpleFilter();
+        StringBuilder sbDelete = new StringBuilder();
+        String sep = "";
+        for (String s : deleteSet)
+        {
+            if (s.contains(("'")))
+                s = s.replaceAll("'","''");
+            sbDelete.append(sep).append("'").append(s).append("'");
+            sep = ", ";
+        }
+        deleteFilter.addWhereClause("LSID IN (" + sbDelete + ")", new Object[]{});
+        Table.delete(tinfo, deleteFilter);
+
+        return null;
+    }
+
+    /**
+     * Gets the current highest key value for a server-managed key field.
+     * If no data is returned, this method returns 0.
+     */
+    int getMaxKeyValue()
+    {
+        TableInfo tInfo = getStorageTableInfo();
+        SQLFragment sqlf = new SQLFragment("SELECT COALESCE(MAX(CAST(_key AS INTEGER)), 0) FROM ").append(tInfo.getFromSQL("_"));
+        Integer newKey = new SqlSelector(tInfo.getSchema(),sqlf).getObject(Integer.class);
+        return newKey.intValue();
+    }
+
+
+/*    public boolean verifyUniqueKeys()
+    {
+        ResultSet rs = null;
+        try
+        {
+            var colKey = getKeyPropertyName()==null ? null : getStorageTableInfo().getColumn(getKeyPropertyName());
+
+            TableInfo tt = getStorageTableInfo();
+            String cols = isDemographicData() ? "participantid" :
+                    null == colKey ? "participantid, sequencenum" :
+                    "participantid, sequencenum, " + colKey.getSelectName();
+
+            rs = Table.executeQuery(DbSchema.get("study"), "SELECT " + cols + " FROM "+ tt.getFromSQL("ds") + " GROUP BY " + cols + " HAVING COUNT(*) > 1", null);
+            if (rs.next())
+                return false;
+            return true;
+        }
+        catch (SQLException x)
+        {
+            throw new RuntimeSQLException(x);
+        }
+        finally
+        {
+            ResultSetUtil.close(rs);
+        }
+    }
+
+
+    // WHEN isDemographic() or getKeyPropertyName() changes we need to regenerate the LSIDS for this dataset
+    public void regenerateLSIDS()
+    {
+    }  */
+
+
+
+    @Override
+    public boolean equals(Object o)
+    {
+        if (this == o) return true;
+        if (o == null || getClass() != o.getClass()) return false;
+
+        DatasetDefinition that = (DatasetDefinition) o;
+
+        if (_datasetId != that._datasetId) return false;
+        // The _studyDateBased member variable is populated lazily in the getter,
+        // so go through the getter instead of relying on the variable to be populated
+        return getStudy() != null ? getStudy().equals(that.getStudy()) : that.getStudy() == null;
+    }
+
+    @Override
+    public int hashCode()
+    {
+        int result = _study != null ? _study.hashCode() : 0;
+        result = 31 * result + _datasetId;
+        return result;
+    }
+
+    @Override
+    public void afterPropertiesSet()
+    {
+        if (null == _isShared)
+        {
+            Study s = getStudy();
+            if (null != s)
+                _isShared = s.getShareDatasetDefinitions();
+        }
+    }
+
+
+    private static class DatasetDefObjectFactory extends BeanObjectFactory<DatasetDefinition>
+    {
+        DatasetDefObjectFactory()
+        {
+            super(DatasetDefinition.class);
+            assert !_readableProperties.remove("storageTableInfo");
+            assert !_readableProperties.remove("domain");
+        }
+    }
+
+
+    static
+    {
+        ObjectFactory.Registry.register(DatasetDefinition.class, new DatasetDefObjectFactory());
+    }
+
+
+    @Override
+    public Map<String, Object> getDatasetRow(User u, String lsid)
+    {
+        if (null == lsid)
+            return null;
+        List<Map<String, Object>> rows = getDatasetRows(u, Collections.singleton(lsid));
+        assert rows.size() <= 1 : "Expected zero or one matching row, but found " + rows.size();
+        return rows.isEmpty() ? null : rows.get(0);
+    }
+
+
+    @NotNull
+    @Override
+    @SuppressWarnings("unchecked")
+    public List<Map<String, Object>> getDatasetRows(User u, Collection<String> lsids)
+    {
+        // Unfortunately we need to use two tableinfos: one to get the column names with correct casing,
+        // and one to get the data.  We should eventually be able to convert to using Query completely.
+        StudyQuerySchema querySchema = StudyQuerySchema.createSchema(getStudy(), u);
+        TableInfo queryTableInfo = querySchema.createDatasetTableInternal(this, null);
+
+        TableInfo tInfo = getTableInfo(u, true);
+        SimpleFilter filter = new SimpleFilter();
+        filter.addInClause(FieldKey.fromParts("lsid"), lsids);
+
+        Set<String> selectColumns = new TreeSet<>();
+        List<ColumnInfo> alwaysIncludedColumns = tInfo.getColumns("created", "createdby", "lsid", "sourcelsid", "QCState");
+
+        for (ColumnInfo col : tInfo.getColumns())
+        {
+            // special handling for lsids and keys -- they're not user-editable,
+            // but we want to display them
+            if (!col.isUserEditable())
+            {
+                if (!(alwaysIncludedColumns.contains(col) ||
+                        col.isKeyField() ||
+                        col.getName().equalsIgnoreCase(getKeyPropertyName())))
+                {
+                    continue;
+                }
+            }
+            selectColumns.add(col.getName());
+            if (col.isMvEnabled())
+            {
+                // include the indicator column for MV enabled fields
+                selectColumns.add(col.getMvColumnName().getName());
+            }
+        }
+
+        List<Map<String, Object>> datas = new ArrayList<>(new TableSelector(tInfo, selectColumns, filter, null).getMapCollection());
+
+        if (datas.isEmpty())
+            return datas;
+
+        if (datas.get(0) instanceof ArrayListMap)
+        {
+            ((ArrayListMap)datas.get(0)).getFindMap().remove("_key");
+        }
+
+        List<Map<String, Object>> canonicalDatas = new ArrayList<>(datas.size());
+
+        for (Map<String, Object> data : datas)
+        {
+            canonicalDatas.add(canonicalizeDatasetRow(data, queryTableInfo.getColumns()));
+        }
+
+        return canonicalDatas;
+    }
+
+
+    @Override
+    public String updateDatasetRow(User u, String lsid, Map<String, Object> data) throws ValidationException
+    {
+        boolean allowAliasesInUpdate = false; // SEE https://www.labkey.org/issues/home/Developer/issues/details.view?issueId=12592
+
+        DataState defaultQCState = null;
+        Integer defaultQcStateId = getStudy().getDefaultDirectEntryQCState();
+        if (defaultQcStateId != null)
+             defaultQCState = DataStateManager.getInstance().getStateForRowId(getContainer(), defaultQcStateId.intValue());
+
+        String managedKey = null;
+        if (getKeyType() == Dataset.KeyType.SUBJECT_VISIT_OTHER && getKeyManagementType() != Dataset.KeyManagementType.None)
+            managedKey = getKeyPropertyName();
+
+        try (Transaction transaction = ensureTransaction())
+        {
+            Map<String, Object> oldData = getDatasetRow(u, lsid);
+
+            if (oldData == null)
+            {
+                // No old record found, so we can't update
+                ValidationException error = new ValidationException();
+                error.addError(new SimpleValidationError("Record not found with lsid: " + lsid));
+                throw error;
+            }
+
+            Map<String,Object> mergeData = new CaseInsensitiveHashMap<>(oldData);
+            // don't default to using old qcstate
+            mergeData.remove("qcstate");
+
+            TableInfo target = getTableInfo(u);
+            Map<String,ColumnInfo> colMap = DataIteratorUtil.createTableMap(target, allowAliasesInUpdate);
+
+            // If any fields aren't included, reuse the old values
+            for (Map.Entry<String,Object> entry : data.entrySet())
+            {
+                var col = colMap.get(entry.getKey());
+                String name = null == col ? entry.getKey() : col.getName();
+                if (name.equalsIgnoreCase(managedKey))
+                    continue;
+                mergeData.put(name,entry.getValue());
+            }
+
+            // these columns are always recalculated
+            mergeData.remove("lsid");
+            mergeData.remove("participantsequencenum");
+
+            deleteRows(Collections.singletonList(lsid));
+
+            List<Map<String,Object>> dataMap = Collections.singletonList(mergeData);
+
+            BatchValidationException errors = new BatchValidationException();
+            List<String> result = StudyManager.getInstance().importDatasetData(
+                    u, this, dataMap, errors, CheckForDuplicates.sourceAndDestination, defaultQCState, null, true, true);
+
+            if (errors.hasErrors())
+            {
+                // Update failed
+                ValidationException error = new ValidationException();
+                errors.getRowErrors().forEach(e -> error.addError(new SimpleValidationError(e.getMessage())));
+                throw error;
+            }
+
+            // lsid is not in the updated map by default since it is not editable,
+            // however it can be changed by the update
+            String newLSID = result.get(0);
+            mergeData.put("lsid", newLSID);
+
+            // Since we do a delete and an insert, we need to manually propagate the Created/CreatedBy values to the
+            // new row. See issue 18118
+            SQLFragment resetCreatedColumnsSQL = new SQLFragment("UPDATE ");
+            resetCreatedColumnsSQL.append(getStorageTableInfo(), "");
+            resetCreatedColumnsSQL.append(" SET Created = ?, CreatedBy = CAST(? AS INTEGER) WHERE LSID = ?");
+            resetCreatedColumnsSQL.add(oldData.get(DatasetDomainKind.CREATED));
+            resetCreatedColumnsSQL.add(oldData.get(DatasetDomainKind.CREATED_BY));
+            resetCreatedColumnsSQL.add(newLSID);
+            new SqlExecutor(getStorageTableInfo().getSchema()).execute(resetCreatedColumnsSQL);
+
+            new DatasetAuditHandler().addAuditEvent(u, getContainer(), null, AuditBehaviorType.DETAILED, null, QueryService.AuditAction.UPDATE,
+                    List.of(mergeData), List.of(oldData));
+
+            // Successfully updated
+            transaction.commit();
+
+            return newLSID;
+        }
+        catch (IOException e)
+        {
+            throw new RuntimeException(e);
+        }
+    }
+
+        // change a map's keys to have proper casing just like the list of columns
+    private Map<String,Object> canonicalizeDatasetRow(Map<String,Object> source, List<ColumnInfo> columns)
+    {
+        CaseInsensitiveHashMap<String> keyNames = new CaseInsensitiveHashMap<>();
+        for (ColumnInfo col : columns)
+        {
+            keyNames.put(col.getName(), col.getName());
+        }
+
+        Map<String,Object> result = new CaseInsensitiveHashMap<>();
+
+        for (Map.Entry<String,Object> entry : source.entrySet())
+        {
+            String key = entry.getKey();
+            String newKey = keyNames.get(key);
+            if (newKey != null)
+                key = newKey;
+            else if ("_row".equals(key))
+                continue;
+            result.put(key, entry.getValue());
+        }
+
+        return result;
+    }
+
+    private void deleteProvenance(Container c, User u, Collection<String> lsids)
+    {
+        ProvenanceService.get().deleteProvenanceByLsids(c, u, lsids, true, Set.of(StudyPublishService.STUDY_PUBLISH_PROTOCOL_LSID));
+    }
+
+    @Override
+    public void deleteDatasetRows(User u, Collection<String> lsids)
+    {
+        // Need to fetch the old item in order to log the deletion
+        List<Map<String, Object>> oldDatas = getDatasetRows(u, lsids);
+
+        try (Transaction transaction = ensureTransaction())
+        {
+            deleteProvenance(getContainer(), u, lsids);
+            deleteRows(lsids);
+
+            new DatasetAuditHandler().addAuditEvent(u, getContainer(), null, AuditBehaviorType.DETAILED, null, QueryService.AuditAction.DELETE, oldDatas, null);
+
+            transaction.commit();
+        }
+    }
+
+    public static void cleanupOrphanedDatasetDomains()
+    {
+        DbSchema s = StudySchema.getInstance().getSchema();
+        if (null == s)
+            return;
+
+        List<Integer> ids = new SqlSelector(s, "SELECT domainid FROM exp.domaindescriptor WHERE domainuri like '%:StudyDataset%Folder-%' and domainuri not in (SELECT typeuri from study.dataset)").getArrayList(Integer.class);
+        for (Integer id : ids)
+        {
+            Domain domain = PropertyService.get().getDomain(id.intValue());
+            try
+            {
+                domain.delete(null);
+            }
+            catch (DomainNotFoundException x)
+            {
+                DomainDescriptor domainDescriptor = OntologyManager.getDomainDescriptor(domain.getTypeId());
+                if (domainDescriptor != null)
+                {
+                    _log.error("Likely domain project/container mismatch for " + domain + ". Container: " + domainDescriptor.getContainer().getPath() + ", marked as project: " + domainDescriptor.getProject().getPath());
+                }
+                _log.error("Failed to delete orphaned dataset domain " + domain + " in container " + domain.getContainer().getPath(), x);
+            }
+        }
+    }
+
+    public static class Builder implements org.labkey.api.data.Builder<DatasetDefinition>
+    {
+        private final String _name;
+        private String _label;
+        private Boolean _isShowByDefault = true;
+        private Integer _categoryId;
+        private String _visitDatePropertyName;
+        private String _keyPropertyName;
+        private KeyManagementType _keyManagementType = KeyManagementType.None;
+        private String _description;
+        private Boolean _demographicData = false;   //demographic information, sequenceNum
+        private Integer _cohortId;
+        private Integer _publishSourceId;           // the identifier of the published data source
+        private PublishSource _publishSource;       // the type of published data source (assay, sample type, ...)
+        private String _tag;
+        private String _type = Dataset.TYPE_STANDARD;
+        private String _datasharing;
+        private Boolean _useTimeKeyField = false;
+        private Integer _datasetId;
+        private StudyImpl _study;
+
+        public Builder(String name)
+        {
+            _name = name;
+        }
+
+        public Builder setDescription(String description)
+        {
+            _description = description;
+            return this;
+        }
+
+        public Builder setShowByDefault(Boolean isShowByDefault)
+        {
+            _isShowByDefault = isShowByDefault;
+            return this;
+        }
+
+        public Builder setType(String type)
+        {
+            _type = type;
+            return this;
+        }
+
+        public Builder setDemographicData(Boolean demographicData)
+        {
+            _demographicData = demographicData;
+            return this;
+        }
+
+        public Builder setUseTimeKeyField(Boolean useTimeKeyField)
+        {
+            _useTimeKeyField = useTimeKeyField;
+            return this;
+        }
+
+        public Builder setKeyManagementType(KeyManagementType keyManagementType)
+        {
+            _keyManagementType = keyManagementType;
+            return this;
+        }
+
+        public Builder setCohortId(Integer cohortId)
+        {
+            _cohortId = cohortId;
+            return this;
+        }
+
+        public Builder setTag(String tag)
+        {
+            _tag = tag;
+            return this;
+        }
+
+        public Builder setLabel(String label)
+        {
+            _label = label;
+            return this;
+        }
+
+        public Builder setVisitDatePropertyName(String visitDatePropertyName)
+        {
+            _visitDatePropertyName = visitDatePropertyName;
+            return this;
+        }
+
+        public Builder setCategoryId(Integer categoryId)
+        {
+            _categoryId = categoryId;
+            return this;
+        }
+
+        public Builder setKeyPropertyName(String keyPropertyName)
+        {
+            _keyPropertyName = keyPropertyName;
+            return this;
+        }
+
+        public Builder setPublishSourceId(Integer publishSourceId)
+        {
+            _publishSourceId = publishSourceId;
+            return this;
+        }
+
+        public Builder setPublishSource(PublishSource publishSource)
+        {
+            _publishSource = publishSource;
+            return this;
+        }
+
+        public Builder setDataSharing(String dataSharing)
+        {
+            _datasharing = dataSharing;
+            return this;
+        }
+
+        public Builder setDatasetId(Integer datasetId)
+        {
+            _datasetId = datasetId;
+            return this;
+        }
+
+        public Builder setStudy(StudyImpl study)
+        {
+            _study = study;
+            return this;
+        }
+
+        public Integer getDatasetId()
+        {
+            return _datasetId;
+        }
+
+        public StudyImpl getStudy()
+        {
+            return _study;
+        }
+
+        @Override
+        public DatasetDefinition build()
+        {
+            DatasetDefinition dsd = new DatasetDefinition(_study, _datasetId, _name, _label != null ? _label : _name, null, null, null);
+            dsd.setShowByDefault(_isShowByDefault);
+            dsd.setType(_type);
+            dsd.setDemographicData(_demographicData);
+            dsd.setUseTimeKeyField(_useTimeKeyField);
+            dsd.setKeyManagementType(_keyManagementType);
+            dsd.setDescription(_description);
+            dsd.setCohortId(_cohortId);
+            dsd.setTag(_tag);
+            dsd.setVisitDatePropertyName(_visitDatePropertyName);
+            if (_categoryId != null)
+                dsd.setCategoryId(_categoryId);
+            if (_keyPropertyName != null)
+                dsd.setKeyPropertyName(_keyPropertyName);
+            if (_publishSourceId != null)
+            {
+                dsd.setPublishSourceId(_publishSourceId);
+                assert _publishSource != null : "PublishSource must be set if a publish source ID is specified";
+                dsd.setPublishSourceType(_publishSource.name());
+            }
+            if (_datasharing != null)
+                dsd.setDataSharing(_datasharing);
+
+            return dsd;
+        }
+    }
+
+    public static class TestCleanupOrphanedDatasetDomains extends Assert
+    {
+        @Test
+        public void test()
+        {
+            cleanupOrphanedDatasetDomains();
+        }
+    }
+}