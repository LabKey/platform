--- conflicted
+++ resolved
@@ -1,94 +1,89 @@
-/*
- * Copyright (c) 2008-2017 LabKey Corporation
- *
- * Licensed under the Apache License, Version 2.0 (the "License");
- * you may not use this file except in compliance with the License.
- * You may obtain a copy of the License at
- *
- *     http://www.apache.org/licenses/LICENSE-2.0
- *
- * Unless required by applicable law or agreed to in writing, software
- * distributed under the License is distributed on an "AS IS" BASIS,
- * WITHOUT WARRANTIES OR CONDITIONS OF ANY KIND, either express or implied.
- * See the License for the specific language governing permissions and
- * limitations under the License.
- */
-package org.labkey.study.model;
-
-import org.labkey.api.data.Entity;
-import org.labkey.api.module.ModuleHtmlView;
-import org.labkey.api.view.HtmlView;
-import org.springframework.web.servlet.ModelAndView;
-
-/**
- * User: brittp
- * Created: May 9, 2008 5:06:18 PM
- */
-public class CustomParticipantView extends Entity
-{
-    private static int MODULE_PTID_VIEW_ID = -1;
-    private Integer _rowId;
-    private String _body;
-    private boolean _active;
-    private ModelAndView _view = null;
-    
-    public static CustomParticipantView create(ModuleHtmlView moduleView)
-    {
-        CustomParticipantView view = new CustomParticipantView();
-        view.setRowId(MODULE_PTID_VIEW_ID);
-        view.setActive(true);
-        view._view = moduleView;
-
-        return view;
-    }
-
-    public String getBody()
-    {
-        return _body;
-    }
-
-    public void setBody(String body)
-    {
-        _body = body;
-    }
-
-    public Integer getRowId()
-    {
-        return _rowId;
-    }
-
-    public void setRowId(Integer rowId)
-    {
-        _rowId = rowId;
-    }
-
-    public boolean isActive()
-    {
-        return _active;
-    }
-
-    public void setActive(boolean active)
-    {
-        _active = active;
-    }
-
-    public boolean isModuleParticipantView()
-    {
-        return getRowId() != null && getRowId() == MODULE_PTID_VIEW_ID;
-    }
-
-    public ModelAndView getView()
-    {
-<<<<<<< HEAD
-        return _view != null ? _view : HtmlView.unsafe(_body);
-    }    
-=======
-        return _view != null ? _view : new HtmlView(_body);
-    }
-
-    public void setView(ModelAndView view)
-    {
-        _view = view;
-    }
->>>>>>> 4c9255bf
-}
+/*
+ * Copyright (c) 2008-2017 LabKey Corporation
+ *
+ * Licensed under the Apache License, Version 2.0 (the "License");
+ * you may not use this file except in compliance with the License.
+ * You may obtain a copy of the License at
+ *
+ *     http://www.apache.org/licenses/LICENSE-2.0
+ *
+ * Unless required by applicable law or agreed to in writing, software
+ * distributed under the License is distributed on an "AS IS" BASIS,
+ * WITHOUT WARRANTIES OR CONDITIONS OF ANY KIND, either express or implied.
+ * See the License for the specific language governing permissions and
+ * limitations under the License.
+ */
+package org.labkey.study.model;
+
+import org.labkey.api.data.Entity;
+import org.labkey.api.module.ModuleHtmlView;
+import org.labkey.api.view.HtmlView;
+import org.springframework.web.servlet.ModelAndView;
+
+/**
+ * User: brittp
+ * Created: May 9, 2008 5:06:18 PM
+ */
+public class CustomParticipantView extends Entity
+{
+    private static int MODULE_PTID_VIEW_ID = -1;
+    private Integer _rowId;
+    private String _body;
+    private boolean _active;
+    private ModelAndView _view = null;
+    
+    public static CustomParticipantView create(ModuleHtmlView moduleView)
+    {
+        CustomParticipantView view = new CustomParticipantView();
+        view.setRowId(MODULE_PTID_VIEW_ID);
+        view.setActive(true);
+        view._view = moduleView;
+
+        return view;
+    }
+
+    public String getBody()
+    {
+        return _body;
+    }
+
+    public void setBody(String body)
+    {
+        _body = body;
+    }
+
+    public Integer getRowId()
+    {
+        return _rowId;
+    }
+
+    public void setRowId(Integer rowId)
+    {
+        _rowId = rowId;
+    }
+
+    public boolean isActive()
+    {
+        return _active;
+    }
+
+    public void setActive(boolean active)
+    {
+        _active = active;
+    }
+
+    public boolean isModuleParticipantView()
+    {
+        return getRowId() != null && getRowId() == MODULE_PTID_VIEW_ID;
+    }
+
+    public ModelAndView getView()
+    {
+        return _view != null ? _view : HtmlView.unsafe(_body);
+    }
+
+    public void setView(ModelAndView view)
+    {
+        _view = view;
+    }
+}