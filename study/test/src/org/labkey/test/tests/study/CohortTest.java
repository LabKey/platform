--- conflicted
+++ resolved
@@ -1,727 +1,717 @@
-/*
- * Copyright (c) 2016-2019 LabKey Corporation
- *
- * Licensed under the Apache License, Version 2.0 (the "License");
- * you may not use this file except in compliance with the License.
- * You may obtain a copy of the License at
- *
- *     http://www.apache.org/licenses/LICENSE-2.0
- *
- * Unless required by applicable law or agreed to in writing, software
- * distributed under the License is distributed on an "AS IS" BASIS,
- * WITHOUT WARRANTIES OR CONDITIONS OF ANY KIND, either express or implied.
- * See the License for the specific language governing permissions and
- * limitations under the License.
- */
-package org.labkey.test.tests.study;
-
-import org.jetbrains.annotations.Nullable;
-import org.junit.Test;
-import org.junit.experimental.categories.Category;
-import org.labkey.test.BaseWebDriverTest;
-import org.labkey.test.Locator;
-import org.labkey.test.Locators;
-import org.labkey.test.SortDirection;
-import org.labkey.test.TestFileUtils;
-import org.labkey.test.categories.DailyB;
-import org.labkey.test.components.ParticipantListWebPart;
-import org.labkey.test.pages.study.ManageVisitPage;
-import org.labkey.test.util.DataRegionTable;
-import org.labkey.test.util.LogMethod;
-import org.labkey.test.util.PortalHelper;
-import org.openqa.selenium.WebElement;
-
-import java.io.File;
-import java.util.Arrays;
-import java.util.Collections;
-import java.util.List;
-
-import static org.junit.Assert.assertEquals;
-import static org.junit.Assert.assertFalse;
-import static org.junit.Assert.assertTrue;
-
-@Category({DailyB.class})
-public class CohortTest extends BaseWebDriverTest
-{
-    private static final String PROJECT_NAME = "Cohort Test Project";
-    private static final File COHORT_STUDY_ZIP = TestFileUtils.getSampleData("studies/CohortStudy.zip");
-    private static final String TABLE_NEGATIVE = "tableNegative";
-    private static final String TABLE_POSITIVE = "tablePositive";
-    private static final String TABLE_UNASSIGNED = "tableUnassigned";
-    private static final String INFECTED_1 = "Infected1";
-    private static final String INFECTED_2 = "Infected2";
-    private static final String INFECTED_3 = "Infected3";
-    private static final String INFECTED_4 = "Infected4";
-    private static final String UNASSIGNED_1 = "Unassigned1";
-    private static final String COHORT_ASSIGNMENT_TABLE_ID = "participant-cohort-assignments";
-    private static final String COHORT_NEGATIVE = "Negative";
-    private static final String COHORT_POSITIVE = "Positive";
-    private static final String COHORT_NOCOHORT = "Not in any cohort";
-    private static final String[] PTIDS_ALL = {INFECTED_1, INFECTED_2, INFECTED_3, INFECTED_4, UNASSIGNED_1};
-    private static final String[] PTIDS_POSITIVE = {INFECTED_1, INFECTED_2, INFECTED_3};
-    private static final String[] PTIDS_NEGATIVE = {INFECTED_4};
-    private static final String[] PTIDS_NOCOHORT = {UNASSIGNED_1};
-    private static final String[] PTIDS_POSITIVE_NEGATIVE = {INFECTED_1, INFECTED_2, INFECTED_3, INFECTED_4};
-    private static final String[] PTIDS_POSITIVE_NOCOHORT = {INFECTED_1, INFECTED_2, INFECTED_3, UNASSIGNED_1};
-
-    @Test
-    public void testSteps()
-    {
-        doSetup();
-        cohortTest();
-        enrolledCohortTest();
-        savedCohortFilterTest();
-        updateCohortAssignmentTest();
-    }
-
-    @LogMethod
-    private void doSetup()
-    {
-        log("Check advanced cohort features.");
-        _containerHelper.createProject(PROJECT_NAME, "Study");
-        importStudyFromZip(COHORT_STUDY_ZIP);
-        clickProject(PROJECT_NAME);
-        new PortalHelper(this).addWebPart("Specimens");
-        // Check all cohorts after initial import.
-    }
-
-    @LogMethod
-    private void cohortTest()
-    {
-        Locator.XPathLocator specimenReportTableLoc = Locators.bodyPanel().append(Locator.tagWithClass("table", "labkey-data-region-legacy"));
-        
-        waitAndClick(WAIT_FOR_JAVASCRIPT, Locator.linkWithText("Blood"), WAIT_FOR_PAGE);
-
-        DataRegionTable specimenTable = new DataRegionTable("SpecimenDetail", getDriver());
-        assertEquals("Incorrect number of vials.", "Count (non-blank): 25", specimenTable.getSummaryStatFooterText("Global Unique Id")); // 5 participants x 5 visits
-        List<String> cohortValues = specimenTable.getColumnDataAsText("Collection Cohort");
-        assertEquals(10, Collections.frequency(cohortValues, "Positive"));
-        assertEquals(10, Collections.frequency(cohortValues, "Negative"));
-
-        setCohortFilter(COHORT_NEGATIVE, AdvancedCohortType.INITIAL);
-        verifyVialCount(specimenTable, 20); // One participant has no cohorts.
-        setCohortFilter(COHORT_POSITIVE, AdvancedCohortType.INITIAL);
-        verifyVialCount(specimenTable, 0); // All participants initially negative
-        setCohortFilter(COHORT_NEGATIVE, AdvancedCohortType.CURRENT);
-        verifyVialCount(specimenTable, 0); // All participants are positive by the last visit
-        setCohortFilter(COHORT_POSITIVE, AdvancedCohortType.CURRENT);
-        verifyVialCount(specimenTable, 20); // All participants are positive by the last visit
-        setCohortFilter(COHORT_NEGATIVE, AdvancedCohortType.DATA_COLLECTION);
-        verifyVialCount(specimenTable, 10);
-        setCohortFilter(COHORT_POSITIVE, AdvancedCohortType.DATA_COLLECTION);
-        verifyVialCount(specimenTable, 10);
-
-        clickAndWait(Locator.linkWithText("Reports"));
-        clickButtonByIndex("View", 2); // Specimen Report: Type by Cohort
-        assertTextPresent("Specimen Report: Type by Cohort");
-        checkCheckbox(Locator.checkboxByName("viewPtidList"));
-        clickButton("Refresh");
-        List<WebElement> specimenReportTables = specimenReportTableLoc.findElements(getDriver());
-        assignId(specimenReportTables.get(0), TABLE_NEGATIVE);
-        assignId(specimenReportTables.get(1), TABLE_POSITIVE);
-        assignId(specimenReportTables.get(2), TABLE_UNASSIGNED);
-        assertTableCellContains(TABLE_NEGATIVE, 2, 2, INFECTED_1, INFECTED_2, INFECTED_3, INFECTED_4);
-        assertTableCellContains(TABLE_NEGATIVE, 2, 3, INFECTED_2, INFECTED_3, INFECTED_4);
-        assertTableCellContains(TABLE_NEGATIVE, 2, 4, INFECTED_3, INFECTED_4);
-        assertTableCellContains(TABLE_NEGATIVE, 2, 5, INFECTED_4);
-        assertTableCellNotContains(TABLE_NEGATIVE, 2, 2, UNASSIGNED_1);
-        assertTableCellNotContains(TABLE_NEGATIVE, 2, 3, INFECTED_1, UNASSIGNED_1);
-        assertTableCellNotContains(TABLE_NEGATIVE, 2, 4, INFECTED_1, INFECTED_2, UNASSIGNED_1);
-        assertTableCellNotContains(TABLE_NEGATIVE, 2, 5, INFECTED_1, INFECTED_2, INFECTED_3, UNASSIGNED_1);
-        assertTableCellNotContains(TABLE_NEGATIVE, 2, 6, INFECTED_1, INFECTED_2, INFECTED_3, UNASSIGNED_1, INFECTED_4);
-        assertTableCellContains(TABLE_POSITIVE, 2, 3, INFECTED_1);
-        assertTableCellContains(TABLE_POSITIVE, 2, 4, INFECTED_1, INFECTED_2);
-        assertTableCellContains(TABLE_POSITIVE, 2, 5, INFECTED_1, INFECTED_2, INFECTED_3);
-        assertTableCellContains(TABLE_POSITIVE, 2, 6, INFECTED_1, INFECTED_2, INFECTED_3, INFECTED_4);
-        assertTableCellNotContains(TABLE_POSITIVE, 2, 2, INFECTED_1, INFECTED_2, INFECTED_3, INFECTED_4, UNASSIGNED_1);
-        assertTableCellNotContains(TABLE_POSITIVE, 2, 3, INFECTED_2, INFECTED_3, INFECTED_4, UNASSIGNED_1);
-        assertTableCellNotContains(TABLE_POSITIVE, 2, 4, INFECTED_3, INFECTED_4, UNASSIGNED_1);
-        assertTableCellNotContains(TABLE_POSITIVE, 2, 5, INFECTED_4, UNASSIGNED_1);
-        assertTableCellNotContains(TABLE_POSITIVE, 2, 6, UNASSIGNED_1);
-        assertTableCellContains(TABLE_UNASSIGNED, 2, 2, UNASSIGNED_1);
-        assertTableCellContains(TABLE_UNASSIGNED, 2, 3, UNASSIGNED_1);
-        assertTableCellContains(TABLE_UNASSIGNED, 2, 4, UNASSIGNED_1);
-        assertTableCellContains(TABLE_UNASSIGNED, 2, 5, UNASSIGNED_1);
-        assertTableCellContains(TABLE_UNASSIGNED, 2, 6, UNASSIGNED_1);
-        assertTableCellNotContains(TABLE_UNASSIGNED, 2, 2, INFECTED_1, INFECTED_2, INFECTED_3, INFECTED_4);
-        assertTableCellNotContains(TABLE_UNASSIGNED, 2, 3, INFECTED_1, INFECTED_2, INFECTED_3, INFECTED_4);
-        assertTableCellNotContains(TABLE_UNASSIGNED, 2, 4, INFECTED_1, INFECTED_2, INFECTED_3, INFECTED_4);
-        assertTableCellNotContains(TABLE_UNASSIGNED, 2, 5, INFECTED_1, INFECTED_2, INFECTED_3, INFECTED_4);
-        assertTableCellNotContains(TABLE_UNASSIGNED, 2, 6, INFECTED_1, INFECTED_2, INFECTED_3, INFECTED_4);
-
-        selectOptionByText(Locator.name("cohortFilterType"), AdvancedCohortType.INITIAL.toString());
-        clickButton("Refresh");
-        specimenReportTables = specimenReportTableLoc.findElements(getDriver());
-        assignId(specimenReportTables.get(0), TABLE_NEGATIVE);
-        assignId(specimenReportTables.get(1), TABLE_POSITIVE);
-        assignId(specimenReportTables.get(2), TABLE_UNASSIGNED);
-        assertTableCellContains(TABLE_NEGATIVE, 2, 2, INFECTED_1, INFECTED_2, INFECTED_3, INFECTED_4);
-        assertTableCellContains(TABLE_NEGATIVE, 2, 3, INFECTED_1, INFECTED_2, INFECTED_3, INFECTED_4);
-        assertTableCellContains(TABLE_NEGATIVE, 2, 4, INFECTED_1, INFECTED_2, INFECTED_3, INFECTED_4);
-        assertTableCellContains(TABLE_NEGATIVE, 2, 5, INFECTED_1, INFECTED_2, INFECTED_3, INFECTED_4);
-        assertTableCellContains(TABLE_NEGATIVE, 2, 6, INFECTED_1, INFECTED_2, INFECTED_3, INFECTED_4);
-        assertTableCellNotContains(TABLE_NEGATIVE, 2, 2, UNASSIGNED_1);
-        assertTableCellNotContains(TABLE_NEGATIVE, 2, 3, UNASSIGNED_1);
-        assertTableCellNotContains(TABLE_NEGATIVE, 2, 4, UNASSIGNED_1);
-        assertTableCellNotContains(TABLE_NEGATIVE, 2, 5, UNASSIGNED_1);
-        assertTableCellNotContains(TABLE_NEGATIVE, 2, 6, UNASSIGNED_1);
-        assertTableCellContains(TABLE_POSITIVE, 2, 0, "No data to show.");
-        assertTableCellContains(TABLE_UNASSIGNED, 2, 2, UNASSIGNED_1);
-        assertTableCellContains(TABLE_UNASSIGNED, 2, 3, UNASSIGNED_1);
-        assertTableCellContains(TABLE_UNASSIGNED, 2, 4, UNASSIGNED_1);
-        assertTableCellContains(TABLE_UNASSIGNED, 2, 5, UNASSIGNED_1);
-        assertTableCellContains(TABLE_UNASSIGNED, 2, 6, UNASSIGNED_1);
-        assertTableCellNotContains(TABLE_UNASSIGNED, 2, 2, INFECTED_1, INFECTED_2, INFECTED_3, INFECTED_4);
-        assertTableCellNotContains(TABLE_UNASSIGNED, 2, 3, INFECTED_1, INFECTED_2, INFECTED_3, INFECTED_4);
-        assertTableCellNotContains(TABLE_UNASSIGNED, 2, 4, INFECTED_1, INFECTED_2, INFECTED_3, INFECTED_4);
-        assertTableCellNotContains(TABLE_UNASSIGNED, 2, 5, INFECTED_1, INFECTED_2, INFECTED_3, INFECTED_4);
-        assertTableCellNotContains(TABLE_UNASSIGNED, 2, 6, INFECTED_1, INFECTED_2, INFECTED_3, INFECTED_4);
-
-        selectOptionByText(Locator.name("cohortFilterType"), AdvancedCohortType.CURRENT.toString());
-        clickButton("Refresh");
-        specimenReportTables = specimenReportTableLoc.findElements(getDriver());
-        assignId(specimenReportTables.get(0), TABLE_NEGATIVE);
-        assignId(specimenReportTables.get(1), TABLE_POSITIVE);
-        assignId(specimenReportTables.get(2), TABLE_UNASSIGNED);
-        assertTableCellContains(TABLE_NEGATIVE, 2, 0, "No data to show.");
-        assertTableCellContains(TABLE_POSITIVE, 2, 2, INFECTED_1, INFECTED_2, INFECTED_3, INFECTED_4);
-        assertTableCellContains(TABLE_POSITIVE, 2, 3, INFECTED_1, INFECTED_2, INFECTED_3, INFECTED_4);
-        assertTableCellContains(TABLE_POSITIVE, 2, 4, INFECTED_1, INFECTED_2, INFECTED_3, INFECTED_4);
-        assertTableCellContains(TABLE_POSITIVE, 2, 5, INFECTED_1, INFECTED_2, INFECTED_3, INFECTED_4);
-        assertTableCellContains(TABLE_POSITIVE, 2, 6, INFECTED_1, INFECTED_2, INFECTED_3, INFECTED_4);
-        assertTableCellNotContains(TABLE_POSITIVE, 2, 2, UNASSIGNED_1);
-        assertTableCellNotContains(TABLE_POSITIVE, 2, 3, UNASSIGNED_1);
-        assertTableCellNotContains(TABLE_POSITIVE, 2, 4, UNASSIGNED_1);
-        assertTableCellNotContains(TABLE_POSITIVE, 2, 5, UNASSIGNED_1);
-        assertTableCellNotContains(TABLE_POSITIVE, 2, 6, UNASSIGNED_1);
-        assertTableCellContains(TABLE_UNASSIGNED, 2, 2, UNASSIGNED_1);
-        assertTableCellContains(TABLE_UNASSIGNED, 2, 3, UNASSIGNED_1);
-        assertTableCellContains(TABLE_UNASSIGNED, 2, 4, UNASSIGNED_1);
-        assertTableCellContains(TABLE_UNASSIGNED, 2, 5, UNASSIGNED_1);
-        assertTableCellContains(TABLE_UNASSIGNED, 2, 6, UNASSIGNED_1);
-        assertTableCellNotContains(TABLE_UNASSIGNED, 2, 2, INFECTED_1, INFECTED_2, INFECTED_3, INFECTED_4);
-        assertTableCellNotContains(TABLE_UNASSIGNED, 2, 3, INFECTED_1, INFECTED_2, INFECTED_3, INFECTED_4);
-        assertTableCellNotContains(TABLE_UNASSIGNED, 2, 4, INFECTED_1, INFECTED_2, INFECTED_3, INFECTED_4);
-        assertTableCellNotContains(TABLE_UNASSIGNED, 2, 5, INFECTED_1, INFECTED_2, INFECTED_3, INFECTED_4);
-        assertTableCellNotContains(TABLE_UNASSIGNED, 2, 6, INFECTED_1, INFECTED_2, INFECTED_3, INFECTED_4);
-
-        // Check that cohort filters persist through participant view
-
-        // Check that switching visit order changes cohort.
-        clickProject(PROJECT_NAME);
-        _studyHelper.goToManageVisits().goToChangeVisitOrder();
-        checkCheckbox(Locator.checkboxByName("explicitChronologicalOrder"));
-        checkCheckbox(Locator.checkboxByName("explicitDisplayOrder"));
-        selectOptionByText(Locator.name("displayOrderItems"), "Visit 3");
-        clickButtonByIndex("Move Up", 0, 0);
-        clickButtonByIndex("Move Up", 0, 0);
-        selectOptionByText(Locator.name("chronologicalOrderItems"), "Visit 3");
-        clickButtonByIndex("Move Up", 1, 0);
-        clickButtonByIndex("Move Up", 1, 0);
-        clickButton("Save");
-        clickProject(PROJECT_NAME);
-        click(Locator.tagContainingText("span", "Specimen Reports")); // expand
-        clickAndWait(Locator.linkWithText("View Available Reports"));
-        clickButtonByIndex("View", 2);
-        checkCheckbox(Locator.checkboxByName("viewPtidList"));
-        clickButton("Refresh");
-        specimenReportTables = specimenReportTableLoc.findElements(getDriver());
-        assignId(specimenReportTables.get(0), TABLE_NEGATIVE);
-        assignId(specimenReportTables.get(1), TABLE_POSITIVE);
-        assertTableCellContains(TABLE_NEGATIVE, 2, 3, INFECTED_1, INFECTED_2, INFECTED_4);
-        assertTableCellContains(TABLE_NEGATIVE, 2, 5, INFECTED_4);
-        assertTableCellNotContains(TABLE_NEGATIVE, 2, 3, INFECTED_3, UNASSIGNED_1);
-        assertTableCellNotContains(TABLE_NEGATIVE, 2, 5, INFECTED_1, INFECTED_2, INFECTED_3, UNASSIGNED_1);
-        assertTableCellContains(TABLE_POSITIVE, 2, 3, INFECTED_3);
-        assertTableCellContains(TABLE_POSITIVE, 2, 5, INFECTED_1, INFECTED_2, INFECTED_3);
-        assertTableCellNotContains(TABLE_POSITIVE, 2, 3, INFECTED_1, INFECTED_2, INFECTED_4, UNASSIGNED_1);
-        assertTableCellNotContains(TABLE_POSITIVE, 2, 5, INFECTED_4, UNASSIGNED_1);
-
-        // Check that deleting a visit changes the cohort.
-        clickProject(PROJECT_NAME);
-        clickTab("Manage");
-        clickAndWait(Locator.linkWithText("Manage Visits"));
-        ManageVisitPage manageVisitPage = new ManageVisitPage(getDriver());
-        manageVisitPage.goToEditVisit("Visit 4");
-        clickButton("Delete Visit");
-        clickButton("Delete");
-        clickTab("Manage");
-        clickAndWait(Locator.linkWithText("Manage Cohorts"));
-        assertTableCellTextEquals(COHORT_ASSIGNMENT_TABLE_ID, 4, 1, "Negative"); // Infected4
-
-        // Check all cohorts after manipulation.
-        clickProject(PROJECT_NAME);
-        waitAndClick(WAIT_FOR_JAVASCRIPT, Locator.linkWithText("Blood"), WAIT_FOR_PAGE);
-
-        specimenTable = new DataRegionTable("SpecimenDetail", getDriver());
-        verifyVialCount(specimenTable, 20); // 5 participants x 4 visits (was five visits, but one was just deleted)
-
-        setCohortFilter(COHORT_NEGATIVE, AdvancedCohortType.INITIAL);
-        verifyVialCount(specimenTable, 16); // One participant has no cohorts.
-        setCohortFilter(COHORT_POSITIVE, AdvancedCohortType.INITIAL);
-        verifyVialCount(specimenTable, 0); // All participants initially negative
-        setCohortFilter(COHORT_NEGATIVE, AdvancedCohortType.CURRENT);
-        verifyVialCount(specimenTable, 4); // Final visit (where Infected4 joins Positive cohort) has been deleted.
-        setCohortFilter(COHORT_POSITIVE, AdvancedCohortType.CURRENT);
-        verifyVialCount(specimenTable, 12);
-        setCohortFilter(COHORT_NEGATIVE, AdvancedCohortType.DATA_COLLECTION);
-        verifyVialCount(specimenTable, 10);
-        setCohortFilter(COHORT_POSITIVE, AdvancedCohortType.DATA_COLLECTION);
-        verifyVialCount(specimenTable, 6); // Visit4 samples no longer have a cohort, and are thus not shown.
-
-        // Check that participant view respects filter.
-        clickProject(PROJECT_NAME);
-        clickAndWait(Locator.linkWithText("2 datasets"));
-        clickAndWait(Locator.linkWithText("Test Results"));
-        _customizeViewsHelper.openCustomizeViewPanel();
-        _customizeViewsHelper.addSort("ParticipantId", SortDirection.ASC);
-        _customizeViewsHelper.applyCustomView();
-
-        setCohortFilter(COHORT_POSITIVE, AdvancedCohortType.DATA_COLLECTION);
-        clickAndWait(Locator.linkWithText("Infected1"));
-        assertElementNotPresent(Locator.linkWithText("Previous Participant"));
-        clickAndWait(Locator.linkWithText("Next Participant"));
-        assertTextPresent("Infected2");
-        assertElementPresent(Locator.linkWithText("Previous Participant"));
-        clickAndWait(Locator.linkWithText("Next Participant"));
-        assertTextPresent("Infected3");
-        assertElementPresent(Locator.linkWithText("Previous Participant"));
-        assertElementNotPresent(Locator.linkWithText("Next Participant")); // Participant 4 should be filtered out
-
-        // Check basic cohorts
-        log("Check basic cohort features.");
-        clickProject(PROJECT_NAME);
-        clickTab("Manage");
-        clickAndWait(Locator.linkWithText("Manage Cohorts"));
-        doAndWaitForPageToLoad(() ->
-        {
-            click(Locator.radioButtonById("simpleCohorts"));
-            assertAlertContains("Update cohort assignments now?");
-        });
-
-        clickProject(PROJECT_NAME);
-        waitAndClick(Locator.linkWithText("Blood"));
-        DataRegionTable vials = new DataRegionTable("SpecimenDetail", getDriver());
-        vials.setFilter("CollectionCohort", "Equals", COHORT_POSITIVE);
-        assertEquals("Unexpected number of collection cohort rows", 12, vials.getDataRowCount());
-        vials.setFilter("CollectionCohort", "Equals", COHORT_NEGATIVE);
-        assertEquals("Unexpected number of collection cohort rows", 4, vials.getDataRowCount());
-        vials.clearFilter("CollectionCohort");
-
-        clickAndWait(Locator.linkWithText("Reports"));
-        clickButtonByIndex("View", 2); // Specimen Report: Type by Cohort
-        assertTextPresent("Specimen Report: Type by Cohort");
-        checkCheckbox(Locator.checkboxByName("viewPtidList"));
-        clickButton("Refresh");
-
-        // Basic cohorts should be determined only by the most recent cohort assignment.
-        specimenReportTables = specimenReportTableLoc.findElements(getDriver());
-        assignId(specimenReportTables.get(0), TABLE_NEGATIVE);
-        assignId(specimenReportTables.get(1), TABLE_POSITIVE);
-        assignId(specimenReportTables.get(2), TABLE_UNASSIGNED);
-        assertTableCellContains(TABLE_NEGATIVE, 2, 2, INFECTED_4);
-        assertTableCellContains(TABLE_NEGATIVE, 2, 3, INFECTED_4);
-        assertTableCellContains(TABLE_NEGATIVE, 2, 4, INFECTED_4);
-        assertTableCellContains(TABLE_NEGATIVE, 2, 5, INFECTED_4);
-        assertTableCellNotContains(TABLE_NEGATIVE, 2, 3, INFECTED_1, INFECTED_2, INFECTED_3, UNASSIGNED_1);
-        assertTableCellNotContains(TABLE_NEGATIVE, 2, 2, INFECTED_1, INFECTED_2, INFECTED_3, UNASSIGNED_1);
-        assertTableCellNotContains(TABLE_NEGATIVE, 2, 4, INFECTED_1, INFECTED_2, INFECTED_3, UNASSIGNED_1);
-        assertTableCellNotContains(TABLE_NEGATIVE, 2, 5, INFECTED_1, INFECTED_2, INFECTED_3, UNASSIGNED_1);
-        assertTableCellContains(TABLE_POSITIVE, 2, 2, INFECTED_1, INFECTED_2, INFECTED_3);
-        assertTableCellContains(TABLE_POSITIVE, 2, 3, INFECTED_1, INFECTED_2, INFECTED_3);
-        assertTableCellContains(TABLE_POSITIVE, 2, 4, INFECTED_1, INFECTED_2, INFECTED_3);
-        assertTableCellContains(TABLE_POSITIVE, 2, 5, INFECTED_1, INFECTED_2, INFECTED_3);
-        assertTableCellNotContains(TABLE_POSITIVE, 2, 2, UNASSIGNED_1, INFECTED_4);
-        assertTableCellNotContains(TABLE_POSITIVE, 2, 3, UNASSIGNED_1, INFECTED_4);
-        assertTableCellNotContains(TABLE_POSITIVE, 2, 4, UNASSIGNED_1, INFECTED_4);
-        assertTableCellNotContains(TABLE_POSITIVE, 2, 5, UNASSIGNED_1, INFECTED_4);
-        assertTableCellContains(TABLE_UNASSIGNED, 2, 2, UNASSIGNED_1);
-        assertTableCellContains(TABLE_UNASSIGNED, 2, 3, UNASSIGNED_1);
-        assertTableCellContains(TABLE_UNASSIGNED, 2, 4, UNASSIGNED_1);
-        assertTableCellContains(TABLE_UNASSIGNED, 2, 5, UNASSIGNED_1);
-        assertTableCellNotContains(TABLE_UNASSIGNED, 2, 2, INFECTED_1, INFECTED_2, INFECTED_3, INFECTED_4);
-        assertTableCellNotContains(TABLE_UNASSIGNED, 2, 3, INFECTED_1, INFECTED_2, INFECTED_3, INFECTED_4);
-        assertTableCellNotContains(TABLE_UNASSIGNED, 2, 4, INFECTED_1, INFECTED_2, INFECTED_3, INFECTED_4);
-        assertTableCellNotContains(TABLE_UNASSIGNED, 2, 5, INFECTED_1, INFECTED_2, INFECTED_3, INFECTED_4);
-    }
-
-    private void assignId(WebElement el, String id)
-    {
-        executeScript("arguments[0].id = arguments[1];", el, id);
-    }
-    
-    /**
-     * Test enrolled and unenrolled cohort functionality for cohorts
-     *  The enrolledCohortTest assumes the following state:
-     *  Negative cohort {Infected4}
-     *  Positive cohort {Infected1, Infected2, Infected3}
-     *  Not in any cohort {Unassigned1}
-     */
-    @LogMethod
-    private void enrolledCohortTest()
-    {
-        log("Check enrolled/unenrolled cohort features.");
-        clickProject(PROJECT_NAME);
-        DataRegionTable table = getCohortDataRegionTable();
-
-        // verify that we have an 'enrolled' column and both cohorts are
-        // true by default
-        log("Check that cohorts are enrolled by default.");
-        verifyCohortStatus(table, COHORT_POSITIVE, true);
-        verifyCohortStatus(table, COHORT_NEGATIVE, true);
-
-        // issue 15948: verify that a new cohort has the enrolled bit set
-        log("Verify a new cohort has enrolled checked.");
-        verifyNewCohort();
-        table = getCohortDataRegionTable();
-
-        // verify we can roundtrip enrolled status
-        // unenroll the "postiive" cohort and check
-        log("Check that enrolled bit is roundtripped successfully.");
-        changeCohortStatus(table, COHORT_POSITIVE, false);
-        verifyCohortStatus(table, COHORT_POSITIVE, false);
-
-        // start with everyone enrolled again
-        changeCohortStatus(table, COHORT_POSITIVE, true);
-        refreshParticipantList();
-
-        // the rules for when we display the "enrolled" keyword are as follows:
-        // 1.  if there are no unenrolled cohorts, then never show enrolled text
-        // 2.  if unenrolled cohorts exist and all selected cohorts are enrolled then use the enrolled text to describe them
-        // 3.  if unenrolled cohorts exist and all selected cohorts are unenrolled, do not use enrolled text
-        // 4.  if unenrolled cohorts exist and selected cohorts include both enrolled and unenrolled cohorts, then do not show the enrolled text
-        // note:  participants that don't belong to any cohort are unenrolled (changed with r18435)
-
-        log("verify enrolled text: all cohorts are enrolled");
-        // rule #1:  no unenrolled cohorts exist so do not expect the enrolled text.
-        verifyParticipantList(PTIDS_POSITIVE_NEGATIVE, true);
-
-        // All cohorts are enrolled... should not see "Enrolled" filter item
-        verifyDatasetEnrolledCohortFilter("Test Results", false, 16, 0);
-        verifySpecimenEnrolledCohortFilter("By Individual Vial", false, 20, 0);
-
-        // unenroll all cohorts
-        table = getCohortDataRegionTable();
-        changeCohortStatus(table, COHORT_POSITIVE, false);
-        changeCohortStatus(table, COHORT_NEGATIVE, false);
-        refreshParticipantList();
-
-        log("verify enrolled text: all cohorts are unenrolled");
-        // rule #3:  all selected cohorts are unenrolled (including "Not in any cohort")
-        verifyParticipantList(PTIDS_ALL, false);
-        verifyCohortSelection(false, null, null, PTIDS_ALL, false, "Found 5 participants of 5.");
-
-        // rule #3: Negative cohort is not enrolled, so don't show enrolled text
-        verifyCohortSelection(true, null, COHORT_NEGATIVE, PTIDS_NEGATIVE, false, "Found 1 participant of 5.");
-
-        // rule #3: Positive cohort is not enrolled, so don't show enrolled text
-        verifyCohortSelection(false, COHORT_NEGATIVE, COHORT_POSITIVE, PTIDS_POSITIVE, false, "Found 3 participants of 5.");
-
-        // rule #3: "not in any cohort" is unenrolled, so don't show enrolled text
-        verifyCohortSelection(false, COHORT_POSITIVE, COHORT_NOCOHORT, PTIDS_NOCOHORT, false, "Found 1 participant of 5.");
-
-        // All cohorts are unenrolled... should not see "Enrolled" filter item
-        verifyDatasetEnrolledCohortFilter("Test Results", false, 16, 0);
-        verifySpecimenEnrolledCohortFilter("By Individual Vial", false, 20, 0);
-
-        // test both enrolled and unenrolled cohorts
-        table = getCohortDataRegionTable();
-        changeCohortStatus(table, COHORT_POSITIVE, true);
-        changeCohortStatus(table, COHORT_NEGATIVE, false);
-        refreshParticipantList();
-
-        log("verify enrolled text: Positive cohort enrolled; negative cohort unenrolled");
-        // rule #2, showing enrolled cohorts (positive cohort)
-        verifyParticipantList(PTIDS_POSITIVE, true);
-
-        // rule #4, don't show enrolled text since we have a mix of enrolled and unenrolled
-        verifyCohortSelection(true, null, null, PTIDS_ALL, false, "Found 5 participants of 5.");
-
-        // rule #3, don't show enrolled text since we only have unenrolled cohorots
-        verifyCohortSelection(true, null, COHORT_NEGATIVE, PTIDS_NEGATIVE, false, "Found 1 participant of 5.");
-
-        // rule #2, only showing enrolled cohorts
-        verifyCohortSelection(false, COHORT_NEGATIVE, COHORT_POSITIVE, PTIDS_POSITIVE, true, "Found 3 enrolled participants of 5.");
-
-        // rule #3, only showing unenrolled cohorts
-        verifyCohortSelection(false, COHORT_POSITIVE, COHORT_NOCOHORT, PTIDS_NOCOHORT, false, "Found 1 participant of 5.");
-
-        verifyDatasetEnrolledCohortFilter("Test Results", true, 16, 12);
-        verifySpecimenEnrolledCohortFilter("By Individual Vial", true, 20, 16);
-
-        // Verify "Enrolled" filtering with advanced cohorts
-        log("Check enrolled filtering with advanced cohorts");
-        clickTab("Manage");
-        clickAndWait(Locator.linkWithText("Manage Cohorts"));
-        doAndWaitForPageToLoad(() ->
-        {
-            click(Locator.radioButtonById("advancedCohorts"));
-            assertAlert("Changing between simple and advanced modes requires updating cohort assignments for all participants.  Update cohort assignments now?");
-        });
-
-        verifyDatasetEnrolledCohortFilterAdvanced("Test Results", 16, 0, 12, 6);
-        verifySpecimenEnrolledCohortFilterAdvanced("By Individual Vial", 20, 4, 16, 10);
-    }
-
-    @LogMethod
-    private void updateCohortAssignmentTest()
-    {
-        // Regression test for Issue: 30616
-        clickProject(PROJECT_NAME);
-        clickAndWait(Locator.linkWithText("2 datasets"));
-        clickAndWait(Locator.linkWithText("Cohort Assignments"));
-        DataRegionTable dataset = new DataRegionTable("Dataset", getDriver());
-        clickAndWait(dataset.updateLink(0));
-        setFormElement(Locator.input("quf_ParticipantId"), "");
-        clickButton("Submit");
-
-        // Update should fail, and we should be on same update dataset page.
-        // Check that cohort field is drop down and not a text field.
-        assertElementVisible(Locator.xpath("//select").withAttribute("name", "quf_Cohort"));
-        clickButton("Cancel");
-    }
-
-    @LogMethod
-    private void savedCohortFilterTest()
-    {
-        log("Create cohort filtered views");
-        clickProject(PROJECT_NAME);
-        clickAndWait(Locator.linkWithText("2 datasets"));
-        clickAndWait(Locator.linkWithText("Test Results"));
-
-        setCohortFilter(COHORT_NEGATIVE, AdvancedCohortType.CURRENT); // 4 rows
-        _customizeViewsHelper.openCustomizeViewPanel();
-        _customizeViewsHelper.saveCustomView("CurrentNegative", true);
-
-<<<<<<< HEAD
-        goToCustomView("Default");
-        setCohortFilter("Negative", AdvancedCohortType.INITIAL); // 16 rows
-        _customizeViewsHelper.openCustomizeViewPanel();
-        _customizeViewsHelper.saveCustomView("InitialPositive", true);
-
-        goToCustomView("Default");
-        setCohortFilter("Positive", AdvancedCohortType.DATA_COLLECTION); // 6 rows
-=======
-        goToCustomView("default");
-        setCohortFilter(COHORT_NEGATIVE, AdvancedCohortType.INITIAL); // 16 rows
-        _customizeViewsHelper.openCustomizeViewPanel();
-        _customizeViewsHelper.saveCustomView("InitialPositive", true);
-
-        goToCustomView("default");
-        setCohortFilter(COHORT_POSITIVE, AdvancedCohortType.DATA_COLLECTION); // 6 rows
->>>>>>> 968c3895
-        _customizeViewsHelper.openCustomizeViewPanel();
-        _customizeViewsHelper.saveCustomView("DataCollectionPositive", true);
-
-        log("Verify saved cohort filtered views");
-        DataRegionTable dataset = new DataRegionTable("Dataset", getDriver());
-        dataset.clearAllFilters("ParticipantId");
-        dataset = goToCustomView("CurrentNegative");
-        assertEquals("Unexpected row count", 4, dataset.getDataRowCount());
-        dataset = goToCustomView("InitialPositive");
-        assertEquals("Unexpected row count", 16, dataset.getDataRowCount());
-        dataset = goToCustomView("DataCollectionPositive");
-        assertEquals("Unexpected row count", 6, dataset.getDataRowCount());
-    }
-
-    private DataRegionTable goToCustomView(String viewName)
-    {
-        DataRegionTable dataset = new DataRegionTable("Dataset", getDriver());
-        dataset.goToView(viewName);
-        return new DataRegionTable("Dataset", getDriver());
-    }
-
-    private void verifyDatasetEnrolledCohortFilter(String datasetName, boolean enrolledMenu, int allRowCount, int enrolledRowCount)
-    {
-        DataRegionTable table = verifyUnfilteredDataset(datasetName, allRowCount);
-
-        if (enrolledMenu)
-        {
-            DataRegionTable.findDataRegion(this).clickHeaderMenu("Groups", "Enrolled");
-            assertTextPresent("Current cohort is enrolled or unassigned");
-            assertEquals(enrolledRowCount, table.getDataRowCount());
-        }
-        else
-        {
-            assertFalse("Enrolled menu should not be present", _extHelper.isExtMenuPresent("Groups", "Enrolled"));
-        }
-    }
-
-    private void verifyDatasetEnrolledCohortFilterAdvanced(String datasetName, int allRowCount, int initialRowCount, int currentRowCount, int dataCollectionRowCount)
-    {
-        DataRegionTable table = verifyUnfilteredDataset(datasetName, allRowCount);
-
-        DataRegionTable.findDataRegion(this).clickHeaderMenu("Groups", "Enrolled", AdvancedCohortType.INITIAL.toString());
-        assertTextPresent("Initial cohort is enrolled or unassigned");
-        assertEquals(initialRowCount, table.getDataRowCount());
-
-        DataRegionTable.findDataRegion(this).clickHeaderMenu("Groups", "Enrolled", AdvancedCohortType.CURRENT.toString());
-        assertTextPresent("Current cohort is enrolled or unassigned");
-        assertEquals(currentRowCount, table.getDataRowCount());
-
-        DataRegionTable.findDataRegion(this).clickHeaderMenu("Groups", "Enrolled", AdvancedCohortType.DATA_COLLECTION.toString());
-        assertTextPresent("Cohort as of data collection is enrolled or unassigned");
-        assertEquals(dataCollectionRowCount, table.getDataRowCount());
-    }
-
-    private DataRegionTable verifyUnfilteredDataset(String datasetName, int allRowCount)
-    {
-        clickTab("Overview");
-        clickAndWait(Locator.linkWithText("2 datasets"));
-        clickAndWait(Locator.linkWithText(datasetName));
-
-        assertTextNotPresent("Current cohort is enrolled or unassigned");
-
-        DataRegionTable table = new DataRegionTable("Dataset", getDriver());
-        assertEquals(allRowCount, table.getDataRowCount());
-
-        return table;
-    }
-
-    private void verifySpecimenEnrolledCohortFilter(String specimenLink, boolean enrolledMenu, int allRowCount, int enrolledRowCount)
-    {
-        verifyUnfilteredSpecimens(specimenLink, allRowCount);
-
-        if (enrolledMenu)
-        {
-            DataRegionTable specimenTable = new DataRegionTable("SpecimenDetail", getDriver());
-            DataRegionTable.findDataRegion(this).clickHeaderMenu("Groups", "Enrolled");
-            verifyVialCount(specimenTable, enrolledRowCount);
-        }
-        else
-        {
-            assertFalse("Enrolled menu should not be present", _extHelper.isExtMenuPresent("Groups", "Enrolled"));
-        }
-    }
-
-    private void verifySpecimenEnrolledCohortFilterAdvanced(String specimenLink, int allRowCount, int initialRowCount, int currentRowCount, int dataCollectionRowCount)
-    {
-        verifyUnfilteredSpecimens(specimenLink, allRowCount);
-        DataRegionTable specimenTable = new DataRegionTable("SpecimenDetail", getDriver());
-
-        DataRegionTable.findDataRegion(this).clickHeaderMenu("Groups", "Enrolled", AdvancedCohortType.INITIAL.toString());
-        verifyVialCount(specimenTable, initialRowCount);
-
-        DataRegionTable.findDataRegion(this).clickHeaderMenu("Groups", "Enrolled", AdvancedCohortType.CURRENT.toString());
-        verifyVialCount(specimenTable, currentRowCount);
-
-        DataRegionTable.findDataRegion(this).clickHeaderMenu("Groups", "Enrolled", AdvancedCohortType.DATA_COLLECTION.toString());
-        verifyVialCount(specimenTable, dataCollectionRowCount);
-    }
-
-    private void verifyUnfilteredSpecimens(String specimenLink, int allRowCount)
-    {
-        clickTab("Specimen Data");
-        waitForElement(Locator.css(".specimenSearchLoaded"));
-        waitAndClickAndWait(Locator.linkWithText(specimenLink));
-
-        DataRegionTable specimenTable = new DataRegionTable("SpecimenDetail", getDriver());
-        verifyVialCount(specimenTable, allRowCount);
-    }
-
-    private void verifyVialCount(DataRegionTable table, int expectedCount)
-    {
-        assertEquals("Incorrect number of vials", "Count (non-blank): " + expectedCount, table.getSummaryStatFooterText("Global Unique Id"));
-    }
-
-    private void verifyNewCohort()
-    {
-        DataRegionTable cohorts = new DataRegionTable("Cohort", getDriver());
-        cohorts.clickInsertNewRow();
-        assertChecked(Locator.checkboxByName("quf_enrolled"));
-    }
-
-    private void verifyCohortSelection(boolean toggleAll, @Nullable String previousCohort, @Nullable String nextCohort, String[] expectedParticipants, boolean expectEnrolledText, String waitText)
-    {
-        if (toggleAll)
-        {
-            Locator all = DataRegionTable.Locators.facetRowCheckbox("All");
-            waitAndClick(all);
-        }
-
-        if (previousCohort != null)
-            _ext4Helper.uncheckGridRowCheckbox(previousCohort);
-
-        if (nextCohort != null)
-            _ext4Helper.checkGridRowCheckbox(nextCohort);
-
-        waitForText(waitText);
-        verifyParticipantList(expectedParticipants, expectEnrolledText);
-    }
-
-    private void refreshParticipantList()
-    {
-        clickTab("Participants");
-        waitForTextToDisappear("Loading..."); // Wait for status to appear.
-    }
-
-    private void verifyParticipantList(String[] ptids, boolean expectEnrolledText)
-    {
-        ParticipantListWebPart participantListWebPart = new ParticipantListWebPart(this);
-        String statusText = participantListWebPart.getStatusMessage();
-
-        // we should not see the "enrolled" text in the participant list status message if no participants are unenrolled
-        if (!expectEnrolledText)
-        {
-            assertTrue("Should not see text: enrolled", !statusText.contains("enrolled"));
-        }
-        else
-        {
-            assertTrue("Did not find expected text: enrolled", statusText.contains("enrolled"));
-        }
-
-        // make sure everyone in the group is there
-        List<String> actualPtids = getTexts(Locator.tagWithClass("li", "ptid").findElements(getDriver()));
-        assertEquals("Wrong ptids visible", Arrays.asList(ptids), actualPtids);
-    }
-
-    @Override
-    public List<String> getAssociatedModules()
-    {
-        return Arrays.asList("study");
-    }
-
-    @Override
-    protected String getProjectName()
-    {
-        return PROJECT_NAME;
-    }
-
-    private enum AdvancedCohortType
-    {
-        INITIAL("Initial cohort", "ParticipantId/InitialCohort/Label"),
-        CURRENT("Current cohort", "ParticipantId/Cohort/Label"),
-        DATA_COLLECTION("Cohort as of data collection", "ParticipantVisit/Cohort/Label");
-
-        private String _type;
-        private String _fieldKey;
-
-        AdvancedCohortType(String type, String fieldKey)
-        {
-            _type = type;
-            _fieldKey = fieldKey;
-        }
-
-        public String toString()
-        {
-            return _type;
-        }
-
-        public String fieldKey()
-        {
-            return _fieldKey;
-        }
-    }
-
-    private void setCohortFilter(String cohort, AdvancedCohortType type)
-    {
-        DataRegionTable table = DataRegionTable.DataRegion(getDriver()).find();
-        table.clickHeaderMenu("Groups", "Cohorts", cohort, type.toString());
-    }
-
-    @Override
-    protected BrowserType bestBrowser()
-    {
-        return BrowserType.CHROME;
-    }
-}
+/*
+ * Copyright (c) 2016-2019 LabKey Corporation
+ *
+ * Licensed under the Apache License, Version 2.0 (the "License");
+ * you may not use this file except in compliance with the License.
+ * You may obtain a copy of the License at
+ *
+ *     http://www.apache.org/licenses/LICENSE-2.0
+ *
+ * Unless required by applicable law or agreed to in writing, software
+ * distributed under the License is distributed on an "AS IS" BASIS,
+ * WITHOUT WARRANTIES OR CONDITIONS OF ANY KIND, either express or implied.
+ * See the License for the specific language governing permissions and
+ * limitations under the License.
+ */
+package org.labkey.test.tests.study;
+
+import org.jetbrains.annotations.Nullable;
+import org.junit.Test;
+import org.junit.experimental.categories.Category;
+import org.labkey.test.BaseWebDriverTest;
+import org.labkey.test.Locator;
+import org.labkey.test.Locators;
+import org.labkey.test.SortDirection;
+import org.labkey.test.TestFileUtils;
+import org.labkey.test.categories.DailyB;
+import org.labkey.test.components.ParticipantListWebPart;
+import org.labkey.test.pages.study.ManageVisitPage;
+import org.labkey.test.util.DataRegionTable;
+import org.labkey.test.util.LogMethod;
+import org.labkey.test.util.PortalHelper;
+import org.openqa.selenium.WebElement;
+
+import java.io.File;
+import java.util.Arrays;
+import java.util.Collections;
+import java.util.List;
+
+import static org.junit.Assert.assertEquals;
+import static org.junit.Assert.assertFalse;
+import static org.junit.Assert.assertTrue;
+
+@Category({DailyB.class})
+public class CohortTest extends BaseWebDriverTest
+{
+    private static final String PROJECT_NAME = "Cohort Test Project";
+    private static final File COHORT_STUDY_ZIP = TestFileUtils.getSampleData("studies/CohortStudy.zip");
+    private static final String TABLE_NEGATIVE = "tableNegative";
+    private static final String TABLE_POSITIVE = "tablePositive";
+    private static final String TABLE_UNASSIGNED = "tableUnassigned";
+    private static final String INFECTED_1 = "Infected1";
+    private static final String INFECTED_2 = "Infected2";
+    private static final String INFECTED_3 = "Infected3";
+    private static final String INFECTED_4 = "Infected4";
+    private static final String UNASSIGNED_1 = "Unassigned1";
+    private static final String COHORT_ASSIGNMENT_TABLE_ID = "participant-cohort-assignments";
+    private static final String COHORT_NEGATIVE = "Negative";
+    private static final String COHORT_POSITIVE = "Positive";
+    private static final String COHORT_NOCOHORT = "Not in any cohort";
+    private static final String[] PTIDS_ALL = {INFECTED_1, INFECTED_2, INFECTED_3, INFECTED_4, UNASSIGNED_1};
+    private static final String[] PTIDS_POSITIVE = {INFECTED_1, INFECTED_2, INFECTED_3};
+    private static final String[] PTIDS_NEGATIVE = {INFECTED_4};
+    private static final String[] PTIDS_NOCOHORT = {UNASSIGNED_1};
+    private static final String[] PTIDS_POSITIVE_NEGATIVE = {INFECTED_1, INFECTED_2, INFECTED_3, INFECTED_4};
+    private static final String[] PTIDS_POSITIVE_NOCOHORT = {INFECTED_1, INFECTED_2, INFECTED_3, UNASSIGNED_1};
+
+    @Test
+    public void testSteps()
+    {
+        doSetup();
+        cohortTest();
+        enrolledCohortTest();
+        savedCohortFilterTest();
+        updateCohortAssignmentTest();
+    }
+
+    @LogMethod
+    private void doSetup()
+    {
+        log("Check advanced cohort features.");
+        _containerHelper.createProject(PROJECT_NAME, "Study");
+        importStudyFromZip(COHORT_STUDY_ZIP);
+        clickProject(PROJECT_NAME);
+        new PortalHelper(this).addWebPart("Specimens");
+        // Check all cohorts after initial import.
+    }
+
+    @LogMethod
+    private void cohortTest()
+    {
+        Locator.XPathLocator specimenReportTableLoc = Locators.bodyPanel().append(Locator.tagWithClass("table", "labkey-data-region-legacy"));
+        
+        waitAndClick(WAIT_FOR_JAVASCRIPT, Locator.linkWithText("Blood"), WAIT_FOR_PAGE);
+
+        DataRegionTable specimenTable = new DataRegionTable("SpecimenDetail", getDriver());
+        assertEquals("Incorrect number of vials.", "Count (non-blank): 25", specimenTable.getSummaryStatFooterText("Global Unique Id")); // 5 participants x 5 visits
+        List<String> cohortValues = specimenTable.getColumnDataAsText("Collection Cohort");
+        assertEquals(10, Collections.frequency(cohortValues, "Positive"));
+        assertEquals(10, Collections.frequency(cohortValues, "Negative"));
+
+        setCohortFilter(COHORT_NEGATIVE, AdvancedCohortType.INITIAL);
+        verifyVialCount(specimenTable, 20); // One participant has no cohorts.
+        setCohortFilter(COHORT_POSITIVE, AdvancedCohortType.INITIAL);
+        verifyVialCount(specimenTable, 0); // All participants initially negative
+        setCohortFilter(COHORT_NEGATIVE, AdvancedCohortType.CURRENT);
+        verifyVialCount(specimenTable, 0); // All participants are positive by the last visit
+        setCohortFilter(COHORT_POSITIVE, AdvancedCohortType.CURRENT);
+        verifyVialCount(specimenTable, 20); // All participants are positive by the last visit
+        setCohortFilter(COHORT_NEGATIVE, AdvancedCohortType.DATA_COLLECTION);
+        verifyVialCount(specimenTable, 10);
+        setCohortFilter(COHORT_POSITIVE, AdvancedCohortType.DATA_COLLECTION);
+        verifyVialCount(specimenTable, 10);
+
+        clickAndWait(Locator.linkWithText("Reports"));
+        clickButtonByIndex("View", 2); // Specimen Report: Type by Cohort
+        assertTextPresent("Specimen Report: Type by Cohort");
+        checkCheckbox(Locator.checkboxByName("viewPtidList"));
+        clickButton("Refresh");
+        List<WebElement> specimenReportTables = specimenReportTableLoc.findElements(getDriver());
+        assignId(specimenReportTables.get(0), TABLE_NEGATIVE);
+        assignId(specimenReportTables.get(1), TABLE_POSITIVE);
+        assignId(specimenReportTables.get(2), TABLE_UNASSIGNED);
+        assertTableCellContains(TABLE_NEGATIVE, 2, 2, INFECTED_1, INFECTED_2, INFECTED_3, INFECTED_4);
+        assertTableCellContains(TABLE_NEGATIVE, 2, 3, INFECTED_2, INFECTED_3, INFECTED_4);
+        assertTableCellContains(TABLE_NEGATIVE, 2, 4, INFECTED_3, INFECTED_4);
+        assertTableCellContains(TABLE_NEGATIVE, 2, 5, INFECTED_4);
+        assertTableCellNotContains(TABLE_NEGATIVE, 2, 2, UNASSIGNED_1);
+        assertTableCellNotContains(TABLE_NEGATIVE, 2, 3, INFECTED_1, UNASSIGNED_1);
+        assertTableCellNotContains(TABLE_NEGATIVE, 2, 4, INFECTED_1, INFECTED_2, UNASSIGNED_1);
+        assertTableCellNotContains(TABLE_NEGATIVE, 2, 5, INFECTED_1, INFECTED_2, INFECTED_3, UNASSIGNED_1);
+        assertTableCellNotContains(TABLE_NEGATIVE, 2, 6, INFECTED_1, INFECTED_2, INFECTED_3, UNASSIGNED_1, INFECTED_4);
+        assertTableCellContains(TABLE_POSITIVE, 2, 3, INFECTED_1);
+        assertTableCellContains(TABLE_POSITIVE, 2, 4, INFECTED_1, INFECTED_2);
+        assertTableCellContains(TABLE_POSITIVE, 2, 5, INFECTED_1, INFECTED_2, INFECTED_3);
+        assertTableCellContains(TABLE_POSITIVE, 2, 6, INFECTED_1, INFECTED_2, INFECTED_3, INFECTED_4);
+        assertTableCellNotContains(TABLE_POSITIVE, 2, 2, INFECTED_1, INFECTED_2, INFECTED_3, INFECTED_4, UNASSIGNED_1);
+        assertTableCellNotContains(TABLE_POSITIVE, 2, 3, INFECTED_2, INFECTED_3, INFECTED_4, UNASSIGNED_1);
+        assertTableCellNotContains(TABLE_POSITIVE, 2, 4, INFECTED_3, INFECTED_4, UNASSIGNED_1);
+        assertTableCellNotContains(TABLE_POSITIVE, 2, 5, INFECTED_4, UNASSIGNED_1);
+        assertTableCellNotContains(TABLE_POSITIVE, 2, 6, UNASSIGNED_1);
+        assertTableCellContains(TABLE_UNASSIGNED, 2, 2, UNASSIGNED_1);
+        assertTableCellContains(TABLE_UNASSIGNED, 2, 3, UNASSIGNED_1);
+        assertTableCellContains(TABLE_UNASSIGNED, 2, 4, UNASSIGNED_1);
+        assertTableCellContains(TABLE_UNASSIGNED, 2, 5, UNASSIGNED_1);
+        assertTableCellContains(TABLE_UNASSIGNED, 2, 6, UNASSIGNED_1);
+        assertTableCellNotContains(TABLE_UNASSIGNED, 2, 2, INFECTED_1, INFECTED_2, INFECTED_3, INFECTED_4);
+        assertTableCellNotContains(TABLE_UNASSIGNED, 2, 3, INFECTED_1, INFECTED_2, INFECTED_3, INFECTED_4);
+        assertTableCellNotContains(TABLE_UNASSIGNED, 2, 4, INFECTED_1, INFECTED_2, INFECTED_3, INFECTED_4);
+        assertTableCellNotContains(TABLE_UNASSIGNED, 2, 5, INFECTED_1, INFECTED_2, INFECTED_3, INFECTED_4);
+        assertTableCellNotContains(TABLE_UNASSIGNED, 2, 6, INFECTED_1, INFECTED_2, INFECTED_3, INFECTED_4);
+
+        selectOptionByText(Locator.name("cohortFilterType"), AdvancedCohortType.INITIAL.toString());
+        clickButton("Refresh");
+        specimenReportTables = specimenReportTableLoc.findElements(getDriver());
+        assignId(specimenReportTables.get(0), TABLE_NEGATIVE);
+        assignId(specimenReportTables.get(1), TABLE_POSITIVE);
+        assignId(specimenReportTables.get(2), TABLE_UNASSIGNED);
+        assertTableCellContains(TABLE_NEGATIVE, 2, 2, INFECTED_1, INFECTED_2, INFECTED_3, INFECTED_4);
+        assertTableCellContains(TABLE_NEGATIVE, 2, 3, INFECTED_1, INFECTED_2, INFECTED_3, INFECTED_4);
+        assertTableCellContains(TABLE_NEGATIVE, 2, 4, INFECTED_1, INFECTED_2, INFECTED_3, INFECTED_4);
+        assertTableCellContains(TABLE_NEGATIVE, 2, 5, INFECTED_1, INFECTED_2, INFECTED_3, INFECTED_4);
+        assertTableCellContains(TABLE_NEGATIVE, 2, 6, INFECTED_1, INFECTED_2, INFECTED_3, INFECTED_4);
+        assertTableCellNotContains(TABLE_NEGATIVE, 2, 2, UNASSIGNED_1);
+        assertTableCellNotContains(TABLE_NEGATIVE, 2, 3, UNASSIGNED_1);
+        assertTableCellNotContains(TABLE_NEGATIVE, 2, 4, UNASSIGNED_1);
+        assertTableCellNotContains(TABLE_NEGATIVE, 2, 5, UNASSIGNED_1);
+        assertTableCellNotContains(TABLE_NEGATIVE, 2, 6, UNASSIGNED_1);
+        assertTableCellContains(TABLE_POSITIVE, 2, 0, "No data to show.");
+        assertTableCellContains(TABLE_UNASSIGNED, 2, 2, UNASSIGNED_1);
+        assertTableCellContains(TABLE_UNASSIGNED, 2, 3, UNASSIGNED_1);
+        assertTableCellContains(TABLE_UNASSIGNED, 2, 4, UNASSIGNED_1);
+        assertTableCellContains(TABLE_UNASSIGNED, 2, 5, UNASSIGNED_1);
+        assertTableCellContains(TABLE_UNASSIGNED, 2, 6, UNASSIGNED_1);
+        assertTableCellNotContains(TABLE_UNASSIGNED, 2, 2, INFECTED_1, INFECTED_2, INFECTED_3, INFECTED_4);
+        assertTableCellNotContains(TABLE_UNASSIGNED, 2, 3, INFECTED_1, INFECTED_2, INFECTED_3, INFECTED_4);
+        assertTableCellNotContains(TABLE_UNASSIGNED, 2, 4, INFECTED_1, INFECTED_2, INFECTED_3, INFECTED_4);
+        assertTableCellNotContains(TABLE_UNASSIGNED, 2, 5, INFECTED_1, INFECTED_2, INFECTED_3, INFECTED_4);
+        assertTableCellNotContains(TABLE_UNASSIGNED, 2, 6, INFECTED_1, INFECTED_2, INFECTED_3, INFECTED_4);
+
+        selectOptionByText(Locator.name("cohortFilterType"), AdvancedCohortType.CURRENT.toString());
+        clickButton("Refresh");
+        specimenReportTables = specimenReportTableLoc.findElements(getDriver());
+        assignId(specimenReportTables.get(0), TABLE_NEGATIVE);
+        assignId(specimenReportTables.get(1), TABLE_POSITIVE);
+        assignId(specimenReportTables.get(2), TABLE_UNASSIGNED);
+        assertTableCellContains(TABLE_NEGATIVE, 2, 0, "No data to show.");
+        assertTableCellContains(TABLE_POSITIVE, 2, 2, INFECTED_1, INFECTED_2, INFECTED_3, INFECTED_4);
+        assertTableCellContains(TABLE_POSITIVE, 2, 3, INFECTED_1, INFECTED_2, INFECTED_3, INFECTED_4);
+        assertTableCellContains(TABLE_POSITIVE, 2, 4, INFECTED_1, INFECTED_2, INFECTED_3, INFECTED_4);
+        assertTableCellContains(TABLE_POSITIVE, 2, 5, INFECTED_1, INFECTED_2, INFECTED_3, INFECTED_4);
+        assertTableCellContains(TABLE_POSITIVE, 2, 6, INFECTED_1, INFECTED_2, INFECTED_3, INFECTED_4);
+        assertTableCellNotContains(TABLE_POSITIVE, 2, 2, UNASSIGNED_1);
+        assertTableCellNotContains(TABLE_POSITIVE, 2, 3, UNASSIGNED_1);
+        assertTableCellNotContains(TABLE_POSITIVE, 2, 4, UNASSIGNED_1);
+        assertTableCellNotContains(TABLE_POSITIVE, 2, 5, UNASSIGNED_1);
+        assertTableCellNotContains(TABLE_POSITIVE, 2, 6, UNASSIGNED_1);
+        assertTableCellContains(TABLE_UNASSIGNED, 2, 2, UNASSIGNED_1);
+        assertTableCellContains(TABLE_UNASSIGNED, 2, 3, UNASSIGNED_1);
+        assertTableCellContains(TABLE_UNASSIGNED, 2, 4, UNASSIGNED_1);
+        assertTableCellContains(TABLE_UNASSIGNED, 2, 5, UNASSIGNED_1);
+        assertTableCellContains(TABLE_UNASSIGNED, 2, 6, UNASSIGNED_1);
+        assertTableCellNotContains(TABLE_UNASSIGNED, 2, 2, INFECTED_1, INFECTED_2, INFECTED_3, INFECTED_4);
+        assertTableCellNotContains(TABLE_UNASSIGNED, 2, 3, INFECTED_1, INFECTED_2, INFECTED_3, INFECTED_4);
+        assertTableCellNotContains(TABLE_UNASSIGNED, 2, 4, INFECTED_1, INFECTED_2, INFECTED_3, INFECTED_4);
+        assertTableCellNotContains(TABLE_UNASSIGNED, 2, 5, INFECTED_1, INFECTED_2, INFECTED_3, INFECTED_4);
+        assertTableCellNotContains(TABLE_UNASSIGNED, 2, 6, INFECTED_1, INFECTED_2, INFECTED_3, INFECTED_4);
+
+        // Check that cohort filters persist through participant view
+
+        // Check that switching visit order changes cohort.
+        clickProject(PROJECT_NAME);
+        _studyHelper.goToManageVisits().goToChangeVisitOrder();
+        checkCheckbox(Locator.checkboxByName("explicitChronologicalOrder"));
+        checkCheckbox(Locator.checkboxByName("explicitDisplayOrder"));
+        selectOptionByText(Locator.name("displayOrderItems"), "Visit 3");
+        clickButtonByIndex("Move Up", 0, 0);
+        clickButtonByIndex("Move Up", 0, 0);
+        selectOptionByText(Locator.name("chronologicalOrderItems"), "Visit 3");
+        clickButtonByIndex("Move Up", 1, 0);
+        clickButtonByIndex("Move Up", 1, 0);
+        clickButton("Save");
+        clickProject(PROJECT_NAME);
+        click(Locator.tagContainingText("span", "Specimen Reports")); // expand
+        clickAndWait(Locator.linkWithText("View Available Reports"));
+        clickButtonByIndex("View", 2);
+        checkCheckbox(Locator.checkboxByName("viewPtidList"));
+        clickButton("Refresh");
+        specimenReportTables = specimenReportTableLoc.findElements(getDriver());
+        assignId(specimenReportTables.get(0), TABLE_NEGATIVE);
+        assignId(specimenReportTables.get(1), TABLE_POSITIVE);
+        assertTableCellContains(TABLE_NEGATIVE, 2, 3, INFECTED_1, INFECTED_2, INFECTED_4);
+        assertTableCellContains(TABLE_NEGATIVE, 2, 5, INFECTED_4);
+        assertTableCellNotContains(TABLE_NEGATIVE, 2, 3, INFECTED_3, UNASSIGNED_1);
+        assertTableCellNotContains(TABLE_NEGATIVE, 2, 5, INFECTED_1, INFECTED_2, INFECTED_3, UNASSIGNED_1);
+        assertTableCellContains(TABLE_POSITIVE, 2, 3, INFECTED_3);
+        assertTableCellContains(TABLE_POSITIVE, 2, 5, INFECTED_1, INFECTED_2, INFECTED_3);
+        assertTableCellNotContains(TABLE_POSITIVE, 2, 3, INFECTED_1, INFECTED_2, INFECTED_4, UNASSIGNED_1);
+        assertTableCellNotContains(TABLE_POSITIVE, 2, 5, INFECTED_4, UNASSIGNED_1);
+
+        // Check that deleting a visit changes the cohort.
+        clickProject(PROJECT_NAME);
+        clickTab("Manage");
+        clickAndWait(Locator.linkWithText("Manage Visits"));
+        ManageVisitPage manageVisitPage = new ManageVisitPage(getDriver());
+        manageVisitPage.goToEditVisit("Visit 4");
+        clickButton("Delete Visit");
+        clickButton("Delete");
+        clickTab("Manage");
+        clickAndWait(Locator.linkWithText("Manage Cohorts"));
+        assertTableCellTextEquals(COHORT_ASSIGNMENT_TABLE_ID, 4, 1, "Negative"); // Infected4
+
+        // Check all cohorts after manipulation.
+        clickProject(PROJECT_NAME);
+        waitAndClick(WAIT_FOR_JAVASCRIPT, Locator.linkWithText("Blood"), WAIT_FOR_PAGE);
+
+        specimenTable = new DataRegionTable("SpecimenDetail", getDriver());
+        verifyVialCount(specimenTable, 20); // 5 participants x 4 visits (was five visits, but one was just deleted)
+
+        setCohortFilter(COHORT_NEGATIVE, AdvancedCohortType.INITIAL);
+        verifyVialCount(specimenTable, 16); // One participant has no cohorts.
+        setCohortFilter(COHORT_POSITIVE, AdvancedCohortType.INITIAL);
+        verifyVialCount(specimenTable, 0); // All participants initially negative
+        setCohortFilter(COHORT_NEGATIVE, AdvancedCohortType.CURRENT);
+        verifyVialCount(specimenTable, 4); // Final visit (where Infected4 joins Positive cohort) has been deleted.
+        setCohortFilter(COHORT_POSITIVE, AdvancedCohortType.CURRENT);
+        verifyVialCount(specimenTable, 12);
+        setCohortFilter(COHORT_NEGATIVE, AdvancedCohortType.DATA_COLLECTION);
+        verifyVialCount(specimenTable, 10);
+        setCohortFilter(COHORT_POSITIVE, AdvancedCohortType.DATA_COLLECTION);
+        verifyVialCount(specimenTable, 6); // Visit4 samples no longer have a cohort, and are thus not shown.
+
+        // Check that participant view respects filter.
+        clickProject(PROJECT_NAME);
+        clickAndWait(Locator.linkWithText("2 datasets"));
+        clickAndWait(Locator.linkWithText("Test Results"));
+        _customizeViewsHelper.openCustomizeViewPanel();
+        _customizeViewsHelper.addSort("ParticipantId", SortDirection.ASC);
+        _customizeViewsHelper.applyCustomView();
+
+        setCohortFilter(COHORT_POSITIVE, AdvancedCohortType.DATA_COLLECTION);
+        clickAndWait(Locator.linkWithText("Infected1"));
+        assertElementNotPresent(Locator.linkWithText("Previous Participant"));
+        clickAndWait(Locator.linkWithText("Next Participant"));
+        assertTextPresent("Infected2");
+        assertElementPresent(Locator.linkWithText("Previous Participant"));
+        clickAndWait(Locator.linkWithText("Next Participant"));
+        assertTextPresent("Infected3");
+        assertElementPresent(Locator.linkWithText("Previous Participant"));
+        assertElementNotPresent(Locator.linkWithText("Next Participant")); // Participant 4 should be filtered out
+
+        // Check basic cohorts
+        log("Check basic cohort features.");
+        clickProject(PROJECT_NAME);
+        clickTab("Manage");
+        clickAndWait(Locator.linkWithText("Manage Cohorts"));
+        doAndWaitForPageToLoad(() ->
+        {
+            click(Locator.radioButtonById("simpleCohorts"));
+            assertAlertContains("Update cohort assignments now?");
+        });
+
+        clickProject(PROJECT_NAME);
+        waitAndClick(Locator.linkWithText("Blood"));
+        DataRegionTable vials = new DataRegionTable("SpecimenDetail", getDriver());
+        vials.setFilter("CollectionCohort", "Equals", COHORT_POSITIVE);
+        assertEquals("Unexpected number of collection cohort rows", 12, vials.getDataRowCount());
+        vials.setFilter("CollectionCohort", "Equals", COHORT_NEGATIVE);
+        assertEquals("Unexpected number of collection cohort rows", 4, vials.getDataRowCount());
+        vials.clearFilter("CollectionCohort");
+
+        clickAndWait(Locator.linkWithText("Reports"));
+        clickButtonByIndex("View", 2); // Specimen Report: Type by Cohort
+        assertTextPresent("Specimen Report: Type by Cohort");
+        checkCheckbox(Locator.checkboxByName("viewPtidList"));
+        clickButton("Refresh");
+
+        // Basic cohorts should be determined only by the most recent cohort assignment.
+        specimenReportTables = specimenReportTableLoc.findElements(getDriver());
+        assignId(specimenReportTables.get(0), TABLE_NEGATIVE);
+        assignId(specimenReportTables.get(1), TABLE_POSITIVE);
+        assignId(specimenReportTables.get(2), TABLE_UNASSIGNED);
+        assertTableCellContains(TABLE_NEGATIVE, 2, 2, INFECTED_4);
+        assertTableCellContains(TABLE_NEGATIVE, 2, 3, INFECTED_4);
+        assertTableCellContains(TABLE_NEGATIVE, 2, 4, INFECTED_4);
+        assertTableCellContains(TABLE_NEGATIVE, 2, 5, INFECTED_4);
+        assertTableCellNotContains(TABLE_NEGATIVE, 2, 3, INFECTED_1, INFECTED_2, INFECTED_3, UNASSIGNED_1);
+        assertTableCellNotContains(TABLE_NEGATIVE, 2, 2, INFECTED_1, INFECTED_2, INFECTED_3, UNASSIGNED_1);
+        assertTableCellNotContains(TABLE_NEGATIVE, 2, 4, INFECTED_1, INFECTED_2, INFECTED_3, UNASSIGNED_1);
+        assertTableCellNotContains(TABLE_NEGATIVE, 2, 5, INFECTED_1, INFECTED_2, INFECTED_3, UNASSIGNED_1);
+        assertTableCellContains(TABLE_POSITIVE, 2, 2, INFECTED_1, INFECTED_2, INFECTED_3);
+        assertTableCellContains(TABLE_POSITIVE, 2, 3, INFECTED_1, INFECTED_2, INFECTED_3);
+        assertTableCellContains(TABLE_POSITIVE, 2, 4, INFECTED_1, INFECTED_2, INFECTED_3);
+        assertTableCellContains(TABLE_POSITIVE, 2, 5, INFECTED_1, INFECTED_2, INFECTED_3);
+        assertTableCellNotContains(TABLE_POSITIVE, 2, 2, UNASSIGNED_1, INFECTED_4);
+        assertTableCellNotContains(TABLE_POSITIVE, 2, 3, UNASSIGNED_1, INFECTED_4);
+        assertTableCellNotContains(TABLE_POSITIVE, 2, 4, UNASSIGNED_1, INFECTED_4);
+        assertTableCellNotContains(TABLE_POSITIVE, 2, 5, UNASSIGNED_1, INFECTED_4);
+        assertTableCellContains(TABLE_UNASSIGNED, 2, 2, UNASSIGNED_1);
+        assertTableCellContains(TABLE_UNASSIGNED, 2, 3, UNASSIGNED_1);
+        assertTableCellContains(TABLE_UNASSIGNED, 2, 4, UNASSIGNED_1);
+        assertTableCellContains(TABLE_UNASSIGNED, 2, 5, UNASSIGNED_1);
+        assertTableCellNotContains(TABLE_UNASSIGNED, 2, 2, INFECTED_1, INFECTED_2, INFECTED_3, INFECTED_4);
+        assertTableCellNotContains(TABLE_UNASSIGNED, 2, 3, INFECTED_1, INFECTED_2, INFECTED_3, INFECTED_4);
+        assertTableCellNotContains(TABLE_UNASSIGNED, 2, 4, INFECTED_1, INFECTED_2, INFECTED_3, INFECTED_4);
+        assertTableCellNotContains(TABLE_UNASSIGNED, 2, 5, INFECTED_1, INFECTED_2, INFECTED_3, INFECTED_4);
+    }
+
+    private void assignId(WebElement el, String id)
+    {
+        executeScript("arguments[0].id = arguments[1];", el, id);
+    }
+    
+    /**
+     * Test enrolled and unenrolled cohort functionality for cohorts
+     *  The enrolledCohortTest assumes the following state:
+     *  Negative cohort {Infected4}
+     *  Positive cohort {Infected1, Infected2, Infected3}
+     *  Not in any cohort {Unassigned1}
+     */
+    @LogMethod
+    private void enrolledCohortTest()
+    {
+        log("Check enrolled/unenrolled cohort features.");
+        clickProject(PROJECT_NAME);
+        DataRegionTable table = getCohortDataRegionTable();
+
+        // verify that we have an 'enrolled' column and both cohorts are
+        // true by default
+        log("Check that cohorts are enrolled by default.");
+        verifyCohortStatus(table, COHORT_POSITIVE, true);
+        verifyCohortStatus(table, COHORT_NEGATIVE, true);
+
+        // issue 15948: verify that a new cohort has the enrolled bit set
+        log("Verify a new cohort has enrolled checked.");
+        verifyNewCohort();
+        table = getCohortDataRegionTable();
+
+        // verify we can roundtrip enrolled status
+        // unenroll the "postiive" cohort and check
+        log("Check that enrolled bit is roundtripped successfully.");
+        changeCohortStatus(table, COHORT_POSITIVE, false);
+        verifyCohortStatus(table, COHORT_POSITIVE, false);
+
+        // start with everyone enrolled again
+        changeCohortStatus(table, COHORT_POSITIVE, true);
+        refreshParticipantList();
+
+        // the rules for when we display the "enrolled" keyword are as follows:
+        // 1.  if there are no unenrolled cohorts, then never show enrolled text
+        // 2.  if unenrolled cohorts exist and all selected cohorts are enrolled then use the enrolled text to describe them
+        // 3.  if unenrolled cohorts exist and all selected cohorts are unenrolled, do not use enrolled text
+        // 4.  if unenrolled cohorts exist and selected cohorts include both enrolled and unenrolled cohorts, then do not show the enrolled text
+        // note:  participants that don't belong to any cohort are unenrolled (changed with r18435)
+
+        log("verify enrolled text: all cohorts are enrolled");
+        // rule #1:  no unenrolled cohorts exist so do not expect the enrolled text.
+        verifyParticipantList(PTIDS_POSITIVE_NEGATIVE, true);
+
+        // All cohorts are enrolled... should not see "Enrolled" filter item
+        verifyDatasetEnrolledCohortFilter("Test Results", false, 16, 0);
+        verifySpecimenEnrolledCohortFilter("By Individual Vial", false, 20, 0);
+
+        // unenroll all cohorts
+        table = getCohortDataRegionTable();
+        changeCohortStatus(table, COHORT_POSITIVE, false);
+        changeCohortStatus(table, COHORT_NEGATIVE, false);
+        refreshParticipantList();
+
+        log("verify enrolled text: all cohorts are unenrolled");
+        // rule #3:  all selected cohorts are unenrolled (including "Not in any cohort")
+        verifyParticipantList(PTIDS_ALL, false);
+        verifyCohortSelection(false, null, null, PTIDS_ALL, false, "Found 5 participants of 5.");
+
+        // rule #3: Negative cohort is not enrolled, so don't show enrolled text
+        verifyCohortSelection(true, null, COHORT_NEGATIVE, PTIDS_NEGATIVE, false, "Found 1 participant of 5.");
+
+        // rule #3: Positive cohort is not enrolled, so don't show enrolled text
+        verifyCohortSelection(false, COHORT_NEGATIVE, COHORT_POSITIVE, PTIDS_POSITIVE, false, "Found 3 participants of 5.");
+
+        // rule #3: "not in any cohort" is unenrolled, so don't show enrolled text
+        verifyCohortSelection(false, COHORT_POSITIVE, COHORT_NOCOHORT, PTIDS_NOCOHORT, false, "Found 1 participant of 5.");
+
+        // All cohorts are unenrolled... should not see "Enrolled" filter item
+        verifyDatasetEnrolledCohortFilter("Test Results", false, 16, 0);
+        verifySpecimenEnrolledCohortFilter("By Individual Vial", false, 20, 0);
+
+        // test both enrolled and unenrolled cohorts
+        table = getCohortDataRegionTable();
+        changeCohortStatus(table, COHORT_POSITIVE, true);
+        changeCohortStatus(table, COHORT_NEGATIVE, false);
+        refreshParticipantList();
+
+        log("verify enrolled text: Positive cohort enrolled; negative cohort unenrolled");
+        // rule #2, showing enrolled cohorts (positive cohort)
+        verifyParticipantList(PTIDS_POSITIVE, true);
+
+        // rule #4, don't show enrolled text since we have a mix of enrolled and unenrolled
+        verifyCohortSelection(true, null, null, PTIDS_ALL, false, "Found 5 participants of 5.");
+
+        // rule #3, don't show enrolled text since we only have unenrolled cohorots
+        verifyCohortSelection(true, null, COHORT_NEGATIVE, PTIDS_NEGATIVE, false, "Found 1 participant of 5.");
+
+        // rule #2, only showing enrolled cohorts
+        verifyCohortSelection(false, COHORT_NEGATIVE, COHORT_POSITIVE, PTIDS_POSITIVE, true, "Found 3 enrolled participants of 5.");
+
+        // rule #3, only showing unenrolled cohorts
+        verifyCohortSelection(false, COHORT_POSITIVE, COHORT_NOCOHORT, PTIDS_NOCOHORT, false, "Found 1 participant of 5.");
+
+        verifyDatasetEnrolledCohortFilter("Test Results", true, 16, 12);
+        verifySpecimenEnrolledCohortFilter("By Individual Vial", true, 20, 16);
+
+        // Verify "Enrolled" filtering with advanced cohorts
+        log("Check enrolled filtering with advanced cohorts");
+        clickTab("Manage");
+        clickAndWait(Locator.linkWithText("Manage Cohorts"));
+        doAndWaitForPageToLoad(() ->
+        {
+            click(Locator.radioButtonById("advancedCohorts"));
+            assertAlert("Changing between simple and advanced modes requires updating cohort assignments for all participants.  Update cohort assignments now?");
+        });
+
+        verifyDatasetEnrolledCohortFilterAdvanced("Test Results", 16, 0, 12, 6);
+        verifySpecimenEnrolledCohortFilterAdvanced("By Individual Vial", 20, 4, 16, 10);
+    }
+
+    @LogMethod
+    private void updateCohortAssignmentTest()
+    {
+        // Regression test for Issue: 30616
+        clickProject(PROJECT_NAME);
+        clickAndWait(Locator.linkWithText("2 datasets"));
+        clickAndWait(Locator.linkWithText("Cohort Assignments"));
+        DataRegionTable dataset = new DataRegionTable("Dataset", getDriver());
+        clickAndWait(dataset.updateLink(0));
+        setFormElement(Locator.input("quf_ParticipantId"), "");
+        clickButton("Submit");
+
+        // Update should fail, and we should be on same update dataset page.
+        // Check that cohort field is drop down and not a text field.
+        assertElementVisible(Locator.xpath("//select").withAttribute("name", "quf_Cohort"));
+        clickButton("Cancel");
+    }
+
+    @LogMethod
+    private void savedCohortFilterTest()
+    {
+        log("Create cohort filtered views");
+        clickProject(PROJECT_NAME);
+        clickAndWait(Locator.linkWithText("2 datasets"));
+        clickAndWait(Locator.linkWithText("Test Results"));
+
+        setCohortFilter(COHORT_NEGATIVE, AdvancedCohortType.CURRENT); // 4 rows
+        _customizeViewsHelper.openCustomizeViewPanel();
+        _customizeViewsHelper.saveCustomView("CurrentNegative", true);
+
+        goToCustomView("Default");
+        setCohortFilter(COHORT_NEGATIVE, AdvancedCohortType.INITIAL); // 16 rows
+        _customizeViewsHelper.openCustomizeViewPanel();
+        _customizeViewsHelper.saveCustomView("InitialPositive", true);
+
+        goToCustomView("Default");
+        setCohortFilter(COHORT_POSITIVE, AdvancedCohortType.DATA_COLLECTION); // 6 rows
+        _customizeViewsHelper.openCustomizeViewPanel();
+        _customizeViewsHelper.saveCustomView("DataCollectionPositive", true);
+
+        log("Verify saved cohort filtered views");
+        DataRegionTable dataset = new DataRegionTable("Dataset", getDriver());
+        dataset.clearAllFilters("ParticipantId");
+        dataset = goToCustomView("CurrentNegative");
+        assertEquals("Unexpected row count", 4, dataset.getDataRowCount());
+        dataset = goToCustomView("InitialPositive");
+        assertEquals("Unexpected row count", 16, dataset.getDataRowCount());
+        dataset = goToCustomView("DataCollectionPositive");
+        assertEquals("Unexpected row count", 6, dataset.getDataRowCount());
+    }
+
+    private DataRegionTable goToCustomView(String viewName)
+    {
+        DataRegionTable dataset = new DataRegionTable("Dataset", getDriver());
+        dataset.goToView(viewName);
+        return new DataRegionTable("Dataset", getDriver());
+    }
+
+    private void verifyDatasetEnrolledCohortFilter(String datasetName, boolean enrolledMenu, int allRowCount, int enrolledRowCount)
+    {
+        DataRegionTable table = verifyUnfilteredDataset(datasetName, allRowCount);
+
+        if (enrolledMenu)
+        {
+            DataRegionTable.findDataRegion(this).clickHeaderMenu("Groups", "Enrolled");
+            assertTextPresent("Current cohort is enrolled or unassigned");
+            assertEquals(enrolledRowCount, table.getDataRowCount());
+        }
+        else
+        {
+            assertFalse("Enrolled menu should not be present", _extHelper.isExtMenuPresent("Groups", "Enrolled"));
+        }
+    }
+
+    private void verifyDatasetEnrolledCohortFilterAdvanced(String datasetName, int allRowCount, int initialRowCount, int currentRowCount, int dataCollectionRowCount)
+    {
+        DataRegionTable table = verifyUnfilteredDataset(datasetName, allRowCount);
+
+        DataRegionTable.findDataRegion(this).clickHeaderMenu("Groups", "Enrolled", AdvancedCohortType.INITIAL.toString());
+        assertTextPresent("Initial cohort is enrolled or unassigned");
+        assertEquals(initialRowCount, table.getDataRowCount());
+
+        DataRegionTable.findDataRegion(this).clickHeaderMenu("Groups", "Enrolled", AdvancedCohortType.CURRENT.toString());
+        assertTextPresent("Current cohort is enrolled or unassigned");
+        assertEquals(currentRowCount, table.getDataRowCount());
+
+        DataRegionTable.findDataRegion(this).clickHeaderMenu("Groups", "Enrolled", AdvancedCohortType.DATA_COLLECTION.toString());
+        assertTextPresent("Cohort as of data collection is enrolled or unassigned");
+        assertEquals(dataCollectionRowCount, table.getDataRowCount());
+    }
+
+    private DataRegionTable verifyUnfilteredDataset(String datasetName, int allRowCount)
+    {
+        clickTab("Overview");
+        clickAndWait(Locator.linkWithText("2 datasets"));
+        clickAndWait(Locator.linkWithText(datasetName));
+
+        assertTextNotPresent("Current cohort is enrolled or unassigned");
+
+        DataRegionTable table = new DataRegionTable("Dataset", getDriver());
+        assertEquals(allRowCount, table.getDataRowCount());
+
+        return table;
+    }
+
+    private void verifySpecimenEnrolledCohortFilter(String specimenLink, boolean enrolledMenu, int allRowCount, int enrolledRowCount)
+    {
+        verifyUnfilteredSpecimens(specimenLink, allRowCount);
+
+        if (enrolledMenu)
+        {
+            DataRegionTable specimenTable = new DataRegionTable("SpecimenDetail", getDriver());
+            DataRegionTable.findDataRegion(this).clickHeaderMenu("Groups", "Enrolled");
+            verifyVialCount(specimenTable, enrolledRowCount);
+        }
+        else
+        {
+            assertFalse("Enrolled menu should not be present", _extHelper.isExtMenuPresent("Groups", "Enrolled"));
+        }
+    }
+
+    private void verifySpecimenEnrolledCohortFilterAdvanced(String specimenLink, int allRowCount, int initialRowCount, int currentRowCount, int dataCollectionRowCount)
+    {
+        verifyUnfilteredSpecimens(specimenLink, allRowCount);
+        DataRegionTable specimenTable = new DataRegionTable("SpecimenDetail", getDriver());
+
+        DataRegionTable.findDataRegion(this).clickHeaderMenu("Groups", "Enrolled", AdvancedCohortType.INITIAL.toString());
+        verifyVialCount(specimenTable, initialRowCount);
+
+        DataRegionTable.findDataRegion(this).clickHeaderMenu("Groups", "Enrolled", AdvancedCohortType.CURRENT.toString());
+        verifyVialCount(specimenTable, currentRowCount);
+
+        DataRegionTable.findDataRegion(this).clickHeaderMenu("Groups", "Enrolled", AdvancedCohortType.DATA_COLLECTION.toString());
+        verifyVialCount(specimenTable, dataCollectionRowCount);
+    }
+
+    private void verifyUnfilteredSpecimens(String specimenLink, int allRowCount)
+    {
+        clickTab("Specimen Data");
+        waitForElement(Locator.css(".specimenSearchLoaded"));
+        waitAndClickAndWait(Locator.linkWithText(specimenLink));
+
+        DataRegionTable specimenTable = new DataRegionTable("SpecimenDetail", getDriver());
+        verifyVialCount(specimenTable, allRowCount);
+    }
+
+    private void verifyVialCount(DataRegionTable table, int expectedCount)
+    {
+        assertEquals("Incorrect number of vials", "Count (non-blank): " + expectedCount, table.getSummaryStatFooterText("Global Unique Id"));
+    }
+
+    private void verifyNewCohort()
+    {
+        DataRegionTable cohorts = new DataRegionTable("Cohort", getDriver());
+        cohorts.clickInsertNewRow();
+        assertChecked(Locator.checkboxByName("quf_enrolled"));
+    }
+
+    private void verifyCohortSelection(boolean toggleAll, @Nullable String previousCohort, @Nullable String nextCohort, String[] expectedParticipants, boolean expectEnrolledText, String waitText)
+    {
+        if (toggleAll)
+        {
+            Locator all = DataRegionTable.Locators.facetRowCheckbox("All");
+            waitAndClick(all);
+        }
+
+        if (previousCohort != null)
+            _ext4Helper.uncheckGridRowCheckbox(previousCohort);
+
+        if (nextCohort != null)
+            _ext4Helper.checkGridRowCheckbox(nextCohort);
+
+        waitForText(waitText);
+        verifyParticipantList(expectedParticipants, expectEnrolledText);
+    }
+
+    private void refreshParticipantList()
+    {
+        clickTab("Participants");
+        waitForTextToDisappear("Loading..."); // Wait for status to appear.
+    }
+
+    private void verifyParticipantList(String[] ptids, boolean expectEnrolledText)
+    {
+        ParticipantListWebPart participantListWebPart = new ParticipantListWebPart(this);
+        String statusText = participantListWebPart.getStatusMessage();
+
+        // we should not see the "enrolled" text in the participant list status message if no participants are unenrolled
+        if (!expectEnrolledText)
+        {
+            assertTrue("Should not see text: enrolled", !statusText.contains("enrolled"));
+        }
+        else
+        {
+            assertTrue("Did not find expected text: enrolled", statusText.contains("enrolled"));
+        }
+
+        // make sure everyone in the group is there
+        List<String> actualPtids = getTexts(Locator.tagWithClass("li", "ptid").findElements(getDriver()));
+        assertEquals("Wrong ptids visible", Arrays.asList(ptids), actualPtids);
+    }
+
+    @Override
+    public List<String> getAssociatedModules()
+    {
+        return Arrays.asList("study");
+    }
+
+    @Override
+    protected String getProjectName()
+    {
+        return PROJECT_NAME;
+    }
+
+    private enum AdvancedCohortType
+    {
+        INITIAL("Initial cohort", "ParticipantId/InitialCohort/Label"),
+        CURRENT("Current cohort", "ParticipantId/Cohort/Label"),
+        DATA_COLLECTION("Cohort as of data collection", "ParticipantVisit/Cohort/Label");
+
+        private String _type;
+        private String _fieldKey;
+
+        AdvancedCohortType(String type, String fieldKey)
+        {
+            _type = type;
+            _fieldKey = fieldKey;
+        }
+
+        public String toString()
+        {
+            return _type;
+        }
+
+        public String fieldKey()
+        {
+            return _fieldKey;
+        }
+    }
+
+    private void setCohortFilter(String cohort, AdvancedCohortType type)
+    {
+        DataRegionTable table = DataRegionTable.DataRegion(getDriver()).find();
+        table.clickHeaderMenu("Groups", "Cohorts", cohort, type.toString());
+    }
+
+    @Override
+    protected BrowserType bestBrowser()
+    {
+        return BrowserType.CHROME;
+    }
+}