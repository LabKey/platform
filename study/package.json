--- conflicted
+++ resolved
@@ -12,11 +12,7 @@
     "clean": "rimraf resources/web/study/gen && rimraf resources/views/gen && rimraf resources/views/datasetDesigner*"
   },
   "dependencies": {
-<<<<<<< HEAD
-    "@labkey/components": "1.9.1-bugFixes21.1-seh.0"
-=======
-    "@labkey/components": "1.10.0"
->>>>>>> 7741cbbd
+    "@labkey/components": "1.10.1-bugFixes21.1-seh.2"
   },
   "devDependencies": {
     "@labkey/build": "0.5.0"
