--- conflicted
+++ resolved
@@ -14,11 +14,7 @@
     "build-prod": "npm run clean && cross-env NODE_ENV=production PROD_SOURCE_MAP=source-map webpack --config node_modules/@labkey/build/webpack/prod.config.js --color --progress --profile"
   },
   "dependencies": {
-<<<<<<< HEAD
-    "@labkey/components": "5.5.8-projectToFolder.17"
-=======
-    "@labkey/components": "5.5.10"
->>>>>>> 936e1ce9
+    "@labkey/components": "5.6.1-projectToFolder.17"
   },
   "devDependencies": {
     "@labkey/build": "7.7.1",
