{
  "name": "pipeline",
  "version": "0.0.0",
  "private": true,
  "scripts": {
    "setup": "npm ci --legacy-peer-deps",
    "build": "npm run build-dev",
    "clean": "rimraf resources/web/pipeline/gen && rimraf resources/views/gen && rimraf resources/web/gen",
    "lint": "eslint",
    "lint-fix": "eslint --fix",
    "start": "cross-env NODE_ENV=development webpack serve --config node_modules/@labkey/build/webpack/watch.config.js",
    "start-link": "cross-env LINK=true npm run start",
    "build-dev": "npm run clean && cross-env NODE_ENV=development webpack --config node_modules/@labkey/build/webpack/dev.config.js --color",
    "build-prod": "npm run clean && cross-env NODE_ENV=production PROD_SOURCE_MAP=source-map webpack --config node_modules/@labkey/build/webpack/prod.config.js --color --progress --profile"
  },
  "dependencies": {
<<<<<<< HEAD
    "@labkey/components": "4.0.7-limsProduct.5"
=======
    "@labkey/components": "4.1.0"
>>>>>>> b16232d3
  },
  "devDependencies": {
    "@labkey/build": "7.3.0",
    "@labkey/eslint-config-react": "0.0.14",
    "@types/jest": "29.5.12",
    "@types/react": "16.14.59",
    "@types/react-dom": "16.9.24"
  }
}<|MERGE_RESOLUTION|>--- conflicted
+++ resolved
@@ -14,11 +14,7 @@
     "build-prod": "npm run clean && cross-env NODE_ENV=production PROD_SOURCE_MAP=source-map webpack --config node_modules/@labkey/build/webpack/prod.config.js --color --progress --profile"
   },
   "dependencies": {
-<<<<<<< HEAD
-    "@labkey/components": "4.0.7-limsProduct.5"
-=======
-    "@labkey/components": "4.1.0"
->>>>>>> b16232d3
+    "@labkey/components": "4.1.1-limsProduct.7"
   },
   "devDependencies": {
     "@labkey/build": "7.3.0",
