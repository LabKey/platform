--- conflicted
+++ resolved
@@ -14,11 +14,7 @@
     "build-prod": "npm run clean && cross-env NODE_ENV=production PROD_SOURCE_MAP=source-map webpack --config node_modules/@labkey/build/webpack/prod.config.js --color --progress --profile"
   },
   "dependencies": {
-<<<<<<< HEAD
-    "@labkey/components": "4.11.0-fb-calcFieldsRemoveExpFlag.1"
-=======
     "@labkey/components": "4.14.1"
->>>>>>> b4d92005
   },
   "devDependencies": {
     "@labkey/build": "7.6.0",
