{
  "name": "pipeline",
  "version": "0.0.0",
  "private": true,
  "scripts": {
    "setup": "npm ci --legacy-peer-deps",
    "build": "npm run build-dev",
    "clean": "rimraf resources/web/pipeline/gen && rimraf resources/views/gen && rimraf resources/web/gen",
    "lint": "eslint",
    "lint-fix": "eslint --fix",
    "start": "cross-env NODE_ENV=development webpack serve --config node_modules/@labkey/build/webpack/watch.config.js",
    "start-link": "cross-env LINK=true npm run start",
    "build-dev": "npm run clean && cross-env NODE_ENV=development webpack --config node_modules/@labkey/build/webpack/dev.config.js --color",
    "build-prod": "npm run clean && cross-env NODE_ENV=production PROD_SOURCE_MAP=source-map webpack --config node_modules/@labkey/build/webpack/prod.config.js --color --progress --profile"
  },
  "dependencies": {
<<<<<<< HEAD
    "@labkey/components": "3.57.1-fb-calcColsInFieldEditor.0"
=======
    "@labkey/components": "4.0.0"
>>>>>>> 27830653
  },
  "devDependencies": {
    "@labkey/build": "7.3.0",
    "@labkey/eslint-config-react": "0.0.14",
    "@types/jest": "29.5.12",
    "@types/react": "16.14.59",
    "@types/react-dom": "16.9.24"
  }
}<|MERGE_RESOLUTION|>--- conflicted
+++ resolved
@@ -14,11 +14,7 @@
     "build-prod": "npm run clean && cross-env NODE_ENV=production PROD_SOURCE_MAP=source-map webpack --config node_modules/@labkey/build/webpack/prod.config.js --color --progress --profile"
   },
   "dependencies": {
-<<<<<<< HEAD
-    "@labkey/components": "3.57.1-fb-calcColsInFieldEditor.0"
-=======
     "@labkey/components": "4.0.0"
->>>>>>> 27830653
   },
   "devDependencies": {
     "@labkey/build": "7.3.0",
