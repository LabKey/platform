--- conflicted
+++ resolved
@@ -1,138 +1,135 @@
-/*
- * Copyright (c) 2008-2019 LabKey Corporation
- *
- * Licensed under the Apache License, Version 2.0 (the "License");
- * you may not use this file except in compliance with the License.
- * You may obtain a copy of the License at
- *
- *     http://www.apache.org/licenses/LICENSE-2.0
- *
- * Unless required by applicable law or agreed to in writing, software
- * distributed under the License is distributed on an "AS IS" BASIS,
- * WITHOUT WARRANTIES OR CONDITIONS OF ANY KIND, either express or implied.
- * See the License for the specific language governing permissions and
- * limitations under the License.
- */
-package org.labkey.pipeline;
-
-import org.jetbrains.annotations.NotNull;
-import org.jetbrains.annotations.Nullable;
-import org.labkey.api.data.Container;
-import org.labkey.api.files.FileContentService;
-import org.labkey.api.pipeline.PipeRoot;
-import org.labkey.api.pipeline.PipelineService;
-import org.labkey.api.search.SearchService;
-import org.labkey.api.security.SecurityManager;
-import org.labkey.api.security.User;
-import org.labkey.api.security.permissions.AdminOperationsPermission;
-import org.labkey.api.util.PageFlowUtil;
-import org.labkey.api.util.Path;
-import org.labkey.api.webdav.FileSystemResource;
-import org.labkey.api.webdav.WebdavResolverImpl;
-import org.labkey.api.webdav.WebdavResource;
-import org.labkey.api.webdav.WebdavService;
-import org.labkey.pipeline.api.PipeRootImpl;
-import org.labkey.pipeline.api.PipelineServiceImpl;
-
-<<<<<<< HEAD
-import java.net.URI;
-=======
->>>>>>> 208c4249
-import java.util.ArrayList;
-import java.util.List;
-import java.util.Set;
-
-/**
- * User: matthewb
- * Date: Oct 21, 2008
- * Time: 1:16:17 PM
- */
-public class PipelineWebdavProvider implements WebdavService.Provider
-{
-    // currently addChildren is called only for web folders
-    @Override
-    @Nullable
-    public Set<String> addChildren(@NotNull WebdavResource target, boolean isListing)
-    {
-        if (!(target instanceof WebdavResolverImpl.WebFolderResource folder))
-            return null;
-        Container c = folder.getContainer();
-
-        PipeRoot root = PipelineService.get().findPipelineRoot(c);
-        if (null == root || !root.isValid())
-            return null;
-
-        URI webdavURL = root.getWebdavURL();
-        if (null != webdavURL && webdavURL.getPath().contains(FileContentService.PIPELINE_LINK) && root.getContainer().equals(c))
-            return PageFlowUtil.set(FileContentService.PIPELINE_LINK);
-
-        return null;
-    }
-
-
-    @Override
-    public WebdavResource resolve(@NotNull WebdavResource parent, @NotNull String name)
-    {
-        if (!FileContentService.PIPELINE_LINK.equalsIgnoreCase(name))
-            return null;
-        if (!(parent instanceof WebdavResolverImpl.WebFolderResource folder))
-            return null;
-        Container c = folder.getContainer();
-        if (null == c)
-            return null;
-        PipeRootImpl root = PipelineServiceImpl.get().getPipelineRootSetting(c);
-        if (null == root)
-            return null;
-        return new PipelineFolderResource(folder, c, root);
-    }
-
-
-    private static class PipelineFolderResource extends FileSystemResource
-    {
-        Container c;
-
-        PipelineFolderResource(WebdavResource parent, Container c, PipeRootImpl root)
-        {
-            super(parent.getPath(), Path.toPathPart(FileContentService.PIPELINE_LINK));
-
-            this.c = c;
-            _containerId = c.getId();
-            _shouldIndex = root.isSearchable();
-            setSecurableResource(root);
-            _files = new ArrayList<>(root.getRootFileLikePaths(true));
-            this.setSearchProperty(SearchService.PROPERTY.securableResourceId, root.getResourceId());
-        }
-
-        @Override
-        public boolean canDelete(User user, boolean forDelete, List<String> msg)
-        {
-            return false;
-        }
-
-        @Override
-        protected boolean hasAccess(User user)
-        {
-            return user.hasRootPermission(AdminOperationsPermission.class) || !SecurityManager.getPermissions(c, user, Set.of()).isEmpty();
-        }
-
-        @Override
-        public boolean canList(User user, boolean forRead)
-        {
-            return hasAccess(user);
-        }
-
-        @Override
-        public String getName()
-        {
-            return FileContentService.PIPELINE_LINK;
-        }
-
-        @Override
-        public FileSystemResource find(Path.Part name)
-        {
-            if (_files != null)
-                return new FileSystemResource(this, name);
-            return null;
-        }
-    }
-}
+/*
+ * Copyright (c) 2008-2019 LabKey Corporation
+ *
+ * Licensed under the Apache License, Version 2.0 (the "License");
+ * you may not use this file except in compliance with the License.
+ * You may obtain a copy of the License at
+ *
+ *     http://www.apache.org/licenses/LICENSE-2.0
+ *
+ * Unless required by applicable law or agreed to in writing, software
+ * distributed under the License is distributed on an "AS IS" BASIS,
+ * WITHOUT WARRANTIES OR CONDITIONS OF ANY KIND, either express or implied.
+ * See the License for the specific language governing permissions and
+ * limitations under the License.
+ */
+package org.labkey.pipeline;
+
+import org.jetbrains.annotations.NotNull;
+import org.jetbrains.annotations.Nullable;
+import org.labkey.api.data.Container;
+import org.labkey.api.files.FileContentService;
+import org.labkey.api.pipeline.PipeRoot;
+import org.labkey.api.pipeline.PipelineService;
+import org.labkey.api.search.SearchService;
+import org.labkey.api.security.SecurityManager;
+import org.labkey.api.security.User;
+import org.labkey.api.security.permissions.AdminOperationsPermission;
+import org.labkey.api.util.PageFlowUtil;
+import org.labkey.api.util.Path;
+import org.labkey.api.webdav.FileSystemResource;
+import org.labkey.api.webdav.WebdavResolverImpl;
+import org.labkey.api.webdav.WebdavResource;
+import org.labkey.api.webdav.WebdavService;
+import org.labkey.pipeline.api.PipeRootImpl;
+import org.labkey.pipeline.api.PipelineServiceImpl;
+
+import java.net.URI;
+import java.util.ArrayList;
+import java.util.List;
+import java.util.Set;
+
+/**
+ * User: matthewb
+ * Date: Oct 21, 2008
+ * Time: 1:16:17 PM
+ */
+public class PipelineWebdavProvider implements WebdavService.Provider
+{
+    // currently addChildren is called only for web folders
+    @Override
+    @Nullable
+    public Set<String> addChildren(@NotNull WebdavResource target, boolean isListing)
+    {
+        if (!(target instanceof WebdavResolverImpl.WebFolderResource folder))
+            return null;
+        Container c = folder.getContainer();
+
+        PipeRoot root = PipelineService.get().findPipelineRoot(c);
+        if (null == root || !root.isValid())
+            return null;
+
+        URI webdavURL = root.getWebdavURL();
+        if (null != webdavURL && webdavURL.getPath().contains(FileContentService.PIPELINE_LINK) && root.getContainer().equals(c))
+            return PageFlowUtil.set(FileContentService.PIPELINE_LINK);
+
+        return null;
+    }
+
+
+    @Override
+    public WebdavResource resolve(@NotNull WebdavResource parent, @NotNull String name)
+    {
+        if (!FileContentService.PIPELINE_LINK.equalsIgnoreCase(name))
+            return null;
+        if (!(parent instanceof WebdavResolverImpl.WebFolderResource folder))
+            return null;
+        Container c = folder.getContainer();
+        if (null == c)
+            return null;
+        PipeRootImpl root = PipelineServiceImpl.get().getPipelineRootSetting(c);
+        if (null == root)
+            return null;
+        return new PipelineFolderResource(folder, c, root);
+    }
+
+
+    private static class PipelineFolderResource extends FileSystemResource
+    {
+        Container c;
+
+        PipelineFolderResource(WebdavResource parent, Container c, PipeRootImpl root)
+        {
+            super(parent.getPath(), Path.toPathPart(FileContentService.PIPELINE_LINK));
+
+            this.c = c;
+            _containerId = c.getId();
+            _shouldIndex = root.isSearchable();
+            setSecurableResource(root);
+            _files = new ArrayList<>(root.getRootFileLikePaths(true));
+            this.setSearchProperty(SearchService.PROPERTY.securableResourceId, root.getResourceId());
+        }
+
+        @Override
+        public boolean canDelete(User user, boolean forDelete, List<String> msg)
+        {
+            return false;
+        }
+
+        @Override
+        protected boolean hasAccess(User user)
+        {
+            return user.hasRootPermission(AdminOperationsPermission.class) || !SecurityManager.getPermissions(c, user, Set.of()).isEmpty();
+        }
+
+        @Override
+        public boolean canList(User user, boolean forRead)
+        {
+            return hasAccess(user);
+        }
+
+        @Override
+        public String getName()
+        {
+            return FileContentService.PIPELINE_LINK;
+        }
+
+        @Override
+        public FileSystemResource find(Path.Part name)
+        {
+            if (_files != null)
+                return new FileSystemResource(this, name);
+            return null;
+        }
+    }
+}