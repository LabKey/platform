/*
 * Copyright (c) 2008-2019 LabKey Corporation
 *
 * Licensed under the Apache License, Version 2.0 (the "License");
 * you may not use this file except in compliance with the License.
 * You may obtain a copy of the License at
 *
 *     http://www.apache.org/licenses/LICENSE-2.0
 *
 * Unless required by applicable law or agreed to in writing, software
 * distributed under the License is distributed on an "AS IS" BASIS,
 * WITHOUT WARRANTIES OR CONDITIONS OF ANY KIND, either express or implied.
 * See the License for the specific language governing permissions and
 * limitations under the License.
 */

package org.labkey.pipeline.status;

<<<<<<< HEAD
import org.apache.commons.lang3.StringUtils;
import org.apache.logging.log4j.LogManager;
import org.apache.logging.log4j.Logger;
=======
import org.apache.log4j.Logger;
>>>>>>> ed95be35
import org.jetbrains.annotations.Nullable;
import org.labkey.api.action.ApiResponse;
import org.labkey.api.action.FormHandlerAction;
import org.labkey.api.action.FormViewAction;
import org.labkey.api.action.LabKeyError;
import org.labkey.api.action.Marshal;
import org.labkey.api.action.Marshaller;
import org.labkey.api.action.ReadOnlyApiAction;
import org.labkey.api.action.ReturnUrlForm;
import org.labkey.api.action.SimpleRedirectAction;
import org.labkey.api.action.SimpleStreamAction;
import org.labkey.api.action.SimpleViewAction;
import org.labkey.api.action.SpringActionController;
import org.labkey.api.data.ActionButton;
import org.labkey.api.data.ButtonBar;
import org.labkey.api.data.Container;
import org.labkey.api.data.ContainerManager;
import org.labkey.api.data.DataRegion;
import org.labkey.api.data.DataRegionSelection;
import org.labkey.api.data.MenuButton;
import org.labkey.api.exp.api.ExpRun;
import org.labkey.api.exp.api.ExperimentService;
import org.labkey.api.pipeline.NoSuchJobException;
import org.labkey.api.pipeline.PipelineJob;
import org.labkey.api.pipeline.PipelineJobService;
import org.labkey.api.pipeline.PipelineProvider;
import org.labkey.api.pipeline.PipelineService;
import org.labkey.api.pipeline.PipelineStatusFile;
import org.labkey.api.pipeline.PipelineStatusUrls;
import org.labkey.api.pipeline.PipelineUrls;
import org.labkey.api.pipeline.TaskFactory;
import org.labkey.api.pipeline.TaskPipelineRegistry;
import org.labkey.api.portal.ProjectUrls;
import org.labkey.api.query.QueryView;
import org.labkey.api.reader.Readers;
import org.labkey.api.security.RequiresPermission;
import org.labkey.api.security.User;
import org.labkey.api.security.permissions.AbstractActionPermissionTest;
import org.labkey.api.security.permissions.AdminOperationsPermission;
import org.labkey.api.security.permissions.DeletePermission;
import org.labkey.api.security.permissions.ReadPermission;
import org.labkey.api.security.permissions.TroubleShooterPermission;
import org.labkey.api.security.permissions.UpdatePermission;
import org.labkey.api.settings.AdminConsole;
import org.labkey.api.util.FileUtil;
import org.labkey.api.util.HelpTopic;
import org.labkey.api.util.NetworkDrive;
import org.labkey.api.util.PageFlowUtil;
import org.labkey.api.util.TestContext;
import org.labkey.api.util.URLHelper;
import org.labkey.api.view.ActionURL;
import org.labkey.api.view.DetailsView;
import org.labkey.api.view.HtmlView;
import org.labkey.api.view.JspView;
import org.labkey.api.view.NavTree;
import org.labkey.api.view.NotFoundException;
import org.labkey.api.view.RedirectException;
import org.labkey.api.view.SpringErrorView;
import org.labkey.api.view.UnauthorizedException;
import org.labkey.api.view.VBox;
import org.labkey.api.view.WebPartView;
import org.labkey.api.view.template.PageConfig;
import org.labkey.pipeline.PipelineController;
import org.labkey.pipeline.analysis.AnalysisController;
import org.labkey.pipeline.api.PipelineServiceImpl;
import org.labkey.pipeline.api.PipelineStatusFileImpl;
import org.springframework.validation.BindException;
import org.springframework.validation.Errors;
import org.springframework.web.servlet.ModelAndView;

import java.io.BufferedReader;
import java.io.File;
import java.io.IOException;
import java.io.PrintWriter;
import java.nio.file.Files;
import java.nio.file.Path;
import java.util.List;
import java.util.Set;
import java.util.TreeSet;

import static org.labkey.api.util.PageFlowUtil.urlProvider;
import static org.labkey.pipeline.api.PipelineStatusManager.cancelStatus;
import static org.labkey.pipeline.api.PipelineStatusManager.completeStatus;
import static org.labkey.pipeline.api.PipelineStatusManager.deleteStatus;
import static org.labkey.pipeline.api.PipelineStatusManager.getStatusFile;
import static org.labkey.pipeline.api.PipelineStatusManager.getTableInfo;


public class StatusController extends SpringActionController
{
    private static final Logger _log = LogManager.getLogger(StatusController.class);
    private static final DefaultActionResolver _resolver = new DefaultActionResolver(StatusController.class);

    protected static final String _newline = System.getProperty("line.separator");

    private static HelpTopic getHelpTopic(String topic)
    {
        return new HelpTopic(topic);
    }

    private void reject(Errors errors, String message)
    {
        errors.reject(message);
    }

    private void reject(BindException errors, String message)
    {
        errors.reject(message);
    }

    public StatusController()
    {
        setActionResolver(_resolver);
    }

    public static void registerAdminConsoleLinks()
    {
        ActionURL url = urlProvider(PipelineStatusUrls.class).urlBegin(ContainerManager.getRoot(), false);
        AdminConsole.addLink(AdminConsole.SettingsLinkType.Management, "pipeline", url, ReadPermission.class);
        AdminConsole.addLink(AdminConsole.SettingsLinkType.Diagnostics, "pipelines and tasks",
                new ActionURL(AnalysisController.InternalListPipelinesAction.class, ContainerManager.getRoot()), ReadPermission.class);
    }

    @Override
    public PageConfig defaultPageConfig()
    {
        PageConfig p = super.defaultPageConfig();
        p.setHelpTopic(getHelpTopic("pipeline"));
        return p;
    }

    public Container getContainerCheckAdmin()
    {
        Container c = getContainer();
        if (c == null || c.isRoot())
        {
            if (!getUser().hasRootPermission(TroubleShooterPermission.class))
            {
                throw new UnauthorizedException();
            }
        }

        return c;
    }

    @RequiresPermission(ReadPermission.class)
    public class BeginAction extends SimpleRedirectAction
    {
        @Override
        public ActionURL getRedirectURL(Object o)
        {
            return urlShowList(getContainer(), false);
        }
    }

    public static ActionURL urlShowList(Container container, boolean lastFilter)
    {
        return urlShowList(container, lastFilter, null);
    }

    public static ActionURL urlShowList(Container container, boolean lastFilter, String errorMessage)
    {
        ActionURL url = new ActionURL(ShowListAction.class, container);
        if (lastFilter)
            url.addParameter(DataRegion.LAST_FILTER_PARAM, "true");
        if (errorMessage != null)
        {
            url.addParameter("errorMessage", errorMessage);
        }
        return url;
    }

    abstract public class ShowListBaseAction<FORM extends ReturnUrlWithErrorForm> extends FormViewAction<FORM>
    {
        @Override
        public ActionURL getSuccessURL(FORM form)
        {
            // Success leads to a reshow of this page with lastfilter=true
            return form.getReturnActionURL(urlShowList(getContainer(), true));
        }

        @Override
        public ModelAndView getView(FORM form, boolean reshow, BindException errors)
        {
            Container c = getContainerCheckAdmin();

            setHelpTopic(getHelpTopic("pipeline"));

            QueryView gridView = new PipelineQueryView(getViewContext(), errors, ShowListRegionAction.class, PipelineService.PipelineButtonOption.Standard, getViewContext().getActionURL());
            gridView.setTitle("Data Pipeline");

            VBox result = new VBox();
            if (form.getErrorMessage() != null)
            {
                errors.addError(new LabKeyError(form.getErrorMessage()));
            }
            if (errors.getErrorCount() > 0)
            {
                result.addView(new SpringErrorView(errors));
            }

            if (!c.isRoot())
            {
                result.addView(gridView);
                return result;
            }
            gridView.disableContainerFilterSelection();

            if (!PipelineService.get().isEnterprisePipeline())
            {
                HtmlView view = new HtmlView("You are not running the Enterprise Pipeline.");
                view.setTitle("Pipeline Overview");
                result.addView(view);
            }
            else
            {
                Set<String> locations = new TreeSet<>();
                TaskPipelineRegistry registry = PipelineJobService.get();
                for (TaskFactory taskFactory : registry.getTaskFactories(null))
                {
                    locations.add(taskFactory.getExecutionLocation());
                }
                EnterprisePipelineBean bean = new EnterprisePipelineBean(locations);
                JspView<EnterprisePipelineBean> overview = new JspView<>("/org/labkey/pipeline/status/enterprisePipelineAdmin.jsp", bean);
                overview.setTitle("Pipeline Overview");
                result.addView(overview);
            }

            result.addView(gridView);

            return result;
        }

        @Override
        public void addNavTrail(NavTree root)
        {
            root.addChild("Data Pipeline");
        }
    }

    public static class EnterprisePipelineBean
    {
        private Set<String> _locations;

        public EnterprisePipelineBean(Set<String> locations)
        {
            _locations = locations;
        }

        public Set<String> getLocations()
        {
            return _locations;
        }
    }

    public static class ReturnUrlWithErrorForm extends ReturnUrlForm
    {
        private String _errorMessage;

        public String getErrorMessage()
        {
            return _errorMessage;
        }

        public void setErrorMessage(String errorMessage)
        {
            _errorMessage = errorMessage;
        }
    }

    @RequiresPermission(ReadPermission.class)
    public class ShowListAction extends ShowListBaseAction<ReturnUrlWithErrorForm>
    {
        @Override
        public void validateCommand(ReturnUrlWithErrorForm target, Errors errors)
        {
            // Direct posts do nothing
        }

        @Override
        public boolean handlePost(ReturnUrlWithErrorForm o, BindException errors)
        {
            return true;    // Direct posts do nothing
        }
    }

    @RequiresPermission(ReadPermission.class)
    public class ShowListRegionAction extends ReadOnlyApiAction<ReturnUrlForm>
    {
        @Override
        public ApiResponse execute(ReturnUrlForm form, BindException errors) throws Exception
        {
            Container c = getContainerCheckAdmin();
            
            QueryView gridView = new PipelineQueryView(getViewContext(), errors, null, PipelineService.PipelineButtonOption.Standard, form.getReturnActionURL(new ActionURL(ShowListAction.class, c)));
            if (c.isRoot())
                gridView.disableContainerFilterSelection();
            gridView.render(getViewContext().getRequest(), getViewContext().getResponse());
            return null;
        }
    }

    @RequiresPermission(ReadPermission.class)
    public class ShowPartRegionAction extends ReadOnlyApiAction<ReturnUrlForm>
    {
        @Override
        public ApiResponse execute(ReturnUrlForm form, BindException errors) throws Exception
        {
            PipelineQueryView gridView = new PipelineQueryView(getViewContext(), errors, null, PipelineService.PipelineButtonOption.Minimal, form.getReturnActionURL(new ActionURL(ShowListAction.class, getContainer())));
            gridView.render(getViewContext().getRequest(), getViewContext().getResponse());
            return null;
        }
    }

    public static ActionURL urlDetailsLegacy(Container c, int rowId)
    {
        return urlDetailsLegacy(c, rowId, null);
    }

    public static ActionURL urlDetailsLegacy(Container c, int rowId, String errorMessage)
    {
        ActionURL url = new ActionURL(LegacyDetailsAction.class, c);
        url.addParameter(RowIdForm.Params.rowId, Integer.toString(rowId));
        if (errorMessage != null)
        {
            url.addParameter("errorMessage", errorMessage);
        }
        return url;
    }

    public static ActionURL urlDetails(Container c, int rowId)
    {
        return urlDetails(c, rowId, null);
    }

    public static ActionURL urlDetails(Container c, int rowId, String errorMessage)
    {
        ActionURL url = new ActionURL(DetailsAction.class, c);
        url.addParameter(RowIdForm.Params.rowId, Integer.toString(rowId));
        if (errorMessage != null)
        {
            url.addParameter("errorMessage", errorMessage);
        }
        return url;
    }

    public static ActionURL urlDetails(PipelineStatusFileImpl sf)
    {
        return urlDetails(sf.lookupContainer(), sf.getRowId());
    }

    @RequiresPermission(ReadPermission.class)
    public class LegacyDetailsAction extends SimpleViewAction<RowIdForm>
    {
        private PipelineStatusFile _statusFile;

        @Override
        public ModelAndView getView(RowIdForm form, BindException errors)
        {
            Container c = getContainerCheckAdmin();

            DataRegion rgn = getDetails(c, getUser(), form.getRowId());
            DetailsView detailsView = new DetailsView(rgn, form.getRowId());
            if (c == null || c.isRoot())
            {
                detailsView.getRenderContext().setUseContainerFilter(false);
            }

            detailsView.setFrame(WebPartView.FrameType.PORTAL);
            detailsView.setTitle("Job Status");

            VBox result = new VBox(detailsView);
            if (form.getErrorMessage() != null)
            {
                errors.addError(new LabKeyError(form.getErrorMessage()));
            }
            if (errors.getErrorCount() > 0)
            {
                result.addView(new SpringErrorView(errors), 0);
            }

            _statusFile = getStatusFile(form.getRowId());
            if (_statusFile != null)
            {
                String strPath = _statusFile.getFilePath();
                if (null != strPath)
                {
                    Path path = FileUtil.stringToPath(c, strPath, false);
                    if (Files.exists(path))
                    {
                        try
                        {
                            ActionURL url = getViewContext().cloneActionURL();
                            url.replaceParameter("showDetails", Boolean.toString(!form.isShowDetails()));

                            String prefix = PageFlowUtil.textLink(form.isShowDetails() ? "Show summary" : "Show full log file", url);

                            // JobStatusLogView (ReaderView) responsible for closing stream
                            WebPartView logFileView = new JobStatusLogView(Files.newInputStream(path), form.isShowDetails(), prefix, "");
                            logFileView.setTitle(FileUtil.getFileName(path));
                            result.addView(logFileView);
                        }
                        catch (IOException e)
                        {
                            result.addView(new HtmlView("Unable to view file - " + (e.getMessage() == null ? e.toString() : e.getMessage())));
                        }
                    }
                }
            }

            return result;
        }

        @Override
        public void addNavTrail(NavTree root)
        {
            root.addChild("Pipeline Jobs", new ActionURL(BeginAction.class, getContainer()));
            root.addChild(_statusFile == null ? "Job Status" : _statusFile.getDescription());
        }
    }

    public static class RowIdForm extends ReturnUrlWithErrorForm
    {
        enum Params { rowId }

        private int _rowId;
        private boolean _showDetails;

        public int getRowId()
        {
            return _rowId;
        }

        public void setRowId(int rowId)
        {
            _rowId = rowId;
        }

        public boolean isShowDetails()
        {
            return _showDetails;
        }

        public void setShowDetails(boolean showDetails)
        {
            _showDetails = showDetails;
        }
    }

    public static class DetailsBean
    {
        public ActionURL cancelUrl;
        public ActionURL browseFilesUrl;
        public ActionURL retryUrl;
        public ActionURL showListUrl;
        public ActionURL showFolderUrl;
        public ActionURL dataUrl;
        public StatusDetailsBean status;
    }

    @RequiresPermission(ReadPermission.class)
    public class DetailsAction extends SimpleViewAction<RowIdForm>
    {
        private PipelineStatusFileImpl _statusFile;

        @Override
        public ModelAndView getView(RowIdForm form, BindException errors) throws IOException
        {
            Container c = getContainerCheckAdmin();

            _statusFile = getStatusFile(form.getRowId());
            if (_statusFile == null)
                throw new NotFoundException("Could not find status file for rowId " + form.getRowId());

            if (!_statusFile.lookupContainer().equals(getContainer()))
            {
                ActionURL url = getViewContext().cloneActionURL();
                url.setContainer(_statusFile.lookupContainer());
                throw new RedirectException(url);
            }

            if (form.getErrorMessage() != null)
            {
                errors.addError(new LabKeyError(form.getErrorMessage()));
            }

            DetailsBean bean = new DetailsBean();

            if (_statusFile.isCancellable() && c.hasPermission(getUser(), DeletePermission.class))
                bean.cancelUrl = urlCancel(getContainer(), _statusFile.getRowId(), getViewContext().cloneActionURL());

            bean.browseFilesUrl = urlProvider(PipelineUrls.class).urlBrowse(_statusFile, getViewContext().getActionURL());
            bean.showListUrl = urlShowList(getContainer(), true);
            if (c == null || c.isRoot())
                bean.showFolderUrl = new ActionURL(StatusController.ShowFolderAction.class, c).addParameter("rowId", _statusFile.getRowId());
            if (_statusFile.getDataUrl() != null)
                bean.dataUrl = new ActionURL(StatusController.ShowDataAction.class, c).addParameter("rowId", _statusFile.getRowId());

            if (_statusFile.getJobStore() != null && (getUser().hasRootAdminPermission() || c.hasPermission(getUser(), UpdatePermission.class)))
                bean.retryUrl = urlRetry(_statusFile);

            bean.status = StatusDetailsBean.create(getContainer(), _statusFile, 0);

            return new JspView<DetailsBean>("/org/labkey/pipeline/status/details.jsp", bean, errors);
        }

        @Override
        public void addNavTrail(NavTree root)
        {
            root.addChild("Pipeline Jobs", new ActionURL(BeginAction.class, getContainer()));
            root.addChild(_statusFile == null ? "Job Status" : _statusFile.getDescription());
        }
    }

    public static class StatusDetailsForm extends RowIdForm
    {
        enum Params { rowId, offset, count }

        private int _rowId;
        private long _offset;
        private int _count;

        public int getRowId()
        {
            return _rowId;
        }

        public void setRowId(int rowId)
        {
            _rowId = rowId;
        }

        public long getOffset()
        {
            return _offset;
        }

        public void setOffset(long offset)
        {
            _offset = offset;
        }

        public int getCount()
        {
            return _count;
        }

        public void setCount(int count)
        {
            _count = count;
        }
    }

    @Marshal(Marshaller.Jackson)
    @RequiresPermission(ReadPermission.class)
    public class StatusDetailsAction extends ReadOnlyApiAction<StatusDetailsForm>
    {
        @Override
        public Object execute(StatusDetailsForm form, BindException errors) throws Exception
        {
            Container c = getContainerCheckAdmin();

            PipelineStatusFile psf = getStatusFile(form.getRowId());
            if (psf == null)
                throw new NotFoundException("Could not find status file for rowId " + form.getRowId());

            var status = StatusDetailsBean.create(c, psf, form.getOffset());
            return success(status);
        }
    }

    @RequiresPermission(ReadPermission.class)
    public class ShowDataAction extends SimpleRedirectAction<RowIdForm>
    {
        @Override
        public ActionURL getRedirectURL(RowIdForm form)
        {
            Container c = getContainerCheckAdmin();

            PipelineStatusFile sf = getStatusFile(form.getRowId());
            if (sf == null)
                throw new NotFoundException("Could not find status file for rowId " + form.getRowId());

            if (sf.getDataUrl() != null)
            {
                throw new RedirectException(sf.getDataUrl());
            }

            return urlDetails(c, form.getRowId());
        }
    }

    @RequiresPermission(ReadPermission.class)
    public class ShowFolderAction extends SimpleRedirectAction<RowIdForm>
    {
        @Override
        public ActionURL getRedirectURL(RowIdForm form)
        {
            Container c = getContainerCheckAdmin();

            if (c == null || c.isRoot())
            {
                PipelineStatusFileImpl sf = getStatusFile(form.getRowId());
                if (sf.getContainerId() != null)
                    c = ContainerManager.getForId(sf.getContainerId());
            }

            if (c != null)
            {
                throw new RedirectException(urlProvider(ProjectUrls.class).getStartURL(c));
            }

            return urlDetails(c, form.getRowId());
        }
    }


    public static ActionURL urlShowFile(Container c, int rowId, String filename, boolean download)
    {
        return new ActionURL(ShowFileAction.class, c)
                .addParameter(RowIdForm.Params.rowId, Integer.toString(rowId))
                .addParameter(ShowFileForm.Params.filename, filename)
                .addParameter(ShowFileForm.Params.download, download);
    }

    @RequiresPermission(ReadPermission.class)
    public class ShowFileAction extends SimpleStreamAction<ShowFileForm>
    {
        @Override
        public void render(ShowFileForm form, BindException errors, PrintWriter out) throws Exception
        {
            Container c = getContainerCheckAdmin();

            boolean written = false;
            String fileName;

            PipelineStatusFile sf = getStatusFile(form.getRowId());
            if (sf != null)
            {
                fileName = form.getFilename();

                if (fileName != null && fileName.length() != 0)
                {
                    File fileStatus = new File(sf.getFilePath());
                    String statusName = fileStatus.getName();
                    String basename = statusName.substring(0, statusName.lastIndexOf('.'));

                    File dir = fileStatus.getParentFile();
                    File fileShow = new File(dir, fileName);

                    if (NetworkDrive.exists(fileShow))
                    {
                        boolean visible = isVisibleFile(fileName, basename);

                        String providerName = sf.getProvider();
                        if (providerName != null)
                        {
                            PipelineProvider provider = PipelineService.get().getPipelineProvider(providerName);
                            if (provider != null)
                                visible = provider.isStatusViewableFile(sf.lookupContainer(), fileName, basename);
                        }

                        if (visible)
                        {
                            if (!form.isDownload())
                            {
                                renderFile(out, fileShow);
                            }
                            else
                            {
                                PageFlowUtil.streamFile(getViewContext().getResponse(), fileStatus, true);
                            }
                            written = true;
                        }
                    }
                }
            }

            if (!written)
                out.print("File not found.");
        }
    }

    private void renderFile(PrintWriter out, File f)
    {
        try (BufferedReader br = Readers.getReader(f))
        {
            String line;

            while ((line = br.readLine()) != null)
            {
                out.write(line);
                out.write(_newline);
            }
        }
        catch (IOException e)
        {
            out.write("...Error reading file...");
            out.write(_newline);
        }
    }

    public static class ShowFileForm extends RowIdForm
    {
        enum Params { filename, download }

        private boolean _download;
        private String _filename;

        public String getFilename()
        {
            return _filename;
        }

        public void setFilename(String filename)
        {
            _filename = filename;
        }

        public boolean isDownload()
        {
            return _download;
        }

        public void setDownload(boolean download)
        {
            _download = download;
        }
    }

    abstract public class PerformStatusActionBase<FORM extends SelectStatusForm>
            extends ShowListBaseAction<FORM>
    {
        @Override
        public void validateCommand(FORM target, Errors errors)
        {
            Set<String> runs = DataRegionSelection.getSelected(getViewContext(), true);

            int i = 0;
            int[] rowIds = new int[runs.size()];
            for (String run : runs)
            {
                try
                {
                    rowIds[i++] = Integer.parseInt(run);
                }
                catch (NumberFormatException e)
                {
                    reject(errors, "The run " + run + " is not a valid number.");
                    return;
                }
            }
            target.setRowIds(rowIds);
        }

        @Override
        public boolean handlePost(FORM form, BindException errors) throws Exception
        {
            getContainerCheckAdmin();

            try
            {
                handleSelect(form);
            }
            catch (PipelineProvider.HandlerException e)
            {
                errors.addError(new LabKeyError(e.getMessage()));
                return false;
            }

            return true;
        }

        abstract public void handleSelect(FORM form) throws PipelineProvider.HandlerException;
    }

    public static class SelectStatusForm extends ReturnUrlWithErrorForm
    {
        private int[] _rowIds;

        public int[] getRowIds()
        {
            return _rowIds;
        }

        public void setRowIds(int[] rowIds)
        {
            _rowIds = rowIds;
        }
    }

    public static class ConfirmDeleteStatusForm extends SelectStatusForm
    {
        private String _dataRegionSelectionKey;
        private boolean _confirm;
        private boolean _deleteRuns;

        public String getDataRegionSelectionKey()
        {
            return _dataRegionSelectionKey;
        }

        public void setDataRegionSelectionKey(String dataRegionSelectionKey)
        {
            _dataRegionSelectionKey = dataRegionSelectionKey;
        }

        public boolean isConfirm()
        {
            return _confirm;
        }

        public void setConfirm(boolean confirm)
        {
            _confirm = confirm;
        }

        public boolean isDeleteRuns()
        {
            return _deleteRuns;
        }

        public void setDeleteRuns(boolean deleteRuns)
        {
            _deleteRuns = deleteRuns;
        }
    }

    // DeletePermission will be checked in PipelineStatusManager.deleteStatus()
    @RequiresPermission(ReadPermission.class)
    public class DeleteStatusAction extends FormViewAction<ConfirmDeleteStatusForm>
    {
        @Override
        public void validateCommand(ConfirmDeleteStatusForm form, Errors errors)
        {
            Set<String> runs = DataRegionSelection.getSelected(getViewContext(), true);

            try
            {
                form.setRowIds(PageFlowUtil.toInts(runs));
            }
            catch (NumberFormatException e)
            {
                reject(errors, "Invalid run: " + e.getMessage());
            }
        }

        @Override
        public ModelAndView getView(ConfirmDeleteStatusForm form, boolean reshow, BindException errors)
        {
            return new JspView<>("/org/labkey/pipeline/status/deleteStatus.jsp", form, errors);
        }

        @Override
        public boolean handlePost(ConfirmDeleteStatusForm form, BindException errors)
        {
            if (!form.isConfirm())
                return false;

            getContainerCheckAdmin();
            try
            {
                deleteStatus(getViewBackgroundInfo().getContainer(), getViewBackgroundInfo().getUser(), form.isDeleteRuns(), DataRegionSelection.getSelectedIntegers(getViewContext(), true));
            }
            catch (PipelineProvider.HandlerException e)
            {
                errors.addError(new LabKeyError(e.getMessage() == null ? "Failed to delete at least one job. It may be referenced by other jobs" : e.getMessage()));
                return false;
            }
            return true;
        }

        @Override
        public URLHelper getSuccessURL(ConfirmDeleteStatusForm form)
        {
            URLHelper ret = form.getReturnURLHelper();
            if (null == ret)
                ret = urlShowList(getContainer(), true, null);
            return ret;
        }

        @Override
        public void addNavTrail(NavTree root)
        {
            root.addChild("Confirm Deletion");
        }
    }

    @RequiresPermission(ReadPermission.class)
    public class CancelStatusAction extends PerformStatusActionBase
    {
        @Override
        public void handleSelect(SelectStatusForm form) throws PipelineProvider.HandlerException
        {
            cancelStatus(getViewBackgroundInfo(), DataRegionSelection.getSelectedIntegers(getViewContext(), true));
        }
    }

    @RequiresPermission(ReadPermission.class)
    public class CompleteStatusAction extends PerformStatusActionBase
    {
        @Override
        public void handleSelect(SelectStatusForm form)
        {
            completeStatus(getUser(), DataRegionSelection.getSelectedIntegers(getViewContext(), true));
        }
    }

    @RequiresPermission(UpdatePermission.class)
    public class RetryStatusAction extends FormHandlerAction<RowIdForm>
    {
        ActionURL _successURL;

        @Override
        public void validateCommand(RowIdForm target, Errors errors)
        {
        }

        @Override
        public boolean handlePost(RowIdForm form, BindException errors) throws Exception
        {
            getContainerCheckAdmin();

            Set<Integer> rowIds;
            if (form.getRowId() != 0)
            {
                rowIds = Set.of(form.getRowId());
            }
            else
            {
                rowIds = DataRegionSelection.getSelectedIntegers(getViewContext(), false);
            }

            ActionURL firstDetailsURL = null;
            for (Integer rowId : rowIds)
            {
                var sf = getStatusFile(rowId);
                if (sf == null)
                    throw new NotFoundException("Could not find status file for rowId " + form.getRowId());

                if (firstDetailsURL == null)
                    firstDetailsURL = urlDetails(sf);

                if (!PipelineJob.TaskStatus.error.matches(sf.getStatus()) && !PipelineJob.TaskStatus.cancelled.matches(sf.getStatus()))
                {
                    errors.addError(new LabKeyError("Unable to retry job that is not in the ERROR or CANCELLED state"));
                }

                try
                {
                    PipelineJobService.get().getJobStore().retry(sf);
                }
                catch (IOException | NoSuchJobException e)
                {
                    errors.addError(new LabKeyError(e.getMessage()));
                }
            }

            if (errors.hasErrors())
                return false;

            _successURL = form.getReturnActionURL(firstDetailsURL);
            return true;
        }

        @Override
        public URLHelper getSuccessURL(RowIdForm rowIdForm)
        {
            return _successURL;
        }
    }

    private DataRegion getDetails(Container c, User user, int rowId) throws RedirectException
    {
        DataRegion rgn = new DataRegion();

        rgn.setColumns(getTableInfo().getColumns("Created, Modified, Job, JobParent, JobStore, Provider, Container, Email, Status, Info, FilePath, DataUrl"));
        rgn.addDisplayColumn(new FileDisplayColumn());
        rgn.addDisplayColumn(new JobDisplayColumn(false));
        rgn.addDisplayColumn(new JobDisplayColumn(true));
        rgn.getDisplayColumn("Job").setVisible(false);
        rgn.getDisplayColumn("JobParent").setVisible(false);
        rgn.getDisplayColumn("JobStore").setVisible(false);
        rgn.getDisplayColumn("Provider").setVisible(false);
        rgn.getDisplayColumn("Status").setURL(null);
        rgn.getDisplayColumn("Container").setVisible(false);
        rgn.getDisplayColumn("DataUrl").setVisible(false);

        PipelineStatusFileImpl sf = getStatusFile(rowId);
        if (sf == null)
            throw new NotFoundException("Could not find status file for rowId " + rowId);

        if (!sf.lookupContainer().equals(getContainer()))
        {
            ActionURL url = getViewContext().cloneActionURL();
            url.setContainer(sf.lookupContainer());
            throw new RedirectException(url);
        }

        ButtonBar bb = new ButtonBar();
        bb.setStyle(ButtonBar.Style.separateButtons);

        ActionButton showGrid = new ActionButton(new ActionURL(ShowListAction.class, getContainer()).addParameter(DataRegion.LAST_FILTER_PARAM, "true"), "Show Grid");
        showGrid.setActionType(ActionButton.Action.LINK);
        showGrid.setDisplayPermission(ReadPermission.class);
        bb.add(showGrid);

        if (c == null || c.isRoot())
        {
            ActionURL url = new ActionURL(ShowFolderAction.class, c);
            url.addParameter("rowId", rowId);
            ActionButton showFolder = new ActionButton(url, "Folder");
            showFolder.setActionType(ActionButton.Action.LINK);
            bb.add(showFolder);
        }

        if (sf.getDataUrl() != null)
        {
            ActionURL url = new ActionURL(ShowDataAction.class, c);
            url.addParameter("rowId", rowId);
            ActionButton showData = new ActionButton(url, "Data");
            showData.setActionType(ActionButton.Action.LINK);
            bb.add(showData);
        }

        List<? extends ExpRun> runs = ExperimentService.get().getExpRunsForJobId(sf.getRowId());
        if (runs.size() == 1)
        {
            ExpRun run = runs.get(0);
            URLHelper url = run.detailsURL();
            ActionButton showRun = new ActionButton("Run", url);
            showRun.setActionType(ActionButton.Action.LINK);
            bb.add(showRun);
        }
        else if (runs.size() > 1)
        {
            MenuButton runsMenu = new MenuButton("Runs");
            for (ExpRun run : runs)
            {
                ActionURL url = (ActionURL)run.detailsURL();
                runsMenu.addMenuItem(run.getName(), url);
            }
            bb.add(runsMenu);
        }

        if (sf.getFilePath() != null)
        {
            ActionURL url = urlProvider(PipelineUrls.class).urlBrowse(sf, getViewContext().getActionURL());
            if (url != null)
            {
                ActionButton showData = new ActionButton(url, "Browse Files");
                showData.setActionType(ActionButton.Action.LINK);
                bb.add(showData);
            }
        }

        if (sf.isCancellable() && getContainer().hasPermission(getUser(), DeletePermission.class))
        {
            ActionURL url = urlCancel(c, sf.getRowId(), getViewContext().getActionURL());
            ActionButton button = new ActionButton(url, "Cancel");
            button.setActionType(ActionButton.Action.POST);
            bb.add(button);
        }

        if (sf.isRetryable())
        {
            ActionURL retryUrl = urlRetry(sf);
            ActionButton button = new ActionButton(retryUrl, "Retry");
            button.setActionType(ActionButton.Action.POST);
            if (!getUser().hasRootAdminPermission())
                button.setDisplayPermission(UpdatePermission.class);
            bb.add(button);
        }

        rgn.setButtonBar(bb, DataRegion.MODE_DETAILS);

        return rgn;
    }

    private static ActionURL urlCancel(Container c, int rowId, @Nullable ActionURL returnUrl)
    {
        ActionURL url = new ActionURL(PipelineController.CancelJobAction.class, c);
        url.addParameter("rowId", rowId);
        if (returnUrl != null)
            url.addReturnURL(returnUrl);
        return url;
    }

    private static ActionURL urlRetry(PipelineStatusFile sf)
    {
        return new ActionURL(RetryStatusAction.class, sf.lookupContainer())
                .addParameter("rowId", sf.getRowId());
    }

    protected static boolean isVisibleFile(String name, String basename)
    {
        if (name.endsWith(".def") ||
                name.endsWith(".def.err") ||
                name.equals("tandem.xml") ||
                name.equals("tandem.xml.err"))
            return true;
        if (!name.startsWith(basename) || name.length() == basename.length() ||
                name.charAt(basename.length()) != '.')
            return false;
        return name.endsWith(".log") || name.endsWith(".out");
    }

/////////////////////////////////////////////////////////////////////////////
//  Public URL interface to this controller

    public static class PipelineStatusUrlsImp implements PipelineStatusUrls
    {
        @Override
        public ActionURL urlBegin(Container container)
        {
            return urlShowList(container, false);
        }

        @Override
        public ActionURL urlDetails(Container container, int rowId)
        {
            return StatusController.urlDetails(container, rowId);
        }

        @Override
        public ActionURL urlBegin(Container container, boolean notComplete)
        {
            ActionURL url = urlBegin(container);

            if (notComplete)
                url.addParameter("StatusFiles.Status~neqornull", "COMPLETE");

            return url;
        }

        @Override
        public ActionURL urlShowFile(Container container, int rowId, String filename)
        {
            return StatusController.urlShowFile(container, rowId, filename, false);
        }

        @Override
        public ActionURL urlCancel(Container container, int rowId, @Nullable ActionURL returnUrl)
        {
            return StatusController.urlCancel(container, rowId, returnUrl);
        }
    }

    @RequiresPermission(AdminOperationsPermission.class)
    public class ForceRefreshAction extends SimpleViewAction
    {
        @Override
        public ModelAndView getView(Object o, BindException errors)
        {
            PipelineServiceImpl.get().refreshLocalJobs();
            throw new RedirectException(new ActionURL(ShowListAction.class, ContainerManager.getRoot()));
        }

        @Override
        public void addNavTrail(NavTree root)
        {
            throw new UnsupportedOperationException();
        }
    }

    public static class TestCase extends AbstractActionPermissionTest
    {
        @Override
        public void testActionPermissions()
        {
            User user = TestContext.get().getUser();
            assertTrue(user.hasSiteAdminPermission());

            StatusController controller = new StatusController();

            // @RequiresPermission(ReadPermission.class)
            assertForReadPermission(user,
                controller.new BeginAction(),
                controller.new ShowListAction(),
                controller.new ShowListRegionAction(),
                controller.new ShowPartRegionAction(),
                controller.new LegacyDetailsAction(),
                controller.new DetailsAction(),
                controller.new ShowDataAction(),
                controller.new ShowFolderAction(),
                controller.new ShowFileAction(),
                controller.new StatusDetailsAction(),
                controller.new DeleteStatusAction(),
                controller.new CancelStatusAction(),
                controller.new CompleteStatusAction()
            );

            // @RequiresPermission(UpdatePermission.class)
            assertForUpdateOrDeletePermission(user,
                controller.new RetryStatusAction()
            );

            // @RequiresPermission(AdminOperationsPermission.class)
            assertForAdminOperationsPermission(user,
                controller.new ForceRefreshAction()
            );
        }
    }
}
<|MERGE_RESOLUTION|>--- conflicted
+++ resolved
@@ -1,1229 +1,1225 @@
-/*
- * Copyright (c) 2008-2019 LabKey Corporation
- *
- * Licensed under the Apache License, Version 2.0 (the "License");
- * you may not use this file except in compliance with the License.
- * You may obtain a copy of the License at
- *
- *     http://www.apache.org/licenses/LICENSE-2.0
- *
- * Unless required by applicable law or agreed to in writing, software
- * distributed under the License is distributed on an "AS IS" BASIS,
- * WITHOUT WARRANTIES OR CONDITIONS OF ANY KIND, either express or implied.
- * See the License for the specific language governing permissions and
- * limitations under the License.
- */
-
-package org.labkey.pipeline.status;
-
-<<<<<<< HEAD
-import org.apache.commons.lang3.StringUtils;
-import org.apache.logging.log4j.LogManager;
-import org.apache.logging.log4j.Logger;
-=======
-import org.apache.log4j.Logger;
->>>>>>> ed95be35
-import org.jetbrains.annotations.Nullable;
-import org.labkey.api.action.ApiResponse;
-import org.labkey.api.action.FormHandlerAction;
-import org.labkey.api.action.FormViewAction;
-import org.labkey.api.action.LabKeyError;
-import org.labkey.api.action.Marshal;
-import org.labkey.api.action.Marshaller;
-import org.labkey.api.action.ReadOnlyApiAction;
-import org.labkey.api.action.ReturnUrlForm;
-import org.labkey.api.action.SimpleRedirectAction;
-import org.labkey.api.action.SimpleStreamAction;
-import org.labkey.api.action.SimpleViewAction;
-import org.labkey.api.action.SpringActionController;
-import org.labkey.api.data.ActionButton;
-import org.labkey.api.data.ButtonBar;
-import org.labkey.api.data.Container;
-import org.labkey.api.data.ContainerManager;
-import org.labkey.api.data.DataRegion;
-import org.labkey.api.data.DataRegionSelection;
-import org.labkey.api.data.MenuButton;
-import org.labkey.api.exp.api.ExpRun;
-import org.labkey.api.exp.api.ExperimentService;
-import org.labkey.api.pipeline.NoSuchJobException;
-import org.labkey.api.pipeline.PipelineJob;
-import org.labkey.api.pipeline.PipelineJobService;
-import org.labkey.api.pipeline.PipelineProvider;
-import org.labkey.api.pipeline.PipelineService;
-import org.labkey.api.pipeline.PipelineStatusFile;
-import org.labkey.api.pipeline.PipelineStatusUrls;
-import org.labkey.api.pipeline.PipelineUrls;
-import org.labkey.api.pipeline.TaskFactory;
-import org.labkey.api.pipeline.TaskPipelineRegistry;
-import org.labkey.api.portal.ProjectUrls;
-import org.labkey.api.query.QueryView;
-import org.labkey.api.reader.Readers;
-import org.labkey.api.security.RequiresPermission;
-import org.labkey.api.security.User;
-import org.labkey.api.security.permissions.AbstractActionPermissionTest;
-import org.labkey.api.security.permissions.AdminOperationsPermission;
-import org.labkey.api.security.permissions.DeletePermission;
-import org.labkey.api.security.permissions.ReadPermission;
-import org.labkey.api.security.permissions.TroubleShooterPermission;
-import org.labkey.api.security.permissions.UpdatePermission;
-import org.labkey.api.settings.AdminConsole;
-import org.labkey.api.util.FileUtil;
-import org.labkey.api.util.HelpTopic;
-import org.labkey.api.util.NetworkDrive;
-import org.labkey.api.util.PageFlowUtil;
-import org.labkey.api.util.TestContext;
-import org.labkey.api.util.URLHelper;
-import org.labkey.api.view.ActionURL;
-import org.labkey.api.view.DetailsView;
-import org.labkey.api.view.HtmlView;
-import org.labkey.api.view.JspView;
-import org.labkey.api.view.NavTree;
-import org.labkey.api.view.NotFoundException;
-import org.labkey.api.view.RedirectException;
-import org.labkey.api.view.SpringErrorView;
-import org.labkey.api.view.UnauthorizedException;
-import org.labkey.api.view.VBox;
-import org.labkey.api.view.WebPartView;
-import org.labkey.api.view.template.PageConfig;
-import org.labkey.pipeline.PipelineController;
-import org.labkey.pipeline.analysis.AnalysisController;
-import org.labkey.pipeline.api.PipelineServiceImpl;
-import org.labkey.pipeline.api.PipelineStatusFileImpl;
-import org.springframework.validation.BindException;
-import org.springframework.validation.Errors;
-import org.springframework.web.servlet.ModelAndView;
-
-import java.io.BufferedReader;
-import java.io.File;
-import java.io.IOException;
-import java.io.PrintWriter;
-import java.nio.file.Files;
-import java.nio.file.Path;
-import java.util.List;
-import java.util.Set;
-import java.util.TreeSet;
-
-import static org.labkey.api.util.PageFlowUtil.urlProvider;
-import static org.labkey.pipeline.api.PipelineStatusManager.cancelStatus;
-import static org.labkey.pipeline.api.PipelineStatusManager.completeStatus;
-import static org.labkey.pipeline.api.PipelineStatusManager.deleteStatus;
-import static org.labkey.pipeline.api.PipelineStatusManager.getStatusFile;
-import static org.labkey.pipeline.api.PipelineStatusManager.getTableInfo;
-
-
-public class StatusController extends SpringActionController
-{
-    private static final Logger _log = LogManager.getLogger(StatusController.class);
-    private static final DefaultActionResolver _resolver = new DefaultActionResolver(StatusController.class);
-
-    protected static final String _newline = System.getProperty("line.separator");
-
-    private static HelpTopic getHelpTopic(String topic)
-    {
-        return new HelpTopic(topic);
-    }
-
-    private void reject(Errors errors, String message)
-    {
-        errors.reject(message);
-    }
-
-    private void reject(BindException errors, String message)
-    {
-        errors.reject(message);
-    }
-
-    public StatusController()
-    {
-        setActionResolver(_resolver);
-    }
-
-    public static void registerAdminConsoleLinks()
-    {
-        ActionURL url = urlProvider(PipelineStatusUrls.class).urlBegin(ContainerManager.getRoot(), false);
-        AdminConsole.addLink(AdminConsole.SettingsLinkType.Management, "pipeline", url, ReadPermission.class);
-        AdminConsole.addLink(AdminConsole.SettingsLinkType.Diagnostics, "pipelines and tasks",
-                new ActionURL(AnalysisController.InternalListPipelinesAction.class, ContainerManager.getRoot()), ReadPermission.class);
-    }
-
-    @Override
-    public PageConfig defaultPageConfig()
-    {
-        PageConfig p = super.defaultPageConfig();
-        p.setHelpTopic(getHelpTopic("pipeline"));
-        return p;
-    }
-
-    public Container getContainerCheckAdmin()
-    {
-        Container c = getContainer();
-        if (c == null || c.isRoot())
-        {
-            if (!getUser().hasRootPermission(TroubleShooterPermission.class))
-            {
-                throw new UnauthorizedException();
-            }
-        }
-
-        return c;
-    }
-
-    @RequiresPermission(ReadPermission.class)
-    public class BeginAction extends SimpleRedirectAction
-    {
-        @Override
-        public ActionURL getRedirectURL(Object o)
-        {
-            return urlShowList(getContainer(), false);
-        }
-    }
-
-    public static ActionURL urlShowList(Container container, boolean lastFilter)
-    {
-        return urlShowList(container, lastFilter, null);
-    }
-
-    public static ActionURL urlShowList(Container container, boolean lastFilter, String errorMessage)
-    {
-        ActionURL url = new ActionURL(ShowListAction.class, container);
-        if (lastFilter)
-            url.addParameter(DataRegion.LAST_FILTER_PARAM, "true");
-        if (errorMessage != null)
-        {
-            url.addParameter("errorMessage", errorMessage);
-        }
-        return url;
-    }
-
-    abstract public class ShowListBaseAction<FORM extends ReturnUrlWithErrorForm> extends FormViewAction<FORM>
-    {
-        @Override
-        public ActionURL getSuccessURL(FORM form)
-        {
-            // Success leads to a reshow of this page with lastfilter=true
-            return form.getReturnActionURL(urlShowList(getContainer(), true));
-        }
-
-        @Override
-        public ModelAndView getView(FORM form, boolean reshow, BindException errors)
-        {
-            Container c = getContainerCheckAdmin();
-
-            setHelpTopic(getHelpTopic("pipeline"));
-
-            QueryView gridView = new PipelineQueryView(getViewContext(), errors, ShowListRegionAction.class, PipelineService.PipelineButtonOption.Standard, getViewContext().getActionURL());
-            gridView.setTitle("Data Pipeline");
-
-            VBox result = new VBox();
-            if (form.getErrorMessage() != null)
-            {
-                errors.addError(new LabKeyError(form.getErrorMessage()));
-            }
-            if (errors.getErrorCount() > 0)
-            {
-                result.addView(new SpringErrorView(errors));
-            }
-
-            if (!c.isRoot())
-            {
-                result.addView(gridView);
-                return result;
-            }
-            gridView.disableContainerFilterSelection();
-
-            if (!PipelineService.get().isEnterprisePipeline())
-            {
-                HtmlView view = new HtmlView("You are not running the Enterprise Pipeline.");
-                view.setTitle("Pipeline Overview");
-                result.addView(view);
-            }
-            else
-            {
-                Set<String> locations = new TreeSet<>();
-                TaskPipelineRegistry registry = PipelineJobService.get();
-                for (TaskFactory taskFactory : registry.getTaskFactories(null))
-                {
-                    locations.add(taskFactory.getExecutionLocation());
-                }
-                EnterprisePipelineBean bean = new EnterprisePipelineBean(locations);
-                JspView<EnterprisePipelineBean> overview = new JspView<>("/org/labkey/pipeline/status/enterprisePipelineAdmin.jsp", bean);
-                overview.setTitle("Pipeline Overview");
-                result.addView(overview);
-            }
-
-            result.addView(gridView);
-
-            return result;
-        }
-
-        @Override
-        public void addNavTrail(NavTree root)
-        {
-            root.addChild("Data Pipeline");
-        }
-    }
-
-    public static class EnterprisePipelineBean
-    {
-        private Set<String> _locations;
-
-        public EnterprisePipelineBean(Set<String> locations)
-        {
-            _locations = locations;
-        }
-
-        public Set<String> getLocations()
-        {
-            return _locations;
-        }
-    }
-
-    public static class ReturnUrlWithErrorForm extends ReturnUrlForm
-    {
-        private String _errorMessage;
-
-        public String getErrorMessage()
-        {
-            return _errorMessage;
-        }
-
-        public void setErrorMessage(String errorMessage)
-        {
-            _errorMessage = errorMessage;
-        }
-    }
-
-    @RequiresPermission(ReadPermission.class)
-    public class ShowListAction extends ShowListBaseAction<ReturnUrlWithErrorForm>
-    {
-        @Override
-        public void validateCommand(ReturnUrlWithErrorForm target, Errors errors)
-        {
-            // Direct posts do nothing
-        }
-
-        @Override
-        public boolean handlePost(ReturnUrlWithErrorForm o, BindException errors)
-        {
-            return true;    // Direct posts do nothing
-        }
-    }
-
-    @RequiresPermission(ReadPermission.class)
-    public class ShowListRegionAction extends ReadOnlyApiAction<ReturnUrlForm>
-    {
-        @Override
-        public ApiResponse execute(ReturnUrlForm form, BindException errors) throws Exception
-        {
-            Container c = getContainerCheckAdmin();
-            
-            QueryView gridView = new PipelineQueryView(getViewContext(), errors, null, PipelineService.PipelineButtonOption.Standard, form.getReturnActionURL(new ActionURL(ShowListAction.class, c)));
-            if (c.isRoot())
-                gridView.disableContainerFilterSelection();
-            gridView.render(getViewContext().getRequest(), getViewContext().getResponse());
-            return null;
-        }
-    }
-
-    @RequiresPermission(ReadPermission.class)
-    public class ShowPartRegionAction extends ReadOnlyApiAction<ReturnUrlForm>
-    {
-        @Override
-        public ApiResponse execute(ReturnUrlForm form, BindException errors) throws Exception
-        {
-            PipelineQueryView gridView = new PipelineQueryView(getViewContext(), errors, null, PipelineService.PipelineButtonOption.Minimal, form.getReturnActionURL(new ActionURL(ShowListAction.class, getContainer())));
-            gridView.render(getViewContext().getRequest(), getViewContext().getResponse());
-            return null;
-        }
-    }
-
-    public static ActionURL urlDetailsLegacy(Container c, int rowId)
-    {
-        return urlDetailsLegacy(c, rowId, null);
-    }
-
-    public static ActionURL urlDetailsLegacy(Container c, int rowId, String errorMessage)
-    {
-        ActionURL url = new ActionURL(LegacyDetailsAction.class, c);
-        url.addParameter(RowIdForm.Params.rowId, Integer.toString(rowId));
-        if (errorMessage != null)
-        {
-            url.addParameter("errorMessage", errorMessage);
-        }
-        return url;
-    }
-
-    public static ActionURL urlDetails(Container c, int rowId)
-    {
-        return urlDetails(c, rowId, null);
-    }
-
-    public static ActionURL urlDetails(Container c, int rowId, String errorMessage)
-    {
-        ActionURL url = new ActionURL(DetailsAction.class, c);
-        url.addParameter(RowIdForm.Params.rowId, Integer.toString(rowId));
-        if (errorMessage != null)
-        {
-            url.addParameter("errorMessage", errorMessage);
-        }
-        return url;
-    }
-
-    public static ActionURL urlDetails(PipelineStatusFileImpl sf)
-    {
-        return urlDetails(sf.lookupContainer(), sf.getRowId());
-    }
-
-    @RequiresPermission(ReadPermission.class)
-    public class LegacyDetailsAction extends SimpleViewAction<RowIdForm>
-    {
-        private PipelineStatusFile _statusFile;
-
-        @Override
-        public ModelAndView getView(RowIdForm form, BindException errors)
-        {
-            Container c = getContainerCheckAdmin();
-
-            DataRegion rgn = getDetails(c, getUser(), form.getRowId());
-            DetailsView detailsView = new DetailsView(rgn, form.getRowId());
-            if (c == null || c.isRoot())
-            {
-                detailsView.getRenderContext().setUseContainerFilter(false);
-            }
-
-            detailsView.setFrame(WebPartView.FrameType.PORTAL);
-            detailsView.setTitle("Job Status");
-
-            VBox result = new VBox(detailsView);
-            if (form.getErrorMessage() != null)
-            {
-                errors.addError(new LabKeyError(form.getErrorMessage()));
-            }
-            if (errors.getErrorCount() > 0)
-            {
-                result.addView(new SpringErrorView(errors), 0);
-            }
-
-            _statusFile = getStatusFile(form.getRowId());
-            if (_statusFile != null)
-            {
-                String strPath = _statusFile.getFilePath();
-                if (null != strPath)
-                {
-                    Path path = FileUtil.stringToPath(c, strPath, false);
-                    if (Files.exists(path))
-                    {
-                        try
-                        {
-                            ActionURL url = getViewContext().cloneActionURL();
-                            url.replaceParameter("showDetails", Boolean.toString(!form.isShowDetails()));
-
-                            String prefix = PageFlowUtil.textLink(form.isShowDetails() ? "Show summary" : "Show full log file", url);
-
-                            // JobStatusLogView (ReaderView) responsible for closing stream
-                            WebPartView logFileView = new JobStatusLogView(Files.newInputStream(path), form.isShowDetails(), prefix, "");
-                            logFileView.setTitle(FileUtil.getFileName(path));
-                            result.addView(logFileView);
-                        }
-                        catch (IOException e)
-                        {
-                            result.addView(new HtmlView("Unable to view file - " + (e.getMessage() == null ? e.toString() : e.getMessage())));
-                        }
-                    }
-                }
-            }
-
-            return result;
-        }
-
-        @Override
-        public void addNavTrail(NavTree root)
-        {
-            root.addChild("Pipeline Jobs", new ActionURL(BeginAction.class, getContainer()));
-            root.addChild(_statusFile == null ? "Job Status" : _statusFile.getDescription());
-        }
-    }
-
-    public static class RowIdForm extends ReturnUrlWithErrorForm
-    {
-        enum Params { rowId }
-
-        private int _rowId;
-        private boolean _showDetails;
-
-        public int getRowId()
-        {
-            return _rowId;
-        }
-
-        public void setRowId(int rowId)
-        {
-            _rowId = rowId;
-        }
-
-        public boolean isShowDetails()
-        {
-            return _showDetails;
-        }
-
-        public void setShowDetails(boolean showDetails)
-        {
-            _showDetails = showDetails;
-        }
-    }
-
-    public static class DetailsBean
-    {
-        public ActionURL cancelUrl;
-        public ActionURL browseFilesUrl;
-        public ActionURL retryUrl;
-        public ActionURL showListUrl;
-        public ActionURL showFolderUrl;
-        public ActionURL dataUrl;
-        public StatusDetailsBean status;
-    }
-
-    @RequiresPermission(ReadPermission.class)
-    public class DetailsAction extends SimpleViewAction<RowIdForm>
-    {
-        private PipelineStatusFileImpl _statusFile;
-
-        @Override
-        public ModelAndView getView(RowIdForm form, BindException errors) throws IOException
-        {
-            Container c = getContainerCheckAdmin();
-
-            _statusFile = getStatusFile(form.getRowId());
-            if (_statusFile == null)
-                throw new NotFoundException("Could not find status file for rowId " + form.getRowId());
-
-            if (!_statusFile.lookupContainer().equals(getContainer()))
-            {
-                ActionURL url = getViewContext().cloneActionURL();
-                url.setContainer(_statusFile.lookupContainer());
-                throw new RedirectException(url);
-            }
-
-            if (form.getErrorMessage() != null)
-            {
-                errors.addError(new LabKeyError(form.getErrorMessage()));
-            }
-
-            DetailsBean bean = new DetailsBean();
-
-            if (_statusFile.isCancellable() && c.hasPermission(getUser(), DeletePermission.class))
-                bean.cancelUrl = urlCancel(getContainer(), _statusFile.getRowId(), getViewContext().cloneActionURL());
-
-            bean.browseFilesUrl = urlProvider(PipelineUrls.class).urlBrowse(_statusFile, getViewContext().getActionURL());
-            bean.showListUrl = urlShowList(getContainer(), true);
-            if (c == null || c.isRoot())
-                bean.showFolderUrl = new ActionURL(StatusController.ShowFolderAction.class, c).addParameter("rowId", _statusFile.getRowId());
-            if (_statusFile.getDataUrl() != null)
-                bean.dataUrl = new ActionURL(StatusController.ShowDataAction.class, c).addParameter("rowId", _statusFile.getRowId());
-
-            if (_statusFile.getJobStore() != null && (getUser().hasRootAdminPermission() || c.hasPermission(getUser(), UpdatePermission.class)))
-                bean.retryUrl = urlRetry(_statusFile);
-
-            bean.status = StatusDetailsBean.create(getContainer(), _statusFile, 0);
-
-            return new JspView<DetailsBean>("/org/labkey/pipeline/status/details.jsp", bean, errors);
-        }
-
-        @Override
-        public void addNavTrail(NavTree root)
-        {
-            root.addChild("Pipeline Jobs", new ActionURL(BeginAction.class, getContainer()));
-            root.addChild(_statusFile == null ? "Job Status" : _statusFile.getDescription());
-        }
-    }
-
-    public static class StatusDetailsForm extends RowIdForm
-    {
-        enum Params { rowId, offset, count }
-
-        private int _rowId;
-        private long _offset;
-        private int _count;
-
-        public int getRowId()
-        {
-            return _rowId;
-        }
-
-        public void setRowId(int rowId)
-        {
-            _rowId = rowId;
-        }
-
-        public long getOffset()
-        {
-            return _offset;
-        }
-
-        public void setOffset(long offset)
-        {
-            _offset = offset;
-        }
-
-        public int getCount()
-        {
-            return _count;
-        }
-
-        public void setCount(int count)
-        {
-            _count = count;
-        }
-    }
-
-    @Marshal(Marshaller.Jackson)
-    @RequiresPermission(ReadPermission.class)
-    public class StatusDetailsAction extends ReadOnlyApiAction<StatusDetailsForm>
-    {
-        @Override
-        public Object execute(StatusDetailsForm form, BindException errors) throws Exception
-        {
-            Container c = getContainerCheckAdmin();
-
-            PipelineStatusFile psf = getStatusFile(form.getRowId());
-            if (psf == null)
-                throw new NotFoundException("Could not find status file for rowId " + form.getRowId());
-
-            var status = StatusDetailsBean.create(c, psf, form.getOffset());
-            return success(status);
-        }
-    }
-
-    @RequiresPermission(ReadPermission.class)
-    public class ShowDataAction extends SimpleRedirectAction<RowIdForm>
-    {
-        @Override
-        public ActionURL getRedirectURL(RowIdForm form)
-        {
-            Container c = getContainerCheckAdmin();
-
-            PipelineStatusFile sf = getStatusFile(form.getRowId());
-            if (sf == null)
-                throw new NotFoundException("Could not find status file for rowId " + form.getRowId());
-
-            if (sf.getDataUrl() != null)
-            {
-                throw new RedirectException(sf.getDataUrl());
-            }
-
-            return urlDetails(c, form.getRowId());
-        }
-    }
-
-    @RequiresPermission(ReadPermission.class)
-    public class ShowFolderAction extends SimpleRedirectAction<RowIdForm>
-    {
-        @Override
-        public ActionURL getRedirectURL(RowIdForm form)
-        {
-            Container c = getContainerCheckAdmin();
-
-            if (c == null || c.isRoot())
-            {
-                PipelineStatusFileImpl sf = getStatusFile(form.getRowId());
-                if (sf.getContainerId() != null)
-                    c = ContainerManager.getForId(sf.getContainerId());
-            }
-
-            if (c != null)
-            {
-                throw new RedirectException(urlProvider(ProjectUrls.class).getStartURL(c));
-            }
-
-            return urlDetails(c, form.getRowId());
-        }
-    }
-
-
-    public static ActionURL urlShowFile(Container c, int rowId, String filename, boolean download)
-    {
-        return new ActionURL(ShowFileAction.class, c)
-                .addParameter(RowIdForm.Params.rowId, Integer.toString(rowId))
-                .addParameter(ShowFileForm.Params.filename, filename)
-                .addParameter(ShowFileForm.Params.download, download);
-    }
-
-    @RequiresPermission(ReadPermission.class)
-    public class ShowFileAction extends SimpleStreamAction<ShowFileForm>
-    {
-        @Override
-        public void render(ShowFileForm form, BindException errors, PrintWriter out) throws Exception
-        {
-            Container c = getContainerCheckAdmin();
-
-            boolean written = false;
-            String fileName;
-
-            PipelineStatusFile sf = getStatusFile(form.getRowId());
-            if (sf != null)
-            {
-                fileName = form.getFilename();
-
-                if (fileName != null && fileName.length() != 0)
-                {
-                    File fileStatus = new File(sf.getFilePath());
-                    String statusName = fileStatus.getName();
-                    String basename = statusName.substring(0, statusName.lastIndexOf('.'));
-
-                    File dir = fileStatus.getParentFile();
-                    File fileShow = new File(dir, fileName);
-
-                    if (NetworkDrive.exists(fileShow))
-                    {
-                        boolean visible = isVisibleFile(fileName, basename);
-
-                        String providerName = sf.getProvider();
-                        if (providerName != null)
-                        {
-                            PipelineProvider provider = PipelineService.get().getPipelineProvider(providerName);
-                            if (provider != null)
-                                visible = provider.isStatusViewableFile(sf.lookupContainer(), fileName, basename);
-                        }
-
-                        if (visible)
-                        {
-                            if (!form.isDownload())
-                            {
-                                renderFile(out, fileShow);
-                            }
-                            else
-                            {
-                                PageFlowUtil.streamFile(getViewContext().getResponse(), fileStatus, true);
-                            }
-                            written = true;
-                        }
-                    }
-                }
-            }
-
-            if (!written)
-                out.print("File not found.");
-        }
-    }
-
-    private void renderFile(PrintWriter out, File f)
-    {
-        try (BufferedReader br = Readers.getReader(f))
-        {
-            String line;
-
-            while ((line = br.readLine()) != null)
-            {
-                out.write(line);
-                out.write(_newline);
-            }
-        }
-        catch (IOException e)
-        {
-            out.write("...Error reading file...");
-            out.write(_newline);
-        }
-    }
-
-    public static class ShowFileForm extends RowIdForm
-    {
-        enum Params { filename, download }
-
-        private boolean _download;
-        private String _filename;
-
-        public String getFilename()
-        {
-            return _filename;
-        }
-
-        public void setFilename(String filename)
-        {
-            _filename = filename;
-        }
-
-        public boolean isDownload()
-        {
-            return _download;
-        }
-
-        public void setDownload(boolean download)
-        {
-            _download = download;
-        }
-    }
-
-    abstract public class PerformStatusActionBase<FORM extends SelectStatusForm>
-            extends ShowListBaseAction<FORM>
-    {
-        @Override
-        public void validateCommand(FORM target, Errors errors)
-        {
-            Set<String> runs = DataRegionSelection.getSelected(getViewContext(), true);
-
-            int i = 0;
-            int[] rowIds = new int[runs.size()];
-            for (String run : runs)
-            {
-                try
-                {
-                    rowIds[i++] = Integer.parseInt(run);
-                }
-                catch (NumberFormatException e)
-                {
-                    reject(errors, "The run " + run + " is not a valid number.");
-                    return;
-                }
-            }
-            target.setRowIds(rowIds);
-        }
-
-        @Override
-        public boolean handlePost(FORM form, BindException errors) throws Exception
-        {
-            getContainerCheckAdmin();
-
-            try
-            {
-                handleSelect(form);
-            }
-            catch (PipelineProvider.HandlerException e)
-            {
-                errors.addError(new LabKeyError(e.getMessage()));
-                return false;
-            }
-
-            return true;
-        }
-
-        abstract public void handleSelect(FORM form) throws PipelineProvider.HandlerException;
-    }
-
-    public static class SelectStatusForm extends ReturnUrlWithErrorForm
-    {
-        private int[] _rowIds;
-
-        public int[] getRowIds()
-        {
-            return _rowIds;
-        }
-
-        public void setRowIds(int[] rowIds)
-        {
-            _rowIds = rowIds;
-        }
-    }
-
-    public static class ConfirmDeleteStatusForm extends SelectStatusForm
-    {
-        private String _dataRegionSelectionKey;
-        private boolean _confirm;
-        private boolean _deleteRuns;
-
-        public String getDataRegionSelectionKey()
-        {
-            return _dataRegionSelectionKey;
-        }
-
-        public void setDataRegionSelectionKey(String dataRegionSelectionKey)
-        {
-            _dataRegionSelectionKey = dataRegionSelectionKey;
-        }
-
-        public boolean isConfirm()
-        {
-            return _confirm;
-        }
-
-        public void setConfirm(boolean confirm)
-        {
-            _confirm = confirm;
-        }
-
-        public boolean isDeleteRuns()
-        {
-            return _deleteRuns;
-        }
-
-        public void setDeleteRuns(boolean deleteRuns)
-        {
-            _deleteRuns = deleteRuns;
-        }
-    }
-
-    // DeletePermission will be checked in PipelineStatusManager.deleteStatus()
-    @RequiresPermission(ReadPermission.class)
-    public class DeleteStatusAction extends FormViewAction<ConfirmDeleteStatusForm>
-    {
-        @Override
-        public void validateCommand(ConfirmDeleteStatusForm form, Errors errors)
-        {
-            Set<String> runs = DataRegionSelection.getSelected(getViewContext(), true);
-
-            try
-            {
-                form.setRowIds(PageFlowUtil.toInts(runs));
-            }
-            catch (NumberFormatException e)
-            {
-                reject(errors, "Invalid run: " + e.getMessage());
-            }
-        }
-
-        @Override
-        public ModelAndView getView(ConfirmDeleteStatusForm form, boolean reshow, BindException errors)
-        {
-            return new JspView<>("/org/labkey/pipeline/status/deleteStatus.jsp", form, errors);
-        }
-
-        @Override
-        public boolean handlePost(ConfirmDeleteStatusForm form, BindException errors)
-        {
-            if (!form.isConfirm())
-                return false;
-
-            getContainerCheckAdmin();
-            try
-            {
-                deleteStatus(getViewBackgroundInfo().getContainer(), getViewBackgroundInfo().getUser(), form.isDeleteRuns(), DataRegionSelection.getSelectedIntegers(getViewContext(), true));
-            }
-            catch (PipelineProvider.HandlerException e)
-            {
-                errors.addError(new LabKeyError(e.getMessage() == null ? "Failed to delete at least one job. It may be referenced by other jobs" : e.getMessage()));
-                return false;
-            }
-            return true;
-        }
-
-        @Override
-        public URLHelper getSuccessURL(ConfirmDeleteStatusForm form)
-        {
-            URLHelper ret = form.getReturnURLHelper();
-            if (null == ret)
-                ret = urlShowList(getContainer(), true, null);
-            return ret;
-        }
-
-        @Override
-        public void addNavTrail(NavTree root)
-        {
-            root.addChild("Confirm Deletion");
-        }
-    }
-
-    @RequiresPermission(ReadPermission.class)
-    public class CancelStatusAction extends PerformStatusActionBase
-    {
-        @Override
-        public void handleSelect(SelectStatusForm form) throws PipelineProvider.HandlerException
-        {
-            cancelStatus(getViewBackgroundInfo(), DataRegionSelection.getSelectedIntegers(getViewContext(), true));
-        }
-    }
-
-    @RequiresPermission(ReadPermission.class)
-    public class CompleteStatusAction extends PerformStatusActionBase
-    {
-        @Override
-        public void handleSelect(SelectStatusForm form)
-        {
-            completeStatus(getUser(), DataRegionSelection.getSelectedIntegers(getViewContext(), true));
-        }
-    }
-
-    @RequiresPermission(UpdatePermission.class)
-    public class RetryStatusAction extends FormHandlerAction<RowIdForm>
-    {
-        ActionURL _successURL;
-
-        @Override
-        public void validateCommand(RowIdForm target, Errors errors)
-        {
-        }
-
-        @Override
-        public boolean handlePost(RowIdForm form, BindException errors) throws Exception
-        {
-            getContainerCheckAdmin();
-
-            Set<Integer> rowIds;
-            if (form.getRowId() != 0)
-            {
-                rowIds = Set.of(form.getRowId());
-            }
-            else
-            {
-                rowIds = DataRegionSelection.getSelectedIntegers(getViewContext(), false);
-            }
-
-            ActionURL firstDetailsURL = null;
-            for (Integer rowId : rowIds)
-            {
-                var sf = getStatusFile(rowId);
-                if (sf == null)
-                    throw new NotFoundException("Could not find status file for rowId " + form.getRowId());
-
-                if (firstDetailsURL == null)
-                    firstDetailsURL = urlDetails(sf);
-
-                if (!PipelineJob.TaskStatus.error.matches(sf.getStatus()) && !PipelineJob.TaskStatus.cancelled.matches(sf.getStatus()))
-                {
-                    errors.addError(new LabKeyError("Unable to retry job that is not in the ERROR or CANCELLED state"));
-                }
-
-                try
-                {
-                    PipelineJobService.get().getJobStore().retry(sf);
-                }
-                catch (IOException | NoSuchJobException e)
-                {
-                    errors.addError(new LabKeyError(e.getMessage()));
-                }
-            }
-
-            if (errors.hasErrors())
-                return false;
-
-            _successURL = form.getReturnActionURL(firstDetailsURL);
-            return true;
-        }
-
-        @Override
-        public URLHelper getSuccessURL(RowIdForm rowIdForm)
-        {
-            return _successURL;
-        }
-    }
-
-    private DataRegion getDetails(Container c, User user, int rowId) throws RedirectException
-    {
-        DataRegion rgn = new DataRegion();
-
-        rgn.setColumns(getTableInfo().getColumns("Created, Modified, Job, JobParent, JobStore, Provider, Container, Email, Status, Info, FilePath, DataUrl"));
-        rgn.addDisplayColumn(new FileDisplayColumn());
-        rgn.addDisplayColumn(new JobDisplayColumn(false));
-        rgn.addDisplayColumn(new JobDisplayColumn(true));
-        rgn.getDisplayColumn("Job").setVisible(false);
-        rgn.getDisplayColumn("JobParent").setVisible(false);
-        rgn.getDisplayColumn("JobStore").setVisible(false);
-        rgn.getDisplayColumn("Provider").setVisible(false);
-        rgn.getDisplayColumn("Status").setURL(null);
-        rgn.getDisplayColumn("Container").setVisible(false);
-        rgn.getDisplayColumn("DataUrl").setVisible(false);
-
-        PipelineStatusFileImpl sf = getStatusFile(rowId);
-        if (sf == null)
-            throw new NotFoundException("Could not find status file for rowId " + rowId);
-
-        if (!sf.lookupContainer().equals(getContainer()))
-        {
-            ActionURL url = getViewContext().cloneActionURL();
-            url.setContainer(sf.lookupContainer());
-            throw new RedirectException(url);
-        }
-
-        ButtonBar bb = new ButtonBar();
-        bb.setStyle(ButtonBar.Style.separateButtons);
-
-        ActionButton showGrid = new ActionButton(new ActionURL(ShowListAction.class, getContainer()).addParameter(DataRegion.LAST_FILTER_PARAM, "true"), "Show Grid");
-        showGrid.setActionType(ActionButton.Action.LINK);
-        showGrid.setDisplayPermission(ReadPermission.class);
-        bb.add(showGrid);
-
-        if (c == null || c.isRoot())
-        {
-            ActionURL url = new ActionURL(ShowFolderAction.class, c);
-            url.addParameter("rowId", rowId);
-            ActionButton showFolder = new ActionButton(url, "Folder");
-            showFolder.setActionType(ActionButton.Action.LINK);
-            bb.add(showFolder);
-        }
-
-        if (sf.getDataUrl() != null)
-        {
-            ActionURL url = new ActionURL(ShowDataAction.class, c);
-            url.addParameter("rowId", rowId);
-            ActionButton showData = new ActionButton(url, "Data");
-            showData.setActionType(ActionButton.Action.LINK);
-            bb.add(showData);
-        }
-
-        List<? extends ExpRun> runs = ExperimentService.get().getExpRunsForJobId(sf.getRowId());
-        if (runs.size() == 1)
-        {
-            ExpRun run = runs.get(0);
-            URLHelper url = run.detailsURL();
-            ActionButton showRun = new ActionButton("Run", url);
-            showRun.setActionType(ActionButton.Action.LINK);
-            bb.add(showRun);
-        }
-        else if (runs.size() > 1)
-        {
-            MenuButton runsMenu = new MenuButton("Runs");
-            for (ExpRun run : runs)
-            {
-                ActionURL url = (ActionURL)run.detailsURL();
-                runsMenu.addMenuItem(run.getName(), url);
-            }
-            bb.add(runsMenu);
-        }
-
-        if (sf.getFilePath() != null)
-        {
-            ActionURL url = urlProvider(PipelineUrls.class).urlBrowse(sf, getViewContext().getActionURL());
-            if (url != null)
-            {
-                ActionButton showData = new ActionButton(url, "Browse Files");
-                showData.setActionType(ActionButton.Action.LINK);
-                bb.add(showData);
-            }
-        }
-
-        if (sf.isCancellable() && getContainer().hasPermission(getUser(), DeletePermission.class))
-        {
-            ActionURL url = urlCancel(c, sf.getRowId(), getViewContext().getActionURL());
-            ActionButton button = new ActionButton(url, "Cancel");
-            button.setActionType(ActionButton.Action.POST);
-            bb.add(button);
-        }
-
-        if (sf.isRetryable())
-        {
-            ActionURL retryUrl = urlRetry(sf);
-            ActionButton button = new ActionButton(retryUrl, "Retry");
-            button.setActionType(ActionButton.Action.POST);
-            if (!getUser().hasRootAdminPermission())
-                button.setDisplayPermission(UpdatePermission.class);
-            bb.add(button);
-        }
-
-        rgn.setButtonBar(bb, DataRegion.MODE_DETAILS);
-
-        return rgn;
-    }
-
-    private static ActionURL urlCancel(Container c, int rowId, @Nullable ActionURL returnUrl)
-    {
-        ActionURL url = new ActionURL(PipelineController.CancelJobAction.class, c);
-        url.addParameter("rowId", rowId);
-        if (returnUrl != null)
-            url.addReturnURL(returnUrl);
-        return url;
-    }
-
-    private static ActionURL urlRetry(PipelineStatusFile sf)
-    {
-        return new ActionURL(RetryStatusAction.class, sf.lookupContainer())
-                .addParameter("rowId", sf.getRowId());
-    }
-
-    protected static boolean isVisibleFile(String name, String basename)
-    {
-        if (name.endsWith(".def") ||
-                name.endsWith(".def.err") ||
-                name.equals("tandem.xml") ||
-                name.equals("tandem.xml.err"))
-            return true;
-        if (!name.startsWith(basename) || name.length() == basename.length() ||
-                name.charAt(basename.length()) != '.')
-            return false;
-        return name.endsWith(".log") || name.endsWith(".out");
-    }
-
-/////////////////////////////////////////////////////////////////////////////
-//  Public URL interface to this controller
-
-    public static class PipelineStatusUrlsImp implements PipelineStatusUrls
-    {
-        @Override
-        public ActionURL urlBegin(Container container)
-        {
-            return urlShowList(container, false);
-        }
-
-        @Override
-        public ActionURL urlDetails(Container container, int rowId)
-        {
-            return StatusController.urlDetails(container, rowId);
-        }
-
-        @Override
-        public ActionURL urlBegin(Container container, boolean notComplete)
-        {
-            ActionURL url = urlBegin(container);
-
-            if (notComplete)
-                url.addParameter("StatusFiles.Status~neqornull", "COMPLETE");
-
-            return url;
-        }
-
-        @Override
-        public ActionURL urlShowFile(Container container, int rowId, String filename)
-        {
-            return StatusController.urlShowFile(container, rowId, filename, false);
-        }
-
-        @Override
-        public ActionURL urlCancel(Container container, int rowId, @Nullable ActionURL returnUrl)
-        {
-            return StatusController.urlCancel(container, rowId, returnUrl);
-        }
-    }
-
-    @RequiresPermission(AdminOperationsPermission.class)
-    public class ForceRefreshAction extends SimpleViewAction
-    {
-        @Override
-        public ModelAndView getView(Object o, BindException errors)
-        {
-            PipelineServiceImpl.get().refreshLocalJobs();
-            throw new RedirectException(new ActionURL(ShowListAction.class, ContainerManager.getRoot()));
-        }
-
-        @Override
-        public void addNavTrail(NavTree root)
-        {
-            throw new UnsupportedOperationException();
-        }
-    }
-
-    public static class TestCase extends AbstractActionPermissionTest
-    {
-        @Override
-        public void testActionPermissions()
-        {
-            User user = TestContext.get().getUser();
-            assertTrue(user.hasSiteAdminPermission());
-
-            StatusController controller = new StatusController();
-
-            // @RequiresPermission(ReadPermission.class)
-            assertForReadPermission(user,
-                controller.new BeginAction(),
-                controller.new ShowListAction(),
-                controller.new ShowListRegionAction(),
-                controller.new ShowPartRegionAction(),
-                controller.new LegacyDetailsAction(),
-                controller.new DetailsAction(),
-                controller.new ShowDataAction(),
-                controller.new ShowFolderAction(),
-                controller.new ShowFileAction(),
-                controller.new StatusDetailsAction(),
-                controller.new DeleteStatusAction(),
-                controller.new CancelStatusAction(),
-                controller.new CompleteStatusAction()
-            );
-
-            // @RequiresPermission(UpdatePermission.class)
-            assertForUpdateOrDeletePermission(user,
-                controller.new RetryStatusAction()
-            );
-
-            // @RequiresPermission(AdminOperationsPermission.class)
-            assertForAdminOperationsPermission(user,
-                controller.new ForceRefreshAction()
-            );
-        }
-    }
-}
+/*
+ * Copyright (c) 2008-2019 LabKey Corporation
+ *
+ * Licensed under the Apache License, Version 2.0 (the "License");
+ * you may not use this file except in compliance with the License.
+ * You may obtain a copy of the License at
+ *
+ *     http://www.apache.org/licenses/LICENSE-2.0
+ *
+ * Unless required by applicable law or agreed to in writing, software
+ * distributed under the License is distributed on an "AS IS" BASIS,
+ * WITHOUT WARRANTIES OR CONDITIONS OF ANY KIND, either express or implied.
+ * See the License for the specific language governing permissions and
+ * limitations under the License.
+ */
+
+package org.labkey.pipeline.status;
+
+import org.apache.commons.lang3.StringUtils;
+import org.apache.logging.log4j.LogManager;
+import org.apache.logging.log4j.Logger;
+import org.jetbrains.annotations.Nullable;
+import org.labkey.api.action.ApiResponse;
+import org.labkey.api.action.FormHandlerAction;
+import org.labkey.api.action.FormViewAction;
+import org.labkey.api.action.LabKeyError;
+import org.labkey.api.action.Marshal;
+import org.labkey.api.action.Marshaller;
+import org.labkey.api.action.ReadOnlyApiAction;
+import org.labkey.api.action.ReturnUrlForm;
+import org.labkey.api.action.SimpleRedirectAction;
+import org.labkey.api.action.SimpleStreamAction;
+import org.labkey.api.action.SimpleViewAction;
+import org.labkey.api.action.SpringActionController;
+import org.labkey.api.data.ActionButton;
+import org.labkey.api.data.ButtonBar;
+import org.labkey.api.data.Container;
+import org.labkey.api.data.ContainerManager;
+import org.labkey.api.data.DataRegion;
+import org.labkey.api.data.DataRegionSelection;
+import org.labkey.api.data.MenuButton;
+import org.labkey.api.exp.api.ExpRun;
+import org.labkey.api.exp.api.ExperimentService;
+import org.labkey.api.pipeline.NoSuchJobException;
+import org.labkey.api.pipeline.PipelineJob;
+import org.labkey.api.pipeline.PipelineJobService;
+import org.labkey.api.pipeline.PipelineProvider;
+import org.labkey.api.pipeline.PipelineService;
+import org.labkey.api.pipeline.PipelineStatusFile;
+import org.labkey.api.pipeline.PipelineStatusUrls;
+import org.labkey.api.pipeline.PipelineUrls;
+import org.labkey.api.pipeline.TaskFactory;
+import org.labkey.api.pipeline.TaskPipelineRegistry;
+import org.labkey.api.portal.ProjectUrls;
+import org.labkey.api.query.QueryView;
+import org.labkey.api.reader.Readers;
+import org.labkey.api.security.RequiresPermission;
+import org.labkey.api.security.User;
+import org.labkey.api.security.permissions.AbstractActionPermissionTest;
+import org.labkey.api.security.permissions.AdminOperationsPermission;
+import org.labkey.api.security.permissions.DeletePermission;
+import org.labkey.api.security.permissions.ReadPermission;
+import org.labkey.api.security.permissions.TroubleShooterPermission;
+import org.labkey.api.security.permissions.UpdatePermission;
+import org.labkey.api.settings.AdminConsole;
+import org.labkey.api.util.FileUtil;
+import org.labkey.api.util.HelpTopic;
+import org.labkey.api.util.NetworkDrive;
+import org.labkey.api.util.PageFlowUtil;
+import org.labkey.api.util.TestContext;
+import org.labkey.api.util.URLHelper;
+import org.labkey.api.view.ActionURL;
+import org.labkey.api.view.DetailsView;
+import org.labkey.api.view.HtmlView;
+import org.labkey.api.view.JspView;
+import org.labkey.api.view.NavTree;
+import org.labkey.api.view.NotFoundException;
+import org.labkey.api.view.RedirectException;
+import org.labkey.api.view.SpringErrorView;
+import org.labkey.api.view.UnauthorizedException;
+import org.labkey.api.view.VBox;
+import org.labkey.api.view.WebPartView;
+import org.labkey.api.view.template.PageConfig;
+import org.labkey.pipeline.PipelineController;
+import org.labkey.pipeline.analysis.AnalysisController;
+import org.labkey.pipeline.api.PipelineServiceImpl;
+import org.labkey.pipeline.api.PipelineStatusFileImpl;
+import org.springframework.validation.BindException;
+import org.springframework.validation.Errors;
+import org.springframework.web.servlet.ModelAndView;
+
+import java.io.BufferedReader;
+import java.io.File;
+import java.io.IOException;
+import java.io.PrintWriter;
+import java.nio.file.Files;
+import java.nio.file.Path;
+import java.util.List;
+import java.util.Set;
+import java.util.TreeSet;
+
+import static org.labkey.api.util.PageFlowUtil.urlProvider;
+import static org.labkey.pipeline.api.PipelineStatusManager.cancelStatus;
+import static org.labkey.pipeline.api.PipelineStatusManager.completeStatus;
+import static org.labkey.pipeline.api.PipelineStatusManager.deleteStatus;
+import static org.labkey.pipeline.api.PipelineStatusManager.getStatusFile;
+import static org.labkey.pipeline.api.PipelineStatusManager.getTableInfo;
+
+
+public class StatusController extends SpringActionController
+{
+    private static final Logger _log = LogManager.getLogger(StatusController.class);
+    private static final DefaultActionResolver _resolver = new DefaultActionResolver(StatusController.class);
+
+    protected static final String _newline = System.getProperty("line.separator");
+
+    private static HelpTopic getHelpTopic(String topic)
+    {
+        return new HelpTopic(topic);
+    }
+
+    private void reject(Errors errors, String message)
+    {
+        errors.reject(message);
+    }
+
+    private void reject(BindException errors, String message)
+    {
+        errors.reject(message);
+    }
+
+    public StatusController()
+    {
+        setActionResolver(_resolver);
+    }
+
+    public static void registerAdminConsoleLinks()
+    {
+        ActionURL url = urlProvider(PipelineStatusUrls.class).urlBegin(ContainerManager.getRoot(), false);
+        AdminConsole.addLink(AdminConsole.SettingsLinkType.Management, "pipeline", url, ReadPermission.class);
+        AdminConsole.addLink(AdminConsole.SettingsLinkType.Diagnostics, "pipelines and tasks",
+                new ActionURL(AnalysisController.InternalListPipelinesAction.class, ContainerManager.getRoot()), ReadPermission.class);
+    }
+
+    @Override
+    public PageConfig defaultPageConfig()
+    {
+        PageConfig p = super.defaultPageConfig();
+        p.setHelpTopic(getHelpTopic("pipeline"));
+        return p;
+    }
+
+    public Container getContainerCheckAdmin()
+    {
+        Container c = getContainer();
+        if (c == null || c.isRoot())
+        {
+            if (!getUser().hasRootPermission(TroubleShooterPermission.class))
+            {
+                throw new UnauthorizedException();
+            }
+        }
+
+        return c;
+    }
+
+    @RequiresPermission(ReadPermission.class)
+    public class BeginAction extends SimpleRedirectAction
+    {
+        @Override
+        public ActionURL getRedirectURL(Object o)
+        {
+            return urlShowList(getContainer(), false);
+        }
+    }
+
+    public static ActionURL urlShowList(Container container, boolean lastFilter)
+    {
+        return urlShowList(container, lastFilter, null);
+    }
+
+    public static ActionURL urlShowList(Container container, boolean lastFilter, String errorMessage)
+    {
+        ActionURL url = new ActionURL(ShowListAction.class, container);
+        if (lastFilter)
+            url.addParameter(DataRegion.LAST_FILTER_PARAM, "true");
+        if (errorMessage != null)
+        {
+            url.addParameter("errorMessage", errorMessage);
+        }
+        return url;
+    }
+
+    abstract public class ShowListBaseAction<FORM extends ReturnUrlWithErrorForm> extends FormViewAction<FORM>
+    {
+        @Override
+        public ActionURL getSuccessURL(FORM form)
+        {
+            // Success leads to a reshow of this page with lastfilter=true
+            return form.getReturnActionURL(urlShowList(getContainer(), true));
+        }
+
+        @Override
+        public ModelAndView getView(FORM form, boolean reshow, BindException errors)
+        {
+            Container c = getContainerCheckAdmin();
+
+            setHelpTopic(getHelpTopic("pipeline"));
+
+            QueryView gridView = new PipelineQueryView(getViewContext(), errors, ShowListRegionAction.class, PipelineService.PipelineButtonOption.Standard, getViewContext().getActionURL());
+            gridView.setTitle("Data Pipeline");
+
+            VBox result = new VBox();
+            if (form.getErrorMessage() != null)
+            {
+                errors.addError(new LabKeyError(form.getErrorMessage()));
+            }
+            if (errors.getErrorCount() > 0)
+            {
+                result.addView(new SpringErrorView(errors));
+            }
+
+            if (!c.isRoot())
+            {
+                result.addView(gridView);
+                return result;
+            }
+            gridView.disableContainerFilterSelection();
+
+            if (!PipelineService.get().isEnterprisePipeline())
+            {
+                HtmlView view = new HtmlView("You are not running the Enterprise Pipeline.");
+                view.setTitle("Pipeline Overview");
+                result.addView(view);
+            }
+            else
+            {
+                Set<String> locations = new TreeSet<>();
+                TaskPipelineRegistry registry = PipelineJobService.get();
+                for (TaskFactory taskFactory : registry.getTaskFactories(null))
+                {
+                    locations.add(taskFactory.getExecutionLocation());
+                }
+                EnterprisePipelineBean bean = new EnterprisePipelineBean(locations);
+                JspView<EnterprisePipelineBean> overview = new JspView<>("/org/labkey/pipeline/status/enterprisePipelineAdmin.jsp", bean);
+                overview.setTitle("Pipeline Overview");
+                result.addView(overview);
+            }
+
+            result.addView(gridView);
+
+            return result;
+        }
+
+        @Override
+        public void addNavTrail(NavTree root)
+        {
+            root.addChild("Data Pipeline");
+        }
+    }
+
+    public static class EnterprisePipelineBean
+    {
+        private Set<String> _locations;
+
+        public EnterprisePipelineBean(Set<String> locations)
+        {
+            _locations = locations;
+        }
+
+        public Set<String> getLocations()
+        {
+            return _locations;
+        }
+    }
+
+    public static class ReturnUrlWithErrorForm extends ReturnUrlForm
+    {
+        private String _errorMessage;
+
+        public String getErrorMessage()
+        {
+            return _errorMessage;
+        }
+
+        public void setErrorMessage(String errorMessage)
+        {
+            _errorMessage = errorMessage;
+        }
+    }
+
+    @RequiresPermission(ReadPermission.class)
+    public class ShowListAction extends ShowListBaseAction<ReturnUrlWithErrorForm>
+    {
+        @Override
+        public void validateCommand(ReturnUrlWithErrorForm target, Errors errors)
+        {
+            // Direct posts do nothing
+        }
+
+        @Override
+        public boolean handlePost(ReturnUrlWithErrorForm o, BindException errors)
+        {
+            return true;    // Direct posts do nothing
+        }
+    }
+
+    @RequiresPermission(ReadPermission.class)
+    public class ShowListRegionAction extends ReadOnlyApiAction<ReturnUrlForm>
+    {
+        @Override
+        public ApiResponse execute(ReturnUrlForm form, BindException errors) throws Exception
+        {
+            Container c = getContainerCheckAdmin();
+            
+            QueryView gridView = new PipelineQueryView(getViewContext(), errors, null, PipelineService.PipelineButtonOption.Standard, form.getReturnActionURL(new ActionURL(ShowListAction.class, c)));
+            if (c.isRoot())
+                gridView.disableContainerFilterSelection();
+            gridView.render(getViewContext().getRequest(), getViewContext().getResponse());
+            return null;
+        }
+    }
+
+    @RequiresPermission(ReadPermission.class)
+    public class ShowPartRegionAction extends ReadOnlyApiAction<ReturnUrlForm>
+    {
+        @Override
+        public ApiResponse execute(ReturnUrlForm form, BindException errors) throws Exception
+        {
+            PipelineQueryView gridView = new PipelineQueryView(getViewContext(), errors, null, PipelineService.PipelineButtonOption.Minimal, form.getReturnActionURL(new ActionURL(ShowListAction.class, getContainer())));
+            gridView.render(getViewContext().getRequest(), getViewContext().getResponse());
+            return null;
+        }
+    }
+
+    public static ActionURL urlDetailsLegacy(Container c, int rowId)
+    {
+        return urlDetailsLegacy(c, rowId, null);
+    }
+
+    public static ActionURL urlDetailsLegacy(Container c, int rowId, String errorMessage)
+    {
+        ActionURL url = new ActionURL(LegacyDetailsAction.class, c);
+        url.addParameter(RowIdForm.Params.rowId, Integer.toString(rowId));
+        if (errorMessage != null)
+        {
+            url.addParameter("errorMessage", errorMessage);
+        }
+        return url;
+    }
+
+    public static ActionURL urlDetails(Container c, int rowId)
+    {
+        return urlDetails(c, rowId, null);
+    }
+
+    public static ActionURL urlDetails(Container c, int rowId, String errorMessage)
+    {
+        ActionURL url = new ActionURL(DetailsAction.class, c);
+        url.addParameter(RowIdForm.Params.rowId, Integer.toString(rowId));
+        if (errorMessage != null)
+        {
+            url.addParameter("errorMessage", errorMessage);
+        }
+        return url;
+    }
+
+    public static ActionURL urlDetails(PipelineStatusFileImpl sf)
+    {
+        return urlDetails(sf.lookupContainer(), sf.getRowId());
+    }
+
+    @RequiresPermission(ReadPermission.class)
+    public class LegacyDetailsAction extends SimpleViewAction<RowIdForm>
+    {
+        private PipelineStatusFile _statusFile;
+
+        @Override
+        public ModelAndView getView(RowIdForm form, BindException errors)
+        {
+            Container c = getContainerCheckAdmin();
+
+            DataRegion rgn = getDetails(c, getUser(), form.getRowId());
+            DetailsView detailsView = new DetailsView(rgn, form.getRowId());
+            if (c == null || c.isRoot())
+            {
+                detailsView.getRenderContext().setUseContainerFilter(false);
+            }
+
+            detailsView.setFrame(WebPartView.FrameType.PORTAL);
+            detailsView.setTitle("Job Status");
+
+            VBox result = new VBox(detailsView);
+            if (form.getErrorMessage() != null)
+            {
+                errors.addError(new LabKeyError(form.getErrorMessage()));
+            }
+            if (errors.getErrorCount() > 0)
+            {
+                result.addView(new SpringErrorView(errors), 0);
+            }
+
+            _statusFile = getStatusFile(form.getRowId());
+            if (_statusFile != null)
+            {
+                String strPath = _statusFile.getFilePath();
+                if (null != strPath)
+                {
+                    Path path = FileUtil.stringToPath(c, strPath, false);
+                    if (Files.exists(path))
+                    {
+                        try
+                        {
+                            ActionURL url = getViewContext().cloneActionURL();
+                            url.replaceParameter("showDetails", Boolean.toString(!form.isShowDetails()));
+
+                            String prefix = PageFlowUtil.textLink(form.isShowDetails() ? "Show summary" : "Show full log file", url);
+
+                            // JobStatusLogView (ReaderView) responsible for closing stream
+                            WebPartView logFileView = new JobStatusLogView(Files.newInputStream(path), form.isShowDetails(), prefix, "");
+                            logFileView.setTitle(FileUtil.getFileName(path));
+                            result.addView(logFileView);
+                        }
+                        catch (IOException e)
+                        {
+                            result.addView(new HtmlView("Unable to view file - " + (e.getMessage() == null ? e.toString() : e.getMessage())));
+                        }
+                    }
+                }
+            }
+
+            return result;
+        }
+
+        @Override
+        public void addNavTrail(NavTree root)
+        {
+            root.addChild("Pipeline Jobs", new ActionURL(BeginAction.class, getContainer()));
+            root.addChild(_statusFile == null ? "Job Status" : _statusFile.getDescription());
+        }
+    }
+
+    public static class RowIdForm extends ReturnUrlWithErrorForm
+    {
+        enum Params { rowId }
+
+        private int _rowId;
+        private boolean _showDetails;
+
+        public int getRowId()
+        {
+            return _rowId;
+        }
+
+        public void setRowId(int rowId)
+        {
+            _rowId = rowId;
+        }
+
+        public boolean isShowDetails()
+        {
+            return _showDetails;
+        }
+
+        public void setShowDetails(boolean showDetails)
+        {
+            _showDetails = showDetails;
+        }
+    }
+
+    public static class DetailsBean
+    {
+        public ActionURL cancelUrl;
+        public ActionURL browseFilesUrl;
+        public ActionURL retryUrl;
+        public ActionURL showListUrl;
+        public ActionURL showFolderUrl;
+        public ActionURL dataUrl;
+        public StatusDetailsBean status;
+    }
+
+    @RequiresPermission(ReadPermission.class)
+    public class DetailsAction extends SimpleViewAction<RowIdForm>
+    {
+        private PipelineStatusFileImpl _statusFile;
+
+        @Override
+        public ModelAndView getView(RowIdForm form, BindException errors) throws IOException
+        {
+            Container c = getContainerCheckAdmin();
+
+            _statusFile = getStatusFile(form.getRowId());
+            if (_statusFile == null)
+                throw new NotFoundException("Could not find status file for rowId " + form.getRowId());
+
+            if (!_statusFile.lookupContainer().equals(getContainer()))
+            {
+                ActionURL url = getViewContext().cloneActionURL();
+                url.setContainer(_statusFile.lookupContainer());
+                throw new RedirectException(url);
+            }
+
+            if (form.getErrorMessage() != null)
+            {
+                errors.addError(new LabKeyError(form.getErrorMessage()));
+            }
+
+            DetailsBean bean = new DetailsBean();
+
+            if (_statusFile.isCancellable() && c.hasPermission(getUser(), DeletePermission.class))
+                bean.cancelUrl = urlCancel(getContainer(), _statusFile.getRowId(), getViewContext().cloneActionURL());
+
+            bean.browseFilesUrl = urlProvider(PipelineUrls.class).urlBrowse(_statusFile, getViewContext().getActionURL());
+            bean.showListUrl = urlShowList(getContainer(), true);
+            if (c == null || c.isRoot())
+                bean.showFolderUrl = new ActionURL(StatusController.ShowFolderAction.class, c).addParameter("rowId", _statusFile.getRowId());
+            if (_statusFile.getDataUrl() != null)
+                bean.dataUrl = new ActionURL(StatusController.ShowDataAction.class, c).addParameter("rowId", _statusFile.getRowId());
+
+            if (_statusFile.getJobStore() != null && (getUser().hasRootAdminPermission() || c.hasPermission(getUser(), UpdatePermission.class)))
+                bean.retryUrl = urlRetry(_statusFile);
+
+            bean.status = StatusDetailsBean.create(getContainer(), _statusFile, 0);
+
+            return new JspView<DetailsBean>("/org/labkey/pipeline/status/details.jsp", bean, errors);
+        }
+
+        @Override
+        public void addNavTrail(NavTree root)
+        {
+            root.addChild("Pipeline Jobs", new ActionURL(BeginAction.class, getContainer()));
+            root.addChild(_statusFile == null ? "Job Status" : _statusFile.getDescription());
+        }
+    }
+
+    public static class StatusDetailsForm extends RowIdForm
+    {
+        enum Params { rowId, offset, count }
+
+        private int _rowId;
+        private long _offset;
+        private int _count;
+
+        public int getRowId()
+        {
+            return _rowId;
+        }
+
+        public void setRowId(int rowId)
+        {
+            _rowId = rowId;
+        }
+
+        public long getOffset()
+        {
+            return _offset;
+        }
+
+        public void setOffset(long offset)
+        {
+            _offset = offset;
+        }
+
+        public int getCount()
+        {
+            return _count;
+        }
+
+        public void setCount(int count)
+        {
+            _count = count;
+        }
+    }
+
+    @Marshal(Marshaller.Jackson)
+    @RequiresPermission(ReadPermission.class)
+    public class StatusDetailsAction extends ReadOnlyApiAction<StatusDetailsForm>
+    {
+        @Override
+        public Object execute(StatusDetailsForm form, BindException errors) throws Exception
+        {
+            Container c = getContainerCheckAdmin();
+
+            PipelineStatusFile psf = getStatusFile(form.getRowId());
+            if (psf == null)
+                throw new NotFoundException("Could not find status file for rowId " + form.getRowId());
+
+            var status = StatusDetailsBean.create(c, psf, form.getOffset());
+            return success(status);
+        }
+    }
+
+    @RequiresPermission(ReadPermission.class)
+    public class ShowDataAction extends SimpleRedirectAction<RowIdForm>
+    {
+        @Override
+        public ActionURL getRedirectURL(RowIdForm form)
+        {
+            Container c = getContainerCheckAdmin();
+
+            PipelineStatusFile sf = getStatusFile(form.getRowId());
+            if (sf == null)
+                throw new NotFoundException("Could not find status file for rowId " + form.getRowId());
+
+            if (sf.getDataUrl() != null)
+            {
+                throw new RedirectException(sf.getDataUrl());
+            }
+
+            return urlDetails(c, form.getRowId());
+        }
+    }
+
+    @RequiresPermission(ReadPermission.class)
+    public class ShowFolderAction extends SimpleRedirectAction<RowIdForm>
+    {
+        @Override
+        public ActionURL getRedirectURL(RowIdForm form)
+        {
+            Container c = getContainerCheckAdmin();
+
+            if (c == null || c.isRoot())
+            {
+                PipelineStatusFileImpl sf = getStatusFile(form.getRowId());
+                if (sf.getContainerId() != null)
+                    c = ContainerManager.getForId(sf.getContainerId());
+            }
+
+            if (c != null)
+            {
+                throw new RedirectException(urlProvider(ProjectUrls.class).getStartURL(c));
+            }
+
+            return urlDetails(c, form.getRowId());
+        }
+    }
+
+
+    public static ActionURL urlShowFile(Container c, int rowId, String filename, boolean download)
+    {
+        return new ActionURL(ShowFileAction.class, c)
+                .addParameter(RowIdForm.Params.rowId, Integer.toString(rowId))
+                .addParameter(ShowFileForm.Params.filename, filename)
+                .addParameter(ShowFileForm.Params.download, download);
+    }
+
+    @RequiresPermission(ReadPermission.class)
+    public class ShowFileAction extends SimpleStreamAction<ShowFileForm>
+    {
+        @Override
+        public void render(ShowFileForm form, BindException errors, PrintWriter out) throws Exception
+        {
+            Container c = getContainerCheckAdmin();
+
+            boolean written = false;
+            String fileName;
+
+            PipelineStatusFile sf = getStatusFile(form.getRowId());
+            if (sf != null)
+            {
+                fileName = form.getFilename();
+
+                if (fileName != null && fileName.length() != 0)
+                {
+                    File fileStatus = new File(sf.getFilePath());
+                    String statusName = fileStatus.getName();
+                    String basename = statusName.substring(0, statusName.lastIndexOf('.'));
+
+                    File dir = fileStatus.getParentFile();
+                    File fileShow = new File(dir, fileName);
+
+                    if (NetworkDrive.exists(fileShow))
+                    {
+                        boolean visible = isVisibleFile(fileName, basename);
+
+                        String providerName = sf.getProvider();
+                        if (providerName != null)
+                        {
+                            PipelineProvider provider = PipelineService.get().getPipelineProvider(providerName);
+                            if (provider != null)
+                                visible = provider.isStatusViewableFile(sf.lookupContainer(), fileName, basename);
+                        }
+
+                        if (visible)
+                        {
+                            if (!form.isDownload())
+                            {
+                                renderFile(out, fileShow);
+                            }
+                            else
+                            {
+                                PageFlowUtil.streamFile(getViewContext().getResponse(), fileStatus, true);
+                            }
+                            written = true;
+                        }
+                    }
+                }
+            }
+
+            if (!written)
+                out.print("File not found.");
+        }
+    }
+
+    private void renderFile(PrintWriter out, File f)
+    {
+        try (BufferedReader br = Readers.getReader(f))
+        {
+            String line;
+
+            while ((line = br.readLine()) != null)
+            {
+                out.write(line);
+                out.write(_newline);
+            }
+        }
+        catch (IOException e)
+        {
+            out.write("...Error reading file...");
+            out.write(_newline);
+        }
+    }
+
+    public static class ShowFileForm extends RowIdForm
+    {
+        enum Params { filename, download }
+
+        private boolean _download;
+        private String _filename;
+
+        public String getFilename()
+        {
+            return _filename;
+        }
+
+        public void setFilename(String filename)
+        {
+            _filename = filename;
+        }
+
+        public boolean isDownload()
+        {
+            return _download;
+        }
+
+        public void setDownload(boolean download)
+        {
+            _download = download;
+        }
+    }
+
+    abstract public class PerformStatusActionBase<FORM extends SelectStatusForm>
+            extends ShowListBaseAction<FORM>
+    {
+        @Override
+        public void validateCommand(FORM target, Errors errors)
+        {
+            Set<String> runs = DataRegionSelection.getSelected(getViewContext(), true);
+
+            int i = 0;
+            int[] rowIds = new int[runs.size()];
+            for (String run : runs)
+            {
+                try
+                {
+                    rowIds[i++] = Integer.parseInt(run);
+                }
+                catch (NumberFormatException e)
+                {
+                    reject(errors, "The run " + run + " is not a valid number.");
+                    return;
+                }
+            }
+            target.setRowIds(rowIds);
+        }
+
+        @Override
+        public boolean handlePost(FORM form, BindException errors) throws Exception
+        {
+            getContainerCheckAdmin();
+
+            try
+            {
+                handleSelect(form);
+            }
+            catch (PipelineProvider.HandlerException e)
+            {
+                errors.addError(new LabKeyError(e.getMessage()));
+                return false;
+            }
+
+            return true;
+        }
+
+        abstract public void handleSelect(FORM form) throws PipelineProvider.HandlerException;
+    }
+
+    public static class SelectStatusForm extends ReturnUrlWithErrorForm
+    {
+        private int[] _rowIds;
+
+        public int[] getRowIds()
+        {
+            return _rowIds;
+        }
+
+        public void setRowIds(int[] rowIds)
+        {
+            _rowIds = rowIds;
+        }
+    }
+
+    public static class ConfirmDeleteStatusForm extends SelectStatusForm
+    {
+        private String _dataRegionSelectionKey;
+        private boolean _confirm;
+        private boolean _deleteRuns;
+
+        public String getDataRegionSelectionKey()
+        {
+            return _dataRegionSelectionKey;
+        }
+
+        public void setDataRegionSelectionKey(String dataRegionSelectionKey)
+        {
+            _dataRegionSelectionKey = dataRegionSelectionKey;
+        }
+
+        public boolean isConfirm()
+        {
+            return _confirm;
+        }
+
+        public void setConfirm(boolean confirm)
+        {
+            _confirm = confirm;
+        }
+
+        public boolean isDeleteRuns()
+        {
+            return _deleteRuns;
+        }
+
+        public void setDeleteRuns(boolean deleteRuns)
+        {
+            _deleteRuns = deleteRuns;
+        }
+    }
+
+    // DeletePermission will be checked in PipelineStatusManager.deleteStatus()
+    @RequiresPermission(ReadPermission.class)
+    public class DeleteStatusAction extends FormViewAction<ConfirmDeleteStatusForm>
+    {
+        @Override
+        public void validateCommand(ConfirmDeleteStatusForm form, Errors errors)
+        {
+            Set<String> runs = DataRegionSelection.getSelected(getViewContext(), true);
+
+            try
+            {
+                form.setRowIds(PageFlowUtil.toInts(runs));
+            }
+            catch (NumberFormatException e)
+            {
+                reject(errors, "Invalid run: " + e.getMessage());
+            }
+        }
+
+        @Override
+        public ModelAndView getView(ConfirmDeleteStatusForm form, boolean reshow, BindException errors)
+        {
+            return new JspView<>("/org/labkey/pipeline/status/deleteStatus.jsp", form, errors);
+        }
+
+        @Override
+        public boolean handlePost(ConfirmDeleteStatusForm form, BindException errors)
+        {
+            if (!form.isConfirm())
+                return false;
+
+            getContainerCheckAdmin();
+            try
+            {
+                deleteStatus(getViewBackgroundInfo().getContainer(), getViewBackgroundInfo().getUser(), form.isDeleteRuns(), DataRegionSelection.getSelectedIntegers(getViewContext(), true));
+            }
+            catch (PipelineProvider.HandlerException e)
+            {
+                errors.addError(new LabKeyError(e.getMessage() == null ? "Failed to delete at least one job. It may be referenced by other jobs" : e.getMessage()));
+                return false;
+            }
+            return true;
+        }
+
+        @Override
+        public URLHelper getSuccessURL(ConfirmDeleteStatusForm form)
+        {
+            URLHelper ret = form.getReturnURLHelper();
+            if (null == ret)
+                ret = urlShowList(getContainer(), true, null);
+            return ret;
+        }
+
+        @Override
+        public void addNavTrail(NavTree root)
+        {
+            root.addChild("Confirm Deletion");
+        }
+    }
+
+    @RequiresPermission(ReadPermission.class)
+    public class CancelStatusAction extends PerformStatusActionBase
+    {
+        @Override
+        public void handleSelect(SelectStatusForm form) throws PipelineProvider.HandlerException
+        {
+            cancelStatus(getViewBackgroundInfo(), DataRegionSelection.getSelectedIntegers(getViewContext(), true));
+        }
+    }
+
+    @RequiresPermission(ReadPermission.class)
+    public class CompleteStatusAction extends PerformStatusActionBase
+    {
+        @Override
+        public void handleSelect(SelectStatusForm form)
+        {
+            completeStatus(getUser(), DataRegionSelection.getSelectedIntegers(getViewContext(), true));
+        }
+    }
+
+    @RequiresPermission(UpdatePermission.class)
+    public class RetryStatusAction extends FormHandlerAction<RowIdForm>
+    {
+        ActionURL _successURL;
+
+        @Override
+        public void validateCommand(RowIdForm target, Errors errors)
+        {
+        }
+
+        @Override
+        public boolean handlePost(RowIdForm form, BindException errors) throws Exception
+        {
+            getContainerCheckAdmin();
+
+            Set<Integer> rowIds;
+            if (form.getRowId() != 0)
+            {
+                rowIds = Set.of(form.getRowId());
+            }
+            else
+            {
+                rowIds = DataRegionSelection.getSelectedIntegers(getViewContext(), false);
+            }
+
+            ActionURL firstDetailsURL = null;
+            for (Integer rowId : rowIds)
+            {
+                var sf = getStatusFile(rowId);
+                if (sf == null)
+                    throw new NotFoundException("Could not find status file for rowId " + form.getRowId());
+
+                if (firstDetailsURL == null)
+                    firstDetailsURL = urlDetails(sf);
+
+                if (!PipelineJob.TaskStatus.error.matches(sf.getStatus()) && !PipelineJob.TaskStatus.cancelled.matches(sf.getStatus()))
+                {
+                    errors.addError(new LabKeyError("Unable to retry job that is not in the ERROR or CANCELLED state"));
+                }
+
+                try
+                {
+                    PipelineJobService.get().getJobStore().retry(sf);
+                }
+                catch (IOException | NoSuchJobException e)
+                {
+                    errors.addError(new LabKeyError(e.getMessage()));
+                }
+            }
+
+            if (errors.hasErrors())
+                return false;
+
+            _successURL = form.getReturnActionURL(firstDetailsURL);
+            return true;
+        }
+
+        @Override
+        public URLHelper getSuccessURL(RowIdForm rowIdForm)
+        {
+            return _successURL;
+        }
+    }
+
+    private DataRegion getDetails(Container c, User user, int rowId) throws RedirectException
+    {
+        DataRegion rgn = new DataRegion();
+
+        rgn.setColumns(getTableInfo().getColumns("Created, Modified, Job, JobParent, JobStore, Provider, Container, Email, Status, Info, FilePath, DataUrl"));
+        rgn.addDisplayColumn(new FileDisplayColumn());
+        rgn.addDisplayColumn(new JobDisplayColumn(false));
+        rgn.addDisplayColumn(new JobDisplayColumn(true));
+        rgn.getDisplayColumn("Job").setVisible(false);
+        rgn.getDisplayColumn("JobParent").setVisible(false);
+        rgn.getDisplayColumn("JobStore").setVisible(false);
+        rgn.getDisplayColumn("Provider").setVisible(false);
+        rgn.getDisplayColumn("Status").setURL(null);
+        rgn.getDisplayColumn("Container").setVisible(false);
+        rgn.getDisplayColumn("DataUrl").setVisible(false);
+
+        PipelineStatusFileImpl sf = getStatusFile(rowId);
+        if (sf == null)
+            throw new NotFoundException("Could not find status file for rowId " + rowId);
+
+        if (!sf.lookupContainer().equals(getContainer()))
+        {
+            ActionURL url = getViewContext().cloneActionURL();
+            url.setContainer(sf.lookupContainer());
+            throw new RedirectException(url);
+        }
+
+        ButtonBar bb = new ButtonBar();
+        bb.setStyle(ButtonBar.Style.separateButtons);
+
+        ActionButton showGrid = new ActionButton(new ActionURL(ShowListAction.class, getContainer()).addParameter(DataRegion.LAST_FILTER_PARAM, "true"), "Show Grid");
+        showGrid.setActionType(ActionButton.Action.LINK);
+        showGrid.setDisplayPermission(ReadPermission.class);
+        bb.add(showGrid);
+
+        if (c == null || c.isRoot())
+        {
+            ActionURL url = new ActionURL(ShowFolderAction.class, c);
+            url.addParameter("rowId", rowId);
+            ActionButton showFolder = new ActionButton(url, "Folder");
+            showFolder.setActionType(ActionButton.Action.LINK);
+            bb.add(showFolder);
+        }
+
+        if (sf.getDataUrl() != null)
+        {
+            ActionURL url = new ActionURL(ShowDataAction.class, c);
+            url.addParameter("rowId", rowId);
+            ActionButton showData = new ActionButton(url, "Data");
+            showData.setActionType(ActionButton.Action.LINK);
+            bb.add(showData);
+        }
+
+        List<? extends ExpRun> runs = ExperimentService.get().getExpRunsForJobId(sf.getRowId());
+        if (runs.size() == 1)
+        {
+            ExpRun run = runs.get(0);
+            URLHelper url = run.detailsURL();
+            ActionButton showRun = new ActionButton("Run", url);
+            showRun.setActionType(ActionButton.Action.LINK);
+            bb.add(showRun);
+        }
+        else if (runs.size() > 1)
+        {
+            MenuButton runsMenu = new MenuButton("Runs");
+            for (ExpRun run : runs)
+            {
+                ActionURL url = (ActionURL)run.detailsURL();
+                runsMenu.addMenuItem(run.getName(), url);
+            }
+            bb.add(runsMenu);
+        }
+
+        if (sf.getFilePath() != null)
+        {
+            ActionURL url = urlProvider(PipelineUrls.class).urlBrowse(sf, getViewContext().getActionURL());
+            if (url != null)
+            {
+                ActionButton showData = new ActionButton(url, "Browse Files");
+                showData.setActionType(ActionButton.Action.LINK);
+                bb.add(showData);
+            }
+        }
+
+        if (sf.isCancellable() && getContainer().hasPermission(getUser(), DeletePermission.class))
+        {
+            ActionURL url = urlCancel(c, sf.getRowId(), getViewContext().getActionURL());
+            ActionButton button = new ActionButton(url, "Cancel");
+            button.setActionType(ActionButton.Action.POST);
+            bb.add(button);
+        }
+
+        if (sf.isRetryable())
+        {
+            ActionURL retryUrl = urlRetry(sf);
+            ActionButton button = new ActionButton(retryUrl, "Retry");
+            button.setActionType(ActionButton.Action.POST);
+            if (!getUser().hasRootAdminPermission())
+                button.setDisplayPermission(UpdatePermission.class);
+            bb.add(button);
+        }
+
+        rgn.setButtonBar(bb, DataRegion.MODE_DETAILS);
+
+        return rgn;
+    }
+
+    private static ActionURL urlCancel(Container c, int rowId, @Nullable ActionURL returnUrl)
+    {
+        ActionURL url = new ActionURL(PipelineController.CancelJobAction.class, c);
+        url.addParameter("rowId", rowId);
+        if (returnUrl != null)
+            url.addReturnURL(returnUrl);
+        return url;
+    }
+
+    private static ActionURL urlRetry(PipelineStatusFile sf)
+    {
+        return new ActionURL(RetryStatusAction.class, sf.lookupContainer())
+                .addParameter("rowId", sf.getRowId());
+    }
+
+    protected static boolean isVisibleFile(String name, String basename)
+    {
+        if (name.endsWith(".def") ||
+                name.endsWith(".def.err") ||
+                name.equals("tandem.xml") ||
+                name.equals("tandem.xml.err"))
+            return true;
+        if (!name.startsWith(basename) || name.length() == basename.length() ||
+                name.charAt(basename.length()) != '.')
+            return false;
+        return name.endsWith(".log") || name.endsWith(".out");
+    }
+
+/////////////////////////////////////////////////////////////////////////////
+//  Public URL interface to this controller
+
+    public static class PipelineStatusUrlsImp implements PipelineStatusUrls
+    {
+        @Override
+        public ActionURL urlBegin(Container container)
+        {
+            return urlShowList(container, false);
+        }
+
+        @Override
+        public ActionURL urlDetails(Container container, int rowId)
+        {
+            return StatusController.urlDetails(container, rowId);
+        }
+
+        @Override
+        public ActionURL urlBegin(Container container, boolean notComplete)
+        {
+            ActionURL url = urlBegin(container);
+
+            if (notComplete)
+                url.addParameter("StatusFiles.Status~neqornull", "COMPLETE");
+
+            return url;
+        }
+
+        @Override
+        public ActionURL urlShowFile(Container container, int rowId, String filename)
+        {
+            return StatusController.urlShowFile(container, rowId, filename, false);
+        }
+
+        @Override
+        public ActionURL urlCancel(Container container, int rowId, @Nullable ActionURL returnUrl)
+        {
+            return StatusController.urlCancel(container, rowId, returnUrl);
+        }
+    }
+
+    @RequiresPermission(AdminOperationsPermission.class)
+    public class ForceRefreshAction extends SimpleViewAction
+    {
+        @Override
+        public ModelAndView getView(Object o, BindException errors)
+        {
+            PipelineServiceImpl.get().refreshLocalJobs();
+            throw new RedirectException(new ActionURL(ShowListAction.class, ContainerManager.getRoot()));
+        }
+
+        @Override
+        public void addNavTrail(NavTree root)
+        {
+            throw new UnsupportedOperationException();
+        }
+    }
+
+    public static class TestCase extends AbstractActionPermissionTest
+    {
+        @Override
+        public void testActionPermissions()
+        {
+            User user = TestContext.get().getUser();
+            assertTrue(user.hasSiteAdminPermission());
+
+            StatusController controller = new StatusController();
+
+            // @RequiresPermission(ReadPermission.class)
+            assertForReadPermission(user,
+                controller.new BeginAction(),
+                controller.new ShowListAction(),
+                controller.new ShowListRegionAction(),
+                controller.new ShowPartRegionAction(),
+                controller.new LegacyDetailsAction(),
+                controller.new DetailsAction(),
+                controller.new ShowDataAction(),
+                controller.new ShowFolderAction(),
+                controller.new ShowFileAction(),
+                controller.new StatusDetailsAction(),
+                controller.new DeleteStatusAction(),
+                controller.new CancelStatusAction(),
+                controller.new CompleteStatusAction()
+            );
+
+            // @RequiresPermission(UpdatePermission.class)
+            assertForUpdateOrDeletePermission(user,
+                controller.new RetryStatusAction()
+            );
+
+            // @RequiresPermission(AdminOperationsPermission.class)
+            assertForAdminOperationsPermission(user,
+                controller.new ForceRefreshAction()
+            );
+        }
+    }
+}