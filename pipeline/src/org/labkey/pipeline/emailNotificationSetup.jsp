--- conflicted
+++ resolved
@@ -1,233 +1,226 @@
-<%
-/*
- * Copyright (c) 2008-2019 LabKey Corporation
- *
- * Licensed under the Apache License, Version 2.0 (the "License");
- * you may not use this file except in compliance with the License.
- * You may obtain a copy of the License at
- *
- *     http://www.apache.org/licenses/LICENSE-2.0
- *
- * Unless required by applicable law or agreed to in writing, software
- * distributed under the License is distributed on an "AS IS" BASIS,
- * WITHOUT WARRANTIES OR CONDITIONS OF ANY KIND, either express or implied.
- * See the License for the specific language governing permissions and
- * limitations under the License.
- */
-%>
-<%@ page import="org.apache.commons.lang3.StringUtils" %>
-<%@ page import="org.labkey.api.data.Container" %>
-<%@ page import="org.labkey.api.security.SecurityUrls" %>
-<%@ page import="org.labkey.api.util.HtmlString" %>
-<%@ page import="org.labkey.api.view.ActionURL" %>
-<%@ page import="org.labkey.api.view.template.ClientDependencies" %>
-<%@ page import="org.labkey.pipeline.PipelineController" %>
-<%@ page import="org.labkey.pipeline.api.PipelineEmailPreferences" %>
-<%@ page import="org.labkey.api.util.HtmlStringBuilder" %>
-<%@ page extends="org.labkey.api.jsp.JspBase" %>
-<%@ taglib prefix="labkey" uri="http://www.labkey.org/taglib" %>
-<%!
-    @Override
-    public void addClientDependencies(ClientDependencies dependencies)
-    {
-        dependencies.add("internal/jQuery");
-    }
-
-    private HtmlString getTitle(String pref, Container c, String title)
-    {
-        if (PipelineEmailPreferences.get().isInherited(c, pref))
-            return HtmlStringBuilder.of(HtmlString.unsafe("<span class=\"labkey-error\">*</span>&nbsp;")).append(title).getHtmlString();
-        return HtmlString.of(title);
-    }
-
-    private String getSelected(String value, String option)
-    {
-        if (StringUtils.equals(value, option))
-            return "selected";
-        return "";
-    }
-%>
-<%
-    Container c = getContainer();
-    boolean notifyOwnerOnSuccess = PipelineEmailPreferences.get().getNotifyOwnerOnSuccess(c);
-    boolean notifyOwnerOnError = PipelineEmailPreferences.get().getNotifyOwnerOnError(c);
-    String notifyUsersOnSuccess = StringUtils.defaultString(PipelineEmailPreferences.get().getNotifyUsersOnSuccess(c)).replaceAll(";", "\n");
-    String notifyUsersOnError = StringUtils.defaultString(PipelineEmailPreferences.get().getNotifyUsersOnError(c)).replaceAll(";", "\n");
-    String successNotifyInterval = StringUtils.defaultString(PipelineEmailPreferences.get().getSuccessNotificationInterval(c));
-    String failureNotifyInterval = StringUtils.defaultString(PipelineEmailPreferences.get().getFailureNotificationInterval(c));
-    String successNotifyStart = StringUtils.defaultString(PipelineEmailPreferences.get().getSuccessNotifyStart(c), "12:00");
-    String failureNotifyStart = StringUtils.defaultString(PipelineEmailPreferences.get().getFailureNotifyStart(c), "12:00");
-
-<<<<<<< HEAD
-    HtmlString displaySuccess = h(notifyOwnerOnSuccess || !StringUtils.isEmpty(notifyUsersOnSuccess) ? "" : "none");
-    HtmlString displayError = HtmlString.of(notifyOwnerOnError ||
-            !StringUtils.isEmpty(notifyUsersOnError) ||
-            !StringUtils.isEmpty(escalationUsers) ? "" : "none");
-=======
-    String displaySuccess = notifyOwnerOnSuccess || !StringUtils.isEmpty(notifyUsersOnSuccess) ? "" : "none";
-    String displayError = notifyOwnerOnError || !StringUtils.isEmpty(notifyUsersOnError) ? "" : "none";
->>>>>>> 1cc0d39c
-
-    String completeUserUrl = urlProvider(SecurityUrls.class).getCompleteUserURLPrefix(c);
-%>
-<script type="text/javascript">
-
-    function updateControls(selection)
-    {
-        var notifyOnSuccess = document.getElementById("notifyOnSuccess");
-        var notifyOnError = document.getElementById("notifyOnError");
-
-        if (notifyOnSuccess && notifyOnSuccess.checked)
-        {
-            var notifyOwnerOnSuccess = document.getElementById("notifyOwnerOnSuccess");
-        }
-
-        if (notifyOnError && notifyOnError.checked)
-        {
-            var notifyOwnerOnError = document.getElementById("notifyOwnerOnError");
-        }
-        LABKEY.Utils.collapseExpand(selection, false);
-    }
-
-    function updateSuccessNotifyInterval()
-    {
-        var interval = document.getElementById('successNotifyInterval');
-        var notifyStart = document.getElementById('successNotifyStart');
-        if (interval.value == "0")
-        {
-            notifyStart.disabled = true;
-            return;
-        }
-        notifyStart.disabled = false;
-    }
-
-    function updateFailureNotifyInterval()
-    {
-        var interval = document.getElementById('failureNotifyInterval');
-        var notifyStart = document.getElementById('failureNotifyStart');
-        if (interval.value == "0")
-        {
-            notifyStart.disabled = true;
-            return;
-        }
-        notifyStart.disabled = false;
-    }
-
-    +function($) {
-        $(function() {
-            updateSuccessNotifyInterval();
-            updateFailureNotifyInterval();
-        });
-    }(jQuery)
-</script>
-
-<labkey:form action="<%=buildURL(PipelineController.UpdateEmailNotificationAction.class)%>" method="post">
-    <input type="hidden" name="<%=ActionURL.Param.returnUrl%>" value="<%= h(getViewContext().getActionURL())%>" />
-    <table>
-        <tr><td colspan=2>Check the appropriate box(es) to configure notification emails to be sent
-            when a pipeline job succeeds and/or fails.<br/><%=text(c.isRoot() ? "" : "<span class=\"labkey-error\">*</span>&nbsp;Indicates that the field value has been inherited from the site wide configuration.")%>
-        </td></tr>
-    </table>
-    <table>
-        <tr>
-            <td>
-                <label>
-                    <input type=checkbox id="notifyOnSuccess" name="notifyOnSuccess" onclick="return updateControls(this, false);"<%=checked(HtmlString.isBlank(displaySuccess))%>>Send email notifications if the pipeline job succeeds
-                </label>
-            </td>
-        </tr>
-        <tr style="display:<%=displaySuccess%>">
-            <td style="padding-left: 20px;">
-                <label>
-                    <input value="true" type=checkbox id="notifyOwnerOnSuccess" name="notifyOwnerOnSuccess"<%=checked(notifyOwnerOnSuccess)%>><%=getTitle(PipelineEmailPreferences.PREF_NOTIFY_OWNER_ON_SUCCESS, c, "Send to owner")%>
-                </label>
-            </td>
-        </tr>
-        <tr style="display:<%=displaySuccess%>">
-            <td style="padding-left: 20px;">
-                <%=getTitle(PipelineEmailPreferences.PREF_NOTIFY_USERS_ON_SUCCESS, c, "Additional users to notify (enter one or more email addresses, each on its own line):")%>
-            </td>
-        </tr>
-        <tr style="display:<%=displaySuccess%>">
-            <td style="padding-left: 20px;">
-                <labkey:autoCompleteTextArea
-                    name="notifyUsersOnSuccess"
-                    id="notifyUsersOnSuccess"
-                    url="<%=completeUserUrl%>" rows="5" cols="60"
-                    value="<%=notifyUsersOnSuccess%>"/>
-            </td>
-        </tr>
-        <tr style="display:<%=displaySuccess%>">
-            <td style="padding-left: 20px;">
-                <%=getTitle(PipelineEmailPreferences.PREF_SUCCESS_INTERVAL, c, "Notification frequency:")%>&nbsp;
-                <select id="successNotifyInterval" name="successNotifyInterval" onchange="updateSuccessNotifyInterval();">
-                    <option value="0"<%=selected("0",successNotifyInterval)%>>every job</option>
-                    <option value="1"<%=selected("1",successNotifyInterval)%>>1 hour</option>
-                    <option value="2"<%=selected("2",successNotifyInterval)%>>2 hours</option>
-                    <option value="3"<%=selected("3",successNotifyInterval)%>>3 hours</option>
-                    <option value="4"<%=selected("4",successNotifyInterval)%>>4 hours</option>
-                    <option value="5"<%=selected("5",successNotifyInterval)%>>5 hours</option>
-                    <option value="6"<%=selected("6",successNotifyInterval)%>>6 hours</option>
-                    <option value="12"<%=selected("12",successNotifyInterval)%>>12 hours</option>
-                    <option value="24"<%=selected("24",successNotifyInterval)%>>24 hours</option>
-                </select>&nbsp;&nbsp;
-                <%=getTitle(PipelineEmailPreferences.PREF_SUCCESS_NOTIFY_START, c, "Starting at:")%><%=helpPopup("Notification start time", "Enter the starting time in 24-hour format (e.g., 0:30 for 12:30AM, 14:00 for 2:00PM).")%>&nbsp;<input type="text" name="successNotifyStart" id="successNotifyStart" value="<%=h(successNotifyStart)%>" size="4">
-            </td>
-        </tr>
-        <tr style="display:<%=displaySuccess%>">
-            <td>&nbsp;</td>
-        </tr>
-    </table>
-    <table>
-        <tr>
-            <td>
-                <label>
-                    <input type=checkbox id="notifyOnError" name="notifyOnError" onclick="return updateControls(this, false);"<%=checked(HtmlString.isBlank(displayError))%>>Send email notification(s) if the pipeline job fails
-                </label>
-            </td>
-        </tr>
-        <tr style="display:<%=displayError%>">
-            <td style="padding-left: 20px;">
-                <label>
-                    <input type=checkbox id="notifyOwnerOnError" name="notifyOwnerOnError"<%=checked(notifyOwnerOnError)%>><%=getTitle(PipelineEmailPreferences.PREF_NOTIFY_OWNER_ON_ERROR, c, "Send to owner")%>
-                </label>
-            </td>
-        </tr>
-        <tr style="display:<%=displayError%>">
-            <td style="padding-left: 20px;">
-                <%=getTitle(PipelineEmailPreferences.PREF_NOTIFY_USERS_ON_ERROR, c, "Additional users to notify (enter one or more email addresses, each on its own line):")%>
-            </td>
-        </tr>
-        <tr style="display:<%=displayError%>">
-            <td style="padding-left: 20px;">
-                <labkey:autoCompleteTextArea
-                    name="notifyUsersOnError"
-                    id="notifyUsersOnError"
-                    url="<%=completeUserUrl%>" rows="5" cols="60"
-                    value="<%=notifyUsersOnError%>"/>
-            </td>
-        </tr>
-        <tr style="display:<%=displayError%>">
-            <td style="padding-left: 20px;">
-                <%=getTitle(PipelineEmailPreferences.PREF_FAILURE_INTERVAL, c, "Notification frequency:")%>&nbsp;
-                <select id="failureNotifyInterval" name="failureNotifyInterval" onchange="updateFailureNotifyInterval();">
-                    <option value="0"<%=selected("0".equals(failureNotifyInterval))%>>every job</option>
-                    <option value="1"<%=selected("1".equals(failureNotifyInterval))%>>1 hour</option>
-                    <option value="2"<%=selected("2".equals(failureNotifyInterval))%>>2 hours</option>
-                    <option value="3"<%=selected("3".equals(failureNotifyInterval))%>>3 hours</option>
-                    <option value="4"<%=selected("4".equals(failureNotifyInterval))%>>4 hours</option>
-                    <option value="5"<%=selected("5".equals(failureNotifyInterval))%>>5 hours</option>
-                    <option value="6"<%=selected("6".equals(failureNotifyInterval))%>>6 hours</option>
-                    <option value="12"<%=selected("12".equals(failureNotifyInterval))%>>12 hours</option>
-                    <option value="24"<%=selected("24".equals(failureNotifyInterval))%>>24 hours</option>
-                </select>&nbsp;&nbsp;
-                <%=getTitle(PipelineEmailPreferences.PREF_FAILURE_NOTIFY_START, c, "Starting at:")%><%=helpPopup("Notification start time", "Enter the starting time in 24-hour format (e.g., 0:30 for 12:30AM, 14:00 for 2:00PM).")%>&nbsp;<input type="text" name="failureNotifyStart" id="failureNotifyStart" value="<%=h(failureNotifyStart)%>" size="4">
-            </td>
-        </tr>
-        <tr style="display:<%=displayError%>">
-            <td>&nbsp;</td>
-        </tr>
-    </table>
-    <%= button("Update").submit(true) %>
-    <%= button("Reset to Default").submit(true).onClick("this.form.action=" + q(buildURL(PipelineController.ResetEmailNotificationAction.class)) + ";") %></td>
-</labkey:form>
+<%
+/*
+ * Copyright (c) 2008-2019 LabKey Corporation
+ *
+ * Licensed under the Apache License, Version 2.0 (the "License");
+ * you may not use this file except in compliance with the License.
+ * You may obtain a copy of the License at
+ *
+ *     http://www.apache.org/licenses/LICENSE-2.0
+ *
+ * Unless required by applicable law or agreed to in writing, software
+ * distributed under the License is distributed on an "AS IS" BASIS,
+ * WITHOUT WARRANTIES OR CONDITIONS OF ANY KIND, either express or implied.
+ * See the License for the specific language governing permissions and
+ * limitations under the License.
+ */
+%>
+<%@ page import="org.apache.commons.lang3.StringUtils" %>
+<%@ page import="org.labkey.api.data.Container" %>
+<%@ page import="org.labkey.api.security.SecurityUrls" %>
+<%@ page import="org.labkey.api.util.HtmlString" %>
+<%@ page import="org.labkey.api.view.ActionURL" %>
+<%@ page import="org.labkey.api.view.template.ClientDependencies" %>
+<%@ page import="org.labkey.pipeline.PipelineController" %>
+<%@ page import="org.labkey.pipeline.api.PipelineEmailPreferences" %>
+<%@ page import="org.labkey.api.util.HtmlStringBuilder" %>
+<%@ page extends="org.labkey.api.jsp.JspBase" %>
+<%@ taglib prefix="labkey" uri="http://www.labkey.org/taglib" %>
+<%!
+    @Override
+    public void addClientDependencies(ClientDependencies dependencies)
+    {
+        dependencies.add("internal/jQuery");
+    }
+
+    private HtmlString getTitle(String pref, Container c, String title)
+    {
+        if (PipelineEmailPreferences.get().isInherited(c, pref))
+            return HtmlStringBuilder.of(HtmlString.unsafe("<span class=\"labkey-error\">*</span>&nbsp;")).append(title).getHtmlString();
+        return HtmlString.of(title);
+    }
+
+    private String getSelected(String value, String option)
+    {
+        if (StringUtils.equals(value, option))
+            return "selected";
+        return "";
+    }
+%>
+<%
+    Container c = getContainer();
+    boolean notifyOwnerOnSuccess = PipelineEmailPreferences.get().getNotifyOwnerOnSuccess(c);
+    boolean notifyOwnerOnError = PipelineEmailPreferences.get().getNotifyOwnerOnError(c);
+    String notifyUsersOnSuccess = StringUtils.defaultString(PipelineEmailPreferences.get().getNotifyUsersOnSuccess(c)).replaceAll(";", "\n");
+    String notifyUsersOnError = StringUtils.defaultString(PipelineEmailPreferences.get().getNotifyUsersOnError(c)).replaceAll(";", "\n");
+    String successNotifyInterval = StringUtils.defaultString(PipelineEmailPreferences.get().getSuccessNotificationInterval(c));
+    String failureNotifyInterval = StringUtils.defaultString(PipelineEmailPreferences.get().getFailureNotificationInterval(c));
+    String successNotifyStart = StringUtils.defaultString(PipelineEmailPreferences.get().getSuccessNotifyStart(c), "12:00");
+    String failureNotifyStart = StringUtils.defaultString(PipelineEmailPreferences.get().getFailureNotifyStart(c), "12:00");
+
+    String displaySuccess = notifyOwnerOnSuccess || !StringUtils.isEmpty(notifyUsersOnSuccess) ? "" : "none";
+    String displayError = notifyOwnerOnError || !StringUtils.isEmpty(notifyUsersOnError) ? "" : "none";
+
+    String completeUserUrl = urlProvider(SecurityUrls.class).getCompleteUserURLPrefix(c);
+%>
+<script type="text/javascript">
+
+    function updateControls(selection)
+    {
+        var notifyOnSuccess = document.getElementById("notifyOnSuccess");
+        var notifyOnError = document.getElementById("notifyOnError");
+
+        if (notifyOnSuccess && notifyOnSuccess.checked)
+        {
+            var notifyOwnerOnSuccess = document.getElementById("notifyOwnerOnSuccess");
+        }
+
+        if (notifyOnError && notifyOnError.checked)
+        {
+            var notifyOwnerOnError = document.getElementById("notifyOwnerOnError");
+        }
+        LABKEY.Utils.collapseExpand(selection, false);
+    }
+
+    function updateSuccessNotifyInterval()
+    {
+        var interval = document.getElementById('successNotifyInterval');
+        var notifyStart = document.getElementById('successNotifyStart');
+        if (interval.value == "0")
+        {
+            notifyStart.disabled = true;
+            return;
+        }
+        notifyStart.disabled = false;
+    }
+
+    function updateFailureNotifyInterval()
+    {
+        var interval = document.getElementById('failureNotifyInterval');
+        var notifyStart = document.getElementById('failureNotifyStart');
+        if (interval.value == "0")
+        {
+            notifyStart.disabled = true;
+            return;
+        }
+        notifyStart.disabled = false;
+    }
+
+    +function($) {
+        $(function() {
+            updateSuccessNotifyInterval();
+            updateFailureNotifyInterval();
+        });
+    }(jQuery)
+</script>
+
+<labkey:form action="<%=buildURL(PipelineController.UpdateEmailNotificationAction.class)%>" method="post">
+    <input type="hidden" name="<%=ActionURL.Param.returnUrl%>" value="<%= h(getViewContext().getActionURL())%>" />
+    <table>
+        <tr><td colspan=2>Check the appropriate box(es) to configure notification emails to be sent
+            when a pipeline job succeeds and/or fails.<br/><%=text(c.isRoot() ? "" : "<span class=\"labkey-error\">*</span>&nbsp;Indicates that the field value has been inherited from the site wide configuration.")%>
+        </td></tr>
+    </table>
+    <table>
+        <tr>
+            <td>
+                <label>
+                    <input type=checkbox id="notifyOnSuccess" name="notifyOnSuccess" onclick="return updateControls(this, false);"<%=checked(HtmlString.isBlank(displaySuccess))%>>Send email notifications if the pipeline job succeeds
+                </label>
+            </td>
+        </tr>
+        <tr style="display:<%=displaySuccess%>">
+            <td style="padding-left: 20px;">
+                <label>
+                    <input value="true" type=checkbox id="notifyOwnerOnSuccess" name="notifyOwnerOnSuccess"<%=checked(notifyOwnerOnSuccess)%>><%=getTitle(PipelineEmailPreferences.PREF_NOTIFY_OWNER_ON_SUCCESS, c, "Send to owner")%>
+                </label>
+            </td>
+        </tr>
+        <tr style="display:<%=displaySuccess%>">
+            <td style="padding-left: 20px;">
+                <%=getTitle(PipelineEmailPreferences.PREF_NOTIFY_USERS_ON_SUCCESS, c, "Additional users to notify (enter one or more email addresses, each on its own line):")%>
+            </td>
+        </tr>
+        <tr style="display:<%=displaySuccess%>">
+            <td style="padding-left: 20px;">
+                <labkey:autoCompleteTextArea
+                    name="notifyUsersOnSuccess"
+                    id="notifyUsersOnSuccess"
+                    url="<%=completeUserUrl%>" rows="5" cols="60"
+                    value="<%=notifyUsersOnSuccess%>"/>
+            </td>
+        </tr>
+        <tr style="display:<%=displaySuccess%>">
+            <td style="padding-left: 20px;">
+                <%=getTitle(PipelineEmailPreferences.PREF_SUCCESS_INTERVAL, c, "Notification frequency:")%>&nbsp;
+                <select id="successNotifyInterval" name="successNotifyInterval" onchange="updateSuccessNotifyInterval();">
+                    <option value="0"<%=selected("0",successNotifyInterval)%>>every job</option>
+                    <option value="1"<%=selected("1",successNotifyInterval)%>>1 hour</option>
+                    <option value="2"<%=selected("2",successNotifyInterval)%>>2 hours</option>
+                    <option value="3"<%=selected("3",successNotifyInterval)%>>3 hours</option>
+                    <option value="4"<%=selected("4",successNotifyInterval)%>>4 hours</option>
+                    <option value="5"<%=selected("5",successNotifyInterval)%>>5 hours</option>
+                    <option value="6"<%=selected("6",successNotifyInterval)%>>6 hours</option>
+                    <option value="12"<%=selected("12",successNotifyInterval)%>>12 hours</option>
+                    <option value="24"<%=selected("24",successNotifyInterval)%>>24 hours</option>
+                </select>&nbsp;&nbsp;
+                <%=getTitle(PipelineEmailPreferences.PREF_SUCCESS_NOTIFY_START, c, "Starting at:")%><%=helpPopup("Notification start time", "Enter the starting time in 24-hour format (e.g., 0:30 for 12:30AM, 14:00 for 2:00PM).")%>&nbsp;<input type="text" name="successNotifyStart" id="successNotifyStart" value="<%=h(successNotifyStart)%>" size="4">
+            </td>
+        </tr>
+        <tr style="display:<%=displaySuccess%>">
+            <td>&nbsp;</td>
+        </tr>
+    </table>
+    <table>
+        <tr>
+            <td>
+                <label>
+                    <input type=checkbox id="notifyOnError" name="notifyOnError" onclick="return updateControls(this, false);"<%=checked(HtmlString.isBlank(displayError))%>>Send email notification(s) if the pipeline job fails
+                </label>
+            </td>
+        </tr>
+        <tr style="display:<%=displayError%>">
+            <td style="padding-left: 20px;">
+                <label>
+                    <input type=checkbox id="notifyOwnerOnError" name="notifyOwnerOnError"<%=checked(notifyOwnerOnError)%>><%=getTitle(PipelineEmailPreferences.PREF_NOTIFY_OWNER_ON_ERROR, c, "Send to owner")%>
+                </label>
+            </td>
+        </tr>
+        <tr style="display:<%=displayError%>">
+            <td style="padding-left: 20px;">
+                <%=getTitle(PipelineEmailPreferences.PREF_NOTIFY_USERS_ON_ERROR, c, "Additional users to notify (enter one or more email addresses, each on its own line):")%>
+            </td>
+        </tr>
+        <tr style="display:<%=displayError%>">
+            <td style="padding-left: 20px;">
+                <labkey:autoCompleteTextArea
+                    name="notifyUsersOnError"
+                    id="notifyUsersOnError"
+                    url="<%=completeUserUrl%>" rows="5" cols="60"
+                    value="<%=notifyUsersOnError%>"/>
+            </td>
+        </tr>
+        <tr style="display:<%=displayError%>">
+            <td style="padding-left: 20px;">
+                <%=getTitle(PipelineEmailPreferences.PREF_FAILURE_INTERVAL, c, "Notification frequency:")%>&nbsp;
+                <select id="failureNotifyInterval" name="failureNotifyInterval" onchange="updateFailureNotifyInterval();">
+                    <option value="0"<%=selected("0".equals(failureNotifyInterval))%>>every job</option>
+                    <option value="1"<%=selected("1".equals(failureNotifyInterval))%>>1 hour</option>
+                    <option value="2"<%=selected("2".equals(failureNotifyInterval))%>>2 hours</option>
+                    <option value="3"<%=selected("3".equals(failureNotifyInterval))%>>3 hours</option>
+                    <option value="4"<%=selected("4".equals(failureNotifyInterval))%>>4 hours</option>
+                    <option value="5"<%=selected("5".equals(failureNotifyInterval))%>>5 hours</option>
+                    <option value="6"<%=selected("6".equals(failureNotifyInterval))%>>6 hours</option>
+                    <option value="12"<%=selected("12".equals(failureNotifyInterval))%>>12 hours</option>
+                    <option value="24"<%=selected("24".equals(failureNotifyInterval))%>>24 hours</option>
+                </select>&nbsp;&nbsp;
+                <%=getTitle(PipelineEmailPreferences.PREF_FAILURE_NOTIFY_START, c, "Starting at:")%><%=helpPopup("Notification start time", "Enter the starting time in 24-hour format (e.g., 0:30 for 12:30AM, 14:00 for 2:00PM).")%>&nbsp;<input type="text" name="failureNotifyStart" id="failureNotifyStart" value="<%=h(failureNotifyStart)%>" size="4">
+            </td>
+        </tr>
+        <tr style="display:<%=displayError%>">
+            <td>&nbsp;</td>
+        </tr>
+    </table>
+    <%= button("Update").submit(true) %>
+    <%= button("Reset to Default").submit(true).onClick("this.form.action=" + q(buildURL(PipelineController.ResetEmailNotificationAction.class)) + ";") %></td>
+</labkey:form>