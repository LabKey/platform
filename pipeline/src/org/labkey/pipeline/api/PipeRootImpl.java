--- conflicted
+++ resolved
@@ -249,12 +249,8 @@
     @NotNull
     public FileObject getLogDirectoryFileObject(boolean forWrite)
     {
-<<<<<<< HEAD
-        return AuthorizedFileSystem.create(getLogDirectory(), true, forWrite).getRoot();
-=======
         return AuthorizedFileSystem.create(getLogDirectory(),
                 forWrite ? AuthorizedFileSystem.Mode.Read_Write : AuthorizedFileSystem.Mode.Read).getRoot();
->>>>>>> 2fd7ce39
     }
 
     public synchronized List<File> getRootPaths()
@@ -283,12 +279,8 @@
                 NetworkDrive.ensureDrive(file.getPath());
             }
         }
-<<<<<<< HEAD
-        return _rootPaths.stream().map(f -> AuthorizedFileSystem.create(f, true, forWrite).getRoot()).toList();
-=======
         return _rootPaths.stream().map(f -> AuthorizedFileSystem.create(f,
                 forWrite ? AuthorizedFileSystem.Mode.Read_Write : AuthorizedFileSystem.Mode.Read).getRoot()).toList();
->>>>>>> 2fd7ce39
     }
 
     public synchronized List<Path> getRootNioPaths()
