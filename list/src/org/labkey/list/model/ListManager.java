/*
 * Copyright (c) 2009-2019 LabKey Corporation
 *
 * Licensed under the Apache License, Version 2.0 (the "License");
 * you may not use this file except in compliance with the License.
 * You may obtain a copy of the License at
 *
 *     http://www.apache.org/licenses/LICENSE-2.0
 *
 * Unless required by applicable law or agreed to in writing, software
 * distributed under the License is distributed on an "AS IS" BASIS,
 * WITHOUT WARRANTIES OR CONDITIONS OF ANY KIND, either express or implied.
 * See the License for the specific language governing permissions and
 * limitations under the License.
 */

package org.labkey.list.model;

import org.apache.commons.lang3.ObjectUtils;
import org.apache.commons.lang3.StringUtils;
import org.apache.logging.log4j.Logger;
import org.jetbrains.annotations.NotNull;
import org.jetbrains.annotations.Nullable;
import org.junit.After;
import org.junit.Assert;
import org.junit.Before;
import org.junit.Test;
import org.labkey.api.attachments.Attachment;
import org.labkey.api.attachments.AttachmentParent;
import org.labkey.api.attachments.AttachmentService;
import org.labkey.api.audit.AuditLogService;
import org.labkey.api.cache.BlockingCache;
import org.labkey.api.cache.Cache;
import org.labkey.api.cache.CacheLoader;
import org.labkey.api.cache.CacheManager;
import org.labkey.api.collections.CaseInsensitiveHashMap;
import org.labkey.api.data.*;
import org.labkey.api.data.Selector.ForEachBlock;
import org.labkey.api.exceptions.OptimisticConflictException;
import org.labkey.api.exp.DomainURIFactory;
import org.labkey.api.exp.ImportTypesHelper;
import org.labkey.api.exp.OntologyManager.ImportPropertyDescriptor;
import org.labkey.api.exp.OntologyManager.ImportPropertyDescriptorsList;
import org.labkey.api.exp.PropertyType;
import org.labkey.api.exp.api.ExperimentService;
import org.labkey.api.exp.list.ListDefinition;
import org.labkey.api.exp.list.ListItem;
import org.labkey.api.exp.list.ListService;
import org.labkey.api.exp.property.Domain;
import org.labkey.api.exp.property.DomainProperty;
import org.labkey.api.exp.property.PropertyService;
import org.labkey.api.query.FieldKey;
import org.labkey.api.query.QueryChangeListener;
import org.labkey.api.query.QueryService;
import org.labkey.api.query.SchemaKey;
import org.labkey.api.search.SearchService;
import org.labkey.api.search.SearchService.IndexTask;
import org.labkey.api.security.User;
import org.labkey.api.security.UserManager;
import org.labkey.api.util.ExceptionUtil;
import org.labkey.api.util.JunitUtil;
import org.labkey.api.util.PageFlowUtil;
import org.labkey.api.util.Pair;
import org.labkey.api.util.Path;
import org.labkey.api.util.StringExpression;
import org.labkey.api.util.StringExpressionFactory.AbstractStringExpression.NullValueBehavior;
import org.labkey.api.util.StringExpressionFactory.FieldKeyStringExpression;
import org.labkey.api.util.StringUtilsLabKey;
import org.labkey.api.util.TestContext;
import org.labkey.api.util.logging.LogHelper;
import org.labkey.api.view.ActionURL;
import org.labkey.api.view.NavTree;
import org.labkey.api.webdav.SimpleDocumentResource;
import org.labkey.api.webdav.WebdavResource;
import org.labkey.list.controllers.ListController;
import org.labkey.list.model.ListImporter.ValidatorImporter;
import org.labkey.list.view.ListItemAttachmentParent;

import java.sql.Timestamp;
import java.util.ArrayList;
import java.util.Collection;
import java.util.Collections;
import java.util.Date;
import java.util.HashMap;
import java.util.List;
import java.util.Map;
import java.util.Objects;
import java.util.Set;
import java.util.stream.Collectors;

public class ListManager implements SearchService.DocumentProvider
{
    private static final Logger LOG = LogHelper.getLogger(ListManager.class, "List indexing events");
    private static final String LIST_SEQUENCE_NAME = "org.labkey.list.Lists";
    private static final ListManager INSTANCE = new ListManager();

    public static final String LIST_AUDIT_EVENT = "ListAuditEvent";
    public static final String LISTID_FIELD_NAME = "listId";


    private final Cache<String, List<ListDef>> _listDefCache = new BlockingCache<>(new DatabaseCache<>(CoreSchema.getInstance().getScope(), CacheManager.UNLIMITED, CacheManager.DAY, "List definitions"), new ListDefCacheLoader()) ;

    private class ListDefCacheLoader implements CacheLoader<String,List<ListDef>>
    {
        @Override
        public List<ListDef> load(@NotNull String entityId, @Nullable Object argument)
        {
            SimpleFilter filter = new SimpleFilter(FieldKey.fromParts("Container"), entityId);
            ArrayList<ListDef> ownLists = new TableSelector(getListMetadataTable(), filter, null).getArrayList(ListDef.class);
            return Collections.unmodifiableList(ownLists);
        }
    }

    public static ListManager get()
    {
        return INSTANCE;
    }

    DbSchema getListMetadataSchema()
    {
        return ExperimentService.get().getSchema();
    }

    TableInfo getListMetadataTable()
    {
        return getListMetadataSchema().getTable("list");
    }

    public Collection<ListDef> getPicklists(Container container)
    {
        return getLists(container, true).stream().filter(ListDef::isPicklist).collect(Collectors.toList());
    }

    public Collection<ListDef> getPicklists(Container container, boolean includeProjectAndShared)
    {
        return getLists(container, includeProjectAndShared).stream().filter(ListDef::isPicklist).collect(Collectors.toList());
    }

    public Collection<ListDef> getLists(Container container)
    {
        return getLists(container, false);
    }

    public Collection<ListDef> getLists(Container container, boolean includeProjectAndShared)
    {
        return getLists(container, null, false, true, includeProjectAndShared);
    }

    public Collection<ListDef> getLists(
        @NotNull Container container,
        @Nullable User user,
        boolean checkVisibility,
        boolean includePicklists,
        boolean includeProjectAndShared
    )
    {
        Collection<ListDef> scopedLists = getAllScopedLists(container, includeProjectAndShared);
        if (!includePicklists)
            scopedLists = scopedLists.stream().filter(listDef -> !listDef.isPicklist()).collect(Collectors.toList());
        if (checkVisibility)
            return scopedLists.stream().filter(listDef -> listDef.isVisible(user)).collect(Collectors.toList());
        else
            return scopedLists;
    }

    /**
     * Returns all list definitions defined within the scope of the container. This can optionally include list
     * definitions from the container's project as well as the Shared folder. In the event of a name collision the
     * closest container's list definition will be returned (i.e. container > project > Shared).
     */
    private Collection<ListDef> getAllScopedLists(@NotNull Container container, boolean includeProjectAndShared)
    {
        List<ListDef> ownLists = _listDefCache.get(container.getId());
        Map<String, ListDef> listDefMap = new CaseInsensitiveHashMap<>();

        if (includeProjectAndShared)
        {
            for (ListDef sharedList : _listDefCache.get(ContainerManager.getSharedContainer().getId()))
                listDefMap.put(sharedList.getName(), sharedList);

            Container project = container.getProject();
            if (project != null)
            {
                for (ListDef projectList : _listDefCache.get(project.getId()))
                    listDefMap.put(projectList.getName(), projectList);
            }
        }

        // Workbooks can see parent lists.
        if (container.isWorkbook())
        {
            Container parent = container.getParent();
            if (parent != null)
            {
                for (ListDef parentList : _listDefCache.get(parent.getId()))
                    listDefMap.put(parentList.getName(), parentList);
            }
        }

        for (ListDef ownList : ownLists)
            listDefMap.put(ownList.getName(), ownList);

        return listDefMap.values();
    }

    /**
     * Utility method now that ListTable is ContainerFilter aware; TableInfo.getSelectName() returns now returns null
     */
    String getListTableName(TableInfo ti)
    {
        if (ti instanceof ListTable lti)
            return lti.getRealTable().getSelectName();
        return ti.getSelectName();  // if db is being upgraded from <= 13.1, lists are still SchemaTableInfo instances
    }

    @Nullable
    public ListDef getList(Container container, int listId)
    {
        SimpleFilter filter = new PkFilter(getListMetadataTable(), new Object[]{container, listId});
        ListDef list = new TableSelector(getListMetadataTable(), filter, null).getObject(ListDef.class);

        // Workbooks can see their parent's lists, so check that container if we didn't find the list the first time
        if (list == null && container.isWorkbook())
        {
            filter = new PkFilter(getListMetadataTable(), new Object[]{container.getParent(), listId});
            list = new TableSelector(getListMetadataTable(), filter, null).getObject(ListDef.class);
        }
        return list;
    }

    public ListDomainKindProperties getListDomainKindProperties(Container container, @Nullable Integer listId)
    {
        if (null == listId)
        {
            return new ListDomainKindProperties();
        }
        else
        {
            SimpleFilter filter = new PkFilter(getListMetadataTable(), new Object[]{container, listId});
            ListDomainKindProperties list = new TableSelector(getListMetadataTable(), filter, null).getObject(ListDomainKindProperties.class);

            // Workbooks can see their parent's lists, so check that container if we didn't find the list the first time
            if (list == null && container.isWorkbook())
            {
                filter = new PkFilter(getListMetadataTable(), new Object[]{container.getParent(), listId});
                list = new TableSelector(getListMetadataTable(), filter, null).getObject(ListDomainKindProperties.class);
            }
            return list;
        }
    }

    // Note: callers must invoke indexer (can't invoke here since we may be in a transaction)
    public ListDef insert(User user, final ListDef def, Collection<Integer> preferredListIds)
    {
        Container c = def.lookupContainer();
        if (null == c)
            throw OptimisticConflictException.create(Table.ERROR_DELETED);

        TableInfo tinfo = getListMetadataTable();
        DbSequence sequence = DbSequenceManager.get(c, LIST_SEQUENCE_NAME);
        ListDef.ListDefBuilder builder = new ListDef.ListDefBuilder(def);

        builder.setListId(-1);

        for (Integer preferredListId : preferredListIds)
        {
            SimpleFilter filter = new SimpleFilter(tinfo.getColumn("Container").getFieldKey(), c).addCondition(tinfo.getColumn("ListId"), preferredListId);

            // Need to check proactively... unfortunately, calling insert and handling the constraint violation will cancel the current transaction
            if (!new TableSelector(getListMetadataTable().getColumn("ListId"), filter, null).exists())
            {
                builder.setListId(preferredListId);
                sequence.ensureMinimum(preferredListId);  // Ensure sequence is at or above the preferred ID we just used
                break;
            }
        }

        // If none of the preferred IDs is available then use the next sequence value
        if (builder.getListId() == -1)
            builder.setListId((int)sequence.next());

        ListDef ret = Table.insert(user, tinfo, builder.build());
        _listDefCache.remove(c.getId());
        return ret;
    }


    // Note: callers must invoke indexer (can't invoke here since we may already be in a transaction)
    ListDef update(User user, final ListDef def)
    {
        Container c = def.lookupContainer();
        if (null == c)
            throw OptimisticConflictException.create(Table.ERROR_DELETED);

        DbScope scope = getListMetadataSchema().getScope();
        ListDef ret;

        try (DbScope.Transaction transaction = scope.ensureTransaction())
        {
            ListDef old = getList(c, def.getListId());
            ret = Table.update(user, getListMetadataTable(), def, new Object[]{c, def.getListId()});
            handleIndexSettingChanges(scope, def, old, ret);

            String oldName = old.getName();
            String updatedName = ret.getName();
            queryChangeUpdate(user, c, oldName, updatedName);
            transaction.commit();
        }

        return ret;
    }

    //Note: this is sort of a dupe of above update() which returns ListDef
    ListDomainKindProperties update(User user, Container c, final ListDomainKindProperties listProps)
    {
        if (null == c)
            throw OptimisticConflictException.create(Table.ERROR_DELETED);

        DbScope scope = getListMetadataSchema().getScope();
        ListDomainKindProperties updated;

        try (DbScope.Transaction transaction = scope.ensureTransaction())
        {
            ListDomainKindProperties old = getListDomainKindProperties(c, listProps.getListId());
            updated = Table.update(user, getListMetadataTable(), listProps, new Object[]{c, listProps.getListId()});
            ListDef listDef = getList(c, listProps.getListId());
            handleIndexSettingChanges(scope, listDef, old, listProps);
            String oldName = old.getName();
            String updatedName = updated.getName();
            queryChangeUpdate(user, c, oldName, updatedName);

            transaction.commit();
        }

        return updated;
    }

    // Queue up one-time operations related to turning indexing on or off
    private void handleIndexSettingChanges(DbScope scope, ListDef listDef, ListIndexingSettings old, ListIndexingSettings updated)
    {
        boolean oldEachItemIndex = old.isEachItemIndex();
        boolean newEachItemIndex = updated.isEachItemIndex();

        String oldEachItemTitleTemplate = old.getEachItemTitleTemplate();
        String newEachItemTitleTemplate = updated.getEachItemTitleTemplate();

        int oldEachItemBodySetting = old.getEachItemBodySetting();
        int newEachItemBodySetting = updated.getEachItemBodySetting();

        String oldEachItemBodyTemplate = old.getEachItemBodyTemplate();
        String newEachItemBodyTemplate = updated.getEachItemBodyTemplate();

        boolean oldEntireListIndex = old.isEntireListIndex();
        boolean newEntireListIndex = updated.isEntireListIndex();

        boolean oldFileAttachmentIndex = old.isFileAttachmentIndex();
        boolean newFileAttachmentIndex = updated.isFileAttachmentIndex();

        String oldEntireListTitleTemplate = old.getEntireListTitleTemplate();
        String newEntireListTitleTemplate = updated.getEntireListTitleTemplate();

        int oldEntireListIndexSetting = old.getEntireListIndexSetting();
        int newEntireListIndexSetting = updated.getEntireListIndexSetting();

        int oldEntireListBodySetting = old.getEntireListBodySetting();
        int newEntireListBodySetting = updated.getEntireListBodySetting();

        String oldEntireListBodyTemplate = old.getEntireListBodyTemplate();
        String newEntireListBodyTemplate = updated.getEntireListBodyTemplate();

        scope.addCommitTask(() -> {
            ListDefinition list = ListDefinitionImpl.of(listDef);

            // Turning on each-item indexing or attachment indexing -> clear last indexed column
            // Also, document title, template, and sub-settings
            if ((!oldEachItemIndex && newEachItemIndex) ||
                    (!oldFileAttachmentIndex && newFileAttachmentIndex) ||
                    (!Objects.equals(newEachItemTitleTemplate, oldEachItemTitleTemplate)) ||
                    (!Objects.equals(newEachItemBodyTemplate, oldEachItemBodyTemplate)) ||
                    (newEachItemBodySetting != oldEachItemBodySetting))
            {
                clearLastIndexed(scope, ListSchema.getInstance().getSchemaName(), listDef);
            }

            // Turning off each-item indexing -> clear item docs from the index
            if (oldEachItemIndex && !newEachItemIndex)
                deleteIndexedItems(list);

            // Turning off attachment indexing -> clear attachment docs from the index
            if (oldFileAttachmentIndex && !newFileAttachmentIndex)
                deleteIndexedAttachments(list);

            // Turning on entire-list indexing -> clear that list's last indexed column
            // Also, changing document title, template, and sub-settings like metadata vs. data
            if ((!oldEntireListIndex && newEntireListIndex) ||
<<<<<<< HEAD
                    (!Objects.equals(newEntireListTitleSetting, oldEntireListTitleSetting)) ||
                    (!Objects.equals(newEntireListBodyTemplate, oldEntireListBodyTemplate)) ||
=======
                    (newEntireListTitleTemplate != null && !newEntireListTitleTemplate.equals(oldEntireListTitleTemplate)) ||
                    (newEntireListBodyTemplate != null && !newEntireListBodyTemplate.equals(oldEntireListBodyTemplate)) ||
>>>>>>> c3137831
                    (newEntireListIndexSetting != oldEntireListIndexSetting) ||
                    (newEntireListBodySetting != oldEntireListBodySetting))
            {
                SQLFragment sql = new SQLFragment("UPDATE ")
                    .append(getListMetadataTable().getSelectName())
                    .append(" SET LastIndexed = NULL WHERE ListId = ? AND LastIndexed IS NOT NULL")
                    .add(list.getListId());

                new SqlExecutor(scope).execute(sql);
            }

            // Turning off entire-list indexing -> clear entire-list doc from the index
            if (oldEntireListIndex && !newEntireListIndex)
                deleteIndexedEntireListDoc(list);

        }, DbScope.CommitTaskOption.POSTCOMMIT);
    }

    private void queryChangeUpdate(User user, Container c, String oldName, String updatedName)
    {
        _listDefCache.remove(c.getId());
        QueryChangeListener.QueryPropertyChange.handleQueryNameChange(oldName, updatedName, new SchemaKey(null, ListQuerySchema.NAME), user, c);
    }

    // CONSIDER: move "list delete" from  ListDefinitionImpl.delete() implementation to ListManager for consistency
    void deleteListDef(Container c, int listid)
    {
        DbScope scope = getListMetadataSchema().getScope();
        assert scope.isTransactionActive();
        try
        {
            Table.delete(ListManager.get().getListMetadataTable(), new Object[]{c, listid});
        }
        catch (OptimisticConflictException x)
        {
            // ok
        }
        _listDefCache.remove(c.getId());
    }


    public static final SearchService.SearchCategory listCategory = new SearchService.SearchCategory("list", "List");

    // Index all lists in this container
    @Override
    public void enumerateDocuments(@Nullable IndexTask t, final @NotNull Container c, @Nullable Date since)
    {
        final IndexTask task;
        if (null == t)
        {
            final SearchService ss = SearchService.get();
            if (ss == null)
                return;
            task = ss.defaultTask();
        }
        else
        {
            task = t;
        }

        Runnable r = () -> {
            Map<String, ListDefinition> lists = ListService.get().getLists(c, null, false);

            try
            {
                QueryService.get().setEnvironment(QueryService.Environment.USER, User.getSearchUser());
                QueryService.get().setEnvironment(QueryService.Environment.CONTAINER, c);
                for (ListDefinition list : lists.values())
                {
                    try
                    {
                        boolean reindex = since == null || list.getLastIndexed() == null || list.getLastIndexed().compareTo(since) > 0;
                        indexList(task, list, false, reindex);
                    }
                    catch (Exception ex)
                    {
                        LOG.error("Error indexing list '" + list.getName() + "' in container '" + c.getPath() + "'.", ex);
                    }
                }
            }
            finally
            {
                QueryService.get().clearEnvironment();
            }
        };

        task.addRunnable(r, SearchService.PRIORITY.group);
    }

    public void indexList(final ListDefinition def, boolean designChange)
    {
        indexList(((ListDefinitionImpl) def)._def, designChange);
    }

    // Index a single list
    public void indexList(final ListDef def, boolean designChange)
    {
        SearchService ss = SearchService.get();

        if (null != ss)
        {
            final IndexTask task = ss.defaultTask();

            Runnable r = () ->
            {
                Container c = def.lookupContainer();
                if (c == null || ContainerManager.isDeleting(c))
                {
                    LOG.info("List container has been deleted or is being deleted; not indexing list '" + def.getName() + "");
                }
                else
                {
                    //Refresh list definition -- Issue #42207 - MSSQL server returns entityId as uppercase string
                    ListDefinition list = ListService.get().getList(c, def.getListId());
                    if (null != list) // Could have just been deleted
                        indexList(task, list, designChange, false);
                }
            };

            task.addRunnable(r, SearchService.PRIORITY.item);
        }
    }


    private void indexList(@NotNull IndexTask task, ListDefinition list, boolean designChange, final boolean reindex)
    {
        Domain domain = list.getDomain();

        if (null == domain)
        {
            // List was probably just deleted
            return;
        }

        indexEntireList(task, list, reindex);
        indexModifiedItems(task, list, reindex, designChange);
    }

    // Delete a single list item from the index after item delete
    public void deleteItemIndex(final ListDefinition list, @NotNull final String entityId)
    {
        // Transaction-aware is good practice. But it happens to be critical in the case of calling indexEntireList()
        // because it turns off JDBC caching, using a non-transacted connection (bad news if we call it mid-transaction).
        getListMetadataSchema().getScope().addCommitTask(() ->
        {
            SearchService ss = SearchService.get();

            if (null != ss)
            {
                final IndexTask task = ss.defaultTask();

                if (list.getEachItemIndex())
                {
                    Runnable r = () -> ss.deleteResource(getDocumentId(list, entityId));
                    task.addRunnable(r, SearchService.PRIORITY.delete);
                }

                // Reindex the entire list document iff data is being indexed
                if (list.getEntireListIndex() && list.getEntireListIndexSetting().indexItemData())
                {
                    indexEntireList(task, list, true);
                }
            }
        }, DbScope.CommitTaskOption.POSTCOMMIT);
    }

    private String getDocumentId(ListDefinition list)
    {
        return "list:" + ((ListDefinitionImpl)list).getEntityId();
    }


    // Use each item's EntityId since PKs are mutable. ObjectIds maybe be the better choice (they're shorter) but
    // that would require adding this column to the query definition. Consider: a private TableInfo just for indexing.
    private String getDocumentId(ListDefinition list, @Nullable String entityId)
    {
        return getDocumentId(list) + ":" + (null != entityId ? entityId : "");
    }


    // Index all modified items in this list
    private void indexModifiedItems(@NotNull final IndexTask task, final ListDefinition list, final boolean reindex, boolean designChange)
    {
        DbScope.getLabKeyScope().addCommitTask(() -> {

            if (!list.getEachItemIndex())
            {
                return;
            }

            String lastIndexClause = reindex ? "(1=1) OR " : ""; //Prepend TRUE if we want to force a reindexing

            // Index all items that have never been indexed OR where either the list definition or list item itself has changed since last indexed
            lastIndexClause += "LastIndexed IS NULL OR LastIndexed < ? OR (Modified IS NOT NULL AND LastIndexed < Modified)";
            SimpleFilter filter = new SimpleFilter(new SimpleFilter.SQLClause(lastIndexClause, new Object[]{list.getModified()}));

            boolean indexFileAttachment = !(!designChange && Objects.requireNonNull(list.getTable(User.getSearchUser())).getColumns().stream().noneMatch(ci -> ci.getPropertyType() == PropertyType.ATTACHMENT))
                    || (!list.getFileAttachmentIndex());

            indexItems(task, list, filter, indexFileAttachment);

        }, DbScope.CommitTaskOption.POSTCOMMIT);
    }


    // Reindex items specified by filter
    private void indexItems(@NotNull final IndexTask task, final ListDefinition list, SimpleFilter filter, boolean indexFileAttachment)
    {
        TableInfo listTable = list.getTable(User.getSearchUser());
        AttachmentService as = AttachmentService.get();

        if (null == listTable)
            return;

        FieldKeyStringExpression titleTemplate = createEachItemTitleTemplate(list, listTable);
        FieldKeyStringExpression bodyTemplate = createBodyTemplate(list, "\"each item as a separate document\" custom indexing template", list.getEachItemBodySetting(), list.getEachItemBodyTemplate(), listTable);

        FieldKey keyKey = new FieldKey(null, list.getKeyName());
        FieldKey entityIdKey = new FieldKey(null, "EntityId");

        FieldKey createdKey = new FieldKey(null, "created");
        FieldKey createdByKey = new FieldKey(null, "createdBy");
        FieldKey modifiedKey = new FieldKey(null, "modified");
        FieldKey modifiedByKey = new FieldKey(null, "modifiedBy");

        // TODO: Attempting to respect tableUrl for details link... but this doesn't actually work. See #28747.
        StringExpression se = listTable.getDetailsURL(null, list.getContainer());

        new TableSelector(listTable, filter, null).setJdbcCaching(false).setForDisplay(true).forEachResults(results -> {
            Map<FieldKey, Object> map = results.getFieldKeyRowMap();
            final Object pk = map.get(keyKey);
            String entityId = (String)map.get(entityIdKey);

            String documentId = getDocumentId(list, entityId);
            Map<String, Object> props = new HashMap<>();
            props.put(SearchService.PROPERTY.categories.toString(), listCategory.toString());
            String displayTitle = titleTemplate.eval(map);
            props.put(SearchService.PROPERTY.title.toString(), displayTitle);

            Date created = null;
            if (map.get(createdKey) instanceof Date)
                created = (Date)map.get(createdKey);

            Date modified = null;
            if (map.get(modifiedKey) instanceof Date)
                modified = (Date)map.get(modifiedKey);

            String body = bodyTemplate.eval(map);

            ActionURL itemURL;

            try
            {
                itemURL = new ActionURL(se.eval(map));
            }
            catch (Exception e)
            {
                itemURL = list.urlDetails(pk);
            }

            itemURL.setExtraPath(list.getContainer().getId()); // Use ID to guard against folder moves/renames

            SimpleDocumentResource r = new SimpleDocumentResource(
                    new Path(documentId),
                    documentId,
                    list.getContainer().getId(),
                    "text/plain",
                    body,
                    itemURL,
                    UserManager.getUser((Integer)map.get(createdByKey)), created,
                    UserManager.getUser((Integer)map.get(modifiedByKey)), modified,
                    props) {
                @Override
                public void setLastIndexed(long ms, long modified)
                {
                    ListManager.get().setItemLastIndexed(list, pk, listTable, ms);
                }
            };

            // Add navtrail that includes link to full list grid
            ActionURL gridURL = list.urlShowData();
            gridURL.setExtraPath(list.getContainer().getId()); // Use ID to guard against folder moves/renames
            NavTree t = new NavTree("list", gridURL);
            String nav = NavTree.toJS(Collections.singleton(t), null, false).toString();
            r.getMutableProperties().put(SearchService.PROPERTY.navtrail.toString(), nav);

            task.addResource(r, SearchService.PRIORITY.item);

            if (indexFileAttachment)
            {
                AttachmentParent listItemParent = new ListItemAttachmentParent(entityId, list.getContainer());
                for (Attachment attachment : as.getAttachments(listItemParent))
                {
                    //Get documentName and downloadUrl
                    String documentName = attachment.getName();
                    ActionURL downloadUrl = ListController.getDownloadURL(list, entityId, documentName);

                    //Generate searchable resource
                    String title = displayTitle + " attachment file \"" + documentName + "\"";
                    WebdavResource attachmentRes = as.getDocumentResource(
                            new Path(entityId, documentName),
                            downloadUrl,
                            title,
                            listItemParent,
                            documentName,
                            SearchService.fileCategory
                    );

                    //Add breadcrumb link to list
                    nav = NavTree.toJS(Collections.singleton(t), null, false, true).toString();
                    attachmentRes.getMutableProperties().put(SearchService.PROPERTY.navtrail.toString(), nav);
                    task.addResource(attachmentRes, SearchService.PRIORITY.item);
                }
            }
        });
    }

    private void indexEntireList(@NotNull IndexTask task, final ListDefinition list, boolean reindex)
    {
        if (!list.getEntireListIndex())
        {
            return;
        }

        ListDefinition.IndexSetting setting = list.getEntireListIndexSetting();
        String documentId = getDocumentId(list);

        // First check if metadata needs to be indexed: if the setting is enabled and the definition has changed
        boolean needToIndex = (setting.indexMetaData() && hasDefinitionChangedSinceLastIndex(list));

        // If that didn't hold true then check for entire list data indexing: if the definition has changed or any item has been modified
        if (!needToIndex && setting.indexItemData())
            needToIndex = hasDefinitionChangedSinceLastIndex(list) || hasModifiedItems(list);

        needToIndex |= reindex;

        if (!needToIndex)
            return;

        StringBuilder body = new StringBuilder();
        Map<String, Object> props = new HashMap<>();

        // Use standard title if that setting is chosen or template is null/whitespace
        String title = list.getEntireListTitleSetting() == ListDefinition.TitleSetting.Standard || StringUtils.isBlank(list.getEntireListTitleTemplate()) ? "List " + list.getName() : list.getEntireListTitleTemplate();

        props.put(SearchService.PROPERTY.categories.toString(), listCategory.toString());
        props.put(SearchService.PROPERTY.title.toString(), title);

        if (!StringUtils.isEmpty(list.getDescription()))
            body.append(list.getDescription()).append("\n");

        String sep = "";

        if (setting.indexMetaData())
        {
            String comma = "";
            for (DomainProperty property : list.getDomain().getProperties())
            {
                String n = StringUtils.trimToEmpty(property.getName());
                String l = StringUtils.trimToEmpty(property.getLabel());
                if (n.equals(l))
                    l = "";
                body.append(comma).append(sep).append(StringUtilsLabKey.joinNonBlank(" ", n, l));
                comma = ",";
                sep = "\n";
            }
        }

        if (setting.indexItemData())
        {
            TableInfo ti = list.getTable(User.getSearchUser());
            int fileSizeLimit = (int)(SearchService.get().getFileSizeLimit()*.99);

            if (ti != null)
            {
                body.append(sep);
                FieldKeyStringExpression template = createBodyTemplate(list, "\"entire list as a single document\" custom indexing template", list.getEntireListBodySetting(), list.getEntireListBodyTemplate(), ti);

                // All columns, all rows, no filters, no sorts
                new TableSelector(ti).setJdbcCaching(false).setForDisplay(true).forEachResults(new ForEachBlock<>()
                {
                    @Override
                    public void exec(Results results) throws StopIteratingException
                    {
                        body.append(template.eval(results.getFieldKeyRowMap())).append("\n");
                        // Issue 25366: Short circuit for very large list
                        if (body.length() > fileSizeLimit)
                        {
                            body.setLength(fileSizeLimit); // indexer also checks size... make sure we're under the limit
                            stopIterating();
                        }
                    }
                });
            }
        }

        ActionURL url = list.urlShowData();
        url.setExtraPath(list.getContainer().getId()); // Use ID to guard against folder moves/renames

        SimpleDocumentResource r = new SimpleDocumentResource(
                new Path(documentId),
                documentId,
                list.getContainer().getId(),
                "text/plain",
                body.toString(),
                url,
                props) {
            @Override
            public void setLastIndexed(long ms, long modified)
            {
                ListManager.get().setLastIndexed(list, ms);
            }
        };

        task.addResource(r, SearchService.PRIORITY.item);
    }


    void deleteIndexedList(ListDefinition list)
    {
        if (list.getEntireListIndex())
            deleteIndexedEntireListDoc(list);

        if (list.getEachItemIndex())
            deleteIndexedItems(list);

        if (list.getFileAttachmentIndex())
            deleteIndexedAttachments(list);
    }

    private void deleteIndexedAttachments(@NotNull ListDefinition list)
    {
        AttachmentService as = AttachmentService.get();

        // make sure container still exists (race condition on container delete)
        Container listContainer = list.getContainer();
        if (null == listContainer)
            return;
        TableInfo listTable = new ListQuerySchema(User.getSearchUser(), listContainer).getTable(list.getName());
        if (null == listTable)
            return;

        boolean hasAttachmentCols = Objects.requireNonNull(listTable).getColumns().stream().anyMatch(ci -> ci.getPropertyType() == PropertyType.ATTACHMENT);

        if (hasAttachmentCols)
        {
            new TableSelector(listTable, Set.of("EntityId")).setJdbcCaching(false).forEachBatch(String.class, 10_000, as::deleteAttachmentIndexes);
        }
    }

    // Un-index the entire list doc alone, but leave the list items alone
    private void deleteIndexedEntireListDoc(ListDefinition list)
    {
        SearchService ss = SearchService.get();

        if (null != ss)
            ss.deleteResource(getDocumentId(list));
    }


    // Un-index all list items, but leave the entire list doc alone
    private void deleteIndexedItems(ListDefinition list)
    {
        SearchService ss = SearchService.get();

        if (null != ss)
            ss.deleteResourcesForPrefix(getDocumentId(list, null));
    }


    private FieldKeyStringExpression createEachItemTitleTemplate(ListDefinition list, TableInfo listTable)
    {
        FieldKeyStringExpression template;
        StringBuilder error = new StringBuilder();

        if (list.getEachItemTitleSetting() != ListDefinition.TitleSetting.Standard && !StringUtils.isBlank(list.getEachItemTitleTemplate()))
        {
            template = createValidStringExpression(list.getEachItemTitleTemplate(), error);

            if (null != template)
                return template;
            else
                LOG.warn(getTemplateErrorMessage(list, "\"each item as a separate document\" title template", error));
        }

        // Issue 21794: If you're devious enough to put ${ in your list name then we'll just strip it out
        String name = list.getName().replaceAll("\\$\\{", "_{");
        template = createValidStringExpression("List " + name + " - ${" + PageFlowUtil.encode(listTable.getTitleColumn()) + "}", error);

        if (null == template)
            throw new IllegalStateException(getTemplateErrorMessage(list, "auto-generated title template", error));

        return template;
    }


    private FieldKeyStringExpression createBodyTemplate(ListDefinition list, String templateType, ListDefinition.BodySetting setting, @Nullable String customTemplate, TableInfo listTable)
    {
        FieldKeyStringExpression template;
        StringBuilder error = new StringBuilder();

        if (setting == ListDefinition.BodySetting.Custom && !StringUtils.isBlank(customTemplate))
        {
            template = createValidStringExpression(customTemplate, error);

            if (null != template)
                return template;
            else
                LOG.warn(getTemplateErrorMessage(list, templateType, error));
        }

        StringBuilder sb = new StringBuilder();
        String sep = "";

        for (ColumnInfo column : listTable.getColumns())
        {
            if (setting.accept(column))
            {
                sb.append(sep);
                sb.append("${");
                sb.append(column.getFieldKey().encode());  // Issue 21794: Must encode
                sb.append("}");
                sep = " ";
            }
        }

        template = createValidStringExpression(sb.toString(), error);

        if (null == template)
            throw new IllegalStateException(getTemplateErrorMessage(list, "auto-generated indexing template", error));

        return template;
    }


    // Issue 21726: Perform some simple validation of custom indexing template
    private @Nullable FieldKeyStringExpression createValidStringExpression(String template, StringBuilder error)
    {
        // Don't URL encode and use lenient substitution (replace nulls with blank)
        FieldKeyStringExpression se = FieldKeyStringExpression.create(template, false, NullValueBehavior.ReplaceNullWithBlank);

        try
        {
            // TODO: Is there a more official way to validate a StringExpression?
            se.eval(Collections.emptyMap());
        }
        catch (IllegalArgumentException e)
        {
            error.append(e.getMessage());
            se = null;
        }

        return se;
    }


    private String getTemplateErrorMessage(ListDefinition list, String templateType, CharSequence message)
    {
        return "Invalid " + templateType + " for list \"" + list.getName() + "\" in " + list.getContainer().getPath() + ": " + message;
    }


    private boolean hasDefinitionChangedSinceLastIndex(ListDefinition list)
    {
        return list.getLastIndexed() == null || list.getModified().compareTo(list.getLastIndexed()) > 0;
    }


    // Checks for existence of list items that have been modified since the entire list was last indexed
    private boolean hasModifiedItems(ListDefinition list)
    {
        TableInfo table = list.getTable(User.getSearchUser());

        if (null != table && null != getListTableName(table))
        {
            // Using EXISTS query should be reasonably efficient.
            SQLFragment sql = new SQLFragment("SELECT 1 FROM ");
            sql.append(getListTableName(table));
            sql.append(" WHERE Modified > (SELECT LastIndexed FROM ").append(getListMetadataTable());
            sql.append(" WHERE ListId = ? AND Container = ?)");
            sql.add(list.getListId());
            sql.add(list.getContainer().getEntityId());

            return new SqlSelector(getListMetadataSchema(), sql).exists();
        }

        return false;
    }

    private void setLastIndexed(ListDefinition list, long ms)
    {
        // list table does not have an index on listid, so we should include container in the WHERE
        SQLFragment update = new SQLFragment("UPDATE ").append(getListMetadataTable())
                .append(" SET LastIndexed = ? WHERE Container = ? AND ListId = ?").addAll(new Timestamp(ms), list.getContainer(), list.getListId());
        new SqlExecutor(getListMetadataSchema()).execute(update);
    }


    private void setItemLastIndexed(ListDefinition list, Object pk, TableInfo ti, long ms)
    {
        // The "search user" might not have access
        if (null != ti)
        {
            // 'unwrap' ListTable to get schema table for update
            TableInfo sti = ((ListTable)ti).getSchemaTableInfo();
            ColumnInfo keyColumn = sti.getColumn(list.getKeyName());
            if (null != keyColumn)
            {
                String keySelectName = keyColumn.getSelectName();
                new SqlExecutor(sti.getSchema()).execute("UPDATE " + getListTableName(sti) + " SET LastIndexed = ? WHERE " +
                        keySelectName + " = ?", new Timestamp(ms), pk);
            }
        }
    }


    @Override
    public void indexDeleted()
    {
        TableInfo listTable = getListMetadataTable();
        DbScope scope = listTable.getSchema().getScope();

        // Clear LastIndexed column of the exp.List table, which addresses the "index the entire list as a single document" case
        clearLastIndexed(scope, listTable.getSelectName());

        String listSchemaName = ListSchema.getInstance().getSchemaName();

        // Now clear LastIndexed column of every underlying list table, which addresses the "index each list item as a separate document" case. See #28748.
        new TableSelector(getListMetadataTable()).forEach(ListDef.class, listDef -> {
            clearLastIndexed(scope, listSchemaName, listDef);
        });
    }

    private void clearLastIndexed(DbScope scope, String listSchemaName, ListDef listDef)
    {
        // Clear LastIndexed column only for lists that are set to index each item, Issue 47998
        if (listDef.isEachItemIndex())
        {
            ListDefinition list = new ListDefinitionImpl(listDef);
            Domain domain = list.getDomain();
            if (null != domain && null != domain.getStorageTableName())
            {
                LOG.info("List " + listDef.getContainerPath() + " - " + listDef.getName() + ": Set to index each item, so clearing last indexed");
                clearLastIndexed(scope, listSchemaName + "." + domain.getStorageTableName());
            }
        }
    }

    private void clearLastIndexed(DbScope scope, String selectName)
    {
        try
        {
            // Yes, that WHERE clause is intentional and makes a big performance improvement in some cases
            new SqlExecutor(scope).execute("UPDATE " + selectName + " SET LastIndexed = NULL WHERE LastIndexed IS NOT NULL");
        }
        catch (Exception e)
        {
            // Log the exception, but allow other tables to be cleared
            ExceptionUtil.logExceptionToMothership(null, e);
        }
    }

    void addAuditEvent(ListDefinitionImpl list, User user, String comment)
    {
        if (null != user)
        {
            ListAuditProvider.ListAuditEvent event = new ListAuditProvider.ListAuditEvent(list.getContainer().getId(), comment);

            Container c = list.getContainer();
            if (c.getProject() != null)
                event.setProjectId(c.getProject().getId());

            event.setListDomainUri(list.getDomain().getTypeURI());
            event.setListId(list.getListId());
            event.setListName(list.getName());

            AuditLogService.get().addEvent(user, event);
        }
    }

    /**
     * Modeled after ListItemImpl.addAuditEvent
     */
    void addAuditEvent(ListDefinitionImpl list, User user, Container c, String comment, String entityId, @Nullable String oldRecord, @Nullable String newRecord)
    {
        ListAuditProvider.ListAuditEvent event = new ListAuditProvider.ListAuditEvent(c.getId(), comment);

        Container project = c.getProject();
        if (null != project)
            event.setProjectId(project.getId());

        event.setListDomainUri(list.getDomain().getTypeURI());
        event.setListId(list.getListId());
        event.setListItemEntityId(entityId);
        event.setListName(list.getName());

        if (oldRecord != null) event.setOldRecordMap(oldRecord);
        if (newRecord != null) event.setNewRecordMap(newRecord);

        AuditLogService.get().addEvent(user, event);
    }

    String formatAuditItem(ListDefinitionImpl list, User user, Map<String, Object> props)
    {
        String itemRecord = "";
        TableInfo ti = list.getTable(user);

        if (null != ti)
        {
            Map<String, String> recordChangedMap = new CaseInsensitiveHashMap<>();
            Set<String> reserved = list.getDomain().getDomainKind().getReservedPropertyNames(list.getDomain(), user);

            // Match props to columns
            for (Map.Entry<String, Object> entry : props.entrySet())
            {
                String baseKey = entry.getKey();

                boolean isReserved = false;
                for (String res : reserved)
                {
                    if (res.equalsIgnoreCase(baseKey))
                    {
                        isReserved = true;
                        break;
                    }
                }

                if (isReserved)
                    continue;

                ColumnInfo col = ti.getColumn(FieldKey.fromParts(baseKey));
                String value = ObjectUtils.toString(entry.getValue());
                String key = null;

                if (null != col)
                {
                    // Found the column
                    key = col.getName(); // best good
                }
                else
                {
                    // See if there is a match in the domain properties
                    for (DomainProperty dp : list.getDomain().getProperties())
                    {
                        if (dp.getName().equalsIgnoreCase(baseKey))
                        {
                            key = dp.getName(); // middle good
                        }
                    }

                    // Try by name
                    DomainProperty dp = list.getDomain().getPropertyByName(baseKey);
                    if (null != dp)
                        key = dp.getName();
                }

                if (null != key && null != value)
                    recordChangedMap.put(key, value);
            }

            if (!recordChangedMap.isEmpty())
                itemRecord = ListAuditProvider.encodeForDataMap(list.getContainer(), recordChangedMap);
        }

        return itemRecord;
    }

    boolean importListSchema(
        ListDefinition unsavedList,
        ImportTypesHelper importHelper,
        User user,
        Collection<ValidatorImporter> validatorImporters,
        List<String> errors
    ) throws Exception
    {
        if (!errors.isEmpty())
            return false;

        final Container container = unsavedList.getContainer();
        final Domain domain = unsavedList.getDomain();
        final String typeURI = domain.getTypeURI();

        DomainURIFactory factory = name -> new Pair<>(typeURI, container);

        ImportPropertyDescriptorsList pds = importHelper.getImportPropertyDescriptors(factory, errors, container);

        if (!errors.isEmpty())
            return false;

        for (ImportPropertyDescriptor ipd : pds.properties)
        {
            if (null == ipd.domainName || null == ipd.domainURI)
                errors.add("List not specified for property: " + ipd.pd.getName());
        }

        if (!errors.isEmpty())
            return false;

        for (ImportPropertyDescriptor ipd : pds.properties)
        {
            DomainProperty domainProperty = domain.addPropertyOfPropertyDescriptor(ipd.pd);
            domainProperty.setConditionalFormats(ipd.formats);
            domainProperty.setDefaultValue(ipd.defaultValue);
        }

        unsavedList.save(user);

        // Save validators later, after all the lists are imported, #40343
        validatorImporters.add(new ValidatorImporter(domain.getTypeId(), pds.properties, user));

        return true;
    }

    public static class TestCase extends Assert
    {
        private static final String LIST_NAME = "Unit Test list";
        private static final String WORKBOOK1_NAME = "Unit Test Workbook 1";
        private static final String WORKBOOK2_NAME = "Unit Test Workbook 2";
        private static final String FIELD_NAME = "field";
        private static final String PARENT_LIST_ITEM = "parentItem";
        private static final String WORKBOOK1_LIST_ITEM = "workbook1Item";
        private static final String WORKBOOK2_LIST_ITEM = "workbook2Item";
        private static final Integer PARENT_LI_KEY = 1;
        private static final Integer WB1_LI_KEY = 2;
        private static final Integer WB2_LI_KEY = 3;

        private ListDefinitionImpl list;
        private Container c;
        private User u;
        private DomainProperty dp;

        @Before
        public void setUp() throws Exception
        {
            JunitUtil.deleteTestContainer();
            cleanup();
            c = JunitUtil.getTestContainer();
            TestContext context = TestContext.get();
            u = context.getUser();
            list = (ListDefinitionImpl)ListService.get().createList(c, LIST_NAME, ListDefinition.KeyType.AutoIncrementInteger);
            list.setKeyName("Unit test list Key");

            dp = list.getDomain().addProperty();
            dp.setName(FIELD_NAME);
            dp.setType(PropertyService.get().getType(c, PropertyType.STRING.getXmlName()));
            dp.setPropertyURI(ListDomainKind.createPropertyURI(list.getName(), FIELD_NAME, c, list.getKeyType()).toString());
            list.save(u);

            addListItem(c, list, PARENT_LIST_ITEM);
        }

        private void addListItem(Container scopedContainer, ListDefinition scopedList, String value)
        {
            List<ListItem> lis = new ArrayList<>();
            ListItem li = scopedList.createListItem();
            li.setProperty(dp, value);
            lis.add(li);
            list.insertListItems(u, scopedContainer, lis);
        }

        @After
        public void tearDown() throws Exception
        {
            cleanup();
        }

        private void cleanup() throws Exception
        {
            //TestContext context = TestContext.get();
            ExperimentService.get().deleteAllExpObjInContainer(c, u);
        }

        @Test
        public void testListServiceInOwnFolder()
        {
            Map<String, ListDefinition> lists = ListService.get().getLists(c);
            assertTrue("Test List not found in own container", lists.containsKey(LIST_NAME));
            ListItem li = lists.get(LIST_NAME).getListItem(1, u, c);
            assertEquals("Item not found in own container", li.getProperty(dp), PARENT_LIST_ITEM);
        }

        @Test
        public void testListServiceInWorkbook()
        {
            Container workbook1 = setupWorkbook(WORKBOOK1_NAME);
            Container workbook2 = setupWorkbook(WORKBOOK2_NAME);
            Map<String, ListDefinition> lists = ListService.get().getLists(workbook1);
            assertTrue("Test List not found in workbook", lists.containsKey(LIST_NAME));

            checkListItemScoping(workbook1, workbook2);
        }

        private Container setupWorkbook(String title)
        {
            return ContainerManager.createContainer(c, null, title, null, WorkbookContainerType.NAME, u);
        }

        private void checkListItemScoping(Container wb1, Container wb2)
        {
            ListDefinition wbList1 = ListService.get().getLists(wb1).get(LIST_NAME);
            ListDefinition wbList2 = ListService.get().getLists(wb2).get(LIST_NAME);

            assertEquals("Lists available to each workbook are not the same", wbList1.toString(), wbList2.toString());
            addListItem(wb1, wbList1, WORKBOOK1_LIST_ITEM);
            addListItem(wb2, wbList2, WORKBOOK2_LIST_ITEM);

            assertNull("Parent item visible in workbook", wbList1.getListItem(PARENT_LI_KEY, u, wb1));
            assertNull("Sibling workbook item visible in another workbook", wbList1.getListItem(WB2_LI_KEY, u, wb1));
            assertEquals("Parent container can not see child workbook item", wbList1.getListItem(WB1_LI_KEY, u, c).getProperty(dp), WORKBOOK1_LIST_ITEM);
            assertEquals("Workbook can not see its own list item", wbList1.getListItem(WB1_LI_KEY, u, wb1).getProperty(dp), WORKBOOK1_LIST_ITEM);
        }
    }
}
<|MERGE_RESOLUTION|>--- conflicted
+++ resolved
@@ -1,1315 +1,1310 @@
-/*
- * Copyright (c) 2009-2019 LabKey Corporation
- *
- * Licensed under the Apache License, Version 2.0 (the "License");
- * you may not use this file except in compliance with the License.
- * You may obtain a copy of the License at
- *
- *     http://www.apache.org/licenses/LICENSE-2.0
- *
- * Unless required by applicable law or agreed to in writing, software
- * distributed under the License is distributed on an "AS IS" BASIS,
- * WITHOUT WARRANTIES OR CONDITIONS OF ANY KIND, either express or implied.
- * See the License for the specific language governing permissions and
- * limitations under the License.
- */
-
-package org.labkey.list.model;
-
-import org.apache.commons.lang3.ObjectUtils;
-import org.apache.commons.lang3.StringUtils;
-import org.apache.logging.log4j.Logger;
-import org.jetbrains.annotations.NotNull;
-import org.jetbrains.annotations.Nullable;
-import org.junit.After;
-import org.junit.Assert;
-import org.junit.Before;
-import org.junit.Test;
-import org.labkey.api.attachments.Attachment;
-import org.labkey.api.attachments.AttachmentParent;
-import org.labkey.api.attachments.AttachmentService;
-import org.labkey.api.audit.AuditLogService;
-import org.labkey.api.cache.BlockingCache;
-import org.labkey.api.cache.Cache;
-import org.labkey.api.cache.CacheLoader;
-import org.labkey.api.cache.CacheManager;
-import org.labkey.api.collections.CaseInsensitiveHashMap;
-import org.labkey.api.data.*;
-import org.labkey.api.data.Selector.ForEachBlock;
-import org.labkey.api.exceptions.OptimisticConflictException;
-import org.labkey.api.exp.DomainURIFactory;
-import org.labkey.api.exp.ImportTypesHelper;
-import org.labkey.api.exp.OntologyManager.ImportPropertyDescriptor;
-import org.labkey.api.exp.OntologyManager.ImportPropertyDescriptorsList;
-import org.labkey.api.exp.PropertyType;
-import org.labkey.api.exp.api.ExperimentService;
-import org.labkey.api.exp.list.ListDefinition;
-import org.labkey.api.exp.list.ListItem;
-import org.labkey.api.exp.list.ListService;
-import org.labkey.api.exp.property.Domain;
-import org.labkey.api.exp.property.DomainProperty;
-import org.labkey.api.exp.property.PropertyService;
-import org.labkey.api.query.FieldKey;
-import org.labkey.api.query.QueryChangeListener;
-import org.labkey.api.query.QueryService;
-import org.labkey.api.query.SchemaKey;
-import org.labkey.api.search.SearchService;
-import org.labkey.api.search.SearchService.IndexTask;
-import org.labkey.api.security.User;
-import org.labkey.api.security.UserManager;
-import org.labkey.api.util.ExceptionUtil;
-import org.labkey.api.util.JunitUtil;
-import org.labkey.api.util.PageFlowUtil;
-import org.labkey.api.util.Pair;
-import org.labkey.api.util.Path;
-import org.labkey.api.util.StringExpression;
-import org.labkey.api.util.StringExpressionFactory.AbstractStringExpression.NullValueBehavior;
-import org.labkey.api.util.StringExpressionFactory.FieldKeyStringExpression;
-import org.labkey.api.util.StringUtilsLabKey;
-import org.labkey.api.util.TestContext;
-import org.labkey.api.util.logging.LogHelper;
-import org.labkey.api.view.ActionURL;
-import org.labkey.api.view.NavTree;
-import org.labkey.api.webdav.SimpleDocumentResource;
-import org.labkey.api.webdav.WebdavResource;
-import org.labkey.list.controllers.ListController;
-import org.labkey.list.model.ListImporter.ValidatorImporter;
-import org.labkey.list.view.ListItemAttachmentParent;
-
-import java.sql.Timestamp;
-import java.util.ArrayList;
-import java.util.Collection;
-import java.util.Collections;
-import java.util.Date;
-import java.util.HashMap;
-import java.util.List;
-import java.util.Map;
-import java.util.Objects;
-import java.util.Set;
-import java.util.stream.Collectors;
-
-public class ListManager implements SearchService.DocumentProvider
-{
-    private static final Logger LOG = LogHelper.getLogger(ListManager.class, "List indexing events");
-    private static final String LIST_SEQUENCE_NAME = "org.labkey.list.Lists";
-    private static final ListManager INSTANCE = new ListManager();
-
-    public static final String LIST_AUDIT_EVENT = "ListAuditEvent";
-    public static final String LISTID_FIELD_NAME = "listId";
-
-
-    private final Cache<String, List<ListDef>> _listDefCache = new BlockingCache<>(new DatabaseCache<>(CoreSchema.getInstance().getScope(), CacheManager.UNLIMITED, CacheManager.DAY, "List definitions"), new ListDefCacheLoader()) ;
-
-    private class ListDefCacheLoader implements CacheLoader<String,List<ListDef>>
-    {
-        @Override
-        public List<ListDef> load(@NotNull String entityId, @Nullable Object argument)
-        {
-            SimpleFilter filter = new SimpleFilter(FieldKey.fromParts("Container"), entityId);
-            ArrayList<ListDef> ownLists = new TableSelector(getListMetadataTable(), filter, null).getArrayList(ListDef.class);
-            return Collections.unmodifiableList(ownLists);
-        }
-    }
-
-    public static ListManager get()
-    {
-        return INSTANCE;
-    }
-
-    DbSchema getListMetadataSchema()
-    {
-        return ExperimentService.get().getSchema();
-    }
-
-    TableInfo getListMetadataTable()
-    {
-        return getListMetadataSchema().getTable("list");
-    }
-
-    public Collection<ListDef> getPicklists(Container container)
-    {
-        return getLists(container, true).stream().filter(ListDef::isPicklist).collect(Collectors.toList());
-    }
-
-    public Collection<ListDef> getPicklists(Container container, boolean includeProjectAndShared)
-    {
-        return getLists(container, includeProjectAndShared).stream().filter(ListDef::isPicklist).collect(Collectors.toList());
-    }
-
-    public Collection<ListDef> getLists(Container container)
-    {
-        return getLists(container, false);
-    }
-
-    public Collection<ListDef> getLists(Container container, boolean includeProjectAndShared)
-    {
-        return getLists(container, null, false, true, includeProjectAndShared);
-    }
-
-    public Collection<ListDef> getLists(
-        @NotNull Container container,
-        @Nullable User user,
-        boolean checkVisibility,
-        boolean includePicklists,
-        boolean includeProjectAndShared
-    )
-    {
-        Collection<ListDef> scopedLists = getAllScopedLists(container, includeProjectAndShared);
-        if (!includePicklists)
-            scopedLists = scopedLists.stream().filter(listDef -> !listDef.isPicklist()).collect(Collectors.toList());
-        if (checkVisibility)
-            return scopedLists.stream().filter(listDef -> listDef.isVisible(user)).collect(Collectors.toList());
-        else
-            return scopedLists;
-    }
-
-    /**
-     * Returns all list definitions defined within the scope of the container. This can optionally include list
-     * definitions from the container's project as well as the Shared folder. In the event of a name collision the
-     * closest container's list definition will be returned (i.e. container > project > Shared).
-     */
-    private Collection<ListDef> getAllScopedLists(@NotNull Container container, boolean includeProjectAndShared)
-    {
-        List<ListDef> ownLists = _listDefCache.get(container.getId());
-        Map<String, ListDef> listDefMap = new CaseInsensitiveHashMap<>();
-
-        if (includeProjectAndShared)
-        {
-            for (ListDef sharedList : _listDefCache.get(ContainerManager.getSharedContainer().getId()))
-                listDefMap.put(sharedList.getName(), sharedList);
-
-            Container project = container.getProject();
-            if (project != null)
-            {
-                for (ListDef projectList : _listDefCache.get(project.getId()))
-                    listDefMap.put(projectList.getName(), projectList);
-            }
-        }
-
-        // Workbooks can see parent lists.
-        if (container.isWorkbook())
-        {
-            Container parent = container.getParent();
-            if (parent != null)
-            {
-                for (ListDef parentList : _listDefCache.get(parent.getId()))
-                    listDefMap.put(parentList.getName(), parentList);
-            }
-        }
-
-        for (ListDef ownList : ownLists)
-            listDefMap.put(ownList.getName(), ownList);
-
-        return listDefMap.values();
-    }
-
-    /**
-     * Utility method now that ListTable is ContainerFilter aware; TableInfo.getSelectName() returns now returns null
-     */
-    String getListTableName(TableInfo ti)
-    {
-        if (ti instanceof ListTable lti)
-            return lti.getRealTable().getSelectName();
-        return ti.getSelectName();  // if db is being upgraded from <= 13.1, lists are still SchemaTableInfo instances
-    }
-
-    @Nullable
-    public ListDef getList(Container container, int listId)
-    {
-        SimpleFilter filter = new PkFilter(getListMetadataTable(), new Object[]{container, listId});
-        ListDef list = new TableSelector(getListMetadataTable(), filter, null).getObject(ListDef.class);
-
-        // Workbooks can see their parent's lists, so check that container if we didn't find the list the first time
-        if (list == null && container.isWorkbook())
-        {
-            filter = new PkFilter(getListMetadataTable(), new Object[]{container.getParent(), listId});
-            list = new TableSelector(getListMetadataTable(), filter, null).getObject(ListDef.class);
-        }
-        return list;
-    }
-
-    public ListDomainKindProperties getListDomainKindProperties(Container container, @Nullable Integer listId)
-    {
-        if (null == listId)
-        {
-            return new ListDomainKindProperties();
-        }
-        else
-        {
-            SimpleFilter filter = new PkFilter(getListMetadataTable(), new Object[]{container, listId});
-            ListDomainKindProperties list = new TableSelector(getListMetadataTable(), filter, null).getObject(ListDomainKindProperties.class);
-
-            // Workbooks can see their parent's lists, so check that container if we didn't find the list the first time
-            if (list == null && container.isWorkbook())
-            {
-                filter = new PkFilter(getListMetadataTable(), new Object[]{container.getParent(), listId});
-                list = new TableSelector(getListMetadataTable(), filter, null).getObject(ListDomainKindProperties.class);
-            }
-            return list;
-        }
-    }
-
-    // Note: callers must invoke indexer (can't invoke here since we may be in a transaction)
-    public ListDef insert(User user, final ListDef def, Collection<Integer> preferredListIds)
-    {
-        Container c = def.lookupContainer();
-        if (null == c)
-            throw OptimisticConflictException.create(Table.ERROR_DELETED);
-
-        TableInfo tinfo = getListMetadataTable();
-        DbSequence sequence = DbSequenceManager.get(c, LIST_SEQUENCE_NAME);
-        ListDef.ListDefBuilder builder = new ListDef.ListDefBuilder(def);
-
-        builder.setListId(-1);
-
-        for (Integer preferredListId : preferredListIds)
-        {
-            SimpleFilter filter = new SimpleFilter(tinfo.getColumn("Container").getFieldKey(), c).addCondition(tinfo.getColumn("ListId"), preferredListId);
-
-            // Need to check proactively... unfortunately, calling insert and handling the constraint violation will cancel the current transaction
-            if (!new TableSelector(getListMetadataTable().getColumn("ListId"), filter, null).exists())
-            {
-                builder.setListId(preferredListId);
-                sequence.ensureMinimum(preferredListId);  // Ensure sequence is at or above the preferred ID we just used
-                break;
-            }
-        }
-
-        // If none of the preferred IDs is available then use the next sequence value
-        if (builder.getListId() == -1)
-            builder.setListId((int)sequence.next());
-
-        ListDef ret = Table.insert(user, tinfo, builder.build());
-        _listDefCache.remove(c.getId());
-        return ret;
-    }
-
-
-    // Note: callers must invoke indexer (can't invoke here since we may already be in a transaction)
-    ListDef update(User user, final ListDef def)
-    {
-        Container c = def.lookupContainer();
-        if (null == c)
-            throw OptimisticConflictException.create(Table.ERROR_DELETED);
-
-        DbScope scope = getListMetadataSchema().getScope();
-        ListDef ret;
-
-        try (DbScope.Transaction transaction = scope.ensureTransaction())
-        {
-            ListDef old = getList(c, def.getListId());
-            ret = Table.update(user, getListMetadataTable(), def, new Object[]{c, def.getListId()});
-            handleIndexSettingChanges(scope, def, old, ret);
-
-            String oldName = old.getName();
-            String updatedName = ret.getName();
-            queryChangeUpdate(user, c, oldName, updatedName);
-            transaction.commit();
-        }
-
-        return ret;
-    }
-
-    //Note: this is sort of a dupe of above update() which returns ListDef
-    ListDomainKindProperties update(User user, Container c, final ListDomainKindProperties listProps)
-    {
-        if (null == c)
-            throw OptimisticConflictException.create(Table.ERROR_DELETED);
-
-        DbScope scope = getListMetadataSchema().getScope();
-        ListDomainKindProperties updated;
-
-        try (DbScope.Transaction transaction = scope.ensureTransaction())
-        {
-            ListDomainKindProperties old = getListDomainKindProperties(c, listProps.getListId());
-            updated = Table.update(user, getListMetadataTable(), listProps, new Object[]{c, listProps.getListId()});
-            ListDef listDef = getList(c, listProps.getListId());
-            handleIndexSettingChanges(scope, listDef, old, listProps);
-            String oldName = old.getName();
-            String updatedName = updated.getName();
-            queryChangeUpdate(user, c, oldName, updatedName);
-
-            transaction.commit();
-        }
-
-        return updated;
-    }
-
-    // Queue up one-time operations related to turning indexing on or off
-    private void handleIndexSettingChanges(DbScope scope, ListDef listDef, ListIndexingSettings old, ListIndexingSettings updated)
-    {
-        boolean oldEachItemIndex = old.isEachItemIndex();
-        boolean newEachItemIndex = updated.isEachItemIndex();
-
-        String oldEachItemTitleTemplate = old.getEachItemTitleTemplate();
-        String newEachItemTitleTemplate = updated.getEachItemTitleTemplate();
-
-        int oldEachItemBodySetting = old.getEachItemBodySetting();
-        int newEachItemBodySetting = updated.getEachItemBodySetting();
-
-        String oldEachItemBodyTemplate = old.getEachItemBodyTemplate();
-        String newEachItemBodyTemplate = updated.getEachItemBodyTemplate();
-
-        boolean oldEntireListIndex = old.isEntireListIndex();
-        boolean newEntireListIndex = updated.isEntireListIndex();
-
-        boolean oldFileAttachmentIndex = old.isFileAttachmentIndex();
-        boolean newFileAttachmentIndex = updated.isFileAttachmentIndex();
-
-        String oldEntireListTitleTemplate = old.getEntireListTitleTemplate();
-        String newEntireListTitleTemplate = updated.getEntireListTitleTemplate();
-
-        int oldEntireListIndexSetting = old.getEntireListIndexSetting();
-        int newEntireListIndexSetting = updated.getEntireListIndexSetting();
-
-        int oldEntireListBodySetting = old.getEntireListBodySetting();
-        int newEntireListBodySetting = updated.getEntireListBodySetting();
-
-        String oldEntireListBodyTemplate = old.getEntireListBodyTemplate();
-        String newEntireListBodyTemplate = updated.getEntireListBodyTemplate();
-
-        scope.addCommitTask(() -> {
-            ListDefinition list = ListDefinitionImpl.of(listDef);
-
-            // Turning on each-item indexing or attachment indexing -> clear last indexed column
-            // Also, document title, template, and sub-settings
-            if ((!oldEachItemIndex && newEachItemIndex) ||
-                    (!oldFileAttachmentIndex && newFileAttachmentIndex) ||
-                    (!Objects.equals(newEachItemTitleTemplate, oldEachItemTitleTemplate)) ||
-                    (!Objects.equals(newEachItemBodyTemplate, oldEachItemBodyTemplate)) ||
-                    (newEachItemBodySetting != oldEachItemBodySetting))
-            {
-                clearLastIndexed(scope, ListSchema.getInstance().getSchemaName(), listDef);
-            }
-
-            // Turning off each-item indexing -> clear item docs from the index
-            if (oldEachItemIndex && !newEachItemIndex)
-                deleteIndexedItems(list);
-
-            // Turning off attachment indexing -> clear attachment docs from the index
-            if (oldFileAttachmentIndex && !newFileAttachmentIndex)
-                deleteIndexedAttachments(list);
-
-            // Turning on entire-list indexing -> clear that list's last indexed column
-            // Also, changing document title, template, and sub-settings like metadata vs. data
-            if ((!oldEntireListIndex && newEntireListIndex) ||
-<<<<<<< HEAD
-                    (!Objects.equals(newEntireListTitleSetting, oldEntireListTitleSetting)) ||
-                    (!Objects.equals(newEntireListBodyTemplate, oldEntireListBodyTemplate)) ||
-=======
-                    (newEntireListTitleTemplate != null && !newEntireListTitleTemplate.equals(oldEntireListTitleTemplate)) ||
-                    (newEntireListBodyTemplate != null && !newEntireListBodyTemplate.equals(oldEntireListBodyTemplate)) ||
->>>>>>> c3137831
-                    (newEntireListIndexSetting != oldEntireListIndexSetting) ||
-                    (newEntireListBodySetting != oldEntireListBodySetting))
-            {
-                SQLFragment sql = new SQLFragment("UPDATE ")
-                    .append(getListMetadataTable().getSelectName())
-                    .append(" SET LastIndexed = NULL WHERE ListId = ? AND LastIndexed IS NOT NULL")
-                    .add(list.getListId());
-
-                new SqlExecutor(scope).execute(sql);
-            }
-
-            // Turning off entire-list indexing -> clear entire-list doc from the index
-            if (oldEntireListIndex && !newEntireListIndex)
-                deleteIndexedEntireListDoc(list);
-
-        }, DbScope.CommitTaskOption.POSTCOMMIT);
-    }
-
-    private void queryChangeUpdate(User user, Container c, String oldName, String updatedName)
-    {
-        _listDefCache.remove(c.getId());
-        QueryChangeListener.QueryPropertyChange.handleQueryNameChange(oldName, updatedName, new SchemaKey(null, ListQuerySchema.NAME), user, c);
-    }
-
-    // CONSIDER: move "list delete" from  ListDefinitionImpl.delete() implementation to ListManager for consistency
-    void deleteListDef(Container c, int listid)
-    {
-        DbScope scope = getListMetadataSchema().getScope();
-        assert scope.isTransactionActive();
-        try
-        {
-            Table.delete(ListManager.get().getListMetadataTable(), new Object[]{c, listid});
-        }
-        catch (OptimisticConflictException x)
-        {
-            // ok
-        }
-        _listDefCache.remove(c.getId());
-    }
-
-
-    public static final SearchService.SearchCategory listCategory = new SearchService.SearchCategory("list", "List");
-
-    // Index all lists in this container
-    @Override
-    public void enumerateDocuments(@Nullable IndexTask t, final @NotNull Container c, @Nullable Date since)
-    {
-        final IndexTask task;
-        if (null == t)
-        {
-            final SearchService ss = SearchService.get();
-            if (ss == null)
-                return;
-            task = ss.defaultTask();
-        }
-        else
-        {
-            task = t;
-        }
-
-        Runnable r = () -> {
-            Map<String, ListDefinition> lists = ListService.get().getLists(c, null, false);
-
-            try
-            {
-                QueryService.get().setEnvironment(QueryService.Environment.USER, User.getSearchUser());
-                QueryService.get().setEnvironment(QueryService.Environment.CONTAINER, c);
-                for (ListDefinition list : lists.values())
-                {
-                    try
-                    {
-                        boolean reindex = since == null || list.getLastIndexed() == null || list.getLastIndexed().compareTo(since) > 0;
-                        indexList(task, list, false, reindex);
-                    }
-                    catch (Exception ex)
-                    {
-                        LOG.error("Error indexing list '" + list.getName() + "' in container '" + c.getPath() + "'.", ex);
-                    }
-                }
-            }
-            finally
-            {
-                QueryService.get().clearEnvironment();
-            }
-        };
-
-        task.addRunnable(r, SearchService.PRIORITY.group);
-    }
-
-    public void indexList(final ListDefinition def, boolean designChange)
-    {
-        indexList(((ListDefinitionImpl) def)._def, designChange);
-    }
-
-    // Index a single list
-    public void indexList(final ListDef def, boolean designChange)
-    {
-        SearchService ss = SearchService.get();
-
-        if (null != ss)
-        {
-            final IndexTask task = ss.defaultTask();
-
-            Runnable r = () ->
-            {
-                Container c = def.lookupContainer();
-                if (c == null || ContainerManager.isDeleting(c))
-                {
-                    LOG.info("List container has been deleted or is being deleted; not indexing list '" + def.getName() + "");
-                }
-                else
-                {
-                    //Refresh list definition -- Issue #42207 - MSSQL server returns entityId as uppercase string
-                    ListDefinition list = ListService.get().getList(c, def.getListId());
-                    if (null != list) // Could have just been deleted
-                        indexList(task, list, designChange, false);
-                }
-            };
-
-            task.addRunnable(r, SearchService.PRIORITY.item);
-        }
-    }
-
-
-    private void indexList(@NotNull IndexTask task, ListDefinition list, boolean designChange, final boolean reindex)
-    {
-        Domain domain = list.getDomain();
-
-        if (null == domain)
-        {
-            // List was probably just deleted
-            return;
-        }
-
-        indexEntireList(task, list, reindex);
-        indexModifiedItems(task, list, reindex, designChange);
-    }
-
-    // Delete a single list item from the index after item delete
-    public void deleteItemIndex(final ListDefinition list, @NotNull final String entityId)
-    {
-        // Transaction-aware is good practice. But it happens to be critical in the case of calling indexEntireList()
-        // because it turns off JDBC caching, using a non-transacted connection (bad news if we call it mid-transaction).
-        getListMetadataSchema().getScope().addCommitTask(() ->
-        {
-            SearchService ss = SearchService.get();
-
-            if (null != ss)
-            {
-                final IndexTask task = ss.defaultTask();
-
-                if (list.getEachItemIndex())
-                {
-                    Runnable r = () -> ss.deleteResource(getDocumentId(list, entityId));
-                    task.addRunnable(r, SearchService.PRIORITY.delete);
-                }
-
-                // Reindex the entire list document iff data is being indexed
-                if (list.getEntireListIndex() && list.getEntireListIndexSetting().indexItemData())
-                {
-                    indexEntireList(task, list, true);
-                }
-            }
-        }, DbScope.CommitTaskOption.POSTCOMMIT);
-    }
-
-    private String getDocumentId(ListDefinition list)
-    {
-        return "list:" + ((ListDefinitionImpl)list).getEntityId();
-    }
-
-
-    // Use each item's EntityId since PKs are mutable. ObjectIds maybe be the better choice (they're shorter) but
-    // that would require adding this column to the query definition. Consider: a private TableInfo just for indexing.
-    private String getDocumentId(ListDefinition list, @Nullable String entityId)
-    {
-        return getDocumentId(list) + ":" + (null != entityId ? entityId : "");
-    }
-
-
-    // Index all modified items in this list
-    private void indexModifiedItems(@NotNull final IndexTask task, final ListDefinition list, final boolean reindex, boolean designChange)
-    {
-        DbScope.getLabKeyScope().addCommitTask(() -> {
-
-            if (!list.getEachItemIndex())
-            {
-                return;
-            }
-
-            String lastIndexClause = reindex ? "(1=1) OR " : ""; //Prepend TRUE if we want to force a reindexing
-
-            // Index all items that have never been indexed OR where either the list definition or list item itself has changed since last indexed
-            lastIndexClause += "LastIndexed IS NULL OR LastIndexed < ? OR (Modified IS NOT NULL AND LastIndexed < Modified)";
-            SimpleFilter filter = new SimpleFilter(new SimpleFilter.SQLClause(lastIndexClause, new Object[]{list.getModified()}));
-
-            boolean indexFileAttachment = !(!designChange && Objects.requireNonNull(list.getTable(User.getSearchUser())).getColumns().stream().noneMatch(ci -> ci.getPropertyType() == PropertyType.ATTACHMENT))
-                    || (!list.getFileAttachmentIndex());
-
-            indexItems(task, list, filter, indexFileAttachment);
-
-        }, DbScope.CommitTaskOption.POSTCOMMIT);
-    }
-
-
-    // Reindex items specified by filter
-    private void indexItems(@NotNull final IndexTask task, final ListDefinition list, SimpleFilter filter, boolean indexFileAttachment)
-    {
-        TableInfo listTable = list.getTable(User.getSearchUser());
-        AttachmentService as = AttachmentService.get();
-
-        if (null == listTable)
-            return;
-
-        FieldKeyStringExpression titleTemplate = createEachItemTitleTemplate(list, listTable);
-        FieldKeyStringExpression bodyTemplate = createBodyTemplate(list, "\"each item as a separate document\" custom indexing template", list.getEachItemBodySetting(), list.getEachItemBodyTemplate(), listTable);
-
-        FieldKey keyKey = new FieldKey(null, list.getKeyName());
-        FieldKey entityIdKey = new FieldKey(null, "EntityId");
-
-        FieldKey createdKey = new FieldKey(null, "created");
-        FieldKey createdByKey = new FieldKey(null, "createdBy");
-        FieldKey modifiedKey = new FieldKey(null, "modified");
-        FieldKey modifiedByKey = new FieldKey(null, "modifiedBy");
-
-        // TODO: Attempting to respect tableUrl for details link... but this doesn't actually work. See #28747.
-        StringExpression se = listTable.getDetailsURL(null, list.getContainer());
-
-        new TableSelector(listTable, filter, null).setJdbcCaching(false).setForDisplay(true).forEachResults(results -> {
-            Map<FieldKey, Object> map = results.getFieldKeyRowMap();
-            final Object pk = map.get(keyKey);
-            String entityId = (String)map.get(entityIdKey);
-
-            String documentId = getDocumentId(list, entityId);
-            Map<String, Object> props = new HashMap<>();
-            props.put(SearchService.PROPERTY.categories.toString(), listCategory.toString());
-            String displayTitle = titleTemplate.eval(map);
-            props.put(SearchService.PROPERTY.title.toString(), displayTitle);
-
-            Date created = null;
-            if (map.get(createdKey) instanceof Date)
-                created = (Date)map.get(createdKey);
-
-            Date modified = null;
-            if (map.get(modifiedKey) instanceof Date)
-                modified = (Date)map.get(modifiedKey);
-
-            String body = bodyTemplate.eval(map);
-
-            ActionURL itemURL;
-
-            try
-            {
-                itemURL = new ActionURL(se.eval(map));
-            }
-            catch (Exception e)
-            {
-                itemURL = list.urlDetails(pk);
-            }
-
-            itemURL.setExtraPath(list.getContainer().getId()); // Use ID to guard against folder moves/renames
-
-            SimpleDocumentResource r = new SimpleDocumentResource(
-                    new Path(documentId),
-                    documentId,
-                    list.getContainer().getId(),
-                    "text/plain",
-                    body,
-                    itemURL,
-                    UserManager.getUser((Integer)map.get(createdByKey)), created,
-                    UserManager.getUser((Integer)map.get(modifiedByKey)), modified,
-                    props) {
-                @Override
-                public void setLastIndexed(long ms, long modified)
-                {
-                    ListManager.get().setItemLastIndexed(list, pk, listTable, ms);
-                }
-            };
-
-            // Add navtrail that includes link to full list grid
-            ActionURL gridURL = list.urlShowData();
-            gridURL.setExtraPath(list.getContainer().getId()); // Use ID to guard against folder moves/renames
-            NavTree t = new NavTree("list", gridURL);
-            String nav = NavTree.toJS(Collections.singleton(t), null, false).toString();
-            r.getMutableProperties().put(SearchService.PROPERTY.navtrail.toString(), nav);
-
-            task.addResource(r, SearchService.PRIORITY.item);
-
-            if (indexFileAttachment)
-            {
-                AttachmentParent listItemParent = new ListItemAttachmentParent(entityId, list.getContainer());
-                for (Attachment attachment : as.getAttachments(listItemParent))
-                {
-                    //Get documentName and downloadUrl
-                    String documentName = attachment.getName();
-                    ActionURL downloadUrl = ListController.getDownloadURL(list, entityId, documentName);
-
-                    //Generate searchable resource
-                    String title = displayTitle + " attachment file \"" + documentName + "\"";
-                    WebdavResource attachmentRes = as.getDocumentResource(
-                            new Path(entityId, documentName),
-                            downloadUrl,
-                            title,
-                            listItemParent,
-                            documentName,
-                            SearchService.fileCategory
-                    );
-
-                    //Add breadcrumb link to list
-                    nav = NavTree.toJS(Collections.singleton(t), null, false, true).toString();
-                    attachmentRes.getMutableProperties().put(SearchService.PROPERTY.navtrail.toString(), nav);
-                    task.addResource(attachmentRes, SearchService.PRIORITY.item);
-                }
-            }
-        });
-    }
-
-    private void indexEntireList(@NotNull IndexTask task, final ListDefinition list, boolean reindex)
-    {
-        if (!list.getEntireListIndex())
-        {
-            return;
-        }
-
-        ListDefinition.IndexSetting setting = list.getEntireListIndexSetting();
-        String documentId = getDocumentId(list);
-
-        // First check if metadata needs to be indexed: if the setting is enabled and the definition has changed
-        boolean needToIndex = (setting.indexMetaData() && hasDefinitionChangedSinceLastIndex(list));
-
-        // If that didn't hold true then check for entire list data indexing: if the definition has changed or any item has been modified
-        if (!needToIndex && setting.indexItemData())
-            needToIndex = hasDefinitionChangedSinceLastIndex(list) || hasModifiedItems(list);
-
-        needToIndex |= reindex;
-
-        if (!needToIndex)
-            return;
-
-        StringBuilder body = new StringBuilder();
-        Map<String, Object> props = new HashMap<>();
-
-        // Use standard title if that setting is chosen or template is null/whitespace
-        String title = list.getEntireListTitleSetting() == ListDefinition.TitleSetting.Standard || StringUtils.isBlank(list.getEntireListTitleTemplate()) ? "List " + list.getName() : list.getEntireListTitleTemplate();
-
-        props.put(SearchService.PROPERTY.categories.toString(), listCategory.toString());
-        props.put(SearchService.PROPERTY.title.toString(), title);
-
-        if (!StringUtils.isEmpty(list.getDescription()))
-            body.append(list.getDescription()).append("\n");
-
-        String sep = "";
-
-        if (setting.indexMetaData())
-        {
-            String comma = "";
-            for (DomainProperty property : list.getDomain().getProperties())
-            {
-                String n = StringUtils.trimToEmpty(property.getName());
-                String l = StringUtils.trimToEmpty(property.getLabel());
-                if (n.equals(l))
-                    l = "";
-                body.append(comma).append(sep).append(StringUtilsLabKey.joinNonBlank(" ", n, l));
-                comma = ",";
-                sep = "\n";
-            }
-        }
-
-        if (setting.indexItemData())
-        {
-            TableInfo ti = list.getTable(User.getSearchUser());
-            int fileSizeLimit = (int)(SearchService.get().getFileSizeLimit()*.99);
-
-            if (ti != null)
-            {
-                body.append(sep);
-                FieldKeyStringExpression template = createBodyTemplate(list, "\"entire list as a single document\" custom indexing template", list.getEntireListBodySetting(), list.getEntireListBodyTemplate(), ti);
-
-                // All columns, all rows, no filters, no sorts
-                new TableSelector(ti).setJdbcCaching(false).setForDisplay(true).forEachResults(new ForEachBlock<>()
-                {
-                    @Override
-                    public void exec(Results results) throws StopIteratingException
-                    {
-                        body.append(template.eval(results.getFieldKeyRowMap())).append("\n");
-                        // Issue 25366: Short circuit for very large list
-                        if (body.length() > fileSizeLimit)
-                        {
-                            body.setLength(fileSizeLimit); // indexer also checks size... make sure we're under the limit
-                            stopIterating();
-                        }
-                    }
-                });
-            }
-        }
-
-        ActionURL url = list.urlShowData();
-        url.setExtraPath(list.getContainer().getId()); // Use ID to guard against folder moves/renames
-
-        SimpleDocumentResource r = new SimpleDocumentResource(
-                new Path(documentId),
-                documentId,
-                list.getContainer().getId(),
-                "text/plain",
-                body.toString(),
-                url,
-                props) {
-            @Override
-            public void setLastIndexed(long ms, long modified)
-            {
-                ListManager.get().setLastIndexed(list, ms);
-            }
-        };
-
-        task.addResource(r, SearchService.PRIORITY.item);
-    }
-
-
-    void deleteIndexedList(ListDefinition list)
-    {
-        if (list.getEntireListIndex())
-            deleteIndexedEntireListDoc(list);
-
-        if (list.getEachItemIndex())
-            deleteIndexedItems(list);
-
-        if (list.getFileAttachmentIndex())
-            deleteIndexedAttachments(list);
-    }
-
-    private void deleteIndexedAttachments(@NotNull ListDefinition list)
-    {
-        AttachmentService as = AttachmentService.get();
-
-        // make sure container still exists (race condition on container delete)
-        Container listContainer = list.getContainer();
-        if (null == listContainer)
-            return;
-        TableInfo listTable = new ListQuerySchema(User.getSearchUser(), listContainer).getTable(list.getName());
-        if (null == listTable)
-            return;
-
-        boolean hasAttachmentCols = Objects.requireNonNull(listTable).getColumns().stream().anyMatch(ci -> ci.getPropertyType() == PropertyType.ATTACHMENT);
-
-        if (hasAttachmentCols)
-        {
-            new TableSelector(listTable, Set.of("EntityId")).setJdbcCaching(false).forEachBatch(String.class, 10_000, as::deleteAttachmentIndexes);
-        }
-    }
-
-    // Un-index the entire list doc alone, but leave the list items alone
-    private void deleteIndexedEntireListDoc(ListDefinition list)
-    {
-        SearchService ss = SearchService.get();
-
-        if (null != ss)
-            ss.deleteResource(getDocumentId(list));
-    }
-
-
-    // Un-index all list items, but leave the entire list doc alone
-    private void deleteIndexedItems(ListDefinition list)
-    {
-        SearchService ss = SearchService.get();
-
-        if (null != ss)
-            ss.deleteResourcesForPrefix(getDocumentId(list, null));
-    }
-
-
-    private FieldKeyStringExpression createEachItemTitleTemplate(ListDefinition list, TableInfo listTable)
-    {
-        FieldKeyStringExpression template;
-        StringBuilder error = new StringBuilder();
-
-        if (list.getEachItemTitleSetting() != ListDefinition.TitleSetting.Standard && !StringUtils.isBlank(list.getEachItemTitleTemplate()))
-        {
-            template = createValidStringExpression(list.getEachItemTitleTemplate(), error);
-
-            if (null != template)
-                return template;
-            else
-                LOG.warn(getTemplateErrorMessage(list, "\"each item as a separate document\" title template", error));
-        }
-
-        // Issue 21794: If you're devious enough to put ${ in your list name then we'll just strip it out
-        String name = list.getName().replaceAll("\\$\\{", "_{");
-        template = createValidStringExpression("List " + name + " - ${" + PageFlowUtil.encode(listTable.getTitleColumn()) + "}", error);
-
-        if (null == template)
-            throw new IllegalStateException(getTemplateErrorMessage(list, "auto-generated title template", error));
-
-        return template;
-    }
-
-
-    private FieldKeyStringExpression createBodyTemplate(ListDefinition list, String templateType, ListDefinition.BodySetting setting, @Nullable String customTemplate, TableInfo listTable)
-    {
-        FieldKeyStringExpression template;
-        StringBuilder error = new StringBuilder();
-
-        if (setting == ListDefinition.BodySetting.Custom && !StringUtils.isBlank(customTemplate))
-        {
-            template = createValidStringExpression(customTemplate, error);
-
-            if (null != template)
-                return template;
-            else
-                LOG.warn(getTemplateErrorMessage(list, templateType, error));
-        }
-
-        StringBuilder sb = new StringBuilder();
-        String sep = "";
-
-        for (ColumnInfo column : listTable.getColumns())
-        {
-            if (setting.accept(column))
-            {
-                sb.append(sep);
-                sb.append("${");
-                sb.append(column.getFieldKey().encode());  // Issue 21794: Must encode
-                sb.append("}");
-                sep = " ";
-            }
-        }
-
-        template = createValidStringExpression(sb.toString(), error);
-
-        if (null == template)
-            throw new IllegalStateException(getTemplateErrorMessage(list, "auto-generated indexing template", error));
-
-        return template;
-    }
-
-
-    // Issue 21726: Perform some simple validation of custom indexing template
-    private @Nullable FieldKeyStringExpression createValidStringExpression(String template, StringBuilder error)
-    {
-        // Don't URL encode and use lenient substitution (replace nulls with blank)
-        FieldKeyStringExpression se = FieldKeyStringExpression.create(template, false, NullValueBehavior.ReplaceNullWithBlank);
-
-        try
-        {
-            // TODO: Is there a more official way to validate a StringExpression?
-            se.eval(Collections.emptyMap());
-        }
-        catch (IllegalArgumentException e)
-        {
-            error.append(e.getMessage());
-            se = null;
-        }
-
-        return se;
-    }
-
-
-    private String getTemplateErrorMessage(ListDefinition list, String templateType, CharSequence message)
-    {
-        return "Invalid " + templateType + " for list \"" + list.getName() + "\" in " + list.getContainer().getPath() + ": " + message;
-    }
-
-
-    private boolean hasDefinitionChangedSinceLastIndex(ListDefinition list)
-    {
-        return list.getLastIndexed() == null || list.getModified().compareTo(list.getLastIndexed()) > 0;
-    }
-
-
-    // Checks for existence of list items that have been modified since the entire list was last indexed
-    private boolean hasModifiedItems(ListDefinition list)
-    {
-        TableInfo table = list.getTable(User.getSearchUser());
-
-        if (null != table && null != getListTableName(table))
-        {
-            // Using EXISTS query should be reasonably efficient.
-            SQLFragment sql = new SQLFragment("SELECT 1 FROM ");
-            sql.append(getListTableName(table));
-            sql.append(" WHERE Modified > (SELECT LastIndexed FROM ").append(getListMetadataTable());
-            sql.append(" WHERE ListId = ? AND Container = ?)");
-            sql.add(list.getListId());
-            sql.add(list.getContainer().getEntityId());
-
-            return new SqlSelector(getListMetadataSchema(), sql).exists();
-        }
-
-        return false;
-    }
-
-    private void setLastIndexed(ListDefinition list, long ms)
-    {
-        // list table does not have an index on listid, so we should include container in the WHERE
-        SQLFragment update = new SQLFragment("UPDATE ").append(getListMetadataTable())
-                .append(" SET LastIndexed = ? WHERE Container = ? AND ListId = ?").addAll(new Timestamp(ms), list.getContainer(), list.getListId());
-        new SqlExecutor(getListMetadataSchema()).execute(update);
-    }
-
-
-    private void setItemLastIndexed(ListDefinition list, Object pk, TableInfo ti, long ms)
-    {
-        // The "search user" might not have access
-        if (null != ti)
-        {
-            // 'unwrap' ListTable to get schema table for update
-            TableInfo sti = ((ListTable)ti).getSchemaTableInfo();
-            ColumnInfo keyColumn = sti.getColumn(list.getKeyName());
-            if (null != keyColumn)
-            {
-                String keySelectName = keyColumn.getSelectName();
-                new SqlExecutor(sti.getSchema()).execute("UPDATE " + getListTableName(sti) + " SET LastIndexed = ? WHERE " +
-                        keySelectName + " = ?", new Timestamp(ms), pk);
-            }
-        }
-    }
-
-
-    @Override
-    public void indexDeleted()
-    {
-        TableInfo listTable = getListMetadataTable();
-        DbScope scope = listTable.getSchema().getScope();
-
-        // Clear LastIndexed column of the exp.List table, which addresses the "index the entire list as a single document" case
-        clearLastIndexed(scope, listTable.getSelectName());
-
-        String listSchemaName = ListSchema.getInstance().getSchemaName();
-
-        // Now clear LastIndexed column of every underlying list table, which addresses the "index each list item as a separate document" case. See #28748.
-        new TableSelector(getListMetadataTable()).forEach(ListDef.class, listDef -> {
-            clearLastIndexed(scope, listSchemaName, listDef);
-        });
-    }
-
-    private void clearLastIndexed(DbScope scope, String listSchemaName, ListDef listDef)
-    {
-        // Clear LastIndexed column only for lists that are set to index each item, Issue 47998
-        if (listDef.isEachItemIndex())
-        {
-            ListDefinition list = new ListDefinitionImpl(listDef);
-            Domain domain = list.getDomain();
-            if (null != domain && null != domain.getStorageTableName())
-            {
-                LOG.info("List " + listDef.getContainerPath() + " - " + listDef.getName() + ": Set to index each item, so clearing last indexed");
-                clearLastIndexed(scope, listSchemaName + "." + domain.getStorageTableName());
-            }
-        }
-    }
-
-    private void clearLastIndexed(DbScope scope, String selectName)
-    {
-        try
-        {
-            // Yes, that WHERE clause is intentional and makes a big performance improvement in some cases
-            new SqlExecutor(scope).execute("UPDATE " + selectName + " SET LastIndexed = NULL WHERE LastIndexed IS NOT NULL");
-        }
-        catch (Exception e)
-        {
-            // Log the exception, but allow other tables to be cleared
-            ExceptionUtil.logExceptionToMothership(null, e);
-        }
-    }
-
-    void addAuditEvent(ListDefinitionImpl list, User user, String comment)
-    {
-        if (null != user)
-        {
-            ListAuditProvider.ListAuditEvent event = new ListAuditProvider.ListAuditEvent(list.getContainer().getId(), comment);
-
-            Container c = list.getContainer();
-            if (c.getProject() != null)
-                event.setProjectId(c.getProject().getId());
-
-            event.setListDomainUri(list.getDomain().getTypeURI());
-            event.setListId(list.getListId());
-            event.setListName(list.getName());
-
-            AuditLogService.get().addEvent(user, event);
-        }
-    }
-
-    /**
-     * Modeled after ListItemImpl.addAuditEvent
-     */
-    void addAuditEvent(ListDefinitionImpl list, User user, Container c, String comment, String entityId, @Nullable String oldRecord, @Nullable String newRecord)
-    {
-        ListAuditProvider.ListAuditEvent event = new ListAuditProvider.ListAuditEvent(c.getId(), comment);
-
-        Container project = c.getProject();
-        if (null != project)
-            event.setProjectId(project.getId());
-
-        event.setListDomainUri(list.getDomain().getTypeURI());
-        event.setListId(list.getListId());
-        event.setListItemEntityId(entityId);
-        event.setListName(list.getName());
-
-        if (oldRecord != null) event.setOldRecordMap(oldRecord);
-        if (newRecord != null) event.setNewRecordMap(newRecord);
-
-        AuditLogService.get().addEvent(user, event);
-    }
-
-    String formatAuditItem(ListDefinitionImpl list, User user, Map<String, Object> props)
-    {
-        String itemRecord = "";
-        TableInfo ti = list.getTable(user);
-
-        if (null != ti)
-        {
-            Map<String, String> recordChangedMap = new CaseInsensitiveHashMap<>();
-            Set<String> reserved = list.getDomain().getDomainKind().getReservedPropertyNames(list.getDomain(), user);
-
-            // Match props to columns
-            for (Map.Entry<String, Object> entry : props.entrySet())
-            {
-                String baseKey = entry.getKey();
-
-                boolean isReserved = false;
-                for (String res : reserved)
-                {
-                    if (res.equalsIgnoreCase(baseKey))
-                    {
-                        isReserved = true;
-                        break;
-                    }
-                }
-
-                if (isReserved)
-                    continue;
-
-                ColumnInfo col = ti.getColumn(FieldKey.fromParts(baseKey));
-                String value = ObjectUtils.toString(entry.getValue());
-                String key = null;
-
-                if (null != col)
-                {
-                    // Found the column
-                    key = col.getName(); // best good
-                }
-                else
-                {
-                    // See if there is a match in the domain properties
-                    for (DomainProperty dp : list.getDomain().getProperties())
-                    {
-                        if (dp.getName().equalsIgnoreCase(baseKey))
-                        {
-                            key = dp.getName(); // middle good
-                        }
-                    }
-
-                    // Try by name
-                    DomainProperty dp = list.getDomain().getPropertyByName(baseKey);
-                    if (null != dp)
-                        key = dp.getName();
-                }
-
-                if (null != key && null != value)
-                    recordChangedMap.put(key, value);
-            }
-
-            if (!recordChangedMap.isEmpty())
-                itemRecord = ListAuditProvider.encodeForDataMap(list.getContainer(), recordChangedMap);
-        }
-
-        return itemRecord;
-    }
-
-    boolean importListSchema(
-        ListDefinition unsavedList,
-        ImportTypesHelper importHelper,
-        User user,
-        Collection<ValidatorImporter> validatorImporters,
-        List<String> errors
-    ) throws Exception
-    {
-        if (!errors.isEmpty())
-            return false;
-
-        final Container container = unsavedList.getContainer();
-        final Domain domain = unsavedList.getDomain();
-        final String typeURI = domain.getTypeURI();
-
-        DomainURIFactory factory = name -> new Pair<>(typeURI, container);
-
-        ImportPropertyDescriptorsList pds = importHelper.getImportPropertyDescriptors(factory, errors, container);
-
-        if (!errors.isEmpty())
-            return false;
-
-        for (ImportPropertyDescriptor ipd : pds.properties)
-        {
-            if (null == ipd.domainName || null == ipd.domainURI)
-                errors.add("List not specified for property: " + ipd.pd.getName());
-        }
-
-        if (!errors.isEmpty())
-            return false;
-
-        for (ImportPropertyDescriptor ipd : pds.properties)
-        {
-            DomainProperty domainProperty = domain.addPropertyOfPropertyDescriptor(ipd.pd);
-            domainProperty.setConditionalFormats(ipd.formats);
-            domainProperty.setDefaultValue(ipd.defaultValue);
-        }
-
-        unsavedList.save(user);
-
-        // Save validators later, after all the lists are imported, #40343
-        validatorImporters.add(new ValidatorImporter(domain.getTypeId(), pds.properties, user));
-
-        return true;
-    }
-
-    public static class TestCase extends Assert
-    {
-        private static final String LIST_NAME = "Unit Test list";
-        private static final String WORKBOOK1_NAME = "Unit Test Workbook 1";
-        private static final String WORKBOOK2_NAME = "Unit Test Workbook 2";
-        private static final String FIELD_NAME = "field";
-        private static final String PARENT_LIST_ITEM = "parentItem";
-        private static final String WORKBOOK1_LIST_ITEM = "workbook1Item";
-        private static final String WORKBOOK2_LIST_ITEM = "workbook2Item";
-        private static final Integer PARENT_LI_KEY = 1;
-        private static final Integer WB1_LI_KEY = 2;
-        private static final Integer WB2_LI_KEY = 3;
-
-        private ListDefinitionImpl list;
-        private Container c;
-        private User u;
-        private DomainProperty dp;
-
-        @Before
-        public void setUp() throws Exception
-        {
-            JunitUtil.deleteTestContainer();
-            cleanup();
-            c = JunitUtil.getTestContainer();
-            TestContext context = TestContext.get();
-            u = context.getUser();
-            list = (ListDefinitionImpl)ListService.get().createList(c, LIST_NAME, ListDefinition.KeyType.AutoIncrementInteger);
-            list.setKeyName("Unit test list Key");
-
-            dp = list.getDomain().addProperty();
-            dp.setName(FIELD_NAME);
-            dp.setType(PropertyService.get().getType(c, PropertyType.STRING.getXmlName()));
-            dp.setPropertyURI(ListDomainKind.createPropertyURI(list.getName(), FIELD_NAME, c, list.getKeyType()).toString());
-            list.save(u);
-
-            addListItem(c, list, PARENT_LIST_ITEM);
-        }
-
-        private void addListItem(Container scopedContainer, ListDefinition scopedList, String value)
-        {
-            List<ListItem> lis = new ArrayList<>();
-            ListItem li = scopedList.createListItem();
-            li.setProperty(dp, value);
-            lis.add(li);
-            list.insertListItems(u, scopedContainer, lis);
-        }
-
-        @After
-        public void tearDown() throws Exception
-        {
-            cleanup();
-        }
-
-        private void cleanup() throws Exception
-        {
-            //TestContext context = TestContext.get();
-            ExperimentService.get().deleteAllExpObjInContainer(c, u);
-        }
-
-        @Test
-        public void testListServiceInOwnFolder()
-        {
-            Map<String, ListDefinition> lists = ListService.get().getLists(c);
-            assertTrue("Test List not found in own container", lists.containsKey(LIST_NAME));
-            ListItem li = lists.get(LIST_NAME).getListItem(1, u, c);
-            assertEquals("Item not found in own container", li.getProperty(dp), PARENT_LIST_ITEM);
-        }
-
-        @Test
-        public void testListServiceInWorkbook()
-        {
-            Container workbook1 = setupWorkbook(WORKBOOK1_NAME);
-            Container workbook2 = setupWorkbook(WORKBOOK2_NAME);
-            Map<String, ListDefinition> lists = ListService.get().getLists(workbook1);
-            assertTrue("Test List not found in workbook", lists.containsKey(LIST_NAME));
-
-            checkListItemScoping(workbook1, workbook2);
-        }
-
-        private Container setupWorkbook(String title)
-        {
-            return ContainerManager.createContainer(c, null, title, null, WorkbookContainerType.NAME, u);
-        }
-
-        private void checkListItemScoping(Container wb1, Container wb2)
-        {
-            ListDefinition wbList1 = ListService.get().getLists(wb1).get(LIST_NAME);
-            ListDefinition wbList2 = ListService.get().getLists(wb2).get(LIST_NAME);
-
-            assertEquals("Lists available to each workbook are not the same", wbList1.toString(), wbList2.toString());
-            addListItem(wb1, wbList1, WORKBOOK1_LIST_ITEM);
-            addListItem(wb2, wbList2, WORKBOOK2_LIST_ITEM);
-
-            assertNull("Parent item visible in workbook", wbList1.getListItem(PARENT_LI_KEY, u, wb1));
-            assertNull("Sibling workbook item visible in another workbook", wbList1.getListItem(WB2_LI_KEY, u, wb1));
-            assertEquals("Parent container can not see child workbook item", wbList1.getListItem(WB1_LI_KEY, u, c).getProperty(dp), WORKBOOK1_LIST_ITEM);
-            assertEquals("Workbook can not see its own list item", wbList1.getListItem(WB1_LI_KEY, u, wb1).getProperty(dp), WORKBOOK1_LIST_ITEM);
-        }
-    }
-}
+/*
+ * Copyright (c) 2009-2019 LabKey Corporation
+ *
+ * Licensed under the Apache License, Version 2.0 (the "License");
+ * you may not use this file except in compliance with the License.
+ * You may obtain a copy of the License at
+ *
+ *     http://www.apache.org/licenses/LICENSE-2.0
+ *
+ * Unless required by applicable law or agreed to in writing, software
+ * distributed under the License is distributed on an "AS IS" BASIS,
+ * WITHOUT WARRANTIES OR CONDITIONS OF ANY KIND, either express or implied.
+ * See the License for the specific language governing permissions and
+ * limitations under the License.
+ */
+
+package org.labkey.list.model;
+
+import org.apache.commons.lang3.ObjectUtils;
+import org.apache.commons.lang3.StringUtils;
+import org.apache.logging.log4j.Logger;
+import org.jetbrains.annotations.NotNull;
+import org.jetbrains.annotations.Nullable;
+import org.junit.After;
+import org.junit.Assert;
+import org.junit.Before;
+import org.junit.Test;
+import org.labkey.api.attachments.Attachment;
+import org.labkey.api.attachments.AttachmentParent;
+import org.labkey.api.attachments.AttachmentService;
+import org.labkey.api.audit.AuditLogService;
+import org.labkey.api.cache.BlockingCache;
+import org.labkey.api.cache.Cache;
+import org.labkey.api.cache.CacheLoader;
+import org.labkey.api.cache.CacheManager;
+import org.labkey.api.collections.CaseInsensitiveHashMap;
+import org.labkey.api.data.*;
+import org.labkey.api.data.Selector.ForEachBlock;
+import org.labkey.api.exceptions.OptimisticConflictException;
+import org.labkey.api.exp.DomainURIFactory;
+import org.labkey.api.exp.ImportTypesHelper;
+import org.labkey.api.exp.OntologyManager.ImportPropertyDescriptor;
+import org.labkey.api.exp.OntologyManager.ImportPropertyDescriptorsList;
+import org.labkey.api.exp.PropertyType;
+import org.labkey.api.exp.api.ExperimentService;
+import org.labkey.api.exp.list.ListDefinition;
+import org.labkey.api.exp.list.ListItem;
+import org.labkey.api.exp.list.ListService;
+import org.labkey.api.exp.property.Domain;
+import org.labkey.api.exp.property.DomainProperty;
+import org.labkey.api.exp.property.PropertyService;
+import org.labkey.api.query.FieldKey;
+import org.labkey.api.query.QueryChangeListener;
+import org.labkey.api.query.QueryService;
+import org.labkey.api.query.SchemaKey;
+import org.labkey.api.search.SearchService;
+import org.labkey.api.search.SearchService.IndexTask;
+import org.labkey.api.security.User;
+import org.labkey.api.security.UserManager;
+import org.labkey.api.util.ExceptionUtil;
+import org.labkey.api.util.JunitUtil;
+import org.labkey.api.util.PageFlowUtil;
+import org.labkey.api.util.Pair;
+import org.labkey.api.util.Path;
+import org.labkey.api.util.StringExpression;
+import org.labkey.api.util.StringExpressionFactory.AbstractStringExpression.NullValueBehavior;
+import org.labkey.api.util.StringExpressionFactory.FieldKeyStringExpression;
+import org.labkey.api.util.StringUtilsLabKey;
+import org.labkey.api.util.TestContext;
+import org.labkey.api.util.logging.LogHelper;
+import org.labkey.api.view.ActionURL;
+import org.labkey.api.view.NavTree;
+import org.labkey.api.webdav.SimpleDocumentResource;
+import org.labkey.api.webdav.WebdavResource;
+import org.labkey.list.controllers.ListController;
+import org.labkey.list.model.ListImporter.ValidatorImporter;
+import org.labkey.list.view.ListItemAttachmentParent;
+
+import java.sql.Timestamp;
+import java.util.ArrayList;
+import java.util.Collection;
+import java.util.Collections;
+import java.util.Date;
+import java.util.HashMap;
+import java.util.List;
+import java.util.Map;
+import java.util.Objects;
+import java.util.Set;
+import java.util.stream.Collectors;
+
+public class ListManager implements SearchService.DocumentProvider
+{
+    private static final Logger LOG = LogHelper.getLogger(ListManager.class, "List indexing events");
+    private static final String LIST_SEQUENCE_NAME = "org.labkey.list.Lists";
+    private static final ListManager INSTANCE = new ListManager();
+
+    public static final String LIST_AUDIT_EVENT = "ListAuditEvent";
+    public static final String LISTID_FIELD_NAME = "listId";
+
+
+    private final Cache<String, List<ListDef>> _listDefCache = new BlockingCache<>(new DatabaseCache<>(CoreSchema.getInstance().getScope(), CacheManager.UNLIMITED, CacheManager.DAY, "List definitions"), new ListDefCacheLoader()) ;
+
+    private class ListDefCacheLoader implements CacheLoader<String,List<ListDef>>
+    {
+        @Override
+        public List<ListDef> load(@NotNull String entityId, @Nullable Object argument)
+        {
+            SimpleFilter filter = new SimpleFilter(FieldKey.fromParts("Container"), entityId);
+            ArrayList<ListDef> ownLists = new TableSelector(getListMetadataTable(), filter, null).getArrayList(ListDef.class);
+            return Collections.unmodifiableList(ownLists);
+        }
+    }
+
+    public static ListManager get()
+    {
+        return INSTANCE;
+    }
+
+    DbSchema getListMetadataSchema()
+    {
+        return ExperimentService.get().getSchema();
+    }
+
+    TableInfo getListMetadataTable()
+    {
+        return getListMetadataSchema().getTable("list");
+    }
+
+    public Collection<ListDef> getPicklists(Container container)
+    {
+        return getLists(container, true).stream().filter(ListDef::isPicklist).collect(Collectors.toList());
+    }
+
+    public Collection<ListDef> getPicklists(Container container, boolean includeProjectAndShared)
+    {
+        return getLists(container, includeProjectAndShared).stream().filter(ListDef::isPicklist).collect(Collectors.toList());
+    }
+
+    public Collection<ListDef> getLists(Container container)
+    {
+        return getLists(container, false);
+    }
+
+    public Collection<ListDef> getLists(Container container, boolean includeProjectAndShared)
+    {
+        return getLists(container, null, false, true, includeProjectAndShared);
+    }
+
+    public Collection<ListDef> getLists(
+        @NotNull Container container,
+        @Nullable User user,
+        boolean checkVisibility,
+        boolean includePicklists,
+        boolean includeProjectAndShared
+    )
+    {
+        Collection<ListDef> scopedLists = getAllScopedLists(container, includeProjectAndShared);
+        if (!includePicklists)
+            scopedLists = scopedLists.stream().filter(listDef -> !listDef.isPicklist()).collect(Collectors.toList());
+        if (checkVisibility)
+            return scopedLists.stream().filter(listDef -> listDef.isVisible(user)).collect(Collectors.toList());
+        else
+            return scopedLists;
+    }
+
+    /**
+     * Returns all list definitions defined within the scope of the container. This can optionally include list
+     * definitions from the container's project as well as the Shared folder. In the event of a name collision the
+     * closest container's list definition will be returned (i.e. container > project > Shared).
+     */
+    private Collection<ListDef> getAllScopedLists(@NotNull Container container, boolean includeProjectAndShared)
+    {
+        List<ListDef> ownLists = _listDefCache.get(container.getId());
+        Map<String, ListDef> listDefMap = new CaseInsensitiveHashMap<>();
+
+        if (includeProjectAndShared)
+        {
+            for (ListDef sharedList : _listDefCache.get(ContainerManager.getSharedContainer().getId()))
+                listDefMap.put(sharedList.getName(), sharedList);
+
+            Container project = container.getProject();
+            if (project != null)
+            {
+                for (ListDef projectList : _listDefCache.get(project.getId()))
+                    listDefMap.put(projectList.getName(), projectList);
+            }
+        }
+
+        // Workbooks can see parent lists.
+        if (container.isWorkbook())
+        {
+            Container parent = container.getParent();
+            if (parent != null)
+            {
+                for (ListDef parentList : _listDefCache.get(parent.getId()))
+                    listDefMap.put(parentList.getName(), parentList);
+            }
+        }
+
+        for (ListDef ownList : ownLists)
+            listDefMap.put(ownList.getName(), ownList);
+
+        return listDefMap.values();
+    }
+
+    /**
+     * Utility method now that ListTable is ContainerFilter aware; TableInfo.getSelectName() returns now returns null
+     */
+    String getListTableName(TableInfo ti)
+    {
+        if (ti instanceof ListTable lti)
+            return lti.getRealTable().getSelectName();
+        return ti.getSelectName();  // if db is being upgraded from <= 13.1, lists are still SchemaTableInfo instances
+    }
+
+    @Nullable
+    public ListDef getList(Container container, int listId)
+    {
+        SimpleFilter filter = new PkFilter(getListMetadataTable(), new Object[]{container, listId});
+        ListDef list = new TableSelector(getListMetadataTable(), filter, null).getObject(ListDef.class);
+
+        // Workbooks can see their parent's lists, so check that container if we didn't find the list the first time
+        if (list == null && container.isWorkbook())
+        {
+            filter = new PkFilter(getListMetadataTable(), new Object[]{container.getParent(), listId});
+            list = new TableSelector(getListMetadataTable(), filter, null).getObject(ListDef.class);
+        }
+        return list;
+    }
+
+    public ListDomainKindProperties getListDomainKindProperties(Container container, @Nullable Integer listId)
+    {
+        if (null == listId)
+        {
+            return new ListDomainKindProperties();
+        }
+        else
+        {
+            SimpleFilter filter = new PkFilter(getListMetadataTable(), new Object[]{container, listId});
+            ListDomainKindProperties list = new TableSelector(getListMetadataTable(), filter, null).getObject(ListDomainKindProperties.class);
+
+            // Workbooks can see their parent's lists, so check that container if we didn't find the list the first time
+            if (list == null && container.isWorkbook())
+            {
+                filter = new PkFilter(getListMetadataTable(), new Object[]{container.getParent(), listId});
+                list = new TableSelector(getListMetadataTable(), filter, null).getObject(ListDomainKindProperties.class);
+            }
+            return list;
+        }
+    }
+
+    // Note: callers must invoke indexer (can't invoke here since we may be in a transaction)
+    public ListDef insert(User user, final ListDef def, Collection<Integer> preferredListIds)
+    {
+        Container c = def.lookupContainer();
+        if (null == c)
+            throw OptimisticConflictException.create(Table.ERROR_DELETED);
+
+        TableInfo tinfo = getListMetadataTable();
+        DbSequence sequence = DbSequenceManager.get(c, LIST_SEQUENCE_NAME);
+        ListDef.ListDefBuilder builder = new ListDef.ListDefBuilder(def);
+
+        builder.setListId(-1);
+
+        for (Integer preferredListId : preferredListIds)
+        {
+            SimpleFilter filter = new SimpleFilter(tinfo.getColumn("Container").getFieldKey(), c).addCondition(tinfo.getColumn("ListId"), preferredListId);
+
+            // Need to check proactively... unfortunately, calling insert and handling the constraint violation will cancel the current transaction
+            if (!new TableSelector(getListMetadataTable().getColumn("ListId"), filter, null).exists())
+            {
+                builder.setListId(preferredListId);
+                sequence.ensureMinimum(preferredListId);  // Ensure sequence is at or above the preferred ID we just used
+                break;
+            }
+        }
+
+        // If none of the preferred IDs is available then use the next sequence value
+        if (builder.getListId() == -1)
+            builder.setListId((int)sequence.next());
+
+        ListDef ret = Table.insert(user, tinfo, builder.build());
+        _listDefCache.remove(c.getId());
+        return ret;
+    }
+
+
+    // Note: callers must invoke indexer (can't invoke here since we may already be in a transaction)
+    ListDef update(User user, final ListDef def)
+    {
+        Container c = def.lookupContainer();
+        if (null == c)
+            throw OptimisticConflictException.create(Table.ERROR_DELETED);
+
+        DbScope scope = getListMetadataSchema().getScope();
+        ListDef ret;
+
+        try (DbScope.Transaction transaction = scope.ensureTransaction())
+        {
+            ListDef old = getList(c, def.getListId());
+            ret = Table.update(user, getListMetadataTable(), def, new Object[]{c, def.getListId()});
+            handleIndexSettingChanges(scope, def, old, ret);
+
+            String oldName = old.getName();
+            String updatedName = ret.getName();
+            queryChangeUpdate(user, c, oldName, updatedName);
+            transaction.commit();
+        }
+
+        return ret;
+    }
+
+    //Note: this is sort of a dupe of above update() which returns ListDef
+    ListDomainKindProperties update(User user, Container c, final ListDomainKindProperties listProps)
+    {
+        if (null == c)
+            throw OptimisticConflictException.create(Table.ERROR_DELETED);
+
+        DbScope scope = getListMetadataSchema().getScope();
+        ListDomainKindProperties updated;
+
+        try (DbScope.Transaction transaction = scope.ensureTransaction())
+        {
+            ListDomainKindProperties old = getListDomainKindProperties(c, listProps.getListId());
+            updated = Table.update(user, getListMetadataTable(), listProps, new Object[]{c, listProps.getListId()});
+            ListDef listDef = getList(c, listProps.getListId());
+            handleIndexSettingChanges(scope, listDef, old, listProps);
+            String oldName = old.getName();
+            String updatedName = updated.getName();
+            queryChangeUpdate(user, c, oldName, updatedName);
+
+            transaction.commit();
+        }
+
+        return updated;
+    }
+
+    // Queue up one-time operations related to turning indexing on or off
+    private void handleIndexSettingChanges(DbScope scope, ListDef listDef, ListIndexingSettings old, ListIndexingSettings updated)
+    {
+        boolean oldEachItemIndex = old.isEachItemIndex();
+        boolean newEachItemIndex = updated.isEachItemIndex();
+
+        String oldEachItemTitleTemplate = old.getEachItemTitleTemplate();
+        String newEachItemTitleTemplate = updated.getEachItemTitleTemplate();
+
+        int oldEachItemBodySetting = old.getEachItemBodySetting();
+        int newEachItemBodySetting = updated.getEachItemBodySetting();
+
+        String oldEachItemBodyTemplate = old.getEachItemBodyTemplate();
+        String newEachItemBodyTemplate = updated.getEachItemBodyTemplate();
+
+        boolean oldEntireListIndex = old.isEntireListIndex();
+        boolean newEntireListIndex = updated.isEntireListIndex();
+
+        boolean oldFileAttachmentIndex = old.isFileAttachmentIndex();
+        boolean newFileAttachmentIndex = updated.isFileAttachmentIndex();
+
+        String oldEntireListTitleTemplate = old.getEntireListTitleTemplate();
+        String newEntireListTitleTemplate = updated.getEntireListTitleTemplate();
+
+        int oldEntireListIndexSetting = old.getEntireListIndexSetting();
+        int newEntireListIndexSetting = updated.getEntireListIndexSetting();
+
+        int oldEntireListBodySetting = old.getEntireListBodySetting();
+        int newEntireListBodySetting = updated.getEntireListBodySetting();
+
+        String oldEntireListBodyTemplate = old.getEntireListBodyTemplate();
+        String newEntireListBodyTemplate = updated.getEntireListBodyTemplate();
+
+        scope.addCommitTask(() -> {
+            ListDefinition list = ListDefinitionImpl.of(listDef);
+
+            // Turning on each-item indexing or attachment indexing -> clear last indexed column
+            // Also, document title, template, and sub-settings
+            if ((!oldEachItemIndex && newEachItemIndex) ||
+                    (!oldFileAttachmentIndex && newFileAttachmentIndex) ||
+                    (newEachItemTitleTemplate != null && !newEachItemTitleTemplate.equals(oldEachItemTitleTemplate)) ||
+                    (newEachItemBodyTemplate != null && !newEachItemBodyTemplate.equals(oldEachItemBodyTemplate)) ||
+                    (newEachItemBodySetting != oldEachItemBodySetting))
+            {
+                clearLastIndexed(scope, ListSchema.getInstance().getSchemaName(), listDef);
+            }
+
+            // Turning off each-item indexing -> clear item docs from the index
+            if (oldEachItemIndex && !newEachItemIndex)
+                deleteIndexedItems(list);
+
+            // Turning off attachment indexing -> clear attachment docs from the index
+            if (oldFileAttachmentIndex && !newFileAttachmentIndex)
+                deleteIndexedAttachments(list);
+
+            // Turning on entire-list indexing -> clear that list's last indexed column
+            // Also, changing document title, template, and sub-settings like metadata vs. data
+            if ((!oldEntireListIndex && newEntireListIndex) ||
+                    (newEntireListTitleTemplate != null && !newEntireListTitleTemplate.equals(oldEntireListTitleTemplate)) ||
+                    (newEntireListBodyTemplate != null && !newEntireListBodyTemplate.equals(oldEntireListBodyTemplate)) ||
+                    (newEntireListIndexSetting != oldEntireListIndexSetting) ||
+                    (newEntireListBodySetting != oldEntireListBodySetting))
+            {
+                SQLFragment sql = new SQLFragment("UPDATE ")
+                    .append(getListMetadataTable().getSelectName())
+                    .append(" SET LastIndexed = NULL WHERE ListId = ? AND LastIndexed IS NOT NULL")
+                    .add(list.getListId());
+
+                new SqlExecutor(scope).execute(sql);
+            }
+
+            // Turning off entire-list indexing -> clear entire-list doc from the index
+            if (oldEntireListIndex && !newEntireListIndex)
+                deleteIndexedEntireListDoc(list);
+
+        }, DbScope.CommitTaskOption.POSTCOMMIT);
+    }
+
+    private void queryChangeUpdate(User user, Container c, String oldName, String updatedName)
+    {
+        _listDefCache.remove(c.getId());
+        QueryChangeListener.QueryPropertyChange.handleQueryNameChange(oldName, updatedName, new SchemaKey(null, ListQuerySchema.NAME), user, c);
+    }
+
+    // CONSIDER: move "list delete" from  ListDefinitionImpl.delete() implementation to ListManager for consistency
+    void deleteListDef(Container c, int listid)
+    {
+        DbScope scope = getListMetadataSchema().getScope();
+        assert scope.isTransactionActive();
+        try
+        {
+            Table.delete(ListManager.get().getListMetadataTable(), new Object[]{c, listid});
+        }
+        catch (OptimisticConflictException x)
+        {
+            // ok
+        }
+        _listDefCache.remove(c.getId());
+    }
+
+
+    public static final SearchService.SearchCategory listCategory = new SearchService.SearchCategory("list", "List");
+
+    // Index all lists in this container
+    @Override
+    public void enumerateDocuments(@Nullable IndexTask t, final @NotNull Container c, @Nullable Date since)
+    {
+        final IndexTask task;
+        if (null == t)
+        {
+            final SearchService ss = SearchService.get();
+            if (ss == null)
+                return;
+            task = ss.defaultTask();
+        }
+        else
+        {
+            task = t;
+        }
+
+        Runnable r = () -> {
+            Map<String, ListDefinition> lists = ListService.get().getLists(c, null, false);
+
+            try
+            {
+                QueryService.get().setEnvironment(QueryService.Environment.USER, User.getSearchUser());
+                QueryService.get().setEnvironment(QueryService.Environment.CONTAINER, c);
+                for (ListDefinition list : lists.values())
+                {
+                    try
+                    {
+                        boolean reindex = since == null || list.getLastIndexed() == null || list.getLastIndexed().compareTo(since) > 0;
+                        indexList(task, list, false, reindex);
+                    }
+                    catch (Exception ex)
+                    {
+                        LOG.error("Error indexing list '" + list.getName() + "' in container '" + c.getPath() + "'.", ex);
+                    }
+                }
+            }
+            finally
+            {
+                QueryService.get().clearEnvironment();
+            }
+        };
+
+        task.addRunnable(r, SearchService.PRIORITY.group);
+    }
+
+    public void indexList(final ListDefinition def, boolean designChange)
+    {
+        indexList(((ListDefinitionImpl) def)._def, designChange);
+    }
+
+    // Index a single list
+    public void indexList(final ListDef def, boolean designChange)
+    {
+        SearchService ss = SearchService.get();
+
+        if (null != ss)
+        {
+            final IndexTask task = ss.defaultTask();
+
+            Runnable r = () ->
+            {
+                Container c = def.lookupContainer();
+                if (c == null || ContainerManager.isDeleting(c))
+                {
+                    LOG.info("List container has been deleted or is being deleted; not indexing list '" + def.getName() + "");
+                }
+                else
+                {
+                    //Refresh list definition -- Issue #42207 - MSSQL server returns entityId as uppercase string
+                    ListDefinition list = ListService.get().getList(c, def.getListId());
+                    if (null != list) // Could have just been deleted
+                        indexList(task, list, designChange, false);
+                }
+            };
+
+            task.addRunnable(r, SearchService.PRIORITY.item);
+        }
+    }
+
+
+    private void indexList(@NotNull IndexTask task, ListDefinition list, boolean designChange, final boolean reindex)
+    {
+        Domain domain = list.getDomain();
+
+        if (null == domain)
+        {
+            // List was probably just deleted
+            return;
+        }
+
+        indexEntireList(task, list, reindex);
+        indexModifiedItems(task, list, reindex, designChange);
+    }
+
+    // Delete a single list item from the index after item delete
+    public void deleteItemIndex(final ListDefinition list, @NotNull final String entityId)
+    {
+        // Transaction-aware is good practice. But it happens to be critical in the case of calling indexEntireList()
+        // because it turns off JDBC caching, using a non-transacted connection (bad news if we call it mid-transaction).
+        getListMetadataSchema().getScope().addCommitTask(() ->
+        {
+            SearchService ss = SearchService.get();
+
+            if (null != ss)
+            {
+                final IndexTask task = ss.defaultTask();
+
+                if (list.getEachItemIndex())
+                {
+                    Runnable r = () -> ss.deleteResource(getDocumentId(list, entityId));
+                    task.addRunnable(r, SearchService.PRIORITY.delete);
+                }
+
+                // Reindex the entire list document iff data is being indexed
+                if (list.getEntireListIndex() && list.getEntireListIndexSetting().indexItemData())
+                {
+                    indexEntireList(task, list, true);
+                }
+            }
+        }, DbScope.CommitTaskOption.POSTCOMMIT);
+    }
+
+    private String getDocumentId(ListDefinition list)
+    {
+        return "list:" + ((ListDefinitionImpl)list).getEntityId();
+    }
+
+
+    // Use each item's EntityId since PKs are mutable. ObjectIds maybe be the better choice (they're shorter) but
+    // that would require adding this column to the query definition. Consider: a private TableInfo just for indexing.
+    private String getDocumentId(ListDefinition list, @Nullable String entityId)
+    {
+        return getDocumentId(list) + ":" + (null != entityId ? entityId : "");
+    }
+
+
+    // Index all modified items in this list
+    private void indexModifiedItems(@NotNull final IndexTask task, final ListDefinition list, final boolean reindex, boolean designChange)
+    {
+        DbScope.getLabKeyScope().addCommitTask(() -> {
+
+            if (!list.getEachItemIndex())
+            {
+                return;
+            }
+
+            String lastIndexClause = reindex ? "(1=1) OR " : ""; //Prepend TRUE if we want to force a reindexing
+
+            // Index all items that have never been indexed OR where either the list definition or list item itself has changed since last indexed
+            lastIndexClause += "LastIndexed IS NULL OR LastIndexed < ? OR (Modified IS NOT NULL AND LastIndexed < Modified)";
+            SimpleFilter filter = new SimpleFilter(new SimpleFilter.SQLClause(lastIndexClause, new Object[]{list.getModified()}));
+
+            boolean indexFileAttachment = !(!designChange && Objects.requireNonNull(list.getTable(User.getSearchUser())).getColumns().stream().noneMatch(ci -> ci.getPropertyType() == PropertyType.ATTACHMENT))
+                    || (!list.getFileAttachmentIndex());
+
+            indexItems(task, list, filter, indexFileAttachment);
+
+        }, DbScope.CommitTaskOption.POSTCOMMIT);
+    }
+
+
+    // Reindex items specified by filter
+    private void indexItems(@NotNull final IndexTask task, final ListDefinition list, SimpleFilter filter, boolean indexFileAttachment)
+    {
+        TableInfo listTable = list.getTable(User.getSearchUser());
+        AttachmentService as = AttachmentService.get();
+
+        if (null == listTable)
+            return;
+
+        FieldKeyStringExpression titleTemplate = createEachItemTitleTemplate(list, listTable);
+        FieldKeyStringExpression bodyTemplate = createBodyTemplate(list, "\"each item as a separate document\" custom indexing template", list.getEachItemBodySetting(), list.getEachItemBodyTemplate(), listTable);
+
+        FieldKey keyKey = new FieldKey(null, list.getKeyName());
+        FieldKey entityIdKey = new FieldKey(null, "EntityId");
+
+        FieldKey createdKey = new FieldKey(null, "created");
+        FieldKey createdByKey = new FieldKey(null, "createdBy");
+        FieldKey modifiedKey = new FieldKey(null, "modified");
+        FieldKey modifiedByKey = new FieldKey(null, "modifiedBy");
+
+        // TODO: Attempting to respect tableUrl for details link... but this doesn't actually work. See #28747.
+        StringExpression se = listTable.getDetailsURL(null, list.getContainer());
+
+        new TableSelector(listTable, filter, null).setJdbcCaching(false).setForDisplay(true).forEachResults(results -> {
+            Map<FieldKey, Object> map = results.getFieldKeyRowMap();
+            final Object pk = map.get(keyKey);
+            String entityId = (String)map.get(entityIdKey);
+
+            String documentId = getDocumentId(list, entityId);
+            Map<String, Object> props = new HashMap<>();
+            props.put(SearchService.PROPERTY.categories.toString(), listCategory.toString());
+            String displayTitle = titleTemplate.eval(map);
+            props.put(SearchService.PROPERTY.title.toString(), displayTitle);
+
+            Date created = null;
+            if (map.get(createdKey) instanceof Date)
+                created = (Date)map.get(createdKey);
+
+            Date modified = null;
+            if (map.get(modifiedKey) instanceof Date)
+                modified = (Date)map.get(modifiedKey);
+
+            String body = bodyTemplate.eval(map);
+
+            ActionURL itemURL;
+
+            try
+            {
+                itemURL = new ActionURL(se.eval(map));
+            }
+            catch (Exception e)
+            {
+                itemURL = list.urlDetails(pk);
+            }
+
+            itemURL.setExtraPath(list.getContainer().getId()); // Use ID to guard against folder moves/renames
+
+            SimpleDocumentResource r = new SimpleDocumentResource(
+                    new Path(documentId),
+                    documentId,
+                    list.getContainer().getId(),
+                    "text/plain",
+                    body,
+                    itemURL,
+                    UserManager.getUser((Integer)map.get(createdByKey)), created,
+                    UserManager.getUser((Integer)map.get(modifiedByKey)), modified,
+                    props) {
+                @Override
+                public void setLastIndexed(long ms, long modified)
+                {
+                    ListManager.get().setItemLastIndexed(list, pk, listTable, ms);
+                }
+            };
+
+            // Add navtrail that includes link to full list grid
+            ActionURL gridURL = list.urlShowData();
+            gridURL.setExtraPath(list.getContainer().getId()); // Use ID to guard against folder moves/renames
+            NavTree t = new NavTree("list", gridURL);
+            String nav = NavTree.toJS(Collections.singleton(t), null, false).toString();
+            r.getMutableProperties().put(SearchService.PROPERTY.navtrail.toString(), nav);
+
+            task.addResource(r, SearchService.PRIORITY.item);
+
+            if (indexFileAttachment)
+            {
+                AttachmentParent listItemParent = new ListItemAttachmentParent(entityId, list.getContainer());
+                for (Attachment attachment : as.getAttachments(listItemParent))
+                {
+                    //Get documentName and downloadUrl
+                    String documentName = attachment.getName();
+                    ActionURL downloadUrl = ListController.getDownloadURL(list, entityId, documentName);
+
+                    //Generate searchable resource
+                    String title = displayTitle + " attachment file \"" + documentName + "\"";
+                    WebdavResource attachmentRes = as.getDocumentResource(
+                            new Path(entityId, documentName),
+                            downloadUrl,
+                            title,
+                            listItemParent,
+                            documentName,
+                            SearchService.fileCategory
+                    );
+
+                    //Add breadcrumb link to list
+                    nav = NavTree.toJS(Collections.singleton(t), null, false, true).toString();
+                    attachmentRes.getMutableProperties().put(SearchService.PROPERTY.navtrail.toString(), nav);
+                    task.addResource(attachmentRes, SearchService.PRIORITY.item);
+                }
+            }
+        });
+    }
+
+    private void indexEntireList(@NotNull IndexTask task, final ListDefinition list, boolean reindex)
+    {
+        if (!list.getEntireListIndex())
+        {
+            return;
+        }
+
+        ListDefinition.IndexSetting setting = list.getEntireListIndexSetting();
+        String documentId = getDocumentId(list);
+
+        // First check if metadata needs to be indexed: if the setting is enabled and the definition has changed
+        boolean needToIndex = (setting.indexMetaData() && hasDefinitionChangedSinceLastIndex(list));
+
+        // If that didn't hold true then check for entire list data indexing: if the definition has changed or any item has been modified
+        if (!needToIndex && setting.indexItemData())
+            needToIndex = hasDefinitionChangedSinceLastIndex(list) || hasModifiedItems(list);
+
+        needToIndex |= reindex;
+
+        if (!needToIndex)
+            return;
+
+        StringBuilder body = new StringBuilder();
+        Map<String, Object> props = new HashMap<>();
+
+        // Use standard title if that setting is chosen or template is null/whitespace
+        String title = list.getEntireListTitleSetting() == ListDefinition.TitleSetting.Standard || StringUtils.isBlank(list.getEntireListTitleTemplate()) ? "List " + list.getName() : list.getEntireListTitleTemplate();
+
+        props.put(SearchService.PROPERTY.categories.toString(), listCategory.toString());
+        props.put(SearchService.PROPERTY.title.toString(), title);
+
+        if (!StringUtils.isEmpty(list.getDescription()))
+            body.append(list.getDescription()).append("\n");
+
+        String sep = "";
+
+        if (setting.indexMetaData())
+        {
+            String comma = "";
+            for (DomainProperty property : list.getDomain().getProperties())
+            {
+                String n = StringUtils.trimToEmpty(property.getName());
+                String l = StringUtils.trimToEmpty(property.getLabel());
+                if (n.equals(l))
+                    l = "";
+                body.append(comma).append(sep).append(StringUtilsLabKey.joinNonBlank(" ", n, l));
+                comma = ",";
+                sep = "\n";
+            }
+        }
+
+        if (setting.indexItemData())
+        {
+            TableInfo ti = list.getTable(User.getSearchUser());
+            int fileSizeLimit = (int)(SearchService.get().getFileSizeLimit()*.99);
+
+            if (ti != null)
+            {
+                body.append(sep);
+                FieldKeyStringExpression template = createBodyTemplate(list, "\"entire list as a single document\" custom indexing template", list.getEntireListBodySetting(), list.getEntireListBodyTemplate(), ti);
+
+                // All columns, all rows, no filters, no sorts
+                new TableSelector(ti).setJdbcCaching(false).setForDisplay(true).forEachResults(new ForEachBlock<>()
+                {
+                    @Override
+                    public void exec(Results results) throws StopIteratingException
+                    {
+                        body.append(template.eval(results.getFieldKeyRowMap())).append("\n");
+                        // Issue 25366: Short circuit for very large list
+                        if (body.length() > fileSizeLimit)
+                        {
+                            body.setLength(fileSizeLimit); // indexer also checks size... make sure we're under the limit
+                            stopIterating();
+                        }
+                    }
+                });
+            }
+        }
+
+        ActionURL url = list.urlShowData();
+        url.setExtraPath(list.getContainer().getId()); // Use ID to guard against folder moves/renames
+
+        SimpleDocumentResource r = new SimpleDocumentResource(
+                new Path(documentId),
+                documentId,
+                list.getContainer().getId(),
+                "text/plain",
+                body.toString(),
+                url,
+                props) {
+            @Override
+            public void setLastIndexed(long ms, long modified)
+            {
+                ListManager.get().setLastIndexed(list, ms);
+            }
+        };
+
+        task.addResource(r, SearchService.PRIORITY.item);
+    }
+
+
+    void deleteIndexedList(ListDefinition list)
+    {
+        if (list.getEntireListIndex())
+            deleteIndexedEntireListDoc(list);
+
+        if (list.getEachItemIndex())
+            deleteIndexedItems(list);
+
+        if (list.getFileAttachmentIndex())
+            deleteIndexedAttachments(list);
+    }
+
+    private void deleteIndexedAttachments(@NotNull ListDefinition list)
+    {
+        AttachmentService as = AttachmentService.get();
+
+        // make sure container still exists (race condition on container delete)
+        Container listContainer = list.getContainer();
+        if (null == listContainer)
+            return;
+        TableInfo listTable = new ListQuerySchema(User.getSearchUser(), listContainer).getTable(list.getName());
+        if (null == listTable)
+            return;
+
+        boolean hasAttachmentCols = Objects.requireNonNull(listTable).getColumns().stream().anyMatch(ci -> ci.getPropertyType() == PropertyType.ATTACHMENT);
+
+        if (hasAttachmentCols)
+        {
+            new TableSelector(listTable, Set.of("EntityId")).setJdbcCaching(false).forEachBatch(String.class, 10_000, as::deleteAttachmentIndexes);
+        }
+    }
+
+    // Un-index the entire list doc alone, but leave the list items alone
+    private void deleteIndexedEntireListDoc(ListDefinition list)
+    {
+        SearchService ss = SearchService.get();
+
+        if (null != ss)
+            ss.deleteResource(getDocumentId(list));
+    }
+
+
+    // Un-index all list items, but leave the entire list doc alone
+    private void deleteIndexedItems(ListDefinition list)
+    {
+        SearchService ss = SearchService.get();
+
+        if (null != ss)
+            ss.deleteResourcesForPrefix(getDocumentId(list, null));
+    }
+
+
+    private FieldKeyStringExpression createEachItemTitleTemplate(ListDefinition list, TableInfo listTable)
+    {
+        FieldKeyStringExpression template;
+        StringBuilder error = new StringBuilder();
+
+        if (list.getEachItemTitleSetting() != ListDefinition.TitleSetting.Standard && !StringUtils.isBlank(list.getEachItemTitleTemplate()))
+        {
+            template = createValidStringExpression(list.getEachItemTitleTemplate(), error);
+
+            if (null != template)
+                return template;
+            else
+                LOG.warn(getTemplateErrorMessage(list, "\"each item as a separate document\" title template", error));
+        }
+
+        // Issue 21794: If you're devious enough to put ${ in your list name then we'll just strip it out
+        String name = list.getName().replaceAll("\\$\\{", "_{");
+        template = createValidStringExpression("List " + name + " - ${" + PageFlowUtil.encode(listTable.getTitleColumn()) + "}", error);
+
+        if (null == template)
+            throw new IllegalStateException(getTemplateErrorMessage(list, "auto-generated title template", error));
+
+        return template;
+    }
+
+
+    private FieldKeyStringExpression createBodyTemplate(ListDefinition list, String templateType, ListDefinition.BodySetting setting, @Nullable String customTemplate, TableInfo listTable)
+    {
+        FieldKeyStringExpression template;
+        StringBuilder error = new StringBuilder();
+
+        if (setting == ListDefinition.BodySetting.Custom && !StringUtils.isBlank(customTemplate))
+        {
+            template = createValidStringExpression(customTemplate, error);
+
+            if (null != template)
+                return template;
+            else
+                LOG.warn(getTemplateErrorMessage(list, templateType, error));
+        }
+
+        StringBuilder sb = new StringBuilder();
+        String sep = "";
+
+        for (ColumnInfo column : listTable.getColumns())
+        {
+            if (setting.accept(column))
+            {
+                sb.append(sep);
+                sb.append("${");
+                sb.append(column.getFieldKey().encode());  // Issue 21794: Must encode
+                sb.append("}");
+                sep = " ";
+            }
+        }
+
+        template = createValidStringExpression(sb.toString(), error);
+
+        if (null == template)
+            throw new IllegalStateException(getTemplateErrorMessage(list, "auto-generated indexing template", error));
+
+        return template;
+    }
+
+
+    // Issue 21726: Perform some simple validation of custom indexing template
+    private @Nullable FieldKeyStringExpression createValidStringExpression(String template, StringBuilder error)
+    {
+        // Don't URL encode and use lenient substitution (replace nulls with blank)
+        FieldKeyStringExpression se = FieldKeyStringExpression.create(template, false, NullValueBehavior.ReplaceNullWithBlank);
+
+        try
+        {
+            // TODO: Is there a more official way to validate a StringExpression?
+            se.eval(Collections.emptyMap());
+        }
+        catch (IllegalArgumentException e)
+        {
+            error.append(e.getMessage());
+            se = null;
+        }
+
+        return se;
+    }
+
+
+    private String getTemplateErrorMessage(ListDefinition list, String templateType, CharSequence message)
+    {
+        return "Invalid " + templateType + " for list \"" + list.getName() + "\" in " + list.getContainer().getPath() + ": " + message;
+    }
+
+
+    private boolean hasDefinitionChangedSinceLastIndex(ListDefinition list)
+    {
+        return list.getLastIndexed() == null || list.getModified().compareTo(list.getLastIndexed()) > 0;
+    }
+
+
+    // Checks for existence of list items that have been modified since the entire list was last indexed
+    private boolean hasModifiedItems(ListDefinition list)
+    {
+        TableInfo table = list.getTable(User.getSearchUser());
+
+        if (null != table && null != getListTableName(table))
+        {
+            // Using EXISTS query should be reasonably efficient.
+            SQLFragment sql = new SQLFragment("SELECT 1 FROM ");
+            sql.append(getListTableName(table));
+            sql.append(" WHERE Modified > (SELECT LastIndexed FROM ").append(getListMetadataTable());
+            sql.append(" WHERE ListId = ? AND Container = ?)");
+            sql.add(list.getListId());
+            sql.add(list.getContainer().getEntityId());
+
+            return new SqlSelector(getListMetadataSchema(), sql).exists();
+        }
+
+        return false;
+    }
+
+    private void setLastIndexed(ListDefinition list, long ms)
+    {
+        // list table does not have an index on listid, so we should include container in the WHERE
+        SQLFragment update = new SQLFragment("UPDATE ").append(getListMetadataTable())
+                .append(" SET LastIndexed = ? WHERE Container = ? AND ListId = ?").addAll(new Timestamp(ms), list.getContainer(), list.getListId());
+        new SqlExecutor(getListMetadataSchema()).execute(update);
+    }
+
+
+    private void setItemLastIndexed(ListDefinition list, Object pk, TableInfo ti, long ms)
+    {
+        // The "search user" might not have access
+        if (null != ti)
+        {
+            // 'unwrap' ListTable to get schema table for update
+            TableInfo sti = ((ListTable)ti).getSchemaTableInfo();
+            ColumnInfo keyColumn = sti.getColumn(list.getKeyName());
+            if (null != keyColumn)
+            {
+                String keySelectName = keyColumn.getSelectName();
+                new SqlExecutor(sti.getSchema()).execute("UPDATE " + getListTableName(sti) + " SET LastIndexed = ? WHERE " +
+                        keySelectName + " = ?", new Timestamp(ms), pk);
+            }
+        }
+    }
+
+
+    @Override
+    public void indexDeleted()
+    {
+        TableInfo listTable = getListMetadataTable();
+        DbScope scope = listTable.getSchema().getScope();
+
+        // Clear LastIndexed column of the exp.List table, which addresses the "index the entire list as a single document" case
+        clearLastIndexed(scope, listTable.getSelectName());
+
+        String listSchemaName = ListSchema.getInstance().getSchemaName();
+
+        // Now clear LastIndexed column of every underlying list table, which addresses the "index each list item as a separate document" case. See #28748.
+        new TableSelector(getListMetadataTable()).forEach(ListDef.class, listDef -> {
+            clearLastIndexed(scope, listSchemaName, listDef);
+        });
+    }
+
+    private void clearLastIndexed(DbScope scope, String listSchemaName, ListDef listDef)
+    {
+        // Clear LastIndexed column only for lists that are set to index each item, Issue 47998
+        if (listDef.isEachItemIndex())
+        {
+            ListDefinition list = new ListDefinitionImpl(listDef);
+            Domain domain = list.getDomain();
+            if (null != domain && null != domain.getStorageTableName())
+            {
+                LOG.info("List " + listDef.getContainerPath() + " - " + listDef.getName() + ": Set to index each item, so clearing last indexed");
+                clearLastIndexed(scope, listSchemaName + "." + domain.getStorageTableName());
+            }
+        }
+    }
+
+    private void clearLastIndexed(DbScope scope, String selectName)
+    {
+        try
+        {
+            // Yes, that WHERE clause is intentional and makes a big performance improvement in some cases
+            new SqlExecutor(scope).execute("UPDATE " + selectName + " SET LastIndexed = NULL WHERE LastIndexed IS NOT NULL");
+        }
+        catch (Exception e)
+        {
+            // Log the exception, but allow other tables to be cleared
+            ExceptionUtil.logExceptionToMothership(null, e);
+        }
+    }
+
+    void addAuditEvent(ListDefinitionImpl list, User user, String comment)
+    {
+        if (null != user)
+        {
+            ListAuditProvider.ListAuditEvent event = new ListAuditProvider.ListAuditEvent(list.getContainer().getId(), comment);
+
+            Container c = list.getContainer();
+            if (c.getProject() != null)
+                event.setProjectId(c.getProject().getId());
+
+            event.setListDomainUri(list.getDomain().getTypeURI());
+            event.setListId(list.getListId());
+            event.setListName(list.getName());
+
+            AuditLogService.get().addEvent(user, event);
+        }
+    }
+
+    /**
+     * Modeled after ListItemImpl.addAuditEvent
+     */
+    void addAuditEvent(ListDefinitionImpl list, User user, Container c, String comment, String entityId, @Nullable String oldRecord, @Nullable String newRecord)
+    {
+        ListAuditProvider.ListAuditEvent event = new ListAuditProvider.ListAuditEvent(c.getId(), comment);
+
+        Container project = c.getProject();
+        if (null != project)
+            event.setProjectId(project.getId());
+
+        event.setListDomainUri(list.getDomain().getTypeURI());
+        event.setListId(list.getListId());
+        event.setListItemEntityId(entityId);
+        event.setListName(list.getName());
+
+        if (oldRecord != null) event.setOldRecordMap(oldRecord);
+        if (newRecord != null) event.setNewRecordMap(newRecord);
+
+        AuditLogService.get().addEvent(user, event);
+    }
+
+    String formatAuditItem(ListDefinitionImpl list, User user, Map<String, Object> props)
+    {
+        String itemRecord = "";
+        TableInfo ti = list.getTable(user);
+
+        if (null != ti)
+        {
+            Map<String, String> recordChangedMap = new CaseInsensitiveHashMap<>();
+            Set<String> reserved = list.getDomain().getDomainKind().getReservedPropertyNames(list.getDomain(), user);
+
+            // Match props to columns
+            for (Map.Entry<String, Object> entry : props.entrySet())
+            {
+                String baseKey = entry.getKey();
+
+                boolean isReserved = false;
+                for (String res : reserved)
+                {
+                    if (res.equalsIgnoreCase(baseKey))
+                    {
+                        isReserved = true;
+                        break;
+                    }
+                }
+
+                if (isReserved)
+                    continue;
+
+                ColumnInfo col = ti.getColumn(FieldKey.fromParts(baseKey));
+                String value = ObjectUtils.toString(entry.getValue());
+                String key = null;
+
+                if (null != col)
+                {
+                    // Found the column
+                    key = col.getName(); // best good
+                }
+                else
+                {
+                    // See if there is a match in the domain properties
+                    for (DomainProperty dp : list.getDomain().getProperties())
+                    {
+                        if (dp.getName().equalsIgnoreCase(baseKey))
+                        {
+                            key = dp.getName(); // middle good
+                        }
+                    }
+
+                    // Try by name
+                    DomainProperty dp = list.getDomain().getPropertyByName(baseKey);
+                    if (null != dp)
+                        key = dp.getName();
+                }
+
+                if (null != key && null != value)
+                    recordChangedMap.put(key, value);
+            }
+
+            if (!recordChangedMap.isEmpty())
+                itemRecord = ListAuditProvider.encodeForDataMap(list.getContainer(), recordChangedMap);
+        }
+
+        return itemRecord;
+    }
+
+    boolean importListSchema(
+        ListDefinition unsavedList,
+        ImportTypesHelper importHelper,
+        User user,
+        Collection<ValidatorImporter> validatorImporters,
+        List<String> errors
+    ) throws Exception
+    {
+        if (!errors.isEmpty())
+            return false;
+
+        final Container container = unsavedList.getContainer();
+        final Domain domain = unsavedList.getDomain();
+        final String typeURI = domain.getTypeURI();
+
+        DomainURIFactory factory = name -> new Pair<>(typeURI, container);
+
+        ImportPropertyDescriptorsList pds = importHelper.getImportPropertyDescriptors(factory, errors, container);
+
+        if (!errors.isEmpty())
+            return false;
+
+        for (ImportPropertyDescriptor ipd : pds.properties)
+        {
+            if (null == ipd.domainName || null == ipd.domainURI)
+                errors.add("List not specified for property: " + ipd.pd.getName());
+        }
+
+        if (!errors.isEmpty())
+            return false;
+
+        for (ImportPropertyDescriptor ipd : pds.properties)
+        {
+            DomainProperty domainProperty = domain.addPropertyOfPropertyDescriptor(ipd.pd);
+            domainProperty.setConditionalFormats(ipd.formats);
+            domainProperty.setDefaultValue(ipd.defaultValue);
+        }
+
+        unsavedList.save(user);
+
+        // Save validators later, after all the lists are imported, #40343
+        validatorImporters.add(new ValidatorImporter(domain.getTypeId(), pds.properties, user));
+
+        return true;
+    }
+
+    public static class TestCase extends Assert
+    {
+        private static final String LIST_NAME = "Unit Test list";
+        private static final String WORKBOOK1_NAME = "Unit Test Workbook 1";
+        private static final String WORKBOOK2_NAME = "Unit Test Workbook 2";
+        private static final String FIELD_NAME = "field";
+        private static final String PARENT_LIST_ITEM = "parentItem";
+        private static final String WORKBOOK1_LIST_ITEM = "workbook1Item";
+        private static final String WORKBOOK2_LIST_ITEM = "workbook2Item";
+        private static final Integer PARENT_LI_KEY = 1;
+        private static final Integer WB1_LI_KEY = 2;
+        private static final Integer WB2_LI_KEY = 3;
+
+        private ListDefinitionImpl list;
+        private Container c;
+        private User u;
+        private DomainProperty dp;
+
+        @Before
+        public void setUp() throws Exception
+        {
+            JunitUtil.deleteTestContainer();
+            cleanup();
+            c = JunitUtil.getTestContainer();
+            TestContext context = TestContext.get();
+            u = context.getUser();
+            list = (ListDefinitionImpl)ListService.get().createList(c, LIST_NAME, ListDefinition.KeyType.AutoIncrementInteger);
+            list.setKeyName("Unit test list Key");
+
+            dp = list.getDomain().addProperty();
+            dp.setName(FIELD_NAME);
+            dp.setType(PropertyService.get().getType(c, PropertyType.STRING.getXmlName()));
+            dp.setPropertyURI(ListDomainKind.createPropertyURI(list.getName(), FIELD_NAME, c, list.getKeyType()).toString());
+            list.save(u);
+
+            addListItem(c, list, PARENT_LIST_ITEM);
+        }
+
+        private void addListItem(Container scopedContainer, ListDefinition scopedList, String value)
+        {
+            List<ListItem> lis = new ArrayList<>();
+            ListItem li = scopedList.createListItem();
+            li.setProperty(dp, value);
+            lis.add(li);
+            list.insertListItems(u, scopedContainer, lis);
+        }
+
+        @After
+        public void tearDown() throws Exception
+        {
+            cleanup();
+        }
+
+        private void cleanup() throws Exception
+        {
+            //TestContext context = TestContext.get();
+            ExperimentService.get().deleteAllExpObjInContainer(c, u);
+        }
+
+        @Test
+        public void testListServiceInOwnFolder()
+        {
+            Map<String, ListDefinition> lists = ListService.get().getLists(c);
+            assertTrue("Test List not found in own container", lists.containsKey(LIST_NAME));
+            ListItem li = lists.get(LIST_NAME).getListItem(1, u, c);
+            assertEquals("Item not found in own container", li.getProperty(dp), PARENT_LIST_ITEM);
+        }
+
+        @Test
+        public void testListServiceInWorkbook()
+        {
+            Container workbook1 = setupWorkbook(WORKBOOK1_NAME);
+            Container workbook2 = setupWorkbook(WORKBOOK2_NAME);
+            Map<String, ListDefinition> lists = ListService.get().getLists(workbook1);
+            assertTrue("Test List not found in workbook", lists.containsKey(LIST_NAME));
+
+            checkListItemScoping(workbook1, workbook2);
+        }
+
+        private Container setupWorkbook(String title)
+        {
+            return ContainerManager.createContainer(c, null, title, null, WorkbookContainerType.NAME, u);
+        }
+
+        private void checkListItemScoping(Container wb1, Container wb2)
+        {
+            ListDefinition wbList1 = ListService.get().getLists(wb1).get(LIST_NAME);
+            ListDefinition wbList2 = ListService.get().getLists(wb2).get(LIST_NAME);
+
+            assertEquals("Lists available to each workbook are not the same", wbList1.toString(), wbList2.toString());
+            addListItem(wb1, wbList1, WORKBOOK1_LIST_ITEM);
+            addListItem(wb2, wbList2, WORKBOOK2_LIST_ITEM);
+
+            assertNull("Parent item visible in workbook", wbList1.getListItem(PARENT_LI_KEY, u, wb1));
+            assertNull("Sibling workbook item visible in another workbook", wbList1.getListItem(WB2_LI_KEY, u, wb1));
+            assertEquals("Parent container can not see child workbook item", wbList1.getListItem(WB1_LI_KEY, u, c).getProperty(dp), WORKBOOK1_LIST_ITEM);
+            assertEquals("Workbook can not see its own list item", wbList1.getListItem(WB1_LI_KEY, u, wb1).getProperty(dp), WORKBOOK1_LIST_ITEM);
+        }
+    }
+}