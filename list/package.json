--- conflicted
+++ resolved
@@ -37,11 +37,7 @@
     }
   },
   "dependencies": {
-<<<<<<< HEAD
-    "@labkey/components": "0.65.2-fb-datasetDesignerDocLinks40541.0"
-=======
     "@labkey/components": "0.65.1"
->>>>>>> 7570d3a7
   },
   "devDependencies": {
     "@hot-loader/react-dom": "16.13.0",
