{
  "name": "list",
  "version": "0.0.0",
  "private": true,
  "scripts": {
    "setup": "npm ci",
    "build": "npm run build-dev",
    "start": "cross-env NODE_ENV=development LK_MODULE_CONTAINER=platform LK_MODULE=list webpack-dev-server --config node_modules/@labkey/build/webpack/watch.config.js",
    "start-link": "cross-env LINK=true npm run start",
    "build-dev": "npm run clean && cross-env NODE_ENV=development LK_MODULE_CONTAINER=platform LK_MODULE=list webpack --config node_modules/@labkey/build/webpack/dev.config.js --progress --profile --colors",
    "build-prod": "npm run clean && cross-env NODE_ENV=production PROD_SOURCE_MAP=source-map LK_MODULE_CONTAINER=platform LK_MODULE=list webpack --config node_modules/@labkey/build/webpack/prod.config.js --progress --profile --colors",
    "clean": "rimraf resources/web/list/gen && rimraf resources/views/gen && rimraf resources/views/*.*"
  },
  "dependencies": {
<<<<<<< HEAD
    "@labkey/components": "0.104.0-fb-domainOntologyLookup.0"
=======
    "@labkey/components": "0.104.1"
>>>>>>> 9ce6295f
  },
  "devDependencies": {
    "@labkey/build": "0.4.0"
  }
}<|MERGE_RESOLUTION|>--- conflicted
+++ resolved
@@ -12,11 +12,7 @@
     "clean": "rimraf resources/web/list/gen && rimraf resources/views/gen && rimraf resources/views/*.*"
   },
   "dependencies": {
-<<<<<<< HEAD
-    "@labkey/components": "0.104.0-fb-domainOntologyLookup.0"
-=======
     "@labkey/components": "0.104.1"
->>>>>>> 9ce6295f
   },
   "devDependencies": {
     "@labkey/build": "0.4.0"
