--- conflicted
+++ resolved
@@ -29,11 +29,7 @@
     }
   },
   "dependencies": {
-<<<<<<< HEAD
-    "@labkey/components": "0.48.3-fb-lksDataClassDesigner.0"
-=======
     "@labkey/components": "0.49.0"
->>>>>>> 26c05c04
   },
   "devDependencies": {
     "@hot-loader/react-dom": "16.13.0",
