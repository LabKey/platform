--- conflicted
+++ resolved
@@ -1,380 +1,376 @@
-/*
- * Copyright (c) 2016-2018 LabKey Corporation
- *
- * Licensed under the Apache License, Version 2.0 (the "License");
- * you may not use this file except in compliance with the License.
- * You may obtain a copy of the License at
- *
- *     http://www.apache.org/licenses/LICENSE-2.0
- *
- * Unless required by applicable law or agreed to in writing, software
- * distributed under the License is distributed on an "AS IS" BASIS,
- * WITHOUT WARRANTIES OR CONDITIONS OF ANY KIND, either express or implied.
- * See the License for the specific language governing permissions and
- * limitations under the License.
- */
-package org.labkey.issue.query;
-
-import org.apache.commons.beanutils.BeanUtils;
-import org.apache.commons.lang3.StringUtils;
-import org.apache.log4j.Logger;
-import org.jetbrains.annotations.NotNull;
-import org.jetbrains.annotations.Nullable;
-import org.labkey.api.collections.CaseInsensitiveHashMap;
-import org.labkey.api.collections.CaseInsensitiveHashSet;
-import org.labkey.api.data.ColumnInfo;
-import org.labkey.api.data.Container;
-import org.labkey.api.data.ContainerFilter;
-import org.labkey.api.data.ContainerForeignKey;
-import org.labkey.api.data.ContainerManager;
-import org.labkey.api.data.DataColumn;
-import org.labkey.api.data.DisplayColumn;
-import org.labkey.api.data.DisplayColumnFactory;
-import org.labkey.api.data.ObjectFactory;
-import org.labkey.api.data.RenderContext;
-import org.labkey.api.data.Table;
-import org.labkey.api.issues.IssuesListDefProvider;
-import org.labkey.api.issues.IssuesListDefService;
-import org.labkey.api.issues.IssuesSchema;
-import org.labkey.api.query.AliasedColumn;
-import org.labkey.api.query.DefaultQueryUpdateService;
-import org.labkey.api.query.DetailsURL;
-import org.labkey.api.query.FieldKey;
-import org.labkey.api.query.FilteredTable;
-import org.labkey.api.query.InvalidKeyException;
-import org.labkey.api.query.QueryParam;
-import org.labkey.api.query.QueryUpdateService;
-import org.labkey.api.query.UserIdForeignKey;
-import org.labkey.api.query.ValidationException;
-import org.labkey.api.security.User;
-import org.labkey.api.security.UserPrincipal;
-import org.labkey.api.security.permissions.AdminPermission;
-import org.labkey.api.security.permissions.DeletePermission;
-import org.labkey.api.security.permissions.InsertPermission;
-import org.labkey.api.security.permissions.Permission;
-import org.labkey.api.security.permissions.ReadPermission;
-import org.labkey.api.util.PageFlowUtil;
-import org.labkey.api.util.Pair;
-import org.labkey.api.view.ActionURL;
-import org.labkey.issue.IssuesController;
-import org.labkey.issue.actions.DeleteIssueListAction;
-import org.labkey.issue.actions.InsertIssueDefAction;
-import org.labkey.issue.model.IssueListDef;
-import org.labkey.issue.model.IssueManager;
-
-import java.io.IOException;
-import java.io.Writer;
-import java.util.ArrayList;
-import java.util.Collections;
-import java.util.List;
-import java.util.Map;
-import java.util.Set;
-
-/**
- * Created by klum on 4/10/16.
- */
-public class IssuesListDefTable extends FilteredTable<IssuesQuerySchema>
-{
-    private static final Logger LOG = Logger.getLogger(IssuesListDefTable.class);
-
-<<<<<<< HEAD
-    public IssuesListDefTable(IssuesQuerySchema schema, ContainerFilter cf)
-=======
-    private final static Set<String> _AUTOPOPULATED_COLUMN_NAMES;
-    static
-    {
-        Set<String> autoPopulatedCols = new CaseInsensitiveHashSet(Table.AUTOPOPULATED_COLUMN_NAMES);
-        autoPopulatedCols.add("Name");
-        _AUTOPOPULATED_COLUMN_NAMES = Collections.unmodifiableSet(autoPopulatedCols);
-    }
-
-    public IssuesListDefTable(IssuesQuerySchema schema)
->>>>>>> 5fb023f8
-    {
-        super(IssuesSchema.getInstance().getTableInfoIssueListDef(), schema, cf);
-
-        ActionURL url = new ActionURL(InsertIssueDefAction.class, getContainer()).
-                addParameter(QueryParam.schemaName, IssuesSchema.getInstance().getSchemaName()).
-                addParameter(QueryParam.queryName, IssuesQuerySchema.TableType.IssueListDef.name());
-        setInsertURL(new DetailsURL(url));
-        addAllColumns();
-    }
-
-    @Nullable
-    public static String nameFromLabel(String label)
-    {
-        if (label != null)
-        {
-            return ColumnInfo.legalNameFromName(label).toLowerCase();
-        }
-        return null;
-    }
-
-    private void addAllColumns()
-    {
-        setDescription("Contains one row for each issue list");
-        setName("Issue List Definitions");
-
-        addWrapColumn(getRealTable().getColumn(FieldKey.fromParts("RowId"))).setHidden(true);
-
-        // don't show the name, it's derived from label
-        var nameCol = addWrapColumn(getRealTable().getColumn(FieldKey.fromParts("Name")));
-        nameCol.setHidden(true);
-        nameCol.setShownInInsertView(false);
-
-        setDeleteURL(new DetailsURL(new ActionURL(DeleteIssueListAction.class, _userSchema.getContainer())));
-
-        var labelCol = addWrapColumn(getRealTable().getColumn(FieldKey.fromParts("Label")));
-        DetailsURL url = new DetailsURL(new ActionURL(IssuesController.ListAction.class, getContainer()),
-                Collections.singletonMap("issueDefName", "name"));
-        labelCol.setURL(url);
-
-        var containerCol = addWrapColumn(getRealTable().getColumn(FieldKey.fromParts("Container")));
-        ContainerForeignKey.initColumn(containerCol, getUserSchema());
-
-        List<Pair<String, String>> inputValues = new ArrayList<>();
-        for (IssuesListDefProvider provider : IssuesListDefService.get().getEnabledIssuesListDefProviders(getContainer()))
-        {
-            inputValues.add(new Pair<>(provider.getName(), provider.getLabel()));
-        }
-
-        var kindCol = addWrapColumn(getRealTable().getColumn(FieldKey.fromParts("Kind")));
-        kindCol.setDisplayColumnFactory(new DisplayColumnFactory()
-        {
-            @Override
-            public DisplayColumn createRenderer(ColumnInfo colInfo)
-            {
-                return new MultiValueInputColumn(colInfo, inputValues);
-            }
-        });
-
-        var domainContainer = new AliasedColumn(this, "DomainContainer", _rootTable.getColumn("RowId"));
-        domainContainer.setRequired(false);
-        domainContainer.setKeyField(false);
-        domainContainer.setDisplayColumnFactory(new DisplayColumnFactory()
-        {
-            @Override
-            public DisplayColumn createRenderer(ColumnInfo colInfo)
-            {
-                return new DataColumn(colInfo)
-                {
-                    private Container getContainer(RenderContext ctx)
-                    {
-                        String c = (String)ctx.get("Container");
-                        Integer rowId = (Integer)ctx.get("RowId");
-
-                        if (c != null && rowId != null)
-                        {
-                            Container container = ContainerManager.getForId(c);
-                            if (container != null)
-                            {
-                                IssueListDef issueListDef = IssueManager.getIssueListDef(container, rowId);
-                                if (issueListDef != null)
-                                {
-                                    return issueListDef.getDomainContainer(getUserSchema().getUser());
-                                }
-                            }
-                        }
-                        return null;
-                    }
-
-                    @Override
-                    public void addQueryFieldKeys(Set<FieldKey> keys)
-                    {
-                        super.addQueryFieldKeys(keys);
-
-                        keys.add(new FieldKey(getDisplayColumn().getFieldKey().getParent(), "Container"));
-                        keys.add(new FieldKey(getDisplayColumn().getFieldKey().getParent(), "RowId"));
-                    }
-
-                    @Override
-                    public void renderGridCellContents(RenderContext ctx, Writer out) throws IOException
-                    {
-                        Container c = getContainer(ctx);
-                        if (c != null)
-                        {
-                            if (c.hasPermission(getUserSchema().getUser(), ReadPermission.class))
-                            {
-                                out.write("<a href=\"");
-                                out.write(c.getStartURL(getUserSchema().getUser()).getLocalURIString());
-                                out.write("\">");
-                                out.write(PageFlowUtil.filter(c.getName()));
-                                out.write("</a>");
-                            }
-                            else
-                                out.write(PageFlowUtil.filter(c.getName()));
-                        }
-                        else
-                            super.renderGridCellContents(ctx, out);
-                    }
-                };
-            }
-        });
-        addColumn(domainContainer);
-
-        addWrapColumn(getRealTable().getColumn(FieldKey.fromParts("Created")));
-        UserIdForeignKey.initColumn(addWrapColumn(getRealTable().getColumn(FieldKey.fromParts("CreatedBy"))));
-        addWrapColumn(getRealTable().getColumn(FieldKey.fromParts("Modified")));
-        UserIdForeignKey.initColumn(addWrapColumn(getRealTable().getColumn(FieldKey.fromParts("ModifiedBy"))));
-    }
-
-    @Nullable
-    @Override
-    public QueryUpdateService getUpdateService()
-    {
-        return new UpdateService(this);
-    }
-
-    @Override
-    public boolean hasPermission(@NotNull UserPrincipal user, @NotNull Class<? extends Permission> perm)
-    {
-        if (getUpdateService() != null)
-        {
-            if (perm.equals(InsertPermission.class) || perm.equals(DeletePermission.class))
-                return _userSchema.getContainer().hasPermission(user, AdminPermission.class);
-            else if (perm.equals(ReadPermission.class))
-                return _userSchema.getContainer().hasPermission(user, ReadPermission.class);
-        }
-        return false;
-    }
-
-    @Override
-    public ActionURL getImportDataURL(Container container)
-    {
-        return LINK_DISABLER_ACTION_URL;
-    }
-
-    private class UpdateService extends DefaultQueryUpdateService
-    {
-        public UpdateService(IssuesListDefTable table)
-        {
-            super(table, table.getRealTable());
-        }
-
-        @Override
-        protected Map<String, Object> getRow(User user, Container c, Map<String, Object> keys) throws InvalidKeyException
-        {
-            Integer rowId = (Integer)keys.get("rowId");
-            String name = keys.get("label") != null ? nameFromLabel((String)keys.get("label")) : (String)keys.get("name");
-
-            IssueListDef def = null;
-            if (rowId != null)
-                def = IssueManager.getIssueListDef(c, rowId);
-            else if (name != null)
-                def = IssueManager.getIssueListDef(c, name);
-            else
-                throw new InvalidKeyException("rowId or name required");
-
-            if (def == null)
-                return null;
-
-            return ObjectFactory.Registry.getFactory(IssueListDef.class).toMap(def, new CaseInsensitiveHashMap<>());
-        }
-
-        @Override
-        protected Set<String> getAutoPopulatedColumns()
-        {
-            return _AUTOPOPULATED_COLUMN_NAMES;
-        }
-
-        @Override
-        protected Map<String, Object> _insert(User user, Container c, Map<String, Object> row) throws ValidationException
-        {
-            String label = (String)row.get("label");
-            if (StringUtils.isBlank(label))
-                throw new ValidationException("Label required", "label");
-
-            String kind = (String)row.get("kind");
-            if (StringUtils.isBlank(label))
-                throw new ValidationException("Kind required", "kind");
-
-            if (IssuesQuerySchema.getReservedTableNames().contains(label))
-                throw new ValidationException("The table name : " + label + " is reserved.");
-
-            try
-            {
-                IssueListDef def = new IssueListDef();
-                def.setName(nameFromLabel(label));
-                def.setLabel(label);
-                def.setKind(kind);
-                BeanUtils.populate(def, row);
-
-                def = def.save(user);
-
-                return ObjectFactory.Registry.getFactory(IssueListDef.class).toMap(def, new CaseInsensitiveHashMap<>());
-            }
-            catch (Exception e)
-            {
-                throw new ValidationException(e.getMessage());
-            }
-        }
-
-        @Override
-        protected Map<String, Object> _update(User user, Container c, Map<String, Object> row, Map<String, Object> oldRow, Object[] keys)
-        {
-            throw new UnsupportedOperationException("Update not supported.");
-        }
-
-        @Override
-        protected void _delete(Container c, Map<String, Object> row) throws InvalidKeyException
-        {
-            Integer rowId = (Integer)row.get("rowId");
-            if (rowId == null)
-                throw new InvalidKeyException("Issue Definition rowId required");
-
-            try
-            {
-                IssueManager.deleteIssueListDef(rowId, c, getUserSchema().getUser());
-            }
-            catch (Exception e)
-            {
-                throw new RuntimeException(e.getMessage());
-            }
-        }
-    }
-
-    public class MultiValueInputColumn extends DataColumn
-    {
-        private final List<Pair<String, String>> _values;
-
-        public MultiValueInputColumn(ColumnInfo col, @NotNull List<Pair<String, String>> values)
-        {
-            super(col);
-            _values = values;
-        }
-
-        @Override
-        public void renderInputHtml(RenderContext ctx, Writer out, Object val) throws IOException
-        {
-            String formFieldName = ctx.getForm().getFormFieldName(getColumnInfo());
-
-            out.write("<select name='");
-            out.write(formFieldName);
-            out.write("'>\n");
-
-            if (_values.size() > 0)
-            {
-                for (Pair<String, String> value : _values)
-                {
-                    out.write("<option value='");
-                    out.write(PageFlowUtil.filter(value.first));
-                    out.write("'>");
-                    out.write(PageFlowUtil.filter(value.second));
-                    out.write("</option>\n");
-                }
-            }
-            else
-            {
-                out.write("<option value=''/>");
-            }
-            out.write("</select>\n");
-        }
-
-        @Override
-        protected Object getInputValue(RenderContext ctx)
-        {
-            // HACK:
-            return _values;
-        }
-    }
-}
+/*
+ * Copyright (c) 2016-2018 LabKey Corporation
+ *
+ * Licensed under the Apache License, Version 2.0 (the "License");
+ * you may not use this file except in compliance with the License.
+ * You may obtain a copy of the License at
+ *
+ *     http://www.apache.org/licenses/LICENSE-2.0
+ *
+ * Unless required by applicable law or agreed to in writing, software
+ * distributed under the License is distributed on an "AS IS" BASIS,
+ * WITHOUT WARRANTIES OR CONDITIONS OF ANY KIND, either express or implied.
+ * See the License for the specific language governing permissions and
+ * limitations under the License.
+ */
+package org.labkey.issue.query;
+
+import org.apache.commons.beanutils.BeanUtils;
+import org.apache.commons.lang3.StringUtils;
+import org.apache.log4j.Logger;
+import org.jetbrains.annotations.NotNull;
+import org.jetbrains.annotations.Nullable;
+import org.labkey.api.collections.CaseInsensitiveHashMap;
+import org.labkey.api.collections.CaseInsensitiveHashSet;
+import org.labkey.api.data.ColumnInfo;
+import org.labkey.api.data.Container;
+import org.labkey.api.data.ContainerFilter;
+import org.labkey.api.data.ContainerForeignKey;
+import org.labkey.api.data.ContainerManager;
+import org.labkey.api.data.DataColumn;
+import org.labkey.api.data.DisplayColumn;
+import org.labkey.api.data.DisplayColumnFactory;
+import org.labkey.api.data.ObjectFactory;
+import org.labkey.api.data.RenderContext;
+import org.labkey.api.data.Table;
+import org.labkey.api.issues.IssuesListDefProvider;
+import org.labkey.api.issues.IssuesListDefService;
+import org.labkey.api.issues.IssuesSchema;
+import org.labkey.api.query.AliasedColumn;
+import org.labkey.api.query.DefaultQueryUpdateService;
+import org.labkey.api.query.DetailsURL;
+import org.labkey.api.query.FieldKey;
+import org.labkey.api.query.FilteredTable;
+import org.labkey.api.query.InvalidKeyException;
+import org.labkey.api.query.QueryParam;
+import org.labkey.api.query.QueryUpdateService;
+import org.labkey.api.query.UserIdForeignKey;
+import org.labkey.api.query.ValidationException;
+import org.labkey.api.security.User;
+import org.labkey.api.security.UserPrincipal;
+import org.labkey.api.security.permissions.AdminPermission;
+import org.labkey.api.security.permissions.DeletePermission;
+import org.labkey.api.security.permissions.InsertPermission;
+import org.labkey.api.security.permissions.Permission;
+import org.labkey.api.security.permissions.ReadPermission;
+import org.labkey.api.util.PageFlowUtil;
+import org.labkey.api.util.Pair;
+import org.labkey.api.view.ActionURL;
+import org.labkey.issue.IssuesController;
+import org.labkey.issue.actions.DeleteIssueListAction;
+import org.labkey.issue.actions.InsertIssueDefAction;
+import org.labkey.issue.model.IssueListDef;
+import org.labkey.issue.model.IssueManager;
+
+import java.io.IOException;
+import java.io.Writer;
+import java.util.ArrayList;
+import java.util.Collections;
+import java.util.List;
+import java.util.Map;
+import java.util.Set;
+
+/**
+ * Created by klum on 4/10/16.
+ */
+public class IssuesListDefTable extends FilteredTable<IssuesQuerySchema>
+{
+    private static final Logger LOG = Logger.getLogger(IssuesListDefTable.class);
+
+    private final static Set<String> _AUTOPOPULATED_COLUMN_NAMES;
+    static
+    {
+        Set<String> autoPopulatedCols = new CaseInsensitiveHashSet(Table.AUTOPOPULATED_COLUMN_NAMES);
+        autoPopulatedCols.add("Name");
+        _AUTOPOPULATED_COLUMN_NAMES = Collections.unmodifiableSet(autoPopulatedCols);
+    }
+
+    public IssuesListDefTable(IssuesQuerySchema schema, ContainerFilter cf)
+    {
+        super(IssuesSchema.getInstance().getTableInfoIssueListDef(), schema, cf);
+
+        ActionURL url = new ActionURL(InsertIssueDefAction.class, getContainer()).
+                addParameter(QueryParam.schemaName, IssuesSchema.getInstance().getSchemaName()).
+                addParameter(QueryParam.queryName, IssuesQuerySchema.TableType.IssueListDef.name());
+        setInsertURL(new DetailsURL(url));
+        addAllColumns();
+    }
+
+    @Nullable
+    public static String nameFromLabel(String label)
+    {
+        if (label != null)
+        {
+            return ColumnInfo.legalNameFromName(label).toLowerCase();
+        }
+        return null;
+    }
+
+    private void addAllColumns()
+    {
+        setDescription("Contains one row for each issue list");
+        setName("Issue List Definitions");
+
+        addWrapColumn(getRealTable().getColumn(FieldKey.fromParts("RowId"))).setHidden(true);
+
+        // don't show the name, it's derived from label
+        var nameCol = addWrapColumn(getRealTable().getColumn(FieldKey.fromParts("Name")));
+        nameCol.setHidden(true);
+        nameCol.setShownInInsertView(false);
+
+        setDeleteURL(new DetailsURL(new ActionURL(DeleteIssueListAction.class, _userSchema.getContainer())));
+
+        var labelCol = addWrapColumn(getRealTable().getColumn(FieldKey.fromParts("Label")));
+        DetailsURL url = new DetailsURL(new ActionURL(IssuesController.ListAction.class, getContainer()),
+                Collections.singletonMap("issueDefName", "name"));
+        labelCol.setURL(url);
+
+        var containerCol = addWrapColumn(getRealTable().getColumn(FieldKey.fromParts("Container")));
+        ContainerForeignKey.initColumn(containerCol, getUserSchema());
+
+        List<Pair<String, String>> inputValues = new ArrayList<>();
+        for (IssuesListDefProvider provider : IssuesListDefService.get().getEnabledIssuesListDefProviders(getContainer()))
+        {
+            inputValues.add(new Pair<>(provider.getName(), provider.getLabel()));
+        }
+
+        var kindCol = addWrapColumn(getRealTable().getColumn(FieldKey.fromParts("Kind")));
+        kindCol.setDisplayColumnFactory(new DisplayColumnFactory()
+        {
+            @Override
+            public DisplayColumn createRenderer(ColumnInfo colInfo)
+            {
+                return new MultiValueInputColumn(colInfo, inputValues);
+            }
+        });
+
+        var domainContainer = new AliasedColumn(this, "DomainContainer", _rootTable.getColumn("RowId"));
+        domainContainer.setRequired(false);
+        domainContainer.setKeyField(false);
+        domainContainer.setDisplayColumnFactory(new DisplayColumnFactory()
+        {
+            @Override
+            public DisplayColumn createRenderer(ColumnInfo colInfo)
+            {
+                return new DataColumn(colInfo)
+                {
+                    private Container getContainer(RenderContext ctx)
+                    {
+                        String c = (String)ctx.get("Container");
+                        Integer rowId = (Integer)ctx.get("RowId");
+
+                        if (c != null && rowId != null)
+                        {
+                            Container container = ContainerManager.getForId(c);
+                            if (container != null)
+                            {
+                                IssueListDef issueListDef = IssueManager.getIssueListDef(container, rowId);
+                                if (issueListDef != null)
+                                {
+                                    return issueListDef.getDomainContainer(getUserSchema().getUser());
+                                }
+                            }
+                        }
+                        return null;
+                    }
+
+                    @Override
+                    public void addQueryFieldKeys(Set<FieldKey> keys)
+                    {
+                        super.addQueryFieldKeys(keys);
+
+                        keys.add(new FieldKey(getDisplayColumn().getFieldKey().getParent(), "Container"));
+                        keys.add(new FieldKey(getDisplayColumn().getFieldKey().getParent(), "RowId"));
+                    }
+
+                    @Override
+                    public void renderGridCellContents(RenderContext ctx, Writer out) throws IOException
+                    {
+                        Container c = getContainer(ctx);
+                        if (c != null)
+                        {
+                            if (c.hasPermission(getUserSchema().getUser(), ReadPermission.class))
+                            {
+                                out.write("<a href=\"");
+                                out.write(c.getStartURL(getUserSchema().getUser()).getLocalURIString());
+                                out.write("\">");
+                                out.write(PageFlowUtil.filter(c.getName()));
+                                out.write("</a>");
+                            }
+                            else
+                                out.write(PageFlowUtil.filter(c.getName()));
+                        }
+                        else
+                            super.renderGridCellContents(ctx, out);
+                    }
+                };
+            }
+        });
+        addColumn(domainContainer);
+
+        addWrapColumn(getRealTable().getColumn(FieldKey.fromParts("Created")));
+        UserIdForeignKey.initColumn(addWrapColumn(getRealTable().getColumn(FieldKey.fromParts("CreatedBy"))));
+        addWrapColumn(getRealTable().getColumn(FieldKey.fromParts("Modified")));
+        UserIdForeignKey.initColumn(addWrapColumn(getRealTable().getColumn(FieldKey.fromParts("ModifiedBy"))));
+    }
+
+    @Nullable
+    @Override
+    public QueryUpdateService getUpdateService()
+    {
+        return new UpdateService(this);
+    }
+
+    @Override
+    public boolean hasPermission(@NotNull UserPrincipal user, @NotNull Class<? extends Permission> perm)
+    {
+        if (getUpdateService() != null)
+        {
+            if (perm.equals(InsertPermission.class) || perm.equals(DeletePermission.class))
+                return _userSchema.getContainer().hasPermission(user, AdminPermission.class);
+            else if (perm.equals(ReadPermission.class))
+                return _userSchema.getContainer().hasPermission(user, ReadPermission.class);
+        }
+        return false;
+    }
+
+    @Override
+    public ActionURL getImportDataURL(Container container)
+    {
+        return LINK_DISABLER_ACTION_URL;
+    }
+
+    private class UpdateService extends DefaultQueryUpdateService
+    {
+        public UpdateService(IssuesListDefTable table)
+        {
+            super(table, table.getRealTable());
+        }
+
+        @Override
+        protected Map<String, Object> getRow(User user, Container c, Map<String, Object> keys) throws InvalidKeyException
+        {
+            Integer rowId = (Integer)keys.get("rowId");
+            String name = keys.get("label") != null ? nameFromLabel((String)keys.get("label")) : (String)keys.get("name");
+
+            IssueListDef def = null;
+            if (rowId != null)
+                def = IssueManager.getIssueListDef(c, rowId);
+            else if (name != null)
+                def = IssueManager.getIssueListDef(c, name);
+            else
+                throw new InvalidKeyException("rowId or name required");
+
+            if (def == null)
+                return null;
+
+            return ObjectFactory.Registry.getFactory(IssueListDef.class).toMap(def, new CaseInsensitiveHashMap<>());
+        }
+
+        @Override
+        protected Set<String> getAutoPopulatedColumns()
+        {
+            return _AUTOPOPULATED_COLUMN_NAMES;
+        }
+
+        @Override
+        protected Map<String, Object> _insert(User user, Container c, Map<String, Object> row) throws ValidationException
+        {
+            String label = (String)row.get("label");
+            if (StringUtils.isBlank(label))
+                throw new ValidationException("Label required", "label");
+
+            String kind = (String)row.get("kind");
+            if (StringUtils.isBlank(label))
+                throw new ValidationException("Kind required", "kind");
+
+            if (IssuesQuerySchema.getReservedTableNames().contains(label))
+                throw new ValidationException("The table name : " + label + " is reserved.");
+
+            try
+            {
+                IssueListDef def = new IssueListDef();
+                def.setName(nameFromLabel(label));
+                def.setLabel(label);
+                def.setKind(kind);
+                BeanUtils.populate(def, row);
+
+                def = def.save(user);
+
+                return ObjectFactory.Registry.getFactory(IssueListDef.class).toMap(def, new CaseInsensitiveHashMap<>());
+            }
+            catch (Exception e)
+            {
+                throw new ValidationException(e.getMessage());
+            }
+        }
+
+        @Override
+        protected Map<String, Object> _update(User user, Container c, Map<String, Object> row, Map<String, Object> oldRow, Object[] keys)
+        {
+            throw new UnsupportedOperationException("Update not supported.");
+        }
+
+        @Override
+        protected void _delete(Container c, Map<String, Object> row) throws InvalidKeyException
+        {
+            Integer rowId = (Integer)row.get("rowId");
+            if (rowId == null)
+                throw new InvalidKeyException("Issue Definition rowId required");
+
+            try
+            {
+                IssueManager.deleteIssueListDef(rowId, c, getUserSchema().getUser());
+            }
+            catch (Exception e)
+            {
+                throw new RuntimeException(e.getMessage());
+            }
+        }
+    }
+
+    public class MultiValueInputColumn extends DataColumn
+    {
+        private final List<Pair<String, String>> _values;
+
+        public MultiValueInputColumn(ColumnInfo col, @NotNull List<Pair<String, String>> values)
+        {
+            super(col);
+            _values = values;
+        }
+
+        @Override
+        public void renderInputHtml(RenderContext ctx, Writer out, Object val) throws IOException
+        {
+            String formFieldName = ctx.getForm().getFormFieldName(getColumnInfo());
+
+            out.write("<select name='");
+            out.write(formFieldName);
+            out.write("'>\n");
+
+            if (_values.size() > 0)
+            {
+                for (Pair<String, String> value : _values)
+                {
+                    out.write("<option value='");
+                    out.write(PageFlowUtil.filter(value.first));
+                    out.write("'>");
+                    out.write(PageFlowUtil.filter(value.second));
+                    out.write("</option>\n");
+                }
+            }
+            else
+            {
+                out.write("<option value=''/>");
+            }
+            out.write("</select>\n");
+        }
+
+        @Override
+        protected Object getInputValue(RenderContext ctx)
+        {
+            // HACK:
+            return _values;
+        }
+    }
+}