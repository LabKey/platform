--- conflicted
+++ resolved
@@ -1,859 +1,855 @@
-/*
- * Copyright (c) 2008-2019 LabKey Corporation
- *
- * Licensed under the Apache License, Version 2.0 (the "License");
- * you may not use this file except in compliance with the License.
- * You may obtain a copy of the License at
- *
- *     http://www.apache.org/licenses/LICENSE-2.0
- *
- * Unless required by applicable law or agreed to in writing, software
- * distributed under the License is distributed on an "AS IS" BASIS,
- * WITHOUT WARRANTIES OR CONDITIONS OF ANY KIND, either express or implied.
- * See the License for the specific language governing permissions and
- * limitations under the License.
- */
-
-package org.labkey.issue.query;
-
-import org.apache.commons.lang3.StringUtils;
-import org.apache.log4j.Level;
-import org.apache.log4j.Logger;
-import org.jetbrains.annotations.NotNull;
-import org.jetbrains.annotations.Nullable;
-import org.json.JSONObject;
-import org.labkey.api.collections.CaseInsensitiveHashMap;
-import org.labkey.api.collections.CaseInsensitiveHashSet;
-import org.labkey.api.collections.NamedObject;
-import org.labkey.api.collections.NamedObjectList;
-import org.labkey.api.data.*;
-import org.labkey.api.dataiterator.DataIterator;
-import org.labkey.api.dataiterator.DataIteratorBuilder;
-import org.labkey.api.dataiterator.DataIteratorContext;
-import org.labkey.api.dataiterator.DataIteratorUtil;
-import org.labkey.api.dataiterator.LoggingDataIterator;
-import org.labkey.api.dataiterator.SimpleTranslator;
-import org.labkey.api.dataiterator.TableInsertDataIterator;
-import org.labkey.api.dataiterator.WrapperDataIterator;
-import org.labkey.api.defaults.DefaultValueService;
-import org.labkey.api.exp.ExperimentException;
-import org.labkey.api.exp.PropertyDescriptor;
-import org.labkey.api.exp.PropertyType;
-import org.labkey.api.exp.property.Domain;
-import org.labkey.api.exp.property.DomainProperty;
-import org.labkey.api.issues.AbstractIssuesListDefDomainKind;
-import org.labkey.api.issues.IssuesSchema;
-import org.labkey.api.query.AliasedColumn;
-import org.labkey.api.query.BatchValidationException;
-import org.labkey.api.query.DefaultQueryUpdateService;
-import org.labkey.api.query.DetailsURL;
-import org.labkey.api.query.ExprColumn;
-import org.labkey.api.query.FieldKey;
-import org.labkey.api.query.FilteredTable;
-import org.labkey.api.query.PdLookupForeignKey;
-import org.labkey.api.query.QueryForeignKey;
-import org.labkey.api.query.QueryUpdateService;
-import org.labkey.api.query.RowIdForeignKey;
-import org.labkey.api.query.UserIdForeignKey;
-import org.labkey.api.query.UserIdRenderer;
-import org.labkey.api.query.UserSchema;
-import org.labkey.api.query.ValidationException;
-import org.labkey.api.security.User;
-import org.labkey.api.security.UserManager;
-import org.labkey.api.security.UserPrincipal;
-import org.labkey.api.security.permissions.InsertPermission;
-import org.labkey.api.security.permissions.Permission;
-import org.labkey.api.security.permissions.ReadPermission;
-import org.labkey.api.security.permissions.UpdatePermission;
-import org.labkey.api.util.ContainerContext;
-import org.labkey.api.util.SimpleNamedObject;
-import org.labkey.api.util.StringExpressionFactory;
-import org.labkey.api.view.ActionURL;
-import org.labkey.issue.IssuesController;
-import org.labkey.issue.model.Issue;
-import org.labkey.issue.model.IssueListDef;
-import org.labkey.issue.model.IssueManager;
-import org.labkey.issue.model.IssuePage;
-
-import java.io.IOException;
-import java.io.Writer;
-import java.sql.Connection;
-import java.sql.SQLException;
-import java.util.ArrayList;
-import java.util.Collection;
-import java.util.Collections;
-import java.util.HashMap;
-import java.util.HashSet;
-import java.util.LinkedHashSet;
-import java.util.List;
-import java.util.Map;
-import java.util.Set;
-import java.util.stream.Collectors;
-
-public class IssuesTable extends FilteredTable<IssuesQuerySchema> implements UpdateableTableInfo
-{
-    private static final Logger LOG = Logger.getLogger(IssuesTable.class);
-
-    private Set<Class<? extends Permission>> _allowablePermissions = new HashSet<>();
-    private IssueListDef _issueDef;
-    private TableExtension _extension;
-    private List<FieldKey> _extraDefaultColumns = new ArrayList<>();
-
-    public IssuesTable(IssuesQuerySchema schema, ContainerFilter cf, IssueListDef issueDef)
-    {
-        super(IssuesSchema.getInstance().getTableInfoIssues(), schema, cf);
-        setName(issueDef.getName());
-        setTitle(issueDef.getLabel());
-        setTitleColumn("Title");
-
-        _issueDef = issueDef;
-
-        _allowablePermissions.add(InsertPermission.class);
-        _allowablePermissions.add(UpdatePermission.class);
-        _allowablePermissions.add(ReadPermission.class);
-
-        addAllColumns();
-        setDefaultColumns();
-    }
-
-
-    private void addAllColumns()
-    {
-        IssuesQuerySchema schema = (IssuesQuerySchema)getUserSchema();
-        Set<String> baseProps = new CaseInsensitiveHashSet();
-        Map<String, String> colNameMap = new HashMap<>();
-        for (String colName : getDomainKind().getReservedPropertyNames(getDomain()))
-        {
-            colNameMap.put(colName.toLowerCase(), colName);
-        }
-        baseProps.addAll(getDomainKind().getReservedPropertyNames(getDomain()));
-
-        setDescription("Contains a row for each issue created in this folder.");
-
-        ActionURL base = IssuesController.issueURL(_userSchema.getContainer(), IssuesController.DetailsAction.class);
-        DetailsURL detailsURL = new DetailsURL(base, Collections.singletonMap("issueId", "IssueId"));
-        setDetailsURL(detailsURL);
-
-        IssueManager.EntryTypeNames names = IssueManager.getEntryTypeNames(getContainer(), _issueDef.getName());
-        var issueIdColumn = wrapColumn(_rootTable.getColumn("IssueId"));
-        issueIdColumn.setFk(new RowIdForeignKey(issueIdColumn)
-        {
-            public ColumnInfo createLookupColumn(ColumnInfo parent, String displayField)
-            {
-                if (displayField == null)
-                    return null;
-                return super.createLookupColumn(parent, displayField);
-            }
-        });
-
-        issueIdColumn.setKeyField(true);
-        issueIdColumn.setLabel(names.singularName + " ID");
-        issueIdColumn.setURL(detailsURL);
-        // When no sorts are added by views, QueryServiceImpl.createDefaultSort() adds the primary key's default sort direction
-        issueIdColumn.setSortDirection(Sort.SortDirection.DESC);
-        addColumn(issueIdColumn);
-
-        var folder = new AliasedColumn(this, "Folder", _rootTable.getColumn("container"));
-        folder.setHidden(true);
-        ContainerForeignKey.initColumn(folder, _userSchema);
-        addColumn(folder);
-
-        var related = addColumn(new AliasedColumn(this, "Related", issueIdColumn));
-        related.setKeyField(false);
-
-        DetailsURL relatedURL = new DetailsURL(base, Collections.singletonMap("issueId", FieldKey.fromParts("Related", "IssueId")));
-        relatedURL.setContainerContext(new ContainerContext.FieldKeyContext(FieldKey.fromParts("Related", "Folder")));
-        related.setURL(relatedURL);
-
-        QueryForeignKey qfk = new QueryForeignKey(getUserSchema(), IssuesTable.this.getContainerFilter(), getUserSchema(), getContainer(), "RelatedIssues", "IssueId", null)
-        {
-            @Override
-            public TableInfo getLookupTableInfo()
-            {
-                // What is the AllIssueTable anyway
-                // TODO ContainerFilter should not mutate table here
-                if (_table == null && getSchema() != null)
-                {
-                    // TODO use forWrite==true because of setFk() below
-                    _table = getUserSchema().getTable(_tableName, getLookupContainerFilter(), true, true);
-
-                    var lookupColumn = (BaseColumnInfo)_table.getColumn(getLookupColumnName());
-                    lookupColumn.setFk( QueryForeignKey.from(getUserSchema(), getLookupContainerFilter()).to(IssuesQuerySchema.ALL_ISSUE_TABLE, "issueid", null) );
-                    var junctionColumn = (BaseColumnInfo)_table.getColumn("RelatedIssueId");
-                    junctionColumn.setFk( QueryForeignKey.from(getUserSchema(), getLookupContainerFilter()).to(IssuesQuerySchema.ALL_ISSUE_TABLE, "issueid", null) );
-                }
-
-                return _table;
-            }
-        };
-
-        related.setFk(new MultiValuedForeignKey(qfk, "RelatedIssueId", "IssueId")
-        {
-            @Override
-            protected MultiValuedLookupColumn createMultiValuedLookupColumn( ColumnInfo relatedIssueId, ColumnInfo parent, ColumnInfo childKey, ColumnInfo junctionKey, ForeignKey fk)
-            {
-                ((BaseColumnInfo)relatedIssueId).setDisplayColumnFactory(new URLTitleDisplayColumnFactory("Issue ${Related/IssueId}: ${Related/Title:htmlEncode}"));
-
-                return super.createMultiValuedLookupColumn(relatedIssueId, parent, childKey, junctionKey, fk);
-            }
-        });
-
-        related.setDisplayColumnFactory(colInfo -> {
-            DataColumn dataColumn = new DataColumn(colInfo) {
-                @Override
-                public boolean isSortable()
-                {
-                    return false;
-                }
-
-                @Override
-                public boolean isFilterable()
-                {
-                    return false;
-                }
-            };
-            dataColumn.setURLTitle(new StringExpressionFactory.FieldKeyStringExpression("Issue ${Related/IssueId}: ${Related/Title:htmlEncode}", false, StringExpressionFactory.AbstractStringExpression.NullValueBehavior.NullResult));
-
-            return new MultiValuedDisplayColumn(dataColumn, true);
-        });
-
-        var entityId = addWrapColumn(_rootTable.getColumn(FieldKey.fromParts("EntityId")));
-        entityId.setHidden(true);
-
-        var issueDefId = addWrapColumn(_rootTable.getColumn(FieldKey.fromParts("IssueDefId")));
-        issueDefId.setHidden(true);
-
-        var duplicateCol = addWrapColumn(_rootTable.getColumn("Duplicate"));
-        duplicateCol.setURL(new DetailsURL(base, Collections.singletonMap("issueId", "Duplicate")));
-        duplicateCol.setDisplayColumnFactory(new URLTitleDisplayColumnFactory("Issue ${Duplicate}: ${Duplicate/Title:htmlEncode}"));
-        duplicateCol.setFk( QueryForeignKey.from(getUserSchema(), getContainerFilter())
-                .table(this).key("IssueId").display("IssueId") );
-
-        TableInfo defTable = _issueDef.createTable(getUserSchema().getUser());
-
-        HashMap<String,DomainProperty> properties = new HashMap<>();
-        for (DomainProperty dp : _issueDef.getDomain(getUserSchema().getUser()).getProperties())
-            properties.put(dp.getPropertyURI(), dp);
-
-        // add the domain columns
-        Collection<ColumnInfo> cols = new ArrayList<>(20);
-        for (ColumnInfo col : defTable.getColumns())
-        {
-            // omit protected columns
-            if (properties.containsKey(col.getPropertyURI()))
-            {
-                if (!IssuePage.shouldDisplay(properties.get(col.getPropertyURI()), _userSchema.getContainer(), _userSchema.getUser()))
-                    continue;
-            }
-            // Skip the lookup column itself
-            String colName = col.getName();
-            if (colNameMap.containsKey(colName))
-                colName = colNameMap.get(colName);
-
-            if (colName.equalsIgnoreCase("entityId") || ignoreColumn(colName))
-                continue;
-
-            var extensionCol = new ExprColumn(this, colName, col.getValueSql(ExprColumn.STR_TABLE_ALIAS), col.getJdbcType());
-            addColumn(extensionCol);
-            extensionCol.copyAttributesFrom(col);
-
-            if (col.isHidden())
-                extensionCol.setHidden(true);
-
-            if (isUserId(colName))
-            {
-                UserIdForeignKey.initColumn(extensionCol);
-            }
-            else if (colName.equalsIgnoreCase("AssignedTo"))
-            {
-                IssuesTable.AssignedToForeignKey.initColumn(extensionCol);
-            }
-            else if (colName.equalsIgnoreCase("NotifyList"))
-            {
-                extensionCol.setDisplayColumnFactory(colInfo -> new NotifyListDisplayColumn(colInfo, getUserSchema().getUser()));
-            }
-            cols.add(extensionCol);
-
-            if (!baseProps.contains(colName))
-            {
-                _extraDefaultColumns.add(FieldKey.fromParts(colName));
-            }
-        }
-
-        for (ColumnInfo col : cols)
-        {
-            String propertyURI = col.getPropertyURI();
-            if (null != propertyURI)
-            {
-                DomainProperty dp = properties.get(propertyURI);
-                PropertyDescriptor pd = (null==dp) ? null : dp.getPropertyDescriptor();
-
-                if (null != dp && null != pd)
-                {
-                    if (pd.getLookupQuery() != null || pd.getConceptURI() != null)
-                    {
-                        ((BaseColumnInfo)col).setFk(new IssuesPdLookupForeignKey(schema, pd));
-                        TableInfo target = col.getFk().getLookupTableInfo();
-                        if (null != target && target.getPkColumnNames().size() == 1 && StringUtils.equalsIgnoreCase(target.getTitleColumn(),target.getPkColumnNames().get(0)))
-                        {
-                            ((BaseColumnInfo)col).setDisplayColumnFactory(ColumnInfo.NOLOOKUP_FACTORY);
-                        }
-                    }
-
-                    if (pd.getPropertyType() == PropertyType.MULTI_LINE)
-                    {
-                        ((BaseColumnInfo)col).setDisplayColumnFactory(colInfo -> {
-                            DataColumn dc = new DataColumn(colInfo);
-                            dc.setPreserveNewlines(true);
-                            return dc;
-                        });
-                    }
-                }
-            }
-        }
-
-        getDomainKind().addAdditionalQueryColumns(this);
-    }
-
-    private boolean ignoreColumn(String colName)
-    {
-        return colName.equalsIgnoreCase("container");
-    }
-
-    private boolean isUserId(String colName)
-    {
-        return colName.equalsIgnoreCase("CreatedBy") ||
-                colName.equalsIgnoreCase("ModifiedBy") ||
-                colName.equalsIgnoreCase("ClosedBy") ||
-                colName.equalsIgnoreCase("ResolvedBy");
-    }
-
-    private void setDefaultColumns()
-    {
-        Set<FieldKey> columns = new LinkedHashSet<>();
-        // match the domain kind default columns with the columns in the actual domain instance
-        Set<FieldKey> existingColumns = getColumns()
-                .stream()
-                .map(ColumnInfo::getFieldKey)
-                .collect(Collectors.toSet());
-        columns.addAll(getDomainKind().getDefaultColumnNames()
-                .stream()
-                .filter(existingColumns::contains)
-                .collect(Collectors.toList()));
-        columns.addAll(_extraDefaultColumns);
-        setDefaultVisibleColumns(columns);
-    }
-
-    @NotNull
-    @Override
-    public SQLFragment getFromSQL(String alias)
-    {
-        TableInfo provisioned = _issueDef.createTable(getUserSchema().getUser());
-
-        SQLFragment sql = new SQLFragment();
-        sql.append("(SELECT * FROM\n");
-        sql.append("(SELECT i.issueid, i.duplicate, i.lastIndexed, i.issueDefId, p.* FROM ");
-        sql.append(_rootTable, "i");
-        sql.append(" INNER JOIN ").append(provisioned, "p").append(" ON i.entityId = p.entityId");
-        sql.append(") x");
-
-        // WHERE
-        Map<FieldKey, ColumnInfo> columnMap = Table.createColumnMap(getFromTable(), getFromTable().getColumns());
-        SQLFragment filterFrag = getFilter().getSQLFragment(_rootTable.getSqlDialect(), columnMap);
-        sql.append("\n").append(filterFrag).append(") ").append(alias);
-
-        return sql;
-    }
-
-    @Nullable
-    @Override
-    public Domain getDomain()
-    {
-        return _issueDef.getDomain(getUserSchema().getUser());
-    }
-
-    @Nullable
-    @Override
-    public AbstractIssuesListDefDomainKind<JSONObject> getDomainKind()
-    {
-<<<<<<< HEAD
-        return (AbstractIssuesListDefDomainKind<JSONObject>)super.getDomainKind();
-=======
-        return (AbstractIssuesListDefDomainKind) super.getDomainKind();
->>>>>>> 6288da34
-    }
-
-    @Nullable
-    @Override
-    public QueryUpdateService getUpdateService()
-    {
-        return new IssuesUpdateService(this);
-    }
-
-    protected final boolean isAllowedPermission(Class<? extends Permission> perm)
-    {
-        return _allowablePermissions.contains(perm);
-    }
-
-    @Override
-    public boolean hasPermission(@NotNull UserPrincipal user, @NotNull Class<? extends Permission> perm)
-    {
-        if (getUpdateService() != null)
-        {
-            return isAllowedPermission(perm) && _userSchema.getContainer().hasPermission(user, perm);
-        }
-        return false;
-    }
-
-    @Override
-    public boolean insertSupported()
-    {
-        return true;
-    }
-
-    @Override
-    public boolean updateSupported()
-    {
-        return true;
-    }
-
-    @Override
-    public boolean deleteSupported()
-    {
-        return false;
-    }
-
-    @Override
-    public TableInfo getSchemaTableInfo()
-    {
-        return ((FilteredTable)getRealTable()).getRealTable();
-    }
-
-    @Override
-    public ObjectUriType getObjectUriType()
-    {
-        return ObjectUriType.schemaColumn;
-    }
-
-    @Nullable
-    @Override
-    public String getObjectURIColumnName()
-    {
-        return "EntityId";
-    }
-
-    @Nullable
-    @Override
-    public String getObjectIdColumnName()
-    {
-        return null;
-    }
-
-    @Nullable
-    @Override
-    public CaseInsensitiveHashMap<String> remapSchemaColumns()
-    {
-        return null;
-    }
-
-    @Nullable
-    @Override
-    public CaseInsensitiveHashSet skipProperties()
-    {
-        return null;
-    }
-
-    @Override
-    public DataIteratorBuilder persistRows(DataIteratorBuilder data, DataIteratorContext context)
-    {
-        DataIteratorBuilder step0 = new IssuesDataIteratorBuilder(data, context, getUserSchema().getUser());
-        return new IssuesTable.DefaultValuesIteratorBuilder(step0, context, getUserSchema().getUser());
-    }
-
-    @Override
-    public Parameter.ParameterMap insertStatement(Connection conn, User user)
-    {
-        return null;
-    }
-
-    @Override
-    public Parameter.ParameterMap updateStatement(Connection conn, User user, Set<String> columns)
-    {
-        return null;
-    }
-
-    @Override
-    public Parameter.ParameterMap deleteStatement(Connection conn)
-    {
-        return null;
-    }
-
-    private class IssuesUpdateService extends DefaultQueryUpdateService
-    {
-        public IssuesUpdateService(IssuesTable table)
-        {
-            super(table, table.getRealTable());
-        }
-
-        @Override
-        protected int truncateRows(User user, Container container)
-        {
-            return IssueManager.truncateIssueList(_issueDef, container, user);
-        }
-
-        @Override
-        public int importRows(User user, Container container, DataIteratorBuilder rows, BatchValidationException errors, @Nullable Map<Enum,Object> configParameters, Map<String, Object> extraScriptContext)
-        {
-            return _importRowsUsingDIB(user, container, rows, null, getDataIteratorContext(errors, InsertOption.IMPORT, configParameters), extraScriptContext);
-        }
-
-        @Override
-        public List<Map<String, Object>> insertRows(User user, Container container, List<Map<String, Object>> rows, BatchValidationException errors, @Nullable Map<Enum, Object> configParameters, Map<String, Object> extraScriptContext)
-        {
-            List<Map<String, Object>> results = super._insertRowsUsingDIB(user, container, rows, getDataIteratorContext(errors, InsertOption.INSERT, configParameters), extraScriptContext);
-            return results;
-        }
-
-        @Override
-        protected Map<String, Object> _update(User user, Container c, Map<String, Object> row, Map<String, Object> oldRow, Object[] keys) throws SQLException, ValidationException
-        {
-            try (DbScope.Transaction transaction = IssuesSchema.getInstance().getSchema().getScope().ensureTransaction())
-            {
-                // entityId is not the pk but is needed to update the issuedefs provisioned table
-                String entityId = (String)oldRow.get("entityid");
-                if (entityId == null)
-                    throw new ValidationException("entityid required to update row");
-
-                // update issues.issues
-                Map<String, Object> ret = new CaseInsensitiveHashMap<>(super._update(user, c, row, oldRow, keys));
-
-                // update provisioned table -- note that entityId isn't the PK so we need to use the filter to update the correct row instead
-                keys = new Object[] {};
-                TableInfo t = _issueDef.createTable(user);
-                SimpleFilter filter = new SimpleFilter(FieldKey.fromParts("EntityId"), entityId);
-                ret.putAll(Table.update(user, t, row, keys, filter, Level.DEBUG));
-
-                // save default values
-                Domain domain = _issueDef.getDomain(user);
-                Map<DomainProperty, Object> defaultValues = new HashMap<>();
-                for (DomainProperty prop : domain.getProperties())
-                {
-                    if (row.containsKey(prop.getName()) && (row.get(prop.getName()) != null))
-                    {
-                        defaultValues.put(prop, row.get(prop.getName()));
-                    }
-                }
-
-                try
-                {
-                    DefaultValueService.get().setDefaultValues(c, defaultValues, user);
-                }
-                catch (ExperimentException e)
-                {
-                    throw new RuntimeException(e);
-                }
-                transaction.commit();
-
-                return ret;
-            }
-        }
-    }
-
-    private class IssuesDataIteratorBuilder implements DataIteratorBuilder
-    {
-        private DataIteratorContext _context;
-        private final DataIteratorBuilder _in;
-
-        private User _user;
-
-        IssuesDataIteratorBuilder(@NotNull DataIteratorBuilder in, DataIteratorContext context, User user)
-        {
-            _context = context;
-            _in = in;
-            _user = user;
-        }
-
-        @Override
-        public DataIterator getDataIterator(DataIteratorContext context)
-        {
-            _context = context;
-            DataIterator input = _in.getDataIterator(context);
-            if (null == input)
-                return null;
-
-            final Container c = getContainer();
-
-            SimpleTranslator step0 = new SimpleTranslator(input, context);
-            step0.selectAll();
-
-            // Replace the issueDefId column with one which has the correct value
-            Map<String, Integer> nameMap = step0.getColumnNameMap();
-            if (nameMap.containsKey("issueDefId"))
-            {
-                step0.removeColumn(nameMap.get("issueDefId"));
-            }
-            var issueDefCol = IssuesSchema.getInstance().getTableInfoIssues().getColumn("issueDefId");
-            step0.addColumn(issueDefCol, new SimpleTranslator.ConstantColumn(_issueDef.getRowId()));
-
-            // Insert into issues.issues then the provisioned table
-            DataIteratorBuilder step2 = TableInsertDataIterator.create(DataIteratorBuilder.wrap(step0), IssuesSchema.getInstance().getTableInfoIssues(), c, context);
-            DataIteratorBuilder step3 = TableInsertDataIterator.create(step2, _issueDef.createTable(getUserSchema().getUser()), c, context);
-
-            return LoggingDataIterator.wrap(step3.getDataIterator(context));
-        }
-    }
-
-    /**
-     * Data iterator to handle issues default values
-     */
-    private class DefaultValuesIteratorBuilder implements DataIteratorBuilder
-    {
-        private DataIteratorContext _context;
-        private final DataIteratorBuilder _in;
-        private User _user;
-
-        DefaultValuesIteratorBuilder(@NotNull DataIteratorBuilder in, DataIteratorContext context, User user)
-        {
-            _context = context;
-            _in = in;
-            _user = user;
-        }
-
-        @Override
-        public DataIterator getDataIterator(DataIteratorContext context)
-        {
-            DataIterator pre = _in.getDataIterator(context);
-            return LoggingDataIterator.wrap(new IssuesTable.DefaultValuesDataIterator(pre, context, _user));
-        }
-    }
-
-    private class DefaultValuesDataIterator extends WrapperDataIterator
-    {
-        final DataIteratorContext _context;
-        final User _user;
-        Map<DomainProperty, Object> _defaultValues = new HashMap<>();
-        Map<String, Integer> _columnMap;
-        Domain _domain;
-
-        protected DefaultValuesDataIterator(DataIterator di, DataIteratorContext context, User user)
-        {
-            super(di);
-            _context = context;
-
-            _columnMap = DataIteratorUtil.createColumnNameMap(di);
-            _domain = _issueDef.getDomain(user);
-
-            _user = user;
-        }
-
-        private BatchValidationException getErrors()
-        {
-            return _context.getErrors();
-        }
-
-        @Override
-        public boolean next() throws BatchValidationException
-        {
-            boolean hasNext = super.next();
-
-            // skip processing if there are errors upstream
-            if (getErrors().hasErrors())
-                return hasNext;
-
-            // for each iteration collect the default values, only save the single set
-            for (DomainProperty prop : _domain.getProperties())
-            {
-                Integer idx = _columnMap.get(prop.getName());
-                if (idx != null)
-                {
-                    Object value = get(idx);
-                    if (value != null)
-                    {
-                        _defaultValues.put(prop, value);
-                    }
-                }
-            }
-
-            if (!hasNext)
-            {
-                try
-                {
-                    DefaultValueService.get().setDefaultValues(getContainer(), _defaultValues, _user);
-                }
-                catch (ExperimentException e)
-                {
-                    throw new RuntimeException(e);
-                }
-            }
-            return hasNext;
-        }
-    }
-
-    /**
-     * Lookup FK which preserves the current value of the field regardless of whether it
-     * is contained in the lookup.
-     */
-    static class IssuesPdLookupForeignKey extends PdLookupForeignKey
-    {
-        private User _user;
-        private Container _container;
-        private String _propName;
-
-        public IssuesPdLookupForeignKey(IssuesQuerySchema schema, PropertyDescriptor pd)
-        {
-            super(schema, schema.getContainer(), schema.getUser(), null, pd, pd.getLookupSchema(), pd.getLookupQuery(), pd.getContainer());
-            _user = schema.getUser();
-            _container = schema.getContainer();
-            _propName = pd.getName();
-        }
-
-        @Override
-        public NamedObjectList getSelectList(RenderContext ctx)
-        {
-            NamedObjectList objectList = super.getSelectList(ctx);
-            Integer issueId = ctx.get(FieldKey.fromParts("IssueId"), Integer.class);
-            if (issueId != null)
-            {
-                Issue issue = IssueManager.getIssue(_container, _user, issueId);
-                if (issue != null)
-                {
-                    Object value = issue.getProperties().get(_propName);
-                    if (value instanceof String)
-                    {
-                        NamedObject entry = new SimpleNamedObject(value.toString(), value);
-                        if (!objectList.contains(entry))
-                        {
-                            objectList.put(entry);
-                        }
-                    }
-                }
-            }
-            return objectList;
-        }
-    }
-
-    static class AssignedToForeignKey extends UserIdForeignKey
-    {
-        UserSchema _schema;
-
-        static public ColumnInfo initColumn(BaseColumnInfo column)
-        {
-            column.setFk(new IssuesTable.AssignedToForeignKey(column.getParentTable().getUserSchema()));
-            column.setDisplayColumnFactory(colInfo -> new UserIdRenderer(colInfo));
-            return column;
-        }
-
-        public AssignedToForeignKey(UserSchema schema)
-        {
-            super(schema);
-            _schema = schema;
-        }
-
-        @Override
-        public NamedObjectList getSelectList(RenderContext ctx)
-        {
-            NamedObjectList objectList = new NamedObjectList();
-            Integer issueId = ctx.get(FieldKey.fromParts("IssueId"), Integer.class);
-            String issueDefName = ctx.get(FieldKey.fromParts("IssueDefName"), String.class);
-            Integer assignedTo = ctx.get(FieldKey.fromParts("AssignedTo"), Integer.class);
-            Issue issue = null;
-            boolean hasAssignedTo = false;
-
-            if (issueId != null)
-            {
-                issue = IssueManager.getIssue(_schema.getContainer(), _schema.getUser(), issueId);
-            }
-
-            for (User user : IssueManager.getAssignedToList(ctx.getContainer(), issueDefName, issue))
-            {
-                if (assignedTo != null && !hasAssignedTo && user.getUserId() == assignedTo)
-                    hasAssignedTo = true;
-
-                objectList.put(new SimpleNamedObject(String.valueOf(user.getUserId()), user.getDisplayName(_schema.getUser())));
-            }
-
-            // make sure an entry is ensured for the current assigned to user
-            if (assignedTo != null && !hasAssignedTo)
-                objectList.put(new SimpleNamedObject(String.valueOf(assignedTo), UserManager.getDisplayName(assignedTo, _schema.getUser())));
-
-            return objectList;
-        }
-    }
-}
-
-// TODO: Remove this class after adding a 'linkTitle' or 'urlTitle' property to ColumnRenderProperties
-class URLTitleDisplayColumnFactory implements DisplayColumnFactory
-{
-    StringExpressionFactory.FieldKeyStringExpression _urlTitleExpr;
-
-    public URLTitleDisplayColumnFactory(String urlTitleExpr)
-    {
-        this(new StringExpressionFactory.FieldKeyStringExpression(urlTitleExpr, false, StringExpressionFactory.AbstractStringExpression.NullValueBehavior.NullResult));
-    }
-
-    public URLTitleDisplayColumnFactory(StringExpressionFactory.FieldKeyStringExpression urlTitleExpr)
-    {
-        _urlTitleExpr = urlTitleExpr;
-    }
-
-    @Override
-    public DisplayColumn createRenderer(ColumnInfo colInfo)
-    {
-        DisplayColumn displayColumn = new DataColumn(colInfo);
-        displayColumn.setURLTitle(_urlTitleExpr);
-        return displayColumn;
-    }
-}
-
-class NotifyListDisplayColumn extends DataColumn
-{
-    private User _user;
-    private static final String DELIM = ", ";
-
-    public NotifyListDisplayColumn(ColumnInfo col, User curUser)
-    {
-        super(col);
-        _user = curUser;
-    }
-
-    public void renderGridCellContents(RenderContext ctx, Writer out) throws IOException
-    {
-        Object o = getValue(ctx);
-        if (o != null)
-        {
-            List<String> usernames = new ArrayList<>();
-
-            for (String notifyUser : o.toString().split(";"))
-            {
-                notifyUser = parseUserDisplayName(notifyUser);
-                if (notifyUser != null)
-                    usernames.add(notifyUser);
-            }
-
-            out.write(StringUtils.join(usernames, DELIM));
-        }
-    }
-
-    @Nullable
-    public String parseUserDisplayName(String part)
-    {
-        part = StringUtils.trimToNull(part);
-        if (part != null)
-        {
-            // Issue 20914
-            // NOTE: this doesn't address the bad data in the backend just displaying it
-            // TODO: consider update script for fixing this issue...
-            try
-            {
-                User user = UserManager.getUser(Integer.parseInt(part));
-                if (user != null)
-                    return user.getDisplayName(_user);
-            }
-            catch (NumberFormatException e)
-            {
-                return part;
-            }
-        }
-        return null;
-    }
-}
+/*
+ * Copyright (c) 2008-2019 LabKey Corporation
+ *
+ * Licensed under the Apache License, Version 2.0 (the "License");
+ * you may not use this file except in compliance with the License.
+ * You may obtain a copy of the License at
+ *
+ *     http://www.apache.org/licenses/LICENSE-2.0
+ *
+ * Unless required by applicable law or agreed to in writing, software
+ * distributed under the License is distributed on an "AS IS" BASIS,
+ * WITHOUT WARRANTIES OR CONDITIONS OF ANY KIND, either express or implied.
+ * See the License for the specific language governing permissions and
+ * limitations under the License.
+ */
+
+package org.labkey.issue.query;
+
+import org.apache.commons.lang3.StringUtils;
+import org.apache.log4j.Level;
+import org.apache.log4j.Logger;
+import org.jetbrains.annotations.NotNull;
+import org.jetbrains.annotations.Nullable;
+import org.json.JSONObject;
+import org.labkey.api.collections.CaseInsensitiveHashMap;
+import org.labkey.api.collections.CaseInsensitiveHashSet;
+import org.labkey.api.collections.NamedObject;
+import org.labkey.api.collections.NamedObjectList;
+import org.labkey.api.data.*;
+import org.labkey.api.dataiterator.DataIterator;
+import org.labkey.api.dataiterator.DataIteratorBuilder;
+import org.labkey.api.dataiterator.DataIteratorContext;
+import org.labkey.api.dataiterator.DataIteratorUtil;
+import org.labkey.api.dataiterator.LoggingDataIterator;
+import org.labkey.api.dataiterator.SimpleTranslator;
+import org.labkey.api.dataiterator.TableInsertDataIterator;
+import org.labkey.api.dataiterator.WrapperDataIterator;
+import org.labkey.api.defaults.DefaultValueService;
+import org.labkey.api.exp.ExperimentException;
+import org.labkey.api.exp.PropertyDescriptor;
+import org.labkey.api.exp.PropertyType;
+import org.labkey.api.exp.property.Domain;
+import org.labkey.api.exp.property.DomainProperty;
+import org.labkey.api.issues.AbstractIssuesListDefDomainKind;
+import org.labkey.api.issues.IssuesSchema;
+import org.labkey.api.query.AliasedColumn;
+import org.labkey.api.query.BatchValidationException;
+import org.labkey.api.query.DefaultQueryUpdateService;
+import org.labkey.api.query.DetailsURL;
+import org.labkey.api.query.ExprColumn;
+import org.labkey.api.query.FieldKey;
+import org.labkey.api.query.FilteredTable;
+import org.labkey.api.query.PdLookupForeignKey;
+import org.labkey.api.query.QueryForeignKey;
+import org.labkey.api.query.QueryUpdateService;
+import org.labkey.api.query.RowIdForeignKey;
+import org.labkey.api.query.UserIdForeignKey;
+import org.labkey.api.query.UserIdRenderer;
+import org.labkey.api.query.UserSchema;
+import org.labkey.api.query.ValidationException;
+import org.labkey.api.security.User;
+import org.labkey.api.security.UserManager;
+import org.labkey.api.security.UserPrincipal;
+import org.labkey.api.security.permissions.InsertPermission;
+import org.labkey.api.security.permissions.Permission;
+import org.labkey.api.security.permissions.ReadPermission;
+import org.labkey.api.security.permissions.UpdatePermission;
+import org.labkey.api.util.ContainerContext;
+import org.labkey.api.util.SimpleNamedObject;
+import org.labkey.api.util.StringExpressionFactory;
+import org.labkey.api.view.ActionURL;
+import org.labkey.issue.IssuesController;
+import org.labkey.issue.model.Issue;
+import org.labkey.issue.model.IssueListDef;
+import org.labkey.issue.model.IssueManager;
+import org.labkey.issue.model.IssuePage;
+
+import java.io.IOException;
+import java.io.Writer;
+import java.sql.Connection;
+import java.sql.SQLException;
+import java.util.ArrayList;
+import java.util.Collection;
+import java.util.Collections;
+import java.util.HashMap;
+import java.util.HashSet;
+import java.util.LinkedHashSet;
+import java.util.List;
+import java.util.Map;
+import java.util.Set;
+import java.util.stream.Collectors;
+
+public class IssuesTable extends FilteredTable<IssuesQuerySchema> implements UpdateableTableInfo
+{
+    private static final Logger LOG = Logger.getLogger(IssuesTable.class);
+
+    private Set<Class<? extends Permission>> _allowablePermissions = new HashSet<>();
+    private IssueListDef _issueDef;
+    private TableExtension _extension;
+    private List<FieldKey> _extraDefaultColumns = new ArrayList<>();
+
+    public IssuesTable(IssuesQuerySchema schema, ContainerFilter cf, IssueListDef issueDef)
+    {
+        super(IssuesSchema.getInstance().getTableInfoIssues(), schema, cf);
+        setName(issueDef.getName());
+        setTitle(issueDef.getLabel());
+        setTitleColumn("Title");
+
+        _issueDef = issueDef;
+
+        _allowablePermissions.add(InsertPermission.class);
+        _allowablePermissions.add(UpdatePermission.class);
+        _allowablePermissions.add(ReadPermission.class);
+
+        addAllColumns();
+        setDefaultColumns();
+    }
+
+
+    private void addAllColumns()
+    {
+        IssuesQuerySchema schema = (IssuesQuerySchema)getUserSchema();
+        Set<String> baseProps = new CaseInsensitiveHashSet();
+        Map<String, String> colNameMap = new HashMap<>();
+        for (String colName : getDomainKind().getReservedPropertyNames(getDomain()))
+        {
+            colNameMap.put(colName.toLowerCase(), colName);
+        }
+        baseProps.addAll(getDomainKind().getReservedPropertyNames(getDomain()));
+
+        setDescription("Contains a row for each issue created in this folder.");
+
+        ActionURL base = IssuesController.issueURL(_userSchema.getContainer(), IssuesController.DetailsAction.class);
+        DetailsURL detailsURL = new DetailsURL(base, Collections.singletonMap("issueId", "IssueId"));
+        setDetailsURL(detailsURL);
+
+        IssueManager.EntryTypeNames names = IssueManager.getEntryTypeNames(getContainer(), _issueDef.getName());
+        var issueIdColumn = wrapColumn(_rootTable.getColumn("IssueId"));
+        issueIdColumn.setFk(new RowIdForeignKey(issueIdColumn)
+        {
+            public ColumnInfo createLookupColumn(ColumnInfo parent, String displayField)
+            {
+                if (displayField == null)
+                    return null;
+                return super.createLookupColumn(parent, displayField);
+            }
+        });
+
+        issueIdColumn.setKeyField(true);
+        issueIdColumn.setLabel(names.singularName + " ID");
+        issueIdColumn.setURL(detailsURL);
+        // When no sorts are added by views, QueryServiceImpl.createDefaultSort() adds the primary key's default sort direction
+        issueIdColumn.setSortDirection(Sort.SortDirection.DESC);
+        addColumn(issueIdColumn);
+
+        var folder = new AliasedColumn(this, "Folder", _rootTable.getColumn("container"));
+        folder.setHidden(true);
+        ContainerForeignKey.initColumn(folder, _userSchema);
+        addColumn(folder);
+
+        var related = addColumn(new AliasedColumn(this, "Related", issueIdColumn));
+        related.setKeyField(false);
+
+        DetailsURL relatedURL = new DetailsURL(base, Collections.singletonMap("issueId", FieldKey.fromParts("Related", "IssueId")));
+        relatedURL.setContainerContext(new ContainerContext.FieldKeyContext(FieldKey.fromParts("Related", "Folder")));
+        related.setURL(relatedURL);
+
+        QueryForeignKey qfk = new QueryForeignKey(getUserSchema(), IssuesTable.this.getContainerFilter(), getUserSchema(), getContainer(), "RelatedIssues", "IssueId", null)
+        {
+            @Override
+            public TableInfo getLookupTableInfo()
+            {
+                // What is the AllIssueTable anyway
+                // TODO ContainerFilter should not mutate table here
+                if (_table == null && getSchema() != null)
+                {
+                    // TODO use forWrite==true because of setFk() below
+                    _table = getUserSchema().getTable(_tableName, getLookupContainerFilter(), true, true);
+
+                    var lookupColumn = (BaseColumnInfo)_table.getColumn(getLookupColumnName());
+                    lookupColumn.setFk( QueryForeignKey.from(getUserSchema(), getLookupContainerFilter()).to(IssuesQuerySchema.ALL_ISSUE_TABLE, "issueid", null) );
+                    var junctionColumn = (BaseColumnInfo)_table.getColumn("RelatedIssueId");
+                    junctionColumn.setFk( QueryForeignKey.from(getUserSchema(), getLookupContainerFilter()).to(IssuesQuerySchema.ALL_ISSUE_TABLE, "issueid", null) );
+                }
+
+                return _table;
+            }
+        };
+
+        related.setFk(new MultiValuedForeignKey(qfk, "RelatedIssueId", "IssueId")
+        {
+            @Override
+            protected MultiValuedLookupColumn createMultiValuedLookupColumn( ColumnInfo relatedIssueId, ColumnInfo parent, ColumnInfo childKey, ColumnInfo junctionKey, ForeignKey fk)
+            {
+                ((BaseColumnInfo)relatedIssueId).setDisplayColumnFactory(new URLTitleDisplayColumnFactory("Issue ${Related/IssueId}: ${Related/Title:htmlEncode}"));
+
+                return super.createMultiValuedLookupColumn(relatedIssueId, parent, childKey, junctionKey, fk);
+            }
+        });
+
+        related.setDisplayColumnFactory(colInfo -> {
+            DataColumn dataColumn = new DataColumn(colInfo) {
+                @Override
+                public boolean isSortable()
+                {
+                    return false;
+                }
+
+                @Override
+                public boolean isFilterable()
+                {
+                    return false;
+                }
+            };
+            dataColumn.setURLTitle(new StringExpressionFactory.FieldKeyStringExpression("Issue ${Related/IssueId}: ${Related/Title:htmlEncode}", false, StringExpressionFactory.AbstractStringExpression.NullValueBehavior.NullResult));
+
+            return new MultiValuedDisplayColumn(dataColumn, true);
+        });
+
+        var entityId = addWrapColumn(_rootTable.getColumn(FieldKey.fromParts("EntityId")));
+        entityId.setHidden(true);
+
+        var issueDefId = addWrapColumn(_rootTable.getColumn(FieldKey.fromParts("IssueDefId")));
+        issueDefId.setHidden(true);
+
+        var duplicateCol = addWrapColumn(_rootTable.getColumn("Duplicate"));
+        duplicateCol.setURL(new DetailsURL(base, Collections.singletonMap("issueId", "Duplicate")));
+        duplicateCol.setDisplayColumnFactory(new URLTitleDisplayColumnFactory("Issue ${Duplicate}: ${Duplicate/Title:htmlEncode}"));
+        duplicateCol.setFk( QueryForeignKey.from(getUserSchema(), getContainerFilter())
+                .table(this).key("IssueId").display("IssueId") );
+
+        TableInfo defTable = _issueDef.createTable(getUserSchema().getUser());
+
+        HashMap<String,DomainProperty> properties = new HashMap<>();
+        for (DomainProperty dp : _issueDef.getDomain(getUserSchema().getUser()).getProperties())
+            properties.put(dp.getPropertyURI(), dp);
+
+        // add the domain columns
+        Collection<ColumnInfo> cols = new ArrayList<>(20);
+        for (ColumnInfo col : defTable.getColumns())
+        {
+            // omit protected columns
+            if (properties.containsKey(col.getPropertyURI()))
+            {
+                if (!IssuePage.shouldDisplay(properties.get(col.getPropertyURI()), _userSchema.getContainer(), _userSchema.getUser()))
+                    continue;
+            }
+            // Skip the lookup column itself
+            String colName = col.getName();
+            if (colNameMap.containsKey(colName))
+                colName = colNameMap.get(colName);
+
+            if (colName.equalsIgnoreCase("entityId") || ignoreColumn(colName))
+                continue;
+
+            var extensionCol = new ExprColumn(this, colName, col.getValueSql(ExprColumn.STR_TABLE_ALIAS), col.getJdbcType());
+            addColumn(extensionCol);
+            extensionCol.copyAttributesFrom(col);
+
+            if (col.isHidden())
+                extensionCol.setHidden(true);
+
+            if (isUserId(colName))
+            {
+                UserIdForeignKey.initColumn(extensionCol);
+            }
+            else if (colName.equalsIgnoreCase("AssignedTo"))
+            {
+                IssuesTable.AssignedToForeignKey.initColumn(extensionCol);
+            }
+            else if (colName.equalsIgnoreCase("NotifyList"))
+            {
+                extensionCol.setDisplayColumnFactory(colInfo -> new NotifyListDisplayColumn(colInfo, getUserSchema().getUser()));
+            }
+            cols.add(extensionCol);
+
+            if (!baseProps.contains(colName))
+            {
+                _extraDefaultColumns.add(FieldKey.fromParts(colName));
+            }
+        }
+
+        for (ColumnInfo col : cols)
+        {
+            String propertyURI = col.getPropertyURI();
+            if (null != propertyURI)
+            {
+                DomainProperty dp = properties.get(propertyURI);
+                PropertyDescriptor pd = (null==dp) ? null : dp.getPropertyDescriptor();
+
+                if (null != dp && null != pd)
+                {
+                    if (pd.getLookupQuery() != null || pd.getConceptURI() != null)
+                    {
+                        ((BaseColumnInfo)col).setFk(new IssuesPdLookupForeignKey(schema, pd));
+                        TableInfo target = col.getFk().getLookupTableInfo();
+                        if (null != target && target.getPkColumnNames().size() == 1 && StringUtils.equalsIgnoreCase(target.getTitleColumn(),target.getPkColumnNames().get(0)))
+                        {
+                            ((BaseColumnInfo)col).setDisplayColumnFactory(ColumnInfo.NOLOOKUP_FACTORY);
+                        }
+                    }
+
+                    if (pd.getPropertyType() == PropertyType.MULTI_LINE)
+                    {
+                        ((BaseColumnInfo)col).setDisplayColumnFactory(colInfo -> {
+                            DataColumn dc = new DataColumn(colInfo);
+                            dc.setPreserveNewlines(true);
+                            return dc;
+                        });
+                    }
+                }
+            }
+        }
+
+        getDomainKind().addAdditionalQueryColumns(this);
+    }
+
+    private boolean ignoreColumn(String colName)
+    {
+        return colName.equalsIgnoreCase("container");
+    }
+
+    private boolean isUserId(String colName)
+    {
+        return colName.equalsIgnoreCase("CreatedBy") ||
+                colName.equalsIgnoreCase("ModifiedBy") ||
+                colName.equalsIgnoreCase("ClosedBy") ||
+                colName.equalsIgnoreCase("ResolvedBy");
+    }
+
+    private void setDefaultColumns()
+    {
+        Set<FieldKey> columns = new LinkedHashSet<>();
+        // match the domain kind default columns with the columns in the actual domain instance
+        Set<FieldKey> existingColumns = getColumns()
+                .stream()
+                .map(ColumnInfo::getFieldKey)
+                .collect(Collectors.toSet());
+        columns.addAll(getDomainKind().getDefaultColumnNames()
+                .stream()
+                .filter(existingColumns::contains)
+                .collect(Collectors.toList()));
+        columns.addAll(_extraDefaultColumns);
+        setDefaultVisibleColumns(columns);
+    }
+
+    @NotNull
+    @Override
+    public SQLFragment getFromSQL(String alias)
+    {
+        TableInfo provisioned = _issueDef.createTable(getUserSchema().getUser());
+
+        SQLFragment sql = new SQLFragment();
+        sql.append("(SELECT * FROM\n");
+        sql.append("(SELECT i.issueid, i.duplicate, i.lastIndexed, i.issueDefId, p.* FROM ");
+        sql.append(_rootTable, "i");
+        sql.append(" INNER JOIN ").append(provisioned, "p").append(" ON i.entityId = p.entityId");
+        sql.append(") x");
+
+        // WHERE
+        Map<FieldKey, ColumnInfo> columnMap = Table.createColumnMap(getFromTable(), getFromTable().getColumns());
+        SQLFragment filterFrag = getFilter().getSQLFragment(_rootTable.getSqlDialect(), columnMap);
+        sql.append("\n").append(filterFrag).append(") ").append(alias);
+
+        return sql;
+    }
+
+    @Nullable
+    @Override
+    public Domain getDomain()
+    {
+        return _issueDef.getDomain(getUserSchema().getUser());
+    }
+
+    @Nullable
+    @Override
+    public AbstractIssuesListDefDomainKind getDomainKind()
+    {
+        return (AbstractIssuesListDefDomainKind) super.getDomainKind();
+    }
+
+    @Nullable
+    @Override
+    public QueryUpdateService getUpdateService()
+    {
+        return new IssuesUpdateService(this);
+    }
+
+    protected final boolean isAllowedPermission(Class<? extends Permission> perm)
+    {
+        return _allowablePermissions.contains(perm);
+    }
+
+    @Override
+    public boolean hasPermission(@NotNull UserPrincipal user, @NotNull Class<? extends Permission> perm)
+    {
+        if (getUpdateService() != null)
+        {
+            return isAllowedPermission(perm) && _userSchema.getContainer().hasPermission(user, perm);
+        }
+        return false;
+    }
+
+    @Override
+    public boolean insertSupported()
+    {
+        return true;
+    }
+
+    @Override
+    public boolean updateSupported()
+    {
+        return true;
+    }
+
+    @Override
+    public boolean deleteSupported()
+    {
+        return false;
+    }
+
+    @Override
+    public TableInfo getSchemaTableInfo()
+    {
+        return ((FilteredTable)getRealTable()).getRealTable();
+    }
+
+    @Override
+    public ObjectUriType getObjectUriType()
+    {
+        return ObjectUriType.schemaColumn;
+    }
+
+    @Nullable
+    @Override
+    public String getObjectURIColumnName()
+    {
+        return "EntityId";
+    }
+
+    @Nullable
+    @Override
+    public String getObjectIdColumnName()
+    {
+        return null;
+    }
+
+    @Nullable
+    @Override
+    public CaseInsensitiveHashMap<String> remapSchemaColumns()
+    {
+        return null;
+    }
+
+    @Nullable
+    @Override
+    public CaseInsensitiveHashSet skipProperties()
+    {
+        return null;
+    }
+
+    @Override
+    public DataIteratorBuilder persistRows(DataIteratorBuilder data, DataIteratorContext context)
+    {
+        DataIteratorBuilder step0 = new IssuesDataIteratorBuilder(data, context, getUserSchema().getUser());
+        return new IssuesTable.DefaultValuesIteratorBuilder(step0, context, getUserSchema().getUser());
+    }
+
+    @Override
+    public Parameter.ParameterMap insertStatement(Connection conn, User user)
+    {
+        return null;
+    }
+
+    @Override
+    public Parameter.ParameterMap updateStatement(Connection conn, User user, Set<String> columns)
+    {
+        return null;
+    }
+
+    @Override
+    public Parameter.ParameterMap deleteStatement(Connection conn)
+    {
+        return null;
+    }
+
+    private class IssuesUpdateService extends DefaultQueryUpdateService
+    {
+        public IssuesUpdateService(IssuesTable table)
+        {
+            super(table, table.getRealTable());
+        }
+
+        @Override
+        protected int truncateRows(User user, Container container)
+        {
+            return IssueManager.truncateIssueList(_issueDef, container, user);
+        }
+
+        @Override
+        public int importRows(User user, Container container, DataIteratorBuilder rows, BatchValidationException errors, @Nullable Map<Enum,Object> configParameters, Map<String, Object> extraScriptContext)
+        {
+            return _importRowsUsingDIB(user, container, rows, null, getDataIteratorContext(errors, InsertOption.IMPORT, configParameters), extraScriptContext);
+        }
+
+        @Override
+        public List<Map<String, Object>> insertRows(User user, Container container, List<Map<String, Object>> rows, BatchValidationException errors, @Nullable Map<Enum, Object> configParameters, Map<String, Object> extraScriptContext)
+        {
+            List<Map<String, Object>> results = super._insertRowsUsingDIB(user, container, rows, getDataIteratorContext(errors, InsertOption.INSERT, configParameters), extraScriptContext);
+            return results;
+        }
+
+        @Override
+        protected Map<String, Object> _update(User user, Container c, Map<String, Object> row, Map<String, Object> oldRow, Object[] keys) throws SQLException, ValidationException
+        {
+            try (DbScope.Transaction transaction = IssuesSchema.getInstance().getSchema().getScope().ensureTransaction())
+            {
+                // entityId is not the pk but is needed to update the issuedefs provisioned table
+                String entityId = (String)oldRow.get("entityid");
+                if (entityId == null)
+                    throw new ValidationException("entityid required to update row");
+
+                // update issues.issues
+                Map<String, Object> ret = new CaseInsensitiveHashMap<>(super._update(user, c, row, oldRow, keys));
+
+                // update provisioned table -- note that entityId isn't the PK so we need to use the filter to update the correct row instead
+                keys = new Object[] {};
+                TableInfo t = _issueDef.createTable(user);
+                SimpleFilter filter = new SimpleFilter(FieldKey.fromParts("EntityId"), entityId);
+                ret.putAll(Table.update(user, t, row, keys, filter, Level.DEBUG));
+
+                // save default values
+                Domain domain = _issueDef.getDomain(user);
+                Map<DomainProperty, Object> defaultValues = new HashMap<>();
+                for (DomainProperty prop : domain.getProperties())
+                {
+                    if (row.containsKey(prop.getName()) && (row.get(prop.getName()) != null))
+                    {
+                        defaultValues.put(prop, row.get(prop.getName()));
+                    }
+                }
+
+                try
+                {
+                    DefaultValueService.get().setDefaultValues(c, defaultValues, user);
+                }
+                catch (ExperimentException e)
+                {
+                    throw new RuntimeException(e);
+                }
+                transaction.commit();
+
+                return ret;
+            }
+        }
+    }
+
+    private class IssuesDataIteratorBuilder implements DataIteratorBuilder
+    {
+        private DataIteratorContext _context;
+        private final DataIteratorBuilder _in;
+
+        private User _user;
+
+        IssuesDataIteratorBuilder(@NotNull DataIteratorBuilder in, DataIteratorContext context, User user)
+        {
+            _context = context;
+            _in = in;
+            _user = user;
+        }
+
+        @Override
+        public DataIterator getDataIterator(DataIteratorContext context)
+        {
+            _context = context;
+            DataIterator input = _in.getDataIterator(context);
+            if (null == input)
+                return null;
+
+            final Container c = getContainer();
+
+            SimpleTranslator step0 = new SimpleTranslator(input, context);
+            step0.selectAll();
+
+            // Replace the issueDefId column with one which has the correct value
+            Map<String, Integer> nameMap = step0.getColumnNameMap();
+            if (nameMap.containsKey("issueDefId"))
+            {
+                step0.removeColumn(nameMap.get("issueDefId"));
+            }
+            var issueDefCol = IssuesSchema.getInstance().getTableInfoIssues().getColumn("issueDefId");
+            step0.addColumn(issueDefCol, new SimpleTranslator.ConstantColumn(_issueDef.getRowId()));
+
+            // Insert into issues.issues then the provisioned table
+            DataIteratorBuilder step2 = TableInsertDataIterator.create(DataIteratorBuilder.wrap(step0), IssuesSchema.getInstance().getTableInfoIssues(), c, context);
+            DataIteratorBuilder step3 = TableInsertDataIterator.create(step2, _issueDef.createTable(getUserSchema().getUser()), c, context);
+
+            return LoggingDataIterator.wrap(step3.getDataIterator(context));
+        }
+    }
+
+    /**
+     * Data iterator to handle issues default values
+     */
+    private class DefaultValuesIteratorBuilder implements DataIteratorBuilder
+    {
+        private DataIteratorContext _context;
+        private final DataIteratorBuilder _in;
+        private User _user;
+
+        DefaultValuesIteratorBuilder(@NotNull DataIteratorBuilder in, DataIteratorContext context, User user)
+        {
+            _context = context;
+            _in = in;
+            _user = user;
+        }
+
+        @Override
+        public DataIterator getDataIterator(DataIteratorContext context)
+        {
+            DataIterator pre = _in.getDataIterator(context);
+            return LoggingDataIterator.wrap(new IssuesTable.DefaultValuesDataIterator(pre, context, _user));
+        }
+    }
+
+    private class DefaultValuesDataIterator extends WrapperDataIterator
+    {
+        final DataIteratorContext _context;
+        final User _user;
+        Map<DomainProperty, Object> _defaultValues = new HashMap<>();
+        Map<String, Integer> _columnMap;
+        Domain _domain;
+
+        protected DefaultValuesDataIterator(DataIterator di, DataIteratorContext context, User user)
+        {
+            super(di);
+            _context = context;
+
+            _columnMap = DataIteratorUtil.createColumnNameMap(di);
+            _domain = _issueDef.getDomain(user);
+
+            _user = user;
+        }
+
+        private BatchValidationException getErrors()
+        {
+            return _context.getErrors();
+        }
+
+        @Override
+        public boolean next() throws BatchValidationException
+        {
+            boolean hasNext = super.next();
+
+            // skip processing if there are errors upstream
+            if (getErrors().hasErrors())
+                return hasNext;
+
+            // for each iteration collect the default values, only save the single set
+            for (DomainProperty prop : _domain.getProperties())
+            {
+                Integer idx = _columnMap.get(prop.getName());
+                if (idx != null)
+                {
+                    Object value = get(idx);
+                    if (value != null)
+                    {
+                        _defaultValues.put(prop, value);
+                    }
+                }
+            }
+
+            if (!hasNext)
+            {
+                try
+                {
+                    DefaultValueService.get().setDefaultValues(getContainer(), _defaultValues, _user);
+                }
+                catch (ExperimentException e)
+                {
+                    throw new RuntimeException(e);
+                }
+            }
+            return hasNext;
+        }
+    }
+
+    /**
+     * Lookup FK which preserves the current value of the field regardless of whether it
+     * is contained in the lookup.
+     */
+    static class IssuesPdLookupForeignKey extends PdLookupForeignKey
+    {
+        private User _user;
+        private Container _container;
+        private String _propName;
+
+        public IssuesPdLookupForeignKey(IssuesQuerySchema schema, PropertyDescriptor pd)
+        {
+            super(schema, schema.getContainer(), schema.getUser(), null, pd, pd.getLookupSchema(), pd.getLookupQuery(), pd.getContainer());
+            _user = schema.getUser();
+            _container = schema.getContainer();
+            _propName = pd.getName();
+        }
+
+        @Override
+        public NamedObjectList getSelectList(RenderContext ctx)
+        {
+            NamedObjectList objectList = super.getSelectList(ctx);
+            Integer issueId = ctx.get(FieldKey.fromParts("IssueId"), Integer.class);
+            if (issueId != null)
+            {
+                Issue issue = IssueManager.getIssue(_container, _user, issueId);
+                if (issue != null)
+                {
+                    Object value = issue.getProperties().get(_propName);
+                    if (value instanceof String)
+                    {
+                        NamedObject entry = new SimpleNamedObject(value.toString(), value);
+                        if (!objectList.contains(entry))
+                        {
+                            objectList.put(entry);
+                        }
+                    }
+                }
+            }
+            return objectList;
+        }
+    }
+
+    static class AssignedToForeignKey extends UserIdForeignKey
+    {
+        UserSchema _schema;
+
+        static public ColumnInfo initColumn(BaseColumnInfo column)
+        {
+            column.setFk(new IssuesTable.AssignedToForeignKey(column.getParentTable().getUserSchema()));
+            column.setDisplayColumnFactory(colInfo -> new UserIdRenderer(colInfo));
+            return column;
+        }
+
+        public AssignedToForeignKey(UserSchema schema)
+        {
+            super(schema);
+            _schema = schema;
+        }
+
+        @Override
+        public NamedObjectList getSelectList(RenderContext ctx)
+        {
+            NamedObjectList objectList = new NamedObjectList();
+            Integer issueId = ctx.get(FieldKey.fromParts("IssueId"), Integer.class);
+            String issueDefName = ctx.get(FieldKey.fromParts("IssueDefName"), String.class);
+            Integer assignedTo = ctx.get(FieldKey.fromParts("AssignedTo"), Integer.class);
+            Issue issue = null;
+            boolean hasAssignedTo = false;
+
+            if (issueId != null)
+            {
+                issue = IssueManager.getIssue(_schema.getContainer(), _schema.getUser(), issueId);
+            }
+
+            for (User user : IssueManager.getAssignedToList(ctx.getContainer(), issueDefName, issue))
+            {
+                if (assignedTo != null && !hasAssignedTo && user.getUserId() == assignedTo)
+                    hasAssignedTo = true;
+
+                objectList.put(new SimpleNamedObject(String.valueOf(user.getUserId()), user.getDisplayName(_schema.getUser())));
+            }
+
+            // make sure an entry is ensured for the current assigned to user
+            if (assignedTo != null && !hasAssignedTo)
+                objectList.put(new SimpleNamedObject(String.valueOf(assignedTo), UserManager.getDisplayName(assignedTo, _schema.getUser())));
+
+            return objectList;
+        }
+    }
+}
+
+// TODO: Remove this class after adding a 'linkTitle' or 'urlTitle' property to ColumnRenderProperties
+class URLTitleDisplayColumnFactory implements DisplayColumnFactory
+{
+    StringExpressionFactory.FieldKeyStringExpression _urlTitleExpr;
+
+    public URLTitleDisplayColumnFactory(String urlTitleExpr)
+    {
+        this(new StringExpressionFactory.FieldKeyStringExpression(urlTitleExpr, false, StringExpressionFactory.AbstractStringExpression.NullValueBehavior.NullResult));
+    }
+
+    public URLTitleDisplayColumnFactory(StringExpressionFactory.FieldKeyStringExpression urlTitleExpr)
+    {
+        _urlTitleExpr = urlTitleExpr;
+    }
+
+    @Override
+    public DisplayColumn createRenderer(ColumnInfo colInfo)
+    {
+        DisplayColumn displayColumn = new DataColumn(colInfo);
+        displayColumn.setURLTitle(_urlTitleExpr);
+        return displayColumn;
+    }
+}
+
+class NotifyListDisplayColumn extends DataColumn
+{
+    private User _user;
+    private static final String DELIM = ", ";
+
+    public NotifyListDisplayColumn(ColumnInfo col, User curUser)
+    {
+        super(col);
+        _user = curUser;
+    }
+
+    public void renderGridCellContents(RenderContext ctx, Writer out) throws IOException
+    {
+        Object o = getValue(ctx);
+        if (o != null)
+        {
+            List<String> usernames = new ArrayList<>();
+
+            for (String notifyUser : o.toString().split(";"))
+            {
+                notifyUser = parseUserDisplayName(notifyUser);
+                if (notifyUser != null)
+                    usernames.add(notifyUser);
+            }
+
+            out.write(StringUtils.join(usernames, DELIM));
+        }
+    }
+
+    @Nullable
+    public String parseUserDisplayName(String part)
+    {
+        part = StringUtils.trimToNull(part);
+        if (part != null)
+        {
+            // Issue 20914
+            // NOTE: this doesn't address the bad data in the backend just displaying it
+            // TODO: consider update script for fixing this issue...
+            try
+            {
+                User user = UserManager.getUser(Integer.parseInt(part));
+                if (user != null)
+                    return user.getDisplayName(_user);
+            }
+            catch (NumberFormatException e)
+            {
+                return part;
+            }
+        }
+        return null;
+    }
+}