--- conflicted
+++ resolved
@@ -1,514 +1,506 @@
-/*
- * Copyright (c) 2016-2018 LabKey Corporation
- *
- * Licensed under the Apache License, Version 2.0 (the "License");
- * you may not use this file except in compliance with the License.
- * You may obtain a copy of the License at
- *
- *     http://www.apache.org/licenses/LICENSE-2.0
- *
- * Unless required by applicable law or agreed to in writing, software
- * distributed under the License is distributed on an "AS IS" BASIS,
- * WITHOUT WARRANTIES OR CONDITIONS OF ANY KIND, either express or implied.
- * See the License for the specific language governing permissions and
- * limitations under the License.
- */
-package org.labkey.issue.actions;
-
-import org.apache.commons.beanutils.ConversionException;
-import org.apache.commons.lang3.StringUtils;
-import org.apache.logging.log4j.LogManager;
-import org.apache.logging.log4j.Logger;
-import org.jetbrains.annotations.Nullable;
-import org.labkey.api.admin.notification.Notification;
-import org.labkey.api.admin.notification.NotificationService;
-import org.labkey.api.attachments.AttachmentFile;
-import org.labkey.api.collections.CaseInsensitiveHashSet;
-import org.labkey.api.collections.NamedObjectList;
-import org.labkey.api.data.ColumnInfo;
-import org.labkey.api.data.Container;
-import org.labkey.api.data.DataRegion;
-import org.labkey.api.data.RenderContext;
-import org.labkey.api.data.TableInfo;
-import org.labkey.api.exp.property.DomainProperty;
-import org.labkey.api.issues.Issue;
-import org.labkey.api.issues.IssuesListDefService;
-import org.labkey.api.issues.IssuesSchema;
-import org.labkey.api.issues.RestrictedIssueProvider;
-import org.labkey.api.notification.NotificationMenuView;
-import org.labkey.api.query.FieldKey;
-import org.labkey.api.query.QueryService;
-import org.labkey.api.query.UserSchema;
-import org.labkey.api.security.AuthenticationManager;
-import org.labkey.api.security.User;
-import org.labkey.api.security.UserManager;
-import org.labkey.api.security.ValidEmail;
-import org.labkey.api.security.permissions.ReadPermission;
-import org.labkey.api.settings.AppProps;
-import org.labkey.api.util.ConfigurationException;
-import org.labkey.api.util.DateUtil;
-import org.labkey.api.util.ExceptionUtil;
-import org.labkey.api.util.HtmlString;
-import org.labkey.api.util.MailHelper;
-import org.labkey.api.util.PageFlowUtil;
-import org.labkey.api.util.emailTemplate.EmailTemplateService;
-import org.labkey.api.view.ActionURL;
-import org.labkey.api.view.ViewContext;
-import org.labkey.api.wiki.WikiRendererType;
-import org.labkey.api.wiki.WikiRenderingService;
-import org.labkey.issue.CustomColumnConfiguration;
-import org.labkey.issue.IssueUpdateEmailTemplate;
-import org.labkey.issue.IssuesController;
-import org.labkey.issue.model.CustomColumn;
-import org.labkey.issue.model.IssueListDef;
-import org.labkey.issue.model.IssueManager;
-import org.labkey.issue.model.IssueObject;
-
-<<<<<<< HEAD
-import jakarta.mail.Address;
-import jakarta.mail.Message;
-import jakarta.mail.MessagingException;
-import jakarta.mail.internet.AddressException;
-=======
-import javax.mail.Address;
-import javax.mail.Message;
-import javax.mail.MessagingException;
-import javax.mail.internet.AddressException;
-import java.util.ArrayList;
->>>>>>> 971104b4
-import java.util.Collections;
-import java.util.Date;
-import java.util.HashMap;
-import java.util.HashSet;
-import java.util.List;
-import java.util.Map;
-import java.util.Objects;
-import java.util.Set;
-import java.util.TreeSet;
-
-/**
- * Created by klum on 5/10/2016.
- */
-public class ChangeSummary
-{
-    private static final Logger _log = LogManager.getLogger(ChangeSummary.class);
-
-    private final IssueObject.CommentObject _comment;
-    private final String _textChanges;
-    private final String _summary;
-
-    private final IssueListDef _issueListDef;
-    private final IssueObject _issue;
-    private final IssueObject _prevIssue;
-    private final Issue.action _action;
-    private final Map<String, Object> _issueProperties;
-
-    private static final Set<String> _standardFields = new CaseInsensitiveHashSet();
-
-    static
-    {
-        _standardFields.add("Title");
-        _standardFields.add("Status");
-        _standardFields.add("AssignedTo");
-        _standardFields.add("Notify");
-        _standardFields.add("Type");
-        _standardFields.add("Area");
-        _standardFields.add("Priority");
-        _standardFields.add("Milestone");
-        _standardFields.add("Related");
-        _standardFields.add("Folder");
-    }
-
-    private ChangeSummary(IssueListDef issueListDef, IssueObject issue, IssueObject prevIssue, IssueObject.CommentObject comment,
-                          String textChanges, String summary, Issue.action action, Map<String, Object> issueProperties)
-    {
-        _issueListDef = issueListDef;
-        _issue = issue;
-        _prevIssue = prevIssue;
-        _comment = comment;
-        _textChanges = textChanges;
-        _summary = summary;
-        _action = action;
-        _issueProperties = issueProperties;
-    }
-
-    public IssueObject.CommentObject getComment()
-    {
-        return _comment;
-    }
-
-    public String getTextChanges()
-    {
-        return _textChanges;
-    }
-
-    public String getSummary()
-    {
-        return _summary;
-    }
-
-    static public ChangeSummary createChangeSummary(ViewContext context, IssueListDef issueListDef, IssueObject issue, IssueObject previous, @Nullable IssueObject duplicateOf,
-                                                    Container container,
-                                                    User user,
-                                                    Issue.action action,
-                                                    String comment,
-                                                    CustomColumnConfiguration ccc)
-    {
-        StringBuilder sbHTMLChanges = new StringBuilder();
-        StringBuilder sbTextChanges = new StringBuilder();
-        String summary = null;
-        Map<String, Object> issueProperties = new HashMap<>();
-
-        if (Issue.action.insert != action && Issue.action.update != action)
-        {
-            summary = action.name();
-
-            if (Issue.action.resolve == action)
-            {
-                if (issue.getResolution() != null)
-                {
-                    // Add the resolution; e.g. "resolve as Fixed"
-                    summary += " as " + issue.getResolution();
-                }
-                if (duplicateOf != null)
-                    summary += " of " + duplicateOf.getIssueId();
-            }
-
-            sbHTMLChanges.append("<b>").append(summary);
-            sbHTMLChanges.append("</b><br>\n");
-        }
-
-        // CONSIDER: write changes in wiki
-        // CONSIDER: and postpone formatting until render
-        if (null != previous)
-        {
-            // Keep track of whether this issue is new
-            boolean newIssue = previous.getIssueId() == 0;
-
-            String prevPriStringVal = previous.getProperty(IssueObject.Prop.priority);
-            String priStringVal = issue.getProperty(IssueObject.Prop.priority);
-
-            // issueChanges is not defined yet, but it leaves things flexible
-            sbHTMLChanges.append("<table class=issues-Changes>");
-            _appendColumnChange(sbHTMLChanges, sbTextChanges, "Title", previous.getTitle(), issue.getTitle(), ccc, newIssue, container);
-            _appendColumnChange(sbHTMLChanges, sbTextChanges, "Status", previous.getStatus(), issue.getStatus(), ccc, newIssue, container);
-            _appendColumnChange(sbHTMLChanges, sbTextChanges, "AssignedTo", newIssue ? null : previous.getAssignedToName(user), issue.getAssignedToName(user), ccc, newIssue, container);
-            _appendColumnChange(sbHTMLChanges, sbTextChanges, "Notify",
-                    StringUtils.join(previous.getNotifyListDisplayNames(null),";"),
-                    StringUtils.join(issue.getNotifyListDisplayNames(null),";"),
-                    ccc, newIssue, container);
-            _appendColumnChange(sbHTMLChanges, sbTextChanges, "Type", previous.getProperty(IssueObject.Prop.type), issue.getProperty(IssueObject.Prop.type), ccc, newIssue, container);
-            _appendColumnChange(sbHTMLChanges, sbTextChanges, "Area", previous.getProperty(IssueObject.Prop.area), issue.getProperty(IssueObject.Prop.area), ccc, newIssue, container);
-            _appendColumnChange(sbHTMLChanges, sbTextChanges, "Priority", prevPriStringVal, priStringVal, ccc, newIssue, container);
-            _appendColumnChange(sbHTMLChanges, sbTextChanges, "Milestone", previous.getProperty(IssueObject.Prop.milestone), issue.getProperty(IssueObject.Prop.milestone), ccc, newIssue, container);
-            _appendColumnChange(sbHTMLChanges, sbTextChanges, "Related", previous.getRelated(), issue.getRelated(), ccc, newIssue, container);
-
-            Map<String, Object> oldProps = previous.getProperties();
-            UserSchema schema = QueryService.get().getUserSchema(user, container, IssuesSchema.SCHEMA_NAME);
-            TableInfo table = schema.getTable(issueListDef.getName());
-            if (table != null)
-            {
-                RenderContext ctx = new RenderContext(context);
-                ctx.setMode(DataRegion.MODE_DETAILS);
-
-                for (Map.Entry<String, Object> entry : issue.getProperties().entrySet())
-                {
-                    if (!_standardFields.contains(entry.getKey()))
-                    {
-                        Object oldValue = oldProps.get(entry.getKey());
-                        Object newValue = entry.getValue();
-
-                        issueProperties.put(entry.getKey(), newValue);
-                        ColumnInfo col = table.getColumn(FieldKey.fromParts(entry.getKey()));
-                        if (col != null && col.getFk() != null)
-                        {
-                            // if the column is a lookup, render the display column name versus the key : issue 27525
-                            NamedObjectList nol = col.getFk().getSelectList(ctx);
-                            if (nol != null)
-                            {
-                                Object ov = nol.get(String.valueOf(oldValue));
-                                Object nv = nol.get(String.valueOf(newValue));
-
-                                oldValue = ov != null ? ov : oldValue;
-                                newValue = nv != null ? nv : newValue;
-
-                                issueProperties.put(entry.getKey(), newValue);
-                            }
-                        }
-
-                        _appendCustomColumnChange(sbHTMLChanges, sbTextChanges, entry.getKey(), oldValue, newValue, ccc, newIssue, container);
-                    }
-                }
-            }
-            sbHTMLChanges.append("</table>\n");
-        }
-
-        //why we are wrapping issue comments in divs???
-        StringBuilder formattedComment = new StringBuilder();
-        formattedComment.append("<div class=\"wiki\">");
-        formattedComment.append(sbHTMLChanges);
-        //render issues as plain text with links
-        WikiRenderingService renderingService = WikiRenderingService.get();
-        HtmlString html = renderingService.getFormattedHtml(WikiRendererType.TEXT_WITH_LINKS, comment);
-        formattedComment.append(html);
-        formattedComment.append("</div>");
-
-        return new ChangeSummary(issueListDef, issue, previous, issue.addComment(user, HtmlString.unsafe(formattedComment.toString())),
-                sbTextChanges.toString(), summary, action, issueProperties);
-    }
-
-    private static void _appendCustomColumnChange(StringBuilder sbHtml, StringBuilder sbText, String internalFieldName, Object from, Object to, CustomColumnConfiguration ccc, boolean newIssue, Container container)
-    {
-        CustomColumn cc = ccc.getCustomColumn(internalFieldName);
-
-        // Issue 41458 : for custom date-time fields, "from" does not come as Date and "to" comes as Date, so need to convert "from" to Date before Objects.equals
-        if (to instanceof Date)
-        {
-            try
-            {
-                from =  new Date(DateUtil.parseDateTime(container, String.valueOf(from)));
-            }
-            catch (ClassCastException | ConversionException ignored)
-            {
-            }
-        }
-        // Record only fields with read permissions
-        if (null != cc && cc.getPermission().equals(ReadPermission.class))
-            _appendChange(sbHtml, sbText, cc.getCaption(), from, to, newIssue, container);
-    }
-
-    private static void _appendColumnChange(StringBuilder sbHTML, StringBuilder sbText, String fieldName, String from, String to, CustomColumnConfiguration ccc, boolean newIssue, Container container)
-    {
-        // Use custom caption if one is configured
-        DomainProperty prop = ccc.getPropertyMap().get(fieldName);
-        String caption = (prop != null && prop.getLabel() != null) ? prop.getLabel() : ColumnInfo.labelFromName(fieldName);
-
-        _appendChange(sbHTML, sbText, caption, from, to, newIssue, container);
-    }
-
-    private static void _appendChange(StringBuilder sbHTML, StringBuilder sbText, String caption, Object from, Object to, boolean newIssue, Container container)
-    {
-        // Use custom caption if one is configured
-        String encField = PageFlowUtil.filter(caption);
-
-        if (!Objects.equals(from, to))
-        {
-            String fromStr = from instanceof Date ? DateUtil.formatDate(container, (Date) from) : null == from ? "" : String.valueOf(from);
-            String toStr = to instanceof Date ? DateUtil.formatDate(container, (Date) to) : null == to ? "" : String.valueOf(to);
-            sbText.append(encField);
-            if (newIssue)
-            {
-                sbText.append(" set");
-            }
-            else
-            {
-                sbText.append(" changed from ");
-                sbText.append(StringUtils.isEmpty(fromStr) ? "blank" : "\"" + from + "\"");
-            }
-            sbText.append(" to ");
-            sbText.append(StringUtils.isEmpty(toStr) ? "blank" : "\"" + to + "\"");
-            sbText.append("\n");
-            String encFrom = PageFlowUtil.filter(fromStr);
-            String encTo = PageFlowUtil.filter(toStr);
-            sbHTML.append("<tr><td>").append(encField).append("</td><td>").append(encFrom).append("</td><td>&raquo;</td><td>").append(encTo).append("</td></tr>\n");
-        }
-    }
-
-    public static IssueObject relatedIssueCommentHandler(int issueId, int relatedIssueId, User user, boolean drop)
-    {
-        StringBuilder sb = new StringBuilder();
-        IssueObject relatedIssue = IssueManager.getIssue(null, user, relatedIssueId);
-        if (null != relatedIssue)
-        {
-            Set<Integer> prevRelated = relatedIssue.getRelatedIssues();
-            Set<Integer> newRelated = new TreeSet<>(prevRelated);
-
-            if (drop)
-                newRelated.remove(Integer.valueOf(issueId));
-            else
-                newRelated.add(issueId);
-
-            if (!prevRelated.equals(newRelated))
-            {
-                sb.append("<div class=\"wiki\"><table class=issues-Changes>");
-                sb.append(String.format("<tr><td>Related</td><td>%s</td><td>&raquo;</td><td>%s</td></tr>", StringUtils.join(prevRelated, ", "), StringUtils.join(newRelated, ", ")));
-                sb.append("</table></div>");
-
-                relatedIssue.addComment(user, HtmlString.unsafe(sb.toString()));
-            }
-
-            relatedIssue.setRelatedIssues(newRelated);
-
-            return relatedIssue;
-        }
-        return null;
-    }
-
-    public void sendUpdateEmail(Container container, User user, String comment, ActionURL detailsURL, String change,
-                                List<AttachmentFile> attachments)
-    {
-        // Skip the email if no comment and no public fields have changed, #17304
-        String fieldChanges = getTextChanges();
-
-        if (fieldChanges.isEmpty() && StringUtils.isEmpty(comment) && attachments.isEmpty())
-            return;
-
-        final Set<User> allAddresses = getUsersToEmail(container, user, _issue, _prevIssue, _action);
-        MailHelper.BulkEmailer emailer = new MailHelper.BulkEmailer(user);
-        RestrictedIssueProvider provider = IssuesListDefService.get().getRestrictedIssueProvider();
-
-        for (User recipient : allAddresses)
-        {
-            boolean hasPermission = container.hasPermission(recipient, ReadPermission.class);
-            if (!hasPermission)
-                continue;
-
-            if (provider != null)
-            {
-                // don't send notification emails if the user does not have access
-                if (!provider.hasPermission(recipient, _issue, Collections.emptyList(), new ArrayList<>()))
-                    continue;
-            }
-
-            String to = recipient.getEmail();
-            try
-            {
-                IssueObject.CommentObject lastComment = _issue.getLastComment();
-                String messageId = "<" + _issue.getEntityId() + "." + lastComment.getCommentId() + "@" + AuthenticationManager.getDefaultDomain() + ">";
-                String references = messageId + " <" + _issue.getEntityId() + "@" + AuthenticationManager.getDefaultDomain() + ">";
-                MailHelper.MultipartMessage m = MailHelper.createMultipartMessage();
-                m.addRecipients(Message.RecipientType.TO, MailHelper.createAddressArray(to));
-                Address[] addresses = m.getAllRecipients();
-
-                if (addresses != null && addresses.length > 0)
-                {
-                    IssueUpdateEmailTemplate template = EmailTemplateService.get().getEmailTemplate(IssueUpdateEmailTemplate.class, container);
-                    template.init(_issue, detailsURL, change, comment, fieldChanges, allAddresses, attachments, recipient, _issueProperties);
-
-                    m.setSubject(template.renderSubject(container));
-                    template.renderSenderToMessage(m, container);
-                    m.setHeader("References", references);
-
-                    // support for plain text only if configured via the multipart boundary
-                    if (template.hasMultipleContentTypes())
-                        m.setTextContent(template.renderTextBody(container));
-
-                    // html body plus some additional content
-                    StringBuilder html = new StringBuilder();
-                    html.append("<html><head></head><body>");
-                    html.append(template.renderHtmlBody(container));
-                    html.append(
-                            "<div itemscope itemtype=\"http://schema.org/EmailMessage\">\n" +
-                                    "  <div itemprop=\"action\" itemscope itemtype=\"http://schema.org/ViewAction\">\n" +
-                                    "    <link itemprop=\"url\" href=\"" + PageFlowUtil.filter(detailsURL) + "\"></link>\n" +
-                                    "    <meta itemprop=\"name\" content=\"View Commit\"></meta>\n" +
-                                    "  </div>\n" +
-                                    "  <meta itemprop=\"description\" content=\"View this " + PageFlowUtil.filter(IssueManager.getEntryTypeNames(container, _issueListDef.getName()).singularName) + "\"></meta>\n" +
-                                    "</div>\n");
-                    html.append("</body></html>");
-                    m.setEncodedHtmlContent(html.toString());
-
-                    emailer.addMessage(recipient.getEmail(), m);
-                    Notification notification = createNotification(recipient, m,
-                            "view " + IssueManager.getEntryTypeNames(container, _issueListDef.getName()).singularName,
-                            new ActionURL(IssuesController.DetailsAction.class,container).addParameter("issueId", _issue.getIssueId()).getLocalURIString(false),
-                            "issue:" + _issue.getIssueId(),
-                            IssueObject.class.getName());
-
-                    if (notification != null)
-                    {
-                        NotificationService.get().removeNotifications(container, notification.getObjectId(),
-                                Collections.singletonList(notification.getType()), notification.getUserId());
-
-                        NotificationService.get().addNotification(container, user, notification);
-                    }
-                }
-            }
-            catch (ConfigurationException | AddressException e)
-            {
-                _log.error("error sending update email to " + to, e);
-            }
-            catch (Exception e)
-            {
-                _log.error("error sending update email to " + to, e);
-                ExceptionUtil.logExceptionToMothership(null, e);
-            }
-        }
-        emailer.start();
-    }
-
-    /**
-     * Create a notification object from the message object
-     */
-    @Nullable
-    private static Notification createNotification(User notifyUser, MailHelper.MultipartMessage m, String linkText,
-                                                   String linkURL, String id, String type) throws MessagingException
-    {
-        if (!AppProps.getInstance().isExperimentalFeatureEnabled(NotificationMenuView.EXPERIMENTAL_NOTIFICATION_MENU))
-            return null;
-
-        Notification notification = new Notification();
-        notification.setActionLinkText(linkText);
-        notification.setActionLinkURL(linkURL);
-        notification.setObjectId(id);
-        notification.setType(type);
-        notification.setUserId(notifyUser.getUserId());
-        notification.setContent(m.getSubject());
-
-        return notification;
-    }
-
-    /**
-     * Builds the list of email addresses for notification based on the user
-     * preferences and the explicit notification list.
-     */
-    private static Set<User> getUsersToEmail(Container c, User user, IssueObject issue, IssueObject prevIssue, Issue.action action)
-    {
-        final Set<User> emailUsers = new HashSet<>();
-        int assignedToPref = IssueManager.getUserEmailPreferences(c, issue.getAssignedTo());
-        int assignedToPrev = prevIssue != null && prevIssue.getAssignedTo() != null ? prevIssue.getAssignedTo() : 0;
-        int assignedToPrevPref = assignedToPrev != 0 ? IssueManager.getUserEmailPreferences(c, prevIssue.getAssignedTo()) : 0;
-        int createdByPref = IssueManager.getUserEmailPreferences(c, issue.getCreatedBy());
-
-        if (Issue.action.insert == action)
-        {
-            if ((assignedToPref & IssueManager.NOTIFY_ASSIGNEDTO_OPEN) != 0)
-                safeAddEmailUsers(emailUsers, UserManager.getUser(issue.getAssignedTo()));
-        }
-        else
-        {
-            if ((assignedToPref & IssueManager.NOTIFY_ASSIGNEDTO_UPDATE) != 0)
-                safeAddEmailUsers(emailUsers, UserManager.getUser(issue.getAssignedTo()));
-
-            if ((assignedToPrevPref & IssueManager.NOTIFY_ASSIGNEDTO_UPDATE) != 0)
-                safeAddEmailUsers(emailUsers, UserManager.getUser(prevIssue.getAssignedTo()));
-
-            if ((createdByPref & IssueManager.NOTIFY_CREATED_UPDATE) != 0)
-                safeAddEmailUsers(emailUsers, UserManager.getUser(issue.getCreatedBy()));
-        }
-
-        // add any users subscribed to this forum
-        List<ValidEmail> subscribedEmails = IssueManager.getSubscribedUserEmails(c);
-        for (ValidEmail email : subscribedEmails)
-            safeAddEmailUsers(emailUsers, UserManager.getUser(email));
-
-        // add any explicit notification list addresses
-        List<ValidEmail> emails = issue.getNotifyListEmail();
-        for (ValidEmail email : emails)
-            safeAddEmailUsers(emailUsers, UserManager.getUser(email));
-
-        boolean selfSpam = !((IssueManager.NOTIFY_SELF_SPAM & IssueManager.getUserEmailPreferences(c, user.getUserId())) == 0);
-        if (selfSpam)
-            safeAddEmailUsers(emailUsers, user);
-        else
-            emailUsers.remove(user);
-
-        return emailUsers;
-    }
-
-    private static void safeAddEmailUsers(Set<User> users, User user)
-    {
-        if (user != null && user.isActive())
-            users.add(user);
-    }
-}
+/*
+ * Copyright (c) 2016-2018 LabKey Corporation
+ *
+ * Licensed under the Apache License, Version 2.0 (the "License");
+ * you may not use this file except in compliance with the License.
+ * You may obtain a copy of the License at
+ *
+ *     http://www.apache.org/licenses/LICENSE-2.0
+ *
+ * Unless required by applicable law or agreed to in writing, software
+ * distributed under the License is distributed on an "AS IS" BASIS,
+ * WITHOUT WARRANTIES OR CONDITIONS OF ANY KIND, either express or implied.
+ * See the License for the specific language governing permissions and
+ * limitations under the License.
+ */
+package org.labkey.issue.actions;
+
+import org.apache.commons.beanutils.ConversionException;
+import org.apache.commons.lang3.StringUtils;
+import org.apache.logging.log4j.LogManager;
+import org.apache.logging.log4j.Logger;
+import org.jetbrains.annotations.Nullable;
+import org.labkey.api.admin.notification.Notification;
+import org.labkey.api.admin.notification.NotificationService;
+import org.labkey.api.attachments.AttachmentFile;
+import org.labkey.api.collections.CaseInsensitiveHashSet;
+import org.labkey.api.collections.NamedObjectList;
+import org.labkey.api.data.ColumnInfo;
+import org.labkey.api.data.Container;
+import org.labkey.api.data.DataRegion;
+import org.labkey.api.data.RenderContext;
+import org.labkey.api.data.TableInfo;
+import org.labkey.api.exp.property.DomainProperty;
+import org.labkey.api.issues.Issue;
+import org.labkey.api.issues.IssuesListDefService;
+import org.labkey.api.issues.IssuesSchema;
+import org.labkey.api.issues.RestrictedIssueProvider;
+import org.labkey.api.notification.NotificationMenuView;
+import org.labkey.api.query.FieldKey;
+import org.labkey.api.query.QueryService;
+import org.labkey.api.query.UserSchema;
+import org.labkey.api.security.AuthenticationManager;
+import org.labkey.api.security.User;
+import org.labkey.api.security.UserManager;
+import org.labkey.api.security.ValidEmail;
+import org.labkey.api.security.permissions.ReadPermission;
+import org.labkey.api.settings.AppProps;
+import org.labkey.api.util.ConfigurationException;
+import org.labkey.api.util.DateUtil;
+import org.labkey.api.util.ExceptionUtil;
+import org.labkey.api.util.HtmlString;
+import org.labkey.api.util.MailHelper;
+import org.labkey.api.util.PageFlowUtil;
+import org.labkey.api.util.emailTemplate.EmailTemplateService;
+import org.labkey.api.view.ActionURL;
+import org.labkey.api.view.ViewContext;
+import org.labkey.api.wiki.WikiRendererType;
+import org.labkey.api.wiki.WikiRenderingService;
+import org.labkey.issue.CustomColumnConfiguration;
+import org.labkey.issue.IssueUpdateEmailTemplate;
+import org.labkey.issue.IssuesController;
+import org.labkey.issue.model.CustomColumn;
+import org.labkey.issue.model.IssueListDef;
+import org.labkey.issue.model.IssueManager;
+import org.labkey.issue.model.IssueObject;
+
+import jakarta.mail.Address;
+import jakarta.mail.Message;
+import jakarta.mail.MessagingException;
+import jakarta.mail.internet.AddressException;
+import java.util.Collections;
+import java.util.Date;
+import java.util.HashMap;
+import java.util.HashSet;
+import java.util.List;
+import java.util.Map;
+import java.util.Objects;
+import java.util.Set;
+import java.util.TreeSet;
+
+/**
+ * Created by klum on 5/10/2016.
+ */
+public class ChangeSummary
+{
+    private static final Logger _log = LogManager.getLogger(ChangeSummary.class);
+
+    private final IssueObject.CommentObject _comment;
+    private final String _textChanges;
+    private final String _summary;
+
+    private final IssueListDef _issueListDef;
+    private final IssueObject _issue;
+    private final IssueObject _prevIssue;
+    private final Issue.action _action;
+    private final Map<String, Object> _issueProperties;
+
+    private static final Set<String> _standardFields = new CaseInsensitiveHashSet();
+
+    static
+    {
+        _standardFields.add("Title");
+        _standardFields.add("Status");
+        _standardFields.add("AssignedTo");
+        _standardFields.add("Notify");
+        _standardFields.add("Type");
+        _standardFields.add("Area");
+        _standardFields.add("Priority");
+        _standardFields.add("Milestone");
+        _standardFields.add("Related");
+        _standardFields.add("Folder");
+    }
+
+    private ChangeSummary(IssueListDef issueListDef, IssueObject issue, IssueObject prevIssue, IssueObject.CommentObject comment,
+                          String textChanges, String summary, Issue.action action, Map<String, Object> issueProperties)
+    {
+        _issueListDef = issueListDef;
+        _issue = issue;
+        _prevIssue = prevIssue;
+        _comment = comment;
+        _textChanges = textChanges;
+        _summary = summary;
+        _action = action;
+        _issueProperties = issueProperties;
+    }
+
+    public IssueObject.CommentObject getComment()
+    {
+        return _comment;
+    }
+
+    public String getTextChanges()
+    {
+        return _textChanges;
+    }
+
+    public String getSummary()
+    {
+        return _summary;
+    }
+
+    static public ChangeSummary createChangeSummary(ViewContext context, IssueListDef issueListDef, IssueObject issue, IssueObject previous, @Nullable IssueObject duplicateOf,
+                                                    Container container,
+                                                    User user,
+                                                    Issue.action action,
+                                                    String comment,
+                                                    CustomColumnConfiguration ccc)
+    {
+        StringBuilder sbHTMLChanges = new StringBuilder();
+        StringBuilder sbTextChanges = new StringBuilder();
+        String summary = null;
+        Map<String, Object> issueProperties = new HashMap<>();
+
+        if (Issue.action.insert != action && Issue.action.update != action)
+        {
+            summary = action.name();
+
+            if (Issue.action.resolve == action)
+            {
+                if (issue.getResolution() != null)
+                {
+                    // Add the resolution; e.g. "resolve as Fixed"
+                    summary += " as " + issue.getResolution();
+                }
+                if (duplicateOf != null)
+                    summary += " of " + duplicateOf.getIssueId();
+            }
+
+            sbHTMLChanges.append("<b>").append(summary);
+            sbHTMLChanges.append("</b><br>\n");
+        }
+
+        // CONSIDER: write changes in wiki
+        // CONSIDER: and postpone formatting until render
+        if (null != previous)
+        {
+            // Keep track of whether this issue is new
+            boolean newIssue = previous.getIssueId() == 0;
+
+            String prevPriStringVal = previous.getProperty(IssueObject.Prop.priority);
+            String priStringVal = issue.getProperty(IssueObject.Prop.priority);
+
+            // issueChanges is not defined yet, but it leaves things flexible
+            sbHTMLChanges.append("<table class=issues-Changes>");
+            _appendColumnChange(sbHTMLChanges, sbTextChanges, "Title", previous.getTitle(), issue.getTitle(), ccc, newIssue, container);
+            _appendColumnChange(sbHTMLChanges, sbTextChanges, "Status", previous.getStatus(), issue.getStatus(), ccc, newIssue, container);
+            _appendColumnChange(sbHTMLChanges, sbTextChanges, "AssignedTo", newIssue ? null : previous.getAssignedToName(user), issue.getAssignedToName(user), ccc, newIssue, container);
+            _appendColumnChange(sbHTMLChanges, sbTextChanges, "Notify",
+                    StringUtils.join(previous.getNotifyListDisplayNames(null),";"),
+                    StringUtils.join(issue.getNotifyListDisplayNames(null),";"),
+                    ccc, newIssue, container);
+            _appendColumnChange(sbHTMLChanges, sbTextChanges, "Type", previous.getProperty(IssueObject.Prop.type), issue.getProperty(IssueObject.Prop.type), ccc, newIssue, container);
+            _appendColumnChange(sbHTMLChanges, sbTextChanges, "Area", previous.getProperty(IssueObject.Prop.area), issue.getProperty(IssueObject.Prop.area), ccc, newIssue, container);
+            _appendColumnChange(sbHTMLChanges, sbTextChanges, "Priority", prevPriStringVal, priStringVal, ccc, newIssue, container);
+            _appendColumnChange(sbHTMLChanges, sbTextChanges, "Milestone", previous.getProperty(IssueObject.Prop.milestone), issue.getProperty(IssueObject.Prop.milestone), ccc, newIssue, container);
+            _appendColumnChange(sbHTMLChanges, sbTextChanges, "Related", previous.getRelated(), issue.getRelated(), ccc, newIssue, container);
+
+            Map<String, Object> oldProps = previous.getProperties();
+            UserSchema schema = QueryService.get().getUserSchema(user, container, IssuesSchema.SCHEMA_NAME);
+            TableInfo table = schema.getTable(issueListDef.getName());
+            if (table != null)
+            {
+                RenderContext ctx = new RenderContext(context);
+                ctx.setMode(DataRegion.MODE_DETAILS);
+
+                for (Map.Entry<String, Object> entry : issue.getProperties().entrySet())
+                {
+                    if (!_standardFields.contains(entry.getKey()))
+                    {
+                        Object oldValue = oldProps.get(entry.getKey());
+                        Object newValue = entry.getValue();
+
+                        issueProperties.put(entry.getKey(), newValue);
+                        ColumnInfo col = table.getColumn(FieldKey.fromParts(entry.getKey()));
+                        if (col != null && col.getFk() != null)
+                        {
+                            // if the column is a lookup, render the display column name versus the key : issue 27525
+                            NamedObjectList nol = col.getFk().getSelectList(ctx);
+                            if (nol != null)
+                            {
+                                Object ov = nol.get(String.valueOf(oldValue));
+                                Object nv = nol.get(String.valueOf(newValue));
+
+                                oldValue = ov != null ? ov : oldValue;
+                                newValue = nv != null ? nv : newValue;
+
+                                issueProperties.put(entry.getKey(), newValue);
+                            }
+                        }
+
+                        _appendCustomColumnChange(sbHTMLChanges, sbTextChanges, entry.getKey(), oldValue, newValue, ccc, newIssue, container);
+                    }
+                }
+            }
+            sbHTMLChanges.append("</table>\n");
+        }
+
+        //why we are wrapping issue comments in divs???
+        StringBuilder formattedComment = new StringBuilder();
+        formattedComment.append("<div class=\"wiki\">");
+        formattedComment.append(sbHTMLChanges);
+        //render issues as plain text with links
+        WikiRenderingService renderingService = WikiRenderingService.get();
+        HtmlString html = renderingService.getFormattedHtml(WikiRendererType.TEXT_WITH_LINKS, comment);
+        formattedComment.append(html);
+        formattedComment.append("</div>");
+
+        return new ChangeSummary(issueListDef, issue, previous, issue.addComment(user, HtmlString.unsafe(formattedComment.toString())),
+                sbTextChanges.toString(), summary, action, issueProperties);
+    }
+
+    private static void _appendCustomColumnChange(StringBuilder sbHtml, StringBuilder sbText, String internalFieldName, Object from, Object to, CustomColumnConfiguration ccc, boolean newIssue, Container container)
+    {
+        CustomColumn cc = ccc.getCustomColumn(internalFieldName);
+
+        // Issue 41458 : for custom date-time fields, "from" does not come as Date and "to" comes as Date, so need to convert "from" to Date before Objects.equals
+        if (to instanceof Date)
+        {
+            try
+            {
+                from =  new Date(DateUtil.parseDateTime(container, String.valueOf(from)));
+            }
+            catch (ClassCastException | ConversionException ignored)
+            {
+            }
+        }
+        // Record only fields with read permissions
+        if (null != cc && cc.getPermission().equals(ReadPermission.class))
+            _appendChange(sbHtml, sbText, cc.getCaption(), from, to, newIssue, container);
+    }
+
+    private static void _appendColumnChange(StringBuilder sbHTML, StringBuilder sbText, String fieldName, String from, String to, CustomColumnConfiguration ccc, boolean newIssue, Container container)
+    {
+        // Use custom caption if one is configured
+        DomainProperty prop = ccc.getPropertyMap().get(fieldName);
+        String caption = (prop != null && prop.getLabel() != null) ? prop.getLabel() : ColumnInfo.labelFromName(fieldName);
+
+        _appendChange(sbHTML, sbText, caption, from, to, newIssue, container);
+    }
+
+    private static void _appendChange(StringBuilder sbHTML, StringBuilder sbText, String caption, Object from, Object to, boolean newIssue, Container container)
+    {
+        // Use custom caption if one is configured
+        String encField = PageFlowUtil.filter(caption);
+
+        if (!Objects.equals(from, to))
+        {
+            String fromStr = from instanceof Date ? DateUtil.formatDate(container, (Date) from) : null == from ? "" : String.valueOf(from);
+            String toStr = to instanceof Date ? DateUtil.formatDate(container, (Date) to) : null == to ? "" : String.valueOf(to);
+            sbText.append(encField);
+            if (newIssue)
+            {
+                sbText.append(" set");
+            }
+            else
+            {
+                sbText.append(" changed from ");
+                sbText.append(StringUtils.isEmpty(fromStr) ? "blank" : "\"" + from + "\"");
+            }
+            sbText.append(" to ");
+            sbText.append(StringUtils.isEmpty(toStr) ? "blank" : "\"" + to + "\"");
+            sbText.append("\n");
+            String encFrom = PageFlowUtil.filter(fromStr);
+            String encTo = PageFlowUtil.filter(toStr);
+            sbHTML.append("<tr><td>").append(encField).append("</td><td>").append(encFrom).append("</td><td>&raquo;</td><td>").append(encTo).append("</td></tr>\n");
+        }
+    }
+
+    public static IssueObject relatedIssueCommentHandler(int issueId, int relatedIssueId, User user, boolean drop)
+    {
+        StringBuilder sb = new StringBuilder();
+        IssueObject relatedIssue = IssueManager.getIssue(null, user, relatedIssueId);
+        if (null != relatedIssue)
+        {
+            Set<Integer> prevRelated = relatedIssue.getRelatedIssues();
+            Set<Integer> newRelated = new TreeSet<>(prevRelated);
+
+            if (drop)
+                newRelated.remove(Integer.valueOf(issueId));
+            else
+                newRelated.add(issueId);
+
+            if (!prevRelated.equals(newRelated))
+            {
+                sb.append("<div class=\"wiki\"><table class=issues-Changes>");
+                sb.append(String.format("<tr><td>Related</td><td>%s</td><td>&raquo;</td><td>%s</td></tr>", StringUtils.join(prevRelated, ", "), StringUtils.join(newRelated, ", ")));
+                sb.append("</table></div>");
+
+                relatedIssue.addComment(user, HtmlString.unsafe(sb.toString()));
+            }
+
+            relatedIssue.setRelatedIssues(newRelated);
+
+            return relatedIssue;
+        }
+        return null;
+    }
+
+    public void sendUpdateEmail(Container container, User user, String comment, ActionURL detailsURL, String change,
+                                List<AttachmentFile> attachments)
+    {
+        // Skip the email if no comment and no public fields have changed, #17304
+        String fieldChanges = getTextChanges();
+
+        if (fieldChanges.isEmpty() && StringUtils.isEmpty(comment) && attachments.isEmpty())
+            return;
+
+        final Set<User> allAddresses = getUsersToEmail(container, user, _issue, _prevIssue, _action);
+        MailHelper.BulkEmailer emailer = new MailHelper.BulkEmailer(user);
+        RestrictedIssueProvider provider = IssuesListDefService.get().getRestrictedIssueProvider();
+
+        for (User recipient : allAddresses)
+        {
+            boolean hasPermission = container.hasPermission(recipient, ReadPermission.class);
+            if (!hasPermission)
+                continue;
+
+            if (provider != null)
+            {
+                // don't send notification emails if the user does not have access
+                if (!provider.hasPermission(recipient, _issue, Collections.emptyList(), new ArrayList<>()))
+                    continue;
+            }
+
+            String to = recipient.getEmail();
+            try
+            {
+                IssueObject.CommentObject lastComment = _issue.getLastComment();
+                String messageId = "<" + _issue.getEntityId() + "." + lastComment.getCommentId() + "@" + AuthenticationManager.getDefaultDomain() + ">";
+                String references = messageId + " <" + _issue.getEntityId() + "@" + AuthenticationManager.getDefaultDomain() + ">";
+                MailHelper.MultipartMessage m = MailHelper.createMultipartMessage();
+                m.addRecipients(Message.RecipientType.TO, MailHelper.createAddressArray(to));
+                Address[] addresses = m.getAllRecipients();
+
+                if (addresses != null && addresses.length > 0)
+                {
+                    IssueUpdateEmailTemplate template = EmailTemplateService.get().getEmailTemplate(IssueUpdateEmailTemplate.class, container);
+                    template.init(_issue, detailsURL, change, comment, fieldChanges, allAddresses, attachments, recipient, _issueProperties);
+
+                    m.setSubject(template.renderSubject(container));
+                    template.renderSenderToMessage(m, container);
+                    m.setHeader("References", references);
+
+                    // support for plain text only if configured via the multipart boundary
+                    if (template.hasMultipleContentTypes())
+                        m.setTextContent(template.renderTextBody(container));
+
+                    // html body plus some additional content
+                    StringBuilder html = new StringBuilder();
+                    html.append("<html><head></head><body>");
+                    html.append(template.renderHtmlBody(container));
+                    html.append(
+                            "<div itemscope itemtype=\"http://schema.org/EmailMessage\">\n" +
+                                    "  <div itemprop=\"action\" itemscope itemtype=\"http://schema.org/ViewAction\">\n" +
+                                    "    <link itemprop=\"url\" href=\"" + PageFlowUtil.filter(detailsURL) + "\"></link>\n" +
+                                    "    <meta itemprop=\"name\" content=\"View Commit\"></meta>\n" +
+                                    "  </div>\n" +
+                                    "  <meta itemprop=\"description\" content=\"View this " + PageFlowUtil.filter(IssueManager.getEntryTypeNames(container, _issueListDef.getName()).singularName) + "\"></meta>\n" +
+                                    "</div>\n");
+                    html.append("</body></html>");
+                    m.setEncodedHtmlContent(html.toString());
+
+                    emailer.addMessage(recipient.getEmail(), m);
+                    Notification notification = createNotification(recipient, m,
+                            "view " + IssueManager.getEntryTypeNames(container, _issueListDef.getName()).singularName,
+                            new ActionURL(IssuesController.DetailsAction.class,container).addParameter("issueId", _issue.getIssueId()).getLocalURIString(false),
+                            "issue:" + _issue.getIssueId(),
+                            IssueObject.class.getName());
+
+                    if (notification != null)
+                    {
+                        NotificationService.get().removeNotifications(container, notification.getObjectId(),
+                                Collections.singletonList(notification.getType()), notification.getUserId());
+
+                        NotificationService.get().addNotification(container, user, notification);
+                    }
+                }
+            }
+            catch (ConfigurationException | AddressException e)
+            {
+                _log.error("error sending update email to " + to, e);
+            }
+            catch (Exception e)
+            {
+                _log.error("error sending update email to " + to, e);
+                ExceptionUtil.logExceptionToMothership(null, e);
+            }
+        }
+        emailer.start();
+    }
+
+    /**
+     * Create a notification object from the message object
+     */
+    @Nullable
+    private static Notification createNotification(User notifyUser, MailHelper.MultipartMessage m, String linkText,
+                                                   String linkURL, String id, String type) throws MessagingException
+    {
+        if (!AppProps.getInstance().isExperimentalFeatureEnabled(NotificationMenuView.EXPERIMENTAL_NOTIFICATION_MENU))
+            return null;
+
+        Notification notification = new Notification();
+        notification.setActionLinkText(linkText);
+        notification.setActionLinkURL(linkURL);
+        notification.setObjectId(id);
+        notification.setType(type);
+        notification.setUserId(notifyUser.getUserId());
+        notification.setContent(m.getSubject());
+
+        return notification;
+    }
+
+    /**
+     * Builds the list of email addresses for notification based on the user
+     * preferences and the explicit notification list.
+     */
+    private static Set<User> getUsersToEmail(Container c, User user, IssueObject issue, IssueObject prevIssue, Issue.action action)
+    {
+        final Set<User> emailUsers = new HashSet<>();
+        int assignedToPref = IssueManager.getUserEmailPreferences(c, issue.getAssignedTo());
+        int assignedToPrev = prevIssue != null && prevIssue.getAssignedTo() != null ? prevIssue.getAssignedTo() : 0;
+        int assignedToPrevPref = assignedToPrev != 0 ? IssueManager.getUserEmailPreferences(c, prevIssue.getAssignedTo()) : 0;
+        int createdByPref = IssueManager.getUserEmailPreferences(c, issue.getCreatedBy());
+
+        if (Issue.action.insert == action)
+        {
+            if ((assignedToPref & IssueManager.NOTIFY_ASSIGNEDTO_OPEN) != 0)
+                safeAddEmailUsers(emailUsers, UserManager.getUser(issue.getAssignedTo()));
+        }
+        else
+        {
+            if ((assignedToPref & IssueManager.NOTIFY_ASSIGNEDTO_UPDATE) != 0)
+                safeAddEmailUsers(emailUsers, UserManager.getUser(issue.getAssignedTo()));
+
+            if ((assignedToPrevPref & IssueManager.NOTIFY_ASSIGNEDTO_UPDATE) != 0)
+                safeAddEmailUsers(emailUsers, UserManager.getUser(prevIssue.getAssignedTo()));
+
+            if ((createdByPref & IssueManager.NOTIFY_CREATED_UPDATE) != 0)
+                safeAddEmailUsers(emailUsers, UserManager.getUser(issue.getCreatedBy()));
+        }
+
+        // add any users subscribed to this forum
+        List<ValidEmail> subscribedEmails = IssueManager.getSubscribedUserEmails(c);
+        for (ValidEmail email : subscribedEmails)
+            safeAddEmailUsers(emailUsers, UserManager.getUser(email));
+
+        // add any explicit notification list addresses
+        List<ValidEmail> emails = issue.getNotifyListEmail();
+        for (ValidEmail email : emails)
+            safeAddEmailUsers(emailUsers, UserManager.getUser(email));
+
+        boolean selfSpam = !((IssueManager.NOTIFY_SELF_SPAM & IssueManager.getUserEmailPreferences(c, user.getUserId())) == 0);
+        if (selfSpam)
+            safeAddEmailUsers(emailUsers, user);
+        else
+            emailUsers.remove(user);
+
+        return emailUsers;
+    }
+
+    private static void safeAddEmailUsers(Set<User> users, User user)
+    {
+        if (user != null && user.isActive())
+            users.add(user);
+    }
+}