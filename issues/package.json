--- conflicted
+++ resolved
@@ -37,11 +37,7 @@
     }
   },
   "dependencies": {
-<<<<<<< HEAD
-    "@labkey/components": "0.67.2-fb-sharedCompFixes207.1"
-=======
     "@labkey/components": "0.68.0"
->>>>>>> 855ac7ab
   },
   "devDependencies": {
     "@hot-loader/react-dom": "16.13.0",
