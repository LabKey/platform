{
  "name": "issues",
  "version": "0.0.0",
  "private": true,
  "scripts": {
    "setup": "npm ci",
    "build": "npm run build-dev",
    "start": "cross-env NODE_ENV=development LK_MODULE_CONTAINER=platform LK_MODULE=issues webpack-dev-server --config node_modules/@labkey/build/webpack/watch.config.js",
    "start-link": "cross-env LINK=true npm run start",
    "build-dev": "npm run clean && cross-env NODE_ENV=development LK_MODULE_CONTAINER=platform LK_MODULE=issues webpack --config node_modules/@labkey/build/webpack/dev.config.js --progress --profile --colors",
    "build-prod": "npm run clean && cross-env NODE_ENV=production PROD_SOURCE_MAP=source-map LK_MODULE_CONTAINER=platform LK_MODULE=issues webpack --config node_modules/@labkey/build/webpack/prod.config.js --progress --profile --colors",
    "clean": "rimraf resources/web/issues/gen && rimraf resources/views/gen && rimraf resources/views/*.*"
  },
  "dependencies": {
<<<<<<< HEAD
    "@labkey/components": "2.0.0-fb-summaryview-8049.1"
=======
    "@labkey/components": "2.2.0"
>>>>>>> 32dee748
  },
  "devDependencies": {
    "@labkey/build": "1.1.1"
  }
}<|MERGE_RESOLUTION|>--- conflicted
+++ resolved
@@ -12,11 +12,7 @@
     "clean": "rimraf resources/web/issues/gen && rimraf resources/views/gen && rimraf resources/views/*.*"
   },
   "dependencies": {
-<<<<<<< HEAD
-    "@labkey/components": "2.0.0-fb-summaryview-8049.1"
-=======
-    "@labkey/components": "2.2.0"
->>>>>>> 32dee748
+    "@labkey/components": "2.2.0-fb-summaryview-8049.1"
   },
   "devDependencies": {
     "@labkey/build": "1.1.1"
