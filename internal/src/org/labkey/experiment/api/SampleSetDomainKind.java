/*
 * Copyright (c) 2019 LabKey Corporation
 *
 * Licensed under the Apache License, Version 2.0 (the "License");
 * you may not use this file except in compliance with the License.
 * You may obtain a copy of the License at
 *
 *     http://www.apache.org/licenses/LICENSE-2.0
 *
 * Unless required by applicable law or agreed to in writing, software
 * distributed under the License is distributed on an "AS IS" BASIS,
 * WITHOUT WARRANTIES OR CONDITIONS OF ANY KIND, either express or implied.
 * See the License for the specific language governing permissions and
 * limitations under the License.
 */

package org.labkey.experiment.api;

import com.google.common.collect.Sets;
import org.apache.commons.lang3.StringUtils;
import org.apache.log4j.Logger;
import org.jetbrains.annotations.NotNull;
import org.jetbrains.annotations.Nullable;
import org.json.JSONObject;
import org.labkey.api.collections.CaseInsensitiveHashSet;
import org.labkey.api.data.Container;
import org.labkey.api.data.DbSchema;
import org.labkey.api.data.DbSchemaType;
import org.labkey.api.data.DbScope;
import org.labkey.api.data.JdbcType;
import org.labkey.api.data.PropertyStorageSpec;
import org.labkey.api.data.RuntimeSQLException;
import org.labkey.api.data.SQLFragment;
import org.labkey.api.data.TableInfo;
import org.labkey.api.data.UpdateableTableInfo;
import org.labkey.api.exp.ExperimentException;
import org.labkey.api.exp.Lsid;
import org.labkey.api.exp.TemplateInfo;
import org.labkey.api.exp.api.DomainKindProperties;
import org.labkey.api.exp.api.ExpSampleSet;
import org.labkey.api.exp.api.ExperimentService;
import org.labkey.api.exp.api.ExperimentUrls;
import org.labkey.api.exp.api.SampleSetService;
<<<<<<< HEAD
import org.labkey.api.exp.api.SampleTypeDomainKindProperties;
import org.labkey.api.exp.property.AbstractDomainKind;
=======
import org.labkey.api.exp.property.BaseAbstractDomainKind;
>>>>>>> 6288da34
import org.labkey.api.exp.property.Domain;
import org.labkey.api.exp.query.ExpSampleSetTable;
import org.labkey.api.exp.query.SamplesSchema;
import org.labkey.api.gwt.client.model.GWTDomain;
import org.labkey.api.gwt.client.model.GWTIndex;
import org.labkey.api.gwt.client.model.GWTPropertyDescriptor;
import org.labkey.api.query.UserSchema;
import org.labkey.api.query.ValidationException;
import org.labkey.api.security.User;
import org.labkey.api.security.permissions.DesignSampleSetPermission;
import org.labkey.api.util.PageFlowUtil;
import org.labkey.api.view.ActionURL;
import org.labkey.api.view.NotFoundException;
import org.labkey.api.writer.ContainerUser;
import org.labkey.data.xml.domainTemplate.DomainTemplateType;
import org.labkey.data.xml.domainTemplate.SampleSetTemplateType;

import java.io.IOException;
import java.sql.SQLException;
import java.util.ArrayList;
import java.util.Arrays;
import java.util.Collections;
import java.util.List;
import java.util.Map;
import java.util.Objects;
import java.util.Set;
import java.util.stream.Collectors;

<<<<<<< HEAD
public class SampleSetDomainKind extends AbstractDomainKind<SampleTypeDomainKindProperties>
=======
public class SampleSetDomainKind extends BaseAbstractDomainKind<JSONObject>
>>>>>>> 6288da34
{
    private static final Logger logger;
    public static final String NAME = "SampleSet";
    public static final String PROVISIONED_SCHEMA_NAME = "expsampleset";


    private static final Set<PropertyStorageSpec> BASE_PROPERTIES;
    private static final Set<PropertyStorageSpec.Index> INDEXES;
    private static final Set<String> RESERVED_NAMES;
    private static final Set<PropertyStorageSpec.ForeignKey> FOREIGN_KEYS;

    static {
        BASE_PROPERTIES = Collections.unmodifiableSet(Sets.newLinkedHashSet(Arrays.asList(
                new PropertyStorageSpec("genId", JdbcType.INTEGER),
                new PropertyStorageSpec("lsid", JdbcType.VARCHAR, 300).setNullable(false)
        )));

        RESERVED_NAMES = BASE_PROPERTIES.stream().map(PropertyStorageSpec::getName).collect(Collectors.toSet());
        RESERVED_NAMES.addAll(Arrays.stream(ExpSampleSetTable.Column.values()).map(ExpSampleSetTable.Column::name).collect(Collectors.toList()));
        RESERVED_NAMES.add("CpasType");

        FOREIGN_KEYS = Collections.unmodifiableSet(Sets.newLinkedHashSet(Arrays.asList(
                // NOTE: We join to exp.material using LSID instead of rowid for insert performance -- we will generate
                // the LSID once on the server and insert into exp.object, exp.material, and the provisioned table at the same time.
                new PropertyStorageSpec.ForeignKey("lsid", "exp", "Material", "LSID", null, false)
        )));

        INDEXES = Collections.unmodifiableSet(Sets.newLinkedHashSet(Arrays.asList(
                new PropertyStorageSpec.Index(true, "lsid")
        )));

        logger = Logger.getLogger(SampleSetDomainKind.class);
    }

    public SampleSetDomainKind()
    {
    }

    @Override
    public String getKindName()
    {
        return NAME;
    }

    @Override
    public Class<? extends SampleTypeDomainKindProperties> getTypeClass()
    {
        return SampleTypeDomainKindProperties.class;
    }

    @Override
    public String getStorageSchemaName()
    {
        return PROVISIONED_SCHEMA_NAME;
    }

    public DbSchema getSchema()
    {
        return DbSchema.get(PROVISIONED_SCHEMA_NAME, DbSchemaType.Provisioned);
    }

    @Override
    public DbScope getScope()
    {
        return DbSchema.get(PROVISIONED_SCHEMA_NAME, DbSchemaType.Provisioned).getScope();
    }

    @Override
    public Priority getPriority(String domainURI)
    {
        Lsid lsid = new Lsid(domainURI);
        String prefix = lsid.getNamespacePrefix();
        if ("SampleSet".equals(prefix) || "SampleSource".equals(prefix) || "SampleType".equals(prefix))
            return Priority.MEDIUM;
        return null;
    }

    @Override
    public String generateDomainURI(String schemaName, String queryName, Container container, User user)
    {
        return ExperimentService.get().generateLSID(container, ExpSampleSet.class, queryName);
    }

    private ExpSampleSet getSampleSet(Domain domain)
    {
        return SampleSetService.get().getSampleSet(domain.getTypeURI());
    }

    @Override
    public boolean allowFileLinkProperties()
    {
        return true;
    }

    @Override
    public ActionURL urlShowData(Domain domain, ContainerUser containerUser)
    {
        ExpSampleSet ss = getSampleSet(domain);
        if (ss == null)
        {
            return null;
        }
        return (ActionURL) ss.detailsURL();
    }

    @Override
    public ActionURL urlEditDefinition(Domain domain, ContainerUser containerUser)
    {
        return Objects.requireNonNull(PageFlowUtil.urlProvider(ExperimentUrls.class)).getDomainEditorURL(containerUser.getContainer(), domain);
    }

    @Override
    public Set<PropertyStorageSpec> getBaseProperties(Domain domain)
    {
        return BASE_PROPERTIES;
    }

    @Override
    public Set<String> getReservedPropertyNames(Domain domain)
    {
        Set<String> reserved = new CaseInsensitiveHashSet(RESERVED_NAMES);

        if (domain == null)
            return reserved;

        ExpSampleSet ss = getSampleSet(domain);
        if (ss == null)
            return reserved;

        try
        {
            Map<String, String> aliases = ss.getImportAliasMap();
            reserved.addAll(aliases.keySet());

        }
        catch (IOException e)
        {
            logger.error(String.format("Failed to parse SampleSet parent aliases for [%1$s]", ss.getRowId()), e);
        }
        return reserved;
    }

    @Override
    public Set<PropertyStorageSpec.Index> getPropertyIndices(Domain domain)
    {
        return INDEXES;
    }

    @Override
    public Set<PropertyStorageSpec.ForeignKey> getPropertyForeignKeys(Container container)
    {
        return FOREIGN_KEYS;
    }


    @Override
    public String getTypeLabel(Domain domain)
    {
        ExpSampleSet ss = getSampleSet(domain);
        if (null == ss)
            return "Sample Set '" + domain.getName() + "'";
        return ss.getName();
    }

    @Override
    public SQLFragment sqlObjectIdsInDomain(Domain domain)
    {
        SQLFragment ret = new SQLFragment("SELECT exp.object.objectid FROM exp.object INNER JOIN exp.material ON exp.object.objecturi = exp.material.lsid WHERE exp.material.cpastype = ?");
        ret.add(domain.getTypeURI());
        return ret;
    }

    @Override
    public boolean canEditDefinition(User user, Domain domain)
    {
        // Cannot edit default sample set
        ExpSampleSet ss = getSampleSet(domain);
        if (ss == null || SampleSetService.get().getDefaultSampleSetLsid().equals(domain.getTypeURI()))
        {
            return false;
        }
        return domain.getContainer().hasPermission(user, DesignSampleSetPermission.class);
    }

    @Override
    public boolean canCreateDefinition(User user, Container container)
    {
        return container.hasPermission(user, DesignSampleSetPermission.class);
    }

    @Override
    public boolean canDeleteDefinition(User user, Domain domain)
    {
        return domain.getContainer().hasPermission(user, DesignSampleSetPermission.class);
    }

    @Override
<<<<<<< HEAD
    @NotNull
    public ValidationException updateDomain(GWTDomain<? extends GWTPropertyDescriptor> original, @NotNull GWTDomain<? extends GWTPropertyDescriptor> update,
                                            @Nullable SampleTypeDomainKindProperties options, Container container, User user, boolean includeWarnings)
    {
        return SampleSetService.get().updateSampleSet(original, update, options, container, user, includeWarnings);
    }

    @Override
    public Domain createDomain(GWTDomain domain, @Nullable SampleTypeDomainKindProperties arguments, Container container, User user, @Nullable TemplateInfo templateInfo)
=======
    public Domain createDomain(GWTDomain domain, @Nullable JSONObject arguments, Container container, User user, @Nullable TemplateInfo templateInfo)
>>>>>>> 6288da34
    {
        String name = domain.getName();
        if (name == null)
            throw new IllegalArgumentException("SampleSet name required");

        String description = domain.getDescription();
        List<GWTPropertyDescriptor> properties = (List<GWTPropertyDescriptor>)domain.getFields();
        List<GWTIndex> indices = (List<GWTIndex>)domain.getIndices();

<<<<<<< HEAD
        int idCol1 = -1;
        int idCol2 = -1;
        int idCol3 = -1;
        int parentCol = -1;
        String nameExpression = null;
        Map<String, String> aliases = null;

        if (arguments != null)
        {
            //These are outdated but some clients still use them, or have existing sample sets that do.
            List<Integer> idCols = (arguments.getIdCols() != null) ? arguments.getIdCols() : Collections.emptyList();
            idCol1 = idCols.size() > 0 ? idCols.get(0) : -1;
            idCol2 = idCols.size() > 1 ? idCols.get(1) : -1;
            idCol3 = idCols.size() > 2 ? idCols.get(2) : -1;
            parentCol = arguments.getParentCol() != null ? arguments.getParentCol() : -1;
=======
        Object[] idCols = (arguments != null && arguments.containsKey("idCols")) ? ((ArrayList<Object>)arguments.get("idCols")).toArray() : new Object[0];
        int idCol1 = idCols.length > 0 ? ((Number)idCols[0]).intValue() : -1;
        int idCol2 = idCols.length > 1 ? ((Number)idCols[1]).intValue() : -1;
        int idCol3 = idCols.length > 2 ? ((Number)idCols[2]).intValue() : -1;
        int parentCol = (arguments != null && arguments.get("parentCol") instanceof Number) ? ((Number)arguments.get("parentCol")).intValue() : -1;
>>>>>>> 6288da34


            nameExpression = StringUtils.trimToNull(arguments.getNameExpression());
            aliases = arguments.getImportAliases();
        }
        ExpSampleSet ss;
        try
        {
            ss = SampleSetService.get().createSampleSet(container, user, name, description, properties, indices, idCol1, idCol2, idCol3, parentCol, nameExpression, templateInfo, aliases);
        }
        catch (SQLException e)
        {
            throw new RuntimeSQLException(e);
        }
        catch (ExperimentException e)
        {
            throw new RuntimeException(e);
        }
        return ss.getDomain();
    }

    @Override
    public void deleteDomain(User user, Domain domain)
    {
        ExpSampleSet ss = SampleSetService.get().getSampleSet(domain.getTypeURI());
        if (ss == null)
            throw new NotFoundException("Sample Set not found: " + domain);

        ss.delete(user);
    }

    @Override
    public TableInfo getTableInfo(User user, Container container, String name)
    {
        UserSchema schema = new SamplesSchema(user, container);
        return schema.getTable(name, null);
    }

    @Override
    public void invalidate(Domain domain)
    {
        super.invalidate(domain);

        ExpSampleSet ss = SampleSetService.get().getSampleSet(domain.getTypeURI());
        if (ss != null)
            SampleSetService.get().indexSampleSet(ss);
    }

    @Override
    public boolean matchesTemplateXML(String templateName, DomainTemplateType template, List<GWTPropertyDescriptor> properties)
    {
        return template instanceof SampleSetTemplateType;
    }

    @Override
    public String getObjectUriColumnName()
    {
        return OBJECT_URI_COLUMN_NAME;
    }

    @Override
    public UpdateableTableInfo.ObjectUriType getObjectUriColumn()
    {
        return UpdateableTableInfo.ObjectUriType.schemaColumn;
    }

    @Override
    public DomainKindProperties getDomainKindProperties(@NotNull GWTDomain domain, Container container, User user)
    {
            return new SampleTypeDomainKindProperties(SampleSetService.get().getSampleSet(domain.getDomainURI()));
    }
}
<|MERGE_RESOLUTION|>--- conflicted
+++ resolved
@@ -1,396 +1,381 @@
-/*
- * Copyright (c) 2019 LabKey Corporation
- *
- * Licensed under the Apache License, Version 2.0 (the "License");
- * you may not use this file except in compliance with the License.
- * You may obtain a copy of the License at
- *
- *     http://www.apache.org/licenses/LICENSE-2.0
- *
- * Unless required by applicable law or agreed to in writing, software
- * distributed under the License is distributed on an "AS IS" BASIS,
- * WITHOUT WARRANTIES OR CONDITIONS OF ANY KIND, either express or implied.
- * See the License for the specific language governing permissions and
- * limitations under the License.
- */
-
-package org.labkey.experiment.api;
-
-import com.google.common.collect.Sets;
-import org.apache.commons.lang3.StringUtils;
-import org.apache.log4j.Logger;
-import org.jetbrains.annotations.NotNull;
-import org.jetbrains.annotations.Nullable;
-import org.json.JSONObject;
-import org.labkey.api.collections.CaseInsensitiveHashSet;
-import org.labkey.api.data.Container;
-import org.labkey.api.data.DbSchema;
-import org.labkey.api.data.DbSchemaType;
-import org.labkey.api.data.DbScope;
-import org.labkey.api.data.JdbcType;
-import org.labkey.api.data.PropertyStorageSpec;
-import org.labkey.api.data.RuntimeSQLException;
-import org.labkey.api.data.SQLFragment;
-import org.labkey.api.data.TableInfo;
-import org.labkey.api.data.UpdateableTableInfo;
-import org.labkey.api.exp.ExperimentException;
-import org.labkey.api.exp.Lsid;
-import org.labkey.api.exp.TemplateInfo;
-import org.labkey.api.exp.api.DomainKindProperties;
-import org.labkey.api.exp.api.ExpSampleSet;
-import org.labkey.api.exp.api.ExperimentService;
-import org.labkey.api.exp.api.ExperimentUrls;
-import org.labkey.api.exp.api.SampleSetService;
-<<<<<<< HEAD
-import org.labkey.api.exp.api.SampleTypeDomainKindProperties;
-import org.labkey.api.exp.property.AbstractDomainKind;
-=======
-import org.labkey.api.exp.property.BaseAbstractDomainKind;
->>>>>>> 6288da34
-import org.labkey.api.exp.property.Domain;
-import org.labkey.api.exp.query.ExpSampleSetTable;
-import org.labkey.api.exp.query.SamplesSchema;
-import org.labkey.api.gwt.client.model.GWTDomain;
-import org.labkey.api.gwt.client.model.GWTIndex;
-import org.labkey.api.gwt.client.model.GWTPropertyDescriptor;
-import org.labkey.api.query.UserSchema;
-import org.labkey.api.query.ValidationException;
-import org.labkey.api.security.User;
-import org.labkey.api.security.permissions.DesignSampleSetPermission;
-import org.labkey.api.util.PageFlowUtil;
-import org.labkey.api.view.ActionURL;
-import org.labkey.api.view.NotFoundException;
-import org.labkey.api.writer.ContainerUser;
-import org.labkey.data.xml.domainTemplate.DomainTemplateType;
-import org.labkey.data.xml.domainTemplate.SampleSetTemplateType;
-
-import java.io.IOException;
-import java.sql.SQLException;
-import java.util.ArrayList;
-import java.util.Arrays;
-import java.util.Collections;
-import java.util.List;
-import java.util.Map;
-import java.util.Objects;
-import java.util.Set;
-import java.util.stream.Collectors;
-
-<<<<<<< HEAD
-public class SampleSetDomainKind extends AbstractDomainKind<SampleTypeDomainKindProperties>
-=======
-public class SampleSetDomainKind extends BaseAbstractDomainKind<JSONObject>
->>>>>>> 6288da34
-{
-    private static final Logger logger;
-    public static final String NAME = "SampleSet";
-    public static final String PROVISIONED_SCHEMA_NAME = "expsampleset";
-
-
-    private static final Set<PropertyStorageSpec> BASE_PROPERTIES;
-    private static final Set<PropertyStorageSpec.Index> INDEXES;
-    private static final Set<String> RESERVED_NAMES;
-    private static final Set<PropertyStorageSpec.ForeignKey> FOREIGN_KEYS;
-
-    static {
-        BASE_PROPERTIES = Collections.unmodifiableSet(Sets.newLinkedHashSet(Arrays.asList(
-                new PropertyStorageSpec("genId", JdbcType.INTEGER),
-                new PropertyStorageSpec("lsid", JdbcType.VARCHAR, 300).setNullable(false)
-        )));
-
-        RESERVED_NAMES = BASE_PROPERTIES.stream().map(PropertyStorageSpec::getName).collect(Collectors.toSet());
-        RESERVED_NAMES.addAll(Arrays.stream(ExpSampleSetTable.Column.values()).map(ExpSampleSetTable.Column::name).collect(Collectors.toList()));
-        RESERVED_NAMES.add("CpasType");
-
-        FOREIGN_KEYS = Collections.unmodifiableSet(Sets.newLinkedHashSet(Arrays.asList(
-                // NOTE: We join to exp.material using LSID instead of rowid for insert performance -- we will generate
-                // the LSID once on the server and insert into exp.object, exp.material, and the provisioned table at the same time.
-                new PropertyStorageSpec.ForeignKey("lsid", "exp", "Material", "LSID", null, false)
-        )));
-
-        INDEXES = Collections.unmodifiableSet(Sets.newLinkedHashSet(Arrays.asList(
-                new PropertyStorageSpec.Index(true, "lsid")
-        )));
-
-        logger = Logger.getLogger(SampleSetDomainKind.class);
-    }
-
-    public SampleSetDomainKind()
-    {
-    }
-
-    @Override
-    public String getKindName()
-    {
-        return NAME;
-    }
-
-    @Override
-    public Class<? extends SampleTypeDomainKindProperties> getTypeClass()
-    {
-        return SampleTypeDomainKindProperties.class;
-    }
-
-    @Override
-    public String getStorageSchemaName()
-    {
-        return PROVISIONED_SCHEMA_NAME;
-    }
-
-    public DbSchema getSchema()
-    {
-        return DbSchema.get(PROVISIONED_SCHEMA_NAME, DbSchemaType.Provisioned);
-    }
-
-    @Override
-    public DbScope getScope()
-    {
-        return DbSchema.get(PROVISIONED_SCHEMA_NAME, DbSchemaType.Provisioned).getScope();
-    }
-
-    @Override
-    public Priority getPriority(String domainURI)
-    {
-        Lsid lsid = new Lsid(domainURI);
-        String prefix = lsid.getNamespacePrefix();
-        if ("SampleSet".equals(prefix) || "SampleSource".equals(prefix) || "SampleType".equals(prefix))
-            return Priority.MEDIUM;
-        return null;
-    }
-
-    @Override
-    public String generateDomainURI(String schemaName, String queryName, Container container, User user)
-    {
-        return ExperimentService.get().generateLSID(container, ExpSampleSet.class, queryName);
-    }
-
-    private ExpSampleSet getSampleSet(Domain domain)
-    {
-        return SampleSetService.get().getSampleSet(domain.getTypeURI());
-    }
-
-    @Override
-    public boolean allowFileLinkProperties()
-    {
-        return true;
-    }
-
-    @Override
-    public ActionURL urlShowData(Domain domain, ContainerUser containerUser)
-    {
-        ExpSampleSet ss = getSampleSet(domain);
-        if (ss == null)
-        {
-            return null;
-        }
-        return (ActionURL) ss.detailsURL();
-    }
-
-    @Override
-    public ActionURL urlEditDefinition(Domain domain, ContainerUser containerUser)
-    {
-        return Objects.requireNonNull(PageFlowUtil.urlProvider(ExperimentUrls.class)).getDomainEditorURL(containerUser.getContainer(), domain);
-    }
-
-    @Override
-    public Set<PropertyStorageSpec> getBaseProperties(Domain domain)
-    {
-        return BASE_PROPERTIES;
-    }
-
-    @Override
-    public Set<String> getReservedPropertyNames(Domain domain)
-    {
-        Set<String> reserved = new CaseInsensitiveHashSet(RESERVED_NAMES);
-
-        if (domain == null)
-            return reserved;
-
-        ExpSampleSet ss = getSampleSet(domain);
-        if (ss == null)
-            return reserved;
-
-        try
-        {
-            Map<String, String> aliases = ss.getImportAliasMap();
-            reserved.addAll(aliases.keySet());
-
-        }
-        catch (IOException e)
-        {
-            logger.error(String.format("Failed to parse SampleSet parent aliases for [%1$s]", ss.getRowId()), e);
-        }
-        return reserved;
-    }
-
-    @Override
-    public Set<PropertyStorageSpec.Index> getPropertyIndices(Domain domain)
-    {
-        return INDEXES;
-    }
-
-    @Override
-    public Set<PropertyStorageSpec.ForeignKey> getPropertyForeignKeys(Container container)
-    {
-        return FOREIGN_KEYS;
-    }
-
-
-    @Override
-    public String getTypeLabel(Domain domain)
-    {
-        ExpSampleSet ss = getSampleSet(domain);
-        if (null == ss)
-            return "Sample Set '" + domain.getName() + "'";
-        return ss.getName();
-    }
-
-    @Override
-    public SQLFragment sqlObjectIdsInDomain(Domain domain)
-    {
-        SQLFragment ret = new SQLFragment("SELECT exp.object.objectid FROM exp.object INNER JOIN exp.material ON exp.object.objecturi = exp.material.lsid WHERE exp.material.cpastype = ?");
-        ret.add(domain.getTypeURI());
-        return ret;
-    }
-
-    @Override
-    public boolean canEditDefinition(User user, Domain domain)
-    {
-        // Cannot edit default sample set
-        ExpSampleSet ss = getSampleSet(domain);
-        if (ss == null || SampleSetService.get().getDefaultSampleSetLsid().equals(domain.getTypeURI()))
-        {
-            return false;
-        }
-        return domain.getContainer().hasPermission(user, DesignSampleSetPermission.class);
-    }
-
-    @Override
-    public boolean canCreateDefinition(User user, Container container)
-    {
-        return container.hasPermission(user, DesignSampleSetPermission.class);
-    }
-
-    @Override
-    public boolean canDeleteDefinition(User user, Domain domain)
-    {
-        return domain.getContainer().hasPermission(user, DesignSampleSetPermission.class);
-    }
-
-    @Override
-<<<<<<< HEAD
-    @NotNull
-    public ValidationException updateDomain(GWTDomain<? extends GWTPropertyDescriptor> original, @NotNull GWTDomain<? extends GWTPropertyDescriptor> update,
-                                            @Nullable SampleTypeDomainKindProperties options, Container container, User user, boolean includeWarnings)
-    {
-        return SampleSetService.get().updateSampleSet(original, update, options, container, user, includeWarnings);
-    }
-
-    @Override
-    public Domain createDomain(GWTDomain domain, @Nullable SampleTypeDomainKindProperties arguments, Container container, User user, @Nullable TemplateInfo templateInfo)
-=======
-    public Domain createDomain(GWTDomain domain, @Nullable JSONObject arguments, Container container, User user, @Nullable TemplateInfo templateInfo)
->>>>>>> 6288da34
-    {
-        String name = domain.getName();
-        if (name == null)
-            throw new IllegalArgumentException("SampleSet name required");
-
-        String description = domain.getDescription();
-        List<GWTPropertyDescriptor> properties = (List<GWTPropertyDescriptor>)domain.getFields();
-        List<GWTIndex> indices = (List<GWTIndex>)domain.getIndices();
-
-<<<<<<< HEAD
-        int idCol1 = -1;
-        int idCol2 = -1;
-        int idCol3 = -1;
-        int parentCol = -1;
-        String nameExpression = null;
-        Map<String, String> aliases = null;
-
-        if (arguments != null)
-        {
-            //These are outdated but some clients still use them, or have existing sample sets that do.
-            List<Integer> idCols = (arguments.getIdCols() != null) ? arguments.getIdCols() : Collections.emptyList();
-            idCol1 = idCols.size() > 0 ? idCols.get(0) : -1;
-            idCol2 = idCols.size() > 1 ? idCols.get(1) : -1;
-            idCol3 = idCols.size() > 2 ? idCols.get(2) : -1;
-            parentCol = arguments.getParentCol() != null ? arguments.getParentCol() : -1;
-=======
-        Object[] idCols = (arguments != null && arguments.containsKey("idCols")) ? ((ArrayList<Object>)arguments.get("idCols")).toArray() : new Object[0];
-        int idCol1 = idCols.length > 0 ? ((Number)idCols[0]).intValue() : -1;
-        int idCol2 = idCols.length > 1 ? ((Number)idCols[1]).intValue() : -1;
-        int idCol3 = idCols.length > 2 ? ((Number)idCols[2]).intValue() : -1;
-        int parentCol = (arguments != null && arguments.get("parentCol") instanceof Number) ? ((Number)arguments.get("parentCol")).intValue() : -1;
->>>>>>> 6288da34
-
-
-            nameExpression = StringUtils.trimToNull(arguments.getNameExpression());
-            aliases = arguments.getImportAliases();
-        }
-        ExpSampleSet ss;
-        try
-        {
-            ss = SampleSetService.get().createSampleSet(container, user, name, description, properties, indices, idCol1, idCol2, idCol3, parentCol, nameExpression, templateInfo, aliases);
-        }
-        catch (SQLException e)
-        {
-            throw new RuntimeSQLException(e);
-        }
-        catch (ExperimentException e)
-        {
-            throw new RuntimeException(e);
-        }
-        return ss.getDomain();
-    }
-
-    @Override
-    public void deleteDomain(User user, Domain domain)
-    {
-        ExpSampleSet ss = SampleSetService.get().getSampleSet(domain.getTypeURI());
-        if (ss == null)
-            throw new NotFoundException("Sample Set not found: " + domain);
-
-        ss.delete(user);
-    }
-
-    @Override
-    public TableInfo getTableInfo(User user, Container container, String name)
-    {
-        UserSchema schema = new SamplesSchema(user, container);
-        return schema.getTable(name, null);
-    }
-
-    @Override
-    public void invalidate(Domain domain)
-    {
-        super.invalidate(domain);
-
-        ExpSampleSet ss = SampleSetService.get().getSampleSet(domain.getTypeURI());
-        if (ss != null)
-            SampleSetService.get().indexSampleSet(ss);
-    }
-
-    @Override
-    public boolean matchesTemplateXML(String templateName, DomainTemplateType template, List<GWTPropertyDescriptor> properties)
-    {
-        return template instanceof SampleSetTemplateType;
-    }
-
-    @Override
-    public String getObjectUriColumnName()
-    {
-        return OBJECT_URI_COLUMN_NAME;
-    }
-
-    @Override
-    public UpdateableTableInfo.ObjectUriType getObjectUriColumn()
-    {
-        return UpdateableTableInfo.ObjectUriType.schemaColumn;
-    }
-
-    @Override
-    public DomainKindProperties getDomainKindProperties(@NotNull GWTDomain domain, Container container, User user)
-    {
-            return new SampleTypeDomainKindProperties(SampleSetService.get().getSampleSet(domain.getDomainURI()));
-    }
-}
+/*
+ * Copyright (c) 2019 LabKey Corporation
+ *
+ * Licensed under the Apache License, Version 2.0 (the "License");
+ * you may not use this file except in compliance with the License.
+ * You may obtain a copy of the License at
+ *
+ *     http://www.apache.org/licenses/LICENSE-2.0
+ *
+ * Unless required by applicable law or agreed to in writing, software
+ * distributed under the License is distributed on an "AS IS" BASIS,
+ * WITHOUT WARRANTIES OR CONDITIONS OF ANY KIND, either express or implied.
+ * See the License for the specific language governing permissions and
+ * limitations under the License.
+ */
+
+package org.labkey.experiment.api;
+
+import com.google.common.collect.Sets;
+import org.apache.commons.lang3.StringUtils;
+import org.apache.log4j.Logger;
+import org.jetbrains.annotations.NotNull;
+import org.jetbrains.annotations.Nullable;
+import org.json.JSONObject;
+import org.labkey.api.collections.CaseInsensitiveHashSet;
+import org.labkey.api.data.Container;
+import org.labkey.api.data.DbSchema;
+import org.labkey.api.data.DbSchemaType;
+import org.labkey.api.data.DbScope;
+import org.labkey.api.data.JdbcType;
+import org.labkey.api.data.PropertyStorageSpec;
+import org.labkey.api.data.RuntimeSQLException;
+import org.labkey.api.data.SQLFragment;
+import org.labkey.api.data.TableInfo;
+import org.labkey.api.data.UpdateableTableInfo;
+import org.labkey.api.exp.ExperimentException;
+import org.labkey.api.exp.Lsid;
+import org.labkey.api.exp.TemplateInfo;
+import org.labkey.api.exp.api.DomainKindProperties;
+import org.labkey.api.exp.api.ExpSampleSet;
+import org.labkey.api.exp.api.ExperimentService;
+import org.labkey.api.exp.api.ExperimentUrls;
+import org.labkey.api.exp.api.SampleSetService;
+import org.labkey.api.exp.api.SampleTypeDomainKindProperties;
+import org.labkey.api.exp.property.AbstractDomainKind;
+import org.labkey.api.exp.property.BaseAbstractDomainKind;
+import org.labkey.api.exp.property.Domain;
+import org.labkey.api.exp.query.ExpSampleSetTable;
+import org.labkey.api.exp.query.SamplesSchema;
+import org.labkey.api.gwt.client.model.GWTDomain;
+import org.labkey.api.gwt.client.model.GWTIndex;
+import org.labkey.api.gwt.client.model.GWTPropertyDescriptor;
+import org.labkey.api.query.UserSchema;
+import org.labkey.api.query.ValidationException;
+import org.labkey.api.security.User;
+import org.labkey.api.security.permissions.DesignSampleSetPermission;
+import org.labkey.api.util.PageFlowUtil;
+import org.labkey.api.view.ActionURL;
+import org.labkey.api.view.NotFoundException;
+import org.labkey.api.writer.ContainerUser;
+import org.labkey.data.xml.domainTemplate.DomainTemplateType;
+import org.labkey.data.xml.domainTemplate.SampleSetTemplateType;
+
+import java.io.IOException;
+import java.sql.SQLException;
+import java.util.ArrayList;
+import java.util.Arrays;
+import java.util.Collections;
+import java.util.List;
+import java.util.Map;
+import java.util.Objects;
+import java.util.Set;
+import java.util.stream.Collectors;
+
+public class SampleSetDomainKind extends AbstractDomainKind<SampleTypeDomainKindProperties>
+//TODO Remove or use?
+//public class SampleSetDomainKind extends AbstractDomainKind<SampleTypeDomainKindProperties>
+{
+    private static final Logger logger;
+    public static final String NAME = "SampleSet";
+    public static final String PROVISIONED_SCHEMA_NAME = "expsampleset";
+
+
+    private static final Set<PropertyStorageSpec> BASE_PROPERTIES;
+    private static final Set<PropertyStorageSpec.Index> INDEXES;
+    private static final Set<String> RESERVED_NAMES;
+    private static final Set<PropertyStorageSpec.ForeignKey> FOREIGN_KEYS;
+
+    static {
+        BASE_PROPERTIES = Collections.unmodifiableSet(Sets.newLinkedHashSet(Arrays.asList(
+                new PropertyStorageSpec("genId", JdbcType.INTEGER),
+                new PropertyStorageSpec("lsid", JdbcType.VARCHAR, 300).setNullable(false)
+        )));
+
+        RESERVED_NAMES = BASE_PROPERTIES.stream().map(PropertyStorageSpec::getName).collect(Collectors.toSet());
+        RESERVED_NAMES.addAll(Arrays.stream(ExpSampleSetTable.Column.values()).map(ExpSampleSetTable.Column::name).collect(Collectors.toList()));
+        RESERVED_NAMES.add("CpasType");
+
+        FOREIGN_KEYS = Collections.unmodifiableSet(Sets.newLinkedHashSet(Arrays.asList(
+                // NOTE: We join to exp.material using LSID instead of rowid for insert performance -- we will generate
+                // the LSID once on the server and insert into exp.object, exp.material, and the provisioned table at the same time.
+                new PropertyStorageSpec.ForeignKey("lsid", "exp", "Material", "LSID", null, false)
+        )));
+
+        INDEXES = Collections.unmodifiableSet(Sets.newLinkedHashSet(Arrays.asList(
+                new PropertyStorageSpec.Index(true, "lsid")
+        )));
+
+        logger = Logger.getLogger(SampleSetDomainKind.class);
+    }
+
+    public SampleSetDomainKind()
+    {
+    }
+
+    @Override
+    public String getKindName()
+    {
+        return NAME;
+    }
+
+//TODO Remove or use?
+    @Override
+    public Class<? extends SampleTypeDomainKindProperties> getTypeClass()
+    {
+        return SampleTypeDomainKindProperties.class;
+    }
+
+    @Override
+    public String getStorageSchemaName()
+    {
+        return PROVISIONED_SCHEMA_NAME;
+    }
+
+    public DbSchema getSchema()
+    {
+        return DbSchema.get(PROVISIONED_SCHEMA_NAME, DbSchemaType.Provisioned);
+    }
+
+    @Override
+    public DbScope getScope()
+    {
+        return DbSchema.get(PROVISIONED_SCHEMA_NAME, DbSchemaType.Provisioned).getScope();
+    }
+
+    @Override
+    public Priority getPriority(String domainURI)
+    {
+        Lsid lsid = new Lsid(domainURI);
+        String prefix = lsid.getNamespacePrefix();
+        if ("SampleSet".equals(prefix) || "SampleSource".equals(prefix) || "SampleType".equals(prefix))
+            return Priority.MEDIUM;
+        return null;
+    }
+
+    @Override
+    public String generateDomainURI(String schemaName, String queryName, Container container, User user)
+    {
+        return ExperimentService.get().generateLSID(container, ExpSampleSet.class, queryName);
+    }
+
+    private ExpSampleSet getSampleSet(Domain domain)
+    {
+        return SampleSetService.get().getSampleSet(domain.getTypeURI());
+    }
+
+    @Override
+    public boolean allowFileLinkProperties()
+    {
+        return true;
+    }
+
+    @Override
+    public ActionURL urlShowData(Domain domain, ContainerUser containerUser)
+    {
+        ExpSampleSet ss = getSampleSet(domain);
+        if (ss == null)
+        {
+            return null;
+        }
+        return (ActionURL) ss.detailsURL();
+    }
+
+    @Override
+    public ActionURL urlEditDefinition(Domain domain, ContainerUser containerUser)
+    {
+        return Objects.requireNonNull(PageFlowUtil.urlProvider(ExperimentUrls.class)).getDomainEditorURL(containerUser.getContainer(), domain);
+    }
+
+    @Override
+    public Set<PropertyStorageSpec> getBaseProperties(Domain domain)
+    {
+        return BASE_PROPERTIES;
+    }
+
+    @Override
+    public Set<String> getReservedPropertyNames(Domain domain)
+    {
+        Set<String> reserved = new CaseInsensitiveHashSet(RESERVED_NAMES);
+
+        if (domain == null)
+            return reserved;
+
+        ExpSampleSet ss = getSampleSet(domain);
+        if (ss == null)
+            return reserved;
+
+        try
+        {
+            Map<String, String> aliases = ss.getImportAliasMap();
+            reserved.addAll(aliases.keySet());
+
+        }
+        catch (IOException e)
+        {
+            logger.error(String.format("Failed to parse SampleSet parent aliases for [%1$s]", ss.getRowId()), e);
+        }
+        return reserved;
+    }
+
+    @Override
+    public Set<PropertyStorageSpec.Index> getPropertyIndices(Domain domain)
+    {
+        return INDEXES;
+    }
+
+    @Override
+    public Set<PropertyStorageSpec.ForeignKey> getPropertyForeignKeys(Container container)
+    {
+        return FOREIGN_KEYS;
+    }
+
+
+    @Override
+    public String getTypeLabel(Domain domain)
+    {
+        ExpSampleSet ss = getSampleSet(domain);
+        if (null == ss)
+            return "Sample Set '" + domain.getName() + "'";
+        return ss.getName();
+    }
+
+    @Override
+    public SQLFragment sqlObjectIdsInDomain(Domain domain)
+    {
+        SQLFragment ret = new SQLFragment("SELECT exp.object.objectid FROM exp.object INNER JOIN exp.material ON exp.object.objecturi = exp.material.lsid WHERE exp.material.cpastype = ?");
+        ret.add(domain.getTypeURI());
+        return ret;
+    }
+
+    @Override
+    public boolean canEditDefinition(User user, Domain domain)
+    {
+        // Cannot edit default sample set
+        ExpSampleSet ss = getSampleSet(domain);
+        if (ss == null || SampleSetService.get().getDefaultSampleSetLsid().equals(domain.getTypeURI()))
+        {
+            return false;
+        }
+        return domain.getContainer().hasPermission(user, DesignSampleSetPermission.class);
+    }
+
+    @Override
+    public boolean canCreateDefinition(User user, Container container)
+    {
+        return container.hasPermission(user, DesignSampleSetPermission.class);
+    }
+
+    @Override
+    public boolean canDeleteDefinition(User user, Domain domain)
+    {
+        return domain.getContainer().hasPermission(user, DesignSampleSetPermission.class);
+    }
+
+    //TODO Remove or use?
+    @Override
+    @NotNull
+    public ValidationException updateDomain(GWTDomain<? extends GWTPropertyDescriptor> original, @NotNull GWTDomain<? extends GWTPropertyDescriptor> update,
+                                            @Nullable SampleTypeDomainKindProperties options, Container container, User user, boolean includeWarnings)
+    {
+        return SampleSetService.get().updateSampleSet(original, update, options, container, user, includeWarnings);
+    }
+
+    @Override
+    public Domain createDomain(GWTDomain domain, @Nullable SampleTypeDomainKindProperties arguments, Container container, User user, @Nullable TemplateInfo templateInfo)
+    {
+        String name = domain.getName();
+        if (name == null)
+            throw new IllegalArgumentException("SampleSet name required");
+
+        String description = domain.getDescription();
+        List<GWTPropertyDescriptor> properties = (List<GWTPropertyDescriptor>)domain.getFields();
+        List<GWTIndex> indices = (List<GWTIndex>)domain.getIndices();
+
+        int idCol1 = -1;
+        int idCol2 = -1;
+        int idCol3 = -1;
+        int parentCol = -1;
+        String nameExpression = null;
+        Map<String, String> aliases = null;
+
+        if (arguments != null)
+        {
+            //These are outdated but some clients still use them, or have existing sample sets that do.
+            List<Integer> idCols = (arguments.getIdCols() != null) ? arguments.getIdCols() : Collections.emptyList();
+            idCol1 = idCols.size() > 0 ? idCols.get(0) : -1;
+            idCol2 = idCols.size() > 1 ? idCols.get(1) : -1;
+            idCol3 = idCols.size() > 2 ? idCols.get(2) : -1;
+            parentCol = arguments.getParentCol() != null ? arguments.getParentCol() : -1;
+
+
+            nameExpression = StringUtils.trimToNull(arguments.getNameExpression());
+            aliases = arguments.getImportAliases();
+        }
+        ExpSampleSet ss;
+        try
+        {
+            ss = SampleSetService.get().createSampleSet(container, user, name, description, properties, indices, idCol1, idCol2, idCol3, parentCol, nameExpression, templateInfo, aliases);
+        }
+        catch (SQLException e)
+        {
+            throw new RuntimeSQLException(e);
+        }
+        catch (ExperimentException e)
+        {
+            throw new RuntimeException(e);
+        }
+        return ss.getDomain();
+    }
+
+    @Override
+    public void deleteDomain(User user, Domain domain)
+    {
+        ExpSampleSet ss = SampleSetService.get().getSampleSet(domain.getTypeURI());
+        if (ss == null)
+            throw new NotFoundException("Sample Set not found: " + domain);
+
+        ss.delete(user);
+    }
+
+    @Override
+    public TableInfo getTableInfo(User user, Container container, String name)
+    {
+        UserSchema schema = new SamplesSchema(user, container);
+        return schema.getTable(name, null);
+    }
+
+    @Override
+    public void invalidate(Domain domain)
+    {
+        super.invalidate(domain);
+
+        ExpSampleSet ss = SampleSetService.get().getSampleSet(domain.getTypeURI());
+        if (ss != null)
+            SampleSetService.get().indexSampleSet(ss);
+    }
+
+    @Override
+    public boolean matchesTemplateXML(String templateName, DomainTemplateType template, List<GWTPropertyDescriptor> properties)
+    {
+        return template instanceof SampleSetTemplateType;
+    }
+
+    @Override
+    public String getObjectUriColumnName()
+    {
+        return OBJECT_URI_COLUMN_NAME;
+    }
+
+    @Override
+    public UpdateableTableInfo.ObjectUriType getObjectUriColumn()
+    {
+        return UpdateableTableInfo.ObjectUriType.schemaColumn;
+    }
+
+    @Override
+    public SampleTypeDomainKindProperties getDomainKindProperties(@NotNull GWTDomain domain, Container container, User user)
+    {
+            return new SampleTypeDomainKindProperties(SampleSetService.get().getSampleSet(domain.getDomainURI()));
+    }
+}