/*
 * Copyright (c) 2016-2018 LabKey Corporation
 *
 * Licensed under the Apache License, Version 2.0 (the "License");
 * you may not use this file except in compliance with the License.
 * You may obtain a copy of the License at
 *
 *     http://www.apache.org/licenses/LICENSE-2.0
 *
 * Unless required by applicable law or agreed to in writing, software
 * distributed under the License is distributed on an "AS IS" BASIS,
 * WITHOUT WARRANTIES OR CONDITIONS OF ANY KIND, either express or implied.
 * See the License for the specific language governing permissions and
 * limitations under the License.
 */
package org.labkey.api.issues;

import com.google.common.collect.Sets;
import org.jetbrains.annotations.Nullable;
import org.json.JSONObject;
import org.labkey.api.data.Container;
import org.labkey.api.data.DbSchema;
import org.labkey.api.data.DbSchemaType;
import org.labkey.api.data.DbScope;
import org.labkey.api.data.JdbcType;
import org.labkey.api.data.PropertyStorageSpec;
import org.labkey.api.data.SQLFragment;
import org.labkey.api.data.TableInfo;
import org.labkey.api.defaults.DefaultValueService;
import org.labkey.api.exp.DomainNotFoundException;
import org.labkey.api.exp.ExperimentException;
import org.labkey.api.exp.Lsid;
import org.labkey.api.exp.TemplateInfo;
import org.labkey.api.exp.XarContext;
import org.labkey.api.exp.XarFormatException;
import org.json.JSONObject;
import org.labkey.api.exp.api.ExperimentService;
import org.labkey.api.exp.list.ListDefinition;
import org.labkey.api.exp.list.ListService;
import org.labkey.api.exp.property.BaseAbstractDomainKind;
import org.labkey.api.exp.property.Domain;
import org.labkey.api.exp.property.DomainKind;
import org.labkey.api.exp.property.DomainProperty;
import org.labkey.api.exp.property.DomainUtil;
import org.labkey.api.exp.xar.LsidUtils;
import org.labkey.api.gwt.client.DefaultValueType;
import org.labkey.api.gwt.client.model.GWTDomain;
import org.labkey.api.gwt.client.model.GWTIndex;
import org.labkey.api.gwt.client.model.GWTPropertyDescriptor;
import org.labkey.api.query.BatchValidationException;
import org.labkey.api.query.FieldKey;
import org.labkey.api.security.User;
import org.labkey.api.security.permissions.AdminPermission;
import org.labkey.api.util.Pair;
import org.labkey.api.view.ActionURL;
import org.labkey.api.writer.ContainerUser;

import java.util.Arrays;
import java.util.Collection;
import java.util.Collections;
import java.util.HashMap;
import java.util.HashSet;
import java.util.List;
import java.util.Map;
import java.util.Set;
import java.util.concurrent.locks.ReentrantLock;
import java.util.stream.Collectors;

/**
 * Created by davebradlee on 8/3/16.
 */
<<<<<<< HEAD
public abstract class AbstractIssuesListDefDomainKind<T> extends AbstractDomainKind<JSONObject>
=======
public abstract class AbstractIssuesListDefDomainKind extends BaseAbstractDomainKind<JSONObject>
>>>>>>> 6288da34
{
    protected static String XAR_SUBSTITUTION_SCHEMA_NAME = "SchemaName";
    protected static String XAR_SUBSTITUTION_TABLE_NAME = "TableName";

    //    private static String DOMAIN_NAMESPACE_PREFIX_TEMPLATE = "%s-${SchemaName}";
    protected static String DOMAIN_NAMESPACE_PREFIX_TEMPLATE = "%s";
    protected static String DOMAIN_LSID_TEMPLATE = "${FolderLSIDBase}:${TableName}";

    protected static final Set<PropertyStorageSpec> BASE_PROPERTIES;
    protected static final Set<PropertyStorageSpec> BASE_REQUIRED_PROPERTIES;
    protected static final Set<PropertyStorageSpec.Index> INDEXES;
    private final ReentrantLock _lock = new ReentrantLock();

    static
    {
        // required property descriptors, initialized at domain creation time
        BASE_REQUIRED_PROPERTIES = Collections.unmodifiableSet(Sets.newLinkedHashSet(Arrays.asList(
            new PropertyStorageSpec("AssignedTo", JdbcType.INTEGER).setNullable(false),
            new PropertyStorageSpec("Resolution", JdbcType.VARCHAR, 200).setDefaultValue("Fixed")
        )));

        BASE_PROPERTIES = Collections.unmodifiableSet(Sets.newLinkedHashSet(Arrays.asList(
            new PropertyStorageSpec("EntityId", JdbcType.GUID).setNullable(false),
            new PropertyStorageSpec("Container", JdbcType.GUID).setNullable(false),
            new PropertyStorageSpec("Status", JdbcType.VARCHAR, 60).setNullable(false),
            new PropertyStorageSpec("Created", JdbcType.TIMESTAMP),
            new PropertyStorageSpec("CreatedBy", JdbcType.INTEGER).setNullable(false),
            new PropertyStorageSpec("Modified", JdbcType.TIMESTAMP),
            new PropertyStorageSpec("ModifiedBy", JdbcType.INTEGER).setNullable(false),
            new PropertyStorageSpec("Resolved", JdbcType.TIMESTAMP),
            new PropertyStorageSpec("ResolvedBy", JdbcType.INTEGER),
            new PropertyStorageSpec("Closed", JdbcType.TIMESTAMP),
            new PropertyStorageSpec("ClosedBy", JdbcType.INTEGER)
        )));

        INDEXES = Collections.unmodifiableSet(Sets.newLinkedHashSet(Arrays.asList(
            new PropertyStorageSpec.Index(false, "AssignedTo"),
            new PropertyStorageSpec.Index(false, "Status")
        )));

    }

    public abstract Set<PropertyStorageSpec> getRequiredProperties();
    public abstract void createLookupDomains(Container domainContainer, User user, String domainName) throws BatchValidationException;
    public abstract List<FieldKey> getDefaultColumnNames();

    @Override
    public Set<PropertyStorageSpec> getBaseProperties(Domain domain)
    {
        return BASE_PROPERTIES;
    }

    @Override
    public Set<PropertyStorageSpec.Index> getPropertyIndices(Domain domain)
    {
        return INDEXES;
    }

    @Override
    public Class<JSONObject> getTypeClass()
    {
        return JSONObject.class;
    }

    @Override
    public String getTypeLabel(Domain domain)
    {
        return domain.getName();
    }

    @Override
    public SQLFragment sqlObjectIdsInDomain(Domain domain)
    {
        return null;
    }

    @Override
    public ActionURL urlShowData(Domain domain, ContainerUser containerUser)
    {
        return null;
    }

    @Nullable
    @Override
    public ActionURL urlEditDefinition(Domain domain, ContainerUser containerUser)
    {
        return null;
    }

    @Override
    public boolean showDefaultValueSettings()
    {
        return true;
    }

    @Nullable
    @Override
    public Priority getPriority(String domainURI)
    {
        Lsid lsid = new Lsid(domainURI);
        return getKindName().equals(lsid.getNamespacePrefix()) ? Priority.MEDIUM : null;
    }

    @Override
    public DbSchemaType getSchemaType()
    {
        return DbSchemaType.Provisioned;
    }

    @Override
    public String getStorageSchemaName()
    {
        return IssuesSchema.ISSUE_DEF_SCHEMA_NAME;
    }

    @Override
    public DbScope getScope()
    {
        DbSchema schema = DbSchema.get(getStorageSchemaName(), DbSchemaType.Provisioned);
        return schema.getScope();
    }

    @Override
    public String generateDomainURI(String schemaName, String tableName, Container c, User u)
    {
        return getDomainURI(schemaName, tableName, getKindName(), c, u);
    }

    public static String getDomainURI(String schemaName, String tableName, String namespacePrefix, Container c, User u)
    {
        try
        {
            XarContext xc = new XarContext("Domains", c, u);
            xc.addSubstitution(XAR_SUBSTITUTION_SCHEMA_NAME, schemaName);
            xc.addSubstitution(XAR_SUBSTITUTION_TABLE_NAME, tableName);

            String template = String.format(DOMAIN_NAMESPACE_PREFIX_TEMPLATE, namespacePrefix);
            return LsidUtils.resolveLsidFromTemplate(DOMAIN_LSID_TEMPLATE, xc, template);
        }
        catch (XarFormatException xfe)
        {
            return null;
        }
    }

    @Override
    public void deleteDomain(User user, Domain domain)
    {
        try
        {
            domain.delete(user);
        }
        catch (DomainNotFoundException e)
        {
            throw new RuntimeException(e);
        }
    }

    protected void deleteLookup(Domain domain, User user, String lookupName) throws DomainNotFoundException
    {
        Container c = domain.getContainer();

        ListDefinition def = ListService.get().getList(c, getLookupTableName(domain.getName(), lookupName));
        if (def != null)
            def.delete(user);
    }

    public static String getLookupListName(String domainName, String lookupTemplateName)
    {
        return domainName + "-" + lookupTemplateName + "-lookup";
    }

    public String getLookupTableName(String domainName, String tableName)
    {
        return getLookupListName(domainName, tableName);
    }

    public void setDefaultValues(Container domainContainer, Domain domain) throws ExperimentException
    {
        Map<DomainProperty, Object> defaultValues = new HashMap<>();

        DomainProperty prop = domain.getPropertyByName("Priority");
        DefaultValueService.get().setDefaultValues(domainContainer, defaultValues);
    }

    public void addAdditionalQueryColumns(TableInfo table)
    {
    }

    public Map<String, List<Pair<String, ActionURL>>> getAdditionalDetailInfo(TableInfo tableInfo, int issueId)
    {
        return null;
    }

    public abstract String getDefaultSingularName();

    public abstract String getDefaultPluralName();

    @Override
    public boolean canCreateDefinition(User user, Container container)
    {
        return container.hasPermission(user, AdminPermission.class);
    }

    @Override
    public Domain createDomain(GWTDomain domain, JSONObject arguments, Container container, User user, @Nullable TemplateInfo templateInfo)
    {
        String name = domain.getName();
        String providerName = arguments.containsKey("providerName") ? (String)arguments.get("providerName") : null;
        String singularNoun = arguments.containsKey("singularNoun") ? (String)arguments.get("singularNoun") : getDefaultSingularName();
        String pluralNoun = arguments.containsKey("pluralNoun") ? (String)arguments.get("pluralNoun") : getDefaultPluralName();

        if (name == null)
            throw new IllegalArgumentException("Issue name must not be null");

        if (providerName == null)
            providerName = getKindName();

        int issueDefId;
        try (DbScope.Transaction transaction = ExperimentService.get().getSchema().getScope().ensureTransaction(_lock))
        {
            issueDefId = IssuesListDefService.get().createIssueListDef(container, user, providerName, name, singularNoun, pluralNoun);

            List<GWTPropertyDescriptor> properties = (List<GWTPropertyDescriptor>)domain.getFields();
            List<GWTIndex> indices = (List<GWTIndex>)domain.getIndices();

            Domain newDomain = IssuesListDefService.get().getDomainFromIssueDefId(issueDefId, container, user);
            if (newDomain != null)
            {
                Set<String> reservedNames = getReservedPropertyNames(newDomain);
                Set<String> lowerReservedNames = reservedNames.stream().map(String::toLowerCase).collect(Collectors.toSet());
                Set<String> existingProperties = newDomain.getProperties().stream().map(o -> o.getName().toLowerCase()).collect(Collectors.toSet());
                Map<DomainProperty, Object> defaultValues = new HashMap<>();
                Set<String> propertyUris = new HashSet<>();

                for (GWTPropertyDescriptor pd : properties)
                {
                    if (lowerReservedNames.contains(pd.getName().toLowerCase()) || existingProperties.contains(pd.getName().toLowerCase()))
                    {
                        throw new IllegalArgumentException("Property: " + pd.getName() + " is reserved or exists in the current domain.");
                    }
                    DomainUtil.addProperty(newDomain, pd, defaultValues, propertyUris, null);
                }

                Set<PropertyStorageSpec.Index> propertyIndices = new HashSet<>();
                for (GWTIndex index : indices)
                {
                    PropertyStorageSpec.Index propIndex = new PropertyStorageSpec.Index(index.isUnique(), index.getColumnNames());
                    propertyIndices.add(propIndex);
                }
                newDomain.setPropertyIndices(propertyIndices);

                // set default values on the base properties
                DomainKind domainKind = newDomain.getDomainKind();
                if (domainKind instanceof AbstractIssuesListDefDomainKind)
                {
                    setDefaultValues(newDomain, ((AbstractIssuesListDefDomainKind)domainKind).getRequiredProperties());
                }
                newDomain.save(user);
            }
            transaction.addCommitTask(() -> IssuesListDefService.get().uncache(container), DbScope.CommitTaskOption.POSTCOMMIT);
            transaction.commit();
        }
        catch (Exception e)
        {
            throw new RuntimeException(e);
        }
        return  IssuesListDefService.get().getDomainFromIssueDefId(issueDefId, container, user);
    }

    public static void setDefaultValues(Domain domain, Collection<PropertyStorageSpec> requiredProps)
    {
        for (PropertyStorageSpec spec : requiredProps)
        {
            // kind of a hack, if there is a default value for now assume it is of type fixed_editable
            if (spec.getDefaultValue() != null)
            {
                DomainProperty prop = domain.getPropertyByName(spec.getName());
                if (prop != null)
                {
                    prop.setDefaultValueTypeEnum(DefaultValueType.FIXED_EDITABLE);
                    prop.setDefaultValue(String.valueOf(spec.getDefaultValue()));
                }
            }
        }
    }
}<|MERGE_RESOLUTION|>--- conflicted
+++ resolved
@@ -33,7 +33,6 @@
 import org.labkey.api.exp.TemplateInfo;
 import org.labkey.api.exp.XarContext;
 import org.labkey.api.exp.XarFormatException;
-import org.json.JSONObject;
 import org.labkey.api.exp.api.ExperimentService;
 import org.labkey.api.exp.list.ListDefinition;
 import org.labkey.api.exp.list.ListService;
@@ -69,11 +68,7 @@
 /**
  * Created by davebradlee on 8/3/16.
  */
-<<<<<<< HEAD
-public abstract class AbstractIssuesListDefDomainKind<T> extends AbstractDomainKind<JSONObject>
-=======
 public abstract class AbstractIssuesListDefDomainKind extends BaseAbstractDomainKind<JSONObject>
->>>>>>> 6288da34
 {
     protected static String XAR_SUBSTITUTION_SCHEMA_NAME = "SchemaName";
     protected static String XAR_SUBSTITUTION_TABLE_NAME = "TableName";
@@ -133,12 +128,6 @@
     }
 
     @Override
-    public Class<JSONObject> getTypeClass()
-    {
-        return JSONObject.class;
-    }
-
-    @Override
     public String getTypeLabel(Domain domain)
     {
         return domain.getName();
