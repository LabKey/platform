/*
 * Copyright (c) 2012-2019 LabKey Corporation
 *
 * Licensed under the Apache License, Version 2.0 (the "License");
 * you may not use this file except in compliance with the License.
 * You may obtain a copy of the License at
 *
 *     http://www.apache.org/licenses/LICENSE-2.0
 *
 * Unless required by applicable law or agreed to in writing, software
 * distributed under the License is distributed on an "AS IS" BASIS,
 * WITHOUT WARRANTIES OR CONDITIONS OF ANY KIND, either express or implied.
 * See the License for the specific language governing permissions and
 * limitations under the License.
 */
package org.labkey.api.query;

import com.google.common.base.Function;
import com.google.common.collect.Iterables;
import com.google.common.collect.Sets;
import org.json.JSONObject;
import org.labkey.api.data.ColumnInfo;
import org.labkey.api.data.Container;
import org.labkey.api.data.ContainerType;
import org.labkey.api.data.SQLFragment;
import org.labkey.api.data.TableInfo;
import org.labkey.api.exp.Handler;
import org.labkey.api.exp.Lsid;
import org.labkey.api.exp.TemplateInfo;
import org.labkey.api.exp.XarContext;
import org.labkey.api.exp.XarFormatException;
import org.json.JSONObject;
import org.labkey.api.exp.api.ExperimentUrls;
import org.labkey.api.exp.property.BaseAbstractDomainKind;
import org.labkey.api.exp.property.Domain;
import org.labkey.api.exp.property.PropertyService;
import org.labkey.api.exp.xar.LsidUtils;
import org.labkey.api.gwt.client.model.GWTDomain;
import org.labkey.api.module.SimpleModule;
import org.labkey.api.security.User;
import org.labkey.api.security.permissions.AdminPermission;
import org.labkey.api.util.GUID;
import org.labkey.api.util.PageFlowUtil;
import org.labkey.api.view.ActionURL;
import org.labkey.api.view.HttpView;
import org.labkey.api.writer.ContainerUser;

import java.util.Collections;
import java.util.Set;

/**
 * User: kevink
 * Date: Sep 22, 2010
 *
 * A domain kind for {@link SimpleUserSchema.SimpleTable}s.
 */
<<<<<<< HEAD
public class SimpleTableDomainKind<T> extends AbstractDomainKind<JSONObject>
=======
public class SimpleTableDomainKind extends BaseAbstractDomainKind<JSONObject>
>>>>>>> 6288da34
{
    private static String XAR_SUBSTITUTION_SCHEMA_NAME = "SchemaName";
    private static String XAR_SUBSTITUTION_TABLE_NAME = "TableName";
    private static String XAR_SUBSTITUTION_GUID = "GUID";

    public SimpleTableDomainKind()
    {
    }

    // uck. To get from a Domain to the SimpleTable we need to parse the Domain's type uri.
    public SimpleUserSchema.SimpleTable getTable(Domain domain)
    {
        String domainURI = domain.getTypeURI();
        if (domainURI == null)
            return null;

        Lsid lsid = new Lsid(domainURI);
        String prefix = lsid.getNamespacePrefix();
        if (prefix.startsWith(SimpleModule.NAMESPACE_PREFIX))
        {
            // XXX: need to unescape '-' (and '.' ?) in schema and table names
            String schemaName = prefix.substring(SimpleModule.NAMESPACE_PREFIX.length() + 1);
            String queryName = lsid.getObjectId();

            // HACK: have to reach out to get the user
            User user = HttpView.currentContext().getUser();
            UserSchema schema = QueryService.get().getUserSchema(user, domain.getContainer(), schemaName);
            if (schema != null)
            {
                TableInfo table = schema.getTable(queryName, true);
                if (table instanceof SimpleUserSchema.SimpleTable)
                    return (SimpleUserSchema.SimpleTable)table;
            }
        }

        return null;
    }

    @Override
    public String getKindName()
    {
        return SimpleModule.NAMESPACE_PREFIX;
    }

    @Override
    public Class<JSONObject> getTypeClass()
    {
        return JSONObject.class;
    }

    @Override
    public String getTypeLabel(Domain domain)
    {
        return "Extensible Table '" + domain.getName() + "'";
    }

    @Override
    public Handler.Priority getPriority(String domainURI)
    {
        Lsid lsid = new Lsid(domainURI);
        return lsid.getNamespacePrefix() != null && lsid.getNamespacePrefix().startsWith(SimpleModule.NAMESPACE_PREFIX) ? Handler.Priority.MEDIUM : null;
    }

    public String generateDomainURI(String schemaName, String tableName, Container c, User u)
    {
        return getDomainURI(schemaName, tableName, c, u);
    }

    public static String getDomainURI(String schemaName, String tableName, Container c, User u)
    {
        try
        {
            XarContext xc = getXarContext(schemaName, tableName, c.getContainerFor(ContainerType.DataType.domainDefinitions), u);
            return LsidUtils.resolveLsidFromTemplate(SimpleModule.DOMAIN_LSID_TEMPLATE, xc, SimpleModule.DOMAIN_NAMESPACE_PREFIX_TEMPLATE);
        }
        catch (XarFormatException xfe)
        {
            return null;
        }
    }

    public static String createPropertyURI(String schemaName, String tableName, Container c, User u)
    {
        try
        {
            XarContext xc = getXarContext(schemaName, tableName, c, u);
            xc.addSubstitution(XAR_SUBSTITUTION_GUID, GUID.makeGUID());
            return LsidUtils.resolveLsidFromTemplate(SimpleModule.PROPERTY_LSID_TEMPLATE, xc, SimpleModule.PROPERTY_NAMESPACE_PREFIX_TEMPLATE);
        }
        catch (XarFormatException xfe)
        {
            return null;
        }
    }

    protected static XarContext getXarContext(String schemaName, String tableName, Container c, User u)
    {
        // XXX: need to escape '-' (and '.' ?) in the schema and table names
        XarContext xc = new XarContext("Domains", c, u);
        xc.addSubstitution(XAR_SUBSTITUTION_SCHEMA_NAME, schemaName);
        xc.addSubstitution(XAR_SUBSTITUTION_TABLE_NAME, tableName);
        return xc;
    }

    @Override
    public SQLFragment sqlObjectIdsInDomain(Domain domain)
    {
        SimpleUserSchema.SimpleTable table = getTable(domain);
        if (table != null)
        {
            ColumnInfo objectUriColumn = table.getObjectUriColumn();
            if (objectUriColumn != null)
            {
                TableInfo schemaTable = table.getRealTable();

                SQLFragment sql = new SQLFragment();
                sql.append("SELECT o.ObjectId FROM " + schemaTable + " me, exp.object o WHERE me." + objectUriColumn.getSelectName() + " = o.ObjectURI AND me.Container = ?");
                sql.add(domain.getContainer().getId());
                return sql;
            }
        }
        return new SQLFragment("NULL");
    }

    @Override
    public ActionURL urlShowData(Domain domain, ContainerUser containerUser)
    {
        SimpleUserSchema.SimpleTable table = getTable(domain);
        if (table == null)
            return null;

        // nasty
        QueryDefinition qdef = table._userSchema.getQueryDefForTable(table.getName());
        if (qdef != null)
            return table._userSchema.urlFor(QueryAction.executeQuery, qdef);

        return null;
    }

    @Override
    public boolean allowAttachmentProperties()
    {
        return true;
    }

    @Override
    public boolean allowFileLinkProperties()
    {
        return true;
    }

    @Override
    public boolean showDefaultValueSettings()
    {
        return true;
    }

    @Override
    public ActionURL urlEditDefinition(Domain domain, ContainerUser containerUser)
    {
        if (!containerUser.getContainer().isContainerFor(ContainerType.DataType.domainDefinitions))
            return null;

        return PageFlowUtil.urlProvider(ExperimentUrls.class).getDomainEditorURL(containerUser.getContainer(), domain);
    }

    @Override
    public ActionURL urlCreateDefinition(String schemaName, String queryName, Container container, User user)
    {
        return super.urlCreateDefinition(schemaName, queryName, container.getContainerFor(ContainerType.DataType.domainDefinitions), user);
    }

    @Override
    public boolean canCreateDefinition(User user, Container container)
    {
        return container.hasPermission(user, AdminPermission.class) && container.isContainerFor(ContainerType.DataType.domainDefinitions);
    }

    @Override
    public boolean canEditDefinition(User user, Domain domain)
    {
        return domain.getContainer().hasPermission(user, AdminPermission.class);
    }

    @Override
    public Set<String> getReservedPropertyNames(Domain domain)
    {
        SimpleUserSchema.SimpleTable table = getTable(domain);
        if (table != null)
        {
            // return the set of built-in column names.
            return Sets.newHashSet(Iterables.transform(table.getBuiltInColumns(),
                new Function<ColumnInfo, String>() {
                    public String apply(ColumnInfo col)
                    {
                        return col.getName();
                    }
                }
            ));
        }
        return Collections.emptySet();
    }

    @Override
    public Domain createDomain(GWTDomain domain, JSONObject arguments, Container container, User user, TemplateInfo templateInfo)
    {
        String schemaName = (String)arguments.get("schemaName");
        String tableName = (String)arguments.get("tableName");
        if (schemaName == null || tableName == null)
            throw new IllegalArgumentException("schemaName and tableName are required");

        String domainURI = generateDomainURI(schemaName, tableName, container, user);
        return PropertyService.get().createDomain(container, domainURI, domain.getName(), templateInfo);
    }

}
<|MERGE_RESOLUTION|>--- conflicted
+++ resolved
@@ -29,7 +29,6 @@
 import org.labkey.api.exp.TemplateInfo;
 import org.labkey.api.exp.XarContext;
 import org.labkey.api.exp.XarFormatException;
-import org.json.JSONObject;
 import org.labkey.api.exp.api.ExperimentUrls;
 import org.labkey.api.exp.property.BaseAbstractDomainKind;
 import org.labkey.api.exp.property.Domain;
@@ -54,11 +53,7 @@
  *
  * A domain kind for {@link SimpleUserSchema.SimpleTable}s.
  */
-<<<<<<< HEAD
-public class SimpleTableDomainKind<T> extends AbstractDomainKind<JSONObject>
-=======
-public class SimpleTableDomainKind extends BaseAbstractDomainKind<JSONObject>
->>>>>>> 6288da34
+public class SimpleTableDomainKind<T> extends BaseAbstractDomainKind<JSONObject>
 {
     private static String XAR_SUBSTITUTION_SCHEMA_NAME = "SchemaName";
     private static String XAR_SUBSTITUTION_TABLE_NAME = "TableName";
@@ -104,12 +99,6 @@
     }
 
     @Override
-    public Class<JSONObject> getTypeClass()
-    {
-        return JSONObject.class;
-    }
-
-    @Override
     public String getTypeLabel(Domain domain)
     {
         return "Extensible Table '" + domain.getName() + "'";
@@ -122,6 +111,7 @@
         return lsid.getNamespacePrefix() != null && lsid.getNamespacePrefix().startsWith(SimpleModule.NAMESPACE_PREFIX) ? Handler.Priority.MEDIUM : null;
     }
 
+    @Override
     public String generateDomainURI(String schemaName, String tableName, Container c, User u)
     {
         return getDomainURI(schemaName, tableName, c, u);
