import org.labkey.gradle.util.BuildUtils

apply plugin: 'java'
if (project.hasProperty("gradle7Compat"))
   apply plugin: 'java-library'
apply plugin: 'org.labkey.javaModule'

dependencies {
   if (project.hasProperty("gradle7Compat"))
   {
      BuildUtils.addLabKeyDependency(project: project, config: "api", depProjectPath: BuildUtils.getApiProjectPath(project.gradle))
      if (project.configurations.findByName("dedupe") != null)
         BuildUtils.addLabKeyDependency(project: project, config: "dedupe", depProjectPath: BuildUtils.getApiProjectPath(project.gradle), depProjectConfig: "external")
      implementation "org.apache.tomcat:tomcat-jsp-api:${apacheTomcatVersion}"
      implementation "org.apache.tomcat:tomcat-jasper:${apacheTomcatVersion}"
<<<<<<< HEAD
      api  "org.labkey:labkey-client-api:${labkeyVersion}"
=======
      api  "org.labkey.api:labkey-client-api:${labkeyClientApiVersion}"
>>>>>>> 6ba763da
   }
   else
   {
      BuildUtils.addLabKeyDependency(project: project, config: "compile", depProjectPath: BuildUtils.getApiProjectPath(project.gradle))
      if (project.configurations.findByName("dedupe") != null)
         BuildUtils.addLabKeyDependency(project: project, config: "dedupe", depProjectPath: BuildUtils.getApiProjectPath(project.gradle), depProjectConfig: "external")
      compile "org.apache.tomcat:tomcat-jsp-api:${apacheTomcatVersion}"
      compile "org.apache.tomcat:tomcat-jasper:${apacheTomcatVersion}"
<<<<<<< HEAD
      compile  "org.labkey:labkey-client-api:${labkeyVersion}"
=======
      compile "org.labkey.api:labkey-client-api:${labkeyClientApiVersion}"
>>>>>>> 6ba763da
   }
   external  'com.sun.script.js:jsr223-js-engine:Aug2008'
   external  'org.mozilla:rhino:1.7R3'
}

// TODO move resources files into resources directory to avoid this overlap
sourceSets {
   main {
      resources {
         srcDirs = ['src'] // src is included because it contains some properties and xml files
         exclude '**/*.java'
         exclude '**/*.jsp'
      }
   }
}<|MERGE_RESOLUTION|>--- conflicted
+++ resolved
@@ -13,11 +13,7 @@
          BuildUtils.addLabKeyDependency(project: project, config: "dedupe", depProjectPath: BuildUtils.getApiProjectPath(project.gradle), depProjectConfig: "external")
       implementation "org.apache.tomcat:tomcat-jsp-api:${apacheTomcatVersion}"
       implementation "org.apache.tomcat:tomcat-jasper:${apacheTomcatVersion}"
-<<<<<<< HEAD
-      api  "org.labkey:labkey-client-api:${labkeyVersion}"
-=======
       api  "org.labkey.api:labkey-client-api:${labkeyClientApiVersion}"
->>>>>>> 6ba763da
    }
    else
    {
@@ -26,11 +22,7 @@
          BuildUtils.addLabKeyDependency(project: project, config: "dedupe", depProjectPath: BuildUtils.getApiProjectPath(project.gradle), depProjectConfig: "external")
       compile "org.apache.tomcat:tomcat-jsp-api:${apacheTomcatVersion}"
       compile "org.apache.tomcat:tomcat-jasper:${apacheTomcatVersion}"
-<<<<<<< HEAD
-      compile  "org.labkey:labkey-client-api:${labkeyVersion}"
-=======
       compile "org.labkey.api:labkey-client-api:${labkeyClientApiVersion}"
->>>>>>> 6ba763da
    }
    external  'com.sun.script.js:jsr223-js-engine:Aug2008'
    external  'org.mozilla:rhino:1.7R3'
