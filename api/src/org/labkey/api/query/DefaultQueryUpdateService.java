--- conflicted
+++ resolved
@@ -1,863 +1,860 @@
-/*
- * Copyright (c) 2009-2019 LabKey Corporation
- *
- * Licensed under the Apache License, Version 2.0 (the "License");
- * you may not use this file except in compliance with the License.
- * You may obtain a copy of the License at
- *
- *     http://www.apache.org/licenses/LICENSE-2.0
- *
- * Unless required by applicable law or agreed to in writing, software
- * distributed under the License is distributed on an "AS IS" BASIS,
- * WITHOUT WARRANTIES OR CONDITIONS OF ANY KIND, either express or implied.
- * See the License for the specific language governing permissions and
- * limitations under the License.
- */
-package org.labkey.api.query;
-
-import org.apache.commons.beanutils.ConversionException;
-import org.apache.commons.beanutils.ConvertUtils;
-import org.jetbrains.annotations.NotNull;
-import org.jetbrains.annotations.Nullable;
-import org.labkey.api.attachments.AttachmentFile;
-import org.labkey.api.collections.ArrayListMap;
-import org.labkey.api.collections.CaseInsensitiveHashMap;
-import org.labkey.api.data.ColumnInfo;
-import org.labkey.api.data.Container;
-import org.labkey.api.data.JdbcType;
-import org.labkey.api.data.Parameter;
-import org.labkey.api.data.SQLFragment;
-import org.labkey.api.data.SimpleFilter;
-import org.labkey.api.data.Table;
-import org.labkey.api.data.TableInfo;
-import org.labkey.api.data.TableSelector;
-import org.labkey.api.data.UpdateableTableInfo;
-import org.labkey.api.data.validator.ColumnValidator;
-import org.labkey.api.data.validator.ColumnValidators;
-import org.labkey.api.dataiterator.DataIteratorBuilder;
-import org.labkey.api.dataiterator.DataIteratorContext;
-import org.labkey.api.dataiterator.DataIteratorUtil;
-import org.labkey.api.exp.OntologyManager;
-import org.labkey.api.exp.OntologyObject;
-import org.labkey.api.exp.PropertyColumn;
-import org.labkey.api.exp.PropertyDescriptor;
-import org.labkey.api.exp.PropertyType;
-import org.labkey.api.exp.api.ExperimentService;
-import org.labkey.api.exp.property.Domain;
-import org.labkey.api.exp.property.DomainProperty;
-import org.labkey.api.exp.property.ValidatorContext;
-<<<<<<< HEAD
-import org.labkey.api.reader.ColumnDescriptor;
-import org.labkey.api.reader.DataLoader;
-=======
-import org.labkey.api.iterator.ValidatingDataRowIterator;
->>>>>>> b6d1e322
-import org.labkey.api.security.User;
-import org.labkey.api.security.permissions.DeletePermission;
-import org.labkey.api.security.permissions.InsertPermission;
-import org.labkey.api.security.permissions.Permission;
-import org.labkey.api.security.permissions.UpdatePermission;
-import org.labkey.api.util.CachingSupplier;
-import org.labkey.api.util.Pair;
-import org.labkey.api.view.UnauthorizedException;
-import org.springframework.web.multipart.MultipartFile;
-
-import java.io.IOException;
-import java.nio.file.Path;
-import java.sql.SQLException;
-import java.util.ArrayList;
-import java.util.Collections;
-import java.util.Date;
-import java.util.HashMap;
-import java.util.List;
-import java.util.Map;
-import java.util.Objects;
-import java.util.Set;
-import java.util.function.BiConsumer;
-import java.util.function.Supplier;
-
-/**
- * QueryUpdateService implementation that supports Query TableInfos that are backed by both a hard table and a Domain.
- * To update the Domain, a DomainUpdateHelper is required, otherwise the DefaultQueryUpdateService will only update the
- * hard table columns.
- */
-public class DefaultQueryUpdateService extends AbstractQueryUpdateService
-{
-    private final TableInfo _dbTable;
-    private DomainUpdateHelper _helper = null;
-    /**
-     * Map from DbTable column names to QueryTable column names, if they have been aliased
-     */
-    protected Map<String, String> _columnMapping = Collections.emptyMap();
-    /**
-     * Hold onto the ColumnInfos, so we don't have to regenerate them for every row we process
-     */
-    private final Supplier<Map<String, ColumnInfo>> _tableMapSupplier = new CachingSupplier<>(() -> DataIteratorUtil.createTableMap(getQueryTable(), true));
-    private final ValidatorContext _validatorContext;
-    private final FileColumnValueMapper _fileColumnValueMapping = new FileColumnValueMapper();
-
-    public DefaultQueryUpdateService(@NotNull TableInfo queryTable, TableInfo dbTable)
-    {
-        super(queryTable);
-        _dbTable = dbTable;
-
-        if (queryTable.getUserSchema() == null)
-            throw new RuntimeValidationException("User schema not defined for " + queryTable.getName());
-
-        _validatorContext = new ValidatorContext(queryTable.getUserSchema().getContainer(), queryTable.getUserSchema().getUser());
-    }
-
-    public DefaultQueryUpdateService(TableInfo queryTable, TableInfo dbTable, DomainUpdateHelper helper)
-    {
-        this(queryTable, dbTable);
-        _helper = helper;
-    }
-
-    /**
-     * @param columnMapping Map from DbTable column names to QueryTable column names, if they have been aliased
-     */
-    public DefaultQueryUpdateService(TableInfo queryTable, TableInfo dbTable, Map<String, String> columnMapping)
-    {
-        this(queryTable, dbTable);
-        _columnMapping = columnMapping;
-    }
-
-    protected TableInfo getDbTable()
-    {
-        return _dbTable;
-    }
-
-    protected Domain getDomain()
-    {
-        return _helper == null ? null : _helper.getDomain();
-    }
-
-    protected ColumnInfo getObjectUriColumn()
-    {
-        return _helper == null ? null : _helper.getObjectUriColumn();
-    }
-
-    protected String createObjectURI()
-    {
-        return _helper == null ? null : _helper.createObjectURI();
-    }
-
-    protected Iterable<PropertyColumn> getPropertyColumns()
-    {
-        return _helper == null ? Collections.emptyList() : _helper.getPropertyColumns();
-    }
-
-    protected Map<String, String> getColumnMapping()
-    {
-        return _columnMapping;
-    }
-
-    /**
-     * Returns the container that the domain is defined
-     */
-    protected Container getDomainContainer(Container c)
-    {
-        return _helper == null ? c : _helper.getDomainContainer(c);
-    }
-
-    /**
-     * Returns the container to insert/update values into
-     */
-    protected Container getDomainObjContainer(Container c)
-    {
-        return _helper == null ? c : _helper.getDomainObjContainer(c);
-    }
-
-    protected Set<String> getAutoPopulatedColumns()
-    {
-        return Table.AUTOPOPULATED_COLUMN_NAMES;
-    }
-
-    public interface DomainUpdateHelper
-    {
-        Domain getDomain();
-
-        ColumnInfo getObjectUriColumn();
-
-        String createObjectURI();
-
-        // Could probably be just Iterable<PropertyDescriptor> or be removed and just get all PropertyDescriptors in the Domain.
-        Iterable<PropertyColumn> getPropertyColumns();
-
-        Container getDomainContainer(Container c);
-
-        Container getDomainObjContainer(Container c);
-    }
-
-    public class ImportHelper implements OntologyManager.ImportHelper
-    {
-        ImportHelper()
-        {
-        }
-
-        @Override
-        public String beforeImportObject(Map<String, Object> map)
-        {
-            ColumnInfo objectUriCol = getObjectUriColumn();
-
-            // Get existing Lsid
-            String lsid = (String) map.get(objectUriCol.getName());
-            if (lsid != null)
-                return lsid;
-
-            // Generate a new Lsid
-            lsid = createObjectURI();
-            map.put(objectUriCol.getName(), lsid);
-            return lsid;
-        }
-
-        @Override
-        public void afterBatchInsert(int currentRow)
-        {
-        }
-
-        @Override
-        public void updateStatistics(int currentRow)
-        {
-        }
-    }
-
-    @Override
-    protected Map<String, Object> getRow(User user, Container container, Map<String, Object> keys)
-            throws InvalidKeyException, QueryUpdateServiceException, SQLException
-    {
-        aliasColumns(_columnMapping, keys);
-        Map<String, Object> row = _select(container, getKeys(keys, container));
-
-        //PostgreSQL includes a column named _row for the row index, but since this is selecting by
-        //primary key, it will always be 1, which is not only unnecessary, but confusing, so strip it
-        if (null != row)
-        {
-            if (row instanceof ArrayListMap)
-                ((ArrayListMap<?, ?>) row).getFindMap().remove("_row");
-            else
-                row.remove("_row");
-        }
-
-        return row;
-    }
-
-    protected Map<String, Object> _select(Container container, Object[] keys) throws ConversionException
-    {
-        TableInfo table = getDbTable();
-        Object[] typedParameters = convertToTypedValues(keys, table.getPkColumns());
-
-        Map<String, Object> row = new TableSelector(table).getMap(typedParameters);
-
-        ColumnInfo objectUriCol = getObjectUriColumn();
-        Domain domain = getDomain();
-        if (objectUriCol != null && domain != null && !domain.getProperties().isEmpty() && row != null)
-        {
-            String lsid = (String) row.get(objectUriCol.getName());
-            if (lsid != null)
-            {
-                Map<String, Object> propertyValues = OntologyManager.getProperties(getDomainObjContainer(container), lsid);
-                if (!propertyValues.isEmpty())
-                {
-                    // convert PropertyURI->value map into "Property name"->value map
-                    Map<String, DomainProperty> propertyMap = domain.createImportMap(false);
-                    for (Map.Entry<String, Object> entry : propertyValues.entrySet())
-                    {
-                        String propertyURI = entry.getKey();
-                        DomainProperty dp = propertyMap.get(propertyURI);
-                        PropertyDescriptor pd = dp != null ? dp.getPropertyDescriptor() : null;
-                        if (pd != null)
-                            row.put(pd.getName(), entry.getValue());
-                    }
-                }
-            }
-            // Issue 46985: Be tolerant of a row not having an LSID value (as the row may have been
-            // inserted before the table was made extensible), but make sure that we got an LSID field
-            // when fetching the row
-            else if (!row.containsKey(objectUriCol.getName()))
-            {
-                throw new IllegalStateException("LSID value not returned when querying table - " + table.getName());
-            }
-        }
-
-        return row;
-    }
-
-
-    private Object[] convertToTypedValues(Object[] keys, List<ColumnInfo> cols)
-    {
-        Object[] typedParameters = new Object[keys.length];
-        int t = 0;
-        for (int i = 0; i < keys.length; i++)
-        {
-            if (i >= cols.size() || keys[i] instanceof Parameter.TypedValue)
-            {
-                typedParameters[t++] = keys[i];
-                continue;
-            }
-            Object v = keys[i];
-            JdbcType type = cols.get(i).getJdbcType();
-            if (v instanceof String)
-                v = type.convert(v);
-            Parameter.TypedValue tv = new Parameter.TypedValue(v, type);
-            typedParameters[t++] = tv;
-        }
-        return typedParameters;
-    }
-
-
-    @Override
-    protected Map<String, Object> insertRow(User user, Container container, Map<String, Object> row)
-            throws DuplicateKeyException, ValidationException, QueryUpdateServiceException, SQLException
-    {
-        aliasColumns(_columnMapping, row);
-        convertTypes(user, container, row);
-        setSpecialColumns(container, row, user, InsertPermission.class);
-        validateInsertRow(row);
-        return _insert(user, container, row);
-    }
-
-    protected Map<String, Object> _insert(User user, Container c, Map<String, Object> row)
-            throws SQLException, ValidationException
-    {
-        assert (getQueryTable().supportsInsertOption(InsertOption.INSERT));
-
-        ColumnInfo objectUriCol = getObjectUriColumn();
-        Domain domain = getDomain();
-        if (objectUriCol != null && domain != null && !domain.getProperties().isEmpty())
-        {
-            // convert "Property name"->value map into PropertyURI->value map
-            List<PropertyDescriptor> pds = new ArrayList<>();
-            Map<String, Object> values = new HashMap<>();
-            for (PropertyColumn pc : getPropertyColumns())
-            {
-                PropertyDescriptor pd = pc.getPropertyDescriptor();
-                pds.add(pd);
-                Object value = getPropertyValue(row, pd);
-                values.put(pd.getPropertyURI(), value);
-            }
-
-            LsidCollector collector = new LsidCollector();
-            OntologyManager.insertTabDelimited(getDomainObjContainer(c), user, null, new ImportHelper(), pds, ValidatingDataRowIterator.of(Collections.singletonList(values).iterator()), true, collector);
-            String lsid = collector.getLsid();
-
-            // Add the new lsid to the row map.
-            row.put(objectUriCol.getName(), lsid);
-        }
-
-        try
-        {
-            return Table.insert(user, getDbTable(), row);
-        }
-        catch (RuntimeValidationException e)
-        {
-            throw e.getValidationException();
-        }
-    }
-
-    @Override
-    protected Map<String, Object> updateRow(User user, Container container, Map<String, Object> row, @NotNull Map<String, Object> oldRow, @Nullable Map<Enum, Object> configParameters)
-            throws InvalidKeyException, ValidationException, QueryUpdateServiceException, SQLException
-    {
-        return updateRow(user, container, row, oldRow, false, false);
-    }
-
-    protected Map<String, Object> updateRow(User user, Container container, Map<String, Object> row, @NotNull Map<String, Object> oldRow, boolean allowOwner, boolean retainCreation)
-            throws InvalidKeyException, ValidationException, QueryUpdateServiceException, SQLException
-    {
-        Map<String,Object> rowStripped = new CaseInsensitiveHashMap<>(row.size());
-
-        // Flip the key/value pairs around for easy lookup
-        Map<String, String> queryToDb = new CaseInsensitiveHashMap<>();
-        for (Map.Entry<String, String> entry : _columnMapping.entrySet())
-        {
-            queryToDb.put(entry.getValue(), entry.getKey());
-        }
-
-        setSpecialColumns(container, row, user, UpdatePermission.class);
-
-        Map<String, ColumnInfo> tableAliasesMap = _tableMapSupplier.get();
-        Map<ColumnInfo, Pair<String,Object>> colFrequency = new HashMap<>();
-
-        //resolve passed in row including columns in the table and other properties (vocabulary properties) not in the Domain/table
-        for (Map.Entry<String, Object> entry: row.entrySet())
-        {
-            if (!rowStripped.containsKey(entry.getKey()))
-            {
-                ColumnInfo col = getQueryTable().getColumn(entry.getKey());
-
-                if (null == col)
-                {
-                    col = tableAliasesMap.get(entry.getKey());
-                }
-
-               if (null != col)
-               {
-                   final String name = col.getName();
-
-                   // Skip readonly and wrapped columns.  The wrapped column is usually a pk column and can't be updated.
-                   if (col.isReadOnly() || col.isCalculated())
-                       continue;
-
-                   //when updating a row, we should strip the following fields, as they are
-                   //automagically maintained by the table layer, and should not be allowed
-                   //to change once the record exists.
-                   //unfortunately, the Table.update() method doesn't strip these, so we'll
-                   //do that here.
-                   // Owner, CreatedBy, Created, EntityId
-                   if ((!retainCreation && (name.equalsIgnoreCase("CreatedBy") || name.equalsIgnoreCase("Created")))
-                           || (!allowOwner && name.equalsIgnoreCase("Owner"))
-                           || name.equalsIgnoreCase("EntityId"))
-                       continue;
-
-                   // Throw error if more than one row properties having different values match up to the same column.
-                   if (!colFrequency.containsKey(col))
-                   {
-                       colFrequency.put(col, Pair.of(entry.getKey(),entry.getValue()));
-                   }
-                   else
-                   {
-                       if (!Objects.equals(colFrequency.get(col).second, entry.getValue()))
-                       {
-                           throw new ValidationException("Property key - " + colFrequency.get(col).first + " and " + entry.getKey() + " matched for the same column.");
-                       }
-                   }
-
-                   // We want a map using the DbTable column names as keys, so figure out the right name to use
-                   String dbName = queryToDb.getOrDefault(name, name);
-                   rowStripped.put(dbName, entry.getValue());
-               }
-            }
-        }
-
-        convertTypes(user, container, rowStripped);
-        validateUpdateRow(rowStripped);
-
-        if (row.get("container") != null)
-        {
-            Container rowContainer = UserSchema.translateRowSuppliedContainer(row.get("container"), container, user, getQueryTable(), UpdatePermission.class, null);
-            if (rowContainer == null)
-            {
-                throw new ValidationException("Unknown container: " + row.get("container"));
-            }
-            else
-            {
-                Container oldContainer = UserSchema.translateRowSuppliedContainer(new CaseInsensitiveHashMap<>(oldRow).get("container"), container, user, getQueryTable(), UpdatePermission.class, null);
-                if (null != oldContainer && !rowContainer.equals(oldContainer))
-                    throw new UnauthorizedException("The row is from the wrong container.");
-            }
-        }
-
-        Map<String,Object> updatedRow = _update(user, container, rowStripped, oldRow, oldRow == null ? getKeys(row, container) : getKeys(oldRow, container));
-
-        //when passing a map for the row, the Table layer returns the map of fields it updated, which excludes
-        //the primary key columns as well as those marked read-only. So we can't simply return the map returned
-        //from Table.update(). Instead, we need to copy values from updatedRow into row and return that.
-        row.putAll(updatedRow);
-        return row;
-    }
-
-    protected void validateValue(ColumnInfo column, Object value) throws ValidationException
-    {
-        DomainProperty dp = getDomain() == null ? null : getDomain().getPropertyByName(column.getColumnName());
-        List<ColumnValidator> validators = ColumnValidators.create(column, dp);
-        for (ColumnValidator v : validators)
-        {
-            String msg = v.validate(-1, value, _validatorContext);
-            if (msg != null)
-                throw new ValidationException(msg, column.getName());
-        }
-    }
-
-    protected void validateInsertRow(Map<String, Object> row) throws ValidationException
-    {
-        for (ColumnInfo col : getQueryTable().getColumns())
-        {
-            Object value = row.get(col.getColumnName());
-
-            // Check required values aren't null or empty
-            if (null == value || value instanceof String && 0 == ((String) value).length())
-            {
-                if (!col.isAutoIncrement() && col.isRequired() &&
-                        !getAutoPopulatedColumns().contains(col.getName()) &&
-                        col.getJdbcDefaultValue() == null)
-                {
-                    throw new ValidationException("A value is required for field '" + col.getName() + "'", col.getName());
-                }
-            }
-            else
-            {
-                validateValue(col, value);
-            }
-        }
-    }
-
-    private void validateUpdateRow(Map<String, Object> row) throws ValidationException
-    {
-        for (ColumnInfo col : getQueryTable().getColumns())
-        {
-            // Only validate incoming values
-            if (row.containsKey(col.getColumnName()))
-            {
-                Object value = row.get(col.getColumnName());
-                validateValue(col, value);
-            }
-        }
-    }
-
-    protected Map<String, Object> _update(User user, Container c, Map<String, Object> row, Map<String, Object> oldRow, Object[] keys)
-            throws SQLException, ValidationException
-    {
-        assert(getQueryTable().supportsInsertOption(InsertOption.UPDATE));
-
-        ColumnInfo objectUriCol = getObjectUriColumn();
-        Domain domain = getDomain();
-
-        // The lsid may be null for the row until a property has been inserted
-        String lsid = null;
-        if (objectUriCol != null)
-            lsid = (String)oldRow.get(objectUriCol.getName());
-
-        List<PropertyDescriptor> tableProperties = new ArrayList<>();
-        if (objectUriCol != null && domain != null && !domain.getProperties().isEmpty())
-        {
-            // convert "Property name"->value map into PropertyURI->value map
-            Map<String, Object> newValues = new HashMap<>();
-
-            for (PropertyColumn pc : getPropertyColumns())
-            {
-                PropertyDescriptor pd = pc.getPropertyDescriptor();
-                tableProperties.add(pd);
-
-                // clear out the old value if it exists and is contained in the new row (it may be incoming as null)
-                if (lsid != null && (hasProperty(row, pd) && hasProperty(oldRow, pd)))
-                    OntologyManager.deleteProperty(lsid, pd.getPropertyURI(), getDomainObjContainer(c), getDomainContainer(c));
-
-                Object value = getPropertyValue(row, pd);
-                if (value != null)
-                    newValues.put(pd.getPropertyURI(), value);
-            }
-
-            // Note: copy lsid into newValues map so it will be found by the ImportHelper.beforeImportObject()
-            newValues.put(objectUriCol.getName(), lsid);
-
-            LsidCollector collector = new LsidCollector();
-            OntologyManager.insertTabDelimited(getDomainObjContainer(c), user, null, new ImportHelper(), tableProperties, ValidatingDataRowIterator.of(Collections.singletonList(newValues).iterator()), true, collector);
-
-            // Update the lsid in the row: the lsid may have not existed in the row before the update.
-            lsid = collector.getLsid();
-            row.put(objectUriCol.getName(), lsid);
-        }
-
-        // Get lsid value if it hasn't been set.
-        // This should only happen if the QueryUpdateService doesn't have a DomainUpdateHelper (DataClass and SampleType)
-        if (lsid == null && getQueryTable() instanceof UpdateableTableInfo updateableTableInfo)
-        {
-            String objectUriColName = updateableTableInfo.getObjectURIColumnName();
-            if (objectUriColName != null)
-                lsid = (String)row.getOrDefault(objectUriColName, oldRow.get(objectUriColName));
-        }
-
-        // handle vocabulary properties
-        if (lsid != null)
-        {
-            for (Map.Entry<String, Object> rowEntry : row.entrySet())
-            {
-                String colName = rowEntry.getKey();
-                Object value = rowEntry.getValue();
-
-                ColumnInfo col = getQueryTable().getColumn(colName);
-                if (col instanceof PropertyColumn propCol)
-                {
-                    PropertyDescriptor pd = propCol.getPropertyDescriptor();
-                    if (pd.isVocabulary() && !tableProperties.contains(pd))
-                    {
-                        OntologyManager.updateObjectProperty(user, c, pd, lsid, value, null, false);
-                    }
-                }
-            }
-        }
-
-        return Table.update(user, getDbTable(), row, keys); // Cache-invalidation handled in caller (TreatmentManager.saveAssaySpecimen())
-    }
-
-    private static class LsidCollector implements OntologyManager.RowCallback
-    {
-        private String _lsid;
-
-        @Override
-        public void rowProcessed(Map<String, Object> row, String lsid)
-        {
-            if (_lsid != null)
-            {
-                throw new IllegalStateException("Only expected a single LSID");
-            }
-            _lsid = lsid;
-        }
-
-        public String getLsid()
-        {
-            if (_lsid == null)
-            {
-                throw new IllegalStateException("No LSID returned");
-            }
-            return _lsid;
-        }
-    }
-
-    // Get value from row map where the keys are column names.
-    private Object getPropertyValue(Map<String, Object> row, PropertyDescriptor pd)
-    {
-        if (row.containsKey(pd.getName()))
-            return row.get(pd.getName());
-
-        if (row.containsKey(pd.getLabel()))
-            return row.get(pd.getLabel());
-
-        for (String alias : pd.getImportAliasSet())
-        {
-            if (row.containsKey(alias))
-                return row.get(alias);
-        }
-
-        return null;
-    }
-
-    // Checks a value exists in the row map (value may be null)
-    private boolean hasProperty(Map<String, Object> row, PropertyDescriptor pd)
-    {
-        if (row.containsKey(pd.getName()))
-            return true;
-
-        if (row.containsKey(pd.getLabel()))
-            return true;
-
-        for (String alias : pd.getImportAliasSet())
-        {
-            if (row.containsKey(alias))
-                return true;
-        }
-
-        return false;
-    }
-
-    @Override
-    protected Map<String, Object> deleteRow(User user, Container container, Map<String, Object> oldRowMap) throws QueryUpdateServiceException, SQLException, InvalidKeyException
-    {
-        if (oldRowMap == null)
-            return null;
-
-        aliasColumns(_columnMapping, oldRowMap);
-
-        if (container != null && getDbTable().getColumn("container") != null)
-        {
-            // UNDONE: 9077: check container permission on each row before delete
-            Container rowContainer = UserSchema.translateRowSuppliedContainer(new CaseInsensitiveHashMap<>(oldRowMap).get("container"), container, user, getQueryTable(), DeletePermission.class, null);
-            if (null != rowContainer && !container.equals(rowContainer))
-            {
-                //Issue 15301: allow workbooks records to be deleted/updated from the parent container
-                if (container.allowRowMutationForContainer(rowContainer))
-                    container = rowContainer;
-                else
-                    throw new UnauthorizedException("The row is from the container: " + rowContainer.getId() + " which does not allow deletes from the container: " + container.getPath());
-            }
-        }
-
-        _delete(container, oldRowMap);
-        return oldRowMap;
-    }
-
-    protected void _delete(Container c, Map<String, Object> row) throws InvalidKeyException
-    {
-        ColumnInfo objectUriCol = getObjectUriColumn();
-        if (objectUriCol != null)
-        {
-            String lsid = (String)row.get(objectUriCol.getName());
-            if (lsid != null)
-            {
-                OntologyObject oo = OntologyManager.getOntologyObject(c, lsid);
-                if (oo != null)
-                    OntologyManager.deleteProperties(c, oo.getObjectId());
-            }
-        }
-        Table.delete(getDbTable(), getKeys(row, c));
-    }
-
-    // classes should override this method if they need to do more work than delete all the rows from the table
-    // this implementation will delete all rows from the table for the given container as well as delete
-    // any properties associated with the table
-    @Override
-    protected int truncateRows(User user, Container container) throws QueryUpdateServiceException, SQLException
-    {
-        // get rid of the properties for this table
-        if (null != getObjectUriColumn())
-        {
-            SQLFragment lsids = new SQLFragment()
-                    .append("SELECT t.").append(getObjectUriColumn().getColumnName())
-                    .append(" FROM ").append(getDbTable(), "t")
-                    .append(" WHERE t.").append(getObjectUriColumn().getColumnName()).append(" IS NOT NULL");
-            if (null != getDbTable().getColumn("container"))
-            {
-                lsids.append(" AND t.Container = ?");
-                lsids.add(container.getId());
-            }
-
-            OntologyManager.deleteOntologyObjects(ExperimentService.get().getSchema(), lsids, container);
-        }
-
-        // delete all the rows in this table, scoping to the container if the column
-        // is available
-        if (null != getDbTable().getColumn("container"))
-            return Table.delete(getDbTable(), SimpleFilter.createContainerFilter(container));
-
-       return Table.delete(getDbTable());
-    }
-
-    protected Object[] getKeys(Map<String, Object> map, Container container) throws InvalidKeyException
-    {
-        //build an array of pk values based on the table info
-        TableInfo table = getDbTable();
-        List<ColumnInfo> pks = table.getPkColumns();
-        Object[] pkVals = new Object[pks.size()];
-
-        if (map == null || map.isEmpty())
-            return pkVals;
-
-        for (int idx = 0; idx < pks.size(); ++idx)
-        {
-            ColumnInfo pk = pks.get(idx);
-            Object pkValue = map.get(pk.getName());
-            // Check the type and coerce if needed
-            if (pkValue != null && !pk.getJavaObjectClass().isInstance(pkValue))
-            {
-                try
-                {
-                    pkValue = ConvertUtils.convert(pkValue.toString(), pk.getJavaObjectClass());
-                }
-                catch (ConversionException ignored) { /* Maybe the database can do the conversion */ }
-            }
-            pkVals[idx] = pkValue;
-            if (null == pkVals[idx] && pk.getColumnName().equalsIgnoreCase("Container"))
-            {
-                pkVals[idx] = container;
-            }
-            if(null == pkVals[idx])
-            {
-                throw new InvalidKeyException("Value for key field '" + pk.getName() + "' was null or not supplied!", map);
-            }
-        }
-        return pkVals;
-    }
-
-
-    final protected void convertTypes(User user, Container c, Map<String,Object> row) throws ValidationException
-    {
-        convertTypes(user, c, row,  getDbTable(), null);
-    }
-
-    protected void convertTypes(User user, Container c, Map<String,Object> row, TableInfo t, @Nullable Path fileLinkDirPath) throws ValidationException
-    {
-        for (ColumnInfo col : t.getColumns())
-        {
-            Object value = row.get(col.getName());
-            if (null != value)
-            {
-                // Issue 13951: PSQLException from org.labkey.api.query.DefaultQueryUpdateService._update()
-                // improve handling of conversion errors
-                try
-                {
-                    switch (col.getJdbcType())
-                    {
-                        case DATE, TIME, TIMESTAMP -> row.put(col.getName(), value instanceof Date ? value : ConvertUtils.convert(value.toString(), Date.class));
-                        default -> {
-                            if (PropertyType.FILE_LINK == col.getPropertyType() && (value instanceof MultipartFile || value instanceof AttachmentFile))
-                                value = _fileColumnValueMapping.saveFileColumnValue(user, c, fileLinkDirPath, col.getName(), value);
-
-                            row.put(col.getName(), ConvertUtils.convert(value.toString(), col.getJdbcType().getJavaClass()));
-                        }
-                    }
-                }
-                catch (ConversionException e)
-                {
-                    String type = ColumnInfo.getFriendlyTypeName(col.getJdbcType().getJavaClass());
-                    throw new ValidationException("Unable to convert value '" + value.toString() + "' to " + type, col.getName());
-                }
-                catch (QueryUpdateServiceException e)
-                {
-                    throw new ValidationException("Save file link failed: " + col.getName());
-                }
-            }
-        }
-    }
-
-    /**
-     * Override this method to alter the row before insert or update.
-     * For example, you can automatically adjust certain column values based on context.
-     * @param container The current container
-     * @param row The row data
-     * @param user The current user
-     * @param clazz A permission class to test
-     */
-    protected void setSpecialColumns(Container container, Map<String,Object> row, User user, Class<? extends Permission> clazz)
-    {
-        if (null != container)
-        {
-            //Issue 15301: allow workbooks records to be deleted/updated from the parent container
-            if (row.get("container") != null)
-            {
-                Container rowContainer = UserSchema.translateRowSuppliedContainer(row.get("container"), container, user, getQueryTable(), clazz, null);
-                if (rowContainer != null && container.allowRowMutationForContainer(rowContainer))
-                {
-                    row.put("container", rowContainer.getId()); //normalize to container ID
-                    return;  //accept the row-provided value
-                }
-            }
-            row.put("container", container.getId());
-        }
-    }
-
-    protected boolean hasAttachmentProperties()
-    {
-        Domain domain = getDomain();
-        if (null != domain)
-        {
-            for (DomainProperty dp : domain.getProperties())
-                if (null != dp && isAttachmentProperty(dp))
-                    return true;
-        }
-        return false;
-    }
-
-    protected boolean isAttachmentProperty(@NotNull DomainProperty dp)
-    {
-        PropertyDescriptor pd = dp.getPropertyDescriptor();
-        return PropertyType.ATTACHMENT.equals(pd.getPropertyType());
-    }
-
-    protected boolean isAttachmentProperty(String name)
-    {
-        DomainProperty dp = getDomain().getPropertyByName(name);
-        if (dp != null)
-            return isAttachmentProperty(dp);
-        return false;
-    }
-
-    protected void configureCrossFolderImport(DataIteratorBuilder rows, DataIteratorContext context) throws IOException
-    {
-        if (!context.getInsertOption().updateOnly && context.isCrossFolderImport() && rows instanceof DataLoader dataLoader)
-        {
-            boolean hasContainerField = false;
-            for (ColumnDescriptor columnDescriptor : dataLoader.getColumns())
-            {
-                String fieldName = columnDescriptor.getColumnName();
-                if (fieldName.equalsIgnoreCase("Container") || fieldName.equalsIgnoreCase("Folder"))
-                {
-                    hasContainerField = true;
-                    break;
-                }
-            }
-            if (!hasContainerField)
-                context.setCrossFolderImport(false);
-        }
-    }
-}
+/*
+ * Copyright (c) 2009-2019 LabKey Corporation
+ *
+ * Licensed under the Apache License, Version 2.0 (the "License");
+ * you may not use this file except in compliance with the License.
+ * You may obtain a copy of the License at
+ *
+ *     http://www.apache.org/licenses/LICENSE-2.0
+ *
+ * Unless required by applicable law or agreed to in writing, software
+ * distributed under the License is distributed on an "AS IS" BASIS,
+ * WITHOUT WARRANTIES OR CONDITIONS OF ANY KIND, either express or implied.
+ * See the License for the specific language governing permissions and
+ * limitations under the License.
+ */
+package org.labkey.api.query;
+
+import org.apache.commons.beanutils.ConversionException;
+import org.apache.commons.beanutils.ConvertUtils;
+import org.jetbrains.annotations.NotNull;
+import org.jetbrains.annotations.Nullable;
+import org.labkey.api.attachments.AttachmentFile;
+import org.labkey.api.collections.ArrayListMap;
+import org.labkey.api.collections.CaseInsensitiveHashMap;
+import org.labkey.api.data.ColumnInfo;
+import org.labkey.api.data.Container;
+import org.labkey.api.data.JdbcType;
+import org.labkey.api.data.Parameter;
+import org.labkey.api.data.SQLFragment;
+import org.labkey.api.data.SimpleFilter;
+import org.labkey.api.data.Table;
+import org.labkey.api.data.TableInfo;
+import org.labkey.api.data.TableSelector;
+import org.labkey.api.data.UpdateableTableInfo;
+import org.labkey.api.data.validator.ColumnValidator;
+import org.labkey.api.data.validator.ColumnValidators;
+import org.labkey.api.dataiterator.DataIteratorBuilder;
+import org.labkey.api.dataiterator.DataIteratorContext;
+import org.labkey.api.dataiterator.DataIteratorUtil;
+import org.labkey.api.exp.OntologyManager;
+import org.labkey.api.exp.OntologyObject;
+import org.labkey.api.exp.PropertyColumn;
+import org.labkey.api.exp.PropertyDescriptor;
+import org.labkey.api.exp.PropertyType;
+import org.labkey.api.exp.api.ExperimentService;
+import org.labkey.api.exp.property.Domain;
+import org.labkey.api.exp.property.DomainProperty;
+import org.labkey.api.exp.property.ValidatorContext;
+import org.labkey.api.iterator.ValidatingDataRowIterator;
+import org.labkey.api.reader.ColumnDescriptor;
+import org.labkey.api.reader.DataLoader;
+import org.labkey.api.security.User;
+import org.labkey.api.security.permissions.DeletePermission;
+import org.labkey.api.security.permissions.InsertPermission;
+import org.labkey.api.security.permissions.Permission;
+import org.labkey.api.security.permissions.UpdatePermission;
+import org.labkey.api.util.CachingSupplier;
+import org.labkey.api.util.Pair;
+import org.labkey.api.view.UnauthorizedException;
+import org.springframework.web.multipart.MultipartFile;
+
+import java.io.IOException;
+import java.nio.file.Path;
+import java.sql.SQLException;
+import java.util.ArrayList;
+import java.util.Collections;
+import java.util.Date;
+import java.util.HashMap;
+import java.util.List;
+import java.util.Map;
+import java.util.Objects;
+import java.util.Set;
+import java.util.function.BiConsumer;
+import java.util.function.Supplier;
+
+/**
+ * QueryUpdateService implementation that supports Query TableInfos that are backed by both a hard table and a Domain.
+ * To update the Domain, a DomainUpdateHelper is required, otherwise the DefaultQueryUpdateService will only update the
+ * hard table columns.
+ */
+public class DefaultQueryUpdateService extends AbstractQueryUpdateService
+{
+    private final TableInfo _dbTable;
+    private DomainUpdateHelper _helper = null;
+    /**
+     * Map from DbTable column names to QueryTable column names, if they have been aliased
+     */
+    protected Map<String, String> _columnMapping = Collections.emptyMap();
+    /**
+     * Hold onto the ColumnInfos, so we don't have to regenerate them for every row we process
+     */
+    private final Supplier<Map<String, ColumnInfo>> _tableMapSupplier = new CachingSupplier<>(() -> DataIteratorUtil.createTableMap(getQueryTable(), true));
+    private final ValidatorContext _validatorContext;
+    private final FileColumnValueMapper _fileColumnValueMapping = new FileColumnValueMapper();
+
+    public DefaultQueryUpdateService(@NotNull TableInfo queryTable, TableInfo dbTable)
+    {
+        super(queryTable);
+        _dbTable = dbTable;
+
+        if (queryTable.getUserSchema() == null)
+            throw new RuntimeValidationException("User schema not defined for " + queryTable.getName());
+
+        _validatorContext = new ValidatorContext(queryTable.getUserSchema().getContainer(), queryTable.getUserSchema().getUser());
+    }
+
+    public DefaultQueryUpdateService(TableInfo queryTable, TableInfo dbTable, DomainUpdateHelper helper)
+    {
+        this(queryTable, dbTable);
+        _helper = helper;
+    }
+
+    /**
+     * @param columnMapping Map from DbTable column names to QueryTable column names, if they have been aliased
+     */
+    public DefaultQueryUpdateService(TableInfo queryTable, TableInfo dbTable, Map<String, String> columnMapping)
+    {
+        this(queryTable, dbTable);
+        _columnMapping = columnMapping;
+    }
+
+    protected TableInfo getDbTable()
+    {
+        return _dbTable;
+    }
+
+    protected Domain getDomain()
+    {
+        return _helper == null ? null : _helper.getDomain();
+    }
+
+    protected ColumnInfo getObjectUriColumn()
+    {
+        return _helper == null ? null : _helper.getObjectUriColumn();
+    }
+
+    protected String createObjectURI()
+    {
+        return _helper == null ? null : _helper.createObjectURI();
+    }
+
+    protected Iterable<PropertyColumn> getPropertyColumns()
+    {
+        return _helper == null ? Collections.emptyList() : _helper.getPropertyColumns();
+    }
+
+    protected Map<String, String> getColumnMapping()
+    {
+        return _columnMapping;
+    }
+
+    /**
+     * Returns the container that the domain is defined
+     */
+    protected Container getDomainContainer(Container c)
+    {
+        return _helper == null ? c : _helper.getDomainContainer(c);
+    }
+
+    /**
+     * Returns the container to insert/update values into
+     */
+    protected Container getDomainObjContainer(Container c)
+    {
+        return _helper == null ? c : _helper.getDomainObjContainer(c);
+    }
+
+    protected Set<String> getAutoPopulatedColumns()
+    {
+        return Table.AUTOPOPULATED_COLUMN_NAMES;
+    }
+
+    public interface DomainUpdateHelper
+    {
+        Domain getDomain();
+
+        ColumnInfo getObjectUriColumn();
+
+        String createObjectURI();
+
+        // Could probably be just Iterable<PropertyDescriptor> or be removed and just get all PropertyDescriptors in the Domain.
+        Iterable<PropertyColumn> getPropertyColumns();
+
+        Container getDomainContainer(Container c);
+
+        Container getDomainObjContainer(Container c);
+    }
+
+    public class ImportHelper implements OntologyManager.ImportHelper
+    {
+        ImportHelper()
+        {
+        }
+
+        @Override
+        public String beforeImportObject(Map<String, Object> map)
+        {
+            ColumnInfo objectUriCol = getObjectUriColumn();
+
+            // Get existing Lsid
+            String lsid = (String) map.get(objectUriCol.getName());
+            if (lsid != null)
+                return lsid;
+
+            // Generate a new Lsid
+            lsid = createObjectURI();
+            map.put(objectUriCol.getName(), lsid);
+            return lsid;
+        }
+
+        @Override
+        public void afterBatchInsert(int currentRow)
+        {
+        }
+
+        @Override
+        public void updateStatistics(int currentRow)
+        {
+        }
+    }
+
+    @Override
+    protected Map<String, Object> getRow(User user, Container container, Map<String, Object> keys)
+            throws InvalidKeyException, QueryUpdateServiceException, SQLException
+    {
+        aliasColumns(_columnMapping, keys);
+        Map<String, Object> row = _select(container, getKeys(keys, container));
+
+        //PostgreSQL includes a column named _row for the row index, but since this is selecting by
+        //primary key, it will always be 1, which is not only unnecessary, but confusing, so strip it
+        if (null != row)
+        {
+            if (row instanceof ArrayListMap)
+                ((ArrayListMap<?, ?>) row).getFindMap().remove("_row");
+            else
+                row.remove("_row");
+        }
+
+        return row;
+    }
+
+    protected Map<String, Object> _select(Container container, Object[] keys) throws ConversionException
+    {
+        TableInfo table = getDbTable();
+        Object[] typedParameters = convertToTypedValues(keys, table.getPkColumns());
+
+        Map<String, Object> row = new TableSelector(table).getMap(typedParameters);
+
+        ColumnInfo objectUriCol = getObjectUriColumn();
+        Domain domain = getDomain();
+        if (objectUriCol != null && domain != null && !domain.getProperties().isEmpty() && row != null)
+        {
+            String lsid = (String) row.get(objectUriCol.getName());
+            if (lsid != null)
+            {
+                Map<String, Object> propertyValues = OntologyManager.getProperties(getDomainObjContainer(container), lsid);
+                if (!propertyValues.isEmpty())
+                {
+                    // convert PropertyURI->value map into "Property name"->value map
+                    Map<String, DomainProperty> propertyMap = domain.createImportMap(false);
+                    for (Map.Entry<String, Object> entry : propertyValues.entrySet())
+                    {
+                        String propertyURI = entry.getKey();
+                        DomainProperty dp = propertyMap.get(propertyURI);
+                        PropertyDescriptor pd = dp != null ? dp.getPropertyDescriptor() : null;
+                        if (pd != null)
+                            row.put(pd.getName(), entry.getValue());
+                    }
+                }
+            }
+            // Issue 46985: Be tolerant of a row not having an LSID value (as the row may have been
+            // inserted before the table was made extensible), but make sure that we got an LSID field
+            // when fetching the row
+            else if (!row.containsKey(objectUriCol.getName()))
+            {
+                throw new IllegalStateException("LSID value not returned when querying table - " + table.getName());
+            }
+        }
+
+        return row;
+    }
+
+
+    private Object[] convertToTypedValues(Object[] keys, List<ColumnInfo> cols)
+    {
+        Object[] typedParameters = new Object[keys.length];
+        int t = 0;
+        for (int i = 0; i < keys.length; i++)
+        {
+            if (i >= cols.size() || keys[i] instanceof Parameter.TypedValue)
+            {
+                typedParameters[t++] = keys[i];
+                continue;
+            }
+            Object v = keys[i];
+            JdbcType type = cols.get(i).getJdbcType();
+            if (v instanceof String)
+                v = type.convert(v);
+            Parameter.TypedValue tv = new Parameter.TypedValue(v, type);
+            typedParameters[t++] = tv;
+        }
+        return typedParameters;
+    }
+
+
+    @Override
+    protected Map<String, Object> insertRow(User user, Container container, Map<String, Object> row)
+            throws DuplicateKeyException, ValidationException, QueryUpdateServiceException, SQLException
+    {
+        aliasColumns(_columnMapping, row);
+        convertTypes(user, container, row);
+        setSpecialColumns(container, row, user, InsertPermission.class);
+        validateInsertRow(row);
+        return _insert(user, container, row);
+    }
+
+    protected Map<String, Object> _insert(User user, Container c, Map<String, Object> row)
+            throws SQLException, ValidationException
+    {
+        assert (getQueryTable().supportsInsertOption(InsertOption.INSERT));
+
+        ColumnInfo objectUriCol = getObjectUriColumn();
+        Domain domain = getDomain();
+        if (objectUriCol != null && domain != null && !domain.getProperties().isEmpty())
+        {
+            // convert "Property name"->value map into PropertyURI->value map
+            List<PropertyDescriptor> pds = new ArrayList<>();
+            Map<String, Object> values = new HashMap<>();
+            for (PropertyColumn pc : getPropertyColumns())
+            {
+                PropertyDescriptor pd = pc.getPropertyDescriptor();
+                pds.add(pd);
+                Object value = getPropertyValue(row, pd);
+                values.put(pd.getPropertyURI(), value);
+            }
+
+            LsidCollector collector = new LsidCollector();
+            OntologyManager.insertTabDelimited(getDomainObjContainer(c), user, null, new ImportHelper(), pds, ValidatingDataRowIterator.of(Collections.singletonList(values).iterator()), true, collector);
+            String lsid = collector.getLsid();
+
+            // Add the new lsid to the row map.
+            row.put(objectUriCol.getName(), lsid);
+        }
+
+        try
+        {
+            return Table.insert(user, getDbTable(), row);
+        }
+        catch (RuntimeValidationException e)
+        {
+            throw e.getValidationException();
+        }
+    }
+
+    @Override
+    protected Map<String, Object> updateRow(User user, Container container, Map<String, Object> row, @NotNull Map<String, Object> oldRow, @Nullable Map<Enum, Object> configParameters)
+            throws InvalidKeyException, ValidationException, QueryUpdateServiceException, SQLException
+    {
+        return updateRow(user, container, row, oldRow, false, false);
+    }
+
+    protected Map<String, Object> updateRow(User user, Container container, Map<String, Object> row, @NotNull Map<String, Object> oldRow, boolean allowOwner, boolean retainCreation)
+            throws InvalidKeyException, ValidationException, QueryUpdateServiceException, SQLException
+    {
+        Map<String,Object> rowStripped = new CaseInsensitiveHashMap<>(row.size());
+
+        // Flip the key/value pairs around for easy lookup
+        Map<String, String> queryToDb = new CaseInsensitiveHashMap<>();
+        for (Map.Entry<String, String> entry : _columnMapping.entrySet())
+        {
+            queryToDb.put(entry.getValue(), entry.getKey());
+        }
+
+        setSpecialColumns(container, row, user, UpdatePermission.class);
+
+        Map<String, ColumnInfo> tableAliasesMap = _tableMapSupplier.get();
+        Map<ColumnInfo, Pair<String,Object>> colFrequency = new HashMap<>();
+
+        //resolve passed in row including columns in the table and other properties (vocabulary properties) not in the Domain/table
+        for (Map.Entry<String, Object> entry: row.entrySet())
+        {
+            if (!rowStripped.containsKey(entry.getKey()))
+            {
+                ColumnInfo col = getQueryTable().getColumn(entry.getKey());
+
+                if (null == col)
+                {
+                    col = tableAliasesMap.get(entry.getKey());
+                }
+
+               if (null != col)
+               {
+                   final String name = col.getName();
+
+                   // Skip readonly and wrapped columns.  The wrapped column is usually a pk column and can't be updated.
+                   if (col.isReadOnly() || col.isCalculated())
+                       continue;
+
+                   //when updating a row, we should strip the following fields, as they are
+                   //automagically maintained by the table layer, and should not be allowed
+                   //to change once the record exists.
+                   //unfortunately, the Table.update() method doesn't strip these, so we'll
+                   //do that here.
+                   // Owner, CreatedBy, Created, EntityId
+                   if ((!retainCreation && (name.equalsIgnoreCase("CreatedBy") || name.equalsIgnoreCase("Created")))
+                           || (!allowOwner && name.equalsIgnoreCase("Owner"))
+                           || name.equalsIgnoreCase("EntityId"))
+                       continue;
+
+                   // Throw error if more than one row properties having different values match up to the same column.
+                   if (!colFrequency.containsKey(col))
+                   {
+                       colFrequency.put(col, Pair.of(entry.getKey(),entry.getValue()));
+                   }
+                   else
+                   {
+                       if (!Objects.equals(colFrequency.get(col).second, entry.getValue()))
+                       {
+                           throw new ValidationException("Property key - " + colFrequency.get(col).first + " and " + entry.getKey() + " matched for the same column.");
+                       }
+                   }
+
+                   // We want a map using the DbTable column names as keys, so figure out the right name to use
+                   String dbName = queryToDb.getOrDefault(name, name);
+                   rowStripped.put(dbName, entry.getValue());
+               }
+            }
+        }
+
+        convertTypes(user, container, rowStripped);
+        validateUpdateRow(rowStripped);
+
+        if (row.get("container") != null)
+        {
+            Container rowContainer = UserSchema.translateRowSuppliedContainer(row.get("container"), container, user, getQueryTable(), UpdatePermission.class, null);
+            if (rowContainer == null)
+            {
+                throw new ValidationException("Unknown container: " + row.get("container"));
+            }
+            else
+            {
+                Container oldContainer = UserSchema.translateRowSuppliedContainer(new CaseInsensitiveHashMap<>(oldRow).get("container"), container, user, getQueryTable(), UpdatePermission.class, null);
+                if (null != oldContainer && !rowContainer.equals(oldContainer))
+                    throw new UnauthorizedException("The row is from the wrong container.");
+            }
+        }
+
+        Map<String,Object> updatedRow = _update(user, container, rowStripped, oldRow, oldRow == null ? getKeys(row, container) : getKeys(oldRow, container));
+
+        //when passing a map for the row, the Table layer returns the map of fields it updated, which excludes
+        //the primary key columns as well as those marked read-only. So we can't simply return the map returned
+        //from Table.update(). Instead, we need to copy values from updatedRow into row and return that.
+        row.putAll(updatedRow);
+        return row;
+    }
+
+    protected void validateValue(ColumnInfo column, Object value) throws ValidationException
+    {
+        DomainProperty dp = getDomain() == null ? null : getDomain().getPropertyByName(column.getColumnName());
+        List<ColumnValidator> validators = ColumnValidators.create(column, dp);
+        for (ColumnValidator v : validators)
+        {
+            String msg = v.validate(-1, value, _validatorContext);
+            if (msg != null)
+                throw new ValidationException(msg, column.getName());
+        }
+    }
+
+    protected void validateInsertRow(Map<String, Object> row) throws ValidationException
+    {
+        for (ColumnInfo col : getQueryTable().getColumns())
+        {
+            Object value = row.get(col.getColumnName());
+
+            // Check required values aren't null or empty
+            if (null == value || value instanceof String && 0 == ((String) value).length())
+            {
+                if (!col.isAutoIncrement() && col.isRequired() &&
+                        !getAutoPopulatedColumns().contains(col.getName()) &&
+                        col.getJdbcDefaultValue() == null)
+                {
+                    throw new ValidationException("A value is required for field '" + col.getName() + "'", col.getName());
+                }
+            }
+            else
+            {
+                validateValue(col, value);
+            }
+        }
+    }
+
+    private void validateUpdateRow(Map<String, Object> row) throws ValidationException
+    {
+        for (ColumnInfo col : getQueryTable().getColumns())
+        {
+            // Only validate incoming values
+            if (row.containsKey(col.getColumnName()))
+            {
+                Object value = row.get(col.getColumnName());
+                validateValue(col, value);
+            }
+        }
+    }
+
+    protected Map<String, Object> _update(User user, Container c, Map<String, Object> row, Map<String, Object> oldRow, Object[] keys)
+            throws SQLException, ValidationException
+    {
+        assert(getQueryTable().supportsInsertOption(InsertOption.UPDATE));
+
+        ColumnInfo objectUriCol = getObjectUriColumn();
+        Domain domain = getDomain();
+
+        // The lsid may be null for the row until a property has been inserted
+        String lsid = null;
+        if (objectUriCol != null)
+            lsid = (String)oldRow.get(objectUriCol.getName());
+
+        List<PropertyDescriptor> tableProperties = new ArrayList<>();
+        if (objectUriCol != null && domain != null && !domain.getProperties().isEmpty())
+        {
+            // convert "Property name"->value map into PropertyURI->value map
+            Map<String, Object> newValues = new HashMap<>();
+
+            for (PropertyColumn pc : getPropertyColumns())
+            {
+                PropertyDescriptor pd = pc.getPropertyDescriptor();
+                tableProperties.add(pd);
+
+                // clear out the old value if it exists and is contained in the new row (it may be incoming as null)
+                if (lsid != null && (hasProperty(row, pd) && hasProperty(oldRow, pd)))
+                    OntologyManager.deleteProperty(lsid, pd.getPropertyURI(), getDomainObjContainer(c), getDomainContainer(c));
+
+                Object value = getPropertyValue(row, pd);
+                if (value != null)
+                    newValues.put(pd.getPropertyURI(), value);
+            }
+
+            // Note: copy lsid into newValues map so it will be found by the ImportHelper.beforeImportObject()
+            newValues.put(objectUriCol.getName(), lsid);
+
+            LsidCollector collector = new LsidCollector();
+            OntologyManager.insertTabDelimited(getDomainObjContainer(c), user, null, new ImportHelper(), tableProperties, ValidatingDataRowIterator.of(Collections.singletonList(newValues).iterator()), true, collector);
+
+            // Update the lsid in the row: the lsid may have not existed in the row before the update.
+            lsid = collector.getLsid();
+            row.put(objectUriCol.getName(), lsid);
+        }
+
+        // Get lsid value if it hasn't been set.
+        // This should only happen if the QueryUpdateService doesn't have a DomainUpdateHelper (DataClass and SampleType)
+        if (lsid == null && getQueryTable() instanceof UpdateableTableInfo updateableTableInfo)
+        {
+            String objectUriColName = updateableTableInfo.getObjectURIColumnName();
+            if (objectUriColName != null)
+                lsid = (String)row.getOrDefault(objectUriColName, oldRow.get(objectUriColName));
+        }
+
+        // handle vocabulary properties
+        if (lsid != null)
+        {
+            for (Map.Entry<String, Object> rowEntry : row.entrySet())
+            {
+                String colName = rowEntry.getKey();
+                Object value = rowEntry.getValue();
+
+                ColumnInfo col = getQueryTable().getColumn(colName);
+                if (col instanceof PropertyColumn propCol)
+                {
+                    PropertyDescriptor pd = propCol.getPropertyDescriptor();
+                    if (pd.isVocabulary() && !tableProperties.contains(pd))
+                    {
+                        OntologyManager.updateObjectProperty(user, c, pd, lsid, value, null, false);
+                    }
+                }
+            }
+        }
+
+        return Table.update(user, getDbTable(), row, keys); // Cache-invalidation handled in caller (TreatmentManager.saveAssaySpecimen())
+    }
+
+    private static class LsidCollector implements OntologyManager.RowCallback
+    {
+        private String _lsid;
+
+        @Override
+        public void rowProcessed(Map<String, Object> row, String lsid)
+        {
+            if (_lsid != null)
+            {
+                throw new IllegalStateException("Only expected a single LSID");
+            }
+            _lsid = lsid;
+        }
+
+        public String getLsid()
+        {
+            if (_lsid == null)
+            {
+                throw new IllegalStateException("No LSID returned");
+            }
+            return _lsid;
+        }
+    }
+
+    // Get value from row map where the keys are column names.
+    private Object getPropertyValue(Map<String, Object> row, PropertyDescriptor pd)
+    {
+        if (row.containsKey(pd.getName()))
+            return row.get(pd.getName());
+
+        if (row.containsKey(pd.getLabel()))
+            return row.get(pd.getLabel());
+
+        for (String alias : pd.getImportAliasSet())
+        {
+            if (row.containsKey(alias))
+                return row.get(alias);
+        }
+
+        return null;
+    }
+
+    // Checks a value exists in the row map (value may be null)
+    private boolean hasProperty(Map<String, Object> row, PropertyDescriptor pd)
+    {
+        if (row.containsKey(pd.getName()))
+            return true;
+
+        if (row.containsKey(pd.getLabel()))
+            return true;
+
+        for (String alias : pd.getImportAliasSet())
+        {
+            if (row.containsKey(alias))
+                return true;
+        }
+
+        return false;
+    }
+
+    @Override
+    protected Map<String, Object> deleteRow(User user, Container container, Map<String, Object> oldRowMap) throws QueryUpdateServiceException, SQLException, InvalidKeyException
+    {
+        if (oldRowMap == null)
+            return null;
+
+        aliasColumns(_columnMapping, oldRowMap);
+
+        if (container != null && getDbTable().getColumn("container") != null)
+        {
+            // UNDONE: 9077: check container permission on each row before delete
+            Container rowContainer = UserSchema.translateRowSuppliedContainer(new CaseInsensitiveHashMap<>(oldRowMap).get("container"), container, user, getQueryTable(), DeletePermission.class, null);
+            if (null != rowContainer && !container.equals(rowContainer))
+            {
+                //Issue 15301: allow workbooks records to be deleted/updated from the parent container
+                if (container.allowRowMutationForContainer(rowContainer))
+                    container = rowContainer;
+                else
+                    throw new UnauthorizedException("The row is from the container: " + rowContainer.getId() + " which does not allow deletes from the container: " + container.getPath());
+            }
+        }
+
+        _delete(container, oldRowMap);
+        return oldRowMap;
+    }
+
+    protected void _delete(Container c, Map<String, Object> row) throws InvalidKeyException
+    {
+        ColumnInfo objectUriCol = getObjectUriColumn();
+        if (objectUriCol != null)
+        {
+            String lsid = (String)row.get(objectUriCol.getName());
+            if (lsid != null)
+            {
+                OntologyObject oo = OntologyManager.getOntologyObject(c, lsid);
+                if (oo != null)
+                    OntologyManager.deleteProperties(c, oo.getObjectId());
+            }
+        }
+        Table.delete(getDbTable(), getKeys(row, c));
+    }
+
+    // classes should override this method if they need to do more work than delete all the rows from the table
+    // this implementation will delete all rows from the table for the given container as well as delete
+    // any properties associated with the table
+    @Override
+    protected int truncateRows(User user, Container container) throws QueryUpdateServiceException, SQLException
+    {
+        // get rid of the properties for this table
+        if (null != getObjectUriColumn())
+        {
+            SQLFragment lsids = new SQLFragment()
+                    .append("SELECT t.").append(getObjectUriColumn().getColumnName())
+                    .append(" FROM ").append(getDbTable(), "t")
+                    .append(" WHERE t.").append(getObjectUriColumn().getColumnName()).append(" IS NOT NULL");
+            if (null != getDbTable().getColumn("container"))
+            {
+                lsids.append(" AND t.Container = ?");
+                lsids.add(container.getId());
+            }
+
+            OntologyManager.deleteOntologyObjects(ExperimentService.get().getSchema(), lsids, container);
+        }
+
+        // delete all the rows in this table, scoping to the container if the column
+        // is available
+        if (null != getDbTable().getColumn("container"))
+            return Table.delete(getDbTable(), SimpleFilter.createContainerFilter(container));
+
+       return Table.delete(getDbTable());
+    }
+
+    protected Object[] getKeys(Map<String, Object> map, Container container) throws InvalidKeyException
+    {
+        //build an array of pk values based on the table info
+        TableInfo table = getDbTable();
+        List<ColumnInfo> pks = table.getPkColumns();
+        Object[] pkVals = new Object[pks.size()];
+
+        if (map == null || map.isEmpty())
+            return pkVals;
+
+        for (int idx = 0; idx < pks.size(); ++idx)
+        {
+            ColumnInfo pk = pks.get(idx);
+            Object pkValue = map.get(pk.getName());
+            // Check the type and coerce if needed
+            if (pkValue != null && !pk.getJavaObjectClass().isInstance(pkValue))
+            {
+                try
+                {
+                    pkValue = ConvertUtils.convert(pkValue.toString(), pk.getJavaObjectClass());
+                }
+                catch (ConversionException ignored) { /* Maybe the database can do the conversion */ }
+            }
+            pkVals[idx] = pkValue;
+            if (null == pkVals[idx] && pk.getColumnName().equalsIgnoreCase("Container"))
+            {
+                pkVals[idx] = container;
+            }
+            if(null == pkVals[idx])
+            {
+                throw new InvalidKeyException("Value for key field '" + pk.getName() + "' was null or not supplied!", map);
+            }
+        }
+        return pkVals;
+    }
+
+
+    final protected void convertTypes(User user, Container c, Map<String,Object> row) throws ValidationException
+    {
+        convertTypes(user, c, row,  getDbTable(), null);
+    }
+
+    protected void convertTypes(User user, Container c, Map<String,Object> row, TableInfo t, @Nullable Path fileLinkDirPath) throws ValidationException
+    {
+        for (ColumnInfo col : t.getColumns())
+        {
+            Object value = row.get(col.getName());
+            if (null != value)
+            {
+                // Issue 13951: PSQLException from org.labkey.api.query.DefaultQueryUpdateService._update()
+                // improve handling of conversion errors
+                try
+                {
+                    switch (col.getJdbcType())
+                    {
+                        case DATE, TIME, TIMESTAMP -> row.put(col.getName(), value instanceof Date ? value : ConvertUtils.convert(value.toString(), Date.class));
+                        default -> {
+                            if (PropertyType.FILE_LINK == col.getPropertyType() && (value instanceof MultipartFile || value instanceof AttachmentFile))
+                                value = _fileColumnValueMapping.saveFileColumnValue(user, c, fileLinkDirPath, col.getName(), value);
+
+                            row.put(col.getName(), ConvertUtils.convert(value.toString(), col.getJdbcType().getJavaClass()));
+                        }
+                    }
+                }
+                catch (ConversionException e)
+                {
+                    String type = ColumnInfo.getFriendlyTypeName(col.getJdbcType().getJavaClass());
+                    throw new ValidationException("Unable to convert value '" + value.toString() + "' to " + type, col.getName());
+                }
+                catch (QueryUpdateServiceException e)
+                {
+                    throw new ValidationException("Save file link failed: " + col.getName());
+                }
+            }
+        }
+    }
+
+    /**
+     * Override this method to alter the row before insert or update.
+     * For example, you can automatically adjust certain column values based on context.
+     * @param container The current container
+     * @param row The row data
+     * @param user The current user
+     * @param clazz A permission class to test
+     */
+    protected void setSpecialColumns(Container container, Map<String,Object> row, User user, Class<? extends Permission> clazz)
+    {
+        if (null != container)
+        {
+            //Issue 15301: allow workbooks records to be deleted/updated from the parent container
+            if (row.get("container") != null)
+            {
+                Container rowContainer = UserSchema.translateRowSuppliedContainer(row.get("container"), container, user, getQueryTable(), clazz, null);
+                if (rowContainer != null && container.allowRowMutationForContainer(rowContainer))
+                {
+                    row.put("container", rowContainer.getId()); //normalize to container ID
+                    return;  //accept the row-provided value
+                }
+            }
+            row.put("container", container.getId());
+        }
+    }
+
+    protected boolean hasAttachmentProperties()
+    {
+        Domain domain = getDomain();
+        if (null != domain)
+        {
+            for (DomainProperty dp : domain.getProperties())
+                if (null != dp && isAttachmentProperty(dp))
+                    return true;
+        }
+        return false;
+    }
+
+    protected boolean isAttachmentProperty(@NotNull DomainProperty dp)
+    {
+        PropertyDescriptor pd = dp.getPropertyDescriptor();
+        return PropertyType.ATTACHMENT.equals(pd.getPropertyType());
+    }
+
+    protected boolean isAttachmentProperty(String name)
+    {
+        DomainProperty dp = getDomain().getPropertyByName(name);
+        if (dp != null)
+            return isAttachmentProperty(dp);
+        return false;
+    }
+
+    protected void configureCrossFolderImport(DataIteratorBuilder rows, DataIteratorContext context) throws IOException
+    {
+        if (!context.getInsertOption().updateOnly && context.isCrossFolderImport() && rows instanceof DataLoader dataLoader)
+        {
+            boolean hasContainerField = false;
+            for (ColumnDescriptor columnDescriptor : dataLoader.getColumns())
+            {
+                String fieldName = columnDescriptor.getColumnName();
+                if (fieldName.equalsIgnoreCase("Container") || fieldName.equalsIgnoreCase("Folder"))
+                {
+                    hasContainerField = true;
+                    break;
+                }
+            }
+            if (!hasContainerField)
+                context.setCrossFolderImport(false);
+        }
+    }
+}