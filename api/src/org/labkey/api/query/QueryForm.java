/*
 * Copyright (c) 2006-2017 LabKey Corporation
 *
 * Licensed under the Apache License, Version 2.0 (the "License");
 * you may not use this file except in compliance with the License.
 * You may obtain a copy of the License at
 *
 *     http://www.apache.org/licenses/LICENSE-2.0
 *
 * Unless required by applicable law or agreed to in writing, software
 * distributed under the License is distributed on an "AS IS" BASIS,
 * WITHOUT WARRANTIES OR CONDITIONS OF ANY KIND, either express or implied.
 * See the License for the specific language governing permissions and
 * limitations under the License.
 */

package org.labkey.api.query;

import org.apache.commons.lang3.StringUtils;
import org.jetbrains.annotations.NotNull;
import org.jetbrains.annotations.Nullable;
import org.labkey.api.action.BaseViewAction;
import org.labkey.api.action.HasBindParameters;
import org.labkey.api.action.HasViewContext;
import org.labkey.api.action.ReturnUrlForm;
import org.labkey.api.data.Container;
import org.labkey.api.security.User;
import org.labkey.api.util.MemTracker;
import org.labkey.api.view.ActionURL;
import org.labkey.api.view.NotFoundException;
import org.labkey.api.view.ViewContext;
import org.springframework.beans.MutablePropertyValues;
import org.springframework.beans.PropertyValue;
import org.springframework.beans.PropertyValues;
import org.springframework.validation.BindException;

/**
 * QueryForm is basically a wrapper for QuerySettings and related helper for the query subsystem.
 *
 * Since this is being bound from request variables all parameters may be overridden.  For more control,
 * use QuerySettings directly.
 *
 * Note, that the QuerySettings require a schemaName and dataRegionName before being constructed.
 */
public class QueryForm extends ReturnUrlForm implements HasViewContext, HasBindParameters
{
    private ViewContext _context;

    private SchemaKey _schemaName = null;
    private UserSchema _schema;

    private String _queryName;
    private QueryView _queryView;

    private String _viewName;
    private CustomView _customView;
    private QuerySettings _querySettings;
    private String _queryViewActionURL;
    private String _dataRegionName = QueryView.DATAREGIONNAME_DEFAULT;

    // Allow URL parameters to bind schemaName, queryName, viewName, and dataRegionName.
    // If a derived class explicitly sets a schemaName and/or queryName (e.g. ListQueryForm or ChooseRunsToAnalyzeForm)
    // it won't be overridden by a URL parameter.
    // NOTE: Ideally we'd just use null to indicate the property has been set yet or not.  Unfortunately,
    // binding doesn't always happen and when it does, our getters have the side-effect of creating QuerySettings
    // with a copy the current queryName/viewName into querySettings.  Eventually, we should split out the
    // form-binding parts from the createSchema() and createQuerySettings() parts into two classes.
    private boolean _bindQueryName = true;
    private boolean _bindSchemaName = true;
    private boolean _bindViewName = true;
    private BindState _bindState = BindState.UNBOUND;
    private QueryUpdateService.InsertOption _insertOption = QueryUpdateService.InsertOption.IMPORT;


    /**
     * @throws NotFoundException if the query/table does not exist.
     */
    public QueryView getQueryView()
    {
        init();
        if (_schema == null)
        {
            throw new NotFoundException("Could not find schema: " + getSchemaName());
        }

        if (StringUtils.isEmpty(getQueryName()))
        {
            throw new NotFoundException("Query not specified");
        }

        if (_queryView == null)
        {
            throw new IllegalStateException("Expected _queryView to be initialized in call to init()");
        }
<<<<<<< HEAD
        if (_queryView.getTable() == null)
=======
        // Don't treat a query with errors as if it doesn't exist at all
        if (_queryView.getTable() == null && _queryView.getParseErrors().isEmpty())
>>>>>>> a1d9f879
        {
            throw new NotFoundException("Query '" + getQueryName() + "' in schema '" + getSchemaName() + "' doesn't exist.");
        }

        return _queryView;
    }

    private enum BindState { UNBOUND, BINDING, BOUND }

    protected PropertyValues _initParameters = null;

    public QueryForm()
    {
        assert MemTracker.getInstance().put(this);
    }

    protected QueryForm(String schemaName, String queryName)
    {
        _schemaName = new SchemaKey(null, schemaName);
        _queryName = queryName;

        _bindSchemaName = false;
        _bindQueryName = false;

        assert MemTracker.getInstance().put(this);
    }

    protected QueryForm(String schemaName, String queryName, String viewName)
    {
        _schemaName = new SchemaKey(null, schemaName);
        _queryName = queryName;
        _viewName = viewName;

        _bindSchemaName = false;
        _bindQueryName = false;
        _bindViewName = false;

        assert MemTracker.getInstance().put(this);
    }

    @Override
    public void setViewContext(ViewContext context)
    {
        _context = context;
    }

    @Override
    public ViewContext getViewContext()
    {
        return _context;
    }

    protected User getUser()
    {
        return getViewContext().getUser();
    }


    protected Container getContainer()
    {
        return getViewContext().getContainer();
    }

    @Override
    public @NotNull BindException bindParameters(PropertyValues params)
    {
        return doBindParameters(params);
    }

    protected @NotNull BindException doBindParameters(PropertyValues params)
    {
        assert _bindState == BindState.UNBOUND;
        _initParameters = params;
        String commandName = getDataRegionName() == null ? "form" : getDataRegionName();

        // Delete parameters we don't want to bind or that we want QuerySettings.init() to handle
        MutablePropertyValues bindParams = new MutablePropertyValues(params);
        if (!_bindQueryName)
            bindParams.removePropertyValue(QueryParam.queryName.name());
        if (!_bindViewName)
            bindParams.removePropertyValue(QueryParam.viewName.name());

        // don't override preset schemaName
        SchemaKey schemaName = null;
        if (!_bindSchemaName)
            schemaName = _schemaName;

        _bindState = BindState.BINDING;
        BindException errors = BaseViewAction.springBindParameters(this, commandName, bindParams);
        _bindState = BindState.BOUND;

        if (schemaName != null && !schemaName.getName().isEmpty())
            _schemaName = schemaName;

        return errors;
    }

    protected String getValue(Enum key, PropertyValues... pvss)
    {
        return getValue(key.name(), pvss);
    }

    protected String getValue(String key, PropertyValues... pvss)
    {
        String[] values = getValues(key, pvss);
        if (values != null && values.length > 0)
        {
            return values[0];
        }
        return null;
    }

    @Nullable
    protected String[] getValues(String key, PropertyValues... pvss)
    {
        for (PropertyValues pvs : pvss)
        {
            if (pvs == null) continue;
            PropertyValue pv = pvs.getPropertyValue(key);
            if (pv == null) continue;
            Object value = pv.getValue();
            if (value == null) continue;
            return value instanceof String ? new String[] {(String)value} : ((String[])value);
        }
        return null;
    }

    protected @Nullable UserSchema createSchema()
    {
        // Don't side-effect until all URL parameters have been bound.
        if (_bindState == BindState.BINDING)
            return null;

        String schemaName = getSchemaName();
        UserSchema baseSchema = QueryService.get().getUserSchema(getUser(), getContainer(), schemaName);

        return baseSchema;
    }


    final public QuerySettings getQuerySettings()
    {
        init();
        return _querySettings;
    }


    protected QuerySettings createQuerySettings(UserSchema schema)
    {
        QuerySettings settings = schema.getSettings(_initParameters, getDataRegionName());
        if (null != _queryName)
            settings.setQueryName(_queryName);
        if (null != _viewName)
            settings.setViewName(_viewName);
        return settings;
    }


    public void setDataRegionName(String name)
    {
        if (_querySettings != null)
            throw new IllegalStateException();
        _dataRegionName = name;
    }


    public String getDataRegionName()
    {
        return _dataRegionName;
    }


    public void setSchemaName(String name)
    {
        setSchemaName(SchemaKey.fromString(name));
    }

    public void setSchemaName(SchemaKey name)
    {
        if (_querySettings != null)
            throw new IllegalStateException();
        _schemaName = name;
    }

    // UNDONE: Use SchemaKey instead of String
    @NotNull
    public String getSchemaName()
    {
        return _schemaName == null ? "" : _schemaName.toString();
    }

    public @Nullable UserSchema getSchema()
    {
        init();
        return _schema;
    }

    /** Initializes _schema, _querySettings, and _queryView */
    protected void init()
    {
        // Don't side-effect until all URL parameters have been bound.
        if (_bindState != BindState.BINDING)
        {
            if (_schema == null)
            {
                _schema = createSchema();
            }
            if (_querySettings == null && _schema != null)
            {
                _querySettings = createQuerySettings(_schema);
            }
            if (_queryView == null && _schema != null && _querySettings != null)
            {
                _queryView = _schema.createView(getViewContext(), _querySettings);
                // In cases of backwards compatibility for legacy names, the schema may have resolved the QueryView based
                // on some other schema or query name. Therefore, remember the correct names so that we're using them
                // consistently within this request
                _schemaName = _queryView.getSchema().getSchemaPath();
                // Will be null in the case of executing LabKey SQL directly without a saved custom query
                if (_queryView.getQueryDef() != null)
                {
                    _queryName = _queryView.getQueryDef().getName();
                }
            }
        }
    }

    public void setQueryName(String name)
    {
        if (_queryView != null)
            throw new IllegalStateException();
        _queryName = name;
    }

    public String getQueryName()
    {
        // Don't side-effect until all URL parameters have been bound.
        if (_bindState == BindState.BINDING)
            return null;
        return getQuerySettings() != null ? getQuerySettings().getQueryName() : _queryName;
    }

    /** @throws NotFoundException if the query can't be resolved */
    @NotNull
    public QueryDefinition getQueryDef()
    {
        return getQueryView().getQueryDef();
    }

    public @Nullable ActionURL urlFor(QueryAction action)
    {
        ActionURL ret = null;
        UserSchema schema = getSchema();
        QueryDefinition def = getQueryDef();

        if (null != schema)
        {
            ret = schema.urlFor(action, def);
            if (ret != null && _customView != null && _customView.getName() != null)
            {
                ret.replaceParameter(QueryParam.viewName.toString(), _customView.getName());
            }
        }

        return ret;
    }

    public void setViewName(String name)
    {
        if (null != _customView || null != _querySettings)
            throw new IllegalStateException();
        _viewName = name;
    }

    public String getViewName()
    {
        // Don't side-effect until all URL parameters have been bound.
        if (_bindState == BindState.BINDING)
            return null;
        return getQuerySettings() != null ? getQuerySettings().getViewName() : _viewName;
    }
    
    public CustomView getCustomView()
    {
        // Don't side-effect until all URL parameters have been bound.
        if (_bindState == BindState.BINDING)
            return null;
        if (_customView != null)
            return _customView;
        if (getQuerySettings() == null)
            return null;
        String columnListName = getViewName();
        QueryDefinition querydef = getQueryDef();
        _customView = querydef.getCustomView(getUser(), getViewContext().getRequest(), columnListName);
        return _customView;
    }

    /**
     * Reset instanced cached information.
     * After deleting a custom view, we want to re-get the custom view to find any shadowed custom views.
     */
    public void reset()
    {
        _customView = null;
        _queryView = null;
        _schema = null;
<<<<<<< HEAD
=======
        _querySettings = null;
>>>>>>> a1d9f879
    }

    public boolean canEdit()
    {
        return getQueryDef().canEdit(getUser());
    }

    public String getQueryViewActionURL()
    {
        return _queryViewActionURL;
    }

    public void setQueryViewActionURL(String queryViewActionURL)
    {
        _queryViewActionURL = queryViewActionURL;
    }

    public QueryUpdateService.InsertOption getInsertOption()
    {
        return _insertOption;
    }

    public void setInsertOption(QueryUpdateService.InsertOption insertOption)
    {
        _insertOption = insertOption;
    }
}
<|MERGE_RESOLUTION|>--- conflicted
+++ resolved
@@ -1,437 +1,430 @@
-/*
- * Copyright (c) 2006-2017 LabKey Corporation
- *
- * Licensed under the Apache License, Version 2.0 (the "License");
- * you may not use this file except in compliance with the License.
- * You may obtain a copy of the License at
- *
- *     http://www.apache.org/licenses/LICENSE-2.0
- *
- * Unless required by applicable law or agreed to in writing, software
- * distributed under the License is distributed on an "AS IS" BASIS,
- * WITHOUT WARRANTIES OR CONDITIONS OF ANY KIND, either express or implied.
- * See the License for the specific language governing permissions and
- * limitations under the License.
- */
-
-package org.labkey.api.query;
-
-import org.apache.commons.lang3.StringUtils;
-import org.jetbrains.annotations.NotNull;
-import org.jetbrains.annotations.Nullable;
-import org.labkey.api.action.BaseViewAction;
-import org.labkey.api.action.HasBindParameters;
-import org.labkey.api.action.HasViewContext;
-import org.labkey.api.action.ReturnUrlForm;
-import org.labkey.api.data.Container;
-import org.labkey.api.security.User;
-import org.labkey.api.util.MemTracker;
-import org.labkey.api.view.ActionURL;
-import org.labkey.api.view.NotFoundException;
-import org.labkey.api.view.ViewContext;
-import org.springframework.beans.MutablePropertyValues;
-import org.springframework.beans.PropertyValue;
-import org.springframework.beans.PropertyValues;
-import org.springframework.validation.BindException;
-
-/**
- * QueryForm is basically a wrapper for QuerySettings and related helper for the query subsystem.
- *
- * Since this is being bound from request variables all parameters may be overridden.  For more control,
- * use QuerySettings directly.
- *
- * Note, that the QuerySettings require a schemaName and dataRegionName before being constructed.
- */
-public class QueryForm extends ReturnUrlForm implements HasViewContext, HasBindParameters
-{
-    private ViewContext _context;
-
-    private SchemaKey _schemaName = null;
-    private UserSchema _schema;
-
-    private String _queryName;
-    private QueryView _queryView;
-
-    private String _viewName;
-    private CustomView _customView;
-    private QuerySettings _querySettings;
-    private String _queryViewActionURL;
-    private String _dataRegionName = QueryView.DATAREGIONNAME_DEFAULT;
-
-    // Allow URL parameters to bind schemaName, queryName, viewName, and dataRegionName.
-    // If a derived class explicitly sets a schemaName and/or queryName (e.g. ListQueryForm or ChooseRunsToAnalyzeForm)
-    // it won't be overridden by a URL parameter.
-    // NOTE: Ideally we'd just use null to indicate the property has been set yet or not.  Unfortunately,
-    // binding doesn't always happen and when it does, our getters have the side-effect of creating QuerySettings
-    // with a copy the current queryName/viewName into querySettings.  Eventually, we should split out the
-    // form-binding parts from the createSchema() and createQuerySettings() parts into two classes.
-    private boolean _bindQueryName = true;
-    private boolean _bindSchemaName = true;
-    private boolean _bindViewName = true;
-    private BindState _bindState = BindState.UNBOUND;
-    private QueryUpdateService.InsertOption _insertOption = QueryUpdateService.InsertOption.IMPORT;
-
-
-    /**
-     * @throws NotFoundException if the query/table does not exist.
-     */
-    public QueryView getQueryView()
-    {
-        init();
-        if (_schema == null)
-        {
-            throw new NotFoundException("Could not find schema: " + getSchemaName());
-        }
-
-        if (StringUtils.isEmpty(getQueryName()))
-        {
-            throw new NotFoundException("Query not specified");
-        }
-
-        if (_queryView == null)
-        {
-            throw new IllegalStateException("Expected _queryView to be initialized in call to init()");
-        }
-<<<<<<< HEAD
-        if (_queryView.getTable() == null)
-=======
-        // Don't treat a query with errors as if it doesn't exist at all
-        if (_queryView.getTable() == null && _queryView.getParseErrors().isEmpty())
->>>>>>> a1d9f879
-        {
-            throw new NotFoundException("Query '" + getQueryName() + "' in schema '" + getSchemaName() + "' doesn't exist.");
-        }
-
-        return _queryView;
-    }
-
-    private enum BindState { UNBOUND, BINDING, BOUND }
-
-    protected PropertyValues _initParameters = null;
-
-    public QueryForm()
-    {
-        assert MemTracker.getInstance().put(this);
-    }
-
-    protected QueryForm(String schemaName, String queryName)
-    {
-        _schemaName = new SchemaKey(null, schemaName);
-        _queryName = queryName;
-
-        _bindSchemaName = false;
-        _bindQueryName = false;
-
-        assert MemTracker.getInstance().put(this);
-    }
-
-    protected QueryForm(String schemaName, String queryName, String viewName)
-    {
-        _schemaName = new SchemaKey(null, schemaName);
-        _queryName = queryName;
-        _viewName = viewName;
-
-        _bindSchemaName = false;
-        _bindQueryName = false;
-        _bindViewName = false;
-
-        assert MemTracker.getInstance().put(this);
-    }
-
-    @Override
-    public void setViewContext(ViewContext context)
-    {
-        _context = context;
-    }
-
-    @Override
-    public ViewContext getViewContext()
-    {
-        return _context;
-    }
-
-    protected User getUser()
-    {
-        return getViewContext().getUser();
-    }
-
-
-    protected Container getContainer()
-    {
-        return getViewContext().getContainer();
-    }
-
-    @Override
-    public @NotNull BindException bindParameters(PropertyValues params)
-    {
-        return doBindParameters(params);
-    }
-
-    protected @NotNull BindException doBindParameters(PropertyValues params)
-    {
-        assert _bindState == BindState.UNBOUND;
-        _initParameters = params;
-        String commandName = getDataRegionName() == null ? "form" : getDataRegionName();
-
-        // Delete parameters we don't want to bind or that we want QuerySettings.init() to handle
-        MutablePropertyValues bindParams = new MutablePropertyValues(params);
-        if (!_bindQueryName)
-            bindParams.removePropertyValue(QueryParam.queryName.name());
-        if (!_bindViewName)
-            bindParams.removePropertyValue(QueryParam.viewName.name());
-
-        // don't override preset schemaName
-        SchemaKey schemaName = null;
-        if (!_bindSchemaName)
-            schemaName = _schemaName;
-
-        _bindState = BindState.BINDING;
-        BindException errors = BaseViewAction.springBindParameters(this, commandName, bindParams);
-        _bindState = BindState.BOUND;
-
-        if (schemaName != null && !schemaName.getName().isEmpty())
-            _schemaName = schemaName;
-
-        return errors;
-    }
-
-    protected String getValue(Enum key, PropertyValues... pvss)
-    {
-        return getValue(key.name(), pvss);
-    }
-
-    protected String getValue(String key, PropertyValues... pvss)
-    {
-        String[] values = getValues(key, pvss);
-        if (values != null && values.length > 0)
-        {
-            return values[0];
-        }
-        return null;
-    }
-
-    @Nullable
-    protected String[] getValues(String key, PropertyValues... pvss)
-    {
-        for (PropertyValues pvs : pvss)
-        {
-            if (pvs == null) continue;
-            PropertyValue pv = pvs.getPropertyValue(key);
-            if (pv == null) continue;
-            Object value = pv.getValue();
-            if (value == null) continue;
-            return value instanceof String ? new String[] {(String)value} : ((String[])value);
-        }
-        return null;
-    }
-
-    protected @Nullable UserSchema createSchema()
-    {
-        // Don't side-effect until all URL parameters have been bound.
-        if (_bindState == BindState.BINDING)
-            return null;
-
-        String schemaName = getSchemaName();
-        UserSchema baseSchema = QueryService.get().getUserSchema(getUser(), getContainer(), schemaName);
-
-        return baseSchema;
-    }
-
-
-    final public QuerySettings getQuerySettings()
-    {
-        init();
-        return _querySettings;
-    }
-
-
-    protected QuerySettings createQuerySettings(UserSchema schema)
-    {
-        QuerySettings settings = schema.getSettings(_initParameters, getDataRegionName());
-        if (null != _queryName)
-            settings.setQueryName(_queryName);
-        if (null != _viewName)
-            settings.setViewName(_viewName);
-        return settings;
-    }
-
-
-    public void setDataRegionName(String name)
-    {
-        if (_querySettings != null)
-            throw new IllegalStateException();
-        _dataRegionName = name;
-    }
-
-
-    public String getDataRegionName()
-    {
-        return _dataRegionName;
-    }
-
-
-    public void setSchemaName(String name)
-    {
-        setSchemaName(SchemaKey.fromString(name));
-    }
-
-    public void setSchemaName(SchemaKey name)
-    {
-        if (_querySettings != null)
-            throw new IllegalStateException();
-        _schemaName = name;
-    }
-
-    // UNDONE: Use SchemaKey instead of String
-    @NotNull
-    public String getSchemaName()
-    {
-        return _schemaName == null ? "" : _schemaName.toString();
-    }
-
-    public @Nullable UserSchema getSchema()
-    {
-        init();
-        return _schema;
-    }
-
-    /** Initializes _schema, _querySettings, and _queryView */
-    protected void init()
-    {
-        // Don't side-effect until all URL parameters have been bound.
-        if (_bindState != BindState.BINDING)
-        {
-            if (_schema == null)
-            {
-                _schema = createSchema();
-            }
-            if (_querySettings == null && _schema != null)
-            {
-                _querySettings = createQuerySettings(_schema);
-            }
-            if (_queryView == null && _schema != null && _querySettings != null)
-            {
-                _queryView = _schema.createView(getViewContext(), _querySettings);
-                // In cases of backwards compatibility for legacy names, the schema may have resolved the QueryView based
-                // on some other schema or query name. Therefore, remember the correct names so that we're using them
-                // consistently within this request
-                _schemaName = _queryView.getSchema().getSchemaPath();
-                // Will be null in the case of executing LabKey SQL directly without a saved custom query
-                if (_queryView.getQueryDef() != null)
-                {
-                    _queryName = _queryView.getQueryDef().getName();
-                }
-            }
-        }
-    }
-
-    public void setQueryName(String name)
-    {
-        if (_queryView != null)
-            throw new IllegalStateException();
-        _queryName = name;
-    }
-
-    public String getQueryName()
-    {
-        // Don't side-effect until all URL parameters have been bound.
-        if (_bindState == BindState.BINDING)
-            return null;
-        return getQuerySettings() != null ? getQuerySettings().getQueryName() : _queryName;
-    }
-
-    /** @throws NotFoundException if the query can't be resolved */
-    @NotNull
-    public QueryDefinition getQueryDef()
-    {
-        return getQueryView().getQueryDef();
-    }
-
-    public @Nullable ActionURL urlFor(QueryAction action)
-    {
-        ActionURL ret = null;
-        UserSchema schema = getSchema();
-        QueryDefinition def = getQueryDef();
-
-        if (null != schema)
-        {
-            ret = schema.urlFor(action, def);
-            if (ret != null && _customView != null && _customView.getName() != null)
-            {
-                ret.replaceParameter(QueryParam.viewName.toString(), _customView.getName());
-            }
-        }
-
-        return ret;
-    }
-
-    public void setViewName(String name)
-    {
-        if (null != _customView || null != _querySettings)
-            throw new IllegalStateException();
-        _viewName = name;
-    }
-
-    public String getViewName()
-    {
-        // Don't side-effect until all URL parameters have been bound.
-        if (_bindState == BindState.BINDING)
-            return null;
-        return getQuerySettings() != null ? getQuerySettings().getViewName() : _viewName;
-    }
-    
-    public CustomView getCustomView()
-    {
-        // Don't side-effect until all URL parameters have been bound.
-        if (_bindState == BindState.BINDING)
-            return null;
-        if (_customView != null)
-            return _customView;
-        if (getQuerySettings() == null)
-            return null;
-        String columnListName = getViewName();
-        QueryDefinition querydef = getQueryDef();
-        _customView = querydef.getCustomView(getUser(), getViewContext().getRequest(), columnListName);
-        return _customView;
-    }
-
-    /**
-     * Reset instanced cached information.
-     * After deleting a custom view, we want to re-get the custom view to find any shadowed custom views.
-     */
-    public void reset()
-    {
-        _customView = null;
-        _queryView = null;
-        _schema = null;
-<<<<<<< HEAD
-=======
-        _querySettings = null;
->>>>>>> a1d9f879
-    }
-
-    public boolean canEdit()
-    {
-        return getQueryDef().canEdit(getUser());
-    }
-
-    public String getQueryViewActionURL()
-    {
-        return _queryViewActionURL;
-    }
-
-    public void setQueryViewActionURL(String queryViewActionURL)
-    {
-        _queryViewActionURL = queryViewActionURL;
-    }
-
-    public QueryUpdateService.InsertOption getInsertOption()
-    {
-        return _insertOption;
-    }
-
-    public void setInsertOption(QueryUpdateService.InsertOption insertOption)
-    {
-        _insertOption = insertOption;
-    }
-}
+/*
+ * Copyright (c) 2006-2017 LabKey Corporation
+ *
+ * Licensed under the Apache License, Version 2.0 (the "License");
+ * you may not use this file except in compliance with the License.
+ * You may obtain a copy of the License at
+ *
+ *     http://www.apache.org/licenses/LICENSE-2.0
+ *
+ * Unless required by applicable law or agreed to in writing, software
+ * distributed under the License is distributed on an "AS IS" BASIS,
+ * WITHOUT WARRANTIES OR CONDITIONS OF ANY KIND, either express or implied.
+ * See the License for the specific language governing permissions and
+ * limitations under the License.
+ */
+
+package org.labkey.api.query;
+
+import org.apache.commons.lang3.StringUtils;
+import org.jetbrains.annotations.NotNull;
+import org.jetbrains.annotations.Nullable;
+import org.labkey.api.action.BaseViewAction;
+import org.labkey.api.action.HasBindParameters;
+import org.labkey.api.action.HasViewContext;
+import org.labkey.api.action.ReturnUrlForm;
+import org.labkey.api.data.Container;
+import org.labkey.api.security.User;
+import org.labkey.api.util.MemTracker;
+import org.labkey.api.view.ActionURL;
+import org.labkey.api.view.NotFoundException;
+import org.labkey.api.view.ViewContext;
+import org.springframework.beans.MutablePropertyValues;
+import org.springframework.beans.PropertyValue;
+import org.springframework.beans.PropertyValues;
+import org.springframework.validation.BindException;
+
+/**
+ * QueryForm is basically a wrapper for QuerySettings and related helper for the query subsystem.
+ *
+ * Since this is being bound from request variables all parameters may be overridden.  For more control,
+ * use QuerySettings directly.
+ *
+ * Note, that the QuerySettings require a schemaName and dataRegionName before being constructed.
+ */
+public class QueryForm extends ReturnUrlForm implements HasViewContext, HasBindParameters
+{
+    private ViewContext _context;
+
+    private SchemaKey _schemaName = null;
+    private UserSchema _schema;
+
+    private String _queryName;
+    private QueryView _queryView;
+
+    private String _viewName;
+    private CustomView _customView;
+    private QuerySettings _querySettings;
+    private String _queryViewActionURL;
+    private String _dataRegionName = QueryView.DATAREGIONNAME_DEFAULT;
+
+    // Allow URL parameters to bind schemaName, queryName, viewName, and dataRegionName.
+    // If a derived class explicitly sets a schemaName and/or queryName (e.g. ListQueryForm or ChooseRunsToAnalyzeForm)
+    // it won't be overridden by a URL parameter.
+    // NOTE: Ideally we'd just use null to indicate the property has been set yet or not.  Unfortunately,
+    // binding doesn't always happen and when it does, our getters have the side-effect of creating QuerySettings
+    // with a copy the current queryName/viewName into querySettings.  Eventually, we should split out the
+    // form-binding parts from the createSchema() and createQuerySettings() parts into two classes.
+    private boolean _bindQueryName = true;
+    private boolean _bindSchemaName = true;
+    private boolean _bindViewName = true;
+    private BindState _bindState = BindState.UNBOUND;
+    private QueryUpdateService.InsertOption _insertOption = QueryUpdateService.InsertOption.IMPORT;
+
+
+    /**
+     * @throws NotFoundException if the query/table does not exist.
+     */
+    public QueryView getQueryView()
+    {
+        init();
+        if (_schema == null)
+        {
+            throw new NotFoundException("Could not find schema: " + getSchemaName());
+        }
+
+        if (StringUtils.isEmpty(getQueryName()))
+        {
+            throw new NotFoundException("Query not specified");
+        }
+
+        if (_queryView == null)
+        {
+            throw new IllegalStateException("Expected _queryView to be initialized in call to init()");
+        }
+        // Don't treat a query with errors as if it doesn't exist at all
+        if (_queryView.getTable() == null && _queryView.getParseErrors().isEmpty())
+        {
+            throw new NotFoundException("Query '" + getQueryName() + "' in schema '" + getSchemaName() + "' doesn't exist.");
+        }
+
+        return _queryView;
+    }
+
+    private enum BindState { UNBOUND, BINDING, BOUND }
+
+    protected PropertyValues _initParameters = null;
+
+    public QueryForm()
+    {
+        assert MemTracker.getInstance().put(this);
+    }
+
+    protected QueryForm(String schemaName, String queryName)
+    {
+        _schemaName = new SchemaKey(null, schemaName);
+        _queryName = queryName;
+
+        _bindSchemaName = false;
+        _bindQueryName = false;
+
+        assert MemTracker.getInstance().put(this);
+    }
+
+    protected QueryForm(String schemaName, String queryName, String viewName)
+    {
+        _schemaName = new SchemaKey(null, schemaName);
+        _queryName = queryName;
+        _viewName = viewName;
+
+        _bindSchemaName = false;
+        _bindQueryName = false;
+        _bindViewName = false;
+
+        assert MemTracker.getInstance().put(this);
+    }
+
+    @Override
+    public void setViewContext(ViewContext context)
+    {
+        _context = context;
+    }
+
+    @Override
+    public ViewContext getViewContext()
+    {
+        return _context;
+    }
+
+    protected User getUser()
+    {
+        return getViewContext().getUser();
+    }
+
+
+    protected Container getContainer()
+    {
+        return getViewContext().getContainer();
+    }
+
+    @Override
+    public @NotNull BindException bindParameters(PropertyValues params)
+    {
+        return doBindParameters(params);
+    }
+
+    protected @NotNull BindException doBindParameters(PropertyValues params)
+    {
+        assert _bindState == BindState.UNBOUND;
+        _initParameters = params;
+        String commandName = getDataRegionName() == null ? "form" : getDataRegionName();
+
+        // Delete parameters we don't want to bind or that we want QuerySettings.init() to handle
+        MutablePropertyValues bindParams = new MutablePropertyValues(params);
+        if (!_bindQueryName)
+            bindParams.removePropertyValue(QueryParam.queryName.name());
+        if (!_bindViewName)
+            bindParams.removePropertyValue(QueryParam.viewName.name());
+
+        // don't override preset schemaName
+        SchemaKey schemaName = null;
+        if (!_bindSchemaName)
+            schemaName = _schemaName;
+
+        _bindState = BindState.BINDING;
+        BindException errors = BaseViewAction.springBindParameters(this, commandName, bindParams);
+        _bindState = BindState.BOUND;
+
+        if (schemaName != null && !schemaName.getName().isEmpty())
+            _schemaName = schemaName;
+
+        return errors;
+    }
+
+    protected String getValue(Enum key, PropertyValues... pvss)
+    {
+        return getValue(key.name(), pvss);
+    }
+
+    protected String getValue(String key, PropertyValues... pvss)
+    {
+        String[] values = getValues(key, pvss);
+        if (values != null && values.length > 0)
+        {
+            return values[0];
+        }
+        return null;
+    }
+
+    @Nullable
+    protected String[] getValues(String key, PropertyValues... pvss)
+    {
+        for (PropertyValues pvs : pvss)
+        {
+            if (pvs == null) continue;
+            PropertyValue pv = pvs.getPropertyValue(key);
+            if (pv == null) continue;
+            Object value = pv.getValue();
+            if (value == null) continue;
+            return value instanceof String ? new String[] {(String)value} : ((String[])value);
+        }
+        return null;
+    }
+
+    protected @Nullable UserSchema createSchema()
+    {
+        // Don't side-effect until all URL parameters have been bound.
+        if (_bindState == BindState.BINDING)
+            return null;
+
+        String schemaName = getSchemaName();
+        UserSchema baseSchema = QueryService.get().getUserSchema(getUser(), getContainer(), schemaName);
+
+        return baseSchema;
+    }
+
+
+    final public QuerySettings getQuerySettings()
+    {
+        init();
+        return _querySettings;
+    }
+
+
+    protected QuerySettings createQuerySettings(UserSchema schema)
+    {
+        QuerySettings settings = schema.getSettings(_initParameters, getDataRegionName());
+        if (null != _queryName)
+            settings.setQueryName(_queryName);
+        if (null != _viewName)
+            settings.setViewName(_viewName);
+        return settings;
+    }
+
+
+    public void setDataRegionName(String name)
+    {
+        if (_querySettings != null)
+            throw new IllegalStateException();
+        _dataRegionName = name;
+    }
+
+
+    public String getDataRegionName()
+    {
+        return _dataRegionName;
+    }
+
+
+    public void setSchemaName(String name)
+    {
+        setSchemaName(SchemaKey.fromString(name));
+    }
+
+    public void setSchemaName(SchemaKey name)
+    {
+        if (_querySettings != null)
+            throw new IllegalStateException();
+        _schemaName = name;
+    }
+
+    // UNDONE: Use SchemaKey instead of String
+    @NotNull
+    public String getSchemaName()
+    {
+        return _schemaName == null ? "" : _schemaName.toString();
+    }
+
+    public @Nullable UserSchema getSchema()
+    {
+        init();
+        return _schema;
+    }
+
+    /** Initializes _schema, _querySettings, and _queryView */
+    protected void init()
+    {
+        // Don't side-effect until all URL parameters have been bound.
+        if (_bindState != BindState.BINDING)
+        {
+            if (_schema == null)
+            {
+                _schema = createSchema();
+            }
+            if (_querySettings == null && _schema != null)
+            {
+                _querySettings = createQuerySettings(_schema);
+            }
+            if (_queryView == null && _schema != null && _querySettings != null)
+            {
+                _queryView = _schema.createView(getViewContext(), _querySettings);
+                // In cases of backwards compatibility for legacy names, the schema may have resolved the QueryView based
+                // on some other schema or query name. Therefore, remember the correct names so that we're using them
+                // consistently within this request
+                _schemaName = _queryView.getSchema().getSchemaPath();
+                // Will be null in the case of executing LabKey SQL directly without a saved custom query
+                if (_queryView.getQueryDef() != null)
+                {
+                    _queryName = _queryView.getQueryDef().getName();
+                }
+            }
+        }
+    }
+
+    public void setQueryName(String name)
+    {
+        if (_queryView != null)
+            throw new IllegalStateException();
+        _queryName = name;
+    }
+
+    public String getQueryName()
+    {
+        // Don't side-effect until all URL parameters have been bound.
+        if (_bindState == BindState.BINDING)
+            return null;
+        return getQuerySettings() != null ? getQuerySettings().getQueryName() : _queryName;
+    }
+
+    /** @throws NotFoundException if the query can't be resolved */
+    @NotNull
+    public QueryDefinition getQueryDef()
+    {
+        return getQueryView().getQueryDef();
+    }
+
+    public @Nullable ActionURL urlFor(QueryAction action)
+    {
+        ActionURL ret = null;
+        UserSchema schema = getSchema();
+        QueryDefinition def = getQueryDef();
+
+        if (null != schema)
+        {
+            ret = schema.urlFor(action, def);
+            if (ret != null && _customView != null && _customView.getName() != null)
+            {
+                ret.replaceParameter(QueryParam.viewName.toString(), _customView.getName());
+            }
+        }
+
+        return ret;
+    }
+
+    public void setViewName(String name)
+    {
+        if (null != _customView || null != _querySettings)
+            throw new IllegalStateException();
+        _viewName = name;
+    }
+
+    public String getViewName()
+    {
+        // Don't side-effect until all URL parameters have been bound.
+        if (_bindState == BindState.BINDING)
+            return null;
+        return getQuerySettings() != null ? getQuerySettings().getViewName() : _viewName;
+    }
+    
+    public CustomView getCustomView()
+    {
+        // Don't side-effect until all URL parameters have been bound.
+        if (_bindState == BindState.BINDING)
+            return null;
+        if (_customView != null)
+            return _customView;
+        if (getQuerySettings() == null)
+            return null;
+        String columnListName = getViewName();
+        QueryDefinition querydef = getQueryDef();
+        _customView = querydef.getCustomView(getUser(), getViewContext().getRequest(), columnListName);
+        return _customView;
+    }
+
+    /**
+     * Reset instanced cached information.
+     * After deleting a custom view, we want to re-get the custom view to find any shadowed custom views.
+     */
+    public void reset()
+    {
+        _customView = null;
+        _queryView = null;
+        _schema = null;
+        _querySettings = null;
+    }
+
+    public boolean canEdit()
+    {
+        return getQueryDef().canEdit(getUser());
+    }
+
+    public String getQueryViewActionURL()
+    {
+        return _queryViewActionURL;
+    }
+
+    public void setQueryViewActionURL(String queryViewActionURL)
+    {
+        _queryViewActionURL = queryViewActionURL;
+    }
+
+    public QueryUpdateService.InsertOption getInsertOption()
+    {
+        return _insertOption;
+    }
+
+    public void setInsertOption(QueryUpdateService.InsertOption insertOption)
+    {
+        _insertOption = insertOption;
+    }
+}