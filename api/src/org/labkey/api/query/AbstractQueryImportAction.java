/*
 * Copyright (c) 2011-2019 LabKey Corporation
 *
 * Licensed under the Apache License, Version 2.0 (the "License");
 * you may not use this file except in compliance with the License.
 * You may obtain a copy of the License at
 *
 *     http://www.apache.org/licenses/LICENSE-2.0
 *
 * Unless required by applicable law or agreed to in writing, software
 * distributed under the License is distributed on an "AS IS" BASIS,
 * WITHOUT WARRANTIES OR CONDITIONS OF ANY KIND, either express or implied.
 * See the License for the specific language governing permissions and
 * limitations under the License.
 */
package org.labkey.api.query;

import org.apache.commons.lang3.StringUtils;
import org.jetbrains.annotations.Nullable;
import org.json.JSONArray;
import org.json.JSONObject;
import org.labkey.api.action.ApiResponse;
import org.labkey.api.action.ApiResponseWriter;
import org.labkey.api.action.ApiSimpleResponse;
import org.labkey.api.action.ExtFormResponseWriter;
import org.labkey.api.action.FormApiAction;
import org.labkey.api.action.SpringActionController;
import org.labkey.api.assay.AssayFileWriter;
import org.labkey.api.attachments.FileAttachmentFile;
import org.labkey.api.audit.TransactionAuditProvider;
import org.labkey.api.data.Container;
import org.labkey.api.data.DbSchema;
import org.labkey.api.data.DbScope;
import org.labkey.api.data.RuntimeSQLException;
import org.labkey.api.data.TableInfo;
import org.labkey.api.dataiterator.DataIterator;
import org.labkey.api.dataiterator.DataIteratorContext;
import org.labkey.api.dataiterator.DetailedAuditLogDataIterator;
import org.labkey.api.exp.api.ExpData;
import org.labkey.api.exp.api.ExpMaterial;
import org.labkey.api.gwt.client.AuditBehaviorType;
import org.labkey.api.module.Module;
import org.labkey.api.module.ModuleLoader;
import org.labkey.api.pipeline.PipeRoot;
import org.labkey.api.pipeline.PipelineService;
import org.labkey.api.reader.ColumnDescriptor;
import org.labkey.api.reader.DataLoader;
import org.labkey.api.reader.TabLoader;
import org.labkey.api.resource.Resource;
import org.labkey.api.security.User;
import org.labkey.api.security.permissions.InsertPermission;
import org.labkey.api.security.permissions.ReadPermission;
import org.labkey.api.security.permissions.UpdatePermission;
import org.labkey.api.util.CPUTimer;
import org.labkey.api.util.FileStream;
import org.labkey.api.util.FileUtil;
import org.labkey.api.util.NetworkDrive;
import org.labkey.api.util.PageFlowUtil;
import org.labkey.api.util.Pair;
import org.labkey.api.util.Path;
import org.labkey.api.util.StringUtilsLabKey;
import org.labkey.api.view.ActionURL;
import org.labkey.api.view.JspView;
import org.labkey.api.view.NavTree;
import org.labkey.api.view.UnauthorizedException;
import org.labkey.api.view.ViewBackgroundInfo;
import org.labkey.api.webdav.WebdavResource;
import org.labkey.api.webdav.WebdavService;
import org.springframework.validation.BindException;
import org.springframework.web.multipart.MultipartFile;
import org.springframework.web.multipart.MultipartHttpServletRequest;
import org.springframework.web.servlet.ModelAndView;

import javax.servlet.ServletException;
import java.io.File;
import java.io.IOException;
import java.sql.SQLException;
import java.util.ArrayList;
import java.util.HashMap;
import java.util.List;
import java.util.Map;

import static org.labkey.api.query.AbstractQueryUpdateService.addTransactionAuditEvent;
import static org.labkey.api.query.AbstractQueryUpdateService.createTransactionAuditEvent;


/**
 * User: matthewb
 * Date: 2011-06-10
 * Time: 2:39 PM
 */
public abstract class AbstractQueryImportAction<FORM> extends FormApiAction<FORM>
{
    public static class ImportViewBean
    {
        public String urlCancel = null;
        public String urlReturn = null;
        public String urlEndpoint = null;
        public List<Pair<String, String>> urlExcelTemplates = null;
        public String importMessage = null;
        public String successMessageSuffix = "inserted";
        public boolean showImportOptions = false;
        public boolean hideTsvCsvCombo = false;
        // extra EXT config to inject into the form
        public JSONArray extraFields = null;
        public String importHelpTopic = "dataPrep";
        public String importHelpDisplayText = "help";
        public String typeName = "rows";    // e.g. rows, samples, mice
        public boolean acceptZeroResults;   // 0 changes will show the update message/redirect, instead of an error
    }

    protected ImportViewBean _importViewBean = new ImportViewBean();

    // Caller can import into table, using TableInfo or into simpler List of Objects, using ColumnDescriptors
    protected TableInfo _target;
    protected QueryUpdateService _updateService;

    protected boolean _noTableInfo = false;         // No table info; expect importData to be overridden; DERIVED MUST OVERRIDE validatePermissions
    protected boolean _hasColumnHeaders = true;
    protected String _importMessage = null;
    protected boolean _targetHasBeenSet = false;    // You can only set target TableInfo or NoTableInfo once
    protected boolean _importIdentity = false;
    protected boolean _importLookupByAlternateKey = false;
    protected QueryUpdateService.InsertOption _insertOption= QueryUpdateService.InsertOption.INSERT;
    protected AuditBehaviorType _auditBehaviorType = null;
    public boolean _useAsync = false; // if true, do import using a background thread

    protected void setTarget(TableInfo t) throws ServletException
    {
        if (_targetHasBeenSet)
            throw new ServletException("Import/Upload target has already been set.");
        if (null == t)
            throw new ServletException("TableInfo not found.");
        _target = t;
        _updateService = _target.getUpdateService();
        _targetHasBeenSet = true;
    }

    protected void setNoTableInfo() throws ServletException
    {
        if (_targetHasBeenSet)
            throw new ServletException("Import/Upload target has already been set.");
        _noTableInfo = true;
        _targetHasBeenSet = true;
    }

    protected void setHasColumnHeaders(boolean hasColumnHeaders)
    {
        _hasColumnHeaders = hasColumnHeaders;
    }

    protected void setImportMessage(String importMessage)
    {
        _importMessage = importMessage;
    }

    protected void setHideTsvCsvCombo(boolean hideTsvCsvCombo)
    {
        _importViewBean.hideTsvCsvCombo = hideTsvCsvCombo;
    }

    protected void setSuccessMessageSuffix(String successMessageSuffix)
    {
        _importViewBean.successMessageSuffix = successMessageSuffix;
    }

    protected void setImportHelpTopic(String helpTopic)
    {
        _importViewBean.importHelpTopic = helpTopic;
    }

    protected void setImportHelpTopic(String helpTopic, String displayText)
    {
        _importViewBean.importHelpTopic = helpTopic;
        _importViewBean.importHelpDisplayText = displayText;
    }

    protected void setShowImportOptions(boolean b)
    {
        if (b && canUpdate(getUser()))
            _importViewBean.showImportOptions = true;
    }

    protected void setTypeName(String name)
    {
        _importViewBean.typeName = name;
    }

    public void setAcceptZeroResults(boolean acceptZeroResults)
    {
        _importViewBean.acceptZeroResults = acceptZeroResults;
    }

    protected boolean canInsert(User user)
    {
        return _target != null
                ? _target.hasPermission(user, InsertPermission.class)
                : getContainer().hasPermission(user, InsertPermission.class);
    }

    protected boolean canUpdate(User user)
    {
        return _target != null
                ? _target.hasPermission(user, UpdatePermission.class)
                : getContainer().hasPermission(user, UpdatePermission.class);
    }

    public ModelAndView getDefaultImportView(FORM form, BindException errors)
    {
        ActionURL url = getViewContext().getActionURL();
        Container c = getContainer();

        if (StringUtils.isBlank(_importViewBean.urlReturn))
        {
            _importViewBean.urlReturn = StringUtils.trimToNull(url.getParameter(ActionURL.Param.returnUrl));
            if (StringUtils.isBlank(_importViewBean.urlReturn))
            {
                ActionURL success = getSuccessURL(form);
                if (null != success)
                    _importViewBean.urlReturn = success.getLocalURIString(false);
                else if (null != _target && null != _target.getGridURL(c))
                    _importViewBean.urlReturn = _target.getGridURL(c).getLocalURIString(false);
                else
                    _importViewBean.urlReturn = PageFlowUtil.urlProvider(QueryUrls.class).urlExecuteQuery(url).getLocalURIString(false);
            }
        }

        if (StringUtils.isBlank(_importViewBean.urlCancel))
        {
            _importViewBean.urlCancel = StringUtils.trimToNull(url.getParameter(ActionURL.Param.cancelUrl));
            if (StringUtils.isBlank(_importViewBean.urlCancel))
                _importViewBean.urlCancel = _importViewBean.urlReturn;
        }

        if (StringUtils.isBlank(_importViewBean.urlEndpoint))
            _importViewBean.urlEndpoint = url.getLocalURIString();

        if (_target != null)
        {
            if(_target.getImportMessage() != null)
                _importViewBean.importMessage = _target.getImportMessage();    // Get message from TableInfo if available
            else
                _importViewBean.importMessage = _importMessage;                //Otherwise, get the passed in message

            _importViewBean.urlExcelTemplates = new ArrayList<>();

            List<Pair<String, String>> it = _target.getImportTemplates(getViewContext());
            if (it != null)
            {
                for (Pair<String, String> pair : it)
                {
                    _importViewBean.urlExcelTemplates.add(Pair.of(pair.first, pair.second));
                }
            }
        }
        else if (_noTableInfo)
        {
            _importViewBean.importMessage = _importMessage;     // Use passed in message if no TableInfo
        }
        else
        {
            errors.reject(SpringActionController.ERROR_MSG, "No table has been set to receive imported data");
        }

        return new JspView<>("/org/labkey/api/query/import.jsp", _importViewBean, errors);
    }


    @Override
    public final ApiResponse execute(FORM form, BindException errors) throws Exception
    {
        CPUTimer t = new CPUTimer("upload");
        try
        {
            assert t.start();
            return _execute(form, errors);
        }
        finally
        {
            assert t.stop();
//            System.err.println("upload complete: " + t.getDuration());
        }
    }

    enum Params
    {
        text,
        path,
        module,
        moduleResource,
        saveToPipeline,
        useAsync,
        importIdentity,
        importLookupByAlternateKey,
        format,
        insertOption
    }

    @Nullable
    private String getParam(Params p)
    {
        return getViewContext().getRequest().getParameter(p.name());
    }

    public final ApiResponse _execute(FORM form, BindException errors) throws Exception
    {
        initRequest(form);

        User user = getUser();
        validatePermission(user, errors);
        if (!errors.hasErrors())
        {
            // validate insert or update permissions based on the insert option
            QueryUpdateService.InsertOption insertOption = QueryUpdateService.InsertOption.INSERT;
            String insertOptionParam = getParam(Params.insertOption);
            if (insertOptionParam != null)
                insertOption = QueryUpdateService.InsertOption.valueOf(insertOptionParam);

            // Issue 42788: Updating dataset data when LK-managed key turned on only inserts new rows
<<<<<<< HEAD
            if (_target != null && !_target.supportInsertOption(insertOption))
=======
            if (_target != null && !_target.supportsInsertOption(insertOption))
>>>>>>> 9ed35c59
                throw new IllegalArgumentException(insertOption + " action is not supported for " + _target.getName() + ".");

            // TODO: Check insertOption is supported on the target table
            // TODO: See https://www.labkey.org/home/Developer/issues/issues-details.view?issueId=42788

            switch (insertOption)
            {
                case UPDATE -> {
                    if (!canUpdate(user))
                        errors.reject(SpringActionController.ERROR_MSG, "User does not have permission to update rows");
                }
                case MERGE, REPLACE, UPSERT -> {
                    if (!canUpdate(user))
                        errors.reject(SpringActionController.ERROR_MSG, "User does not have permission to update rows");
                    if (!canInsert(user))
                        errors.reject(SpringActionController.ERROR_MSG, "User does not have permission to insert rows");
                }
                case IMPORT, IMPORT_IDENTITY, INSERT -> {
                    if (!canInsert(user))
                        errors.reject(SpringActionController.ERROR_MSG, "User does not have permission to insert rows");
                }
                default -> { throw new IllegalStateException("unhandled InsertOption"); }
            }
        }

        if (errors.hasErrors())
            throw errors;

        File dataFile = null;
        boolean hasPostData = false;
        FileStream file = null;
        String originalName = null;
        DataLoader loader = null;

        String text = getParam(Params.text);
        String path = getParam(Params.path);

        String moduleName = getParam(Params.module);
        String moduleResource = getParam(Params.moduleResource);

        String saveToPipeline = getParam(Params.saveToPipeline); // saveToPipeline saves import file to pipeline root, but doesn't necessarily do import in a background job

        if (getParam(Params.useAsync) != null) // useAsync will save import file to pipeline root as well as run import in a background job
            _useAsync = Boolean.valueOf(getParam(Params.useAsync ));


        // TODO: once importData() is refactored to accept DataIteratorContext, change importIdentity into local variable
        if (getParam(Params.importIdentity) != null)
            _importIdentity = Boolean.valueOf(getParam(Params.importIdentity));

        if (getParam(Params.importLookupByAlternateKey) != null)
            _importLookupByAlternateKey = Boolean.valueOf(getParam(Params.importLookupByAlternateKey));

        // Check first if the audit behavior has been defined for the table either in code or through XML.
        // If not defined there, check for the audit behavior defined in the action form (getAuditBehaviorType()).
        AuditBehaviorType behaviorType = (_target != null) ? _target.getAuditBehavior(getAuditBehaviorType()) : getAuditBehaviorType();

        try
        {
            if (null != StringUtils.trimToNull(text))
            {
                hasPostData = true;
                originalName = "upload.tsv";
                TabLoader tabLoader = new TabLoader(text, _hasColumnHeaders);
                if ("csv".equalsIgnoreCase(getParam(Params.format)))
                {
                    tabLoader.setDelimiterCharacter(',');
                    originalName = "upload.csv";
                }
                loader = tabLoader;
                file = new FileStream.ByteArrayFileStream(text.getBytes(StringUtilsLabKey.DEFAULT_CHARSET));
                // di = loader.getDataIterator(ve);
            }
            else if (StringUtils.isNotBlank(path))
            {
                var resolver = WebdavService.get().getResolver();
                // Resolve path under webdav root
                Path parsed = Path.parse(StringUtils.trim(path));
                WebdavResource resource = resolver.lookup(parsed);
                if ((null == resource || !resource.exists()) && !parsed.startsWith(new Path("_webdav")))
                    resource = resolver.lookup(new Path("_webdav").append(parsed));
                if (resource != null && resource.isFile() && resource.canRead(getUser(), true))
                {
                    hasPostData = true;
                    loader = DataLoader.get().createLoader(resource, _hasColumnHeaders, null, null);
                    file = resource.getFileStream(user);
                    originalName = resource.getName();
                }
                else
                {
                    // Resolve file under pipeline root
                    PipeRoot root = PipelineService.get().findPipelineRoot(getContainer());
                    if (root != null)
                    {
                        // Attempt absolute path first, then relative path from pipeline root
                        File f = new File(path);
                        if (!root.isUnderRoot(f))
                            f = root.resolvePath(path);

                        if (NetworkDrive.exists(f) && root.isUnderRoot(f) && root.hasPermission(getContainer(), getUser(), ReadPermission.class))
                        {
                            hasPostData = true;
                            loader = DataLoader.get().createLoader(f, null, _hasColumnHeaders, null, null);
                            file = new FileAttachmentFile(dataFile, f.getName());
                            originalName = f.getName();
                        }
                    }
                }

                if (!hasPostData)
                {
                    errors.reject(SpringActionController.ERROR_MSG, "File not found: " + path);
                }
            }
            else if (null != StringUtils.trimToNull(moduleResource))
            {
                Module m = null;

                if (moduleName != null)
                {
                    m = ModuleLoader.getInstance().getModule(moduleName);
                }
                else if (_target != null)
                {
                    DbSchema schema = _target.getSchema();
                    m =  ModuleLoader.getInstance().getModule(schema.getScope(), schema.getName());
                }

                if (m == null)
                {
                    errors.reject(SpringActionController.ERROR_MSG, "Module required to import module resource");
                }
                else
                {
                    Path p;
                    if (moduleResource.contains("/"))
                        p = Path.parse(moduleResource).normalize();
                    else
                        p = Path.parse("schemas/dbscripts/" + moduleResource).normalize();

                    Resource r = m.getModuleResource(p);
                    if (r == null || !r.isFile())
                    {
                        errors.reject(SpringActionController.ERROR_MSG, "File not found: " + p);
                    }
                    else
                    {
                        hasPostData = true;
                        loader = DataLoader.get().createLoader(r, _hasColumnHeaders, null, TabLoader.TSV_FILE_TYPE);
                        originalName = p.getName();
                        // Set file to null so assay import doesn't copy the file
                        file = null;
                    }
                }
            }
            else if (getViewContext().getRequest() instanceof MultipartHttpServletRequest)
            {
                Map<String, MultipartFile> files = ((MultipartHttpServletRequest)getViewContext().getRequest()).getFileMap();
                MultipartFile multipartfile = null==files ? null : files.get("file");
                if (null != multipartfile && multipartfile.getSize() > 0)
                {
                    hasPostData = true;
                    originalName = multipartfile.getOriginalFilename();
                    // can't read the multipart file twice so create temp file (12800)
                    dataFile = FileUtil.createTempFile("~upload", multipartfile.getOriginalFilename());
                    PipeRoot root = PipelineService.get().findPipelineRoot(getContainer());
                    if (null != root && (Boolean.parseBoolean(saveToPipeline) || _useAsync))
                    {
                        File dataFileDir = new File(root.getRootPath().getAbsolutePath() + File.separator + "QueryImportFiles");
                        if (dataFileDir.isFile())
                        {
                            dataFileDir = AssayFileWriter.findUniqueFileName("QueryImportFiles", root.getRootPath());
                            if (!dataFileDir.mkdir())
                                throw new RuntimeException("Error attempting to create directory " + dataFileDir.getAbsolutePath()
                                        + " for uploaded query import file " + multipartfile.getOriginalFilename());
                        }
                        else if (!dataFileDir.exists())
                        {
                            if (!dataFileDir.mkdir())
                                throw new RuntimeException("Error attempting to create directory " + dataFileDir.getAbsolutePath()
                                        + " for uploaded query import file " + multipartfile.getOriginalFilename());
                        }

                        dataFile = AssayFileWriter.findUniqueFileName(multipartfile.getOriginalFilename(), dataFileDir);

                    }
                    multipartfile.transferTo(dataFile);
                    if (_useAsync)
                    {
                        if (!isBackgroundImportSupported())
                            throw new RuntimeException("Importing in background currently is not supported for this table");

                        ViewBackgroundInfo info = new ViewBackgroundInfo(getContainer(), getUser(), new ActionURL());

                        UserSchema schema = _target.getUserSchema();
                        if (schema != null)
                        {
                            String schemaName = schema.getSchemaName();
                            String queryName = _target.getName();

                            QueryImportPipelineJob.QueryImportAsyncContextBuilder importContextBuilder = new QueryImportPipelineJob.QueryImportAsyncContextBuilder();
                            importContextBuilder
                                .setPrimaryFile(dataFile)
                                .setHasColumnHeaders(_hasColumnHeaders)
                                .setFileContentType(multipartfile.getContentType())
                                .setSchemaName(schemaName)
                                .setQueryName(queryName)
                                .setRenamedColumns(getRenamedColumns())
                                .setInsertOption(_insertOption)
                                .setAuditBehaviorType(behaviorType)
                                .setImportLookupByAlternateKey(_importLookupByAlternateKey)
                                .setImportIdentity(_importIdentity)
                                .setHasLineageColumns(hasLineageColumns())
                                .setJobDescription(getQueryImportDescription())
                                .setJobNotificationProvider(getQueryImportJobNotificationProviderName());

                            QueryImportPipelineJob job = new QueryImportPipelineJob(getQueryImportProviderName(), info, root, importContextBuilder);
                            PipelineService.get().queueJob(job, getQueryImportJobNotificationProviderName());

                            JSONObject response = new JSONObject();
                            response.put("success", true);
                            response.put("jobId", PipelineService.get().getJobId(user, getContainer(), job.getJobGUID()));
                            return new ApiSimpleResponse(response);
                        }

                    }

                    loader = DataLoader.get().createLoader(dataFile, multipartfile.getContentType(), _hasColumnHeaders, null, null);
                    file = new FileAttachmentFile(dataFile, multipartfile.getOriginalFilename());
                }
            }

            if (!hasPostData && !errors.hasErrors())
                errors.reject(SpringActionController.ERROR_MSG, "Form contains no data");
            if (errors.hasErrors())
                throw errors;

            BatchValidationException ve = new BatchValidationException();
            //di = wrap(di, ve);
            //importData(di, ve);

            configureLoader(loader);

            TransactionAuditProvider.TransactionAuditEvent auditEvent = null;
            if (behaviorType != null && behaviorType != AuditBehaviorType.NONE)
                auditEvent = createTransactionAuditEvent(getContainer(), QueryService.AuditAction.INSERT);

            int rowCount = importData(loader, file, originalName, ve, behaviorType, auditEvent);

            if (ve.hasErrors())
                throw ve;

            JSONObject response = createSuccessResponse(rowCount);
            if (auditEvent != null)
                response.put("transactionAuditId", auditEvent.getRowId());
            return new ApiSimpleResponse(response);

        }
        catch (IOException e)
        {
            errors.reject(SpringActionController.ERROR_MSG, e.getMessage());
            throw errors;
        }
        finally
        {
            if (loader != null)
                loader.close();
            if (null != file)
                file.closeInputStream();
            if (null != dataFile && !Boolean.parseBoolean(saveToPipeline) && !_useAsync)
                dataFile.delete();
        }

    }

    protected void configureLoader(DataLoader loader) throws IOException
    {
        configureLoader(loader, _target, getRenamedColumns(), hasLineageColumns());
    }

    public static void configureLoader(DataLoader loader, @Nullable TableInfo target, @Nullable Map<String, String> renamedColumns, boolean includeLineageColumns) throws IOException
    {
        //apply known columns so loader can do better type conversion
        if (loader != null && target != null)
            loader.setKnownColumns(target.getColumns());

        if (loader != null && renamedColumns != null)
        {
            ColumnDescriptor[]  columnDescriptors = loader.getColumns(renamedColumns);
            for (ColumnDescriptor columnDescriptor : columnDescriptors)
            {
                if (renamedColumns.containsKey(columnDescriptor.getColumnName()))
                {
                    columnDescriptor.name = renamedColumns.get(columnDescriptor.getColumnName());
                }
            }
        }

        // Issue 40302: Unable to use samples or data class with integer like names as material or data input
        // treat lineage columns as string values
        if (includeLineageColumns)
        {
            ColumnDescriptor[] cols = loader.getColumns();
            for (ColumnDescriptor col : cols)
            {
                String name = col.name.toLowerCase();
                if (name.startsWith(ExpMaterial.MATERIAL_INPUT_PARENT.toLowerCase() + "/") ||
                    name.startsWith(ExpMaterial.MATERIAL_OUTPUT_CHILD.toLowerCase() + "/") ||
                    name.startsWith(ExpData.DATA_INPUT_PARENT.toLowerCase() + "/") ||
                    name.startsWith(ExpData.DATA_OUTPUT_CHILD.toLowerCase() + "/"))
                {
                    col.clazz = String.class;
                    col.converter = TabLoader.noopConverter;
                }
            }
        }

    }

    protected boolean hasLineageColumns()
    {
        return false;
    }

    protected Map<String, String> getRenamedColumns()
    {
        return null;
    }

    protected String getQueryImportProviderName()
    {
        return null;
    }

    protected String getQueryImportDescription()
    {
        return null;
    }

    protected String getQueryImportJobNotificationProviderName()
    {
        return null;
    }

    protected boolean isBackgroundImportSupported()
    {
        return false;
    }

    protected JSONObject createSuccessResponse(int rowCount)
    {
        JSONObject response = new JSONObject();
        response.put("success", true);
        response.put("rowCount", rowCount);
        return response;
    }

    @Override
    protected ApiResponseWriter createResponseWriter() throws IOException
    {
        return new ExtFormResponseWriter(getViewContext().getRequest(), getViewContext().getResponse());
    }

    protected void validatePermission(User user, BindException errors)
    {
        if (_noTableInfo)
        {
            // There is no TableInfo; Derived class should check permissions
            errors.reject(SpringActionController.ERROR_MSG, "Table not specified");
        }
        else if (null == _target)
        {
            errors.reject(SpringActionController.ERROR_MSG, "Table not specified");
        }
        else if (!_target.hasPermission(user, InsertPermission.class))
        {
            if (user.isGuest())
                throw new UnauthorizedException();
            errors.reject(SpringActionController.ERROR_MSG, "User does not have permission to insert rows");
        }
        else if (null == _updateService)
        {
            errors.reject(SpringActionController.ERROR_MSG, "Table does not support update service: " + _target.getName());
        }
    }


    @Override
    protected String getCommandClassMethodName()
    {
        return "getView"; // getView() is abstract, so needs to be implemented in subclasses (unlike initRequest())
    }

    protected void initRequest(FORM form) throws ServletException
    {
    }

    protected AuditBehaviorType getAuditBehaviorType()
    {
        return _auditBehaviorType;
    }


    /* NYI see comment on importData() */
    protected DataIterator wrap(DataIterator di, BatchValidationException errors)
    {
        return di;
    }

    protected ActionURL getSuccessURL(FORM form)
    {
        return null;
    }

    /* TODO change prototype to take DataIteratorBuilder, and DataIteratorContext */
    protected int importData(DataLoader dl, FileStream file, String originalName, BatchValidationException errors, @Nullable AuditBehaviorType auditBehaviorType, TransactionAuditProvider.@Nullable TransactionAuditEvent auditEvent) throws IOException
    {
        return importData(dl, _target, _updateService, _insertOption, _importLookupByAlternateKey, _importIdentity, errors, auditBehaviorType, auditEvent, getUser(), getContainer());
    }

    public static int importData(DataLoader dl, TableInfo target, QueryUpdateService updateService, QueryUpdateService.InsertOption insertOption, boolean importLookupByAlternateKey, boolean importIdentity, BatchValidationException errors, @Nullable AuditBehaviorType auditBehaviorType, TransactionAuditProvider.@Nullable TransactionAuditEvent auditEvent, User user, Container container) throws IOException
    {
        if (target != null)
        {
            DataIteratorContext context = new DataIteratorContext(errors);
            context.setInsertOption(insertOption);
            context.setAllowImportLookupByAlternateKey(importLookupByAlternateKey);
            if (auditBehaviorType != null)
            {
                Map<Enum, Object> configParameters = new HashMap<>();
                configParameters.put(DetailedAuditLogDataIterator.AuditConfigs.AuditBehavior, auditBehaviorType);
                context.setConfigParameters(configParameters);
            }
            if (importIdentity)
            {
                context.setInsertOption(QueryUpdateService.InsertOption.IMPORT_IDENTITY);
                context.setSupportAutoIncrementKey(true);
            }

            try (DbScope.Transaction transaction = target.getSchema().getScope().ensureTransaction())
            {
                if (auditEvent != null)
                    addTransactionAuditEvent(transaction,  user, auditEvent);
                int count = updateService.loadRows(user, container, dl, context, new HashMap<>());
                if (errors.hasErrors())
                    return 0;
                if (auditEvent != null)
                    auditEvent.setRowCount(count);

                transaction.commit();
                return count;
            }
            /* catch (BatchValidationException x)
            {
                assert x.hasErrors();
                if (x != errors)
                {
                    for (ValidationException e : x.getRowErrors())
                        errors.addRowError(e);
                }
            }
            catch (DuplicateKeyException x)
            {
                errors.addRowError(new ValidationException(x.getMessage()));
            }
            catch (QueryUpdateServiceException x)
            {
                errors.addRowError(new ValidationException(x.getMessage()));
            } */
            catch (SQLException x)
            {
                boolean isConstraint = RuntimeSQLException.isConstraintException(x);
                if (isConstraint)
                    errors.addRowError(new ValidationException(x.getMessage()));
                else
                    throw new RuntimeSQLException(x);
            }
        }
        else
        {
            errors.addRowError(new ValidationException("Table not specified"));
        }

        return 0;
    }


    @Override
    public void addNavTrail(NavTree root)
    {
    }
}<|MERGE_RESOLUTION|>--- conflicted
+++ resolved
@@ -317,11 +317,7 @@
                 insertOption = QueryUpdateService.InsertOption.valueOf(insertOptionParam);
 
             // Issue 42788: Updating dataset data when LK-managed key turned on only inserts new rows
-<<<<<<< HEAD
-            if (_target != null && !_target.supportInsertOption(insertOption))
-=======
             if (_target != null && !_target.supportsInsertOption(insertOption))
->>>>>>> 9ed35c59
                 throw new IllegalArgumentException(insertOption + " action is not supported for " + _target.getName() + ".");
 
             // TODO: Check insertOption is supported on the target table
