/*
 * Copyright (c) 2008-2019 LabKey Corporation
 *
 * Licensed under the Apache License, Version 2.0 (the "License");
 * you may not use this file except in compliance with the License.
 * You may obtain a copy of the License at
 *
 *     http://www.apache.org/licenses/LICENSE-2.0
 *
 * Unless required by applicable law or agreed to in writing, software
 * distributed under the License is distributed on an "AS IS" BASIS,
 * WITHOUT WARRANTIES OR CONDITIONS OF ANY KIND, either express or implied.
 * See the License for the specific language governing permissions and
 * limitations under the License.
 */
package org.labkey.api.query;

import org.apache.commons.beanutils.ConversionException;
import org.apache.commons.beanutils.ConvertUtils;
import org.apache.commons.lang3.StringUtils;
import org.apache.log4j.Logger;
import org.jetbrains.annotations.NotNull;
import org.jetbrains.annotations.Nullable;
import org.junit.AfterClass;
import org.junit.Assert;
import org.junit.Before;
import org.junit.BeforeClass;
import org.junit.Test;
import org.labkey.api.assay.AssayFileWriter;
import org.labkey.api.attachments.AttachmentFile;
import org.labkey.api.attachments.AttachmentParentFactory;
import org.labkey.api.attachments.SpringAttachmentFile;
import org.labkey.api.audit.AuditLogService;
import org.labkey.api.audit.TransactionAuditProvider;
import org.labkey.api.collections.ArrayListMap;
import org.labkey.api.collections.CaseInsensitiveHashMap;
import org.labkey.api.collections.CaseInsensitiveHashSet;
import org.labkey.api.collections.Sets;
import org.labkey.api.data.ColumnInfo;
import org.labkey.api.data.Container;
import org.labkey.api.data.ContainerManager;
import org.labkey.api.data.DbScope;
import org.labkey.api.data.DbSequenceManager;
import org.labkey.api.data.ImportAliasable;
import org.labkey.api.data.MultiValuedForeignKey;
import org.labkey.api.data.PropertyStorageSpec;
import org.labkey.api.data.RuntimeSQLException;
import org.labkey.api.data.Sort;
import org.labkey.api.data.TableInfo;
import org.labkey.api.data.TableSelector;
import org.labkey.api.data.UpdateableTableInfo;
import org.labkey.api.data.dialect.SqlDialect;
import org.labkey.api.dataiterator.AttachmentDataIterator;
import org.labkey.api.dataiterator.DataIterator;
import org.labkey.api.dataiterator.DataIteratorBuilder;
import org.labkey.api.dataiterator.DataIteratorContext;
import org.labkey.api.dataiterator.DataIteratorUtil;
import org.labkey.api.dataiterator.DetailedAuditLogDataIterator;
import org.labkey.api.dataiterator.ExistingRecordDataIterator;
import org.labkey.api.dataiterator.ListofMapsDataIterator;
import org.labkey.api.dataiterator.LoggingDataIterator;
import org.labkey.api.dataiterator.MapDataIterator;
import org.labkey.api.dataiterator.Pump;
import org.labkey.api.dataiterator.StandardDataIteratorBuilder;
import org.labkey.api.dataiterator.TriggerDataBuilderHelper;
import org.labkey.api.dataiterator.WrapperDataIterator;
import org.labkey.api.exceptions.OptimisticConflictException;
import org.labkey.api.exp.ExperimentException;
import org.labkey.api.exp.MvColumn;
import org.labkey.api.exp.PropertyType;
import org.labkey.api.exp.list.ListDefinition;
import org.labkey.api.exp.list.ListService;
import org.labkey.api.exp.property.Domain;
import org.labkey.api.exp.property.DomainProperty;
import org.labkey.api.gwt.client.AuditBehaviorType;
import org.labkey.api.pipeline.PipeRoot;
import org.labkey.api.pipeline.PipelineService;
import org.labkey.api.reader.TabLoader;
import org.labkey.api.security.User;
import org.labkey.api.security.UserPrincipal;
import org.labkey.api.security.permissions.AdminPermission;
import org.labkey.api.security.permissions.DeletePermission;
import org.labkey.api.security.permissions.InsertPermission;
import org.labkey.api.security.permissions.Permission;
import org.labkey.api.security.permissions.ReadPermission;
import org.labkey.api.security.permissions.UpdatePermission;
import org.labkey.api.test.TestWhen;
import org.labkey.api.util.GUID;
import org.labkey.api.util.JunitUtil;
import org.labkey.api.util.TestContext;
import org.labkey.api.view.NotFoundException;
import org.labkey.api.view.UnauthorizedException;
import org.labkey.api.writer.VirtualFile;
import org.springframework.web.multipart.MultipartFile;

import java.io.File;
import java.io.IOException;
import java.io.StringReader;
import java.sql.SQLException;
import java.util.ArrayList;
import java.util.Arrays;
import java.util.List;
import java.util.Map;
import java.util.Set;

import static java.util.Objects.requireNonNull;
import static org.labkey.api.audit.TransactionAuditProvider.DB_SEQUENCE_NAME;
import static org.labkey.api.dataiterator.DetailedAuditLogDataIterator.AuditConfigs.AuditBehavior;
import static org.labkey.api.dataiterator.DetailedAuditLogDataIterator.AuditConfigs.AuditUserComment;

public abstract class AbstractQueryUpdateService implements QueryUpdateService
{
    private TableInfo _queryTable = null;
    private boolean _bulkLoad = false;
    private CaseInsensitiveHashMap<ColumnInfo> _columnImportMap = null;
    private VirtualFile _att = null;

    /* AbstractQueryUpdateService is generally responsible for some shared functionality
     *   - triggers
     *   - coercion/validation
     *   - detailed logging
     *   - attachements
     *
     *  If a subclass wants to disable some of these features (w/o subclassing), put flags here...
    */
    protected boolean _enableExistingRecordsDataIterator = true;

    protected AbstractQueryUpdateService(TableInfo queryTable)
    {
        if (queryTable == null)
            throw new IllegalArgumentException();
        _queryTable = queryTable;
    }

    protected TableInfo getQueryTable()
    {
        return _queryTable;
    }

    @Override
    public boolean hasPermission(@NotNull UserPrincipal user, Class<? extends Permission> acl)
    {
        return getQueryTable().hasPermission(user, acl);
    }

    protected abstract Map<String, Object> getRow(User user, Container container, Map<String, Object> keys)
            throws InvalidKeyException, QueryUpdateServiceException, SQLException;

    @Override
    public List<Map<String, Object>> getRows(User user, Container container, List<Map<String, Object>> keys)
            throws InvalidKeyException, QueryUpdateServiceException, SQLException
    {
        if (!hasPermission(user, ReadPermission.class))
            throw new UnauthorizedException("You do not have permission to read data from this table.");

        List<Map<String, Object>> result = new ArrayList<>();
        for (Map<String, Object> rowKeys : keys)
        {
            Map<String, Object> row = getRow(user, container, rowKeys);
            if (row != null)
                result.add(row);
        }
        return result;
    }

    public static TransactionAuditProvider.TransactionAuditEvent createTransactionAuditEvent(Container container, QueryService.AuditAction auditAction)
    {
        long auditId = DbSequenceManager.get(ContainerManager.getRoot(), DB_SEQUENCE_NAME).next();
        return new TransactionAuditProvider.TransactionAuditEvent(container.getId(), auditAction, auditId);
    }

    public static void addTransactionAuditEvent(DbScope.Transaction transaction,  User user, TransactionAuditProvider.TransactionAuditEvent auditEvent)
    {
        UserSchema schema = AuditLogService.getAuditLogSchema(user, ContainerManager.getRoot());

        if (schema != null)
        {
            // This is a little hack to ensure that the audit table has actually been created and gets put into the table cache by the time the
            // pre-commit task is executed.  Otherwise, since the creation of the table happens while within the commit for the
            // outermost transaction, it looks like there is a close that hasn't happened when trying to commit the transaction for creating the
            // table.
            schema.getTable(auditEvent.getEventType(), false);

            transaction.addCommitTask(() -> AuditLogService.get().addEvent(user, auditEvent), DbScope.CommitTaskOption.PRECOMMIT);

            transaction.setAuditId(auditEvent.getRowId());
        }
    }

    protected final DataIteratorContext getDataIteratorContext(BatchValidationException errors, InsertOption forImport, Map<Enum, Object> configParameters)
    {
        if (null == errors)
            errors = new BatchValidationException();
        DataIteratorContext context = new DataIteratorContext(errors);
        context.setInsertOption(forImport);
        context.setConfigParameters(configParameters);
        configureDataIteratorContext(context);
        return context;
    }

    /**
     *  if QUS want to use something other than PK's to select existing rows for merge it can override this method
     * Used only for generating  ExistingRecordDataIterator at the moment
     */
    protected Set<String> getSelectKeys(DataIteratorContext context)
    {
        if (!context.getAlternateKeys().isEmpty())
            return context.getAlternateKeys();
        return null;
    }

    /*
     * construct the core DataIterator transformation pipeline for this table, may be just StandardDataIteratorBuilder.
     * does NOT handle triggers or the insert/update iterator.
     */
    public DataIteratorBuilder createImportDIB(User user, Container container, DataIteratorBuilder data, DataIteratorContext context)
    {
        DataIteratorBuilder dib = StandardDataIteratorBuilder.forInsert(getQueryTable(), data, container, user);
        if (_enableExistingRecordsDataIterator)
        {
            // some tables need to generate PK's, so they need to add ExistingRecordDataIterator in persistRows() (after generating PK, before inserting)
            dib = ExistingRecordDataIterator.createBuilder(dib, getQueryTable(), getSelectKeys(context));
        }
        dib = ((UpdateableTableInfo)getQueryTable()).persistRows(dib, context);
        dib = AttachmentDataIterator.getAttachmentDataIteratorBuilder(getQueryTable(), dib, user, context.getInsertOption().batch ? getAttachmentDirectory() : null, container, getAttachmentParentFactory());
        dib = DetailedAuditLogDataIterator.getDataIteratorBuilder(getQueryTable(), dib, context.getInsertOption() == InsertOption.MERGE ? QueryService.AuditAction.MERGE : QueryService.AuditAction.INSERT, user, container);
        return dib;
    }


    /**
     * Implementation to use insertRows() while we migrate to using DIB for all code paths
     *
     * DataIterator should/must use same error collection as passed in
     */
    @Deprecated
    protected int _importRowsUsingInsertRows(User user, Container container, DataIterator rows, BatchValidationException errors, Map<String, Object> extraScriptContext)
    {
        MapDataIterator mapIterator = DataIteratorUtil.wrapMap(rows, true);
        List<Map<String, Object>> list = new ArrayList<>();
        List<Map<String, Object>> ret;
        Exception rowException;

        try
        {
            while (mapIterator.next())
                list.add(mapIterator.getMap());
            ret = insertRows(user, container, list, errors, null, extraScriptContext);
            if (errors.hasErrors())
                return 0;
            return ret.size();
        }
        catch (BatchValidationException x)
        {
            assert x == errors;
            assert x.hasErrors();
            return 0;
        }
        catch (QueryUpdateServiceException | DuplicateKeyException | SQLException x)
        {
            rowException = x;
        }
        finally
        {
            DataIteratorUtil.closeQuietly(mapIterator);
        }
        errors.addRowError(new ValidationException(rowException.getMessage()));
        return 0;
    }


    protected int _importRowsUsingDIB(User user, Container container, DataIteratorBuilder in, @Nullable final ArrayList<Map<String, Object>> outputRows, DataIteratorContext context, @Nullable Map<String, Object> extraScriptContext)
    {
        if (!hasPermission(user, InsertPermission.class))
            throw new UnauthorizedException("You do not have permission to insert data into this table.");

        context.getErrors().setExtraContext(extraScriptContext);
        if (extraScriptContext != null)
        {
            context.setDataSource((String) extraScriptContext.get(DataIteratorUtil.DATA_SOURCE));
        }

        in = preTriggerDataIterator(in, context);

        boolean hasTableScript = hasTableScript(container);
        TriggerDataBuilderHelper helper = new TriggerDataBuilderHelper(getQueryTable(), container, user, extraScriptContext, context.getInsertOption().useImportAliases);
        if (hasTableScript)
            in = helper.before(in);
        DataIteratorBuilder importDIB = createImportDIB(user, container, in, context);
        DataIteratorBuilder out = importDIB;
        if (hasTableScript)
            out = helper.after(importDIB);

        out = postTriggerDataIterator(out, context);

        if (hasTableScript)
        {
            context.setFailFast(false);
            context.setMaxRowErrors(Math.max(context.getMaxRowErrors(),1000));
        }
        int count = _pump(out, outputRows, context);

        if (context.getErrors().hasErrors())
            return 0;
        else
        {
            getQueryTable().getAuditHandler().addSummaryAuditEvent(user, container, getQueryTable(), QueryService.AuditAction.INSERT, count);
            return count;
        }
    }

    protected DataIteratorBuilder preTriggerDataIterator(DataIteratorBuilder in, DataIteratorContext context)
    {
        return in;
    }

    protected DataIteratorBuilder postTriggerDataIterator(DataIteratorBuilder out, DataIteratorContext context)
    {
        return out;
    }


    /** this is extracted so subclasses can add wrap */
    protected int _pump(DataIteratorBuilder etl, final @Nullable ArrayList<Map<String, Object>> rows,  DataIteratorContext context)
    {
        DataIterator it = etl.getDataIterator(context);

        try
        {
            if (null != rows)
            {
                MapDataIterator maps = DataIteratorUtil.wrapMap(it, false);
                it = new WrapperDataIterator(maps)
                {
                    @Override
                    public boolean next() throws BatchValidationException
                    {
                        boolean ret = super.next();
                        if (ret)
                            rows.add(((MapDataIterator)_delegate).getMap());
                        return ret;
                    }
                };
            }

            Pump pump = new Pump(it, context);
            pump.run();

            return pump.getRowCount();
        }
        finally
        {
            DataIteratorUtil.closeQuietly(it);
        }
    }

    /* can be used for simple book keeping tasks, per row processing belongs in a data iterator */
    protected void afterInsertUpdate(int count, BatchValidationException errors)
    {}

    @Override
    public int loadRows(User user, Container container, DataIteratorBuilder rows, DataIteratorContext context, @Nullable Map<String, Object> extraScriptContext)
    {
<<<<<<< HEAD
        int count = _importRowsUsingDIB(user, container, rows, null, context, extraScriptContext);
        afterInsertUpdate(count, context.getErrors());
        return count;
=======
        configureDataIteratorContext(context);
        return _importRowsUsingDIB(user, container, rows, null, context, extraScriptContext);
>>>>>>> a85cdcb8
    }

    @Override
    public int importRows(User user, Container container, DataIteratorBuilder rows, BatchValidationException errors, Map<Enum, Object> configParameters, @Nullable Map<String, Object> extraScriptContext)
    {
        DataIteratorContext context = getDataIteratorContext(errors, InsertOption.IMPORT, configParameters);
        int count = _importRowsUsingInsertRows(user, container, rows.getDataIterator(context), errors, extraScriptContext);
        afterInsertUpdate(count, errors);
        return count;
    }

    @Override
    public int mergeRows(User user, Container container, DataIteratorBuilder rows, BatchValidationException errors, @Nullable Map<Enum, Object> configParameters, Map<String, Object> extraScriptContext)
    {
        throw new UnsupportedOperationException("merge is not supported for all tables");
    }

    private boolean hasTableScript(Container container)
    {
        return getQueryTable().hasTriggers(container);
    }


    protected Map<String, Object> insertRow(User user, Container container, Map<String, Object> row)
        throws DuplicateKeyException, ValidationException, QueryUpdateServiceException, SQLException
    {
        throw new UnsupportedOperationException("Not implemented by this QueryUpdateService");
    }


    protected @Nullable List<Map<String, Object>> _insertRowsUsingDIB(User user, Container container, List<Map<String, Object>> rows,
                                                      DataIteratorContext context, @Nullable Map<String, Object> extraScriptContext)
    {
        if (!hasPermission(user, InsertPermission.class))
            throw new UnauthorizedException("You do not have permission to insert data into this table.");

        DataIterator di = _toDataIterator(getClass().getSimpleName() + ".insertRows()", rows);
        DataIteratorBuilder dib = new DataIteratorBuilder.Wrapper(di);
        ArrayList<Map<String,Object>> outputRows = new ArrayList<>();
        int count = _importRowsUsingDIB(user, container, dib, outputRows, context, extraScriptContext);
        afterInsertUpdate(count, context.getErrors());

        if (context.getErrors().hasErrors())
            return null;

        return outputRows;
    }


    protected DataIterator _toDataIterator(String debugName, List<Map<String, Object>> rows)
    {
        // TODO probably can't assume all rows have all columns
        // TODO can we assume that all rows refer to columns consistently? (not PTID and MouseId for the same column)
        // TODO optimize ArrayListMap?
        Set<String> colNames;

        if (rows.size() > 0 && rows.get(0) instanceof ArrayListMap)
        {
            colNames = ((ArrayListMap)rows.get(0)).getFindMap().keySet();
        }
        else
        {
            // Preserve casing by using wrapped CaseInsensitiveHashMap instead of CaseInsensitiveHashSet
            colNames = Sets.newCaseInsensitiveHashSet();
            for (Map<String,Object> row : rows)
                colNames.addAll(row.keySet());
        }

        ListofMapsDataIterator maps = new ListofMapsDataIterator(colNames, rows);
        maps.setDebugName(debugName);
        return LoggingDataIterator.wrap((DataIterator)maps);
    }


    /** @deprecated switch to using DIB based method */
    @Deprecated
    protected List<Map<String, Object>> _insertRowsUsingInsertRow(User user, Container container, List<Map<String, Object>> rows, BatchValidationException errors, Map<String, Object> extraScriptContext)
            throws DuplicateKeyException, BatchValidationException, QueryUpdateServiceException, SQLException
    {
        if (!hasPermission(user, InsertPermission.class))
            throw new UnauthorizedException("You do not have permission to insert data into this table.");

        boolean hasTableScript = hasTableScript(container);

        errors.setExtraContext(extraScriptContext);
        if (hasTableScript)
            getQueryTable().fireBatchTrigger(container, user, TableInfo.TriggerType.INSERT, true, errors, extraScriptContext);

        List<Map<String, Object>> result = new ArrayList<>(rows.size());
        for (int i = 0; i < rows.size(); i++)
        {
            Map<String, Object> row = rows.get(i);
            row = normalizeColumnNames(row);
            try
            {
                row = coerceTypes(row);
                if (hasTableScript)
                {
                    getQueryTable().fireRowTrigger(container, user, TableInfo.TriggerType.INSERT, true, i, row, null, extraScriptContext);
                }
                row = insertRow(user, container, row);
                if (row == null)
                    continue;

                if (hasTableScript)
                    getQueryTable().fireRowTrigger(container, user, TableInfo.TriggerType.INSERT, false, i, row, null, extraScriptContext);
                result.add(row);
            }
            catch (SQLException sqlx)
            {
                if (StringUtils.startsWith(sqlx.getSQLState(), "22") || RuntimeSQLException.isConstraintException(sqlx))
                {
                    ValidationException vex = new ValidationException(sqlx.getMessage());
                    vex.fillIn(getQueryTable().getPublicSchemaName(), getQueryTable().getName(), row, i+1);
                    errors.addRowError(vex);
                }
                else if (SqlDialect.isTransactionException(sqlx) && errors.hasErrors())
                {
                    // if we already have some errors, just break
                    break;
                }
                else
                {
                    throw sqlx;
                }
            }
            catch (ValidationException vex)
            {
                errors.addRowError(vex.fillIn(getQueryTable().getPublicSchemaName(), getQueryTable().getName(), row, i));
            }
            catch (RuntimeValidationException rvex)
            {
                ValidationException vex = rvex.getValidationException();
                errors.addRowError(vex.fillIn(getQueryTable().getPublicSchemaName(), getQueryTable().getName(), row, i));
            }
        }

        if (hasTableScript)
            getQueryTable().fireBatchTrigger(container, user, TableInfo.TriggerType.INSERT, false, errors, extraScriptContext);

        addAuditEvent(user, container, QueryService.AuditAction.INSERT, null, result, null);

        return result;
    }

    protected void addAuditEvent(User user, Container container, QueryService.AuditAction auditAction, @Nullable Map<Enum, Object> configParameters, @Nullable List<Map<String, Object>> rows, @Nullable List<Map<String, Object>> existingRows)
    {
        if (!isBulkLoad())
        {
            AuditBehaviorType auditBehavior = configParameters != null ? (AuditBehaviorType) configParameters.get(AuditBehavior) : null;
            String userComment = configParameters == null ? null : (String) configParameters.get(AuditUserComment);
            getQueryTable().getAuditHandler().addAuditEvent(user, container, getQueryTable(), auditBehavior, userComment, auditAction, rows, existingRows);
        }
    }

    private Map<String, Object> normalizeColumnNames(Map<String, Object> row)
    {
        if(_columnImportMap == null)
        {
            _columnImportMap = (CaseInsensitiveHashMap<ColumnInfo>)ImportAliasable.Helper.createImportMap(getQueryTable().getColumns(), false);
        }

        Map<String, Object> newRow = new CaseInsensitiveHashMap<>();
        CaseInsensitiveHashSet columns = new CaseInsensitiveHashSet();
        columns.addAll(row.keySet());

        String newName;
        for(String key : row.keySet())
        {
            if(_columnImportMap.containsKey(key))
            {
                //it is possible for a normalized name to conflict with an existing property.  if so, defer to the original
                newName = _columnImportMap.get(key).getName();
                if(!columns.contains(newName)){
                    newRow.put(newName, row.get(key));
                    continue;
                }
            }
            newRow.put(key, row.get(key));
        }

        return newRow;
    }

    @Override
    public List<Map<String, Object>> insertRows(User user, Container container, List<Map<String, Object>> rows, BatchValidationException errors, @Nullable Map<Enum, Object> configParameters, Map<String, Object> extraScriptContext)
            throws DuplicateKeyException, QueryUpdateServiceException, SQLException
    {
        try
        {
            List<Map<String,Object>> ret = _insertRowsUsingInsertRow(user, container, rows, errors, extraScriptContext);
            afterInsertUpdate(null==ret?0:ret.size(), errors);
            if (errors.hasErrors())
                return null;
            return ret;
        }
        catch (BatchValidationException x)
        {
            assert x == errors;
            assert x.hasErrors();
        }
        return null;
    }


    /** Attempt to make the passed in types match the expected types so the script doesn't have to do the conversion */
    @Deprecated
    protected Map<String, Object> coerceTypes(Map<String, Object> row)
    {
        Map<String, Object> result = new CaseInsensitiveHashMap<>(row.size());
        Map<String, ColumnInfo> columnMap = ImportAliasable.Helper.createImportMap(_queryTable.getColumns(), true);
        for (Map.Entry<String, Object> entry : row.entrySet())
        {
            ColumnInfo col = columnMap.get(entry.getKey());

            Object value = entry.getValue();
            if (col != null && value != null &&
                    !col.getJavaObjectClass().isInstance(value) &&
                    !(value instanceof AttachmentFile) &&
                    !(value instanceof MultipartFile) &&
                    !(value instanceof String[]) &&
                    !(col.getFk() instanceof MultiValuedForeignKey))
            {
                try
                {
                    value = ConvertUtils.convert(value.toString(), col.getJavaObjectClass());
                }
                catch (ConversionException e)
                {
                    // That's OK, the transformation script may be able to fix up the value before it gets inserted
                }
            }
            result.put(entry.getKey(), value);
        }
        return result;
    }

    protected abstract Map<String, Object> updateRow(User user, Container container, Map<String, Object> row, @NotNull Map<String, Object> oldRow)
            throws InvalidKeyException, ValidationException, QueryUpdateServiceException, SQLException;

    @Override
    public List<Map<String, Object>> updateRows(User user, Container container, List<Map<String, Object>> rows, List<Map<String, Object>> oldKeys, @Nullable Map<Enum, Object> configParameters, Map<String, Object> extraScriptContext)
            throws InvalidKeyException, BatchValidationException, QueryUpdateServiceException, SQLException
    {
        if (!hasPermission(user, UpdatePermission.class))
            throw new UnauthorizedException("You do not have permission to update data in this table.");

        if (oldKeys != null && rows.size() != oldKeys.size())
            throw new IllegalArgumentException("rows and oldKeys are required to be the same length, but were " + rows.size() + " and " + oldKeys + " in length, respectively");

        BatchValidationException errors = new BatchValidationException();
        errors.setExtraContext(extraScriptContext);
        getQueryTable().fireBatchTrigger(container, user, TableInfo.TriggerType.UPDATE, true, errors, extraScriptContext);

        List<Map<String, Object>> result = new ArrayList<>(rows.size());
        List<Map<String, Object>> oldRows = new ArrayList<>(rows.size());
        // TODO: Support update/delete without selecting the existing row -- unfortunately, we currently get the existing row to check its container matches the incoming container
        boolean streaming = false; //_queryTable.canStreamTriggers(container) && _queryTable.getAuditBehavior() != AuditBehaviorType.NONE;

        for (int i = 0; i < rows.size(); i++)
        {
            Map<String, Object> row = rows.get(i);
            row = coerceTypes(row);
            try
            {
                Map<String, Object> oldKey = oldKeys == null ? row : oldKeys.get(i);
                Map<String, Object> oldRow = null;
                if (!streaming)
                {
                    oldRow = getRow(user, container, oldKey);
                    if (oldRow == null)
                        throw new NotFoundException("The existing row was not found.");
                }

                getQueryTable().fireRowTrigger(container, user, TableInfo.TriggerType.UPDATE, true, i, row, oldRow, extraScriptContext);
                Map<String, Object> updatedRow = updateRow(user, container, row, oldRow);
                if (!streaming && updatedRow == null)
                    continue;

                getQueryTable().fireRowTrigger(container, user, TableInfo.TriggerType.UPDATE, false, i, updatedRow, oldRow, extraScriptContext);
                if (!streaming)
                {
                    result.add(updatedRow);
                    oldRows.add(oldRow);
                }
            }
            catch (ValidationException vex)
            {
                errors.addRowError(vex.fillIn(getQueryTable().getPublicSchemaName(), getQueryTable().getName(), row, i));
            }
            catch (RuntimeValidationException rvex)
            {
                ValidationException vex = rvex.getValidationException();
                errors.addRowError(vex.fillIn(getQueryTable().getPublicSchemaName(), getQueryTable().getName(), row, i));
            }
            catch (OptimisticConflictException e)
            {
                errors.addRowError(new ValidationException("Unable to update. Row may have been deleted."));
            }
        }

        // Fire triggers, if any, and also throw if there are any errors
        getQueryTable().fireBatchTrigger(container, user, TableInfo.TriggerType.UPDATE, false, errors, extraScriptContext);
        afterInsertUpdate(null==result?0:result.size(), errors);

        if (errors.hasErrors())
            throw errors;

        addAuditEvent(user, container, QueryService.AuditAction.UPDATE, configParameters, result, oldRows);

        return result;
    }

    protected abstract Map<String, Object> deleteRow(User user, Container container, Map<String, Object> oldRow)
            throws InvalidKeyException, ValidationException, QueryUpdateServiceException, SQLException;
    
    @Override
    public List<Map<String, Object>> deleteRows(User user, Container container, List<Map<String, Object>> keys, @Nullable Map<Enum, Object> configParameters, @Nullable Map<String, Object> extraScriptContext)
            throws InvalidKeyException, BatchValidationException, QueryUpdateServiceException, SQLException
    {
        if (!hasPermission(user, DeletePermission.class))
            throw new UnauthorizedException("You do not have permission to delete data from this table.");

        BatchValidationException errors = new BatchValidationException();
        errors.setExtraContext(extraScriptContext);
        getQueryTable().fireBatchTrigger(container, user, TableInfo.TriggerType.DELETE, true, errors, extraScriptContext);

        // TODO: Support update/delete without selecting the existing row -- unfortunately, we currently get the existing row to check its container matches the incoming container
        boolean streaming = false; //_queryTable.canStreamTriggers(container) && _queryTable.getAuditBehavior() != AuditBehaviorType.NONE;

        List<Map<String, Object>> result = new ArrayList<>(keys.size());
        for (int i = 0; i < keys.size(); i++)
        {
            Map<String, Object> key = keys.get(i);
            try
            {
                Map<String, Object> oldRow = null;
                if (!streaming)
                {
                    oldRow = getRow(user, container, key);
                    // if row doesn't exist, bail early
                    if (oldRow == null)
                        continue;
                }

                getQueryTable().fireRowTrigger(container, user, TableInfo.TriggerType.DELETE, true, i, null, oldRow, extraScriptContext);
                Map<String, Object> updatedRow = deleteRow(user, container, oldRow);
                if (!streaming && updatedRow == null)
                    continue;

                getQueryTable().fireRowTrigger(container, user, TableInfo.TriggerType.DELETE, false, i, null, updatedRow, extraScriptContext);
                result.add(updatedRow);
            }
            catch (InvalidKeyException ex)
            {
                ValidationException vex = new ValidationException(ex.getMessage());
                errors.addRowError(vex.fillIn(getQueryTable().getPublicSchemaName(), getQueryTable().getName(), key, i));
            }
            catch (ValidationException vex)
            {
                errors.addRowError(vex.fillIn(getQueryTable().getPublicSchemaName(), getQueryTable().getName(), key, i));
            }
            catch (RuntimeValidationException rvex)
            {
                ValidationException vex = rvex.getValidationException();
                errors.addRowError(vex.fillIn(getQueryTable().getPublicSchemaName(), getQueryTable().getName(), key, i));
            }
        }

        // Fire triggers, if any, and also throw if there are any errors
        getQueryTable().fireBatchTrigger(container, user, TableInfo.TriggerType.DELETE, false, errors, extraScriptContext);

        addAuditEvent(user, container,  QueryService.AuditAction.DELETE, configParameters, result, null);

        return result;
    }

    protected int truncateRows(User user, Container container)
            throws QueryUpdateServiceException, SQLException
    {
        throw new UnsupportedOperationException();
    }

    @Override
    public int truncateRows(User user, Container container, @Nullable Map<Enum, Object> configParameters, @Nullable Map<String, Object> extraScriptContext)
            throws BatchValidationException, QueryUpdateServiceException, SQLException
    {
        if (!container.hasPermission(user,AdminPermission.class) && !hasPermission(user, DeletePermission.class))
            throw new UnauthorizedException("You do not have permission to truncate this table.");

        BatchValidationException errors = new BatchValidationException();
        errors.setExtraContext(extraScriptContext);
        getQueryTable().fireBatchTrigger(container, user, TableInfo.TriggerType.TRUNCATE, true, errors, extraScriptContext);

        int result = truncateRows(user, container);

        getQueryTable().fireBatchTrigger(container, user, TableInfo.TriggerType.TRUNCATE, false, errors, extraScriptContext);
        addAuditEvent(user, container,  QueryService.AuditAction.TRUNCATE, configParameters, null, null);

        return result;
    }

    @Override
    public void setBulkLoad(boolean bulkLoad)
    {
        _bulkLoad = bulkLoad;
    }

    @Override
    public boolean isBulkLoad()
    {
        return _bulkLoad;
    }

    /**
     * Save uploaded file to dirName directory under file or pipeline root.
     */
    public static Object saveFile(Container container, String name, Object value, @Nullable String dirName) throws ValidationException, QueryUpdateServiceException
    {
        if (value instanceof MultipartFile)
        {
            try
            {
                // Once we've found one, write it to disk and replace the row's value with just the File reference to it
                MultipartFile multipartFile = (MultipartFile)value;
                if (multipartFile.isEmpty())
                {
                    throw new ValidationException("File " + multipartFile.getOriginalFilename() + " for field " + name + " has no content");
                }
                File dir = AssayFileWriter.ensureUploadDirectory(container, dirName);
                File file = AssayFileWriter.findUniqueFileName(multipartFile.getOriginalFilename(), dir);
                file = checkFileUnderRoot(container, file);
                multipartFile.transferTo(file);
                return file;
            }
            catch (ExperimentException | IOException e)
            {
                throw new QueryUpdateServiceException(e);
            }
        }
        else if (value instanceof SpringAttachmentFile)
        {
            SpringAttachmentFile saf = (SpringAttachmentFile)value;
            try
            {
                File dir = AssayFileWriter.ensureUploadDirectory(container, dirName);
                File file = AssayFileWriter.findUniqueFileName(saf.getFilename(), dir);
                file = checkFileUnderRoot(container, file);
                saf.saveTo(file);
                return file;
            }
            catch (IOException | ExperimentException e)
            {
                throw new QueryUpdateServiceException(e);
            }
        }
        else
        {
            return value;
        }
    }

    // For security reasons, make sure the user hasn't tried to reference a file that's not under
    // the pipeline root. Otherwise, they could get access to any file on the server
    static File checkFileUnderRoot(Container container, File file) throws ExperimentException
    {
        PipeRoot root = PipelineService.get().findPipelineRoot(container);
        if (root == null)
            throw new ExperimentException("Pipeline root not available in container " + container.getPath());

        if (!root.isUnderRoot(file))
        {
            File resolved = root.resolvePath(file.toString());
            if (resolved == null)
                throw new ExperimentException("Cannot reference file '" + file + "' from " + container.getPath());

            // File column values are stored as the absolute resolved path.
            file = resolved;
        }

        return file;
    }

    /**
     * Is used by the AttachmentDataIterator to point to the location of the serialized
     * attachment files.
     */
    public void setAttachmentDirectory(VirtualFile att)
    {
        _att = att;
    }

    @Nullable
    protected VirtualFile getAttachmentDirectory()
    {
        return _att;
    }

    /**
     * QUS instances that allow import of attachments through the AttachmentDataIterator should furnish a factory
     * implementation in order to resolve the attachment parent on incoming attachment files.
     * @return
     */
    @Nullable
    protected AttachmentParentFactory getAttachmentParentFactory()
    {
        return null;
    }

    /** Translate between the column name that query is exposing to the column name that actually lives in the database */
    protected static void aliasColumns(Map<String, String> columnMapping, Map<String, Object> row)
    {
        for (Map.Entry<String, String> entry : columnMapping.entrySet())
        {
            if (row.containsKey(entry.getValue()) && !row.containsKey(entry.getKey()))
            {
                row.put(entry.getKey(), row.get(entry.getValue()));
            }
        }
    }

    /**
     * The database table has underscores for MV column names, but we expose a column without the underscore.
     * Therefore, we need to translate between the two sets of column names.
     * @return database column name -> exposed TableInfo column name
     */
    protected static Map<String, String> createMVMapping(Domain domain)
    {
        Map<String, String> result = new CaseInsensitiveHashMap<>();
        if (domain != null)
        {
            for (DomainProperty domainProperty : domain.getProperties())
            {
                if (domainProperty.isMvEnabled())
                {
                    result.put(PropertyStorageSpec.getMvIndicatorStorageColumnName(domainProperty.getPropertyDescriptor()), domainProperty.getName() + MvColumn.MV_INDICATOR_SUFFIX);
                }
            }
        }
        return result;
    }


    @TestWhen(TestWhen.When.BVT)
    public static class TestCase extends Assert
    {
        static TabLoader getTestData() throws IOException
        {
            TabLoader testData = new TabLoader(new StringReader("pk,i,s\n0,0,zero\n1,1,one\n2,2,two"),true);
            testData.parseAsCSV();
            testData.getColumns()[0].clazz = Integer.class;
            testData.getColumns()[1].clazz = Integer.class;
            testData.getColumns()[2].clazz = String.class;
            return testData;
        }

        @BeforeClass
        public static void createList() throws Exception
        {
            if (null == ListService.get())
                return;
            deleteList();

            TabLoader testData = getTestData();
            String hash = GUID.makeHash();
            User user = TestContext.get().getUser();
            Container c = JunitUtil.getTestContainer();
            ListService s = ListService.get();
            UserSchema lists = (UserSchema)DefaultSchema.get(user, c).getSchema("lists");
            assertNotNull(lists);

            ListDefinition R = s.createList(c, "R", ListDefinition.KeyType.Integer);
            R.setKeyName("pk");
            Domain d = requireNonNull(R.getDomain());
            for (int i=0 ; i<testData.getColumns().length ; i++)
            {
                DomainProperty p = d.addProperty();
                p.setPropertyURI(d.getName() + hash + "#" + testData.getColumns()[i].name);
                p.setName(testData.getColumns()[i].name);
                p.setRangeURI(testData.getColumns()[i].clazz == Integer.class ? PropertyType.INTEGER.getTypeUri() : PropertyType.STRING.getTypeUri());
            }
            R.save(user);
            TableInfo rTableInfo = lists.getTable("R", null);
            assertNotNull(rTableInfo);
        }

        public static List<Map<String,Object>> getRows()
        {
            User user = TestContext.get().getUser();
            Container c = JunitUtil.getTestContainer();
            UserSchema lists = (UserSchema)DefaultSchema.get(user, c).getSchema("lists");
            TableInfo rTableInfo = requireNonNull(lists.getTable("R", null));
            return Arrays.asList(new TableSelector(rTableInfo, TableSelector.ALL_COLUMNS, null, new Sort("PK")).getMapArray());
        }

        @Before
        public void resetList() throws Exception
        {
            if (null == ListService.get())
                return;
            User user = TestContext.get().getUser();
            Container c = JunitUtil.getTestContainer();
            TableInfo rTableInfo = ((UserSchema)DefaultSchema.get(user, c).getSchema("lists")).getTable("R", null);
            QueryUpdateService qus = requireNonNull(rTableInfo.getUpdateService());
            qus.truncateRows(user, c, null, null);
        }

        @AfterClass
        public static void deleteList() throws Exception
        {
            if (null == ListService.get())
                return;
            User user = TestContext.get().getUser();
            Container c = JunitUtil.getTestContainer();
            ListService s = ListService.get();
            Map<String, ListDefinition> m = s.getLists(c);
            if (m.containsKey("R"))
                m.get("R").delete(user);
        }

        void validateDefaultData(List<Map<String,Object>> rows)
        {
            assertEquals(rows.size(), 3);

            assertEquals(0, rows.get(0).get("pk"));
            assertEquals(1, rows.get(1).get("pk"));
            assertEquals(2, rows.get(2).get("pk"));

            assertEquals(0, rows.get(0).get("i"));
            assertEquals(1, rows.get(1).get("i"));
            assertEquals(2, rows.get(2).get("i"));

            assertEquals("zero", rows.get(0).get("s"));
            assertEquals("one", rows.get(1).get("s"));
            assertEquals("two", rows.get(2).get("s"));
        }

        @Test
        public void INSERT() throws Exception
        {
            if (null == ListService.get())
                return;
            User user = TestContext.get().getUser();
            Container c = JunitUtil.getTestContainer();
            TableInfo rTableInfo = ((UserSchema)DefaultSchema.get(user, c).getSchema("lists")).getTable("R", null);
            assert(getRows().size()==0);
            QueryUpdateService qus = requireNonNull(rTableInfo.getUpdateService());
            BatchValidationException errors = new BatchValidationException();
            var rows = qus.insertRows(user, c, getTestData().load(), errors, null, null);
            assertFalse(errors.hasErrors());
            validateDefaultData(rows);
            validateDefaultData(getRows());

            qus.insertRows(user, c, getTestData().load(), errors, null, null);
            assertTrue(errors.hasErrors());
        }

        @Test
        public void UPSERT() throws Exception
        {
            if (null == ListService.get())
                return;
            /* not sure how you use/test ImportOptions.UPSERT
             * the only row returning QUS method is insertRows(), which doesn't let you specify the InsertOption?
             */
        }

        @Test
        public void IMPORT() throws Exception
        {
            if (null == ListService.get())
                return;
            User user = TestContext.get().getUser();
            Container c = JunitUtil.getTestContainer();
            TableInfo rTableInfo = ((UserSchema)DefaultSchema.get(user, c).getSchema("lists")).getTable("R", null);
            assert(getRows().size()==0);
            QueryUpdateService qus = requireNonNull(rTableInfo.getUpdateService());
            BatchValidationException errors = new BatchValidationException();
            var count = qus.importRows(user, c, getTestData(), errors, null, null);
            assertFalse(errors.hasErrors());
            assert(count == 3);
            validateDefaultData(getRows());

            qus.importRows(user, c, getTestData(), errors, null, null);
            assertTrue(errors.hasErrors());
        }

        @Test
        public void MERGE() throws Exception
        {
            if (null == ListService.get())
                return;
            INSERT();
            assertEquals("Wrong number of rows after INSERT", 3, getRows().size());

            User user = TestContext.get().getUser();
            Container c = JunitUtil.getTestContainer();
            TableInfo rTableInfo = ((UserSchema)DefaultSchema.get(user, c).getSchema("lists")).getTable("R", null);
            QueryUpdateService qus = requireNonNull(rTableInfo.getUpdateService());
            var mergeRows = new ArrayList<Map<String,Object>>();
            mergeRows.add(CaseInsensitiveHashMap.of("pk",2,"s","TWO"));
            mergeRows.add(CaseInsensitiveHashMap.of("pk",3,"s","THREE"));
            BatchValidationException errors = new BatchValidationException()
            {
                @Override
                public void addRowError(ValidationException vex)
                {
                    Logger.getLogger(AbstractQueryUpdateService.class).error("test error", vex);
                    fail(vex.getMessage());
                }
            };
            int count=0;
            try (var tx = rTableInfo.getSchema().getScope().ensureTransaction())
            {
                var ret = qus.mergeRows(user, c, new ListofMapsDataIterator(mergeRows.get(0).keySet(), mergeRows), errors, null, null);
                if (!errors.hasErrors())
                {
                    tx.commit();
                    count = ret;
                }
            }
            assertFalse("mergeRows error(s): " + errors.getMessage(), errors.hasErrors());
            assertEquals(count,2);
            var rows = getRows();
            // test existing row value is updated
            assertEquals("TWO", rows.get(2).get("s"));
            // test existing row value is not updated
            assertEquals(2, rows.get(2).get("i"));
            // test new row
            assertEquals("THREE", rows.get(3).get("s"));
            assertNull(rows.get(3).get("i"));
        }

        @Test
        public void REPLACE() throws Exception
        {
            if (null == ListService.get())
                return;
            assert(getRows().size()==0);
            INSERT();

            User user = TestContext.get().getUser();
            Container c = JunitUtil.getTestContainer();
            TableInfo rTableInfo = ((UserSchema)DefaultSchema.get(user, c).getSchema("lists")).getTable("R", null);
            QueryUpdateService qus = requireNonNull(rTableInfo.getUpdateService());
            var mergeRows = new ArrayList<Map<String,Object>>();
            mergeRows.add(CaseInsensitiveHashMap.of("pk",2,"s","TWO"));
            mergeRows.add(CaseInsensitiveHashMap.of("pk",3,"s","THREE"));
            DataIteratorContext context = new DataIteratorContext();
            context.setInsertOption(InsertOption.REPLACE);
            var count = qus.loadRows(user, c, new ListofMapsDataIterator(mergeRows.get(0).keySet(), mergeRows), context, null);
            assertFalse(context.getErrors().hasErrors());
            assertEquals(count,2);
            var rows = getRows();
            // test existing row value is updated
            assertEquals("TWO", rows.get(2).get("s"));
            // test existing row value is updated
            assertNull(rows.get(2).get("i"));
            // test new row
            assertEquals("THREE", rows.get(3).get("s"));
            assertNull(rows.get(3).get("i"));
        }

        @Test
        public void IMPORT_IDENTITY()
        {
            if (null == ListService.get())
                return;
            // TODO
        }
    }
}
<|MERGE_RESOLUTION|>--- conflicted
+++ resolved
@@ -1,1143 +1,1139 @@
-/*
- * Copyright (c) 2008-2019 LabKey Corporation
- *
- * Licensed under the Apache License, Version 2.0 (the "License");
- * you may not use this file except in compliance with the License.
- * You may obtain a copy of the License at
- *
- *     http://www.apache.org/licenses/LICENSE-2.0
- *
- * Unless required by applicable law or agreed to in writing, software
- * distributed under the License is distributed on an "AS IS" BASIS,
- * WITHOUT WARRANTIES OR CONDITIONS OF ANY KIND, either express or implied.
- * See the License for the specific language governing permissions and
- * limitations under the License.
- */
-package org.labkey.api.query;
-
-import org.apache.commons.beanutils.ConversionException;
-import org.apache.commons.beanutils.ConvertUtils;
-import org.apache.commons.lang3.StringUtils;
-import org.apache.log4j.Logger;
-import org.jetbrains.annotations.NotNull;
-import org.jetbrains.annotations.Nullable;
-import org.junit.AfterClass;
-import org.junit.Assert;
-import org.junit.Before;
-import org.junit.BeforeClass;
-import org.junit.Test;
-import org.labkey.api.assay.AssayFileWriter;
-import org.labkey.api.attachments.AttachmentFile;
-import org.labkey.api.attachments.AttachmentParentFactory;
-import org.labkey.api.attachments.SpringAttachmentFile;
-import org.labkey.api.audit.AuditLogService;
-import org.labkey.api.audit.TransactionAuditProvider;
-import org.labkey.api.collections.ArrayListMap;
-import org.labkey.api.collections.CaseInsensitiveHashMap;
-import org.labkey.api.collections.CaseInsensitiveHashSet;
-import org.labkey.api.collections.Sets;
-import org.labkey.api.data.ColumnInfo;
-import org.labkey.api.data.Container;
-import org.labkey.api.data.ContainerManager;
-import org.labkey.api.data.DbScope;
-import org.labkey.api.data.DbSequenceManager;
-import org.labkey.api.data.ImportAliasable;
-import org.labkey.api.data.MultiValuedForeignKey;
-import org.labkey.api.data.PropertyStorageSpec;
-import org.labkey.api.data.RuntimeSQLException;
-import org.labkey.api.data.Sort;
-import org.labkey.api.data.TableInfo;
-import org.labkey.api.data.TableSelector;
-import org.labkey.api.data.UpdateableTableInfo;
-import org.labkey.api.data.dialect.SqlDialect;
-import org.labkey.api.dataiterator.AttachmentDataIterator;
-import org.labkey.api.dataiterator.DataIterator;
-import org.labkey.api.dataiterator.DataIteratorBuilder;
-import org.labkey.api.dataiterator.DataIteratorContext;
-import org.labkey.api.dataiterator.DataIteratorUtil;
-import org.labkey.api.dataiterator.DetailedAuditLogDataIterator;
-import org.labkey.api.dataiterator.ExistingRecordDataIterator;
-import org.labkey.api.dataiterator.ListofMapsDataIterator;
-import org.labkey.api.dataiterator.LoggingDataIterator;
-import org.labkey.api.dataiterator.MapDataIterator;
-import org.labkey.api.dataiterator.Pump;
-import org.labkey.api.dataiterator.StandardDataIteratorBuilder;
-import org.labkey.api.dataiterator.TriggerDataBuilderHelper;
-import org.labkey.api.dataiterator.WrapperDataIterator;
-import org.labkey.api.exceptions.OptimisticConflictException;
-import org.labkey.api.exp.ExperimentException;
-import org.labkey.api.exp.MvColumn;
-import org.labkey.api.exp.PropertyType;
-import org.labkey.api.exp.list.ListDefinition;
-import org.labkey.api.exp.list.ListService;
-import org.labkey.api.exp.property.Domain;
-import org.labkey.api.exp.property.DomainProperty;
-import org.labkey.api.gwt.client.AuditBehaviorType;
-import org.labkey.api.pipeline.PipeRoot;
-import org.labkey.api.pipeline.PipelineService;
-import org.labkey.api.reader.TabLoader;
-import org.labkey.api.security.User;
-import org.labkey.api.security.UserPrincipal;
-import org.labkey.api.security.permissions.AdminPermission;
-import org.labkey.api.security.permissions.DeletePermission;
-import org.labkey.api.security.permissions.InsertPermission;
-import org.labkey.api.security.permissions.Permission;
-import org.labkey.api.security.permissions.ReadPermission;
-import org.labkey.api.security.permissions.UpdatePermission;
-import org.labkey.api.test.TestWhen;
-import org.labkey.api.util.GUID;
-import org.labkey.api.util.JunitUtil;
-import org.labkey.api.util.TestContext;
-import org.labkey.api.view.NotFoundException;
-import org.labkey.api.view.UnauthorizedException;
-import org.labkey.api.writer.VirtualFile;
-import org.springframework.web.multipart.MultipartFile;
-
-import java.io.File;
-import java.io.IOException;
-import java.io.StringReader;
-import java.sql.SQLException;
-import java.util.ArrayList;
-import java.util.Arrays;
-import java.util.List;
-import java.util.Map;
-import java.util.Set;
-
-import static java.util.Objects.requireNonNull;
-import static org.labkey.api.audit.TransactionAuditProvider.DB_SEQUENCE_NAME;
-import static org.labkey.api.dataiterator.DetailedAuditLogDataIterator.AuditConfigs.AuditBehavior;
-import static org.labkey.api.dataiterator.DetailedAuditLogDataIterator.AuditConfigs.AuditUserComment;
-
-public abstract class AbstractQueryUpdateService implements QueryUpdateService
-{
-    private TableInfo _queryTable = null;
-    private boolean _bulkLoad = false;
-    private CaseInsensitiveHashMap<ColumnInfo> _columnImportMap = null;
-    private VirtualFile _att = null;
-
-    /* AbstractQueryUpdateService is generally responsible for some shared functionality
-     *   - triggers
-     *   - coercion/validation
-     *   - detailed logging
-     *   - attachements
-     *
-     *  If a subclass wants to disable some of these features (w/o subclassing), put flags here...
-    */
-    protected boolean _enableExistingRecordsDataIterator = true;
-
-    protected AbstractQueryUpdateService(TableInfo queryTable)
-    {
-        if (queryTable == null)
-            throw new IllegalArgumentException();
-        _queryTable = queryTable;
-    }
-
-    protected TableInfo getQueryTable()
-    {
-        return _queryTable;
-    }
-
-    @Override
-    public boolean hasPermission(@NotNull UserPrincipal user, Class<? extends Permission> acl)
-    {
-        return getQueryTable().hasPermission(user, acl);
-    }
-
-    protected abstract Map<String, Object> getRow(User user, Container container, Map<String, Object> keys)
-            throws InvalidKeyException, QueryUpdateServiceException, SQLException;
-
-    @Override
-    public List<Map<String, Object>> getRows(User user, Container container, List<Map<String, Object>> keys)
-            throws InvalidKeyException, QueryUpdateServiceException, SQLException
-    {
-        if (!hasPermission(user, ReadPermission.class))
-            throw new UnauthorizedException("You do not have permission to read data from this table.");
-
-        List<Map<String, Object>> result = new ArrayList<>();
-        for (Map<String, Object> rowKeys : keys)
-        {
-            Map<String, Object> row = getRow(user, container, rowKeys);
-            if (row != null)
-                result.add(row);
-        }
-        return result;
-    }
-
-    public static TransactionAuditProvider.TransactionAuditEvent createTransactionAuditEvent(Container container, QueryService.AuditAction auditAction)
-    {
-        long auditId = DbSequenceManager.get(ContainerManager.getRoot(), DB_SEQUENCE_NAME).next();
-        return new TransactionAuditProvider.TransactionAuditEvent(container.getId(), auditAction, auditId);
-    }
-
-    public static void addTransactionAuditEvent(DbScope.Transaction transaction,  User user, TransactionAuditProvider.TransactionAuditEvent auditEvent)
-    {
-        UserSchema schema = AuditLogService.getAuditLogSchema(user, ContainerManager.getRoot());
-
-        if (schema != null)
-        {
-            // This is a little hack to ensure that the audit table has actually been created and gets put into the table cache by the time the
-            // pre-commit task is executed.  Otherwise, since the creation of the table happens while within the commit for the
-            // outermost transaction, it looks like there is a close that hasn't happened when trying to commit the transaction for creating the
-            // table.
-            schema.getTable(auditEvent.getEventType(), false);
-
-            transaction.addCommitTask(() -> AuditLogService.get().addEvent(user, auditEvent), DbScope.CommitTaskOption.PRECOMMIT);
-
-            transaction.setAuditId(auditEvent.getRowId());
-        }
-    }
-
-    protected final DataIteratorContext getDataIteratorContext(BatchValidationException errors, InsertOption forImport, Map<Enum, Object> configParameters)
-    {
-        if (null == errors)
-            errors = new BatchValidationException();
-        DataIteratorContext context = new DataIteratorContext(errors);
-        context.setInsertOption(forImport);
-        context.setConfigParameters(configParameters);
-        configureDataIteratorContext(context);
-        return context;
-    }
-
-    /**
-     *  if QUS want to use something other than PK's to select existing rows for merge it can override this method
-     * Used only for generating  ExistingRecordDataIterator at the moment
-     */
-    protected Set<String> getSelectKeys(DataIteratorContext context)
-    {
-        if (!context.getAlternateKeys().isEmpty())
-            return context.getAlternateKeys();
-        return null;
-    }
-
-    /*
-     * construct the core DataIterator transformation pipeline for this table, may be just StandardDataIteratorBuilder.
-     * does NOT handle triggers or the insert/update iterator.
-     */
-    public DataIteratorBuilder createImportDIB(User user, Container container, DataIteratorBuilder data, DataIteratorContext context)
-    {
-        DataIteratorBuilder dib = StandardDataIteratorBuilder.forInsert(getQueryTable(), data, container, user);
-        if (_enableExistingRecordsDataIterator)
-        {
-            // some tables need to generate PK's, so they need to add ExistingRecordDataIterator in persistRows() (after generating PK, before inserting)
-            dib = ExistingRecordDataIterator.createBuilder(dib, getQueryTable(), getSelectKeys(context));
-        }
-        dib = ((UpdateableTableInfo)getQueryTable()).persistRows(dib, context);
-        dib = AttachmentDataIterator.getAttachmentDataIteratorBuilder(getQueryTable(), dib, user, context.getInsertOption().batch ? getAttachmentDirectory() : null, container, getAttachmentParentFactory());
-        dib = DetailedAuditLogDataIterator.getDataIteratorBuilder(getQueryTable(), dib, context.getInsertOption() == InsertOption.MERGE ? QueryService.AuditAction.MERGE : QueryService.AuditAction.INSERT, user, container);
-        return dib;
-    }
-
-
-    /**
-     * Implementation to use insertRows() while we migrate to using DIB for all code paths
-     *
-     * DataIterator should/must use same error collection as passed in
-     */
-    @Deprecated
-    protected int _importRowsUsingInsertRows(User user, Container container, DataIterator rows, BatchValidationException errors, Map<String, Object> extraScriptContext)
-    {
-        MapDataIterator mapIterator = DataIteratorUtil.wrapMap(rows, true);
-        List<Map<String, Object>> list = new ArrayList<>();
-        List<Map<String, Object>> ret;
-        Exception rowException;
-
-        try
-        {
-            while (mapIterator.next())
-                list.add(mapIterator.getMap());
-            ret = insertRows(user, container, list, errors, null, extraScriptContext);
-            if (errors.hasErrors())
-                return 0;
-            return ret.size();
-        }
-        catch (BatchValidationException x)
-        {
-            assert x == errors;
-            assert x.hasErrors();
-            return 0;
-        }
-        catch (QueryUpdateServiceException | DuplicateKeyException | SQLException x)
-        {
-            rowException = x;
-        }
-        finally
-        {
-            DataIteratorUtil.closeQuietly(mapIterator);
-        }
-        errors.addRowError(new ValidationException(rowException.getMessage()));
-        return 0;
-    }
-
-
-    protected int _importRowsUsingDIB(User user, Container container, DataIteratorBuilder in, @Nullable final ArrayList<Map<String, Object>> outputRows, DataIteratorContext context, @Nullable Map<String, Object> extraScriptContext)
-    {
-        if (!hasPermission(user, InsertPermission.class))
-            throw new UnauthorizedException("You do not have permission to insert data into this table.");
-
-        context.getErrors().setExtraContext(extraScriptContext);
-        if (extraScriptContext != null)
-        {
-            context.setDataSource((String) extraScriptContext.get(DataIteratorUtil.DATA_SOURCE));
-        }
-
-        in = preTriggerDataIterator(in, context);
-
-        boolean hasTableScript = hasTableScript(container);
-        TriggerDataBuilderHelper helper = new TriggerDataBuilderHelper(getQueryTable(), container, user, extraScriptContext, context.getInsertOption().useImportAliases);
-        if (hasTableScript)
-            in = helper.before(in);
-        DataIteratorBuilder importDIB = createImportDIB(user, container, in, context);
-        DataIteratorBuilder out = importDIB;
-        if (hasTableScript)
-            out = helper.after(importDIB);
-
-        out = postTriggerDataIterator(out, context);
-
-        if (hasTableScript)
-        {
-            context.setFailFast(false);
-            context.setMaxRowErrors(Math.max(context.getMaxRowErrors(),1000));
-        }
-        int count = _pump(out, outputRows, context);
-
-        if (context.getErrors().hasErrors())
-            return 0;
-        else
-        {
-            getQueryTable().getAuditHandler().addSummaryAuditEvent(user, container, getQueryTable(), QueryService.AuditAction.INSERT, count);
-            return count;
-        }
-    }
-
-    protected DataIteratorBuilder preTriggerDataIterator(DataIteratorBuilder in, DataIteratorContext context)
-    {
-        return in;
-    }
-
-    protected DataIteratorBuilder postTriggerDataIterator(DataIteratorBuilder out, DataIteratorContext context)
-    {
-        return out;
-    }
-
-
-    /** this is extracted so subclasses can add wrap */
-    protected int _pump(DataIteratorBuilder etl, final @Nullable ArrayList<Map<String, Object>> rows,  DataIteratorContext context)
-    {
-        DataIterator it = etl.getDataIterator(context);
-
-        try
-        {
-            if (null != rows)
-            {
-                MapDataIterator maps = DataIteratorUtil.wrapMap(it, false);
-                it = new WrapperDataIterator(maps)
-                {
-                    @Override
-                    public boolean next() throws BatchValidationException
-                    {
-                        boolean ret = super.next();
-                        if (ret)
-                            rows.add(((MapDataIterator)_delegate).getMap());
-                        return ret;
-                    }
-                };
-            }
-
-            Pump pump = new Pump(it, context);
-            pump.run();
-
-            return pump.getRowCount();
-        }
-        finally
-        {
-            DataIteratorUtil.closeQuietly(it);
-        }
-    }
-
-    /* can be used for simple book keeping tasks, per row processing belongs in a data iterator */
-    protected void afterInsertUpdate(int count, BatchValidationException errors)
-    {}
-
-    @Override
-    public int loadRows(User user, Container container, DataIteratorBuilder rows, DataIteratorContext context, @Nullable Map<String, Object> extraScriptContext)
-    {
-<<<<<<< HEAD
-        int count = _importRowsUsingDIB(user, container, rows, null, context, extraScriptContext);
-        afterInsertUpdate(count, context.getErrors());
-        return count;
-=======
-        configureDataIteratorContext(context);
-        return _importRowsUsingDIB(user, container, rows, null, context, extraScriptContext);
->>>>>>> a85cdcb8
-    }
-
-    @Override
-    public int importRows(User user, Container container, DataIteratorBuilder rows, BatchValidationException errors, Map<Enum, Object> configParameters, @Nullable Map<String, Object> extraScriptContext)
-    {
-        DataIteratorContext context = getDataIteratorContext(errors, InsertOption.IMPORT, configParameters);
-        int count = _importRowsUsingInsertRows(user, container, rows.getDataIterator(context), errors, extraScriptContext);
-        afterInsertUpdate(count, errors);
-        return count;
-    }
-
-    @Override
-    public int mergeRows(User user, Container container, DataIteratorBuilder rows, BatchValidationException errors, @Nullable Map<Enum, Object> configParameters, Map<String, Object> extraScriptContext)
-    {
-        throw new UnsupportedOperationException("merge is not supported for all tables");
-    }
-
-    private boolean hasTableScript(Container container)
-    {
-        return getQueryTable().hasTriggers(container);
-    }
-
-
-    protected Map<String, Object> insertRow(User user, Container container, Map<String, Object> row)
-        throws DuplicateKeyException, ValidationException, QueryUpdateServiceException, SQLException
-    {
-        throw new UnsupportedOperationException("Not implemented by this QueryUpdateService");
-    }
-
-
-    protected @Nullable List<Map<String, Object>> _insertRowsUsingDIB(User user, Container container, List<Map<String, Object>> rows,
-                                                      DataIteratorContext context, @Nullable Map<String, Object> extraScriptContext)
-    {
-        if (!hasPermission(user, InsertPermission.class))
-            throw new UnauthorizedException("You do not have permission to insert data into this table.");
-
-        DataIterator di = _toDataIterator(getClass().getSimpleName() + ".insertRows()", rows);
-        DataIteratorBuilder dib = new DataIteratorBuilder.Wrapper(di);
-        ArrayList<Map<String,Object>> outputRows = new ArrayList<>();
-        int count = _importRowsUsingDIB(user, container, dib, outputRows, context, extraScriptContext);
-        afterInsertUpdate(count, context.getErrors());
-
-        if (context.getErrors().hasErrors())
-            return null;
-
-        return outputRows;
-    }
-
-
-    protected DataIterator _toDataIterator(String debugName, List<Map<String, Object>> rows)
-    {
-        // TODO probably can't assume all rows have all columns
-        // TODO can we assume that all rows refer to columns consistently? (not PTID and MouseId for the same column)
-        // TODO optimize ArrayListMap?
-        Set<String> colNames;
-
-        if (rows.size() > 0 && rows.get(0) instanceof ArrayListMap)
-        {
-            colNames = ((ArrayListMap)rows.get(0)).getFindMap().keySet();
-        }
-        else
-        {
-            // Preserve casing by using wrapped CaseInsensitiveHashMap instead of CaseInsensitiveHashSet
-            colNames = Sets.newCaseInsensitiveHashSet();
-            for (Map<String,Object> row : rows)
-                colNames.addAll(row.keySet());
-        }
-
-        ListofMapsDataIterator maps = new ListofMapsDataIterator(colNames, rows);
-        maps.setDebugName(debugName);
-        return LoggingDataIterator.wrap((DataIterator)maps);
-    }
-
-
-    /** @deprecated switch to using DIB based method */
-    @Deprecated
-    protected List<Map<String, Object>> _insertRowsUsingInsertRow(User user, Container container, List<Map<String, Object>> rows, BatchValidationException errors, Map<String, Object> extraScriptContext)
-            throws DuplicateKeyException, BatchValidationException, QueryUpdateServiceException, SQLException
-    {
-        if (!hasPermission(user, InsertPermission.class))
-            throw new UnauthorizedException("You do not have permission to insert data into this table.");
-
-        boolean hasTableScript = hasTableScript(container);
-
-        errors.setExtraContext(extraScriptContext);
-        if (hasTableScript)
-            getQueryTable().fireBatchTrigger(container, user, TableInfo.TriggerType.INSERT, true, errors, extraScriptContext);
-
-        List<Map<String, Object>> result = new ArrayList<>(rows.size());
-        for (int i = 0; i < rows.size(); i++)
-        {
-            Map<String, Object> row = rows.get(i);
-            row = normalizeColumnNames(row);
-            try
-            {
-                row = coerceTypes(row);
-                if (hasTableScript)
-                {
-                    getQueryTable().fireRowTrigger(container, user, TableInfo.TriggerType.INSERT, true, i, row, null, extraScriptContext);
-                }
-                row = insertRow(user, container, row);
-                if (row == null)
-                    continue;
-
-                if (hasTableScript)
-                    getQueryTable().fireRowTrigger(container, user, TableInfo.TriggerType.INSERT, false, i, row, null, extraScriptContext);
-                result.add(row);
-            }
-            catch (SQLException sqlx)
-            {
-                if (StringUtils.startsWith(sqlx.getSQLState(), "22") || RuntimeSQLException.isConstraintException(sqlx))
-                {
-                    ValidationException vex = new ValidationException(sqlx.getMessage());
-                    vex.fillIn(getQueryTable().getPublicSchemaName(), getQueryTable().getName(), row, i+1);
-                    errors.addRowError(vex);
-                }
-                else if (SqlDialect.isTransactionException(sqlx) && errors.hasErrors())
-                {
-                    // if we already have some errors, just break
-                    break;
-                }
-                else
-                {
-                    throw sqlx;
-                }
-            }
-            catch (ValidationException vex)
-            {
-                errors.addRowError(vex.fillIn(getQueryTable().getPublicSchemaName(), getQueryTable().getName(), row, i));
-            }
-            catch (RuntimeValidationException rvex)
-            {
-                ValidationException vex = rvex.getValidationException();
-                errors.addRowError(vex.fillIn(getQueryTable().getPublicSchemaName(), getQueryTable().getName(), row, i));
-            }
-        }
-
-        if (hasTableScript)
-            getQueryTable().fireBatchTrigger(container, user, TableInfo.TriggerType.INSERT, false, errors, extraScriptContext);
-
-        addAuditEvent(user, container, QueryService.AuditAction.INSERT, null, result, null);
-
-        return result;
-    }
-
-    protected void addAuditEvent(User user, Container container, QueryService.AuditAction auditAction, @Nullable Map<Enum, Object> configParameters, @Nullable List<Map<String, Object>> rows, @Nullable List<Map<String, Object>> existingRows)
-    {
-        if (!isBulkLoad())
-        {
-            AuditBehaviorType auditBehavior = configParameters != null ? (AuditBehaviorType) configParameters.get(AuditBehavior) : null;
-            String userComment = configParameters == null ? null : (String) configParameters.get(AuditUserComment);
-            getQueryTable().getAuditHandler().addAuditEvent(user, container, getQueryTable(), auditBehavior, userComment, auditAction, rows, existingRows);
-        }
-    }
-
-    private Map<String, Object> normalizeColumnNames(Map<String, Object> row)
-    {
-        if(_columnImportMap == null)
-        {
-            _columnImportMap = (CaseInsensitiveHashMap<ColumnInfo>)ImportAliasable.Helper.createImportMap(getQueryTable().getColumns(), false);
-        }
-
-        Map<String, Object> newRow = new CaseInsensitiveHashMap<>();
-        CaseInsensitiveHashSet columns = new CaseInsensitiveHashSet();
-        columns.addAll(row.keySet());
-
-        String newName;
-        for(String key : row.keySet())
-        {
-            if(_columnImportMap.containsKey(key))
-            {
-                //it is possible for a normalized name to conflict with an existing property.  if so, defer to the original
-                newName = _columnImportMap.get(key).getName();
-                if(!columns.contains(newName)){
-                    newRow.put(newName, row.get(key));
-                    continue;
-                }
-            }
-            newRow.put(key, row.get(key));
-        }
-
-        return newRow;
-    }
-
-    @Override
-    public List<Map<String, Object>> insertRows(User user, Container container, List<Map<String, Object>> rows, BatchValidationException errors, @Nullable Map<Enum, Object> configParameters, Map<String, Object> extraScriptContext)
-            throws DuplicateKeyException, QueryUpdateServiceException, SQLException
-    {
-        try
-        {
-            List<Map<String,Object>> ret = _insertRowsUsingInsertRow(user, container, rows, errors, extraScriptContext);
-            afterInsertUpdate(null==ret?0:ret.size(), errors);
-            if (errors.hasErrors())
-                return null;
-            return ret;
-        }
-        catch (BatchValidationException x)
-        {
-            assert x == errors;
-            assert x.hasErrors();
-        }
-        return null;
-    }
-
-
-    /** Attempt to make the passed in types match the expected types so the script doesn't have to do the conversion */
-    @Deprecated
-    protected Map<String, Object> coerceTypes(Map<String, Object> row)
-    {
-        Map<String, Object> result = new CaseInsensitiveHashMap<>(row.size());
-        Map<String, ColumnInfo> columnMap = ImportAliasable.Helper.createImportMap(_queryTable.getColumns(), true);
-        for (Map.Entry<String, Object> entry : row.entrySet())
-        {
-            ColumnInfo col = columnMap.get(entry.getKey());
-
-            Object value = entry.getValue();
-            if (col != null && value != null &&
-                    !col.getJavaObjectClass().isInstance(value) &&
-                    !(value instanceof AttachmentFile) &&
-                    !(value instanceof MultipartFile) &&
-                    !(value instanceof String[]) &&
-                    !(col.getFk() instanceof MultiValuedForeignKey))
-            {
-                try
-                {
-                    value = ConvertUtils.convert(value.toString(), col.getJavaObjectClass());
-                }
-                catch (ConversionException e)
-                {
-                    // That's OK, the transformation script may be able to fix up the value before it gets inserted
-                }
-            }
-            result.put(entry.getKey(), value);
-        }
-        return result;
-    }
-
-    protected abstract Map<String, Object> updateRow(User user, Container container, Map<String, Object> row, @NotNull Map<String, Object> oldRow)
-            throws InvalidKeyException, ValidationException, QueryUpdateServiceException, SQLException;
-
-    @Override
-    public List<Map<String, Object>> updateRows(User user, Container container, List<Map<String, Object>> rows, List<Map<String, Object>> oldKeys, @Nullable Map<Enum, Object> configParameters, Map<String, Object> extraScriptContext)
-            throws InvalidKeyException, BatchValidationException, QueryUpdateServiceException, SQLException
-    {
-        if (!hasPermission(user, UpdatePermission.class))
-            throw new UnauthorizedException("You do not have permission to update data in this table.");
-
-        if (oldKeys != null && rows.size() != oldKeys.size())
-            throw new IllegalArgumentException("rows and oldKeys are required to be the same length, but were " + rows.size() + " and " + oldKeys + " in length, respectively");
-
-        BatchValidationException errors = new BatchValidationException();
-        errors.setExtraContext(extraScriptContext);
-        getQueryTable().fireBatchTrigger(container, user, TableInfo.TriggerType.UPDATE, true, errors, extraScriptContext);
-
-        List<Map<String, Object>> result = new ArrayList<>(rows.size());
-        List<Map<String, Object>> oldRows = new ArrayList<>(rows.size());
-        // TODO: Support update/delete without selecting the existing row -- unfortunately, we currently get the existing row to check its container matches the incoming container
-        boolean streaming = false; //_queryTable.canStreamTriggers(container) && _queryTable.getAuditBehavior() != AuditBehaviorType.NONE;
-
-        for (int i = 0; i < rows.size(); i++)
-        {
-            Map<String, Object> row = rows.get(i);
-            row = coerceTypes(row);
-            try
-            {
-                Map<String, Object> oldKey = oldKeys == null ? row : oldKeys.get(i);
-                Map<String, Object> oldRow = null;
-                if (!streaming)
-                {
-                    oldRow = getRow(user, container, oldKey);
-                    if (oldRow == null)
-                        throw new NotFoundException("The existing row was not found.");
-                }
-
-                getQueryTable().fireRowTrigger(container, user, TableInfo.TriggerType.UPDATE, true, i, row, oldRow, extraScriptContext);
-                Map<String, Object> updatedRow = updateRow(user, container, row, oldRow);
-                if (!streaming && updatedRow == null)
-                    continue;
-
-                getQueryTable().fireRowTrigger(container, user, TableInfo.TriggerType.UPDATE, false, i, updatedRow, oldRow, extraScriptContext);
-                if (!streaming)
-                {
-                    result.add(updatedRow);
-                    oldRows.add(oldRow);
-                }
-            }
-            catch (ValidationException vex)
-            {
-                errors.addRowError(vex.fillIn(getQueryTable().getPublicSchemaName(), getQueryTable().getName(), row, i));
-            }
-            catch (RuntimeValidationException rvex)
-            {
-                ValidationException vex = rvex.getValidationException();
-                errors.addRowError(vex.fillIn(getQueryTable().getPublicSchemaName(), getQueryTable().getName(), row, i));
-            }
-            catch (OptimisticConflictException e)
-            {
-                errors.addRowError(new ValidationException("Unable to update. Row may have been deleted."));
-            }
-        }
-
-        // Fire triggers, if any, and also throw if there are any errors
-        getQueryTable().fireBatchTrigger(container, user, TableInfo.TriggerType.UPDATE, false, errors, extraScriptContext);
-        afterInsertUpdate(null==result?0:result.size(), errors);
-
-        if (errors.hasErrors())
-            throw errors;
-
-        addAuditEvent(user, container, QueryService.AuditAction.UPDATE, configParameters, result, oldRows);
-
-        return result;
-    }
-
-    protected abstract Map<String, Object> deleteRow(User user, Container container, Map<String, Object> oldRow)
-            throws InvalidKeyException, ValidationException, QueryUpdateServiceException, SQLException;
-    
-    @Override
-    public List<Map<String, Object>> deleteRows(User user, Container container, List<Map<String, Object>> keys, @Nullable Map<Enum, Object> configParameters, @Nullable Map<String, Object> extraScriptContext)
-            throws InvalidKeyException, BatchValidationException, QueryUpdateServiceException, SQLException
-    {
-        if (!hasPermission(user, DeletePermission.class))
-            throw new UnauthorizedException("You do not have permission to delete data from this table.");
-
-        BatchValidationException errors = new BatchValidationException();
-        errors.setExtraContext(extraScriptContext);
-        getQueryTable().fireBatchTrigger(container, user, TableInfo.TriggerType.DELETE, true, errors, extraScriptContext);
-
-        // TODO: Support update/delete without selecting the existing row -- unfortunately, we currently get the existing row to check its container matches the incoming container
-        boolean streaming = false; //_queryTable.canStreamTriggers(container) && _queryTable.getAuditBehavior() != AuditBehaviorType.NONE;
-
-        List<Map<String, Object>> result = new ArrayList<>(keys.size());
-        for (int i = 0; i < keys.size(); i++)
-        {
-            Map<String, Object> key = keys.get(i);
-            try
-            {
-                Map<String, Object> oldRow = null;
-                if (!streaming)
-                {
-                    oldRow = getRow(user, container, key);
-                    // if row doesn't exist, bail early
-                    if (oldRow == null)
-                        continue;
-                }
-
-                getQueryTable().fireRowTrigger(container, user, TableInfo.TriggerType.DELETE, true, i, null, oldRow, extraScriptContext);
-                Map<String, Object> updatedRow = deleteRow(user, container, oldRow);
-                if (!streaming && updatedRow == null)
-                    continue;
-
-                getQueryTable().fireRowTrigger(container, user, TableInfo.TriggerType.DELETE, false, i, null, updatedRow, extraScriptContext);
-                result.add(updatedRow);
-            }
-            catch (InvalidKeyException ex)
-            {
-                ValidationException vex = new ValidationException(ex.getMessage());
-                errors.addRowError(vex.fillIn(getQueryTable().getPublicSchemaName(), getQueryTable().getName(), key, i));
-            }
-            catch (ValidationException vex)
-            {
-                errors.addRowError(vex.fillIn(getQueryTable().getPublicSchemaName(), getQueryTable().getName(), key, i));
-            }
-            catch (RuntimeValidationException rvex)
-            {
-                ValidationException vex = rvex.getValidationException();
-                errors.addRowError(vex.fillIn(getQueryTable().getPublicSchemaName(), getQueryTable().getName(), key, i));
-            }
-        }
-
-        // Fire triggers, if any, and also throw if there are any errors
-        getQueryTable().fireBatchTrigger(container, user, TableInfo.TriggerType.DELETE, false, errors, extraScriptContext);
-
-        addAuditEvent(user, container,  QueryService.AuditAction.DELETE, configParameters, result, null);
-
-        return result;
-    }
-
-    protected int truncateRows(User user, Container container)
-            throws QueryUpdateServiceException, SQLException
-    {
-        throw new UnsupportedOperationException();
-    }
-
-    @Override
-    public int truncateRows(User user, Container container, @Nullable Map<Enum, Object> configParameters, @Nullable Map<String, Object> extraScriptContext)
-            throws BatchValidationException, QueryUpdateServiceException, SQLException
-    {
-        if (!container.hasPermission(user,AdminPermission.class) && !hasPermission(user, DeletePermission.class))
-            throw new UnauthorizedException("You do not have permission to truncate this table.");
-
-        BatchValidationException errors = new BatchValidationException();
-        errors.setExtraContext(extraScriptContext);
-        getQueryTable().fireBatchTrigger(container, user, TableInfo.TriggerType.TRUNCATE, true, errors, extraScriptContext);
-
-        int result = truncateRows(user, container);
-
-        getQueryTable().fireBatchTrigger(container, user, TableInfo.TriggerType.TRUNCATE, false, errors, extraScriptContext);
-        addAuditEvent(user, container,  QueryService.AuditAction.TRUNCATE, configParameters, null, null);
-
-        return result;
-    }
-
-    @Override
-    public void setBulkLoad(boolean bulkLoad)
-    {
-        _bulkLoad = bulkLoad;
-    }
-
-    @Override
-    public boolean isBulkLoad()
-    {
-        return _bulkLoad;
-    }
-
-    /**
-     * Save uploaded file to dirName directory under file or pipeline root.
-     */
-    public static Object saveFile(Container container, String name, Object value, @Nullable String dirName) throws ValidationException, QueryUpdateServiceException
-    {
-        if (value instanceof MultipartFile)
-        {
-            try
-            {
-                // Once we've found one, write it to disk and replace the row's value with just the File reference to it
-                MultipartFile multipartFile = (MultipartFile)value;
-                if (multipartFile.isEmpty())
-                {
-                    throw new ValidationException("File " + multipartFile.getOriginalFilename() + " for field " + name + " has no content");
-                }
-                File dir = AssayFileWriter.ensureUploadDirectory(container, dirName);
-                File file = AssayFileWriter.findUniqueFileName(multipartFile.getOriginalFilename(), dir);
-                file = checkFileUnderRoot(container, file);
-                multipartFile.transferTo(file);
-                return file;
-            }
-            catch (ExperimentException | IOException e)
-            {
-                throw new QueryUpdateServiceException(e);
-            }
-        }
-        else if (value instanceof SpringAttachmentFile)
-        {
-            SpringAttachmentFile saf = (SpringAttachmentFile)value;
-            try
-            {
-                File dir = AssayFileWriter.ensureUploadDirectory(container, dirName);
-                File file = AssayFileWriter.findUniqueFileName(saf.getFilename(), dir);
-                file = checkFileUnderRoot(container, file);
-                saf.saveTo(file);
-                return file;
-            }
-            catch (IOException | ExperimentException e)
-            {
-                throw new QueryUpdateServiceException(e);
-            }
-        }
-        else
-        {
-            return value;
-        }
-    }
-
-    // For security reasons, make sure the user hasn't tried to reference a file that's not under
-    // the pipeline root. Otherwise, they could get access to any file on the server
-    static File checkFileUnderRoot(Container container, File file) throws ExperimentException
-    {
-        PipeRoot root = PipelineService.get().findPipelineRoot(container);
-        if (root == null)
-            throw new ExperimentException("Pipeline root not available in container " + container.getPath());
-
-        if (!root.isUnderRoot(file))
-        {
-            File resolved = root.resolvePath(file.toString());
-            if (resolved == null)
-                throw new ExperimentException("Cannot reference file '" + file + "' from " + container.getPath());
-
-            // File column values are stored as the absolute resolved path.
-            file = resolved;
-        }
-
-        return file;
-    }
-
-    /**
-     * Is used by the AttachmentDataIterator to point to the location of the serialized
-     * attachment files.
-     */
-    public void setAttachmentDirectory(VirtualFile att)
-    {
-        _att = att;
-    }
-
-    @Nullable
-    protected VirtualFile getAttachmentDirectory()
-    {
-        return _att;
-    }
-
-    /**
-     * QUS instances that allow import of attachments through the AttachmentDataIterator should furnish a factory
-     * implementation in order to resolve the attachment parent on incoming attachment files.
-     * @return
-     */
-    @Nullable
-    protected AttachmentParentFactory getAttachmentParentFactory()
-    {
-        return null;
-    }
-
-    /** Translate between the column name that query is exposing to the column name that actually lives in the database */
-    protected static void aliasColumns(Map<String, String> columnMapping, Map<String, Object> row)
-    {
-        for (Map.Entry<String, String> entry : columnMapping.entrySet())
-        {
-            if (row.containsKey(entry.getValue()) && !row.containsKey(entry.getKey()))
-            {
-                row.put(entry.getKey(), row.get(entry.getValue()));
-            }
-        }
-    }
-
-    /**
-     * The database table has underscores for MV column names, but we expose a column without the underscore.
-     * Therefore, we need to translate between the two sets of column names.
-     * @return database column name -> exposed TableInfo column name
-     */
-    protected static Map<String, String> createMVMapping(Domain domain)
-    {
-        Map<String, String> result = new CaseInsensitiveHashMap<>();
-        if (domain != null)
-        {
-            for (DomainProperty domainProperty : domain.getProperties())
-            {
-                if (domainProperty.isMvEnabled())
-                {
-                    result.put(PropertyStorageSpec.getMvIndicatorStorageColumnName(domainProperty.getPropertyDescriptor()), domainProperty.getName() + MvColumn.MV_INDICATOR_SUFFIX);
-                }
-            }
-        }
-        return result;
-    }
-
-
-    @TestWhen(TestWhen.When.BVT)
-    public static class TestCase extends Assert
-    {
-        static TabLoader getTestData() throws IOException
-        {
-            TabLoader testData = new TabLoader(new StringReader("pk,i,s\n0,0,zero\n1,1,one\n2,2,two"),true);
-            testData.parseAsCSV();
-            testData.getColumns()[0].clazz = Integer.class;
-            testData.getColumns()[1].clazz = Integer.class;
-            testData.getColumns()[2].clazz = String.class;
-            return testData;
-        }
-
-        @BeforeClass
-        public static void createList() throws Exception
-        {
-            if (null == ListService.get())
-                return;
-            deleteList();
-
-            TabLoader testData = getTestData();
-            String hash = GUID.makeHash();
-            User user = TestContext.get().getUser();
-            Container c = JunitUtil.getTestContainer();
-            ListService s = ListService.get();
-            UserSchema lists = (UserSchema)DefaultSchema.get(user, c).getSchema("lists");
-            assertNotNull(lists);
-
-            ListDefinition R = s.createList(c, "R", ListDefinition.KeyType.Integer);
-            R.setKeyName("pk");
-            Domain d = requireNonNull(R.getDomain());
-            for (int i=0 ; i<testData.getColumns().length ; i++)
-            {
-                DomainProperty p = d.addProperty();
-                p.setPropertyURI(d.getName() + hash + "#" + testData.getColumns()[i].name);
-                p.setName(testData.getColumns()[i].name);
-                p.setRangeURI(testData.getColumns()[i].clazz == Integer.class ? PropertyType.INTEGER.getTypeUri() : PropertyType.STRING.getTypeUri());
-            }
-            R.save(user);
-            TableInfo rTableInfo = lists.getTable("R", null);
-            assertNotNull(rTableInfo);
-        }
-
-        public static List<Map<String,Object>> getRows()
-        {
-            User user = TestContext.get().getUser();
-            Container c = JunitUtil.getTestContainer();
-            UserSchema lists = (UserSchema)DefaultSchema.get(user, c).getSchema("lists");
-            TableInfo rTableInfo = requireNonNull(lists.getTable("R", null));
-            return Arrays.asList(new TableSelector(rTableInfo, TableSelector.ALL_COLUMNS, null, new Sort("PK")).getMapArray());
-        }
-
-        @Before
-        public void resetList() throws Exception
-        {
-            if (null == ListService.get())
-                return;
-            User user = TestContext.get().getUser();
-            Container c = JunitUtil.getTestContainer();
-            TableInfo rTableInfo = ((UserSchema)DefaultSchema.get(user, c).getSchema("lists")).getTable("R", null);
-            QueryUpdateService qus = requireNonNull(rTableInfo.getUpdateService());
-            qus.truncateRows(user, c, null, null);
-        }
-
-        @AfterClass
-        public static void deleteList() throws Exception
-        {
-            if (null == ListService.get())
-                return;
-            User user = TestContext.get().getUser();
-            Container c = JunitUtil.getTestContainer();
-            ListService s = ListService.get();
-            Map<String, ListDefinition> m = s.getLists(c);
-            if (m.containsKey("R"))
-                m.get("R").delete(user);
-        }
-
-        void validateDefaultData(List<Map<String,Object>> rows)
-        {
-            assertEquals(rows.size(), 3);
-
-            assertEquals(0, rows.get(0).get("pk"));
-            assertEquals(1, rows.get(1).get("pk"));
-            assertEquals(2, rows.get(2).get("pk"));
-
-            assertEquals(0, rows.get(0).get("i"));
-            assertEquals(1, rows.get(1).get("i"));
-            assertEquals(2, rows.get(2).get("i"));
-
-            assertEquals("zero", rows.get(0).get("s"));
-            assertEquals("one", rows.get(1).get("s"));
-            assertEquals("two", rows.get(2).get("s"));
-        }
-
-        @Test
-        public void INSERT() throws Exception
-        {
-            if (null == ListService.get())
-                return;
-            User user = TestContext.get().getUser();
-            Container c = JunitUtil.getTestContainer();
-            TableInfo rTableInfo = ((UserSchema)DefaultSchema.get(user, c).getSchema("lists")).getTable("R", null);
-            assert(getRows().size()==0);
-            QueryUpdateService qus = requireNonNull(rTableInfo.getUpdateService());
-            BatchValidationException errors = new BatchValidationException();
-            var rows = qus.insertRows(user, c, getTestData().load(), errors, null, null);
-            assertFalse(errors.hasErrors());
-            validateDefaultData(rows);
-            validateDefaultData(getRows());
-
-            qus.insertRows(user, c, getTestData().load(), errors, null, null);
-            assertTrue(errors.hasErrors());
-        }
-
-        @Test
-        public void UPSERT() throws Exception
-        {
-            if (null == ListService.get())
-                return;
-            /* not sure how you use/test ImportOptions.UPSERT
-             * the only row returning QUS method is insertRows(), which doesn't let you specify the InsertOption?
-             */
-        }
-
-        @Test
-        public void IMPORT() throws Exception
-        {
-            if (null == ListService.get())
-                return;
-            User user = TestContext.get().getUser();
-            Container c = JunitUtil.getTestContainer();
-            TableInfo rTableInfo = ((UserSchema)DefaultSchema.get(user, c).getSchema("lists")).getTable("R", null);
-            assert(getRows().size()==0);
-            QueryUpdateService qus = requireNonNull(rTableInfo.getUpdateService());
-            BatchValidationException errors = new BatchValidationException();
-            var count = qus.importRows(user, c, getTestData(), errors, null, null);
-            assertFalse(errors.hasErrors());
-            assert(count == 3);
-            validateDefaultData(getRows());
-
-            qus.importRows(user, c, getTestData(), errors, null, null);
-            assertTrue(errors.hasErrors());
-        }
-
-        @Test
-        public void MERGE() throws Exception
-        {
-            if (null == ListService.get())
-                return;
-            INSERT();
-            assertEquals("Wrong number of rows after INSERT", 3, getRows().size());
-
-            User user = TestContext.get().getUser();
-            Container c = JunitUtil.getTestContainer();
-            TableInfo rTableInfo = ((UserSchema)DefaultSchema.get(user, c).getSchema("lists")).getTable("R", null);
-            QueryUpdateService qus = requireNonNull(rTableInfo.getUpdateService());
-            var mergeRows = new ArrayList<Map<String,Object>>();
-            mergeRows.add(CaseInsensitiveHashMap.of("pk",2,"s","TWO"));
-            mergeRows.add(CaseInsensitiveHashMap.of("pk",3,"s","THREE"));
-            BatchValidationException errors = new BatchValidationException()
-            {
-                @Override
-                public void addRowError(ValidationException vex)
-                {
-                    Logger.getLogger(AbstractQueryUpdateService.class).error("test error", vex);
-                    fail(vex.getMessage());
-                }
-            };
-            int count=0;
-            try (var tx = rTableInfo.getSchema().getScope().ensureTransaction())
-            {
-                var ret = qus.mergeRows(user, c, new ListofMapsDataIterator(mergeRows.get(0).keySet(), mergeRows), errors, null, null);
-                if (!errors.hasErrors())
-                {
-                    tx.commit();
-                    count = ret;
-                }
-            }
-            assertFalse("mergeRows error(s): " + errors.getMessage(), errors.hasErrors());
-            assertEquals(count,2);
-            var rows = getRows();
-            // test existing row value is updated
-            assertEquals("TWO", rows.get(2).get("s"));
-            // test existing row value is not updated
-            assertEquals(2, rows.get(2).get("i"));
-            // test new row
-            assertEquals("THREE", rows.get(3).get("s"));
-            assertNull(rows.get(3).get("i"));
-        }
-
-        @Test
-        public void REPLACE() throws Exception
-        {
-            if (null == ListService.get())
-                return;
-            assert(getRows().size()==0);
-            INSERT();
-
-            User user = TestContext.get().getUser();
-            Container c = JunitUtil.getTestContainer();
-            TableInfo rTableInfo = ((UserSchema)DefaultSchema.get(user, c).getSchema("lists")).getTable("R", null);
-            QueryUpdateService qus = requireNonNull(rTableInfo.getUpdateService());
-            var mergeRows = new ArrayList<Map<String,Object>>();
-            mergeRows.add(CaseInsensitiveHashMap.of("pk",2,"s","TWO"));
-            mergeRows.add(CaseInsensitiveHashMap.of("pk",3,"s","THREE"));
-            DataIteratorContext context = new DataIteratorContext();
-            context.setInsertOption(InsertOption.REPLACE);
-            var count = qus.loadRows(user, c, new ListofMapsDataIterator(mergeRows.get(0).keySet(), mergeRows), context, null);
-            assertFalse(context.getErrors().hasErrors());
-            assertEquals(count,2);
-            var rows = getRows();
-            // test existing row value is updated
-            assertEquals("TWO", rows.get(2).get("s"));
-            // test existing row value is updated
-            assertNull(rows.get(2).get("i"));
-            // test new row
-            assertEquals("THREE", rows.get(3).get("s"));
-            assertNull(rows.get(3).get("i"));
-        }
-
-        @Test
-        public void IMPORT_IDENTITY()
-        {
-            if (null == ListService.get())
-                return;
-            // TODO
-        }
-    }
-}
+/*
+ * Copyright (c) 2008-2019 LabKey Corporation
+ *
+ * Licensed under the Apache License, Version 2.0 (the "License");
+ * you may not use this file except in compliance with the License.
+ * You may obtain a copy of the License at
+ *
+ *     http://www.apache.org/licenses/LICENSE-2.0
+ *
+ * Unless required by applicable law or agreed to in writing, software
+ * distributed under the License is distributed on an "AS IS" BASIS,
+ * WITHOUT WARRANTIES OR CONDITIONS OF ANY KIND, either express or implied.
+ * See the License for the specific language governing permissions and
+ * limitations under the License.
+ */
+package org.labkey.api.query;
+
+import org.apache.commons.beanutils.ConversionException;
+import org.apache.commons.beanutils.ConvertUtils;
+import org.apache.commons.lang3.StringUtils;
+import org.apache.log4j.Logger;
+import org.jetbrains.annotations.NotNull;
+import org.jetbrains.annotations.Nullable;
+import org.junit.AfterClass;
+import org.junit.Assert;
+import org.junit.Before;
+import org.junit.BeforeClass;
+import org.junit.Test;
+import org.labkey.api.assay.AssayFileWriter;
+import org.labkey.api.attachments.AttachmentFile;
+import org.labkey.api.attachments.AttachmentParentFactory;
+import org.labkey.api.attachments.SpringAttachmentFile;
+import org.labkey.api.audit.AuditLogService;
+import org.labkey.api.audit.TransactionAuditProvider;
+import org.labkey.api.collections.ArrayListMap;
+import org.labkey.api.collections.CaseInsensitiveHashMap;
+import org.labkey.api.collections.CaseInsensitiveHashSet;
+import org.labkey.api.collections.Sets;
+import org.labkey.api.data.ColumnInfo;
+import org.labkey.api.data.Container;
+import org.labkey.api.data.ContainerManager;
+import org.labkey.api.data.DbScope;
+import org.labkey.api.data.DbSequenceManager;
+import org.labkey.api.data.ImportAliasable;
+import org.labkey.api.data.MultiValuedForeignKey;
+import org.labkey.api.data.PropertyStorageSpec;
+import org.labkey.api.data.RuntimeSQLException;
+import org.labkey.api.data.Sort;
+import org.labkey.api.data.TableInfo;
+import org.labkey.api.data.TableSelector;
+import org.labkey.api.data.UpdateableTableInfo;
+import org.labkey.api.data.dialect.SqlDialect;
+import org.labkey.api.dataiterator.AttachmentDataIterator;
+import org.labkey.api.dataiterator.DataIterator;
+import org.labkey.api.dataiterator.DataIteratorBuilder;
+import org.labkey.api.dataiterator.DataIteratorContext;
+import org.labkey.api.dataiterator.DataIteratorUtil;
+import org.labkey.api.dataiterator.DetailedAuditLogDataIterator;
+import org.labkey.api.dataiterator.ExistingRecordDataIterator;
+import org.labkey.api.dataiterator.ListofMapsDataIterator;
+import org.labkey.api.dataiterator.LoggingDataIterator;
+import org.labkey.api.dataiterator.MapDataIterator;
+import org.labkey.api.dataiterator.Pump;
+import org.labkey.api.dataiterator.StandardDataIteratorBuilder;
+import org.labkey.api.dataiterator.TriggerDataBuilderHelper;
+import org.labkey.api.dataiterator.WrapperDataIterator;
+import org.labkey.api.exceptions.OptimisticConflictException;
+import org.labkey.api.exp.ExperimentException;
+import org.labkey.api.exp.MvColumn;
+import org.labkey.api.exp.PropertyType;
+import org.labkey.api.exp.list.ListDefinition;
+import org.labkey.api.exp.list.ListService;
+import org.labkey.api.exp.property.Domain;
+import org.labkey.api.exp.property.DomainProperty;
+import org.labkey.api.gwt.client.AuditBehaviorType;
+import org.labkey.api.pipeline.PipeRoot;
+import org.labkey.api.pipeline.PipelineService;
+import org.labkey.api.reader.TabLoader;
+import org.labkey.api.security.User;
+import org.labkey.api.security.UserPrincipal;
+import org.labkey.api.security.permissions.AdminPermission;
+import org.labkey.api.security.permissions.DeletePermission;
+import org.labkey.api.security.permissions.InsertPermission;
+import org.labkey.api.security.permissions.Permission;
+import org.labkey.api.security.permissions.ReadPermission;
+import org.labkey.api.security.permissions.UpdatePermission;
+import org.labkey.api.test.TestWhen;
+import org.labkey.api.util.GUID;
+import org.labkey.api.util.JunitUtil;
+import org.labkey.api.util.TestContext;
+import org.labkey.api.view.NotFoundException;
+import org.labkey.api.view.UnauthorizedException;
+import org.labkey.api.writer.VirtualFile;
+import org.springframework.web.multipart.MultipartFile;
+
+import java.io.File;
+import java.io.IOException;
+import java.io.StringReader;
+import java.sql.SQLException;
+import java.util.ArrayList;
+import java.util.Arrays;
+import java.util.List;
+import java.util.Map;
+import java.util.Set;
+
+import static java.util.Objects.requireNonNull;
+import static org.labkey.api.audit.TransactionAuditProvider.DB_SEQUENCE_NAME;
+import static org.labkey.api.dataiterator.DetailedAuditLogDataIterator.AuditConfigs.AuditBehavior;
+import static org.labkey.api.dataiterator.DetailedAuditLogDataIterator.AuditConfigs.AuditUserComment;
+
+public abstract class AbstractQueryUpdateService implements QueryUpdateService
+{
+    private TableInfo _queryTable = null;
+    private boolean _bulkLoad = false;
+    private CaseInsensitiveHashMap<ColumnInfo> _columnImportMap = null;
+    private VirtualFile _att = null;
+
+    /* AbstractQueryUpdateService is generally responsible for some shared functionality
+     *   - triggers
+     *   - coercion/validation
+     *   - detailed logging
+     *   - attachements
+     *
+     *  If a subclass wants to disable some of these features (w/o subclassing), put flags here...
+    */
+    protected boolean _enableExistingRecordsDataIterator = true;
+
+    protected AbstractQueryUpdateService(TableInfo queryTable)
+    {
+        if (queryTable == null)
+            throw new IllegalArgumentException();
+        _queryTable = queryTable;
+    }
+
+    protected TableInfo getQueryTable()
+    {
+        return _queryTable;
+    }
+
+    @Override
+    public boolean hasPermission(@NotNull UserPrincipal user, Class<? extends Permission> acl)
+    {
+        return getQueryTable().hasPermission(user, acl);
+    }
+
+    protected abstract Map<String, Object> getRow(User user, Container container, Map<String, Object> keys)
+            throws InvalidKeyException, QueryUpdateServiceException, SQLException;
+
+    @Override
+    public List<Map<String, Object>> getRows(User user, Container container, List<Map<String, Object>> keys)
+            throws InvalidKeyException, QueryUpdateServiceException, SQLException
+    {
+        if (!hasPermission(user, ReadPermission.class))
+            throw new UnauthorizedException("You do not have permission to read data from this table.");
+
+        List<Map<String, Object>> result = new ArrayList<>();
+        for (Map<String, Object> rowKeys : keys)
+        {
+            Map<String, Object> row = getRow(user, container, rowKeys);
+            if (row != null)
+                result.add(row);
+        }
+        return result;
+    }
+
+    public static TransactionAuditProvider.TransactionAuditEvent createTransactionAuditEvent(Container container, QueryService.AuditAction auditAction)
+    {
+        long auditId = DbSequenceManager.get(ContainerManager.getRoot(), DB_SEQUENCE_NAME).next();
+        return new TransactionAuditProvider.TransactionAuditEvent(container.getId(), auditAction, auditId);
+    }
+
+    public static void addTransactionAuditEvent(DbScope.Transaction transaction,  User user, TransactionAuditProvider.TransactionAuditEvent auditEvent)
+    {
+        UserSchema schema = AuditLogService.getAuditLogSchema(user, ContainerManager.getRoot());
+
+        if (schema != null)
+        {
+            // This is a little hack to ensure that the audit table has actually been created and gets put into the table cache by the time the
+            // pre-commit task is executed.  Otherwise, since the creation of the table happens while within the commit for the
+            // outermost transaction, it looks like there is a close that hasn't happened when trying to commit the transaction for creating the
+            // table.
+            schema.getTable(auditEvent.getEventType(), false);
+
+            transaction.addCommitTask(() -> AuditLogService.get().addEvent(user, auditEvent), DbScope.CommitTaskOption.PRECOMMIT);
+
+            transaction.setAuditId(auditEvent.getRowId());
+        }
+    }
+
+    protected final DataIteratorContext getDataIteratorContext(BatchValidationException errors, InsertOption forImport, Map<Enum, Object> configParameters)
+    {
+        if (null == errors)
+            errors = new BatchValidationException();
+        DataIteratorContext context = new DataIteratorContext(errors);
+        context.setInsertOption(forImport);
+        context.setConfigParameters(configParameters);
+        configureDataIteratorContext(context);
+        return context;
+    }
+
+    /**
+     *  if QUS want to use something other than PK's to select existing rows for merge it can override this method
+     * Used only for generating  ExistingRecordDataIterator at the moment
+     */
+    protected Set<String> getSelectKeys(DataIteratorContext context)
+    {
+        if (!context.getAlternateKeys().isEmpty())
+            return context.getAlternateKeys();
+        return null;
+    }
+
+    /*
+     * construct the core DataIterator transformation pipeline for this table, may be just StandardDataIteratorBuilder.
+     * does NOT handle triggers or the insert/update iterator.
+     */
+    public DataIteratorBuilder createImportDIB(User user, Container container, DataIteratorBuilder data, DataIteratorContext context)
+    {
+        DataIteratorBuilder dib = StandardDataIteratorBuilder.forInsert(getQueryTable(), data, container, user);
+        if (_enableExistingRecordsDataIterator)
+        {
+            // some tables need to generate PK's, so they need to add ExistingRecordDataIterator in persistRows() (after generating PK, before inserting)
+            dib = ExistingRecordDataIterator.createBuilder(dib, getQueryTable(), getSelectKeys(context));
+        }
+        dib = ((UpdateableTableInfo)getQueryTable()).persistRows(dib, context);
+        dib = AttachmentDataIterator.getAttachmentDataIteratorBuilder(getQueryTable(), dib, user, context.getInsertOption().batch ? getAttachmentDirectory() : null, container, getAttachmentParentFactory());
+        dib = DetailedAuditLogDataIterator.getDataIteratorBuilder(getQueryTable(), dib, context.getInsertOption() == InsertOption.MERGE ? QueryService.AuditAction.MERGE : QueryService.AuditAction.INSERT, user, container);
+        return dib;
+    }
+
+
+    /**
+     * Implementation to use insertRows() while we migrate to using DIB for all code paths
+     *
+     * DataIterator should/must use same error collection as passed in
+     */
+    @Deprecated
+    protected int _importRowsUsingInsertRows(User user, Container container, DataIterator rows, BatchValidationException errors, Map<String, Object> extraScriptContext)
+    {
+        MapDataIterator mapIterator = DataIteratorUtil.wrapMap(rows, true);
+        List<Map<String, Object>> list = new ArrayList<>();
+        List<Map<String, Object>> ret;
+        Exception rowException;
+
+        try
+        {
+            while (mapIterator.next())
+                list.add(mapIterator.getMap());
+            ret = insertRows(user, container, list, errors, null, extraScriptContext);
+            if (errors.hasErrors())
+                return 0;
+            return ret.size();
+        }
+        catch (BatchValidationException x)
+        {
+            assert x == errors;
+            assert x.hasErrors();
+            return 0;
+        }
+        catch (QueryUpdateServiceException | DuplicateKeyException | SQLException x)
+        {
+            rowException = x;
+        }
+        finally
+        {
+            DataIteratorUtil.closeQuietly(mapIterator);
+        }
+        errors.addRowError(new ValidationException(rowException.getMessage()));
+        return 0;
+    }
+
+
+    protected int _importRowsUsingDIB(User user, Container container, DataIteratorBuilder in, @Nullable final ArrayList<Map<String, Object>> outputRows, DataIteratorContext context, @Nullable Map<String, Object> extraScriptContext)
+    {
+        if (!hasPermission(user, InsertPermission.class))
+            throw new UnauthorizedException("You do not have permission to insert data into this table.");
+
+        context.getErrors().setExtraContext(extraScriptContext);
+        if (extraScriptContext != null)
+        {
+            context.setDataSource((String) extraScriptContext.get(DataIteratorUtil.DATA_SOURCE));
+        }
+
+        in = preTriggerDataIterator(in, context);
+
+        boolean hasTableScript = hasTableScript(container);
+        TriggerDataBuilderHelper helper = new TriggerDataBuilderHelper(getQueryTable(), container, user, extraScriptContext, context.getInsertOption().useImportAliases);
+        if (hasTableScript)
+            in = helper.before(in);
+        DataIteratorBuilder importDIB = createImportDIB(user, container, in, context);
+        DataIteratorBuilder out = importDIB;
+        if (hasTableScript)
+            out = helper.after(importDIB);
+
+        out = postTriggerDataIterator(out, context);
+
+        if (hasTableScript)
+        {
+            context.setFailFast(false);
+            context.setMaxRowErrors(Math.max(context.getMaxRowErrors(),1000));
+        }
+        int count = _pump(out, outputRows, context);
+
+        if (context.getErrors().hasErrors())
+            return 0;
+        else
+        {
+            getQueryTable().getAuditHandler().addSummaryAuditEvent(user, container, getQueryTable(), QueryService.AuditAction.INSERT, count);
+            return count;
+        }
+    }
+
+    protected DataIteratorBuilder preTriggerDataIterator(DataIteratorBuilder in, DataIteratorContext context)
+    {
+        return in;
+    }
+
+    protected DataIteratorBuilder postTriggerDataIterator(DataIteratorBuilder out, DataIteratorContext context)
+    {
+        return out;
+    }
+
+
+    /** this is extracted so subclasses can add wrap */
+    protected int _pump(DataIteratorBuilder etl, final @Nullable ArrayList<Map<String, Object>> rows,  DataIteratorContext context)
+    {
+        DataIterator it = etl.getDataIterator(context);
+
+        try
+        {
+            if (null != rows)
+            {
+                MapDataIterator maps = DataIteratorUtil.wrapMap(it, false);
+                it = new WrapperDataIterator(maps)
+                {
+                    @Override
+                    public boolean next() throws BatchValidationException
+                    {
+                        boolean ret = super.next();
+                        if (ret)
+                            rows.add(((MapDataIterator)_delegate).getMap());
+                        return ret;
+                    }
+                };
+            }
+
+            Pump pump = new Pump(it, context);
+            pump.run();
+
+            return pump.getRowCount();
+        }
+        finally
+        {
+            DataIteratorUtil.closeQuietly(it);
+        }
+    }
+
+    /* can be used for simple book keeping tasks, per row processing belongs in a data iterator */
+    protected void afterInsertUpdate(int count, BatchValidationException errors)
+    {}
+
+    @Override
+    public int loadRows(User user, Container container, DataIteratorBuilder rows, DataIteratorContext context, @Nullable Map<String, Object> extraScriptContext)
+    {
+        configureDataIteratorContext(context);
+        int count = _importRowsUsingDIB(user, container, rows, null, context, extraScriptContext);
+        afterInsertUpdate(count, context.getErrors());
+        return count;
+    }
+
+    @Override
+    public int importRows(User user, Container container, DataIteratorBuilder rows, BatchValidationException errors, Map<Enum, Object> configParameters, @Nullable Map<String, Object> extraScriptContext)
+    {
+        DataIteratorContext context = getDataIteratorContext(errors, InsertOption.IMPORT, configParameters);
+        int count = _importRowsUsingInsertRows(user, container, rows.getDataIterator(context), errors, extraScriptContext);
+        afterInsertUpdate(count, errors);
+        return count;
+    }
+
+    @Override
+    public int mergeRows(User user, Container container, DataIteratorBuilder rows, BatchValidationException errors, @Nullable Map<Enum, Object> configParameters, Map<String, Object> extraScriptContext)
+    {
+        throw new UnsupportedOperationException("merge is not supported for all tables");
+    }
+
+    private boolean hasTableScript(Container container)
+    {
+        return getQueryTable().hasTriggers(container);
+    }
+
+
+    protected Map<String, Object> insertRow(User user, Container container, Map<String, Object> row)
+        throws DuplicateKeyException, ValidationException, QueryUpdateServiceException, SQLException
+    {
+        throw new UnsupportedOperationException("Not implemented by this QueryUpdateService");
+    }
+
+
+    protected @Nullable List<Map<String, Object>> _insertRowsUsingDIB(User user, Container container, List<Map<String, Object>> rows,
+                                                      DataIteratorContext context, @Nullable Map<String, Object> extraScriptContext)
+    {
+        if (!hasPermission(user, InsertPermission.class))
+            throw new UnauthorizedException("You do not have permission to insert data into this table.");
+
+        DataIterator di = _toDataIterator(getClass().getSimpleName() + ".insertRows()", rows);
+        DataIteratorBuilder dib = new DataIteratorBuilder.Wrapper(di);
+        ArrayList<Map<String,Object>> outputRows = new ArrayList<>();
+        int count = _importRowsUsingDIB(user, container, dib, outputRows, context, extraScriptContext);
+        afterInsertUpdate(count, context.getErrors());
+
+        if (context.getErrors().hasErrors())
+            return null;
+
+        return outputRows;
+    }
+
+
+    protected DataIterator _toDataIterator(String debugName, List<Map<String, Object>> rows)
+    {
+        // TODO probably can't assume all rows have all columns
+        // TODO can we assume that all rows refer to columns consistently? (not PTID and MouseId for the same column)
+        // TODO optimize ArrayListMap?
+        Set<String> colNames;
+
+        if (rows.size() > 0 && rows.get(0) instanceof ArrayListMap)
+        {
+            colNames = ((ArrayListMap)rows.get(0)).getFindMap().keySet();
+        }
+        else
+        {
+            // Preserve casing by using wrapped CaseInsensitiveHashMap instead of CaseInsensitiveHashSet
+            colNames = Sets.newCaseInsensitiveHashSet();
+            for (Map<String,Object> row : rows)
+                colNames.addAll(row.keySet());
+        }
+
+        ListofMapsDataIterator maps = new ListofMapsDataIterator(colNames, rows);
+        maps.setDebugName(debugName);
+        return LoggingDataIterator.wrap((DataIterator)maps);
+    }
+
+
+    /** @deprecated switch to using DIB based method */
+    @Deprecated
+    protected List<Map<String, Object>> _insertRowsUsingInsertRow(User user, Container container, List<Map<String, Object>> rows, BatchValidationException errors, Map<String, Object> extraScriptContext)
+            throws DuplicateKeyException, BatchValidationException, QueryUpdateServiceException, SQLException
+    {
+        if (!hasPermission(user, InsertPermission.class))
+            throw new UnauthorizedException("You do not have permission to insert data into this table.");
+
+        boolean hasTableScript = hasTableScript(container);
+
+        errors.setExtraContext(extraScriptContext);
+        if (hasTableScript)
+            getQueryTable().fireBatchTrigger(container, user, TableInfo.TriggerType.INSERT, true, errors, extraScriptContext);
+
+        List<Map<String, Object>> result = new ArrayList<>(rows.size());
+        for (int i = 0; i < rows.size(); i++)
+        {
+            Map<String, Object> row = rows.get(i);
+            row = normalizeColumnNames(row);
+            try
+            {
+                row = coerceTypes(row);
+                if (hasTableScript)
+                {
+                    getQueryTable().fireRowTrigger(container, user, TableInfo.TriggerType.INSERT, true, i, row, null, extraScriptContext);
+                }
+                row = insertRow(user, container, row);
+                if (row == null)
+                    continue;
+
+                if (hasTableScript)
+                    getQueryTable().fireRowTrigger(container, user, TableInfo.TriggerType.INSERT, false, i, row, null, extraScriptContext);
+                result.add(row);
+            }
+            catch (SQLException sqlx)
+            {
+                if (StringUtils.startsWith(sqlx.getSQLState(), "22") || RuntimeSQLException.isConstraintException(sqlx))
+                {
+                    ValidationException vex = new ValidationException(sqlx.getMessage());
+                    vex.fillIn(getQueryTable().getPublicSchemaName(), getQueryTable().getName(), row, i+1);
+                    errors.addRowError(vex);
+                }
+                else if (SqlDialect.isTransactionException(sqlx) && errors.hasErrors())
+                {
+                    // if we already have some errors, just break
+                    break;
+                }
+                else
+                {
+                    throw sqlx;
+                }
+            }
+            catch (ValidationException vex)
+            {
+                errors.addRowError(vex.fillIn(getQueryTable().getPublicSchemaName(), getQueryTable().getName(), row, i));
+            }
+            catch (RuntimeValidationException rvex)
+            {
+                ValidationException vex = rvex.getValidationException();
+                errors.addRowError(vex.fillIn(getQueryTable().getPublicSchemaName(), getQueryTable().getName(), row, i));
+            }
+        }
+
+        if (hasTableScript)
+            getQueryTable().fireBatchTrigger(container, user, TableInfo.TriggerType.INSERT, false, errors, extraScriptContext);
+
+        addAuditEvent(user, container, QueryService.AuditAction.INSERT, null, result, null);
+
+        return result;
+    }
+
+    protected void addAuditEvent(User user, Container container, QueryService.AuditAction auditAction, @Nullable Map<Enum, Object> configParameters, @Nullable List<Map<String, Object>> rows, @Nullable List<Map<String, Object>> existingRows)
+    {
+        if (!isBulkLoad())
+        {
+            AuditBehaviorType auditBehavior = configParameters != null ? (AuditBehaviorType) configParameters.get(AuditBehavior) : null;
+            String userComment = configParameters == null ? null : (String) configParameters.get(AuditUserComment);
+            getQueryTable().getAuditHandler().addAuditEvent(user, container, getQueryTable(), auditBehavior, userComment, auditAction, rows, existingRows);
+        }
+    }
+
+    private Map<String, Object> normalizeColumnNames(Map<String, Object> row)
+    {
+        if(_columnImportMap == null)
+        {
+            _columnImportMap = (CaseInsensitiveHashMap<ColumnInfo>)ImportAliasable.Helper.createImportMap(getQueryTable().getColumns(), false);
+        }
+
+        Map<String, Object> newRow = new CaseInsensitiveHashMap<>();
+        CaseInsensitiveHashSet columns = new CaseInsensitiveHashSet();
+        columns.addAll(row.keySet());
+
+        String newName;
+        for(String key : row.keySet())
+        {
+            if(_columnImportMap.containsKey(key))
+            {
+                //it is possible for a normalized name to conflict with an existing property.  if so, defer to the original
+                newName = _columnImportMap.get(key).getName();
+                if(!columns.contains(newName)){
+                    newRow.put(newName, row.get(key));
+                    continue;
+                }
+            }
+            newRow.put(key, row.get(key));
+        }
+
+        return newRow;
+    }
+
+    @Override
+    public List<Map<String, Object>> insertRows(User user, Container container, List<Map<String, Object>> rows, BatchValidationException errors, @Nullable Map<Enum, Object> configParameters, Map<String, Object> extraScriptContext)
+            throws DuplicateKeyException, QueryUpdateServiceException, SQLException
+    {
+        try
+        {
+            List<Map<String,Object>> ret = _insertRowsUsingInsertRow(user, container, rows, errors, extraScriptContext);
+            afterInsertUpdate(null==ret?0:ret.size(), errors);
+            if (errors.hasErrors())
+                return null;
+            return ret;
+        }
+        catch (BatchValidationException x)
+        {
+            assert x == errors;
+            assert x.hasErrors();
+        }
+        return null;
+    }
+
+
+    /** Attempt to make the passed in types match the expected types so the script doesn't have to do the conversion */
+    @Deprecated
+    protected Map<String, Object> coerceTypes(Map<String, Object> row)
+    {
+        Map<String, Object> result = new CaseInsensitiveHashMap<>(row.size());
+        Map<String, ColumnInfo> columnMap = ImportAliasable.Helper.createImportMap(_queryTable.getColumns(), true);
+        for (Map.Entry<String, Object> entry : row.entrySet())
+        {
+            ColumnInfo col = columnMap.get(entry.getKey());
+
+            Object value = entry.getValue();
+            if (col != null && value != null &&
+                    !col.getJavaObjectClass().isInstance(value) &&
+                    !(value instanceof AttachmentFile) &&
+                    !(value instanceof MultipartFile) &&
+                    !(value instanceof String[]) &&
+                    !(col.getFk() instanceof MultiValuedForeignKey))
+            {
+                try
+                {
+                    value = ConvertUtils.convert(value.toString(), col.getJavaObjectClass());
+                }
+                catch (ConversionException e)
+                {
+                    // That's OK, the transformation script may be able to fix up the value before it gets inserted
+                }
+            }
+            result.put(entry.getKey(), value);
+        }
+        return result;
+    }
+
+    protected abstract Map<String, Object> updateRow(User user, Container container, Map<String, Object> row, @NotNull Map<String, Object> oldRow)
+            throws InvalidKeyException, ValidationException, QueryUpdateServiceException, SQLException;
+
+    @Override
+    public List<Map<String, Object>> updateRows(User user, Container container, List<Map<String, Object>> rows, List<Map<String, Object>> oldKeys, @Nullable Map<Enum, Object> configParameters, Map<String, Object> extraScriptContext)
+            throws InvalidKeyException, BatchValidationException, QueryUpdateServiceException, SQLException
+    {
+        if (!hasPermission(user, UpdatePermission.class))
+            throw new UnauthorizedException("You do not have permission to update data in this table.");
+
+        if (oldKeys != null && rows.size() != oldKeys.size())
+            throw new IllegalArgumentException("rows and oldKeys are required to be the same length, but were " + rows.size() + " and " + oldKeys + " in length, respectively");
+
+        BatchValidationException errors = new BatchValidationException();
+        errors.setExtraContext(extraScriptContext);
+        getQueryTable().fireBatchTrigger(container, user, TableInfo.TriggerType.UPDATE, true, errors, extraScriptContext);
+
+        List<Map<String, Object>> result = new ArrayList<>(rows.size());
+        List<Map<String, Object>> oldRows = new ArrayList<>(rows.size());
+        // TODO: Support update/delete without selecting the existing row -- unfortunately, we currently get the existing row to check its container matches the incoming container
+        boolean streaming = false; //_queryTable.canStreamTriggers(container) && _queryTable.getAuditBehavior() != AuditBehaviorType.NONE;
+
+        for (int i = 0; i < rows.size(); i++)
+        {
+            Map<String, Object> row = rows.get(i);
+            row = coerceTypes(row);
+            try
+            {
+                Map<String, Object> oldKey = oldKeys == null ? row : oldKeys.get(i);
+                Map<String, Object> oldRow = null;
+                if (!streaming)
+                {
+                    oldRow = getRow(user, container, oldKey);
+                    if (oldRow == null)
+                        throw new NotFoundException("The existing row was not found.");
+                }
+
+                getQueryTable().fireRowTrigger(container, user, TableInfo.TriggerType.UPDATE, true, i, row, oldRow, extraScriptContext);
+                Map<String, Object> updatedRow = updateRow(user, container, row, oldRow);
+                if (!streaming && updatedRow == null)
+                    continue;
+
+                getQueryTable().fireRowTrigger(container, user, TableInfo.TriggerType.UPDATE, false, i, updatedRow, oldRow, extraScriptContext);
+                if (!streaming)
+                {
+                    result.add(updatedRow);
+                    oldRows.add(oldRow);
+                }
+            }
+            catch (ValidationException vex)
+            {
+                errors.addRowError(vex.fillIn(getQueryTable().getPublicSchemaName(), getQueryTable().getName(), row, i));
+            }
+            catch (RuntimeValidationException rvex)
+            {
+                ValidationException vex = rvex.getValidationException();
+                errors.addRowError(vex.fillIn(getQueryTable().getPublicSchemaName(), getQueryTable().getName(), row, i));
+            }
+            catch (OptimisticConflictException e)
+            {
+                errors.addRowError(new ValidationException("Unable to update. Row may have been deleted."));
+            }
+        }
+
+        // Fire triggers, if any, and also throw if there are any errors
+        getQueryTable().fireBatchTrigger(container, user, TableInfo.TriggerType.UPDATE, false, errors, extraScriptContext);
+        afterInsertUpdate(null==result?0:result.size(), errors);
+
+        if (errors.hasErrors())
+            throw errors;
+
+        addAuditEvent(user, container, QueryService.AuditAction.UPDATE, configParameters, result, oldRows);
+
+        return result;
+    }
+
+    protected abstract Map<String, Object> deleteRow(User user, Container container, Map<String, Object> oldRow)
+            throws InvalidKeyException, ValidationException, QueryUpdateServiceException, SQLException;
+    
+    @Override
+    public List<Map<String, Object>> deleteRows(User user, Container container, List<Map<String, Object>> keys, @Nullable Map<Enum, Object> configParameters, @Nullable Map<String, Object> extraScriptContext)
+            throws InvalidKeyException, BatchValidationException, QueryUpdateServiceException, SQLException
+    {
+        if (!hasPermission(user, DeletePermission.class))
+            throw new UnauthorizedException("You do not have permission to delete data from this table.");
+
+        BatchValidationException errors = new BatchValidationException();
+        errors.setExtraContext(extraScriptContext);
+        getQueryTable().fireBatchTrigger(container, user, TableInfo.TriggerType.DELETE, true, errors, extraScriptContext);
+
+        // TODO: Support update/delete without selecting the existing row -- unfortunately, we currently get the existing row to check its container matches the incoming container
+        boolean streaming = false; //_queryTable.canStreamTriggers(container) && _queryTable.getAuditBehavior() != AuditBehaviorType.NONE;
+
+        List<Map<String, Object>> result = new ArrayList<>(keys.size());
+        for (int i = 0; i < keys.size(); i++)
+        {
+            Map<String, Object> key = keys.get(i);
+            try
+            {
+                Map<String, Object> oldRow = null;
+                if (!streaming)
+                {
+                    oldRow = getRow(user, container, key);
+                    // if row doesn't exist, bail early
+                    if (oldRow == null)
+                        continue;
+                }
+
+                getQueryTable().fireRowTrigger(container, user, TableInfo.TriggerType.DELETE, true, i, null, oldRow, extraScriptContext);
+                Map<String, Object> updatedRow = deleteRow(user, container, oldRow);
+                if (!streaming && updatedRow == null)
+                    continue;
+
+                getQueryTable().fireRowTrigger(container, user, TableInfo.TriggerType.DELETE, false, i, null, updatedRow, extraScriptContext);
+                result.add(updatedRow);
+            }
+            catch (InvalidKeyException ex)
+            {
+                ValidationException vex = new ValidationException(ex.getMessage());
+                errors.addRowError(vex.fillIn(getQueryTable().getPublicSchemaName(), getQueryTable().getName(), key, i));
+            }
+            catch (ValidationException vex)
+            {
+                errors.addRowError(vex.fillIn(getQueryTable().getPublicSchemaName(), getQueryTable().getName(), key, i));
+            }
+            catch (RuntimeValidationException rvex)
+            {
+                ValidationException vex = rvex.getValidationException();
+                errors.addRowError(vex.fillIn(getQueryTable().getPublicSchemaName(), getQueryTable().getName(), key, i));
+            }
+        }
+
+        // Fire triggers, if any, and also throw if there are any errors
+        getQueryTable().fireBatchTrigger(container, user, TableInfo.TriggerType.DELETE, false, errors, extraScriptContext);
+
+        addAuditEvent(user, container,  QueryService.AuditAction.DELETE, configParameters, result, null);
+
+        return result;
+    }
+
+    protected int truncateRows(User user, Container container)
+            throws QueryUpdateServiceException, SQLException
+    {
+        throw new UnsupportedOperationException();
+    }
+
+    @Override
+    public int truncateRows(User user, Container container, @Nullable Map<Enum, Object> configParameters, @Nullable Map<String, Object> extraScriptContext)
+            throws BatchValidationException, QueryUpdateServiceException, SQLException
+    {
+        if (!container.hasPermission(user,AdminPermission.class) && !hasPermission(user, DeletePermission.class))
+            throw new UnauthorizedException("You do not have permission to truncate this table.");
+
+        BatchValidationException errors = new BatchValidationException();
+        errors.setExtraContext(extraScriptContext);
+        getQueryTable().fireBatchTrigger(container, user, TableInfo.TriggerType.TRUNCATE, true, errors, extraScriptContext);
+
+        int result = truncateRows(user, container);
+
+        getQueryTable().fireBatchTrigger(container, user, TableInfo.TriggerType.TRUNCATE, false, errors, extraScriptContext);
+        addAuditEvent(user, container,  QueryService.AuditAction.TRUNCATE, configParameters, null, null);
+
+        return result;
+    }
+
+    @Override
+    public void setBulkLoad(boolean bulkLoad)
+    {
+        _bulkLoad = bulkLoad;
+    }
+
+    @Override
+    public boolean isBulkLoad()
+    {
+        return _bulkLoad;
+    }
+
+    /**
+     * Save uploaded file to dirName directory under file or pipeline root.
+     */
+    public static Object saveFile(Container container, String name, Object value, @Nullable String dirName) throws ValidationException, QueryUpdateServiceException
+    {
+        if (value instanceof MultipartFile)
+        {
+            try
+            {
+                // Once we've found one, write it to disk and replace the row's value with just the File reference to it
+                MultipartFile multipartFile = (MultipartFile)value;
+                if (multipartFile.isEmpty())
+                {
+                    throw new ValidationException("File " + multipartFile.getOriginalFilename() + " for field " + name + " has no content");
+                }
+                File dir = AssayFileWriter.ensureUploadDirectory(container, dirName);
+                File file = AssayFileWriter.findUniqueFileName(multipartFile.getOriginalFilename(), dir);
+                file = checkFileUnderRoot(container, file);
+                multipartFile.transferTo(file);
+                return file;
+            }
+            catch (ExperimentException | IOException e)
+            {
+                throw new QueryUpdateServiceException(e);
+            }
+        }
+        else if (value instanceof SpringAttachmentFile)
+        {
+            SpringAttachmentFile saf = (SpringAttachmentFile)value;
+            try
+            {
+                File dir = AssayFileWriter.ensureUploadDirectory(container, dirName);
+                File file = AssayFileWriter.findUniqueFileName(saf.getFilename(), dir);
+                file = checkFileUnderRoot(container, file);
+                saf.saveTo(file);
+                return file;
+            }
+            catch (IOException | ExperimentException e)
+            {
+                throw new QueryUpdateServiceException(e);
+            }
+        }
+        else
+        {
+            return value;
+        }
+    }
+
+    // For security reasons, make sure the user hasn't tried to reference a file that's not under
+    // the pipeline root. Otherwise, they could get access to any file on the server
+    static File checkFileUnderRoot(Container container, File file) throws ExperimentException
+    {
+        PipeRoot root = PipelineService.get().findPipelineRoot(container);
+        if (root == null)
+            throw new ExperimentException("Pipeline root not available in container " + container.getPath());
+
+        if (!root.isUnderRoot(file))
+        {
+            File resolved = root.resolvePath(file.toString());
+            if (resolved == null)
+                throw new ExperimentException("Cannot reference file '" + file + "' from " + container.getPath());
+
+            // File column values are stored as the absolute resolved path.
+            file = resolved;
+        }
+
+        return file;
+    }
+
+    /**
+     * Is used by the AttachmentDataIterator to point to the location of the serialized
+     * attachment files.
+     */
+    public void setAttachmentDirectory(VirtualFile att)
+    {
+        _att = att;
+    }
+
+    @Nullable
+    protected VirtualFile getAttachmentDirectory()
+    {
+        return _att;
+    }
+
+    /**
+     * QUS instances that allow import of attachments through the AttachmentDataIterator should furnish a factory
+     * implementation in order to resolve the attachment parent on incoming attachment files.
+     * @return
+     */
+    @Nullable
+    protected AttachmentParentFactory getAttachmentParentFactory()
+    {
+        return null;
+    }
+
+    /** Translate between the column name that query is exposing to the column name that actually lives in the database */
+    protected static void aliasColumns(Map<String, String> columnMapping, Map<String, Object> row)
+    {
+        for (Map.Entry<String, String> entry : columnMapping.entrySet())
+        {
+            if (row.containsKey(entry.getValue()) && !row.containsKey(entry.getKey()))
+            {
+                row.put(entry.getKey(), row.get(entry.getValue()));
+            }
+        }
+    }
+
+    /**
+     * The database table has underscores for MV column names, but we expose a column without the underscore.
+     * Therefore, we need to translate between the two sets of column names.
+     * @return database column name -> exposed TableInfo column name
+     */
+    protected static Map<String, String> createMVMapping(Domain domain)
+    {
+        Map<String, String> result = new CaseInsensitiveHashMap<>();
+        if (domain != null)
+        {
+            for (DomainProperty domainProperty : domain.getProperties())
+            {
+                if (domainProperty.isMvEnabled())
+                {
+                    result.put(PropertyStorageSpec.getMvIndicatorStorageColumnName(domainProperty.getPropertyDescriptor()), domainProperty.getName() + MvColumn.MV_INDICATOR_SUFFIX);
+                }
+            }
+        }
+        return result;
+    }
+
+
+    @TestWhen(TestWhen.When.BVT)
+    public static class TestCase extends Assert
+    {
+        static TabLoader getTestData() throws IOException
+        {
+            TabLoader testData = new TabLoader(new StringReader("pk,i,s\n0,0,zero\n1,1,one\n2,2,two"),true);
+            testData.parseAsCSV();
+            testData.getColumns()[0].clazz = Integer.class;
+            testData.getColumns()[1].clazz = Integer.class;
+            testData.getColumns()[2].clazz = String.class;
+            return testData;
+        }
+
+        @BeforeClass
+        public static void createList() throws Exception
+        {
+            if (null == ListService.get())
+                return;
+            deleteList();
+
+            TabLoader testData = getTestData();
+            String hash = GUID.makeHash();
+            User user = TestContext.get().getUser();
+            Container c = JunitUtil.getTestContainer();
+            ListService s = ListService.get();
+            UserSchema lists = (UserSchema)DefaultSchema.get(user, c).getSchema("lists");
+            assertNotNull(lists);
+
+            ListDefinition R = s.createList(c, "R", ListDefinition.KeyType.Integer);
+            R.setKeyName("pk");
+            Domain d = requireNonNull(R.getDomain());
+            for (int i=0 ; i<testData.getColumns().length ; i++)
+            {
+                DomainProperty p = d.addProperty();
+                p.setPropertyURI(d.getName() + hash + "#" + testData.getColumns()[i].name);
+                p.setName(testData.getColumns()[i].name);
+                p.setRangeURI(testData.getColumns()[i].clazz == Integer.class ? PropertyType.INTEGER.getTypeUri() : PropertyType.STRING.getTypeUri());
+            }
+            R.save(user);
+            TableInfo rTableInfo = lists.getTable("R", null);
+            assertNotNull(rTableInfo);
+        }
+
+        public static List<Map<String,Object>> getRows()
+        {
+            User user = TestContext.get().getUser();
+            Container c = JunitUtil.getTestContainer();
+            UserSchema lists = (UserSchema)DefaultSchema.get(user, c).getSchema("lists");
+            TableInfo rTableInfo = requireNonNull(lists.getTable("R", null));
+            return Arrays.asList(new TableSelector(rTableInfo, TableSelector.ALL_COLUMNS, null, new Sort("PK")).getMapArray());
+        }
+
+        @Before
+        public void resetList() throws Exception
+        {
+            if (null == ListService.get())
+                return;
+            User user = TestContext.get().getUser();
+            Container c = JunitUtil.getTestContainer();
+            TableInfo rTableInfo = ((UserSchema)DefaultSchema.get(user, c).getSchema("lists")).getTable("R", null);
+            QueryUpdateService qus = requireNonNull(rTableInfo.getUpdateService());
+            qus.truncateRows(user, c, null, null);
+        }
+
+        @AfterClass
+        public static void deleteList() throws Exception
+        {
+            if (null == ListService.get())
+                return;
+            User user = TestContext.get().getUser();
+            Container c = JunitUtil.getTestContainer();
+            ListService s = ListService.get();
+            Map<String, ListDefinition> m = s.getLists(c);
+            if (m.containsKey("R"))
+                m.get("R").delete(user);
+        }
+
+        void validateDefaultData(List<Map<String,Object>> rows)
+        {
+            assertEquals(rows.size(), 3);
+
+            assertEquals(0, rows.get(0).get("pk"));
+            assertEquals(1, rows.get(1).get("pk"));
+            assertEquals(2, rows.get(2).get("pk"));
+
+            assertEquals(0, rows.get(0).get("i"));
+            assertEquals(1, rows.get(1).get("i"));
+            assertEquals(2, rows.get(2).get("i"));
+
+            assertEquals("zero", rows.get(0).get("s"));
+            assertEquals("one", rows.get(1).get("s"));
+            assertEquals("two", rows.get(2).get("s"));
+        }
+
+        @Test
+        public void INSERT() throws Exception
+        {
+            if (null == ListService.get())
+                return;
+            User user = TestContext.get().getUser();
+            Container c = JunitUtil.getTestContainer();
+            TableInfo rTableInfo = ((UserSchema)DefaultSchema.get(user, c).getSchema("lists")).getTable("R", null);
+            assert(getRows().size()==0);
+            QueryUpdateService qus = requireNonNull(rTableInfo.getUpdateService());
+            BatchValidationException errors = new BatchValidationException();
+            var rows = qus.insertRows(user, c, getTestData().load(), errors, null, null);
+            assertFalse(errors.hasErrors());
+            validateDefaultData(rows);
+            validateDefaultData(getRows());
+
+            qus.insertRows(user, c, getTestData().load(), errors, null, null);
+            assertTrue(errors.hasErrors());
+        }
+
+        @Test
+        public void UPSERT() throws Exception
+        {
+            if (null == ListService.get())
+                return;
+            /* not sure how you use/test ImportOptions.UPSERT
+             * the only row returning QUS method is insertRows(), which doesn't let you specify the InsertOption?
+             */
+        }
+
+        @Test
+        public void IMPORT() throws Exception
+        {
+            if (null == ListService.get())
+                return;
+            User user = TestContext.get().getUser();
+            Container c = JunitUtil.getTestContainer();
+            TableInfo rTableInfo = ((UserSchema)DefaultSchema.get(user, c).getSchema("lists")).getTable("R", null);
+            assert(getRows().size()==0);
+            QueryUpdateService qus = requireNonNull(rTableInfo.getUpdateService());
+            BatchValidationException errors = new BatchValidationException();
+            var count = qus.importRows(user, c, getTestData(), errors, null, null);
+            assertFalse(errors.hasErrors());
+            assert(count == 3);
+            validateDefaultData(getRows());
+
+            qus.importRows(user, c, getTestData(), errors, null, null);
+            assertTrue(errors.hasErrors());
+        }
+
+        @Test
+        public void MERGE() throws Exception
+        {
+            if (null == ListService.get())
+                return;
+            INSERT();
+            assertEquals("Wrong number of rows after INSERT", 3, getRows().size());
+
+            User user = TestContext.get().getUser();
+            Container c = JunitUtil.getTestContainer();
+            TableInfo rTableInfo = ((UserSchema)DefaultSchema.get(user, c).getSchema("lists")).getTable("R", null);
+            QueryUpdateService qus = requireNonNull(rTableInfo.getUpdateService());
+            var mergeRows = new ArrayList<Map<String,Object>>();
+            mergeRows.add(CaseInsensitiveHashMap.of("pk",2,"s","TWO"));
+            mergeRows.add(CaseInsensitiveHashMap.of("pk",3,"s","THREE"));
+            BatchValidationException errors = new BatchValidationException()
+            {
+                @Override
+                public void addRowError(ValidationException vex)
+                {
+                    Logger.getLogger(AbstractQueryUpdateService.class).error("test error", vex);
+                    fail(vex.getMessage());
+                }
+            };
+            int count=0;
+            try (var tx = rTableInfo.getSchema().getScope().ensureTransaction())
+            {
+                var ret = qus.mergeRows(user, c, new ListofMapsDataIterator(mergeRows.get(0).keySet(), mergeRows), errors, null, null);
+                if (!errors.hasErrors())
+                {
+                    tx.commit();
+                    count = ret;
+                }
+            }
+            assertFalse("mergeRows error(s): " + errors.getMessage(), errors.hasErrors());
+            assertEquals(count,2);
+            var rows = getRows();
+            // test existing row value is updated
+            assertEquals("TWO", rows.get(2).get("s"));
+            // test existing row value is not updated
+            assertEquals(2, rows.get(2).get("i"));
+            // test new row
+            assertEquals("THREE", rows.get(3).get("s"));
+            assertNull(rows.get(3).get("i"));
+        }
+
+        @Test
+        public void REPLACE() throws Exception
+        {
+            if (null == ListService.get())
+                return;
+            assert(getRows().size()==0);
+            INSERT();
+
+            User user = TestContext.get().getUser();
+            Container c = JunitUtil.getTestContainer();
+            TableInfo rTableInfo = ((UserSchema)DefaultSchema.get(user, c).getSchema("lists")).getTable("R", null);
+            QueryUpdateService qus = requireNonNull(rTableInfo.getUpdateService());
+            var mergeRows = new ArrayList<Map<String,Object>>();
+            mergeRows.add(CaseInsensitiveHashMap.of("pk",2,"s","TWO"));
+            mergeRows.add(CaseInsensitiveHashMap.of("pk",3,"s","THREE"));
+            DataIteratorContext context = new DataIteratorContext();
+            context.setInsertOption(InsertOption.REPLACE);
+            var count = qus.loadRows(user, c, new ListofMapsDataIterator(mergeRows.get(0).keySet(), mergeRows), context, null);
+            assertFalse(context.getErrors().hasErrors());
+            assertEquals(count,2);
+            var rows = getRows();
+            // test existing row value is updated
+            assertEquals("TWO", rows.get(2).get("s"));
+            // test existing row value is updated
+            assertNull(rows.get(2).get("i"));
+            // test new row
+            assertEquals("THREE", rows.get(3).get("s"));
+            assertNull(rows.get(3).get("i"));
+        }
+
+        @Test
+        public void IMPORT_IDENTITY()
+        {
+            if (null == ListService.get())
+                return;
+            // TODO
+        }
+    }
+}