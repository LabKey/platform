/*
 * Copyright (c) 2007-2018 LabKey Corporation
 *
 * Licensed under the Apache License, Version 2.0 (the "License");
 * you may not use this file except in compliance with the License.
 * You may obtain a copy of the License at
 *
 *     http://www.apache.org/licenses/LICENSE-2.0
 *
 * Unless required by applicable law or agreed to in writing, software
 * distributed under the License is distributed on an "AS IS" BASIS,
 * WITHOUT WARRANTIES OR CONDITIONS OF ANY KIND, either express or implied.
 * See the License for the specific language governing permissions and
 * limitations under the License.
 */

package org.labkey.api.study.assay;

import org.jetbrains.annotations.NotNull;
import org.jetbrains.annotations.Nullable;
import org.labkey.api.data.ActionButton;
import org.labkey.api.data.ColumnInfo;
import org.labkey.api.data.Container;
<<<<<<< HEAD
import org.labkey.api.exp.ExpQCFlag;
=======
import org.labkey.api.data.ContainerFilter;
>>>>>>> 5f30e781
import org.labkey.api.exp.ExperimentException;
import org.labkey.api.exp.api.ExpExperiment;
import org.labkey.api.exp.api.ExpProtocol;
import org.labkey.api.exp.api.ExpRun;
import org.labkey.api.exp.query.ExpRunTable;
import org.labkey.api.search.SearchService;
import org.labkey.api.security.User;
import org.labkey.api.services.ServiceRegistry;
import org.labkey.api.util.Pair;
import org.labkey.api.view.ViewContext;
import org.labkey.api.view.WebPartView;
import org.labkey.api.view.template.ClientDependency;
import org.springframework.validation.BindException;
import org.springframework.web.servlet.ModelAndView;

import java.io.File;
import java.io.IOException;
import java.util.Collection;
import java.util.List;
import java.util.Map;
import java.util.Set;

/**
 * User: jeckels
 * Date: Jul 13, 2007
 */
public interface AssayService
{
    String BATCH_COLUMN_NAME = "Batch";
    String ASSAY_DIR_NAME = "assay";

    static AssayService get()
    {
        return ServiceRegistry.get().getService(AssayService.class);
    }

    static void setInstance(AssayService impl)
    {
        ServiceRegistry.get().registerService(AssayService.class, impl);
    }

    void registerAssayProvider(AssayProvider provider);

    @Nullable
    AssayProvider getProvider(String providerName);

    @Nullable
    AssayProvider getProvider(ExpProtocol protocol);

    @Nullable
    AssayProvider getProvider(ExpRun run);

    @NotNull Collection<AssayProvider> getAssayProviders();

    WebPartView createAssayListView(ViewContext context, boolean portalView, BindException errors);

    ModelAndView createAssayDesignerView(Map<String, String> properties);

    ModelAndView createAssayImportView(Map<String, String> properties);

    ExpRunTable createRunTable(ExpProtocol protocol, AssayProvider provider, User user, Container container, ContainerFilter cf);

    AssaySchema createSchema(User user, Container container, @Nullable Container targetStudy);

    /** @return all of the assay protocols that are in scope in the given container */
    @NotNull List<ExpProtocol> getAssayProtocols(Container container);

    /** @return all of the assay protocols that are in scope in the given container, filtered to only include those that are owned by the given provider */
    @NotNull List<ExpProtocol> getAssayProtocols(Container container, @Nullable AssayProvider provider);

    /** @return an assay protocol that matches the given name for the assay protocols that are in scope in the given container */
    @Nullable ExpProtocol getAssayProtocolByName(Container container, String name);

    /**
     * Populates the import button with possible containers
     * @param isStudyView true if this view is from a study, and thus should exclude the current container
     * unless it already has assay data in it
     */
    @NotNull List<ActionButton> getImportButtons(ExpProtocol protocol, User user, Container currentContainer, boolean isStudyView);

    @NotNull
    public Set<ClientDependency> getClientDependenciesForImportButtons();

    /**
     * Creates a batch object but does not save it to the database
     * @param container location for this batch to live
     * @param name preferred name for the batch. If null, a default name will be assigned. If the name is already in
     */
    ExpExperiment createStandardBatch(Container container, @Nullable String name, ExpProtocol protocol);

    /** Ensures that the batch name is unique within the container. Will add unique numeric suffix until it is. */
    ExpExperiment ensureUniqueBatchName(ExpExperiment batch, ExpProtocol protocol, User user);

    /**
     * @return the batch object for the assay run, if it has one.
     */
    @Nullable
    ExpExperiment findBatch(ExpRun run);

    void indexAssays(SearchService.IndexTask task, Container c);

    /**
     * Creates a run, but does not persist it to the database. Creates the run only, no protocol applications, etc.
     */
    ExpRun createExperimentRun(@Nullable String name, Container container, ExpProtocol protocol, @Nullable File file);

    /**
     * Returns the list of valid locations an assay design can be created in.
     * @return the list of containers as pairs of container objects and corresponding label.
     */
    @NotNull List<Pair<Container, String>> getLocationOptions(Container container, User user);

    /**
     * Searches the ExpRun and ExpBatch for the configured participant visit resolver type.  If none is found,
     * the StudyParticipantVisitResolverType will be used.  If targetStudyContainer is null, the ExpRun
     * and ExpBatch will be searched for the configured TargetStudy.
     *
     * @param run experiment run
     * @param protocol The run's protocol.  If null, the ExpRun.getProcotol() will be used.
     * @param provider The assay provider.  If null, the provider will be found from the protocol.
     * @param targetStudyContainer  The target study.  If null, the ExpRun and ExpBatch properties will be searched.
     * @return The resolver.
     * @throws ExperimentException
     */
    ParticipantVisitResolver createResolver(User user, ExpRun run, @Nullable ExpProtocol protocol, @Nullable AssayProvider provider, @Nullable Container targetStudyContainer)
            throws IOException, ExperimentException;

    void clearProtocolCache();

    /**
     * Register a provider that will add text links to the assay header link display.
     * @param provider the provider that will determine which links to add based on a given ExpProtocol
     */
    void registerAssayHeaderLinkProvider(AssayHeaderLinkProvider provider);

    /**
     * Returns the list of registered providers which can add links to the assay header link listing.
     * @return the list of registered providers
     */
    @NotNull List<AssayHeaderLinkProvider> getAssayHeaderLinkProviders();

    /**
     * Register a provider that will add text links to the assay results header link display.
     * @param provider the provider that will determine which links to add based on a given ExpProtocol
     */
    void registerAssayResultsHeaderProvider(AssayResultsHeaderProvider provider);

    /**
     * Returns the list of registered providers which can add links to the assay results header link listing.
     * @return the list of registered providers
     */
    @NotNull List<AssayResultsHeaderProvider> getAssayResultsHeaderProviders();

    /**
     * Register a renderer to be used on the assay insert form to customize the input field.
     * @param renderer the renderer that will determine the display of the input field based on the column info.
     */
    void registerAssayColumnInfoRenderer(AssayColumnInfoRenderer renderer);

    /**
     * Return the first applicable renderer for the provided parameters.
     * @return AssayColumnInfoRenderer
     */
    AssayColumnInfoRenderer getAssayColumnInfoRenderer(ExpProtocol protocol, ColumnInfo columnInfo, Container container, User user);

    /**
     * Saves a ExpQCFlag instance for the specified run.
     * The assay provider must implement an instance of the AssayFlagHandler interface
     */
    <FlagType extends ExpQCFlag> void saveFlag(Container container, User user, AssayProvider provider, FlagType flag);

    /**
     * Delete the flags for the run.
     * The assay provider must implement an instance of the AssayFlagHandler interface
     */
    int deleteFlags(Container container, User user, AssayProvider provider, int runId);

    /**
     * Returns the flags for the specified run.
     * The assay provider must implement an instance of the AssayFlagHandler interface
     */
    <FlagType extends ExpQCFlag> List<FlagType> getFlags(AssayProvider provider, int runId, Class<FlagType> cls);
}
<|MERGE_RESOLUTION|>--- conflicted
+++ resolved
@@ -1,211 +1,208 @@
-/*
- * Copyright (c) 2007-2018 LabKey Corporation
- *
- * Licensed under the Apache License, Version 2.0 (the "License");
- * you may not use this file except in compliance with the License.
- * You may obtain a copy of the License at
- *
- *     http://www.apache.org/licenses/LICENSE-2.0
- *
- * Unless required by applicable law or agreed to in writing, software
- * distributed under the License is distributed on an "AS IS" BASIS,
- * WITHOUT WARRANTIES OR CONDITIONS OF ANY KIND, either express or implied.
- * See the License for the specific language governing permissions and
- * limitations under the License.
- */
-
-package org.labkey.api.study.assay;
-
-import org.jetbrains.annotations.NotNull;
-import org.jetbrains.annotations.Nullable;
-import org.labkey.api.data.ActionButton;
-import org.labkey.api.data.ColumnInfo;
-import org.labkey.api.data.Container;
-<<<<<<< HEAD
-import org.labkey.api.exp.ExpQCFlag;
-=======
-import org.labkey.api.data.ContainerFilter;
->>>>>>> 5f30e781
-import org.labkey.api.exp.ExperimentException;
-import org.labkey.api.exp.api.ExpExperiment;
-import org.labkey.api.exp.api.ExpProtocol;
-import org.labkey.api.exp.api.ExpRun;
-import org.labkey.api.exp.query.ExpRunTable;
-import org.labkey.api.search.SearchService;
-import org.labkey.api.security.User;
-import org.labkey.api.services.ServiceRegistry;
-import org.labkey.api.util.Pair;
-import org.labkey.api.view.ViewContext;
-import org.labkey.api.view.WebPartView;
-import org.labkey.api.view.template.ClientDependency;
-import org.springframework.validation.BindException;
-import org.springframework.web.servlet.ModelAndView;
-
-import java.io.File;
-import java.io.IOException;
-import java.util.Collection;
-import java.util.List;
-import java.util.Map;
-import java.util.Set;
-
-/**
- * User: jeckels
- * Date: Jul 13, 2007
- */
-public interface AssayService
-{
-    String BATCH_COLUMN_NAME = "Batch";
-    String ASSAY_DIR_NAME = "assay";
-
-    static AssayService get()
-    {
-        return ServiceRegistry.get().getService(AssayService.class);
-    }
-
-    static void setInstance(AssayService impl)
-    {
-        ServiceRegistry.get().registerService(AssayService.class, impl);
-    }
-
-    void registerAssayProvider(AssayProvider provider);
-
-    @Nullable
-    AssayProvider getProvider(String providerName);
-
-    @Nullable
-    AssayProvider getProvider(ExpProtocol protocol);
-
-    @Nullable
-    AssayProvider getProvider(ExpRun run);
-
-    @NotNull Collection<AssayProvider> getAssayProviders();
-
-    WebPartView createAssayListView(ViewContext context, boolean portalView, BindException errors);
-
-    ModelAndView createAssayDesignerView(Map<String, String> properties);
-
-    ModelAndView createAssayImportView(Map<String, String> properties);
-
-    ExpRunTable createRunTable(ExpProtocol protocol, AssayProvider provider, User user, Container container, ContainerFilter cf);
-
-    AssaySchema createSchema(User user, Container container, @Nullable Container targetStudy);
-
-    /** @return all of the assay protocols that are in scope in the given container */
-    @NotNull List<ExpProtocol> getAssayProtocols(Container container);
-
-    /** @return all of the assay protocols that are in scope in the given container, filtered to only include those that are owned by the given provider */
-    @NotNull List<ExpProtocol> getAssayProtocols(Container container, @Nullable AssayProvider provider);
-
-    /** @return an assay protocol that matches the given name for the assay protocols that are in scope in the given container */
-    @Nullable ExpProtocol getAssayProtocolByName(Container container, String name);
-
-    /**
-     * Populates the import button with possible containers
-     * @param isStudyView true if this view is from a study, and thus should exclude the current container
-     * unless it already has assay data in it
-     */
-    @NotNull List<ActionButton> getImportButtons(ExpProtocol protocol, User user, Container currentContainer, boolean isStudyView);
-
-    @NotNull
-    public Set<ClientDependency> getClientDependenciesForImportButtons();
-
-    /**
-     * Creates a batch object but does not save it to the database
-     * @param container location for this batch to live
-     * @param name preferred name for the batch. If null, a default name will be assigned. If the name is already in
-     */
-    ExpExperiment createStandardBatch(Container container, @Nullable String name, ExpProtocol protocol);
-
-    /** Ensures that the batch name is unique within the container. Will add unique numeric suffix until it is. */
-    ExpExperiment ensureUniqueBatchName(ExpExperiment batch, ExpProtocol protocol, User user);
-
-    /**
-     * @return the batch object for the assay run, if it has one.
-     */
-    @Nullable
-    ExpExperiment findBatch(ExpRun run);
-
-    void indexAssays(SearchService.IndexTask task, Container c);
-
-    /**
-     * Creates a run, but does not persist it to the database. Creates the run only, no protocol applications, etc.
-     */
-    ExpRun createExperimentRun(@Nullable String name, Container container, ExpProtocol protocol, @Nullable File file);
-
-    /**
-     * Returns the list of valid locations an assay design can be created in.
-     * @return the list of containers as pairs of container objects and corresponding label.
-     */
-    @NotNull List<Pair<Container, String>> getLocationOptions(Container container, User user);
-
-    /**
-     * Searches the ExpRun and ExpBatch for the configured participant visit resolver type.  If none is found,
-     * the StudyParticipantVisitResolverType will be used.  If targetStudyContainer is null, the ExpRun
-     * and ExpBatch will be searched for the configured TargetStudy.
-     *
-     * @param run experiment run
-     * @param protocol The run's protocol.  If null, the ExpRun.getProcotol() will be used.
-     * @param provider The assay provider.  If null, the provider will be found from the protocol.
-     * @param targetStudyContainer  The target study.  If null, the ExpRun and ExpBatch properties will be searched.
-     * @return The resolver.
-     * @throws ExperimentException
-     */
-    ParticipantVisitResolver createResolver(User user, ExpRun run, @Nullable ExpProtocol protocol, @Nullable AssayProvider provider, @Nullable Container targetStudyContainer)
-            throws IOException, ExperimentException;
-
-    void clearProtocolCache();
-
-    /**
-     * Register a provider that will add text links to the assay header link display.
-     * @param provider the provider that will determine which links to add based on a given ExpProtocol
-     */
-    void registerAssayHeaderLinkProvider(AssayHeaderLinkProvider provider);
-
-    /**
-     * Returns the list of registered providers which can add links to the assay header link listing.
-     * @return the list of registered providers
-     */
-    @NotNull List<AssayHeaderLinkProvider> getAssayHeaderLinkProviders();
-
-    /**
-     * Register a provider that will add text links to the assay results header link display.
-     * @param provider the provider that will determine which links to add based on a given ExpProtocol
-     */
-    void registerAssayResultsHeaderProvider(AssayResultsHeaderProvider provider);
-
-    /**
-     * Returns the list of registered providers which can add links to the assay results header link listing.
-     * @return the list of registered providers
-     */
-    @NotNull List<AssayResultsHeaderProvider> getAssayResultsHeaderProviders();
-
-    /**
-     * Register a renderer to be used on the assay insert form to customize the input field.
-     * @param renderer the renderer that will determine the display of the input field based on the column info.
-     */
-    void registerAssayColumnInfoRenderer(AssayColumnInfoRenderer renderer);
-
-    /**
-     * Return the first applicable renderer for the provided parameters.
-     * @return AssayColumnInfoRenderer
-     */
-    AssayColumnInfoRenderer getAssayColumnInfoRenderer(ExpProtocol protocol, ColumnInfo columnInfo, Container container, User user);
-
-    /**
-     * Saves a ExpQCFlag instance for the specified run.
-     * The assay provider must implement an instance of the AssayFlagHandler interface
-     */
-    <FlagType extends ExpQCFlag> void saveFlag(Container container, User user, AssayProvider provider, FlagType flag);
-
-    /**
-     * Delete the flags for the run.
-     * The assay provider must implement an instance of the AssayFlagHandler interface
-     */
-    int deleteFlags(Container container, User user, AssayProvider provider, int runId);
-
-    /**
-     * Returns the flags for the specified run.
-     * The assay provider must implement an instance of the AssayFlagHandler interface
-     */
-    <FlagType extends ExpQCFlag> List<FlagType> getFlags(AssayProvider provider, int runId, Class<FlagType> cls);
-}
+/*
+ * Copyright (c) 2007-2018 LabKey Corporation
+ *
+ * Licensed under the Apache License, Version 2.0 (the "License");
+ * you may not use this file except in compliance with the License.
+ * You may obtain a copy of the License at
+ *
+ *     http://www.apache.org/licenses/LICENSE-2.0
+ *
+ * Unless required by applicable law or agreed to in writing, software
+ * distributed under the License is distributed on an "AS IS" BASIS,
+ * WITHOUT WARRANTIES OR CONDITIONS OF ANY KIND, either express or implied.
+ * See the License for the specific language governing permissions and
+ * limitations under the License.
+ */
+
+package org.labkey.api.study.assay;
+
+import org.jetbrains.annotations.NotNull;
+import org.jetbrains.annotations.Nullable;
+import org.labkey.api.data.ActionButton;
+import org.labkey.api.data.ColumnInfo;
+import org.labkey.api.data.Container;
+import org.labkey.api.data.ContainerFilter;
+import org.labkey.api.exp.ExpQCFlag;
+import org.labkey.api.exp.ExperimentException;
+import org.labkey.api.exp.api.ExpExperiment;
+import org.labkey.api.exp.api.ExpProtocol;
+import org.labkey.api.exp.api.ExpRun;
+import org.labkey.api.exp.query.ExpRunTable;
+import org.labkey.api.search.SearchService;
+import org.labkey.api.security.User;
+import org.labkey.api.services.ServiceRegistry;
+import org.labkey.api.util.Pair;
+import org.labkey.api.view.ViewContext;
+import org.labkey.api.view.WebPartView;
+import org.labkey.api.view.template.ClientDependency;
+import org.springframework.validation.BindException;
+import org.springframework.web.servlet.ModelAndView;
+
+import java.io.File;
+import java.io.IOException;
+import java.util.Collection;
+import java.util.List;
+import java.util.Map;
+import java.util.Set;
+
+/**
+ * User: jeckels
+ * Date: Jul 13, 2007
+ */
+public interface AssayService
+{
+    String BATCH_COLUMN_NAME = "Batch";
+    String ASSAY_DIR_NAME = "assay";
+
+    static AssayService get()
+    {
+        return ServiceRegistry.get().getService(AssayService.class);
+    }
+
+    static void setInstance(AssayService impl)
+    {
+        ServiceRegistry.get().registerService(AssayService.class, impl);
+    }
+
+    void registerAssayProvider(AssayProvider provider);
+
+    @Nullable
+    AssayProvider getProvider(String providerName);
+
+    @Nullable
+    AssayProvider getProvider(ExpProtocol protocol);
+
+    @Nullable
+    AssayProvider getProvider(ExpRun run);
+
+    @NotNull Collection<AssayProvider> getAssayProviders();
+
+    WebPartView createAssayListView(ViewContext context, boolean portalView, BindException errors);
+
+    ModelAndView createAssayDesignerView(Map<String, String> properties);
+
+    ModelAndView createAssayImportView(Map<String, String> properties);
+
+    ExpRunTable createRunTable(ExpProtocol protocol, AssayProvider provider, User user, Container container, ContainerFilter cf);
+
+    AssaySchema createSchema(User user, Container container, @Nullable Container targetStudy);
+
+    /** @return all of the assay protocols that are in scope in the given container */
+    @NotNull List<ExpProtocol> getAssayProtocols(Container container);
+
+    /** @return all of the assay protocols that are in scope in the given container, filtered to only include those that are owned by the given provider */
+    @NotNull List<ExpProtocol> getAssayProtocols(Container container, @Nullable AssayProvider provider);
+
+    /** @return an assay protocol that matches the given name for the assay protocols that are in scope in the given container */
+    @Nullable ExpProtocol getAssayProtocolByName(Container container, String name);
+
+    /**
+     * Populates the import button with possible containers
+     * @param isStudyView true if this view is from a study, and thus should exclude the current container
+     * unless it already has assay data in it
+     */
+    @NotNull List<ActionButton> getImportButtons(ExpProtocol protocol, User user, Container currentContainer, boolean isStudyView);
+
+    @NotNull
+    public Set<ClientDependency> getClientDependenciesForImportButtons();
+
+    /**
+     * Creates a batch object but does not save it to the database
+     * @param container location for this batch to live
+     * @param name preferred name for the batch. If null, a default name will be assigned. If the name is already in
+     */
+    ExpExperiment createStandardBatch(Container container, @Nullable String name, ExpProtocol protocol);
+
+    /** Ensures that the batch name is unique within the container. Will add unique numeric suffix until it is. */
+    ExpExperiment ensureUniqueBatchName(ExpExperiment batch, ExpProtocol protocol, User user);
+
+    /**
+     * @return the batch object for the assay run, if it has one.
+     */
+    @Nullable
+    ExpExperiment findBatch(ExpRun run);
+
+    void indexAssays(SearchService.IndexTask task, Container c);
+
+    /**
+     * Creates a run, but does not persist it to the database. Creates the run only, no protocol applications, etc.
+     */
+    ExpRun createExperimentRun(@Nullable String name, Container container, ExpProtocol protocol, @Nullable File file);
+
+    /**
+     * Returns the list of valid locations an assay design can be created in.
+     * @return the list of containers as pairs of container objects and corresponding label.
+     */
+    @NotNull List<Pair<Container, String>> getLocationOptions(Container container, User user);
+
+    /**
+     * Searches the ExpRun and ExpBatch for the configured participant visit resolver type.  If none is found,
+     * the StudyParticipantVisitResolverType will be used.  If targetStudyContainer is null, the ExpRun
+     * and ExpBatch will be searched for the configured TargetStudy.
+     *
+     * @param run experiment run
+     * @param protocol The run's protocol.  If null, the ExpRun.getProcotol() will be used.
+     * @param provider The assay provider.  If null, the provider will be found from the protocol.
+     * @param targetStudyContainer  The target study.  If null, the ExpRun and ExpBatch properties will be searched.
+     * @return The resolver.
+     * @throws ExperimentException
+     */
+    ParticipantVisitResolver createResolver(User user, ExpRun run, @Nullable ExpProtocol protocol, @Nullable AssayProvider provider, @Nullable Container targetStudyContainer)
+            throws IOException, ExperimentException;
+
+    void clearProtocolCache();
+
+    /**
+     * Register a provider that will add text links to the assay header link display.
+     * @param provider the provider that will determine which links to add based on a given ExpProtocol
+     */
+    void registerAssayHeaderLinkProvider(AssayHeaderLinkProvider provider);
+
+    /**
+     * Returns the list of registered providers which can add links to the assay header link listing.
+     * @return the list of registered providers
+     */
+    @NotNull List<AssayHeaderLinkProvider> getAssayHeaderLinkProviders();
+
+    /**
+     * Register a provider that will add text links to the assay results header link display.
+     * @param provider the provider that will determine which links to add based on a given ExpProtocol
+     */
+    void registerAssayResultsHeaderProvider(AssayResultsHeaderProvider provider);
+
+    /**
+     * Returns the list of registered providers which can add links to the assay results header link listing.
+     * @return the list of registered providers
+     */
+    @NotNull List<AssayResultsHeaderProvider> getAssayResultsHeaderProviders();
+
+    /**
+     * Register a renderer to be used on the assay insert form to customize the input field.
+     * @param renderer the renderer that will determine the display of the input field based on the column info.
+     */
+    void registerAssayColumnInfoRenderer(AssayColumnInfoRenderer renderer);
+
+    /**
+     * Return the first applicable renderer for the provided parameters.
+     * @return AssayColumnInfoRenderer
+     */
+    AssayColumnInfoRenderer getAssayColumnInfoRenderer(ExpProtocol protocol, ColumnInfo columnInfo, Container container, User user);
+
+    /**
+     * Saves a ExpQCFlag instance for the specified run.
+     * The assay provider must implement an instance of the AssayFlagHandler interface
+     */
+    <FlagType extends ExpQCFlag> void saveFlag(Container container, User user, AssayProvider provider, FlagType flag);
+
+    /**
+     * Delete the flags for the run.
+     * The assay provider must implement an instance of the AssayFlagHandler interface
+     */
+    int deleteFlags(Container container, User user, AssayProvider provider, int runId);
+
+    /**
+     * Returns the flags for the specified run.
+     * The assay provider must implement an instance of the AssayFlagHandler interface
+     */
+    <FlagType extends ExpQCFlag> List<FlagType> getFlags(AssayProvider provider, int runId, Class<FlagType> cls);
+}