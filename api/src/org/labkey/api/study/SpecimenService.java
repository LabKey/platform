/*
 * Copyright (c) 2008-2019 LabKey Corporation
 *
 * Licensed under the Apache License, Version 2.0 (the "License");
 * you may not use this file except in compliance with the License.
 * You may obtain a copy of the License at
 *
 *     http://www.apache.org/licenses/LICENSE-2.0
 *
 * Unless required by applicable law or agreed to in writing, software
 * distributed under the License is distributed on an "AS IS" BASIS,
 * WITHOUT WARRANTIES OR CONDITIONS OF ANY KIND, either express or implied.
 * See the License for the specific language governing permissions and
 * limitations under the License.
 */

package org.labkey.api.study;

import org.jetbrains.annotations.NotNull;
import org.jetbrains.annotations.Nullable;
import org.labkey.api.data.Container;
import org.labkey.api.data.TableInfo;
import org.labkey.api.exp.Lsid;
import org.labkey.api.exp.property.Domain;
import org.labkey.api.pipeline.PipelineJob;
import org.labkey.api.query.ValidationException;
import org.labkey.api.security.User;
import org.labkey.api.services.ServiceRegistry;
import org.labkey.api.util.HtmlString;
import org.labkey.api.util.Pair;
import org.labkey.api.view.ActionURL;

import java.io.IOException;
import java.sql.SQLException;
import java.util.Collection;
import java.util.Date;
import java.util.List;
import java.util.Map;
import java.util.Set;

/**
 * User: brittp
 * Date: Oct 2, 2007
 * Time: 3:35:45 PM
 */
public interface SpecimenService
{
    String SAMPLE_TYPE_NAME = "Study Specimens";

    static void setInstance(SpecimenService serviceImpl)
    {
        ServiceRegistry.get().registerService(SpecimenService.class, serviceImpl);
    }

    static SpecimenService get()
    {
        return ServiceRegistry.get().getService(SpecimenService.class);
    }

    /** Does a search for matching GlobalUniqueIds  */
    ParticipantVisit getSampleInfo(Container studyContainer, User user, String globalUniqueId) throws SQLException;

    Set<ParticipantVisit> getSampleInfo(Container studyContainer, User user, String participantId, Date date) throws SQLException;

    Set<ParticipantVisit> getSampleInfo(Container studyContainer, User user, String participantId, Double visit) throws SQLException;

    String getCompletionURLBase(Container studyContainer, CompletionType type);

    Set<Pair<String, Date>> getSampleInfo(Container studyContainer, User user, boolean truncateTime) throws SQLException;

    Set<Pair<String, Double>> getSampleInfo(Container studyContainer, User user) throws SQLException;

    Lsid getSpecimenMaterialLsid(@NotNull Container studyContainer, @NotNull String id);

    String getActiveSpecimenImporter(@NotNull Container studyContainer);

    void importSpecimens(User user, Container container, List<Map<String, Object>> rows, boolean merge) throws SQLException, IOException, ValidationException;

    void registerSpecimenImportStrategyFactory(SpecimenImportStrategyFactory factory);

    Collection<SpecimenImportStrategyFactory> getSpecimenImportStrategyFactories();

    void registerSpecimenTransform(SpecimenTransform transform);

    Collection<SpecimenTransform> getSpecimenTransforms(Container container);

    @Nullable
    SpecimenTransform getSpecimenTransform(String name);

    PipelineJob createSpecimenReloadJob(Container container, User user, SpecimenTransform transform, @Nullable ActionURL url) throws SQLException, IOException, ValidationException;

    void registerSpecimenChangeListener(SpecimenChangeListener listener);

    @Nullable
    TableInfo getTableInfoVial(Container container);

    @Nullable
    TableInfo getTableInfoSpecimen(Container container);

    @Nullable
    TableInfo getTableInfoSpecimenEvent(Container container);

    SpecimenTablesTemplate getSpecimenTablesTemplate();

    Domain getSpecimenVialDomain(Container container, User user);

    Domain getSpecimenEventDomain(Container container, User user);

<<<<<<< HEAD
    /**
     * Returns a map of database column name -> preferred tsv column name (one per column). Does not include import aliases.
     * @return A map of db column name -> preferred tsv column name
     */
=======
    @Nullable
>>>>>>> 78f55e0e
    Map<String, String> getSpecimenImporterTsvColumnMap();

    SpecimenRequestCustomizer getRequestCustomizer();

    void registerRequestCustomizer(SpecimenRequestCustomizer customizer);

    /** Hooks to allow other modules to control a few items about how specimens are treated */
    interface SpecimenRequestCustomizer
    {
        /** @return whether or not a specimen request must include at least one vial */
        boolean allowEmptyRequests();

        /** @return null if users should always supply a destination site for a given request, or the site's id if they should all be the same */
        Integer getDefaultDestinationSiteId();

        /** @return true if reports shouldn't give the option to group based on primary, additive, or derivative types */
        boolean omitTypeGroupingsWhenReporting();

        /** @return whether the current user can make changes to the status of the request */
        boolean canChangeStatus(User user);

        /** @return true if a variety of warning types including vial status, the inclusion of vials spanning multiple locations, and more should be suppressed in the UI  */
        boolean hideRequestWarnings();

        /** @return a message to show the user after a request has been submitted */
        HtmlString getSubmittedMessage(Container c, int requestId);
    }

    interface SampleInfo
    {
        String getParticipantId();
        Double getSequenceNum();
        String getSampleId();
    }

    enum CompletionType
    {
        SpecimenGlobalUniqueId,
        ParticipantId,
        VisitId,
        LabId
    }
}
<|MERGE_RESOLUTION|>--- conflicted
+++ resolved
@@ -1,159 +1,155 @@
-/*
- * Copyright (c) 2008-2019 LabKey Corporation
- *
- * Licensed under the Apache License, Version 2.0 (the "License");
- * you may not use this file except in compliance with the License.
- * You may obtain a copy of the License at
- *
- *     http://www.apache.org/licenses/LICENSE-2.0
- *
- * Unless required by applicable law or agreed to in writing, software
- * distributed under the License is distributed on an "AS IS" BASIS,
- * WITHOUT WARRANTIES OR CONDITIONS OF ANY KIND, either express or implied.
- * See the License for the specific language governing permissions and
- * limitations under the License.
- */
-
-package org.labkey.api.study;
-
-import org.jetbrains.annotations.NotNull;
-import org.jetbrains.annotations.Nullable;
-import org.labkey.api.data.Container;
-import org.labkey.api.data.TableInfo;
-import org.labkey.api.exp.Lsid;
-import org.labkey.api.exp.property.Domain;
-import org.labkey.api.pipeline.PipelineJob;
-import org.labkey.api.query.ValidationException;
-import org.labkey.api.security.User;
-import org.labkey.api.services.ServiceRegistry;
-import org.labkey.api.util.HtmlString;
-import org.labkey.api.util.Pair;
-import org.labkey.api.view.ActionURL;
-
-import java.io.IOException;
-import java.sql.SQLException;
-import java.util.Collection;
-import java.util.Date;
-import java.util.List;
-import java.util.Map;
-import java.util.Set;
-
-/**
- * User: brittp
- * Date: Oct 2, 2007
- * Time: 3:35:45 PM
- */
-public interface SpecimenService
-{
-    String SAMPLE_TYPE_NAME = "Study Specimens";
-
-    static void setInstance(SpecimenService serviceImpl)
-    {
-        ServiceRegistry.get().registerService(SpecimenService.class, serviceImpl);
-    }
-
-    static SpecimenService get()
-    {
-        return ServiceRegistry.get().getService(SpecimenService.class);
-    }
-
-    /** Does a search for matching GlobalUniqueIds  */
-    ParticipantVisit getSampleInfo(Container studyContainer, User user, String globalUniqueId) throws SQLException;
-
-    Set<ParticipantVisit> getSampleInfo(Container studyContainer, User user, String participantId, Date date) throws SQLException;
-
-    Set<ParticipantVisit> getSampleInfo(Container studyContainer, User user, String participantId, Double visit) throws SQLException;
-
-    String getCompletionURLBase(Container studyContainer, CompletionType type);
-
-    Set<Pair<String, Date>> getSampleInfo(Container studyContainer, User user, boolean truncateTime) throws SQLException;
-
-    Set<Pair<String, Double>> getSampleInfo(Container studyContainer, User user) throws SQLException;
-
-    Lsid getSpecimenMaterialLsid(@NotNull Container studyContainer, @NotNull String id);
-
-    String getActiveSpecimenImporter(@NotNull Container studyContainer);
-
-    void importSpecimens(User user, Container container, List<Map<String, Object>> rows, boolean merge) throws SQLException, IOException, ValidationException;
-
-    void registerSpecimenImportStrategyFactory(SpecimenImportStrategyFactory factory);
-
-    Collection<SpecimenImportStrategyFactory> getSpecimenImportStrategyFactories();
-
-    void registerSpecimenTransform(SpecimenTransform transform);
-
-    Collection<SpecimenTransform> getSpecimenTransforms(Container container);
-
-    @Nullable
-    SpecimenTransform getSpecimenTransform(String name);
-
-    PipelineJob createSpecimenReloadJob(Container container, User user, SpecimenTransform transform, @Nullable ActionURL url) throws SQLException, IOException, ValidationException;
-
-    void registerSpecimenChangeListener(SpecimenChangeListener listener);
-
-    @Nullable
-    TableInfo getTableInfoVial(Container container);
-
-    @Nullable
-    TableInfo getTableInfoSpecimen(Container container);
-
-    @Nullable
-    TableInfo getTableInfoSpecimenEvent(Container container);
-
-    SpecimenTablesTemplate getSpecimenTablesTemplate();
-
-    Domain getSpecimenVialDomain(Container container, User user);
-
-    Domain getSpecimenEventDomain(Container container, User user);
-
-<<<<<<< HEAD
-    /**
-     * Returns a map of database column name -> preferred tsv column name (one per column). Does not include import aliases.
-     * @return A map of db column name -> preferred tsv column name
-     */
-=======
-    @Nullable
->>>>>>> 78f55e0e
-    Map<String, String> getSpecimenImporterTsvColumnMap();
-
-    SpecimenRequestCustomizer getRequestCustomizer();
-
-    void registerRequestCustomizer(SpecimenRequestCustomizer customizer);
-
-    /** Hooks to allow other modules to control a few items about how specimens are treated */
-    interface SpecimenRequestCustomizer
-    {
-        /** @return whether or not a specimen request must include at least one vial */
-        boolean allowEmptyRequests();
-
-        /** @return null if users should always supply a destination site for a given request, or the site's id if they should all be the same */
-        Integer getDefaultDestinationSiteId();
-
-        /** @return true if reports shouldn't give the option to group based on primary, additive, or derivative types */
-        boolean omitTypeGroupingsWhenReporting();
-
-        /** @return whether the current user can make changes to the status of the request */
-        boolean canChangeStatus(User user);
-
-        /** @return true if a variety of warning types including vial status, the inclusion of vials spanning multiple locations, and more should be suppressed in the UI  */
-        boolean hideRequestWarnings();
-
-        /** @return a message to show the user after a request has been submitted */
-        HtmlString getSubmittedMessage(Container c, int requestId);
-    }
-
-    interface SampleInfo
-    {
-        String getParticipantId();
-        Double getSequenceNum();
-        String getSampleId();
-    }
-
-    enum CompletionType
-    {
-        SpecimenGlobalUniqueId,
-        ParticipantId,
-        VisitId,
-        LabId
-    }
-}
+/*
+ * Copyright (c) 2008-2019 LabKey Corporation
+ *
+ * Licensed under the Apache License, Version 2.0 (the "License");
+ * you may not use this file except in compliance with the License.
+ * You may obtain a copy of the License at
+ *
+ *     http://www.apache.org/licenses/LICENSE-2.0
+ *
+ * Unless required by applicable law or agreed to in writing, software
+ * distributed under the License is distributed on an "AS IS" BASIS,
+ * WITHOUT WARRANTIES OR CONDITIONS OF ANY KIND, either express or implied.
+ * See the License for the specific language governing permissions and
+ * limitations under the License.
+ */
+
+package org.labkey.api.study;
+
+import org.jetbrains.annotations.NotNull;
+import org.jetbrains.annotations.Nullable;
+import org.labkey.api.data.Container;
+import org.labkey.api.data.TableInfo;
+import org.labkey.api.exp.Lsid;
+import org.labkey.api.exp.property.Domain;
+import org.labkey.api.pipeline.PipelineJob;
+import org.labkey.api.query.ValidationException;
+import org.labkey.api.security.User;
+import org.labkey.api.services.ServiceRegistry;
+import org.labkey.api.util.HtmlString;
+import org.labkey.api.util.Pair;
+import org.labkey.api.view.ActionURL;
+
+import java.io.IOException;
+import java.sql.SQLException;
+import java.util.Collection;
+import java.util.Date;
+import java.util.List;
+import java.util.Map;
+import java.util.Set;
+
+/**
+ * User: brittp
+ * Date: Oct 2, 2007
+ * Time: 3:35:45 PM
+ */
+public interface SpecimenService
+{
+    String SAMPLE_TYPE_NAME = "Study Specimens";
+
+    static void setInstance(SpecimenService serviceImpl)
+    {
+        ServiceRegistry.get().registerService(SpecimenService.class, serviceImpl);
+    }
+
+    static SpecimenService get()
+    {
+        return ServiceRegistry.get().getService(SpecimenService.class);
+    }
+
+    /** Does a search for matching GlobalUniqueIds  */
+    ParticipantVisit getSampleInfo(Container studyContainer, User user, String globalUniqueId) throws SQLException;
+
+    Set<ParticipantVisit> getSampleInfo(Container studyContainer, User user, String participantId, Date date) throws SQLException;
+
+    Set<ParticipantVisit> getSampleInfo(Container studyContainer, User user, String participantId, Double visit) throws SQLException;
+
+    String getCompletionURLBase(Container studyContainer, CompletionType type);
+
+    Set<Pair<String, Date>> getSampleInfo(Container studyContainer, User user, boolean truncateTime) throws SQLException;
+
+    Set<Pair<String, Double>> getSampleInfo(Container studyContainer, User user) throws SQLException;
+
+    Lsid getSpecimenMaterialLsid(@NotNull Container studyContainer, @NotNull String id);
+
+    String getActiveSpecimenImporter(@NotNull Container studyContainer);
+
+    void importSpecimens(User user, Container container, List<Map<String, Object>> rows, boolean merge) throws SQLException, IOException, ValidationException;
+
+    void registerSpecimenImportStrategyFactory(SpecimenImportStrategyFactory factory);
+
+    Collection<SpecimenImportStrategyFactory> getSpecimenImportStrategyFactories();
+
+    void registerSpecimenTransform(SpecimenTransform transform);
+
+    Collection<SpecimenTransform> getSpecimenTransforms(Container container);
+
+    @Nullable
+    SpecimenTransform getSpecimenTransform(String name);
+
+    PipelineJob createSpecimenReloadJob(Container container, User user, SpecimenTransform transform, @Nullable ActionURL url) throws SQLException, IOException, ValidationException;
+
+    void registerSpecimenChangeListener(SpecimenChangeListener listener);
+
+    @Nullable
+    TableInfo getTableInfoVial(Container container);
+
+    @Nullable
+    TableInfo getTableInfoSpecimen(Container container);
+
+    @Nullable
+    TableInfo getTableInfoSpecimenEvent(Container container);
+
+    SpecimenTablesTemplate getSpecimenTablesTemplate();
+
+    Domain getSpecimenVialDomain(Container container, User user);
+
+    Domain getSpecimenEventDomain(Container container, User user);
+
+    /**
+     * Returns a map of database column name -> preferred tsv column name (one per column). Does not include import aliases.
+     * @return A map of db column name -> preferred tsv column name
+     */
+    Map<String, String> getSpecimenImporterTsvColumnMap();
+
+    SpecimenRequestCustomizer getRequestCustomizer();
+
+    void registerRequestCustomizer(SpecimenRequestCustomizer customizer);
+
+    /** Hooks to allow other modules to control a few items about how specimens are treated */
+    interface SpecimenRequestCustomizer
+    {
+        /** @return whether or not a specimen request must include at least one vial */
+        boolean allowEmptyRequests();
+
+        /** @return null if users should always supply a destination site for a given request, or the site's id if they should all be the same */
+        Integer getDefaultDestinationSiteId();
+
+        /** @return true if reports shouldn't give the option to group based on primary, additive, or derivative types */
+        boolean omitTypeGroupingsWhenReporting();
+
+        /** @return whether the current user can make changes to the status of the request */
+        boolean canChangeStatus(User user);
+
+        /** @return true if a variety of warning types including vial status, the inclusion of vials spanning multiple locations, and more should be suppressed in the UI  */
+        boolean hideRequestWarnings();
+
+        /** @return a message to show the user after a request has been submitted */
+        HtmlString getSubmittedMessage(Container c, int requestId);
+    }
+
+    interface SampleInfo
+    {
+        String getParticipantId();
+        Double getSequenceNum();
+        String getSampleId();
+    }
+
+    enum CompletionType
+    {
+        SpecimenGlobalUniqueId,
+        ParticipantId,
+        VisitId,
+        LabId
+    }
+}