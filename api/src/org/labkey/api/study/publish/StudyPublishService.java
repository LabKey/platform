/*
 * Copyright (c) 2008-2019 LabKey Corporation
 *
 * Licensed under the Apache License, Version 2.0 (the "License");
 * you may not use this file except in compliance with the License.
 * You may obtain a copy of the License at
 *
 *     http://www.apache.org/licenses/LICENSE-2.0
 *
 * Unless required by applicable law or agreed to in writing, software
 * distributed under the License is distributed on an "AS IS" BASIS,
 * WITHOUT WARRANTIES OR CONDITIONS OF ANY KIND, either express or implied.
 * See the License for the specific language governing permissions and
 * limitations under the License.
 */

package org.labkey.api.study.publish;

import org.jetbrains.annotations.NotNull;
import org.jetbrains.annotations.Nullable;
import org.labkey.api.assay.AssayProtocolSchema;
import org.labkey.api.data.AbstractTableInfo;
import org.labkey.api.data.Container;
import org.labkey.api.data.ContainerFilter;
import org.labkey.api.data.ContainerManager;
import org.labkey.api.exp.ExperimentException;
import org.labkey.api.exp.PropertyType;
import org.labkey.api.exp.api.ExpProtocol;
import org.labkey.api.exp.api.ExpRun;
import org.labkey.api.exp.api.ExpSampleType;
import org.labkey.api.security.User;
import org.labkey.api.security.permissions.Permission;
import org.labkey.api.services.ServiceRegistry;
import org.labkey.api.study.Dataset;
import org.labkey.api.study.Study;
import org.labkey.api.study.TimepointType;
import org.labkey.api.util.Pair;
import org.labkey.api.view.ActionURL;

import java.util.Collection;
import java.util.List;
import java.util.Map;
import java.util.Set;

/**
 * User: brittp
 * Date: Nov 6, 2006
 * Time: 11:00:12 AM
 */
public interface StudyPublishService
{
    String PARTICIPANTID_PROPERTY_NAME = "ParticipantID";
    String SEQUENCENUM_PROPERTY_NAME = "SequenceNum";
    String DATE_PROPERTY_NAME = "Date";
    String SOURCE_LSID_PROPERTY_NAME = "SourceLSID";
    String ROWID_PROPERTY_NAME = "RowId";
    String TARGET_STUDY_PROPERTY_NAME = "TargetStudy";

    String AUTO_LINK_TARGET_PROPERTY_URI = "terms.labkey.org#AutoCopyTargetContainer";

    String STUDY_PUBLISH_PROTOCOL_NAME = "Study Publish Protocol";
    String STUDY_PUBLISH_PROTOCOL_LSID = "urn:lsid:labkey.org:Protocol:StudyPublishProtocol";

    // auto link to study target which defaults to the study in the folder the import occurs, using the shared folder
    // which should be safe from collisions since we don't allow assay creation there
    Container AUTO_LINK_TARGET_ASSAY_IMPORT_FOLDER = ContainerManager.getSharedContainer();

    static void setInstance(StudyPublishService serviceImpl)
    {
        ServiceRegistry.get().registerService(StudyPublishService.class, serviceImpl);
    }

    static StudyPublishService get()
    {
        return ServiceRegistry.get().getService(StudyPublishService.class);
    }

    void checkForAlreadyLinkedRows(User user, Pair<Dataset.PublishSource, Integer> publishSource,
                                   List<String> errors, Map<Container, Set<Integer>> rowIdsByTargetContainer);

    ActionURL publishData(User user, Container sourceContainer, Container targetContainer, String sourceName,
                          Pair<Dataset.PublishSource, Integer> publishSource,
                          List<Map<String, Object>> dataMaps, Map<String, PropertyType> propertyTypes, List<String> errors);

    ActionURL publishData(User user, Container sourceContainer, @Nullable Container targetContainer, String sourceName,
                          Pair<Dataset.PublishSource, Integer> publishSource,
                          List<Map<String, Object>> dataMaps, String keyPropertyName, List<String> errors);

    /**
     * Set of studies the user has permission to.
     */
    Set<Study> getValidPublishTargets(@NotNull User user, @NotNull Class<? extends Permission> permission);

    ActionURL getPublishHistory(Container container, Dataset.PublishSource source, Integer publishSourceId);

    ActionURL getPublishHistory(Container container, Dataset.PublishSource source, Integer publishSourceId, ContainerFilter containerFilter);

    TimepointType getTimepointType(Container container);

    /**
     * Automatically link assay data to a study if the design is set up to do so
     * @return any errors that prevented the link
     */
    @Nullable
    ActionURL autoLinkAssayResults(ExpProtocol protocol, ExpRun run, User user, Container container, List<String> errors);

    void autoLinkSampleType(ExpSampleType sampleType, List<Map<String, Object>> results, Container container, User user);

    /** Checks if the assay and specimen participant/visit/dates don't match based on the specimen id and target study */
    boolean hasMismatchedInfo(List<Integer> dataRowPKs, AssayProtocolSchema schema);

    ExpProtocol ensureStudyPublishProtocol(User user, Container container, @Nullable String name, @Nullable String lsid) throws ExperimentException;

    /**
     * Returns the set of datasets which have ever had data linked from the provided protocol
     */
    Set<? extends Dataset> getDatasetsForPublishSource(Integer sourceId, Dataset.PublishSource publishSource);

    /**
     * Returns the set of datasets which currently contain rows from the provided runs. The user may not have
     * permission to read or modify all of the datasets that are returned.
     */
    Set<? extends Dataset> getDatasetsForAssayRuns(Collection<ExpRun> runs, User user);

<<<<<<< HEAD
    void addRecallAuditEvent(Dataset def, int rowCount, Container sourceContainer, User user);

    /**
     * Adds columns to an assay data table, providing a link to any datasets that have
     * had data linked into them.
     * @return The names of the added columns that should be visible
     */
    Set<String> addLinkedToStudyColumns(AbstractTableInfo table, Dataset.PublishSource publishSource, boolean setVisibleColumns, int rowId, String rowIdName, User user);
=======
    void addRecallAuditEvent(Container sourceContainer, User user, Dataset def, int rowCount, @Nullable Collection<Pair<String,Integer>> datasetRowLsidAndSourceRowIds);
>>>>>>> cea38266
}<|MERGE_RESOLUTION|>--- conflicted
+++ resolved
@@ -122,8 +122,7 @@
      */
     Set<? extends Dataset> getDatasetsForAssayRuns(Collection<ExpRun> runs, User user);
 
-<<<<<<< HEAD
-    void addRecallAuditEvent(Dataset def, int rowCount, Container sourceContainer, User user);
+    void addRecallAuditEvent(Container sourceContainer, User user, Dataset def, int rowCount, @Nullable Collection<Pair<String,Integer>> datasetRowLsidAndSourceRowIds);
 
     /**
      * Adds columns to an assay data table, providing a link to any datasets that have
@@ -131,7 +130,4 @@
      * @return The names of the added columns that should be visible
      */
     Set<String> addLinkedToStudyColumns(AbstractTableInfo table, Dataset.PublishSource publishSource, boolean setVisibleColumns, int rowId, String rowIdName, User user);
-=======
-    void addRecallAuditEvent(Container sourceContainer, User user, Dataset def, int rowCount, @Nullable Collection<Pair<String,Integer>> datasetRowLsidAndSourceRowIds);
->>>>>>> cea38266
 }