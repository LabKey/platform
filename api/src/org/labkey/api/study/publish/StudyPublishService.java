--- conflicted
+++ resolved
@@ -87,15 +87,7 @@
                           Pair<Dataset.PublishSource, Integer> publishSource,
                           List<Map<String, Object>> dataMaps, Map<String, PropertyType> propertyTypes, List<String> errors);
 
-<<<<<<< HEAD
-    ActionURL publishData(User user, Container sourceContainer, @Nullable Container targetContainer, String sourceName,
-                          Pair<Dataset.PublishSource, Integer> publishSource,
-                          List<Map<String, Object>> dataMaps, String keyPropertyName, List<String> errors);
-
-    ActionURL publishData(User user, Container sourceContainer, @Nullable Container targetContainer, @Nullable String datasetCategory,
-=======
     ActionURL publishData(User user, Container sourceContainer, @Nullable Container targetContainer, @Nullable ViewCategory datasetCategory,
->>>>>>> ddea4142
                           String sourceName, Pair<Dataset.PublishSource, Integer> publishSource,
                           List<Map<String, Object>> dataMaps, String keyPropertyName, List<String> errors);
 
