--- conflicted
+++ resolved
@@ -28,11 +28,9 @@
 import org.labkey.api.exp.api.ExpProtocol;
 import org.labkey.api.exp.api.ExpRun;
 import org.labkey.api.exp.api.ExpSampleType;
-<<<<<<< HEAD
-=======
+import org.labkey.api.exp.api.ExpSampleType;
 import org.labkey.api.query.FieldKey;
 import org.labkey.api.query.QuerySettings;
->>>>>>> 8a26f73a
 import org.labkey.api.security.User;
 import org.labkey.api.security.permissions.Permission;
 import org.labkey.api.services.ServiceRegistry;
@@ -134,18 +132,17 @@
     void addRecallAuditEvent(Container sourceContainer, User user, Dataset def, int rowCount, @Nullable Collection<Pair<String,Integer>> datasetRowLsidAndSourceRowIds);
 
     /**
-<<<<<<< HEAD
      * Adds columns to an assay data table, providing a link to any datasets that have
      * had data linked into them.
      * @return The names of the added columns that should be visible
      */
     Set<String> addLinkedToStudyColumns(AbstractTableInfo table, Dataset.PublishSource publishSource, boolean setVisibleColumns, int rowId, String rowIdName, User user);
-=======
+
+    /**
      * For a given sample, helps identify the special columns : subject/visit/date that are needed to publish sample rows to a
      * study target.
      *
      * @param qs an optional query settings if custom view fields should be additionally inspected for publish relevant columns.
      */
     Map<PublishResultsQueryView.ExtraColFieldKeys, FieldKey> getSamplePublishFieldKeys(User user, Container container, ExpSampleType sampleType, @Nullable QuerySettings qs);
->>>>>>> 8a26f73a
 }