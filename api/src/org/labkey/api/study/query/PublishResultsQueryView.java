--- conflicted
+++ resolved
@@ -1,1096 +1,1092 @@
-/*
- * Copyright (c) 2009-2019 LabKey Corporation
- *
- * Licensed under the Apache License, Version 2.0 (the "License");
- * you may not use this file except in compliance with the License.
- * You may obtain a copy of the License at
- *
- *     http://www.apache.org/licenses/LICENSE-2.0
- *
- * Unless required by applicable law or agreed to in writing, software
- * distributed under the License is distributed on an "AS IS" BASIS,
- * WITHOUT WARRANTIES OR CONDITIONS OF ANY KIND, either express or implied.
- * See the License for the specific language governing permissions and
- * limitations under the License.
- */
-
-package org.labkey.api.study.query;
-
-import org.apache.commons.beanutils.ConversionException;
-import org.jetbrains.annotations.Nullable;
-import org.labkey.api.assay.AbstractAssayProvider;
-import org.labkey.api.assay.AssayProtocolSchema;
-import org.labkey.api.assay.AssayProvider;
-import org.labkey.api.assay.AssayService;
-import org.labkey.api.assay.AssayTableMetadata;
-import org.labkey.api.assay.query.ResultsQueryView;
-import org.labkey.api.data.ActionButton;
-import org.labkey.api.data.ButtonBar;
-import org.labkey.api.data.ColumnInfo;
-import org.labkey.api.data.Container;
-import org.labkey.api.data.ContainerManager;
-import org.labkey.api.data.DataColumn;
-import org.labkey.api.data.DataRegion;
-import org.labkey.api.data.DetailsColumn;
-import org.labkey.api.data.DisplayColumn;
-import org.labkey.api.data.JdbcType;
-import org.labkey.api.data.RenderContext;
-import org.labkey.api.data.ShowRows;
-import org.labkey.api.data.SimpleDisplayColumn;
-import org.labkey.api.data.SimpleFilter;
-import org.labkey.api.data.Table;
-import org.labkey.api.data.UpdateColumn;
-import org.labkey.api.exp.ExperimentException;
-import org.labkey.api.exp.api.ExpProtocol;
-import org.labkey.api.exp.api.ExpRun;
-import org.labkey.api.exp.api.ExperimentService;
-import org.labkey.api.exp.property.DomainProperty;
-import org.labkey.api.gwt.client.ui.PropertyType;
-import org.labkey.api.query.FieldKey;
-import org.labkey.api.query.QueryService;
-import org.labkey.api.query.QuerySettings;
-import org.labkey.api.reports.ReportService;
-import org.labkey.api.security.User;
-import org.labkey.api.study.ParticipantVisit;
-import org.labkey.api.study.SpecimenService;
-import org.labkey.api.study.Study;
-import org.labkey.api.study.StudyService;
-import org.labkey.api.study.TimepointType;
-import org.labkey.api.study.Visit;
-import org.labkey.api.study.actions.StudyPickerColumn;
-import org.labkey.api.study.assay.AssayPublishService;
-import org.labkey.api.study.assay.ParticipantVisitImpl;
-import org.labkey.api.study.assay.ParticipantVisitResolver;
-import org.labkey.api.study.assay.StudyParticipantVisitResolverType;
-import org.labkey.api.util.DateUtil;
-import org.labkey.api.util.PageFlowUtil;
-import org.labkey.api.util.Pair;
-import org.labkey.api.util.UniqueID;
-import org.labkey.api.view.DataView;
-import org.labkey.api.view.HttpView;
-
-import java.io.IOException;
-import java.io.Writer;
-import java.sql.SQLException;
-import java.sql.Timestamp;
-import java.util.ArrayList;
-import java.util.Arrays;
-import java.util.Calendar;
-import java.util.Collection;
-import java.util.Collections;
-import java.util.Date;
-import java.util.GregorianCalendar;
-import java.util.HashMap;
-import java.util.HashSet;
-import java.util.Iterator;
-import java.util.List;
-import java.util.Map;
-import java.util.Objects;
-import java.util.Set;
-import java.util.stream.Collectors;
-
-/**
- * User: brittp
- * Date: Jul 30, 2007
- * Time: 10:07:07 AM
- */
-public class PublishResultsQueryView extends ResultsQueryView
-{
-    private final SimpleFilter _filter;
-    private final Container _targetStudyContainer;
-    private final DefaultValueSource _defaultValueSource;
-    private final boolean _mismatched;
-    private final TimepointType _timepointType;
-    private final Map<Object, String> _reshowVisits;
-    private final Map<Object, String> _reshowDates;
-    private final Map<Object, String> _reshowPtids;
-    private final Map<Object, String> _reshowTargetStudies;
-    private final boolean _includeTimestamp;
-
-    private List<ActionButton> _buttons = null;
-
-    public enum DefaultValueSource
-    {
-        Assay
-        {
-            @Override
-            public FieldKey getParticipantIDFieldKey(AssayTableMetadata tableMetadata)
-            {
-                return tableMetadata.getParticipantIDFieldKey();
-            }
-            @Override
-            public FieldKey getVisitIDFieldKey(AssayTableMetadata tableMetadata, TimepointType type)
-            {
-                return tableMetadata.getVisitIDFieldKey(type);
-            }
-        },
-        Specimen
-        {
-            @Override
-            public FieldKey getParticipantIDFieldKey(AssayTableMetadata tableMetadata)
-            {
-                return new FieldKey(tableMetadata.getSpecimenIDFieldKey(), "ParticipantID");
-            }
-            @Override
-            public FieldKey getVisitIDFieldKey(AssayTableMetadata tableMetadata, TimepointType type)
-            {
-                if (type == TimepointType.VISIT)
-                {
-                    return new FieldKey(tableMetadata.getSpecimenIDFieldKey(), "Visit");
-                }
-                else
-                {
-                    return new FieldKey(tableMetadata.getSpecimenIDFieldKey(), "DrawTimestamp");
-                }
-            }
-        },
-        UserSpecified
-        {
-            @Override
-            public FieldKey getParticipantIDFieldKey(AssayTableMetadata tableMetadata)
-            {
-                return null;
-            }
-            @Override
-            public FieldKey getVisitIDFieldKey(AssayTableMetadata tableMetadata, TimepointType type)
-            {
-                return null;
-            }
-        };
-
-        public abstract FieldKey getParticipantIDFieldKey(AssayTableMetadata tableMetadata);
-        public abstract FieldKey getVisitIDFieldKey(AssayTableMetadata tableMetadata, TimepointType type);
-    }
-
-    public PublishResultsQueryView(AssayProvider provider, ExpProtocol protocol, AssayProtocolSchema schema, QuerySettings settings,
-                                   List<Integer> objectIds,
-                                   @Nullable Container targetStudyContainer,
-                                   Map<Object, String> reshowTargetStudies,
-                                   Map<Object, String> reshowVisits,
-                                   Map<Object, String> reshowDates,
-                                   Map<Object, String> reshowPtids,
-                                   DefaultValueSource defaultValueSource,
-                                   boolean mismatched,
-                                   boolean includeTimestamp)
-    {
-        super(protocol, schema, settings);
-        _targetStudyContainer = targetStudyContainer;
-        _defaultValueSource = defaultValueSource;
-        _mismatched = mismatched;
-        if (_targetStudyContainer != null)
-            _timepointType = AssayPublishService.get().getTimepointType(_targetStudyContainer);
-        else
-            _timepointType = null;
-        _filter = new SimpleFilter();
-        _filter.addInClause(provider.getTableMetadata(protocol).getResultRowIdFieldKey(), objectIds);
-        _reshowPtids = reshowPtids;
-        _reshowVisits = reshowVisits;
-        _reshowDates = reshowDates;
-        _reshowTargetStudies = reshowTargetStudies;
-        _includeTimestamp = includeTimestamp;
-        setViewItemFilter(ReportService.EMPTY_ITEM_LIST);
-
-        getSettings().setMaxRows(Table.ALL_ROWS);
-        getSettings().setShowRows(ShowRows.ALL);
-    }
-
-    @Override
-    public DataView createDataView()
-    {
-        DataView view = super.createDataView();
-        if (_targetStudyContainer != null)
-            view.getDataRegion().addHiddenFormField("targetStudy", _targetStudyContainer.getId());
-        view.getDataRegion().addHiddenFormField("attemptPublish", "true");
-        if (_filter != null)
-        {
-            view.getRenderContext().setBaseFilter(_filter);
-        }
-        else
-        {
-            view.getRenderContext().setBaseFilter(new SimpleFilter());
-        }
-        if (getSettings().getContainerFilterName() != null)
-            view.getDataRegion().addHiddenFormField("containerFilterName", getSettings().getContainerFilterName());
-
-        ButtonBar bbar = new ButtonBar();
-        if (_buttons != null)
-        {
-            for (ActionButton button : _buttons)
-                bbar.add(button);
-        }
-        view.getDataRegion().setButtonBar(bbar);
-
-        return view;
-    }
-
-    @Override
-    protected DataRegion createDataRegion()
-    {
-        DataRegion dr = new DataRegion();
-        initializeDataRegion(dr);
-        dr.setShowFilters(false);
-        dr.setSortable(false);
-        dr.setShowPagination(true);
-        Map<FieldKey,ColumnInfo> cols = dr.getSelectColumns();
-        List<DisplayColumn> extraColumns = getExtraColumns(cols.values());
-        int idx = 0;
-        for (DisplayColumn extra : extraColumns)
-        {
-            String captionMatchColName = null;
-            for (Iterator<DisplayColumn> it = dr.getDisplayColumns().iterator(); it.hasNext() && captionMatchColName == null;)
-            {
-                DisplayColumn current = it.next();
-                if (current.getCaption().equalsIgnoreCase(extra.getCaption()))
-                    captionMatchColName = current.getName();
-            }
-            if (captionMatchColName != null)
-                dr.removeColumns(captionMatchColName);
-            dr.addDisplayColumn(idx++, extra);
-        }
-        Set<String> hiddenColNames = getHiddenColumnCaptions();
-        for (Iterator<DisplayColumn> it = dr.getDisplayColumns().iterator(); it.hasNext();)
-        {
-            DisplayColumn current = it.next();
-            for (String hiddenColName : hiddenColNames)
-            {
-                if (current.getCaption().endsWith(hiddenColName))
-                {
-                    current.setVisible(false);
-                }
-            }
-            if (current instanceof DetailsColumn || current instanceof UpdateColumn)
-            {
-                it.remove();
-            }
-        }
-        dr.setShowRecordSelectors(true);
-        dr.setShowSelectMessage(false);
-        return dr;
-    }
-
-    protected Set<String> getHiddenColumnCaptions()
-    {
-        HashSet<String> hidden = new HashSet<>(Collections.singleton("Assay Match"));
-        if (_targetStudyDomainProperty != null && _targetStudyDomainProperty.first != ExpProtocol.AssayDomainTypes.Result)
-            hidden.add(AbstractAssayProvider.TARGET_STUDY_PROPERTY_CAPTION);
-        return hidden;
-    }
-
-    private static Date convertObjectToDate(Container container, Object dateObject)
-    {
-        Date date = null;
-        if (dateObject instanceof Date)
-        {
-            date = (Date)dateObject;
-        }
-        else if (dateObject instanceof String)
-        {
-            try
-            {
-                date = new Date(DateUtil.parseDateTime(container, (String)dateObject));
-            }
-            catch (ConversionException ignored) {}
-        }
-        return date;
-    }
-
-    public static String convertObjectToString(Object o)
-    {
-        return o == null ? null : o.toString();
-    }
-
-    private static Double convertObjectToDouble(Object visitIdObject)
-    {
-        Double visitId = null;
-        if (visitIdObject instanceof Number)
-        {
-            visitId = ((Number)visitIdObject).doubleValue();
-        }
-        else if (visitIdObject instanceof String)
-        {
-            try
-            {
-                visitId = Double.parseDouble((String)visitIdObject);
-            }
-            catch (NumberFormatException e) {}
-        }
-        return visitId;
-    }
-
-    public static class ResolverHelper
-    {
-        private final ExpProtocol _protocol;
-        private final Container _targetStudyContainer;
-        private final User _user;
-
-        private final ColumnInfo _runIdCol;
-        private final ColumnInfo _objectIdCol;
-        private final ColumnInfo _ptidCol;
-        private final ColumnInfo _visitIdCol;
-        private final ColumnInfo _dateCol;
-        private final ColumnInfo _specimenIDCol;
-        private final ColumnInfo _assayMatchCol;
-        private final ColumnInfo _specimenPTIDCol;
-        private final ColumnInfo _specimenVisitCol;
-        private final ColumnInfo _specimenDateCol;
-        private final ColumnInfo _targetStudyCol;
-        private Map<Integer, ParticipantVisitResolver> _resolvers = new HashMap<>();
-
-        private Map<Object, String> _reshowVisits;
-        private Map<Object, String> _reshowDates;
-        private Map<Object, String> _reshowPtids;
-        private Map<Object, String> _reshowTargetStudies;
-
-        public ResolverHelper(ExpProtocol protocol,
-                              Container targetStudyContainer,
-                              User user,
-                              ColumnInfo runIdCol, ColumnInfo objectIdCol,
-                              ColumnInfo ptidCol, ColumnInfo visitIdCol, ColumnInfo dateCol,
-                              ColumnInfo specimenIDCol, ColumnInfo assayMatchCol,
-                              ColumnInfo specimenPTIDCol, ColumnInfo specimenVisitCol, ColumnInfo specimenDateCol,
-                              ColumnInfo targetStudyCol)
-        {
-            _protocol = protocol;
-            _targetStudyContainer = targetStudyContainer;
-            _user = user;
-
-            _runIdCol = runIdCol;
-            _objectIdCol = objectIdCol;
-            _ptidCol = ptidCol;
-            _visitIdCol = visitIdCol;
-            _dateCol = dateCol;
-            _specimenIDCol = specimenIDCol;
-            _assayMatchCol = assayMatchCol;
-            _specimenPTIDCol = specimenPTIDCol;
-            _specimenVisitCol = specimenVisitCol;
-            _specimenDateCol = specimenDateCol;
-            _targetStudyCol = targetStudyCol;
-        }
-
-        private User getUser()
-        {
-            return _user;
-        }
-
-        private void setReshow(Map<Object, String> reshowVisits, Map<Object, String> reshowDates, Map<Object, String> reshowPtids, Map<Object, String> reshowTargetStudies)
-        {
-            _reshowVisits = reshowVisits;
-            _reshowDates = reshowDates;
-            _reshowPtids = reshowPtids;
-            _reshowTargetStudies = reshowTargetStudies;
-        }
-
-        public ParticipantVisitResolver getResolver(RenderContext ctx)
-        {
-            Integer runId = (Integer)_runIdCol.getValue(ctx);
-            if (runId != null && !_resolvers.containsKey(runId))
-            {
-                ExpRun run = ExperimentService.get().getExpRun(runId);
-
-                ParticipantVisitResolver resolver = new StudyParticipantVisitResolverType().createResolver(run, _targetStudyContainer, getUser());
-                if (resolver != null)
-                    _resolvers.put(runId, resolver);
-            }
-            return _resolvers.get(runId);
-        }
-
-        private ParticipantVisit resolve(RenderContext ctx)
-        {
-            ParticipantVisitResolver resolver = getResolver(ctx);
-            if (resolver == null)
-            {
-                return null;
-            }
-
-            Study targetStudy = null;
-            if (_targetStudyContainer == null)
-            {
-                Object resultsDomainTargetStudyValue = _targetStudyCol == null ? null : _targetStudyCol.getValue(ctx);
-                if (resultsDomainTargetStudyValue != null)
-                {
-                    Set<Study> studies = StudyService.get().findStudy(resultsDomainTargetStudyValue, null);
-                    if (!studies.isEmpty())
-                        targetStudy = studies.iterator().next();
-                }
-            }
-
-            TimepointType timepointType = targetStudy == null ? null : targetStudy.getTimepointType();
-            Container targetStudyContainer = targetStudy == null ? null : targetStudy.getContainer();
-
-            Double visitId = _visitIdCol != null && timepointType == TimepointType.VISIT ? convertObjectToDouble(_visitIdCol.getValue(ctx)) : null;
-            Date date = _dateCol != null && timepointType == TimepointType.DATE ? convertObjectToDate(ctx.getContainer(), _dateCol.getValue(ctx)) : null;
-
-            String specimenID = _specimenIDCol == null ? null : convertObjectToString(_specimenIDCol.getValue(ctx));
-            String participantID = _ptidCol == null ? null : convertObjectToString(_ptidCol.getValue(ctx));
-
-            try
-            {
-                return resolver.resolve(specimenID, participantID, visitId, date, targetStudyContainer);
-            }
-            catch (ExperimentException e)
-            {
-                // We've added validation to the ThawListListResolver to reject imports if not all rows resolve.
-                // Preserving the previous behavior here for the publish case.
-                return new ParticipantVisitImpl(specimenID, participantID, visitId, date, resolver.getRunContainer(), targetStudyContainer);
-            }
-        }
-
-        public Object getUserVisitId(RenderContext ctx)
-        {
-            if (_reshowVisits != null)
-            {
-                Object key = ctx.getRow().get(_objectIdCol.getName());
-                return _reshowVisits.get(key);
-            }
-            Double result = _visitIdCol == null ? null : convertObjectToDouble(_visitIdCol.getValue(ctx));
-            if (result == null)
-            {
-                ParticipantVisit pv = resolve(ctx);
-                result = pv == null ? null : pv.getVisitID();
-            }
-            return result;
-        }
-
-        public String getUserParticipantId(RenderContext ctx)
-        {
-            if (_reshowPtids != null)
-            {
-                Object key = ctx.getRow().get(_objectIdCol.getName());
-                return _reshowPtids.get(key);
-            }
-            
-            String result = _ptidCol == null ? null : convertObjectToString(_ptidCol.getValue(ctx));
-            if (result == null)
-            {
-                ParticipantVisit pv = resolve(ctx);
-                result = pv == null ? null : pv.getParticipantID();
-            }
-            return result;
-        }
-
-        public Object getUserDate(RenderContext ctx, boolean includeTimestamp)
-        {
-            if (_reshowDates != null)
-            {
-                Object key = ctx.getRow().get(_objectIdCol.getName());
-                return _reshowDates.get(key);
-            }
-            Date result = _dateCol == null ? null : convertObjectToDate(ctx.getContainer(), _dateCol.getValue(ctx));
-            if (result == null)
-            {
-                ParticipantVisit pv = resolve(ctx);
-                result = pv == null ? null : pv.getDate();
-            }
-            return includeTimestamp ? DateUtil.formatDateTimeISO8601(result) : DateUtil.formatDateISO8601(result);
-        }
-
-        public Container getUserTargetStudy(RenderContext ctx)
-        {
-            Object result = null;
-            if (_reshowTargetStudies != null)
-            {
-                Object key = ctx.getRow().get(_objectIdCol.getName());
-                result = _reshowTargetStudies.get(key);
-            }
-            if (result == null)
-                result = _targetStudyCol == null ? null : convertObjectToString(_targetStudyCol.getValue(ctx));
-            if (result == null)
-            {
-                ParticipantVisit pv = resolve(ctx);
-                if (pv != null && pv.getStudyContainer() != null)
-                    result = pv.getStudyContainer();
-            }
-
-            if (result != null)
-            {
-                Set<Study> studies = StudyService.get().findStudy(result, null);
-                if (!studies.isEmpty())
-                    return studies.iterator().next().getContainer();
-            }
-
-            return null;
-        }
-
-        // Study container -> (ptid, visit)
-        private Map<Container, Set<Pair<String, Double>>> _validPtidVisits = null;
-
-        private boolean isValidPtidVisit(Container container, String participantId, Double visit) throws SQLException
-        {
-            if (container == null)
-                return false;
-
-            if (_validPtidVisits == null)
-                _validPtidVisits = new HashMap<>();
-
-            Set<Pair<String, Double>> visits = _validPtidVisits.get(container);
-            if (visits == null)
-            {
-                visits = SpecimenService.get().getSampleInfo(container, getUser());
-                _validPtidVisits.put(container, visits);
-            }
-
-            return visits.contains(new Pair<>(participantId, visit));
-        }
-
-        // Study container -> (ptid, date)
-        private Map<Container, Set<Pair<String, Date>>> _validPtidDates = null;
-
-        private boolean isValidPtidDate(Container container, String participantId, Date drawDate) throws SQLException
-        {
-            if (container == null)
-                return false;
-
-            if (_validPtidDates == null)
-                _validPtidDates = new HashMap<>();
-
-            Set<Pair<String, Date>> dates = _validPtidDates.get(container);
-            if (dates == null)
-            {
-                dates = SpecimenService.get().getSampleInfo(container, getUser(), true);
-                _validPtidDates.put(container, dates);
-            }
-
-            // Timestamps and dates don't always compare correctly, so make sure we have only dates here:
-            if (drawDate instanceof Timestamp)
-                drawDate = new Date(drawDate.getTime());
-
-            return dates.contains(new Pair<>(participantId, drawDate));
-        }
-
-        /** @return boolean to indicate if the row is considered to match, string with a message to explain why */
-        public Pair<Boolean, String> getMatchStatus(RenderContext ctx) throws IOException
-        {
-            Container targetStudy = getUserTargetStudy(ctx);
-            if (targetStudy == null)
-                targetStudy = _targetStudyContainer;
-
-            // Bail early if no match can be made.
-            if (targetStudy == null)
-                return new Pair<>(false, "<p>No target study selected for this row.</p>");
-
-            Study study = StudyService.get().getStudy(targetStudy);
-            TimepointType timepointType = study.getTimepointType();
-
-            // First, figure out if we can match the specimen ID to the study
-            Boolean assayAndTargetSpecimenMatch;
-            if (_assayMatchCol == null)
-            {
-                assayAndTargetSpecimenMatch = null;
-            }
-            else
-            {
-                assayAndTargetSpecimenMatch = (Boolean)_assayMatchCol.getValue(ctx);
-            }
-
-            // Whether the input from the form matches up with the specimen from the assay row's specimen ID
-            Boolean userInputMatchesTargetSpecimen;
-
-            try
-            {
-                // See if the value in the form matches up with at least one specimen
-                boolean userInputMatchesASpecimen;
-
-                String userParticipantId = getUserParticipantId(ctx);
-                if (timepointType == TimepointType.VISIT)
-                {
-                    Double userVisitId = convertObjectToDouble(getUserVisitId(ctx));
-                    userInputMatchesASpecimen = isValidPtidVisit(targetStudy, userParticipantId, userVisitId);
-                    if (_specimenVisitCol != null && _specimenPTIDCol != null && assayAndTargetSpecimenMatch != null)
-                    {
-                        // Need to grab the study specimen's participant and visit
-                        String targetSpecimenPTID = convertObjectToString(_specimenPTIDCol.getValue(ctx));
-                        Double targetSpecimenVisit = convertObjectToDouble(_specimenVisitCol.getValue(ctx));
-                        userInputMatchesTargetSpecimen = Objects.equals(targetSpecimenPTID, userParticipantId) &&
-                                Objects.equals(targetSpecimenVisit, userVisitId);
-                    }
-                    else
-                    {
-                        userInputMatchesTargetSpecimen = null;
-                    }
-                }
-                else
-                {
-                    Date userDate = convertObjectToDate(ctx.getContainer(), getUserDate(ctx, false));
-                    userInputMatchesASpecimen = isValidPtidDate(targetStudy, userParticipantId, userDate);
-                    if (_specimenDateCol != null && _specimenPTIDCol != null && assayAndTargetSpecimenMatch != null)
-                    {
-                        // Need to grab the study specimen's participant and date
-                        String targetSpecimenPTID = convertObjectToString(_specimenPTIDCol.getValue(ctx));
-                        Date targetSpecimenDate = convertObjectToDate(ctx.getContainer(), _specimenDateCol.getValue(ctx));
-                        if (userDate == null || targetSpecimenDate == null)
-                        {
-                            // Do a simple object equality on the dates if one or both of them is null
-                            userInputMatchesTargetSpecimen = Objects.equals(targetSpecimenPTID, userParticipantId) &&
-                                    Objects.equals(userDate, targetSpecimenDate);
-                        }
-                        else
-                        {
-                            // All we care about is the date part, not the minutes and seconds, so pull those out
-                            Calendar targetSpecimenCal = new GregorianCalendar();
-                            targetSpecimenCal.setTime(targetSpecimenDate);
-                            Calendar userCal = new GregorianCalendar();
-                            userCal.setTime(userDate);
-
-                            userInputMatchesTargetSpecimen = Objects.equals(targetSpecimenPTID, userParticipantId) &&
-                                    userCal.get(Calendar.YEAR) == targetSpecimenCal.get(Calendar.YEAR) &&
-                                    userCal.get(Calendar.MONTH) == targetSpecimenCal.get(Calendar.MONTH) &&
-                                    userCal.get(Calendar.DAY_OF_MONTH) == targetSpecimenCal.get(Calendar.DAY_OF_MONTH);
-                        }
-                    }
-                    else
-                    {
-                        // We don't have enough information to compare to the study specimens
-                        userInputMatchesTargetSpecimen = null;
-                    }
-                }
-                // Overall match is defined by either:
-                // Having no way to match to a specimen by ID and having the user's form entry match to a specimen OR
-                // having the user's form match up against the specimen pointed to by the specimen ID
-                boolean overallStatus = userInputMatchesASpecimen && (userInputMatchesTargetSpecimen == null || Boolean.TRUE.equals(userInputMatchesTargetSpecimen));
-
-                // Build up the smallest useful message about why the match looks good or bad
-                StringBuilder sb = new StringBuilder();
-                if (userInputMatchesTargetSpecimen == null || !userInputMatchesTargetSpecimen.booleanValue())
-                {
-                    // Only bother with this if we couldn't match up by specimen ID.
-                    sb.append("<p>Specimens were");
-                    if (!userInputMatchesASpecimen)
-                    {
-                        sb.append(" <strong>not</strong>");
-                    }
-                    sb.append(" collected for the Participant ID and ");
-                    sb.append(timepointType == TimepointType.VISIT ? "Visit ID" : "Date");
-                    sb.append(" shown in this row.</p>");
-                }
-
-                // If we found a specimen based on the Specimen ID
-                if (userInputMatchesTargetSpecimen != null)
-                {
-                    sb.append("The Participant ID, ");
-                    sb.append(timepointType == TimepointType.VISIT ? "Visit ID" : "Date");
-                    sb.append(", and Specimen ID in this row ");
-                    if (userInputMatchesTargetSpecimen.booleanValue())
-                    {
-                        sb.append("matches");
-                    }
-                    else
-                    {
-                        sb.append("does <strong>not</strong> match");
-                    }
-                    sb.append(" a vial in the study.</p>");
-                }
-                else if (_specimenIDCol != null && _specimenIDCol.getValue(ctx) != null)
-                {
-                    // Otherwise, if the assay row has a specimen ID let the user know what we couldn't resolve it
-                    sb.append("<p>The Specimen ID in this row does <strong>not</strong> match a vial in the study.</p>");
-                }
-
-                return new Pair<>(overallStatus, sb.toString());
-            }
-            catch (SQLException e)
-            {
-                //noinspection ThrowableInstanceNeverThrown
-                throw (IOException)new IOException().initCause(e);
-            }
-        }
-
-        public void addQueryColumns(Set<ColumnInfo> set)
-        {
-            if (_runIdCol != null) { set.add(_runIdCol); }
-            if (_ptidCol != null) { set.add(_ptidCol); }
-            if (_visitIdCol != null) { set.add(_visitIdCol); }
-            if (_dateCol != null) { set.add(_dateCol); }
-            if (_objectIdCol != null) { set.add(_objectIdCol); }
-            if (_specimenIDCol != null) { set.add(_specimenIDCol); }
-            if (_targetStudyCol != null) { set.add(_targetStudyCol); }
-        }
-
-    }
-
-    public static abstract class InputColumn extends SimpleDisplayColumn
-    {
-        private static String RENDERED_REQUIRES_COMPLETION = InputColumn.class.getName() + "-requiresScript";
-
-        protected boolean _editable;
-        protected String _formElementName;
-        private String _completionBase;
-        protected final ResolverHelper _resolverHelper;
-
-        public InputColumn(String caption, boolean editable, String formElementName, String completionBase, ResolverHelper resolverHelper)
-        {
-            _editable = editable;
-            _formElementName = formElementName;
-            _completionBase = completionBase;
-            _resolverHelper = resolverHelper;
-            setCaption(caption);
-        }
-
-        @Override
-        public void addQueryColumns(Set<ColumnInfo> set)
-        {
-            super.addQueryColumns(set);
-            if (_resolverHelper != null)
-                _resolverHelper.addQueryColumns(set);
-        }
-
-        protected String getCompletionBase(RenderContext ctx)
-        {
-            return _completionBase;
-        }
-
-        @Override
-        public void renderGridCellContents(RenderContext ctx, Writer out) throws IOException
-        {
-            if (_editable)
-            {
-                String completionBase = getCompletionBase(ctx);
-                if (completionBase != null)
-                {
-                    if (ctx.get(RENDERED_REQUIRES_COMPLETION) == null)
-                    {
-                        // TODO: Use the same code as AutoCompleteTag.java
-                        out.write("<script type=\"text/javascript\">LABKEY.requiresScript(\"completion\");</script>");
-
-                        // wire up the completions div on input tag focus
-                        StringBuilder sb = new StringBuilder();
-
-                        sb.append("<script type=\"text/javascript\">\n" +
-                                  "   function onCompletionFocus(cmp) {\n" +
-                                  "      cmp.removeAttribute('onfocus');\n" +
-                                  "      Ext4.create('LABKEY.element.AutoCompletionField', {\n" +
-                                  "         renderTo        : cmp.getAttribute('completionid'),\n" +
-                                  "         completionUrl   : cmp.getAttribute('completion'),\n" +
-                                  "         sharedStore     : true,\n" +
-                                  "         fieldId         : cmp.getAttribute('id')\n" +
-                                  "      });\n" +
-                                  "   }\n" +
-                                  "</script>\n");
-                        out.write(sb.toString());
-                        ctx.put(RENDERED_REQUIRES_COMPLETION, true);
-                    }
-
-                    String inputId = "input-tag-" + UniqueID.getRequestScopedUID(HttpView.currentRequest());
-                    String completionId = "auto-complete-div-" + UniqueID.getRequestScopedUID(HttpView.currentRequest());
-                    String value = PageFlowUtil.filter(getValue(ctx));
-
-                    StringBuilder sb = new StringBuilder();
-
-                    // render our own input tag and attach the completions div lazily when the input receives
-                    // focus
-                    sb.append("<input type=\"text\"");
-                    sb.append(" id=\"").append(PageFlowUtil.filter(inputId)).append("\"");
-                    sb.append(" name=\"" + _formElementName + "\"");
-                    sb.append(" completionid=\"").append(PageFlowUtil.filter(completionId)).append("\"");
-                    sb.append(" value=\"" + value + "\"");
-                    sb.append(" onfocus=\"onCompletionFocus(this);\"");
-                    sb.append(" completion=\"").append(PageFlowUtil.filter(completionBase)).append("\">");
-
-                    // the div we will lazily wire up completions to (needs to be a sibling to the input)
-                    sb.append("<div id=\"").append(PageFlowUtil.filter(completionId)).append("\">");
-
-                    out.write(sb.toString());
-                }
-                else
-                {
-                    out.write("<input type=\"text\" name=\"" + _formElementName +
-                            "\" value=\"" + PageFlowUtil.filter(getValue(ctx)) + "\">");
-                }
-            }
-            else
-            {
-                out.write("<input type=\"hidden\" name=\"" + _formElementName +
-                        "\" value=\"" + PageFlowUtil.filter(getValue(ctx)) + "\">");
-            }
-        }
-    }
-
-    private Container rowTargetStudy(ResolverHelper helper, RenderContext ctx)
-    {
-        return _targetStudyContainer != null ? _targetStudyContainer : helper.getUserTargetStudy(ctx);
-    }
-
-    private class ParticipantIDDataInputColumn extends DataInputColumn
-    {
-        public ParticipantIDDataInputColumn(ResolverHelper resolverHelper, ColumnInfo ptidCol)
-        {
-            super(AbstractAssayProvider.PARTICIPANTID_PROPERTY_CAPTION, "participantId",
-                    true, null, resolverHelper, ptidCol);
-        }
-
-        @Override
-        protected String getCompletionBase(RenderContext ctx)
-        {
-            Container c = rowTargetStudy(_resolverHelper, ctx);
-            return SpecimenService.get().getCompletionURLBase(c, SpecimenService.CompletionType.ParticipantId);
-        }
-
-        @Override
-        protected Object calculateValue(RenderContext ctx)
-        {
-            return _resolverHelper.getUserParticipantId(ctx);
-        }
-    }
-
-    private class VisitIDDataInputColumn extends DataInputColumn
-    {
-        public VisitIDDataInputColumn(ResolverHelper resolverHelper, ColumnInfo visitIDCol)
-        {
-            super(AbstractAssayProvider.VISITID_PROPERTY_CAPTION, "visitId",
-                        true, null, resolverHelper, visitIDCol);
-        }
-
-        @Override
-        protected String getCompletionBase(RenderContext ctx)
-        {
-            Container c = rowTargetStudy(_resolverHelper, ctx);
-            return SpecimenService.get().getCompletionURLBase(c, SpecimenService.CompletionType.VisitId);
-        }
-
-        @Override
-        protected Object calculateValue(RenderContext ctx)
-        {
-            return _resolverHelper.getUserVisitId(ctx);
-        }
-    }
-
-    private class DateDataInputColumn extends DataInputColumn
-    {
-        private boolean _includeTimestamp;
-
-        public DateDataInputColumn(String completionBase, ResolverHelper resolverHelper, ColumnInfo dateCol, boolean includeTimestamp)
-        {
-            super(AbstractAssayProvider.DATE_PROPERTY_CAPTION, "date",
-                    true, completionBase, resolverHelper, dateCol);
-
-            _includeTimestamp = includeTimestamp;
-        }
-
-        @Override
-        protected Object calculateValue(RenderContext ctx)
-        {
-            return _resolverHelper.getUserDate(ctx, _includeTimestamp);
-        }
-    }
-
-    private class TimepointPreviewColumn extends SimpleDisplayColumn
-    {
-        private final ParticipantIDDataInputColumn _participantColumn;
-        private final VisitIDDataInputColumn _visitColumn;
-        private final DateDataInputColumn _dateColumn;
-        private final TargetStudyInputColumn _targetStudyInputColumn;
-
-        public TimepointPreviewColumn(ParticipantIDDataInputColumn participantColumn, VisitIDDataInputColumn visitColumn, DateDataInputColumn dateColumn, TargetStudyInputColumn targetStudyInputColumn)
-        {
-            _participantColumn = participantColumn;
-            _visitColumn = visitColumn;
-            _dateColumn = dateColumn;
-            _targetStudyInputColumn = targetStudyInputColumn;
-            setName("TimepointPreview");
-            setCaption("Timepoint Preview");
-        }
-
-        @Override
-        public void renderGridCellContents(RenderContext ctx, Writer out) throws IOException
-        {
-            Object visitObject = _visitColumn.calculateValue(ctx);
-            Object dateObject = _dateColumn.calculateValue(ctx);
-            Object participantObject = _participantColumn.calculateValue(ctx);
-            Object targetStudyObject = _targetStudyInputColumn == null ? null : _targetStudyInputColumn.calculateValue(ctx);
-            Container targetStudyContainer = null;
-            if (targetStudyObject != null)
-            {
-                targetStudyContainer = ContainerManager.getForId(targetStudyObject.toString());
-            }
-            if (targetStudyContainer == null)
-            {
-                targetStudyContainer = _targetStudyContainer;
-            }
-            // We may not have either a row-level or a default target study 
-            Study study = targetStudyContainer == null ? null : StudyService.get().getStudy(targetStudyContainer);
-            Visit visit = null;
-
-            String participantID = convertObjectToString(participantObject);
-            Double visitDouble = convertObjectToDouble(visitObject);
-            Date dateDate = convertObjectToDate(ctx.getContainer(), dateObject);
-
-            visit = study == null ? null : study.getVisit(participantID, visitDouble, dateDate, true);
-
-            out.write(visit == null ? "" : visit.getDisplayString());
-        }
-    }
-
-    // UNDONE: merge UploadWizardAction.InputDisplayColumn and PublishResultsQueryView.DataInputColumn
-    private class TargetStudyInputColumn extends StudyPickerColumn
-    {
-        ResolverHelper _resolverHelper;
-
-        public TargetStudyInputColumn(ResolverHelper resolverHelper, ColumnInfo targetStudyCol)
-        {
-            super(targetStudyCol, "targetStudy");
-            _resolverHelper = resolverHelper;
-        }
-
-        @Override
-        protected Object calculateValue(RenderContext ctx)
-        {
-            Container c = _resolverHelper.getUserTargetStudy(ctx);
-            return c == null ? null : c.getId();
-        }
-    }
-
-    Pair<ExpProtocol.AssayDomainTypes, DomainProperty> _targetStudyDomainProperty = null;
-
-    protected List<DisplayColumn> getExtraColumns(Collection<ColumnInfo> selectColumns)
-    {
-        AssayProvider provider = AssayService.get().getProvider(_protocol);
-        List<DisplayColumn> columns = new ArrayList<>();
-
-        _targetStudyDomainProperty = provider.findTargetStudyProperty(_protocol);
-
-        AssayTableMetadata tableMetadata = provider.getTableMetadata(_protocol);
-        FieldKey runIdFieldKey = tableMetadata.getRunRowIdFieldKeyFromResults();
-        FieldKey objectIdFieldKey = tableMetadata.getResultRowIdFieldKey();
-        FieldKey assayPTIDFieldKey = _defaultValueSource.getParticipantIDFieldKey(tableMetadata);
-        FieldKey assayVisitIDFieldKey = _defaultValueSource.getVisitIDFieldKey(tableMetadata, TimepointType.VISIT);
-        FieldKey assayDateFieldKey = _defaultValueSource.getVisitIDFieldKey(tableMetadata, TimepointType.DATE);
-        FieldKey specimenIDFieldKey = tableMetadata.getSpecimenIDFieldKey();
-        FieldKey matchFieldKey = new FieldKey(tableMetadata.getSpecimenIDFieldKey(), AbstractAssayProvider.ASSAY_SPECIMEN_MATCH_COLUMN_NAME);
-        FieldKey specimenPTIDFieldKey = new FieldKey(new FieldKey(specimenIDFieldKey, "Specimen"), "ParticipantID");
-        FieldKey specimenVisitFieldKey = new FieldKey(new FieldKey(specimenIDFieldKey, "Specimen"), "SequenceNum");
-        FieldKey specimenDateFieldKey = new FieldKey(new FieldKey(specimenIDFieldKey, "Specimen"), "DrawTimestamp");
-        Set<FieldKey> fieldKeys = new HashSet<>(Arrays.asList(runIdFieldKey, objectIdFieldKey, assayPTIDFieldKey, assayVisitIDFieldKey, assayDateFieldKey, specimenIDFieldKey, matchFieldKey, specimenPTIDFieldKey, specimenVisitFieldKey, specimenDateFieldKey));
-
-        // Add the TargetStudy FieldKey only if it exists on the Result domain.
-        FieldKey targetStudyFieldKey = null;
-        if (_targetStudyDomainProperty != null && _targetStudyDomainProperty.first == ExpProtocol.AssayDomainTypes.Result)
-        {
-            targetStudyFieldKey = tableMetadata.getTargetStudyFieldKey();
-            fieldKeys.add(targetStudyFieldKey);
-        }
-
-        // In case the assay definition doesn't have all the fields
-        fieldKeys.remove(null);
-        
-        Map<FieldKey, ColumnInfo> colInfos = QueryService.get().getColumns(getTable(), fieldKeys, selectColumns);
-        ColumnInfo objectIdCol = colInfos.get(objectIdFieldKey);
-        ColumnInfo assayPTIDCol = colInfos.get(assayPTIDFieldKey);
-        if (assayPTIDCol == null)
-        {
-            //NOTE: the name of the assay PTID field might not always match ParticipantId.  this allows us to also
-            //support PARTICIPANT_CONCEPT_URI
-            assayPTIDCol = selectColumns.stream().filter(c -> PropertyType.PARTICIPANT_CONCEPT_URI.equals(c.getConceptURI())).findFirst().orElse(null);
-        }
-
-        ColumnInfo runIdCol = colInfos.get(runIdFieldKey);
-        ColumnInfo assayVisitIDCol = colInfos.get(assayVisitIDFieldKey);
-        ColumnInfo assayDateCol = colInfos.get(assayDateFieldKey);
-        if (assayDateCol == null)
-        {
-            // issue 41982 : look for an alternate date column if the standard assay date field does not exist
-            List<ColumnInfo> dateCols = selectColumns.stream()
-                    .filter(c -> JdbcType.TIMESTAMP.equals(c.getJdbcType()) &&
-<<<<<<< HEAD
-                            (!c.getName().equalsIgnoreCase("CreatedBy") && !c.getName().equalsIgnoreCase("ModifiedBy")))
-=======
-                            (!c.getName().equalsIgnoreCase("Created") && !c.getName().equalsIgnoreCase("Modified")))
->>>>>>> 0ad01595
-                    .collect(Collectors.toList());
-
-            if (dateCols.size() == 1)
-                assayDateCol = dateCols.get(0);
-        }
-
-        ColumnInfo specimenIDCol = colInfos.get(specimenIDFieldKey);
-        ColumnInfo matchCol = colInfos.get(matchFieldKey);
-        ColumnInfo specimenPTIDCol = colInfos.get(specimenPTIDFieldKey);
-        ColumnInfo specimenVisitCol = colInfos.get(specimenVisitFieldKey);
-        ColumnInfo specimenDateCol = colInfos.get(specimenDateFieldKey);
-        ColumnInfo targetStudyCol = colInfos.get(targetStudyFieldKey);
-
-        ResolverHelper resolverHelper = new ResolverHelper(
-                _protocol, _targetStudyContainer, getUser(),
-                runIdCol, objectIdCol, assayPTIDCol, assayVisitIDCol, assayDateCol, specimenIDCol, matchCol, specimenPTIDCol, specimenVisitCol, specimenDateCol, targetStudyCol);
-        resolverHelper.setReshow(_reshowVisits, _reshowDates, _reshowPtids, _reshowTargetStudies);
-
-        TargetStudyInputColumn targetStudyInputColumn = null;
-        if (targetStudyCol != null)
-        {
-            targetStudyInputColumn = new TargetStudyInputColumn(resolverHelper, targetStudyCol);
-            columns.add(targetStudyInputColumn);
-        }
-
-        if (specimenPTIDCol != null)
-        {
-            // This is ugly but we need to hold on to a reference to this ColumnInfo and make sure that it's in the select list
-            DataColumn c = new DataColumn(specimenPTIDCol);
-            c.setVisible(false);
-            columns.add(c);
-            // We eliminate duplicate columns later based on labels, so make sure these have unique ones
-            c.setCaption("Specimen PTID - hidden");
-        }
-        if (specimenVisitCol != null)
-        {
-            // This is ugly but we need to hold on to a reference to this ColumnInfo and make sure that it's in the select list
-            DataColumn c = new DataColumn(specimenVisitCol);
-            c.setVisible(false);
-            columns.add(c);
-            // We eliminate duplicate columns later based on labels, so make sure these have unique ones
-            c.setCaption("Specimen Visit - hidden");
-        }
-        if (specimenDateCol != null)
-        {
-            // This is ugly but we need to hold on to a reference to this ColumnInfo and make sure that it's in the select list
-            DataColumn c = new DataColumn(specimenDateCol);
-            c.setVisible(false);
-            columns.add(c);
-            // We eliminate duplicate columns later based on labels, so make sure these have unique ones
-            c.setCaption("Specimen Date - hidden");
-        }
-        if (matchCol != null)
-        {
-            // This is ugly but we need to hold on to a reference to this ColumnInfo and make sure that it's in the select list
-            DataColumn c = new DataColumn(matchCol);
-            c.setVisible(false);
-            columns.add(c);
-            // We eliminate duplicate columns later based on labels, so make sure these have unique ones
-            c.setCaption("Specimen Match - hidden");
-        }
-
-        columns.add(new ValidParticipantVisitDisplayColumn(resolverHelper));
-
-        columns.add(new RunDataLinkDisplayColumn(null, resolverHelper, runIdCol, objectIdCol));
-
-        ParticipantIDDataInputColumn participantColumn = new ParticipantIDDataInputColumn(resolverHelper, assayPTIDCol);
-        columns.add(participantColumn);
-
-        // UNDONE: If selected ids contain studies of different timepoint types, include both Date and Visit columns and enable and disable the inputs when the study picker changes.
-        // For now, just include both Date and Visit columns if the target study isn't known yet.
-        VisitIDDataInputColumn visitIDInputColumn = new VisitIDDataInputColumn(resolverHelper, assayVisitIDCol);
-        DateDataInputColumn dateInputColumn = new DateDataInputColumn(null, resolverHelper, assayDateCol, _includeTimestamp);
-        if (_timepointType == null || _timepointType == TimepointType.VISIT)
-        {
-            columns.add(visitIDInputColumn);
-        }
-        if (_timepointType == null || _timepointType == TimepointType.DATE || _timepointType == TimepointType.CONTINUOUS)
-        {
-            columns.add(dateInputColumn);
-        }
-
-        columns.add(new TimepointPreviewColumn(participantColumn, visitIDInputColumn, dateInputColumn, targetStudyInputColumn));
-
-        if (_mismatched)
-        {
-            if (matchCol != null)
-            {
-                columns.add(new DataColumn(matchCol));
-            }
-        }
-
-        return columns;
-    }
-
-    public void setButtons(List<ActionButton> buttons)
-    {
-        _buttons = buttons;
-    }
-}
+/*
+ * Copyright (c) 2009-2019 LabKey Corporation
+ *
+ * Licensed under the Apache License, Version 2.0 (the "License");
+ * you may not use this file except in compliance with the License.
+ * You may obtain a copy of the License at
+ *
+ *     http://www.apache.org/licenses/LICENSE-2.0
+ *
+ * Unless required by applicable law or agreed to in writing, software
+ * distributed under the License is distributed on an "AS IS" BASIS,
+ * WITHOUT WARRANTIES OR CONDITIONS OF ANY KIND, either express or implied.
+ * See the License for the specific language governing permissions and
+ * limitations under the License.
+ */
+
+package org.labkey.api.study.query;
+
+import org.apache.commons.beanutils.ConversionException;
+import org.jetbrains.annotations.Nullable;
+import org.labkey.api.assay.AbstractAssayProvider;
+import org.labkey.api.assay.AssayProtocolSchema;
+import org.labkey.api.assay.AssayProvider;
+import org.labkey.api.assay.AssayService;
+import org.labkey.api.assay.AssayTableMetadata;
+import org.labkey.api.assay.query.ResultsQueryView;
+import org.labkey.api.data.ActionButton;
+import org.labkey.api.data.ButtonBar;
+import org.labkey.api.data.ColumnInfo;
+import org.labkey.api.data.Container;
+import org.labkey.api.data.ContainerManager;
+import org.labkey.api.data.DataColumn;
+import org.labkey.api.data.DataRegion;
+import org.labkey.api.data.DetailsColumn;
+import org.labkey.api.data.DisplayColumn;
+import org.labkey.api.data.JdbcType;
+import org.labkey.api.data.RenderContext;
+import org.labkey.api.data.ShowRows;
+import org.labkey.api.data.SimpleDisplayColumn;
+import org.labkey.api.data.SimpleFilter;
+import org.labkey.api.data.Table;
+import org.labkey.api.data.UpdateColumn;
+import org.labkey.api.exp.ExperimentException;
+import org.labkey.api.exp.api.ExpProtocol;
+import org.labkey.api.exp.api.ExpRun;
+import org.labkey.api.exp.api.ExperimentService;
+import org.labkey.api.exp.property.DomainProperty;
+import org.labkey.api.gwt.client.ui.PropertyType;
+import org.labkey.api.query.FieldKey;
+import org.labkey.api.query.QueryService;
+import org.labkey.api.query.QuerySettings;
+import org.labkey.api.reports.ReportService;
+import org.labkey.api.security.User;
+import org.labkey.api.study.ParticipantVisit;
+import org.labkey.api.study.SpecimenService;
+import org.labkey.api.study.Study;
+import org.labkey.api.study.StudyService;
+import org.labkey.api.study.TimepointType;
+import org.labkey.api.study.Visit;
+import org.labkey.api.study.actions.StudyPickerColumn;
+import org.labkey.api.study.assay.AssayPublishService;
+import org.labkey.api.study.assay.ParticipantVisitImpl;
+import org.labkey.api.study.assay.ParticipantVisitResolver;
+import org.labkey.api.study.assay.StudyParticipantVisitResolverType;
+import org.labkey.api.util.DateUtil;
+import org.labkey.api.util.PageFlowUtil;
+import org.labkey.api.util.Pair;
+import org.labkey.api.util.UniqueID;
+import org.labkey.api.view.DataView;
+import org.labkey.api.view.HttpView;
+
+import java.io.IOException;
+import java.io.Writer;
+import java.sql.SQLException;
+import java.sql.Timestamp;
+import java.util.ArrayList;
+import java.util.Arrays;
+import java.util.Calendar;
+import java.util.Collection;
+import java.util.Collections;
+import java.util.Date;
+import java.util.GregorianCalendar;
+import java.util.HashMap;
+import java.util.HashSet;
+import java.util.Iterator;
+import java.util.List;
+import java.util.Map;
+import java.util.Objects;
+import java.util.Set;
+import java.util.stream.Collectors;
+
+/**
+ * User: brittp
+ * Date: Jul 30, 2007
+ * Time: 10:07:07 AM
+ */
+public class PublishResultsQueryView extends ResultsQueryView
+{
+    private final SimpleFilter _filter;
+    private final Container _targetStudyContainer;
+    private final DefaultValueSource _defaultValueSource;
+    private final boolean _mismatched;
+    private final TimepointType _timepointType;
+    private final Map<Object, String> _reshowVisits;
+    private final Map<Object, String> _reshowDates;
+    private final Map<Object, String> _reshowPtids;
+    private final Map<Object, String> _reshowTargetStudies;
+    private final boolean _includeTimestamp;
+
+    private List<ActionButton> _buttons = null;
+
+    public enum DefaultValueSource
+    {
+        Assay
+        {
+            @Override
+            public FieldKey getParticipantIDFieldKey(AssayTableMetadata tableMetadata)
+            {
+                return tableMetadata.getParticipantIDFieldKey();
+            }
+            @Override
+            public FieldKey getVisitIDFieldKey(AssayTableMetadata tableMetadata, TimepointType type)
+            {
+                return tableMetadata.getVisitIDFieldKey(type);
+            }
+        },
+        Specimen
+        {
+            @Override
+            public FieldKey getParticipantIDFieldKey(AssayTableMetadata tableMetadata)
+            {
+                return new FieldKey(tableMetadata.getSpecimenIDFieldKey(), "ParticipantID");
+            }
+            @Override
+            public FieldKey getVisitIDFieldKey(AssayTableMetadata tableMetadata, TimepointType type)
+            {
+                if (type == TimepointType.VISIT)
+                {
+                    return new FieldKey(tableMetadata.getSpecimenIDFieldKey(), "Visit");
+                }
+                else
+                {
+                    return new FieldKey(tableMetadata.getSpecimenIDFieldKey(), "DrawTimestamp");
+                }
+            }
+        },
+        UserSpecified
+        {
+            @Override
+            public FieldKey getParticipantIDFieldKey(AssayTableMetadata tableMetadata)
+            {
+                return null;
+            }
+            @Override
+            public FieldKey getVisitIDFieldKey(AssayTableMetadata tableMetadata, TimepointType type)
+            {
+                return null;
+            }
+        };
+
+        public abstract FieldKey getParticipantIDFieldKey(AssayTableMetadata tableMetadata);
+        public abstract FieldKey getVisitIDFieldKey(AssayTableMetadata tableMetadata, TimepointType type);
+    }
+
+    public PublishResultsQueryView(AssayProvider provider, ExpProtocol protocol, AssayProtocolSchema schema, QuerySettings settings,
+                                   List<Integer> objectIds,
+                                   @Nullable Container targetStudyContainer,
+                                   Map<Object, String> reshowTargetStudies,
+                                   Map<Object, String> reshowVisits,
+                                   Map<Object, String> reshowDates,
+                                   Map<Object, String> reshowPtids,
+                                   DefaultValueSource defaultValueSource,
+                                   boolean mismatched,
+                                   boolean includeTimestamp)
+    {
+        super(protocol, schema, settings);
+        _targetStudyContainer = targetStudyContainer;
+        _defaultValueSource = defaultValueSource;
+        _mismatched = mismatched;
+        if (_targetStudyContainer != null)
+            _timepointType = AssayPublishService.get().getTimepointType(_targetStudyContainer);
+        else
+            _timepointType = null;
+        _filter = new SimpleFilter();
+        _filter.addInClause(provider.getTableMetadata(protocol).getResultRowIdFieldKey(), objectIds);
+        _reshowPtids = reshowPtids;
+        _reshowVisits = reshowVisits;
+        _reshowDates = reshowDates;
+        _reshowTargetStudies = reshowTargetStudies;
+        _includeTimestamp = includeTimestamp;
+        setViewItemFilter(ReportService.EMPTY_ITEM_LIST);
+
+        getSettings().setMaxRows(Table.ALL_ROWS);
+        getSettings().setShowRows(ShowRows.ALL);
+    }
+
+    @Override
+    public DataView createDataView()
+    {
+        DataView view = super.createDataView();
+        if (_targetStudyContainer != null)
+            view.getDataRegion().addHiddenFormField("targetStudy", _targetStudyContainer.getId());
+        view.getDataRegion().addHiddenFormField("attemptPublish", "true");
+        if (_filter != null)
+        {
+            view.getRenderContext().setBaseFilter(_filter);
+        }
+        else
+        {
+            view.getRenderContext().setBaseFilter(new SimpleFilter());
+        }
+        if (getSettings().getContainerFilterName() != null)
+            view.getDataRegion().addHiddenFormField("containerFilterName", getSettings().getContainerFilterName());
+
+        ButtonBar bbar = new ButtonBar();
+        if (_buttons != null)
+        {
+            for (ActionButton button : _buttons)
+                bbar.add(button);
+        }
+        view.getDataRegion().setButtonBar(bbar);
+
+        return view;
+    }
+
+    @Override
+    protected DataRegion createDataRegion()
+    {
+        DataRegion dr = new DataRegion();
+        initializeDataRegion(dr);
+        dr.setShowFilters(false);
+        dr.setSortable(false);
+        dr.setShowPagination(true);
+        Map<FieldKey,ColumnInfo> cols = dr.getSelectColumns();
+        List<DisplayColumn> extraColumns = getExtraColumns(cols.values());
+        int idx = 0;
+        for (DisplayColumn extra : extraColumns)
+        {
+            String captionMatchColName = null;
+            for (Iterator<DisplayColumn> it = dr.getDisplayColumns().iterator(); it.hasNext() && captionMatchColName == null;)
+            {
+                DisplayColumn current = it.next();
+                if (current.getCaption().equalsIgnoreCase(extra.getCaption()))
+                    captionMatchColName = current.getName();
+            }
+            if (captionMatchColName != null)
+                dr.removeColumns(captionMatchColName);
+            dr.addDisplayColumn(idx++, extra);
+        }
+        Set<String> hiddenColNames = getHiddenColumnCaptions();
+        for (Iterator<DisplayColumn> it = dr.getDisplayColumns().iterator(); it.hasNext();)
+        {
+            DisplayColumn current = it.next();
+            for (String hiddenColName : hiddenColNames)
+            {
+                if (current.getCaption().endsWith(hiddenColName))
+                {
+                    current.setVisible(false);
+                }
+            }
+            if (current instanceof DetailsColumn || current instanceof UpdateColumn)
+            {
+                it.remove();
+            }
+        }
+        dr.setShowRecordSelectors(true);
+        dr.setShowSelectMessage(false);
+        return dr;
+    }
+
+    protected Set<String> getHiddenColumnCaptions()
+    {
+        HashSet<String> hidden = new HashSet<>(Collections.singleton("Assay Match"));
+        if (_targetStudyDomainProperty != null && _targetStudyDomainProperty.first != ExpProtocol.AssayDomainTypes.Result)
+            hidden.add(AbstractAssayProvider.TARGET_STUDY_PROPERTY_CAPTION);
+        return hidden;
+    }
+
+    private static Date convertObjectToDate(Container container, Object dateObject)
+    {
+        Date date = null;
+        if (dateObject instanceof Date)
+        {
+            date = (Date)dateObject;
+        }
+        else if (dateObject instanceof String)
+        {
+            try
+            {
+                date = new Date(DateUtil.parseDateTime(container, (String)dateObject));
+            }
+            catch (ConversionException ignored) {}
+        }
+        return date;
+    }
+
+    public static String convertObjectToString(Object o)
+    {
+        return o == null ? null : o.toString();
+    }
+
+    private static Double convertObjectToDouble(Object visitIdObject)
+    {
+        Double visitId = null;
+        if (visitIdObject instanceof Number)
+        {
+            visitId = ((Number)visitIdObject).doubleValue();
+        }
+        else if (visitIdObject instanceof String)
+        {
+            try
+            {
+                visitId = Double.parseDouble((String)visitIdObject);
+            }
+            catch (NumberFormatException e) {}
+        }
+        return visitId;
+    }
+
+    public static class ResolverHelper
+    {
+        private final ExpProtocol _protocol;
+        private final Container _targetStudyContainer;
+        private final User _user;
+
+        private final ColumnInfo _runIdCol;
+        private final ColumnInfo _objectIdCol;
+        private final ColumnInfo _ptidCol;
+        private final ColumnInfo _visitIdCol;
+        private final ColumnInfo _dateCol;
+        private final ColumnInfo _specimenIDCol;
+        private final ColumnInfo _assayMatchCol;
+        private final ColumnInfo _specimenPTIDCol;
+        private final ColumnInfo _specimenVisitCol;
+        private final ColumnInfo _specimenDateCol;
+        private final ColumnInfo _targetStudyCol;
+        private Map<Integer, ParticipantVisitResolver> _resolvers = new HashMap<>();
+
+        private Map<Object, String> _reshowVisits;
+        private Map<Object, String> _reshowDates;
+        private Map<Object, String> _reshowPtids;
+        private Map<Object, String> _reshowTargetStudies;
+
+        public ResolverHelper(ExpProtocol protocol,
+                              Container targetStudyContainer,
+                              User user,
+                              ColumnInfo runIdCol, ColumnInfo objectIdCol,
+                              ColumnInfo ptidCol, ColumnInfo visitIdCol, ColumnInfo dateCol,
+                              ColumnInfo specimenIDCol, ColumnInfo assayMatchCol,
+                              ColumnInfo specimenPTIDCol, ColumnInfo specimenVisitCol, ColumnInfo specimenDateCol,
+                              ColumnInfo targetStudyCol)
+        {
+            _protocol = protocol;
+            _targetStudyContainer = targetStudyContainer;
+            _user = user;
+
+            _runIdCol = runIdCol;
+            _objectIdCol = objectIdCol;
+            _ptidCol = ptidCol;
+            _visitIdCol = visitIdCol;
+            _dateCol = dateCol;
+            _specimenIDCol = specimenIDCol;
+            _assayMatchCol = assayMatchCol;
+            _specimenPTIDCol = specimenPTIDCol;
+            _specimenVisitCol = specimenVisitCol;
+            _specimenDateCol = specimenDateCol;
+            _targetStudyCol = targetStudyCol;
+        }
+
+        private User getUser()
+        {
+            return _user;
+        }
+
+        private void setReshow(Map<Object, String> reshowVisits, Map<Object, String> reshowDates, Map<Object, String> reshowPtids, Map<Object, String> reshowTargetStudies)
+        {
+            _reshowVisits = reshowVisits;
+            _reshowDates = reshowDates;
+            _reshowPtids = reshowPtids;
+            _reshowTargetStudies = reshowTargetStudies;
+        }
+
+        public ParticipantVisitResolver getResolver(RenderContext ctx)
+        {
+            Integer runId = (Integer)_runIdCol.getValue(ctx);
+            if (runId != null && !_resolvers.containsKey(runId))
+            {
+                ExpRun run = ExperimentService.get().getExpRun(runId);
+
+                ParticipantVisitResolver resolver = new StudyParticipantVisitResolverType().createResolver(run, _targetStudyContainer, getUser());
+                if (resolver != null)
+                    _resolvers.put(runId, resolver);
+            }
+            return _resolvers.get(runId);
+        }
+
+        private ParticipantVisit resolve(RenderContext ctx)
+        {
+            ParticipantVisitResolver resolver = getResolver(ctx);
+            if (resolver == null)
+            {
+                return null;
+            }
+
+            Study targetStudy = null;
+            if (_targetStudyContainer == null)
+            {
+                Object resultsDomainTargetStudyValue = _targetStudyCol == null ? null : _targetStudyCol.getValue(ctx);
+                if (resultsDomainTargetStudyValue != null)
+                {
+                    Set<Study> studies = StudyService.get().findStudy(resultsDomainTargetStudyValue, null);
+                    if (!studies.isEmpty())
+                        targetStudy = studies.iterator().next();
+                }
+            }
+
+            TimepointType timepointType = targetStudy == null ? null : targetStudy.getTimepointType();
+            Container targetStudyContainer = targetStudy == null ? null : targetStudy.getContainer();
+
+            Double visitId = _visitIdCol != null && timepointType == TimepointType.VISIT ? convertObjectToDouble(_visitIdCol.getValue(ctx)) : null;
+            Date date = _dateCol != null && timepointType == TimepointType.DATE ? convertObjectToDate(ctx.getContainer(), _dateCol.getValue(ctx)) : null;
+
+            String specimenID = _specimenIDCol == null ? null : convertObjectToString(_specimenIDCol.getValue(ctx));
+            String participantID = _ptidCol == null ? null : convertObjectToString(_ptidCol.getValue(ctx));
+
+            try
+            {
+                return resolver.resolve(specimenID, participantID, visitId, date, targetStudyContainer);
+            }
+            catch (ExperimentException e)
+            {
+                // We've added validation to the ThawListListResolver to reject imports if not all rows resolve.
+                // Preserving the previous behavior here for the publish case.
+                return new ParticipantVisitImpl(specimenID, participantID, visitId, date, resolver.getRunContainer(), targetStudyContainer);
+            }
+        }
+
+        public Object getUserVisitId(RenderContext ctx)
+        {
+            if (_reshowVisits != null)
+            {
+                Object key = ctx.getRow().get(_objectIdCol.getName());
+                return _reshowVisits.get(key);
+            }
+            Double result = _visitIdCol == null ? null : convertObjectToDouble(_visitIdCol.getValue(ctx));
+            if (result == null)
+            {
+                ParticipantVisit pv = resolve(ctx);
+                result = pv == null ? null : pv.getVisitID();
+            }
+            return result;
+        }
+
+        public String getUserParticipantId(RenderContext ctx)
+        {
+            if (_reshowPtids != null)
+            {
+                Object key = ctx.getRow().get(_objectIdCol.getName());
+                return _reshowPtids.get(key);
+            }
+            
+            String result = _ptidCol == null ? null : convertObjectToString(_ptidCol.getValue(ctx));
+            if (result == null)
+            {
+                ParticipantVisit pv = resolve(ctx);
+                result = pv == null ? null : pv.getParticipantID();
+            }
+            return result;
+        }
+
+        public Object getUserDate(RenderContext ctx, boolean includeTimestamp)
+        {
+            if (_reshowDates != null)
+            {
+                Object key = ctx.getRow().get(_objectIdCol.getName());
+                return _reshowDates.get(key);
+            }
+            Date result = _dateCol == null ? null : convertObjectToDate(ctx.getContainer(), _dateCol.getValue(ctx));
+            if (result == null)
+            {
+                ParticipantVisit pv = resolve(ctx);
+                result = pv == null ? null : pv.getDate();
+            }
+            return includeTimestamp ? DateUtil.formatDateTimeISO8601(result) : DateUtil.formatDateISO8601(result);
+        }
+
+        public Container getUserTargetStudy(RenderContext ctx)
+        {
+            Object result = null;
+            if (_reshowTargetStudies != null)
+            {
+                Object key = ctx.getRow().get(_objectIdCol.getName());
+                result = _reshowTargetStudies.get(key);
+            }
+            if (result == null)
+                result = _targetStudyCol == null ? null : convertObjectToString(_targetStudyCol.getValue(ctx));
+            if (result == null)
+            {
+                ParticipantVisit pv = resolve(ctx);
+                if (pv != null && pv.getStudyContainer() != null)
+                    result = pv.getStudyContainer();
+            }
+
+            if (result != null)
+            {
+                Set<Study> studies = StudyService.get().findStudy(result, null);
+                if (!studies.isEmpty())
+                    return studies.iterator().next().getContainer();
+            }
+
+            return null;
+        }
+
+        // Study container -> (ptid, visit)
+        private Map<Container, Set<Pair<String, Double>>> _validPtidVisits = null;
+
+        private boolean isValidPtidVisit(Container container, String participantId, Double visit) throws SQLException
+        {
+            if (container == null)
+                return false;
+
+            if (_validPtidVisits == null)
+                _validPtidVisits = new HashMap<>();
+
+            Set<Pair<String, Double>> visits = _validPtidVisits.get(container);
+            if (visits == null)
+            {
+                visits = SpecimenService.get().getSampleInfo(container, getUser());
+                _validPtidVisits.put(container, visits);
+            }
+
+            return visits.contains(new Pair<>(participantId, visit));
+        }
+
+        // Study container -> (ptid, date)
+        private Map<Container, Set<Pair<String, Date>>> _validPtidDates = null;
+
+        private boolean isValidPtidDate(Container container, String participantId, Date drawDate) throws SQLException
+        {
+            if (container == null)
+                return false;
+
+            if (_validPtidDates == null)
+                _validPtidDates = new HashMap<>();
+
+            Set<Pair<String, Date>> dates = _validPtidDates.get(container);
+            if (dates == null)
+            {
+                dates = SpecimenService.get().getSampleInfo(container, getUser(), true);
+                _validPtidDates.put(container, dates);
+            }
+
+            // Timestamps and dates don't always compare correctly, so make sure we have only dates here:
+            if (drawDate instanceof Timestamp)
+                drawDate = new Date(drawDate.getTime());
+
+            return dates.contains(new Pair<>(participantId, drawDate));
+        }
+
+        /** @return boolean to indicate if the row is considered to match, string with a message to explain why */
+        public Pair<Boolean, String> getMatchStatus(RenderContext ctx) throws IOException
+        {
+            Container targetStudy = getUserTargetStudy(ctx);
+            if (targetStudy == null)
+                targetStudy = _targetStudyContainer;
+
+            // Bail early if no match can be made.
+            if (targetStudy == null)
+                return new Pair<>(false, "<p>No target study selected for this row.</p>");
+
+            Study study = StudyService.get().getStudy(targetStudy);
+            TimepointType timepointType = study.getTimepointType();
+
+            // First, figure out if we can match the specimen ID to the study
+            Boolean assayAndTargetSpecimenMatch;
+            if (_assayMatchCol == null)
+            {
+                assayAndTargetSpecimenMatch = null;
+            }
+            else
+            {
+                assayAndTargetSpecimenMatch = (Boolean)_assayMatchCol.getValue(ctx);
+            }
+
+            // Whether the input from the form matches up with the specimen from the assay row's specimen ID
+            Boolean userInputMatchesTargetSpecimen;
+
+            try
+            {
+                // See if the value in the form matches up with at least one specimen
+                boolean userInputMatchesASpecimen;
+
+                String userParticipantId = getUserParticipantId(ctx);
+                if (timepointType == TimepointType.VISIT)
+                {
+                    Double userVisitId = convertObjectToDouble(getUserVisitId(ctx));
+                    userInputMatchesASpecimen = isValidPtidVisit(targetStudy, userParticipantId, userVisitId);
+                    if (_specimenVisitCol != null && _specimenPTIDCol != null && assayAndTargetSpecimenMatch != null)
+                    {
+                        // Need to grab the study specimen's participant and visit
+                        String targetSpecimenPTID = convertObjectToString(_specimenPTIDCol.getValue(ctx));
+                        Double targetSpecimenVisit = convertObjectToDouble(_specimenVisitCol.getValue(ctx));
+                        userInputMatchesTargetSpecimen = Objects.equals(targetSpecimenPTID, userParticipantId) &&
+                                Objects.equals(targetSpecimenVisit, userVisitId);
+                    }
+                    else
+                    {
+                        userInputMatchesTargetSpecimen = null;
+                    }
+                }
+                else
+                {
+                    Date userDate = convertObjectToDate(ctx.getContainer(), getUserDate(ctx, false));
+                    userInputMatchesASpecimen = isValidPtidDate(targetStudy, userParticipantId, userDate);
+                    if (_specimenDateCol != null && _specimenPTIDCol != null && assayAndTargetSpecimenMatch != null)
+                    {
+                        // Need to grab the study specimen's participant and date
+                        String targetSpecimenPTID = convertObjectToString(_specimenPTIDCol.getValue(ctx));
+                        Date targetSpecimenDate = convertObjectToDate(ctx.getContainer(), _specimenDateCol.getValue(ctx));
+                        if (userDate == null || targetSpecimenDate == null)
+                        {
+                            // Do a simple object equality on the dates if one or both of them is null
+                            userInputMatchesTargetSpecimen = Objects.equals(targetSpecimenPTID, userParticipantId) &&
+                                    Objects.equals(userDate, targetSpecimenDate);
+                        }
+                        else
+                        {
+                            // All we care about is the date part, not the minutes and seconds, so pull those out
+                            Calendar targetSpecimenCal = new GregorianCalendar();
+                            targetSpecimenCal.setTime(targetSpecimenDate);
+                            Calendar userCal = new GregorianCalendar();
+                            userCal.setTime(userDate);
+
+                            userInputMatchesTargetSpecimen = Objects.equals(targetSpecimenPTID, userParticipantId) &&
+                                    userCal.get(Calendar.YEAR) == targetSpecimenCal.get(Calendar.YEAR) &&
+                                    userCal.get(Calendar.MONTH) == targetSpecimenCal.get(Calendar.MONTH) &&
+                                    userCal.get(Calendar.DAY_OF_MONTH) == targetSpecimenCal.get(Calendar.DAY_OF_MONTH);
+                        }
+                    }
+                    else
+                    {
+                        // We don't have enough information to compare to the study specimens
+                        userInputMatchesTargetSpecimen = null;
+                    }
+                }
+                // Overall match is defined by either:
+                // Having no way to match to a specimen by ID and having the user's form entry match to a specimen OR
+                // having the user's form match up against the specimen pointed to by the specimen ID
+                boolean overallStatus = userInputMatchesASpecimen && (userInputMatchesTargetSpecimen == null || Boolean.TRUE.equals(userInputMatchesTargetSpecimen));
+
+                // Build up the smallest useful message about why the match looks good or bad
+                StringBuilder sb = new StringBuilder();
+                if (userInputMatchesTargetSpecimen == null || !userInputMatchesTargetSpecimen.booleanValue())
+                {
+                    // Only bother with this if we couldn't match up by specimen ID.
+                    sb.append("<p>Specimens were");
+                    if (!userInputMatchesASpecimen)
+                    {
+                        sb.append(" <strong>not</strong>");
+                    }
+                    sb.append(" collected for the Participant ID and ");
+                    sb.append(timepointType == TimepointType.VISIT ? "Visit ID" : "Date");
+                    sb.append(" shown in this row.</p>");
+                }
+
+                // If we found a specimen based on the Specimen ID
+                if (userInputMatchesTargetSpecimen != null)
+                {
+                    sb.append("The Participant ID, ");
+                    sb.append(timepointType == TimepointType.VISIT ? "Visit ID" : "Date");
+                    sb.append(", and Specimen ID in this row ");
+                    if (userInputMatchesTargetSpecimen.booleanValue())
+                    {
+                        sb.append("matches");
+                    }
+                    else
+                    {
+                        sb.append("does <strong>not</strong> match");
+                    }
+                    sb.append(" a vial in the study.</p>");
+                }
+                else if (_specimenIDCol != null && _specimenIDCol.getValue(ctx) != null)
+                {
+                    // Otherwise, if the assay row has a specimen ID let the user know what we couldn't resolve it
+                    sb.append("<p>The Specimen ID in this row does <strong>not</strong> match a vial in the study.</p>");
+                }
+
+                return new Pair<>(overallStatus, sb.toString());
+            }
+            catch (SQLException e)
+            {
+                //noinspection ThrowableInstanceNeverThrown
+                throw (IOException)new IOException().initCause(e);
+            }
+        }
+
+        public void addQueryColumns(Set<ColumnInfo> set)
+        {
+            if (_runIdCol != null) { set.add(_runIdCol); }
+            if (_ptidCol != null) { set.add(_ptidCol); }
+            if (_visitIdCol != null) { set.add(_visitIdCol); }
+            if (_dateCol != null) { set.add(_dateCol); }
+            if (_objectIdCol != null) { set.add(_objectIdCol); }
+            if (_specimenIDCol != null) { set.add(_specimenIDCol); }
+            if (_targetStudyCol != null) { set.add(_targetStudyCol); }
+        }
+
+    }
+
+    public static abstract class InputColumn extends SimpleDisplayColumn
+    {
+        private static String RENDERED_REQUIRES_COMPLETION = InputColumn.class.getName() + "-requiresScript";
+
+        protected boolean _editable;
+        protected String _formElementName;
+        private String _completionBase;
+        protected final ResolverHelper _resolverHelper;
+
+        public InputColumn(String caption, boolean editable, String formElementName, String completionBase, ResolverHelper resolverHelper)
+        {
+            _editable = editable;
+            _formElementName = formElementName;
+            _completionBase = completionBase;
+            _resolverHelper = resolverHelper;
+            setCaption(caption);
+        }
+
+        @Override
+        public void addQueryColumns(Set<ColumnInfo> set)
+        {
+            super.addQueryColumns(set);
+            if (_resolverHelper != null)
+                _resolverHelper.addQueryColumns(set);
+        }
+
+        protected String getCompletionBase(RenderContext ctx)
+        {
+            return _completionBase;
+        }
+
+        @Override
+        public void renderGridCellContents(RenderContext ctx, Writer out) throws IOException
+        {
+            if (_editable)
+            {
+                String completionBase = getCompletionBase(ctx);
+                if (completionBase != null)
+                {
+                    if (ctx.get(RENDERED_REQUIRES_COMPLETION) == null)
+                    {
+                        // TODO: Use the same code as AutoCompleteTag.java
+                        out.write("<script type=\"text/javascript\">LABKEY.requiresScript(\"completion\");</script>");
+
+                        // wire up the completions div on input tag focus
+                        StringBuilder sb = new StringBuilder();
+
+                        sb.append("<script type=\"text/javascript\">\n" +
+                                  "   function onCompletionFocus(cmp) {\n" +
+                                  "      cmp.removeAttribute('onfocus');\n" +
+                                  "      Ext4.create('LABKEY.element.AutoCompletionField', {\n" +
+                                  "         renderTo        : cmp.getAttribute('completionid'),\n" +
+                                  "         completionUrl   : cmp.getAttribute('completion'),\n" +
+                                  "         sharedStore     : true,\n" +
+                                  "         fieldId         : cmp.getAttribute('id')\n" +
+                                  "      });\n" +
+                                  "   }\n" +
+                                  "</script>\n");
+                        out.write(sb.toString());
+                        ctx.put(RENDERED_REQUIRES_COMPLETION, true);
+                    }
+
+                    String inputId = "input-tag-" + UniqueID.getRequestScopedUID(HttpView.currentRequest());
+                    String completionId = "auto-complete-div-" + UniqueID.getRequestScopedUID(HttpView.currentRequest());
+                    String value = PageFlowUtil.filter(getValue(ctx));
+
+                    StringBuilder sb = new StringBuilder();
+
+                    // render our own input tag and attach the completions div lazily when the input receives
+                    // focus
+                    sb.append("<input type=\"text\"");
+                    sb.append(" id=\"").append(PageFlowUtil.filter(inputId)).append("\"");
+                    sb.append(" name=\"" + _formElementName + "\"");
+                    sb.append(" completionid=\"").append(PageFlowUtil.filter(completionId)).append("\"");
+                    sb.append(" value=\"" + value + "\"");
+                    sb.append(" onfocus=\"onCompletionFocus(this);\"");
+                    sb.append(" completion=\"").append(PageFlowUtil.filter(completionBase)).append("\">");
+
+                    // the div we will lazily wire up completions to (needs to be a sibling to the input)
+                    sb.append("<div id=\"").append(PageFlowUtil.filter(completionId)).append("\">");
+
+                    out.write(sb.toString());
+                }
+                else
+                {
+                    out.write("<input type=\"text\" name=\"" + _formElementName +
+                            "\" value=\"" + PageFlowUtil.filter(getValue(ctx)) + "\">");
+                }
+            }
+            else
+            {
+                out.write("<input type=\"hidden\" name=\"" + _formElementName +
+                        "\" value=\"" + PageFlowUtil.filter(getValue(ctx)) + "\">");
+            }
+        }
+    }
+
+    private Container rowTargetStudy(ResolverHelper helper, RenderContext ctx)
+    {
+        return _targetStudyContainer != null ? _targetStudyContainer : helper.getUserTargetStudy(ctx);
+    }
+
+    private class ParticipantIDDataInputColumn extends DataInputColumn
+    {
+        public ParticipantIDDataInputColumn(ResolverHelper resolverHelper, ColumnInfo ptidCol)
+        {
+            super(AbstractAssayProvider.PARTICIPANTID_PROPERTY_CAPTION, "participantId",
+                    true, null, resolverHelper, ptidCol);
+        }
+
+        @Override
+        protected String getCompletionBase(RenderContext ctx)
+        {
+            Container c = rowTargetStudy(_resolverHelper, ctx);
+            return SpecimenService.get().getCompletionURLBase(c, SpecimenService.CompletionType.ParticipantId);
+        }
+
+        @Override
+        protected Object calculateValue(RenderContext ctx)
+        {
+            return _resolverHelper.getUserParticipantId(ctx);
+        }
+    }
+
+    private class VisitIDDataInputColumn extends DataInputColumn
+    {
+        public VisitIDDataInputColumn(ResolverHelper resolverHelper, ColumnInfo visitIDCol)
+        {
+            super(AbstractAssayProvider.VISITID_PROPERTY_CAPTION, "visitId",
+                        true, null, resolverHelper, visitIDCol);
+        }
+
+        @Override
+        protected String getCompletionBase(RenderContext ctx)
+        {
+            Container c = rowTargetStudy(_resolverHelper, ctx);
+            return SpecimenService.get().getCompletionURLBase(c, SpecimenService.CompletionType.VisitId);
+        }
+
+        @Override
+        protected Object calculateValue(RenderContext ctx)
+        {
+            return _resolverHelper.getUserVisitId(ctx);
+        }
+    }
+
+    private class DateDataInputColumn extends DataInputColumn
+    {
+        private boolean _includeTimestamp;
+
+        public DateDataInputColumn(String completionBase, ResolverHelper resolverHelper, ColumnInfo dateCol, boolean includeTimestamp)
+        {
+            super(AbstractAssayProvider.DATE_PROPERTY_CAPTION, "date",
+                    true, completionBase, resolverHelper, dateCol);
+
+            _includeTimestamp = includeTimestamp;
+        }
+
+        @Override
+        protected Object calculateValue(RenderContext ctx)
+        {
+            return _resolverHelper.getUserDate(ctx, _includeTimestamp);
+        }
+    }
+
+    private class TimepointPreviewColumn extends SimpleDisplayColumn
+    {
+        private final ParticipantIDDataInputColumn _participantColumn;
+        private final VisitIDDataInputColumn _visitColumn;
+        private final DateDataInputColumn _dateColumn;
+        private final TargetStudyInputColumn _targetStudyInputColumn;
+
+        public TimepointPreviewColumn(ParticipantIDDataInputColumn participantColumn, VisitIDDataInputColumn visitColumn, DateDataInputColumn dateColumn, TargetStudyInputColumn targetStudyInputColumn)
+        {
+            _participantColumn = participantColumn;
+            _visitColumn = visitColumn;
+            _dateColumn = dateColumn;
+            _targetStudyInputColumn = targetStudyInputColumn;
+            setName("TimepointPreview");
+            setCaption("Timepoint Preview");
+        }
+
+        @Override
+        public void renderGridCellContents(RenderContext ctx, Writer out) throws IOException
+        {
+            Object visitObject = _visitColumn.calculateValue(ctx);
+            Object dateObject = _dateColumn.calculateValue(ctx);
+            Object participantObject = _participantColumn.calculateValue(ctx);
+            Object targetStudyObject = _targetStudyInputColumn == null ? null : _targetStudyInputColumn.calculateValue(ctx);
+            Container targetStudyContainer = null;
+            if (targetStudyObject != null)
+            {
+                targetStudyContainer = ContainerManager.getForId(targetStudyObject.toString());
+            }
+            if (targetStudyContainer == null)
+            {
+                targetStudyContainer = _targetStudyContainer;
+            }
+            // We may not have either a row-level or a default target study 
+            Study study = targetStudyContainer == null ? null : StudyService.get().getStudy(targetStudyContainer);
+            Visit visit = null;
+
+            String participantID = convertObjectToString(participantObject);
+            Double visitDouble = convertObjectToDouble(visitObject);
+            Date dateDate = convertObjectToDate(ctx.getContainer(), dateObject);
+
+            visit = study == null ? null : study.getVisit(participantID, visitDouble, dateDate, true);
+
+            out.write(visit == null ? "" : visit.getDisplayString());
+        }
+    }
+
+    // UNDONE: merge UploadWizardAction.InputDisplayColumn and PublishResultsQueryView.DataInputColumn
+    private class TargetStudyInputColumn extends StudyPickerColumn
+    {
+        ResolverHelper _resolverHelper;
+
+        public TargetStudyInputColumn(ResolverHelper resolverHelper, ColumnInfo targetStudyCol)
+        {
+            super(targetStudyCol, "targetStudy");
+            _resolverHelper = resolverHelper;
+        }
+
+        @Override
+        protected Object calculateValue(RenderContext ctx)
+        {
+            Container c = _resolverHelper.getUserTargetStudy(ctx);
+            return c == null ? null : c.getId();
+        }
+    }
+
+    Pair<ExpProtocol.AssayDomainTypes, DomainProperty> _targetStudyDomainProperty = null;
+
+    protected List<DisplayColumn> getExtraColumns(Collection<ColumnInfo> selectColumns)
+    {
+        AssayProvider provider = AssayService.get().getProvider(_protocol);
+        List<DisplayColumn> columns = new ArrayList<>();
+
+        _targetStudyDomainProperty = provider.findTargetStudyProperty(_protocol);
+
+        AssayTableMetadata tableMetadata = provider.getTableMetadata(_protocol);
+        FieldKey runIdFieldKey = tableMetadata.getRunRowIdFieldKeyFromResults();
+        FieldKey objectIdFieldKey = tableMetadata.getResultRowIdFieldKey();
+        FieldKey assayPTIDFieldKey = _defaultValueSource.getParticipantIDFieldKey(tableMetadata);
+        FieldKey assayVisitIDFieldKey = _defaultValueSource.getVisitIDFieldKey(tableMetadata, TimepointType.VISIT);
+        FieldKey assayDateFieldKey = _defaultValueSource.getVisitIDFieldKey(tableMetadata, TimepointType.DATE);
+        FieldKey specimenIDFieldKey = tableMetadata.getSpecimenIDFieldKey();
+        FieldKey matchFieldKey = new FieldKey(tableMetadata.getSpecimenIDFieldKey(), AbstractAssayProvider.ASSAY_SPECIMEN_MATCH_COLUMN_NAME);
+        FieldKey specimenPTIDFieldKey = new FieldKey(new FieldKey(specimenIDFieldKey, "Specimen"), "ParticipantID");
+        FieldKey specimenVisitFieldKey = new FieldKey(new FieldKey(specimenIDFieldKey, "Specimen"), "SequenceNum");
+        FieldKey specimenDateFieldKey = new FieldKey(new FieldKey(specimenIDFieldKey, "Specimen"), "DrawTimestamp");
+        Set<FieldKey> fieldKeys = new HashSet<>(Arrays.asList(runIdFieldKey, objectIdFieldKey, assayPTIDFieldKey, assayVisitIDFieldKey, assayDateFieldKey, specimenIDFieldKey, matchFieldKey, specimenPTIDFieldKey, specimenVisitFieldKey, specimenDateFieldKey));
+
+        // Add the TargetStudy FieldKey only if it exists on the Result domain.
+        FieldKey targetStudyFieldKey = null;
+        if (_targetStudyDomainProperty != null && _targetStudyDomainProperty.first == ExpProtocol.AssayDomainTypes.Result)
+        {
+            targetStudyFieldKey = tableMetadata.getTargetStudyFieldKey();
+            fieldKeys.add(targetStudyFieldKey);
+        }
+
+        // In case the assay definition doesn't have all the fields
+        fieldKeys.remove(null);
+        
+        Map<FieldKey, ColumnInfo> colInfos = QueryService.get().getColumns(getTable(), fieldKeys, selectColumns);
+        ColumnInfo objectIdCol = colInfos.get(objectIdFieldKey);
+        ColumnInfo assayPTIDCol = colInfos.get(assayPTIDFieldKey);
+        if (assayPTIDCol == null)
+        {
+            //NOTE: the name of the assay PTID field might not always match ParticipantId.  this allows us to also
+            //support PARTICIPANT_CONCEPT_URI
+            assayPTIDCol = selectColumns.stream().filter(c -> PropertyType.PARTICIPANT_CONCEPT_URI.equals(c.getConceptURI())).findFirst().orElse(null);
+        }
+
+        ColumnInfo runIdCol = colInfos.get(runIdFieldKey);
+        ColumnInfo assayVisitIDCol = colInfos.get(assayVisitIDFieldKey);
+        ColumnInfo assayDateCol = colInfos.get(assayDateFieldKey);
+        if (assayDateCol == null)
+        {
+            // issue 41982 : look for an alternate date column if the standard assay date field does not exist
+            List<ColumnInfo> dateCols = selectColumns.stream()
+                    .filter(c -> JdbcType.TIMESTAMP.equals(c.getJdbcType()) &&
+                            (!c.getName().equalsIgnoreCase("Created") && !c.getName().equalsIgnoreCase("Modified")))
+                    .collect(Collectors.toList());
+
+            if (dateCols.size() == 1)
+                assayDateCol = dateCols.get(0);
+        }
+
+        ColumnInfo specimenIDCol = colInfos.get(specimenIDFieldKey);
+        ColumnInfo matchCol = colInfos.get(matchFieldKey);
+        ColumnInfo specimenPTIDCol = colInfos.get(specimenPTIDFieldKey);
+        ColumnInfo specimenVisitCol = colInfos.get(specimenVisitFieldKey);
+        ColumnInfo specimenDateCol = colInfos.get(specimenDateFieldKey);
+        ColumnInfo targetStudyCol = colInfos.get(targetStudyFieldKey);
+
+        ResolverHelper resolverHelper = new ResolverHelper(
+                _protocol, _targetStudyContainer, getUser(),
+                runIdCol, objectIdCol, assayPTIDCol, assayVisitIDCol, assayDateCol, specimenIDCol, matchCol, specimenPTIDCol, specimenVisitCol, specimenDateCol, targetStudyCol);
+        resolverHelper.setReshow(_reshowVisits, _reshowDates, _reshowPtids, _reshowTargetStudies);
+
+        TargetStudyInputColumn targetStudyInputColumn = null;
+        if (targetStudyCol != null)
+        {
+            targetStudyInputColumn = new TargetStudyInputColumn(resolverHelper, targetStudyCol);
+            columns.add(targetStudyInputColumn);
+        }
+
+        if (specimenPTIDCol != null)
+        {
+            // This is ugly but we need to hold on to a reference to this ColumnInfo and make sure that it's in the select list
+            DataColumn c = new DataColumn(specimenPTIDCol);
+            c.setVisible(false);
+            columns.add(c);
+            // We eliminate duplicate columns later based on labels, so make sure these have unique ones
+            c.setCaption("Specimen PTID - hidden");
+        }
+        if (specimenVisitCol != null)
+        {
+            // This is ugly but we need to hold on to a reference to this ColumnInfo and make sure that it's in the select list
+            DataColumn c = new DataColumn(specimenVisitCol);
+            c.setVisible(false);
+            columns.add(c);
+            // We eliminate duplicate columns later based on labels, so make sure these have unique ones
+            c.setCaption("Specimen Visit - hidden");
+        }
+        if (specimenDateCol != null)
+        {
+            // This is ugly but we need to hold on to a reference to this ColumnInfo and make sure that it's in the select list
+            DataColumn c = new DataColumn(specimenDateCol);
+            c.setVisible(false);
+            columns.add(c);
+            // We eliminate duplicate columns later based on labels, so make sure these have unique ones
+            c.setCaption("Specimen Date - hidden");
+        }
+        if (matchCol != null)
+        {
+            // This is ugly but we need to hold on to a reference to this ColumnInfo and make sure that it's in the select list
+            DataColumn c = new DataColumn(matchCol);
+            c.setVisible(false);
+            columns.add(c);
+            // We eliminate duplicate columns later based on labels, so make sure these have unique ones
+            c.setCaption("Specimen Match - hidden");
+        }
+
+        columns.add(new ValidParticipantVisitDisplayColumn(resolverHelper));
+
+        columns.add(new RunDataLinkDisplayColumn(null, resolverHelper, runIdCol, objectIdCol));
+
+        ParticipantIDDataInputColumn participantColumn = new ParticipantIDDataInputColumn(resolverHelper, assayPTIDCol);
+        columns.add(participantColumn);
+
+        // UNDONE: If selected ids contain studies of different timepoint types, include both Date and Visit columns and enable and disable the inputs when the study picker changes.
+        // For now, just include both Date and Visit columns if the target study isn't known yet.
+        VisitIDDataInputColumn visitIDInputColumn = new VisitIDDataInputColumn(resolverHelper, assayVisitIDCol);
+        DateDataInputColumn dateInputColumn = new DateDataInputColumn(null, resolverHelper, assayDateCol, _includeTimestamp);
+        if (_timepointType == null || _timepointType == TimepointType.VISIT)
+        {
+            columns.add(visitIDInputColumn);
+        }
+        if (_timepointType == null || _timepointType == TimepointType.DATE || _timepointType == TimepointType.CONTINUOUS)
+        {
+            columns.add(dateInputColumn);
+        }
+
+        columns.add(new TimepointPreviewColumn(participantColumn, visitIDInputColumn, dateInputColumn, targetStudyInputColumn));
+
+        if (_mismatched)
+        {
+            if (matchCol != null)
+            {
+                columns.add(new DataColumn(matchCol));
+            }
+        }
+
+        return columns;
+    }
+
+    public void setButtons(List<ActionButton> buttons)
+    {
+        _buttons = buttons;
+    }
+}