--- conflicted
+++ resolved
@@ -1,168 +1,164 @@
-/*
- * Copyright (c) 2019 LabKey Corporation
- *
- * Licensed under the Apache License, Version 2.0 (the "License");
- * you may not use this file except in compliance with the License.
- * You may obtain a copy of the License at
- *
- *     http://www.apache.org/licenses/LICENSE-2.0
- *
- * Unless required by applicable law or agreed to in writing, software
- * distributed under the License is distributed on an "AS IS" BASIS,
- * WITHOUT WARRANTIES OR CONDITIONS OF ANY KIND, either express or implied.
- * See the License for the specific language governing permissions and
- * limitations under the License.
- */
-
-package org.labkey.api.exp.api;
-
-import org.jetbrains.annotations.NotNull;
-import org.jetbrains.annotations.Nullable;
-import org.labkey.api.data.Container;
-import org.labkey.api.data.ContainerFilter;
-import org.labkey.api.exp.ExperimentException;
-import org.labkey.api.exp.Lsid;
-import org.labkey.api.exp.TemplateInfo;
-import org.labkey.api.gwt.client.model.GWTDomain;
-import org.labkey.api.gwt.client.model.GWTIndex;
-import org.labkey.api.gwt.client.model.GWTPropertyDescriptor;
-import org.labkey.api.query.ValidationException;
-import org.labkey.api.security.User;
-import org.labkey.api.services.ServiceRegistry;
-
-import java.sql.SQLException;
-import java.util.Date;
-import java.util.List;
-import java.util.Map;
-import java.util.function.Function;
-
-public interface SampleTypeService
-{
-    String NEW_SAMPLE_TYPE_ALIAS_VALUE = "{{this_sample_set}}";
-    String MATERIAL_INPUTS_PREFIX = "MaterialInputs/";
-    String MODULE_NAME = "Experiment";
-
-    static SampleTypeService get()
-    {
-        return ServiceRegistry.get().getService(SampleTypeService.class);
-    }
-
-    static void setInstance(SampleTypeService impl)
-    {
-        ServiceRegistry.get().registerService(SampleTypeService.class, impl);
-    }
-
-    Map<String, ExpSampleType> getSampleTypesForRoles(Container container, ContainerFilter filter, ExpProtocol.ApplicationType type);
-
-    /**
-     * Create a new SampleType with the provided properties.
-     * If a 'Name' property exists in the list, it will be used as the 'id' property of the SampleType.
-     * Either a 'Name' property must exist or at least one idCol index must be provided.
-     * A name expression may be provided instead of idCols and will be used to generate the sample names.
-     */
-    @NotNull
-    ExpSampleType createSampleType(Container container, User user, String name, String description, List<GWTPropertyDescriptor> properties, List<GWTIndex> indices, int idCol1, int idCol2, int idCol3, int parentCol, String nameExpression)
-            throws ExperimentException, SQLException;
-
-    /**
-     * (MAB) todo need a builder interface, or at least  parameter bean
-     */
-    @NotNull
-    ExpSampleType createSampleType(Container container, User user, String name, String description, List<GWTPropertyDescriptor> properties, List<GWTIndex> indices, int idCol1, int idCol2, int idCol3, int parentCol,
-                                   String nameExpression, @Nullable TemplateInfo templateInfo)
-            throws ExperimentException, SQLException;
-
-    @NotNull
-    ExpSampleType createSampleType(Container container, User user, String name, String description, List<GWTPropertyDescriptor> properties, List<GWTIndex> indices, int idCol1, int idCol2, int idCol3, int parentCol,
-<<<<<<< HEAD
-                                   String nameExpression, String aliquotNameExpression, @Nullable TemplateInfo templateInfo, @Nullable Map<String, String> importAliases, @Nullable String labelColor, @Nullable String metricUnit, @Nullable Container autoLinkTargetContainer)
-=======
-                                   String nameExpression, @Nullable TemplateInfo templateInfo, @Nullable Map<String, String> importAliases, @Nullable String labelColor, @Nullable String metricUnit,
-                                   @Nullable Container autoLinkTargetContainer, @Nullable String autoLinkCategory)
->>>>>>> a5b26059
-            throws ExperimentException, SQLException;
-
-    @NotNull
-    ExpSampleType createSampleType();
-
-    @Nullable
-    ExpSampleType getSampleType(int rowId);
-
-    @Nullable
-    ExpSampleType getSampleType(String lsid);
-
-    void removeAutoLinkedStudy(@NotNull Container studyContainer, @Nullable User user);
-
-    /**
-     * @param includeOtherContainers whether sample types from the shared container or the container's project should be included
-     */
-    List<? extends ExpSampleType> getSampleTypes(@NotNull Container container, @Nullable User user, boolean includeOtherContainers);
-
-    /**
-     * Get a SampleType by name within the definition container.
-     */
-    ExpSampleType getSampleType(@NotNull Container definitionContainer, @NotNull String sampleTypeName);
-
-    /**
-     * Return the sample type for this LSID, optionally pass Container hint for performance
-     */
-    ExpSampleType getSampleTypeByType(@NotNull String lsid, Container hint);
-
-    /**
-     * Get a SampleType by name within scope -- current, project, and shared.
-     * Requires a user to check for container read permission.
-     */
-    ExpSampleType getSampleType(@NotNull Container scope, @NotNull User user, @NotNull String sampleTypeName);
-
-    /**
-     * Get a SampleType by rowId within the definition container.
-     */
-    ExpSampleType getSampleType(@NotNull Container definitionContainer, int rowId);
-
-    /**
-     * Get a SampleType by rowId within scope -- current, project, and shared.
-     * Requires a user to check for container read permission.
-     */
-    ExpSampleType getSampleType(@NotNull Container scope, @NotNull User user, int rowId);
-
-    Lsid getSampleTypeLsid(String name, Container container);
-
-    /**
-     * Increment and get the sample counters for the given date, or the current date if no date is supplied.
-     * The resulting map has keys "dailySampleCount", "weeklySampleCount", "monthlySampleCount", and "yearlySampleCount".
-     * <p>
-     * In a loop getSampleCountsFunction() is preferred.
-     */
-    default Map<String, Long> incrementSampleCounts(@Nullable Date counterDate)
-    {
-        return getSampleCountsFunction(counterDate).apply(null);
-    }
-
-    /**
-     * Increment and get the sample counters for the given date, or the current date if no date is supplied.
-     * The resulting map has keys "dailySampleCount", "weeklySampleCount", "monthlySampleCount", and "yearlySampleCount".
-     *
-     * You can pass in a Map<> to reuse, or just pass in null each time. e.g.
-     *      once:
-     *          fn = getSampleCountsFunction(date);
-     *      then:
-     *          counts = fn.apply(null);
-     */
-    Function<Map<String,Long>,Map<String,Long>> getSampleCountsFunction(@Nullable Date counterDate);
-
-    void deleteSampleType(int rowId, Container c, User user) throws ExperimentException;
-
-    // used by DomainKind.invalidate()
-    void indexSampleType(ExpSampleType sampleType);
-
-    ValidationException updateSampleType(GWTDomain<? extends GWTPropertyDescriptor> original, GWTDomain<? extends GWTPropertyDescriptor> update, SampleTypeDomainKindProperties options, Container container, User user, boolean includeWarnings);
-
-    boolean parentAliasHasCorrectFormat(String parentAlias);
-
-    void addAuditEvent(User user, Container container, String comment, ExpMaterial sample, Map<String, Object> metadata);
-
-    void addAuditEvent(User user, Container container, String comment, ExpMaterial sample, Map<String, Object> metadata, String updateType);
-
-    // find the max sequence number with '${sampleName}-' prefix
-    long getMaxAliquotId(@NotNull String sampleName, @NotNull String sampleTypeLsid, Container container);
-}
+/*
+ * Copyright (c) 2019 LabKey Corporation
+ *
+ * Licensed under the Apache License, Version 2.0 (the "License");
+ * you may not use this file except in compliance with the License.
+ * You may obtain a copy of the License at
+ *
+ *     http://www.apache.org/licenses/LICENSE-2.0
+ *
+ * Unless required by applicable law or agreed to in writing, software
+ * distributed under the License is distributed on an "AS IS" BASIS,
+ * WITHOUT WARRANTIES OR CONDITIONS OF ANY KIND, either express or implied.
+ * See the License for the specific language governing permissions and
+ * limitations under the License.
+ */
+
+package org.labkey.api.exp.api;
+
+import org.jetbrains.annotations.NotNull;
+import org.jetbrains.annotations.Nullable;
+import org.labkey.api.data.Container;
+import org.labkey.api.data.ContainerFilter;
+import org.labkey.api.exp.ExperimentException;
+import org.labkey.api.exp.Lsid;
+import org.labkey.api.exp.TemplateInfo;
+import org.labkey.api.gwt.client.model.GWTDomain;
+import org.labkey.api.gwt.client.model.GWTIndex;
+import org.labkey.api.gwt.client.model.GWTPropertyDescriptor;
+import org.labkey.api.query.ValidationException;
+import org.labkey.api.security.User;
+import org.labkey.api.services.ServiceRegistry;
+
+import java.sql.SQLException;
+import java.util.Date;
+import java.util.List;
+import java.util.Map;
+import java.util.function.Function;
+
+public interface SampleTypeService
+{
+    String NEW_SAMPLE_TYPE_ALIAS_VALUE = "{{this_sample_set}}";
+    String MATERIAL_INPUTS_PREFIX = "MaterialInputs/";
+    String MODULE_NAME = "Experiment";
+
+    static SampleTypeService get()
+    {
+        return ServiceRegistry.get().getService(SampleTypeService.class);
+    }
+
+    static void setInstance(SampleTypeService impl)
+    {
+        ServiceRegistry.get().registerService(SampleTypeService.class, impl);
+    }
+
+    Map<String, ExpSampleType> getSampleTypesForRoles(Container container, ContainerFilter filter, ExpProtocol.ApplicationType type);
+
+    /**
+     * Create a new SampleType with the provided properties.
+     * If a 'Name' property exists in the list, it will be used as the 'id' property of the SampleType.
+     * Either a 'Name' property must exist or at least one idCol index must be provided.
+     * A name expression may be provided instead of idCols and will be used to generate the sample names.
+     */
+    @NotNull
+    ExpSampleType createSampleType(Container container, User user, String name, String description, List<GWTPropertyDescriptor> properties, List<GWTIndex> indices, int idCol1, int idCol2, int idCol3, int parentCol, String nameExpression)
+            throws ExperimentException, SQLException;
+
+    /**
+     * (MAB) todo need a builder interface, or at least  parameter bean
+     */
+    @NotNull
+    ExpSampleType createSampleType(Container container, User user, String name, String description, List<GWTPropertyDescriptor> properties, List<GWTIndex> indices, int idCol1, int idCol2, int idCol3, int parentCol,
+                                   String nameExpression, @Nullable TemplateInfo templateInfo)
+            throws ExperimentException, SQLException;
+
+    @NotNull
+    ExpSampleType createSampleType(Container container, User user, String name, String description, List<GWTPropertyDescriptor> properties, List<GWTIndex> indices, int idCol1, int idCol2, int idCol3, int parentCol,
+                                   String nameExpression, String aliquotNameExpression, @Nullable TemplateInfo templateInfo, @Nullable Map<String, String> importAliases, @Nullable String labelColor, @Nullable String metricUnit,
+                                   @Nullable Container autoLinkTargetContainer, @Nullable String autoLinkCategory)
+            throws ExperimentException, SQLException;
+
+    @NotNull
+    ExpSampleType createSampleType();
+
+    @Nullable
+    ExpSampleType getSampleType(int rowId);
+
+    @Nullable
+    ExpSampleType getSampleType(String lsid);
+
+    void removeAutoLinkedStudy(@NotNull Container studyContainer, @Nullable User user);
+
+    /**
+     * @param includeOtherContainers whether sample types from the shared container or the container's project should be included
+     */
+    List<? extends ExpSampleType> getSampleTypes(@NotNull Container container, @Nullable User user, boolean includeOtherContainers);
+
+    /**
+     * Get a SampleType by name within the definition container.
+     */
+    ExpSampleType getSampleType(@NotNull Container definitionContainer, @NotNull String sampleTypeName);
+
+    /**
+     * Return the sample type for this LSID, optionally pass Container hint for performance
+     */
+    ExpSampleType getSampleTypeByType(@NotNull String lsid, Container hint);
+
+    /**
+     * Get a SampleType by name within scope -- current, project, and shared.
+     * Requires a user to check for container read permission.
+     */
+    ExpSampleType getSampleType(@NotNull Container scope, @NotNull User user, @NotNull String sampleTypeName);
+
+    /**
+     * Get a SampleType by rowId within the definition container.
+     */
+    ExpSampleType getSampleType(@NotNull Container definitionContainer, int rowId);
+
+    /**
+     * Get a SampleType by rowId within scope -- current, project, and shared.
+     * Requires a user to check for container read permission.
+     */
+    ExpSampleType getSampleType(@NotNull Container scope, @NotNull User user, int rowId);
+
+    Lsid getSampleTypeLsid(String name, Container container);
+
+    /**
+     * Increment and get the sample counters for the given date, or the current date if no date is supplied.
+     * The resulting map has keys "dailySampleCount", "weeklySampleCount", "monthlySampleCount", and "yearlySampleCount".
+     * <p>
+     * In a loop getSampleCountsFunction() is preferred.
+     */
+    default Map<String, Long> incrementSampleCounts(@Nullable Date counterDate)
+    {
+        return getSampleCountsFunction(counterDate).apply(null);
+    }
+
+    /**
+     * Increment and get the sample counters for the given date, or the current date if no date is supplied.
+     * The resulting map has keys "dailySampleCount", "weeklySampleCount", "monthlySampleCount", and "yearlySampleCount".
+     *
+     * You can pass in a Map<> to reuse, or just pass in null each time. e.g.
+     *      once:
+     *          fn = getSampleCountsFunction(date);
+     *      then:
+     *          counts = fn.apply(null);
+     */
+    Function<Map<String,Long>,Map<String,Long>> getSampleCountsFunction(@Nullable Date counterDate);
+
+    void deleteSampleType(int rowId, Container c, User user) throws ExperimentException;
+
+    // used by DomainKind.invalidate()
+    void indexSampleType(ExpSampleType sampleType);
+
+    ValidationException updateSampleType(GWTDomain<? extends GWTPropertyDescriptor> original, GWTDomain<? extends GWTPropertyDescriptor> update, SampleTypeDomainKindProperties options, Container container, User user, boolean includeWarnings);
+
+    boolean parentAliasHasCorrectFormat(String parentAlias);
+
+    void addAuditEvent(User user, Container container, String comment, ExpMaterial sample, Map<String, Object> metadata);
+
+    void addAuditEvent(User user, Container container, String comment, ExpMaterial sample, Map<String, Object> metadata, String updateType);
+
+    // find the max sequence number with '${sampleName}-' prefix
+    long getMaxAliquotId(@NotNull String sampleName, @NotNull String sampleTypeLsid, Container container);
+}