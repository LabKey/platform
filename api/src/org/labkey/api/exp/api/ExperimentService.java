/*
 * Copyright (c) 2008-2019 LabKey Corporation
 *
 * Licensed under the Apache License, Version 2.0 (the "License");
 * you may not use this file except in compliance with the License.
 * You may obtain a copy of the License at
 *
 *     http://www.apache.org/licenses/LICENSE-2.0
 *
 * Unless required by applicable law or agreed to in writing, software
 * distributed under the License is distributed on an "AS IS" BASIS,
 * WITHOUT WARRANTIES OR CONDITIONS OF ANY KIND, either express or implied.
 * See the License for the specific language governing permissions and
 * limitations under the License.
 */

package org.labkey.api.exp.api;

import org.apache.commons.lang3.StringUtils;
import org.apache.logging.log4j.Logger;
import org.jetbrains.annotations.NotNull;
import org.jetbrains.annotations.Nullable;
import org.labkey.api.assay.AssayProvider;
import org.labkey.api.collections.CaseInsensitiveHashSet;
import org.labkey.api.data.Container;
import org.labkey.api.data.ContainerFilter;
import org.labkey.api.data.DbSchema;
import org.labkey.api.data.DbScope;
import org.labkey.api.data.RemapCache;
import org.labkey.api.data.SQLFragment;
import org.labkey.api.data.TableInfo;
import org.labkey.api.exp.ExperimentDataHandler;
import org.labkey.api.exp.ExperimentException;
import org.labkey.api.exp.ExperimentProtocolHandler;
import org.labkey.api.exp.ExperimentRunListView;
import org.labkey.api.exp.ExperimentRunType;
import org.labkey.api.exp.ExperimentRunTypeSource;
import org.labkey.api.exp.Identifiable;
import org.labkey.api.exp.Lsid;
import org.labkey.api.exp.LsidType;
import org.labkey.api.exp.ProtocolApplicationParameter;
import org.labkey.api.exp.TemplateInfo;
import org.labkey.api.exp.XarFormatException;
import org.labkey.api.exp.XarSource;
import org.labkey.api.exp.query.ExpDataClassDataTable;
import org.labkey.api.exp.query.ExpDataClassTable;
import org.labkey.api.exp.query.ExpDataInputTable;
import org.labkey.api.exp.query.ExpDataProtocolInputTable;
import org.labkey.api.exp.query.ExpDataTable;
import org.labkey.api.exp.query.ExpExperimentTable;
import org.labkey.api.exp.query.ExpMaterialInputTable;
import org.labkey.api.exp.query.ExpMaterialProtocolInputTable;
import org.labkey.api.exp.query.ExpMaterialTable;
import org.labkey.api.exp.query.ExpProtocolApplicationTable;
import org.labkey.api.exp.query.ExpProtocolTable;
import org.labkey.api.exp.query.ExpQCFlagTable;
import org.labkey.api.exp.query.ExpRunGroupMapTable;
import org.labkey.api.exp.query.ExpRunTable;
import org.labkey.api.exp.query.ExpSampleTypeTable;
import org.labkey.api.exp.query.ExpSchema;
import org.labkey.api.exp.query.SampleStatusTable;
import org.labkey.api.gwt.client.AuditBehaviorType;
import org.labkey.api.gwt.client.model.GWTDomain;
import org.labkey.api.gwt.client.model.GWTIndex;
import org.labkey.api.gwt.client.model.GWTPropertyDescriptor;
import org.labkey.api.pipeline.PipeRoot;
import org.labkey.api.pipeline.PipelineJob;
import org.labkey.api.pipeline.PipelineJobException;
import org.labkey.api.pipeline.RecordedActionSet;
import org.labkey.api.query.BatchValidationException;
import org.labkey.api.query.QueryViewProvider;
import org.labkey.api.query.UserSchema;
import org.labkey.api.query.ValidationException;
import org.labkey.api.security.User;
import org.labkey.api.security.permissions.Permission;
import org.labkey.api.services.ServiceRegistry;
import org.labkey.api.util.Pair;
import org.labkey.api.view.HttpView;
import org.labkey.api.view.NotFoundException;
import org.labkey.api.view.ViewBackgroundInfo;
import org.labkey.api.view.ViewContext;

import java.io.File;
import java.io.IOException;
import java.net.URI;
import java.nio.file.Path;
import java.sql.SQLException;
import java.util.Collection;
import java.util.Date;
import java.util.HashSet;
import java.util.List;
import java.util.Map;
import java.util.Set;
import java.util.concurrent.locks.Lock;

import static org.labkey.api.exp.api.ExpDataClass.NEW_DATA_CLASS_ALIAS_VALUE;
import static org.labkey.api.exp.api.SampleTypeService.NEW_SAMPLE_TYPE_ALIAS_VALUE;

public interface ExperimentService extends ExperimentRunTypeSource
{
    String MODULE_NAME = "Experiment";
    String SCHEMA_LOCATION = "http://cpas.fhcrc.org/exp/xml http://www.labkey.org/download/XarSchema/V2.3/expTypes.xsd";

    String SAMPLE_DERIVATION_PROTOCOL_LSID = "urn:lsid:labkey.org:Protocol:SampleDerivationProtocol";
    String SAMPLE_DERIVATION_PROTOCOL_NAME = "Sample Derivation Protocol";

    String SAMPLE_ALIQUOT_PROTOCOL_LSID = "urn:lsid:labkey.org:Protocol:SampleAliquotProtocol";
    String SAMPLE_ALIQUOT_PROTOCOL_NAME = "Sample Aliquot Protocol";

    String SAMPLE_MANAGEMENT_JOB_PROTOCOL_PREFIX = "SampleManagement.JobProtocol";
    String SAMPLE_MANAGEMENT_TASK_PROTOCOL_PREFIX = "SampleManagement.TaskProtocol";

    // Constant used by ExpDataIterators.AliasDataIterator
    String ALIASCOLUMNALIAS = "org.labkey.experiment.ExpDataIterators$AliasDataIterator#ALIAS";

    String LSID_COUNTER_DB_SEQUENCE_PREFIX = "LsidCounter-";

    String LINEAGE_DEFAULT_MAXIMUM_DEPTH_PROPERTY_NAME = "lineageDefaultMaximumDepth";

    int SIMPLE_PROTOCOL_FIRST_STEP_SEQUENCE = 1;
    int SIMPLE_PROTOCOL_CORE_STEP_SEQUENCE = 10;
    int SIMPLE_PROTOCOL_EXTRA_STEP_SEQUENCE = 15;
    int SIMPLE_PROTOCOL_OUTPUT_STEP_SEQUENCE = 20;

    static ExperimentService get()
    {
        return ServiceRegistry.get().getService(ExperimentService.class);
    }

    static void setInstance(ExperimentService impl)
    {
        ServiceRegistry.get().registerService(ExperimentService.class, impl);
    }

    enum QueryOptions
    {
        UseLsidForUpdate,
        GetSampleRecomputeCol,
        SkipBulkRemapCache,
    }

    enum DataTypeForExclusion
    {
        SampleType,
        DataClass,
        AssayDesign,
        StorageLocation,
        DashboardSampleType
    }

    @Nullable
    ExpObject findObjectFromLSID(String lsid);

    @Nullable
    ExpRun getExpRun(int rowId);

    List<? extends ExpRun> getExpRuns(Collection<Integer> rowIds);

    ExpRun getExpRun(String lsid);

    /** @return a list of ExpRuns ordered by the RowId */
    List<? extends ExpRun> getExpRuns(Container container, @Nullable ExpProtocol parentProtocol, @Nullable ExpProtocol childProtocol);

    List<? extends ExpRun> getExpRunsForJobId(int jobId);

    List<? extends ExpRun> getExpRunsForFilePathRoot(File filePathRoot);

    ExpRun createExperimentRun(Container container, String name);

    @Nullable
    ExpRun createRunForProvenanceRecording(Container container, User user,
                                           RecordedActionSet actionSet,
                                           String runName,
                                           @Nullable Integer runJobId) throws ExperimentException, ValidationException;

    void queueSyncRunEdges(int runId);

    void queueSyncRunEdges(ExpRun run);

    void syncRunEdges(int runId);

    void syncRunEdges(ExpRun run);

    void syncRunEdges(Collection<ExpRun> runs);

    ExpData getExpData(int rowId);

    ExpData getExpData(String lsid);

    @NotNull
    List<? extends ExpData> getExpDatas(int... rowIds);

    @NotNull
    List<? extends ExpData> getExpDatasByLSID(Collection<String> lsids);

    @NotNull
    List<? extends ExpData> getExpDatas(Collection<Integer> rowid);

    @NotNull
    List<? extends ExpData> getExpDatas(ExpDataClass dataClass, Collection<Integer> rowIds);

    List<? extends ExpData> getExpDatas(Container container, @Nullable DataType type, @Nullable String name);

    /**
     * There are subtle differences between File.toURI() and Path.toUri() so ensure you pick the correct getExpDatasUnderPath to
     * match your use case.
     */
    @NotNull
    List<? extends ExpData> getExpDatasUnderPath(@NotNull File path, @Nullable Container c);

    @NotNull
    List<? extends ExpData> getExpDatasUnderPath(@NotNull Path path, @Nullable Container c, boolean includeExactPath);
    
    /**
     * Get all ExpData that are members of the ExpDataClass.
     */
    List<? extends ExpData> getExpDatas(ExpDataClass dataClass);

    @Nullable
    ExpData getExpData(ExpDataClass dataClass, String name);

    @Nullable
    ExpData getExpData(ExpDataClass dataClass, int rowId);

    /**
     * Get a Data with name at a specific time.
     */
    @Nullable
    ExpData getEffectiveData(@NotNull ExpDataClass dataClass, String name, @NotNull Date effectiveDate, @NotNull Container container, @Nullable ContainerFilter cf);

    /**
     * Create a data object.  The object will be unsaved, and will have a name which is a GUID.
     */
    ExpData createData(Container container, @NotNull DataType type);

    ExpData createData(Container container, @NotNull DataType type, @NotNull String name);

    ExpData createData(Container container, @NotNull DataType type, @NotNull String name, boolean generated);

    ExpData createData(Container container, String name, String lsid);

    ExpData createData(URI uri, XarSource source) throws XarFormatException;

    /**
     * Create a new DataClass with the provided domain properties and top level options.
     */
    @Deprecated
    ExpDataClass createDataClass(@NotNull Container c, @NotNull User u, @NotNull String name, String description,
                                 List<GWTPropertyDescriptor> properties, List<GWTIndex> indices, Integer sampleTypeId, String nameExpression,
                                 @Nullable TemplateInfo templateInfo, @Nullable String category)
            throws ExperimentException;

    ExpDataClass createDataClass(@NotNull Container c, @NotNull User u, @NotNull String name, @Nullable DataClassDomainKindProperties options,
                                 List<GWTPropertyDescriptor> properties, List<GWTIndex> indices, @Nullable TemplateInfo templateInfo)
            throws ExperimentException;

    ExpDataClass createDataClass(@NotNull Container c, @NotNull User u, @NotNull String name, @Nullable DataClassDomainKindProperties options,
                                 List<GWTPropertyDescriptor> properties, List<GWTIndex> indices, @Nullable TemplateInfo templateInfo, @Nullable List<String> disabledSystemField)
            throws ExperimentException;

    /**
     * Create a new DataClass with the provided domain properties and top level options.
     */
    ExpDataClass createDataClass(@NotNull Container c, @NotNull User u, @NotNull String name, @Nullable DataClassDomainKindProperties options,
                                            List<GWTPropertyDescriptor> properties, List<GWTIndex> indices, @Nullable TemplateInfo templateInfo, @Nullable List<String> disabledSystemField, @Nullable Map<String, String> importAliases)
            throws ExperimentException;

    /**
     * Update a DataClass with the provided domain properties and top level options.
     */
    ValidationException updateDataClass(@NotNull Container c, @NotNull User u, @NotNull ExpDataClass dataClass,
                                        @Nullable DataClassDomainKindProperties options,
                                        GWTDomain<? extends GWTPropertyDescriptor> original,
                                        GWTDomain<? extends GWTPropertyDescriptor> update);

    /**
     * Get all DataClass definitions in the container.  If <code>includeOtherContainers</code> is true,
     * a user must be provided to check for read permission of the containers in scope.
     */
    List<? extends ExpDataClass> getDataClasses(@NotNull Container container, @Nullable User user, boolean includeOtherContainers);

    /**
     * Get a DataClass by name within the definition container.
     */
    ExpDataClass getDataClass(@NotNull Container definitionContainer, @NotNull String dataClassName);

    /**
     * Get a DataClass with name at a specific time.
     */
    ExpDataClass getEffectiveDataClass(@NotNull Container definitionContainer, @NotNull User user, @NotNull String dataClassName, @NotNull Date effectiveDate, @Nullable ContainerFilter cf);

    /**
     * Get a ExpProtocol with name at a specific time.
     */
    ExpProtocol getEffectiveProtocol(Container container, User user, String schemaName, Date effectiveDate, ContainerFilter dataTypeCF);

    /**
     * Get a DataClass by name within scope -- current, project, and shared.
     * Requires a user to check for container read permission.
     */
    ExpDataClass getDataClass(@NotNull Container scope, @NotNull User user, @NotNull String dataClassName);

    /**
     * Get a DataClass by rowId within the definition container.
     */
    ExpDataClass getDataClass(@NotNull Container definitionContainer, int rowId);

    /**
     * Get a DataClass by rowId within scope -- current, project, and shared.
     * Requires a user to check for container read permission.
     */
    ExpDataClass getDataClass(@NotNull Container scope, @NotNull User user, int rowId);

    /**
     * Get a DataClass by LSID.
     * NOTE: Prefer using one of the getDataClass methods that accept a Container and User for permission checking.
     */
    ExpDataClass getDataClass(@NotNull String lsid);

    /**
     * Get a DataClass by RowId
     * NOTE: Prefer using one of the getDataClass methods that accept a Container and User for permission checking.
     */
    ExpDataClass getDataClass(int rowId);

    /**
     * Get materials by rowId in this, project, or shared container and within the provided sample type.
     *
     * @param container       Samples will be found within this container, project, or shared container.
     * @param user            Samples will only be resolved within containers that the user has ReadPermission.
     * @param rowIds          The set of samples rowIds.
     * @param sampleType      Optional sample type that the samples must live in.
     */
    List<? extends ExpMaterial> getExpMaterials(Container container, User user, Collection<Integer> rowIds, @Nullable ExpSampleType sampleType);

    /* This version of createExpMaterial() takes name from lsid.getObjectId() */
    ExpMaterial createExpMaterial(Container container, Lsid lsid);

    ExpMaterial createExpMaterial(Container container, String lsid, String name);

    @Nullable
    ExpMaterial getExpMaterial(int rowId);

    @Nullable
    ExpMaterial getExpMaterial(int rowId, ContainerFilter containerFilter);

    /**
     * Get material by rowId in this, project, or shared container and within the provided sample type.
     *
     * @param c       Sample will be found within this container, project, or shared container.
     * @param u            Sample will only be resolved within containers that the user has ReadPermission.
     * @param rowId           The sample rowId.
     * @param sampleType      Optional sample type that the sample must live in.
     */
    ExpMaterial getExpMaterial(Container c, User u, int rowId, @Nullable ExpSampleType sampleType);

    @NotNull List<? extends ExpMaterial> getExpMaterials(Collection<Integer> rowids);

    @NotNull List<? extends ExpMaterial> getExpMaterialsByLsid(Collection<String> lsids);

    @Nullable ExpMaterial getExpMaterial(String lsid);

    /**
     * Looks in all the sample types visible from the given container for a single match with the specified name
     */
    @NotNull List<? extends ExpMaterial> getExpMaterialsByName(String name, @Nullable Container container, User user);

    @Nullable ExpData findExpData(Container c, User user,
                                  @NotNull ExpDataClass dataClass,
                                  @NotNull String dataClassName, String dataName,
                                  RemapCache cache, Map<Integer, ExpData> dataCache)
            throws ValidationException;

    @Nullable ExpMaterial findExpMaterial(Container c, User user,
                                          ExpSampleType sampleType,
                                          String sampleTypeName, String sampleName,
                                          RemapCache cache, Map<Integer, ExpMaterial> materialCache)
            throws ValidationException;

    ExpExperiment createHiddenRunGroup(Container container, User user, ExpRun... runs);

    ExpExperiment createExpExperiment(Container container, String name);

    ExpExperiment getExpExperiment(int rowid);

    ExpExperiment getExpExperiment(String lsid);

    List<? extends ExpExperiment> getExpExperiments(Collection<Integer> rowIds);

    List<? extends ExpExperiment> getExperiments(Container container, User user, boolean includeOtherContainers, boolean includeBatches);

    ExpProtocol getExpProtocol(int rowid);

    @Nullable
    ExpProtocol getExpProtocol(String lsid);

    ExpProtocol getExpProtocol(Container container, String name);

    ExpProtocol createExpProtocol(Container container, ExpProtocol.ApplicationType type, String name);

    ExpProtocol createExpProtocol(Container container, ExpProtocol.ApplicationType type, String name, String lsid);

    ExpDataProtocolInput createDataProtocolInput(
            @NotNull String name, @NotNull ExpProtocol protocol, boolean input,
            @Nullable ExpDataClass dataClass, @Nullable ExpProtocolInputCriteria criteria,
            int minOccurs, @Nullable Integer maxOccurs);

    ExpMaterialProtocolInput createMaterialProtocolInput(
            @NotNull String name, @NotNull ExpProtocol protocol, boolean input,
            @Nullable ExpSampleType sampleType, @Nullable ExpProtocolInputCriteria criteria,
            int minOccurs, @Nullable Integer maxOccurs);

    @Nullable ExpProtocolInput getProtocolInput(Lsid lsid);

    @Nullable ExpDataProtocolInput getDataProtocolInput(int rowId);
    @Nullable ExpDataProtocolInput getDataProtocolInput(Lsid lsid);
    List<? extends ExpDataProtocolInput> getDataProtocolInputs(int protocolId, boolean input, @Nullable String name, @Nullable Integer materialSourceId);

    @Nullable ExpMaterialProtocolInput getMaterialProtocolInput(int rowId);
    @Nullable ExpMaterialProtocolInput getMaterialProtocolInput(Lsid lsid);
    List<? extends ExpMaterialProtocolInput> getMaterialProtocolInputs(int protocolId, boolean input, @Nullable String name, @Nullable Integer materialSourceId);

    /**
     * @param type may be null. If non-null, only return roles that are used for that type of application (input, output, or intermediate)
     */
    Set<String> getDataInputRoles(Container container, ContainerFilter containerFilter, ExpProtocol.ApplicationType... type);

    /**
     * @param type may be null. If non-null, only return roles that are used for that type of application (input, output, or intermediate)
     */
    Set<String> getMaterialInputRoles(Container container, ExpProtocol.ApplicationType... type);

    /**
     * Get the DataInput edge between the dataId and the protocolApplication.
     */
    @Nullable ExpDataRunInput getDataInput(int dataId, int targetProtocolApplicationId);

    @Nullable ExpDataRunInput getDataInput(Lsid lsid);

    /**
     * Get the MaterialInput edge between the materialId and the protocolApplication.
     */
    @Nullable ExpMaterialRunInput getMaterialInput(int materialId, int targetProtocolApplicationId);

    @Nullable ExpMaterialRunInput getMaterialInput(Lsid lsid);

    Pair<Set<ExpData>, Set<ExpMaterial>> getParents(Container c, User user, ExpRunItem start);

    Pair<Set<ExpData>, Set<ExpMaterial>> getChildren(Container c, User user, ExpRunItem start);

    static boolean isInputOutputColumn(String columnName)
    {
        if (StringUtils.isBlank(columnName))
            return false;

        String prefix = columnName.split("[./]")[0];

        return ExpData.DATA_INPUT_PARENT.equalsIgnoreCase(prefix) ||
               ExpMaterial.MATERIAL_INPUT_PARENT.equalsIgnoreCase(prefix) ||
               ExpData.DATA_OUTPUT_CHILD.equalsIgnoreCase(prefix) ||
               ExpMaterial.MATERIAL_OUTPUT_CHILD.equalsIgnoreCase(prefix);
    }
    
    static boolean parentAliasHasCorrectFormat(String parentAlias)
    {
        //check if it is of the expected format or targeting the to be created sample type or dataclass
        if (!(ExperimentService.isInputOutputColumn(parentAlias) || NEW_SAMPLE_TYPE_ALIAS_VALUE.equals(parentAlias) || NEW_DATA_CLASS_ALIAS_VALUE.equals(parentAlias)))
            throw new IllegalArgumentException(String.format("Invalid parent alias header: %1$s", parentAlias));

        return true;
    }
    
    static void validateParentAlias(Map<String, String> aliasMap, Set<String> reservedNames, Set<String> existingAliases, GWTDomain updatedDomainDesign, String dataTypeNoun)
    {
        Set<String> dupes = new CaseInsensitiveHashSet();
        aliasMap.forEach((key, value) -> {
            String trimmedKey = StringUtils.trimToNull(key);
            String trimmedValue = StringUtils.trimToNull(value);
            if (trimmedKey == null)
                throw new IllegalArgumentException("Import alias heading cannot be blank");

            if (trimmedValue == null)
            {
                throw new IllegalArgumentException("You must specify a valid parent type for the import alias.");
            }

            if (reservedNames.contains(trimmedKey))
            {
                throw new IllegalArgumentException(String.format("Parent alias header is reserved: %1$s", trimmedKey));
            }

            if (updatedDomainDesign != null && !existingAliases.contains(trimmedKey) && updatedDomainDesign.getFieldByName(trimmedKey) != null)
            {
                throw new IllegalArgumentException(String.format("An existing " + dataTypeNoun + " property conflicts with parent alias header: %1$s", trimmedKey));
            }

            if (!dupes.add(trimmedKey))
            {
                throw new IllegalArgumentException(String.format("Duplicate parent alias header found: %1$s", trimmedKey));
            }

            //Check if parent alias has correct format MaterialInput/<name> or NEW_SAMPLE_TYPE_ALIAS_VALUE, or DataInput/<name> or NEW_DATA_CLASS_ALIAS_VALUE
            if (!ExperimentService.parentAliasHasCorrectFormat(trimmedValue))
                throw new IllegalArgumentException(String.format("Invalid parent alias header: %1$s", trimmedValue));
        });
    }

    /**
     * Find all child and grandchild samples that are direct descendants of <code>start</code> ExpData,
     * ignoring any sample children derived from ExpData children.
     */
    Set<ExpMaterial> getRelatedChildSamples(Container c, User user, ExpData start);

    /**
     * Find the ExpData objects, if any, that are parents of the <code>start</code> ExpMaterial.
     */
    @NotNull
    Set<ExpData> getParentDatas(Container c, User user, ExpMaterial start);

    /**
     * Find the ExpMaterial objects, if any, that are parents of the <code>start</code> ExpMaterial.
     */
    @NotNull
    Set<ExpMaterial> getParentMaterials(Container c, User user, ExpMaterial start);

    /**
     * Find all parent ExpData that are parents of the <code>start</code> ExpMaterial,
     * stopping at the first parent generation (no grandparents.)
     */
    @NotNull
    Set<ExpData> getNearestParentDatas(Container c, User user, ExpMaterial start);

    /**
     * Find all parent ExpMaterial that are parents of the <code>start</code> ExpMaterial,
     * stopping at the first parent generation (no grandparents.)
     */
    @NotNull
    Set<ExpMaterial> getNearestParentMaterials(Container c, User user, ExpMaterial start);

    /**
     * Get the lineage for the seed Identifiable object.  Typically, the seed object is a ExpMaterial,
     * a ExpData (in a DataClass), or an ExpRun.
     */
    @NotNull
    ExpLineage getLineage(Container c, User user, @NotNull Identifiable start, @NotNull ExpLineageOptions options);

    @NotNull
    SQLFragment generateExperimentTreeSQL(SQLFragment lsidsFrag, ExpLineageOptions options);
<<<<<<< HEAD

    /**
     * Given a set or rowIds and a base schemaName, returns the subset of rowIds for which the given user has
     * the given permission for the row's container
     * @param user user in question
     * @param rowIds set of rowIds to check
     * @param schemaName one of 'samples', 'exp.data', and 'assay' (for assay runs)
     * @param permissionClass the permission to check
     * @return null if there is no
     */
    @Nullable
    Collection<Integer> getIdsNotPermitted(@NotNull User user, Collection<Integer> rowIds, String schemaName, @Nullable Class<? extends Permission> permissionClass);
=======
>>>>>>> c31d374c

    /**
     * The following methods return TableInfo's suitable for using in queries.
     * These TableInfo's initially have no columns, but have methods to
     * add particular columns as needed by the client.
     */
    ExpRunTable createRunTable(String name, UserSchema schema, ContainerFilter cf);

    /**
     * Create a RunGroupMap junction table joining Runs and RunGroups.
     */
    ExpRunGroupMapTable createRunGroupMapTable(String name, UserSchema schema, ContainerFilter cf);

    ExpDataTable createDataTable(String name, UserSchema schema, ContainerFilter cf);

    ExpDataInputTable createDataInputTable(String name, ExpSchema expSchema, ContainerFilter cf);

    ExpDataProtocolInputTable createDataProtocolInputTable(String name, ExpSchema schema, ContainerFilter cf);

    ExpSampleTypeTable createSampleTypeTable(String name, UserSchema schema, ContainerFilter cf);

    ExpDataClassTable createDataClassTable(String name, UserSchema schema, ContainerFilter cf);

    ExpDataClassDataTable createDataClassDataTable(String name, UserSchema schema, ContainerFilter cf, @NotNull ExpDataClass dataClass);

    ExpProtocolTable createProtocolTable(String name, UserSchema schema, ContainerFilter cf);

    ExpExperimentTable createExperimentTable(String name, UserSchema schema, ContainerFilter cf);

    ExpMaterialTable createMaterialTable(UserSchema schema, ContainerFilter cf, @Nullable ExpSampleType sampleType);

    ExpMaterialInputTable createMaterialInputTable(String name, ExpSchema expSchema, ContainerFilter cf);

    ExpMaterialProtocolInputTable createMaterialProtocolInputTable(String name, ExpSchema schema, ContainerFilter cf);

    ExpProtocolApplicationTable createProtocolApplicationTable(String name, UserSchema schema, ContainerFilter cf);

    ExpQCFlagTable createQCFlagsTable(String name, UserSchema schema, ContainerFilter cf);

    ExpDataTable createFilesTable(String name, UserSchema schema);

    SampleStatusTable createSampleStatusTable(ExpSchema expSchema, ContainerFilter cf);

    String generateLSID(Container container, Class<? extends ExpObject> clazz, String name);

    String generateGuidLSID(Container container, Class<? extends ExpObject> clazz);

    /**
     *
     * @return pair of LSID and DBSeq string
     */
    Pair<String, String> generateLSIDWithDBSeq(@NotNull Container container, Class<? extends ExpObject> clazz);

    String generateLSID(@NotNull Container container, @NotNull DataType type, @NotNull String name);

    String generateGuidLSID(Container container, DataType type);

    Pair<String, String> generateLSIDWithDBSeq(@NotNull Container container, @NotNull DataType type);

    DataType getDataType(String namespacePrefix);

    DbScope.Transaction ensureTransaction();

    ExperimentRunListView createExperimentRunWebPart(ViewContext context, ExperimentRunType type);

    DbSchema getSchema();

    ExpProtocolApplication getExpProtocolApplication(String lsid);

    List<? extends ExpProtocolApplication> getExpProtocolApplicationsForProtocolLSID(String protocolLSID);

    List<? extends ExpData> getExpData(Container c);

    /**
     * Get the <b>most recently</b> created ExpData for the URL, if it exists.
     * @see #getAllExpDataByURL(String, Container)
     */
    ExpData getExpDataByURL(String canonicalURL, @Nullable Container container);

    /**
     * Get the <b>most recently</b> created ExpData for the file, if it exists.
     * @see #getAllExpDataByURL(Path, Container)
     */
    ExpData getExpDataByURL(File f, @Nullable Container c);

    /**
     * Get the <b>most recently</b> created ExpData for the path, if it exists.
     * @see #getAllExpDataByURL(Path, Container)
     */
    ExpData getExpDataByURL(Path p, @Nullable Container c);

    /**
     * Get all ExpData for the dataFileUrl.
     *
     * Having an more than one ExpData for the same file path doesn't happen often but is allowed.
     * Some examples:
     * - The file or pipeline root may be shared by more than one container and an exp.data may be created in each container when importing assay data.
     * - In the MS2 analysis pipeline, there are tools that rewrite an input file to add more data. We model them as separate exp.data.
     */
    List<? extends ExpData> getAllExpDataByURL(String canonicalURL, @Nullable Container c);
    List<? extends ExpData> getAllExpDataByURL(File f, @Nullable Container c);
    List<? extends ExpData> getAllExpDataByURL(Path p, @Nullable Container c);

    TableInfo getTinfoMaterial();

    TableInfo getTinfoSampleType();

    TableInfo getTinfoProtocol();

    TableInfo getTinfoProtocolApplication();

    TableInfo getTinfoExperiment();

    TableInfo getTinfoExperimentRun();

    TableInfo getTinfoRunList();

    TableInfo getTinfoData();

    TableInfo getTinfoDataClass();

    TableInfo getTinfoMaterialInput();

    TableInfo getTinfoDataInput();

    TableInfo getTinfoProtocolInput();

    TableInfo getTinfoPropertyDescriptor();

    TableInfo getTinfoAssayQCFlag();

    TableInfo getTinfoAlias();

    TableInfo getTinfoDataAliasMap();

    TableInfo getTinfoMaterialAliasMap();

    TableInfo getTinfoEdge();

    TableInfo getTinfoObjectLegacyNames();

    TableInfo getTinfoDataTypeExclusion();

    /**
     * Get all runs associated with these materials, including the source runs and any derived runs
     * @param materials to get runs for
     * @return List of ExpRun's associated to these materials
     */
    List<? extends ExpRun> getRunsUsingMaterials(List<ExpMaterial> materials);

    /**
     * Get all runs associated with these materials, including the source runs and any derived runs
     * @param materialIds to get runs for
     * @return List of ExpRun's associated to these materials
     */
    List<? extends ExpRun> getRunsUsingMaterials(int... materialIds);

    List<? extends ExpRun> getRunsUsingDatas(List<ExpData> datas);

    ExpRun getCreatingRun(File file, Container c);

    List<? extends ExpRun> getExpRunsForProtocolIds(boolean includeRelated, int... rowIds);

    List<? extends ExpRun> getExpRunsForProtocolIds(boolean includeRelated, @NotNull Collection<Integer> rowIds);

    List<? extends ExpRun> getRunsUsingSampleTypes(ExpSampleType... sampleTypes);

    List<? extends ExpRun> getRunsUsingDataClasses(Collection<ExpDataClass> dataClasses);

    /**
     * @return the subset of these runs which are supposed to be deleted when one of their inputs is deleted.
     */
    List<? extends ExpRun> runsDeletedWithInput(List<? extends ExpRun> runs);

    void deleteAllExpObjInContainer(Container container, User user) throws ExperimentException;

    void deleteExperimentRunsByRowIds(Container container, final User user, int... selectedRunIds);

    void deleteExperimentRunsByRowIds(Container container, final User user, @Nullable String userComment, @NotNull Collection<Integer> selectedRunIds);

    void deleteExpExperimentByRowId(Container container, User user, int experimentId);

    void addExperimentListener(ExperimentListener listener);

    void clearCaches();

    List<ProtocolApplicationParameter> getProtocolApplicationParameters(int rowId);

    void moveContainer(Container c, Container cOldParent, Container cNewParent) throws ExperimentException;

    LsidType findType(Lsid lsid);

    Identifiable getObject(Lsid lsid);

    List<? extends ExpData> deleteExperimentRunForMove(int runId, User user);

    /**
     * Kicks off an asynchronous move - a PipelineJob is submitted to the queue to perform the move
     */
    void moveRuns(ViewBackgroundInfo targetInfo, Container sourceContainer, List<ExpRun> runs) throws IOException;

    /**
     * Insert a protocol with optional steps and predecessor configurations.
     *
     * @param baseProtocol the base/top-level protocol to create. Expected to have an ApplicationType and a
     *                     ProtocolParameter value for XarConstants.APPLICATION_LSID_TEMPLATE_URI.
     * @param steps        the protocol steps. Expected to have an ApplicationType and a ProtocolParameter value
     *                     for XarConstants.APPLICATION_LSID_TEMPLATE_URI.
     * @param predecessors Map of Protocol LSIDs to a List of Protocol LSIDs where each entry represents a
     *                     node in the Experiment Protocol graph. If this is not provided the baseProtocol and
     *                     subsequent steps will be organized sequentially.
     * @param user         user with insert permissions
     * @return the saved ExpProtocol
     * @throws ExperimentException
     */
    ExpProtocol insertProtocol(@NotNull ExpProtocol baseProtocol, @Nullable List<ExpProtocol> steps, @Nullable Map<String, List<String>> predecessors, User user) throws ExperimentException;

    ExpProtocol updateProtocol(@NotNull ExpProtocol baseProtocol, @Nullable List<ExpProtocol> steps, @Nullable Map<String, List<String>> predecessors, User user) throws ExperimentException;

    ExpProtocol insertSimpleProtocol(ExpProtocol baseProtocol, User user) throws ExperimentException;

    /**
     * The run must be a instance of a protocol created with insertSimpleProtocol().
     * The run must have at least one input and one output.
     *
     * @param run             ExperimentRun, populated with protocol, name, etc
     * @param inputMaterials  map from input role name to input material
     * @param inputDatas      map from input role name to input data
     * @param outputMaterials map from output role name to output material
     * @param outputDatas     map from output role name to output data
     * @param transformedDatas map of output role name to transformed output data
     * @param info            context information, including the user
     * @param log             output log target
     * @param loadDataFiles   When true, the files associated with <code>inputDatas</code> and <code>transformedDatas</code> will be loaded by their associated data handler.
     */
    ExpRun saveSimpleExperimentRun(
        ExpRun run,
        Map<? extends ExpMaterial, String> inputMaterials,
        Map<? extends ExpData, String> inputDatas,
        Map<ExpMaterial, String> outputMaterials,
        Map<ExpData, String> outputDatas,
        Map<ExpData, String> transformedDatas,
        ViewBackgroundInfo info,
        Logger log,
        boolean loadDataFiles
    ) throws ExperimentException;

    ExpRun saveSimpleExperimentRun(
        ExpRun run,
        Map<? extends ExpMaterial, String> inputMaterials,
        Map<? extends ExpData, String> inputDatas,
        Map<ExpMaterial, String> outputMaterials,
        Map<ExpData, String> outputDatas,
        Map<ExpData, String> transformedDatas,
        ViewBackgroundInfo info,
        Logger log,
        boolean loadDataFiles,
        @Nullable Set<String> runInputLsids,
        @Nullable Set<Pair<String, String>> finalOutputLsids
    ) throws ExperimentException;

    /**
     * Adds an extra protocol application to a run created by saveSimpleExperimentRun() to track more complex
     * workflows.
     *
     * @param expRun run to which the extra should be added
     * @param name   name of the protocol application
     * @return a fully populated but not yet saved ExpProtocolApplication. It will have no inputs and outputs.
     */
    ExpProtocolApplication createSimpleRunExtraProtocolApplication(ExpRun expRun, String name);

    ExpRun deriveSamples(Map<ExpMaterial, String> inputMaterials, Map<ExpMaterial, String> outputMaterials, ViewBackgroundInfo info, Logger log) throws ExperimentException, ValidationException;

    ExpRun derive(
        Map<? extends ExpMaterial, String> inputMaterials,
        Map<? extends ExpData, String> inputDatas,
        Map<ExpMaterial, String> outputMaterials,
        Map<ExpData, String> outputDatas,
        ViewBackgroundInfo info,
        Logger log
    ) throws ExperimentException, ValidationException;

    void deriveSamplesBulk(List<? extends SimpleRunRecord> runRecords, ViewBackgroundInfo info, Logger log) throws ExperimentException, ValidationException;

    void registerExperimentDataHandler(ExperimentDataHandler handler);

    void registerExperimentRunTypeSource(ExperimentRunTypeSource source);

    void registerDataType(DataType type);

    void registerProtocolImplementation(ProtocolImplementation impl);

    void registerProtocolHandler(ExperimentProtocolHandler handler);

    void registerProtocolInputCriteria(ExpProtocolInputCriteria.Factory factory);

    void registerObjectReferencer(ObjectReferencer referencer);

    void registerColumnExporter(ColumnExporter exporter);

    List<ColumnExporter> getColumnExporters();

    @NotNull
    List<ObjectReferencer> getObjectReferencers();

    @NotNull
    String getObjectReferenceDescription(Class referencedClass);

    @Nullable ProtocolImplementation getProtocolImplementation(String name);

    @Nullable ExpProtocolApplication getExpProtocolApplication(int rowId);

    @Nullable ExpProtocolApplication getExpProtocolApplicationFromEntityId(String entityId);

    @NotNull
    List<? extends ExpProtocolApplication> getExpProtocolApplicationsByObjectId(Container container, String objectId);

    List<? extends ExpProtocolApplication> getExpProtocolApplicationsForRun(int runId);

    List<? extends ExpProtocol> getExpProtocols(Container... containers);

    List<? extends ExpProtocol> getAllExpProtocols();

    List<? extends ExpProtocol> getExpProtocolsWithParameterValue(
        @NotNull String parameterURI,
        @NotNull String parameterValue,
        @Nullable Container c,
        @Nullable User user,
        @Nullable ContainerFilter cf
    );

    void registerRunEditor(ExpRunEditor editor);

    @NotNull
    List<ExpRunEditor> getRunEditors();

    /**
     * Kicks off a pipeline job to asynchronously load the XAR from disk
     *
     * @return the job responsible for doing the work
     */
    PipelineJob importXarAsync(ViewBackgroundInfo info, File file, String description, PipeRoot root) throws IOException;

    /**
     * Loads the xar synchronously, in the context of the pipelineJob
     *
     * @return the runs loaded from the XAR
     */
    List<ExpRun> importXar(XarSource source, PipelineJob pipelineJob, boolean reloadExistingRuns) throws ExperimentException;

    List<ExpRun> importXar(XarSource source, PipelineJob pipelineJob, XarImportOptions options) throws ExperimentException;

    File exportXarForRuns(User user, Set<Integer> runIds, Integer expRowId, XarExportOptions options) throws NotFoundException, IOException, ExperimentException;

    /**
     * Create an experiment run to represent the work that the task's job has done so far.
     * The job's recorded actions will be marked as completed after creating the ExpRun so subsequent
     * runs created by the job won't duplicate the previous actions.
     *
     * @param job Pipeline job.
     * @return the run created from the job's actions.
     */
    ExpRun importRun(PipelineJob job, XarSource source) throws SQLException, PipelineJobException, ValidationException;

    /**
     * Provides access to an object that should be locked before inserting protocols. Locking when doing
     * experiment run insertion has turned out to be problematic and deadlock prone. It's more pragmatic to have
     * the occasional import fail with a SQLException due to duplicate insertions compared with deadlocking the
     * whole server.
     *
     * @return lock object on which to synchronize
     */
    Lock getProtocolImportLock();

    HttpView<?> createRunExportView(Container container, String defaultFilenamePrefix);

    HttpView<?> createFileExportView(Container container, String defaultFilenamePrefix);

    void auditRunEvent(User user, ExpProtocol protocol, ExpRun run, @Nullable ExpExperiment runGroup, String message);
    void auditRunEvent(User user, ExpProtocol protocol, ExpRun run, @Nullable ExpExperiment runGroup, String message, String userComment);

    List<? extends ExpExperiment> getMatchingBatches(String name, Container container, ExpProtocol protocol);

    List<? extends ExpProtocol> getExpProtocolsUsedByRuns(Container c, ContainerFilter containerFilter);

    @Nullable
    ExperimentProtocolHandler getExperimentProtocolHandler(@NotNull ExpProtocol protocol);

    @Nullable
    ExperimentRunType getExperimentRunType(@NotNull ExpProtocol protocol);

    @Nullable
    ExperimentRunType getExperimentRunType(@NotNull String description, @Nullable Container container);

    void onBeforeRunSaved(ExpProtocol protocol, ExpRun run, Container container, User user) throws BatchValidationException;

    void onRunDataCreated(ExpProtocol protocol, ExpRun run, Container container, User user) throws BatchValidationException;

    void onMaterialsCreated(List<? extends ExpMaterial> materials, Container container, User user);

    // creates a non-assay backed sample aliquot protocol
    ExpProtocol ensureSampleAliquotProtocol(User user) throws ExperimentException;

    // creates a non-assay backed sample derivation protocol
    ExpProtocol ensureSampleDerivationProtocol(User user) throws ExperimentException;

    // see org.labkey.experiment.LSIDRelativizer
    String LSID_OPTION_ABSOLUTE = "ABSOLUTE";
    String LSID_OPTION_FOLDER_RELATIVE = "FOLDER_RELATIVE";
    String LSID_OPTION_PARTIAL_FOLDER_RELATIVE = "PARTIAL_FOLDER_RELATIVE";

    /**
     * Get the set of runs that can be deleted based on the materials supplied.
     * INCLUDES: Derivative runs, and if only remaining output/derivative the immediate precursor run
     * @param materials Set of materials to get runs for
     * @return runs that can be deleted based on the materials
     */
    List<ExpRun> getDeletableRunsFromMaterials(Collection<? extends ExpMaterial> materials);

    List<String> collectRunsToInvestigate(ExpRunItem start, ExpLineageOptions options);

    SQLFragment generateExperimentTreeSQLLsidSeeds(List<String> lsids, ExpLineageOptions options);

    List<QueryViewProvider<ExpRun>> getRunInputsViewProviders();

    List<QueryViewProvider<ExpRun>> getRunOutputsViewProviders();

    void removeDataTypeExclusion(Collection<Integer> rowIds, DataTypeForExclusion dataType);

    void removeContainerDataTypeExclusions(String containerId);

    @NotNull Map<ExperimentService.DataTypeForExclusion, Set<Integer>> getContainerDataTypeExclusions(@NotNull String excludedContainerId);

    Set<String> getDataTypeContainerExclusions(@NotNull DataTypeForExclusion dataType, @NotNull Integer dataTypeRowId);

    void ensureContainerDataTypeExclusions(@NotNull DataTypeForExclusion dataType, @Nullable DataTypeForExclusion relatedDataType, @Nullable Collection<Integer> excludedDataTypeRowIds, @NotNull String excludedContainerId, User user);

    void ensureDataTypeContainerExclusions(@NotNull DataTypeForExclusion dataType, @Nullable Collection<String> excludedContainerIds, @NotNull Integer dataTypeId, User user);

    String getDisabledDataTypeAuditMsg(ExperimentService.DataTypeForExclusion type, List<Integer> ids, boolean isUpdate);

    void registerRunInputsViewProvider(QueryViewProvider<ExpRun> provider);

    void registerRunOutputsViewProvider(QueryViewProvider<ExpRun> providers);

    void addObjectLegacyName(int objectId, String objectType, String legacyName, User user);

    /**
     *
     * @param name The legacy name of the object
     * @param dataType: One of "SampleSet", "SampleType", "Material", "Sample", "Data", "DataClass"
     * @param effectiveDate The effective date that the legacy name was active
     * @param c
     * @param cf
     * @return The exp.object.rowId with legacy name at the effectiveDate of specified dataType
     */
    Integer getObjectIdWithLegacyName(String name, String dataType, Date effectiveDate, Container c, @Nullable ContainerFilter cf);

    /**
     * Persists a collection of lineage relationships (a.k.a. "edges") between experiment objects.
     * Adding edges with a runId is not supported and this method will throw an exception if any run-based edges
     * are supplied. Use experiment protocol inputs/outputs if run support is necessary.
     * @param edges Collection of edges to persist.
     */
    void addEdges(Collection<ExpLineageEdge> edges);

    /**
     * Fetch a collection of lineage relationships (a.k.a. "edges") between experiment objects. The constraints
     * for which edges to fetch is provided via the ExpLineageEdge.FilterOptions parameter. Example:
     *
     * new ExpLineageEdge.FilterOptions().sourceId(42).sourceKey("happy")
     *
     * fetches edges where:
     *
     * sourceId = 42 AND sourceKey = "happy"
     *
     * @param options Filtering options used to constrain the edge's fetched.
     * @return The collection of currently persisted lineage relationships matching the supplied filter options.
     */
    @NotNull
    List<ExpLineageEdge> getEdges(ExpLineageEdge.FilterOptions options);

    /**
     * Removes lineage relationships (a.k.a. "edges") between experiment objects. The constraints for which edges
     * are removed is provided via the ExpLineageEdge.FilterOptions parameter. Example:
     *
     * new ExpLineageEdge.FilterOptions().sourceId(24).sourceKey("cheerful")
     *
     * removes edges where:
     *
     * sourceId = 24 AND sourceKey = "cheerful"
     *
     * @param options Filtering options used to constrain the edge's removed.
     * @return The number of edges removed.
     */
    int removeEdges(ExpLineageEdge.FilterOptions options);

    int updateExpObjectContainers(TableInfo tableInfo, List<Integer> rowIds, Container targetContainer);

    int moveExperimentRuns(List<ExpRun> runs, Container targetContainer, User user);

    Map<String, Integer> moveAssayRuns(List<? extends ExpRun> assayRuns, Container container, Container targetContainer, User user, String userComment, AuditBehaviorType auditBehavior);

    int aliasMapRowContainerUpdate(TableInfo aliasMapTable, List<Integer> dataIds, Container targetContainer);

    Map<String, Integer> moveDataClassObjects(Collection<? extends ExpData> dataObjects, @NotNull Container sourceContainer, @NotNull Container targetContainer, @NotNull User user, @Nullable String userComment, @Nullable AuditBehaviorType auditBehavior) throws ExperimentException, BatchValidationException;

    int moveAuditEvents(Container targetContainer, List<String> runLsids);

    /**
     * From a list of barcodes, find material lsids
     * @param uniqueIds A list of barcodes
     * @param user
     * @param container
     * @return map of barcode and lsid
     */
    @NotNull Map<String, List<String>> getUniqueIdLsids(List<String> uniqueIds, User user, Container container);

    void handleAssayNameChange(String newAssayName, String oldAssayName, AssayProvider provider, ExpProtocol protocol, User user, Container container);

    class XarExportOptions
    {
        String _lsidRelativizer = LSID_OPTION_FOLDER_RELATIVE;
        String _xarXmlFileName = "experiment.xar";
        java.io.File _exportFile = null;
        // TODO consider tracking separate sets for input data and output data
        boolean _filterDataRoles = false;
        Set<String> dataRoles = new HashSet<>();
        Logger _log = null;

        public String getLsidRelativizer()
        {
            return _lsidRelativizer;
        }

        public XarExportOptions setLsidRelativizer(String lsidRelativizer)
        {
            _lsidRelativizer = lsidRelativizer;
            return this;
        }

        public String getXarXmlFileName()
        {
            return _xarXmlFileName;
        }

        public XarExportOptions setXarXmlFileName(String xarXmlFileName)
        {
            _xarXmlFileName = xarXmlFileName;
            return this;
        }

        public File getExportFile()
        {
            return _exportFile;
        }

        public XarExportOptions setExportFile(File exportFile)
        {
            _exportFile = exportFile;
            return this;
        }

        public Logger getLog()
        {
            return _log;
        }

        public XarExportOptions setLog(Logger log)
        {
            _log = log;
            return this;
        }

        public boolean isFilterDataRoles()
        {
            return _filterDataRoles;
        }

        public XarExportOptions setFilterDataRoles(boolean filterInputDataRoles)
        {
            _filterDataRoles = filterInputDataRoles;
            return this;
        }

        public Set<String> getDataRoles()
        {
            return dataRoles;
        }

        public XarExportOptions setDataRoles(Set<String> dataRoles)
        {
            this.dataRoles = dataRoles;
            return this;
        }
    }

    class XarImportOptions
    {
        boolean _replaceExistingRuns = false;
        boolean _useOriginalDataFileUrl = false;
        boolean _strictValidateExistingSampleType = true;


        // e.g. delete then re-import

        public boolean isReplaceExistingRuns()
        {
            return _replaceExistingRuns;
        }

        public XarImportOptions setReplaceExistingRuns(boolean b)
        {
            _replaceExistingRuns = b;
            return this;
        }

        // use OriginalFileUrl to find file on disk (probably only useful for internal xar copy/move)

        public boolean isUseOriginalDataFileUrl()
        {
            return _useOriginalDataFileUrl;
        }

        public XarImportOptions setUseOriginalDataFileUrl(boolean useOriginalDataFileUrl)
        {
            _useOriginalDataFileUrl = useOriginalDataFileUrl;
            return this;
        }

        public boolean isStrictValidateExistingSampleType()
        {
            return _strictValidateExistingSampleType;
        }

        public XarImportOptions setStrictValidateExistingSampleType(boolean strictValidateExistingSampleType)
        {
            _strictValidateExistingSampleType = strictValidateExistingSampleType;
            return this;
        }
    }
}<|MERGE_RESOLUTION|>--- conflicted
+++ resolved
@@ -546,7 +546,6 @@
 
     @NotNull
     SQLFragment generateExperimentTreeSQL(SQLFragment lsidsFrag, ExpLineageOptions options);
-<<<<<<< HEAD
 
     /**
      * Given a set or rowIds and a base schemaName, returns the subset of rowIds for which the given user has
@@ -559,8 +558,6 @@
      */
     @Nullable
     Collection<Integer> getIdsNotPermitted(@NotNull User user, Collection<Integer> rowIds, String schemaName, @Nullable Class<? extends Permission> permissionClass);
-=======
->>>>>>> c31d374c
 
     /**
      * The following methods return TableInfo's suitable for using in queries.
