--- conflicted
+++ resolved
@@ -271,20 +271,6 @@
      * (MAB) todo need a builder interface, or at least  parameter bean
      */
     @NotNull
-    @Deprecated
-    default ExpSampleSet createSampleSet(Container container, User user, String name, String description, List<GWTPropertyDescriptor> properties, List<GWTIndex> indices, int idCol1, int idCol2, int idCol3, int parentCol,
-                                         String nameExpression, @Nullable TemplateInfo templateInfo, Map<String, String> importAliases)
-    throws ExperimentException, SQLException
-    {
-        return SampleSetService.get().createSampleSet(container, user, name, description, properties, indices, idCol1, idCol2, idCol3, parentCol, nameExpression, templateInfo, importAliases);
-    }
-
-<<<<<<< HEAD
-    /**
-     * Use {@link SampleSetService} instead.
-     */
-=======
-    @Deprecated
     default ExpSampleSet createSampleSet(Container container, User user, String name, String description, List<GWTPropertyDescriptor> properties, List<GWTIndex> indices, int idCol1, int idCol2, int idCol3, int parentCol,
                                          String nameExpression, @Nullable TemplateInfo templateInfo, Map<String, String> importAliases)
             throws ExperimentException, SQLException
@@ -292,7 +278,6 @@
         return SampleSetService.get().createSampleSet(container, user, name, description, properties, indices, idCol1, idCol2, idCol3, parentCol, nameExpression, templateInfo, importAliases);
     }
 
->>>>>>> 0f0ecdd2
     @NotNull
     @Deprecated
     default ExpSampleSet createSampleSet()
@@ -918,4 +903,4 @@
             return this;
         }
     }
-}
+}