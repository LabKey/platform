--- conflicted
+++ resolved
@@ -1,3425 +1,3418 @@
-/*
- * Copyright (c) 2005-2018 Fred Hutchinson Cancer Research Center
- *
- * Licensed under the Apache License, Version 2.0 (the "License");
- * you may not use this file except in compliance with the License.
- * You may obtain a copy of the License at
- *
- *     http://www.apache.org/licenses/LICENSE-2.0
- *
- * Unless required by applicable law or agreed to in writing, software
- * distributed under the License is distributed on an "AS IS" BASIS,
- * WITHOUT WARRANTIES OR CONDITIONS OF ANY KIND, either express or implied.
- * See the License for the specific language governing permissions and
- * limitations under the License.
- */
-package org.labkey.api.exp;
-
-import org.apache.commons.beanutils.ConversionException;
-import org.apache.commons.lang3.ArrayUtils;
-import org.apache.commons.lang3.StringUtils;
-import org.apache.logging.log4j.LogManager;
-import org.apache.logging.log4j.Logger;
-import org.jetbrains.annotations.NotNull;
-import org.jetbrains.annotations.Nullable;
-import org.junit.Assert;
-import org.junit.Test;
-import org.labkey.api.cache.BlockingCache;
-import org.labkey.api.cache.Cache;
-import org.labkey.api.cache.CacheLoader;
-import org.labkey.api.cache.CacheManager;
-import org.labkey.api.collections.CaseInsensitiveHashMap;
-import org.labkey.api.data.*;
-import org.labkey.api.data.DbScope.Transaction;
-import org.labkey.api.data.dialect.SqlDialect;
-import org.labkey.api.exceptions.OptimisticConflictException;
-import org.labkey.api.exp.api.ExpObject;
-import org.labkey.api.exp.api.ExperimentService;
-import org.labkey.api.exp.api.StorageProvisioner;
-import org.labkey.api.exp.property.Domain;
-import org.labkey.api.exp.property.DomainProperty;
-import org.labkey.api.exp.property.IPropertyValidator;
-import org.labkey.api.exp.property.Lookup;
-import org.labkey.api.exp.property.PropertyService;
-import org.labkey.api.exp.property.ValidatorContext;
-import org.labkey.api.gwt.client.ui.domain.CancellationException;
-import org.labkey.api.query.FieldKey;
-import org.labkey.api.query.PropertyValidationError;
-import org.labkey.api.query.ValidationError;
-import org.labkey.api.query.ValidationException;
-import org.labkey.api.search.SearchService;
-import org.labkey.api.security.User;
-import org.labkey.api.security.permissions.ReadPermission;
-import org.labkey.api.test.TestTimeout;
-import org.labkey.api.test.TestWhen;
-import org.labkey.api.util.CPUTimer;
-import org.labkey.api.util.GUID;
-import org.labkey.api.util.Pair;
-import org.labkey.api.util.Path;
-import org.labkey.api.util.ResultSetUtil;
-import org.labkey.api.util.TestContext;
-import org.labkey.api.view.ActionURL;
-import org.labkey.api.view.HttpView;
-import org.labkey.api.webdav.SimpleDocumentResource;
-import org.labkey.api.webdav.WebdavResource;
-
-import java.sql.Connection;
-import java.sql.PreparedStatement;
-import java.sql.ResultSet;
-import java.sql.SQLException;
-import java.sql.Types;
-import java.util.ArrayList;
-import java.util.Arrays;
-import java.util.Calendar;
-import java.util.Collection;
-import java.util.Collections;
-import java.util.Date;
-import java.util.HashMap;
-import java.util.LinkedHashMap;
-import java.util.List;
-import java.util.Map;
-import java.util.Objects;
-import java.util.stream.Collectors;
-
-import static java.util.Collections.unmodifiableCollection;
-import static java.util.Collections.unmodifiableList;
-import static java.util.Collections.unmodifiableMap;
-import static org.labkey.api.search.SearchService.PROPERTY;
-
-/**
- * Lots of static methods for dealing with domains and property descriptors. Tends to operate primarily on the bean-style
- * classes like {@link PropertyDescriptor} and {@link DomainDescriptor}.
- *
- * When possible, it's usually preferable to use {@link PropertyService}, {@link Domain}, and {@link DomainProperty}
- * instead as they tend to provide higher-level abstractions.
- * User: migra
- * Date: Jun 14, 2005
- */
-public class OntologyManager
-{
-    private static final Logger _log = LogManager.getLogger(OntologyManager.class);
-    private static final Cache<String, Map<String, ObjectProperty>> mapCache = new DatabaseCache<>(getExpSchema().getScope(), 10000, "Property maps");
-    private static final Cache<String, Integer> objectIdCache = new DatabaseCache<>(getExpSchema().getScope(), 2000, "ObjectIds");
-    private static final Cache<Pair<String, GUID>, PropertyDescriptor> propDescCache = new BlockingCache<>(new DatabaseCache<>(getExpSchema().getScope(), 40000, CacheManager.UNLIMITED, "Property descriptors"), new CacheLoader<>()
-    {
-        @Override
-        public PropertyDescriptor load(@NotNull Pair<String, GUID> key, @Nullable Object argument)
-        {
-            String propertyURI = key.first;
-            Container c = ContainerManager.getForId(key.second);
-            Container proj = c.getProject();
-            if (null == proj)
-                proj = c;
-
-            String sql = " SELECT * FROM " + getTinfoPropertyDescriptor() + " WHERE PropertyURI = ? AND Project IN (?,?)";
-            List<PropertyDescriptor> pdArray = new SqlSelector(getExpSchema(), sql, propertyURI,
-                    proj,
-                    _sharedContainer.getId()).getArrayList(PropertyDescriptor.class);
-            if (!pdArray.isEmpty())
-            {
-                PropertyDescriptor pd = pdArray.get(0);
-
-                // if someone has explicitly inserted a descriptor with the same URI as an existing one ,
-                // and one of the two is in the shared project, use the project-level descriptor.
-                if (pdArray.size() > 1)
-                {
-                    _log.debug("Multiple PropertyDescriptors found for " + propertyURI);
-                    if (pd.getProject().equals(_sharedContainer))
-                        pd = pdArray.get(1);
-                }
-                return pd;
-            }
-            return null;
-        }
-    });
-    /** DomainURI, ContainerEntityId -> DomainDescriptor */
-    private static final Cache<Pair<String, GUID>, DomainDescriptor> domainDescByURICache = new BlockingCache<>(new DatabaseCache<>(getExpSchema().getScope(), 2000, CacheManager.UNLIMITED, "Domain descriptors by URI"), (key, argument) -> {
-        String domainURI = key.first;
-        Container c = ContainerManager.getForId(key.second);
-
-        if (c == null)
-        {
-            return null;
-        }
-
-        return fetchDomainDescriptorFromDB(domainURI, c);
-    });
-
-    /** Goes against the DB, bypassing the cache */
-    @Nullable
-    private static DomainDescriptor fetchDomainDescriptorFromDB(String domainURI, Container c)
-    {
-        Container proj = c.getProject();
-        if (null == proj)
-            proj = c;
-
-        String sql = " SELECT * FROM " + getTinfoDomainDescriptor() + " WHERE DomainURI = ? AND Project IN (?,?) ";
-        List<DomainDescriptor> ddArray = new SqlSelector(getExpSchema(), sql, domainURI,
-                proj,
-                ContainerManager.getSharedContainer().getId()).getArrayList(DomainDescriptor.class);
-        DomainDescriptor dd = null;
-        if (!ddArray.isEmpty())
-        {
-            dd = ddArray.get(0);
-
-            // if someone has explicitly inserted a descriptor with the same URI as an existing one ,
-            // and one of the two is in the shared project, use the project-level descriptor.
-            if (ddArray.size() > 1)
-            {
-                _log.debug("Multiple DomainDescriptors found for " + domainURI);
-                if (dd.getProject().equals(ContainerManager.getSharedContainer()))
-                    dd = ddArray.get(0);
-            }
-        }
-        return dd;
-    }
-
-    private static final BlockingCache<Integer, DomainDescriptor> domainDescByIDCache = new BlockingCache<>(new DatabaseCache<>(getExpSchema().getScope(),2000, CacheManager.UNLIMITED,"Domain descriptors by ID"), new DomainDescriptorLoader());
-    private static final BlockingCache<Pair<String, GUID>, List<Pair<String, Boolean>>> domainPropertiesCache = new BlockingCache<>(new DatabaseCache<>(getExpSchema().getScope(), 5000, CacheManager.UNLIMITED, "Domain properties"), new CacheLoader<>()
-    {
-        @Override
-        public List<Pair<String, Boolean>> load(@NotNull Pair<String, GUID> key, @Nullable Object argument)
-        {
-            String typeURI = key.first;
-            Container c = ContainerManager.getForId(key.second);
-            if (null == c)
-                return Collections.emptyList();
-            SQLFragment sql = new SQLFragment(" SELECT PD.*,Required " +
-                    " FROM " + getTinfoPropertyDescriptor() + " PD " +
-                    "   INNER JOIN " + getTinfoPropertyDomain() + " PDM ON (PD.PropertyId = PDM.PropertyId) " +
-                    "   INNER JOIN " + getTinfoDomainDescriptor() + " DD ON (DD.DomainId = PDM.DomainId) " +
-                    "  WHERE DD.DomainURI = ?  AND DD.Project IN (?,?) ORDER BY PDM.SortOrder, PD.PropertyId");
-
-            sql.addAll(
-                    typeURI,
-                    // protect against null project, just double-up shared project
-                    c.isRoot() ? c.getId() : (c.getProject() == null ? _sharedContainer.getProject().getId() : c.getProject().getId()),
-                    _sharedContainer.getProject().getId()
-            );
-            List<PropertyDescriptor> pds = unmodifiableList(new SqlSelector(getExpSchema(), sql).getArrayList(PropertyDescriptor.class));
-            //NOTE: cached descriptors may have differing values of isRequired() as that is a per-domain setting
-            //Descriptors returned from this method come direct from DB and have correct values.
-            List<Pair<String, Boolean>> propertyURIs = new ArrayList<>(pds.size());
-            for (PropertyDescriptor pd : pds)
-            {
-                // Be sure to stash the property in the cache in case it hadn't already been loaded
-                // Note that this can skew the cache stats, because it will count as a remove, a miss, and a get
-                propDescCache.put(getCacheKey(pd), pd);
-                if (!pd.getContainer().equals(c))
-                {
-                    // Also cache the property in its home container
-                    propDescCache.put(getCacheKey(pd.getPropertyURI(), c), pd);
-                }
-                propertyURIs.add(new Pair<>(pd.getPropertyURI(), pd.isRequired()));
-            }
-            return Collections.unmodifiableList(propertyURIs);
-        }
-    });
-    private static final Cache<String, Map<String, DomainDescriptor>> domainDescByContainerCache = new DatabaseCache<>(getExpSchema().getScope(), 2000, "Domain descriptors by Container");
-    private static final Container _sharedContainer = ContainerManager.getSharedContainer();
-
-    public static final String MV_INDICATOR_SUFFIX = "mvindicator";
-
-    static
-    {
-        BeanObjectFactory.Registry.register(ObjectProperty.class, new ObjectProperty.ObjectPropertyObjectFactory());
-    }
-
-
-    private OntologyManager()
-    {
-    }
-
-
-    /**
-     * @return map from PropertyURI to value
-     */
-    public static Map<String, Object> getProperties(Container container, String parentLSID)
-    {
-        Map<String, Object> m = new HashMap<>();
-        Map<String, ObjectProperty> propVals = getPropertyObjects(container, parentLSID);
-        if (null != propVals)
-        {
-            for (Map.Entry<String, ObjectProperty> entry : propVals.entrySet())
-            {
-                m.put(entry.getKey(), entry.getValue().value());
-            }
-        }
-
-        return m;
-    }
-
-    public static final int MAX_PROPS_IN_BATCH = 1000;  // Keep this reasonably small so progress indicator is updated regularly
-    public static final int UPDATE_STATS_BATCH_COUNT = 1000;
-
-    /**
-     * @return LSIDs/ObjectURIs of inserted objects
-     */
-    public static List<String> insertTabDelimited(Container c, User user, @Nullable Integer ownerObjectId, ImportHelper helper, Domain domain, List<Map<String, Object>> rows, boolean ensureObjects) throws SQLException, ValidationException
-    {
-        List<PropertyDescriptor> properties = new ArrayList<>(domain.getProperties().size());
-        for (DomainProperty prop : domain.getProperties())
-        {
-            properties.add(prop.getPropertyDescriptor());
-        }
-        return insertTabDelimited(c, user, ownerObjectId, helper, properties, rows, ensureObjects);
-    }
-
-    /**
-     * @return LSIDs/ObjectURIs of inserted objects
-     */
-    public static List<String> insertTabDelimited(Container c, User user, @Nullable Integer ownerObjectId, ImportHelper helper, List<PropertyDescriptor> descriptors, List<Map<String, Object>> rows, boolean ensureObjects) throws SQLException, ValidationException
-    {
-        CPUTimer total = new CPUTimer("insertTabDelimited");
-        CPUTimer before = new CPUTimer("beforeImport");
-        CPUTimer ensure = new CPUTimer("ensureObject");
-        CPUTimer insert = new CPUTimer("insertProperties");
-
-        assert total.start();
-        assert getExpSchema().getScope().isTransactionActive();
-        List<String> resultingLsids = new ArrayList<>(rows.size());
-        // Make sure we have enough rows to handle the overflow of the current row so we don't have to resize the list
-        List<PropertyRow> propsToInsert = new ArrayList<>(MAX_PROPS_IN_BATCH + descriptors.size());
-
-        ValidatorContext validatorCache = new ValidatorContext(c, user);
-
-        try
-        {
-            OntologyObject objInsert = new OntologyObject();
-            objInsert.setContainer(c);
-            if (ownerObjectId != null && ownerObjectId > 0)
-                objInsert.setOwnerObjectId(ownerObjectId);
-
-            List<ValidationError> errors = new ArrayList<>();
-            Map<Integer, List<? extends IPropertyValidator>> validatorMap = new HashMap<>();
-
-            // cache all the property validators for this upload
-            for (PropertyDescriptor pd : descriptors)
-            {
-                List<? extends IPropertyValidator> validators = PropertyService.get().getPropertyValidators(pd);
-                if (!validators.isEmpty())
-                    validatorMap.put(pd.getPropertyId(), validators);
-            }
-
-            int rowCount = 0;
-            int batchCount = 0;
-
-            for (Map<String, Object> map : rows)
-            {
-                // TODO: hack -- should exit and return cancellation status instead of throwing
-                if (Thread.currentThread().isInterrupted())
-                    throw new CancellationException();
-
-                assert before.start();
-                String lsid = helper.beforeImportObject(map);
-                resultingLsids.add(lsid);
-                assert before.stop();
-
-                assert ensure.start();
-                int objectId;
-                if (ensureObjects)
-                    objectId = ensureObject(c, lsid, ownerObjectId);
-                else
-                {
-                    objInsert.setObjectURI(lsid);
-                    Table.insert(null, getTinfoObject(), objInsert);
-                    objectId = objInsert.getObjectId();
-                }
-
-                for (PropertyDescriptor pd : descriptors)
-                {
-                    Object value = map.get(pd.getPropertyURI());
-                    if (null == value)
-                    {
-                        if (pd.isRequired())
-                            throw new ValidationException("Missing value for required property " + pd.getName());
-                        else
-                        {
-                            continue;
-                        }
-                    }
-                    else
-                    {
-                        if (validatorMap.containsKey(pd.getPropertyId()))
-                            validateProperty(validatorMap.get(pd.getPropertyId()), pd, new ObjectProperty(lsid, c, pd, value), errors, validatorCache);
-                    }
-                    try
-                    {
-                        PropertyRow row = new PropertyRow(objectId, pd, value, pd.getPropertyType());
-                        propsToInsert.add(row);
-                    }
-                    catch (ConversionException e)
-                    {
-                        throw new ValidationException("Could not convert '" + value + "' for field " + pd.getName() + ", should be of type " + pd.getPropertyType().getJavaType().getSimpleName());
-                    }
-                }
-                assert ensure.stop();
-
-                rowCount++;
-
-                if (propsToInsert.size() > MAX_PROPS_IN_BATCH)
-                {
-                    assert insert.start();
-                    insertPropertiesBulk(c, propsToInsert);
-                    helper.afterBatchInsert(rowCount);
-                    assert insert.stop();
-                    propsToInsert = new ArrayList<>(MAX_PROPS_IN_BATCH + descriptors.size());
-
-                    if (++batchCount % UPDATE_STATS_BATCH_COUNT == 0)
-                    {
-                        getExpSchema().getSqlDialect().updateStatistics(getTinfoObject());
-                        getExpSchema().getSqlDialect().updateStatistics(getTinfoObjectProperty());
-                        helper.updateStatistics(rowCount);
-                    }
-                }
-            }
-
-            if (!errors.isEmpty())
-                throw new ValidationException(errors);
-
-            assert insert.start();
-            insertPropertiesBulk(c, propsToInsert);
-            helper.afterBatchInsert(rowCount);
-            assert insert.stop();
-        }
-        catch (SQLException x)
-        {
-            SQLException next = x.getNextException();
-            if (x instanceof java.sql.BatchUpdateException && null != next)
-                x = next;
-            _log.debug("Exception uploading: ", x);
-            throw x;
-        }
-
-        assert total.stop();
-        _log.debug("\t" + total.toString());
-        _log.debug("\t" + before.toString());
-        _log.debug("\t" + ensure.toString());
-        _log.debug("\t" + insert.toString());
-
-        return resultingLsids;
-    }
-
-
-    /**
-     * As an incremental step of QueryUpdateService cleanup, this is a version of insertTabDelimited that works on a
-     * tableInfo that implements UpdateableTableInfo. Does not support ownerObjectid.
-     * <p>
-     * This code is made complicated by the fact that while we are trying to move toward a TableInfo/ColumnInfo view
-     * of the world, validators are attached to PropertyDescriptors. Also, missing value handling is attached
-     * to PropertyDescriptors.
-     * <p>
-     * The original version of this method expects a data be be a map PropertyURI->value. This version will also
-     * accept Name->value.
-     * <p>
-     * Name->Value is preferred, we are using TableInfo after all.
-     */
-    public static List<Map<String, Object>> insertTabDelimited(TableInfo tableInsert, Container c, User user,
-                                                  UpdateableTableImportHelper helper,
-                                                  List<Map<String, Object>> rows,
-                                                  Logger logger)
-            throws SQLException, ValidationException
-    {
-        return saveTabDelimited(tableInsert, c, user, helper, rows, logger, true);
-    }
-
-    public static List<Map<String, Object>> updateTabDelimited(TableInfo tableInsert, Container c, User user,
-                                                  UpdateableTableImportHelper helper,
-                                                  List<Map<String, Object>> rows,
-                                                  Logger logger)
-            throws SQLException, ValidationException
-    {
-        return saveTabDelimited(tableInsert, c, user, helper, rows, logger, false);
-    }
-
-    private static List<Map<String, Object>> saveTabDelimited(TableInfo table, Container c, User user,
-                                                 UpdateableTableImportHelper helper,
-                                                 List<Map<String, Object>> rows,
-                                                 Logger logger,
-                                                 boolean insert)
-            throws SQLException, ValidationException
-    {
-        if (!(table instanceof UpdateableTableInfo))
-            throw new IllegalArgumentException();
-
-        if (rows.isEmpty())
-        {
-            return Collections.emptyList();
-        }
-
-        DbScope scope = table.getSchema().getScope();
-
-        assert scope.isTransactionActive();
-        List<Map<String, Object>> results = new ArrayList<>(rows.size());
-
-        Domain d = table.getDomain();
-        List<? extends DomainProperty> properties = null == d ? Collections.emptyList() : d.getProperties();
-
-        ValidatorContext validatorCache = new ValidatorContext(c, user);
-
-        Connection conn = null;
-        ParameterMapStatement parameterMap = null;
-
-        Map<String, Object> currentRow = null;
-
-        try
-        {
-            conn = scope.getConnection();
-            if (insert)
-            {
-                parameterMap = StatementUtils.insertStatement(conn, table, c, user, true, true);
-            }
-            else
-            {
-                parameterMap = StatementUtils.updateStatement(conn, table, c, user, false, true);
-            }
-            List<ValidationError> errors = new ArrayList<>();
-
-            Map<String, List<? extends IPropertyValidator>> validatorMap = new HashMap<>();
-            Map<String, DomainProperty> propertiesMap = new HashMap<>();
-
-            // cache all the property validators for this upload
-            for (DomainProperty dp : properties)
-            {
-                propertiesMap.put(dp.getPropertyURI(), dp);
-                List<? extends IPropertyValidator> validators = dp.getValidators();
-                if (!validators.isEmpty())
-                    validatorMap.put(dp.getPropertyURI(), validators);
-            }
-
-            List<ColumnInfo> columns = table.getColumns();
-            PropertyType[] propertyTypes = new PropertyType[columns.size()];
-            for (int i = 0; i < columns.size(); i++)
-            {
-                String propertyURI = columns.get(i).getPropertyURI();
-                DomainProperty dp = null == propertyURI ? null : propertiesMap.get(propertyURI);
-                PropertyDescriptor pd = null == dp ? null : dp.getPropertyDescriptor();
-                if (null != pd)
-                    propertyTypes[i] = pd.getPropertyType();
-            }
-
-            int rowCount = 0;
-
-            for (Map<String, Object> map : rows)
-            {
-                currentRow = new CaseInsensitiveHashMap<>(map);
-
-                // TODO: hack -- should exit and return cancellation status instead of throwing
-                if (Thread.currentThread().isInterrupted())
-                    throw new CancellationException();
-
-                parameterMap.clearParameters();
-
-                String lsid = helper.beforeImportObject(currentRow);
-                currentRow.put("lsid", lsid);
-
-                //
-                // NOTE we validate based on columninfo/propertydescriptor
-                // However, we bind by name, and there may be parameters that do not correspond to columninfo
-                //
-
-                for (int i = 0; i < columns.size(); i++)
-                {
-                    ColumnInfo col = columns.get(i);
-                    if (col.isMvIndicatorColumn() || col.isRawValueColumn()) //TODO col.isNotUpdatableForSomeReasonSoContinue()
-                        continue;
-                    String propertyURI = col.getPropertyURI();
-                    DomainProperty dp = null == propertyURI ? null : propertiesMap.get(propertyURI);
-                    PropertyDescriptor pd = null == dp ? null : dp.getPropertyDescriptor();
-
-                    Object value = currentRow.get(col.getName());
-                    if (null == value)
-                        value = currentRow.get(propertyURI);
-
-                    if (null == value)
-                    {
-                        // TODO col.isNullable() doesn't seem to work here
-                        if (null != pd && pd.isRequired())
-                            throw new ValidationException("Missing value for required property " + col.getName());
-                    }
-                    else
-                    {
-                        if (null != pd)
-                        {
-                            try
-                            {
-                                // Use an ObjectProperty to unwrap MvFieldWrapper, do type conversion, etc
-                                ObjectProperty objectProperty = new ObjectProperty(lsid, c, pd, value);
-                                if (!validateProperty(validatorMap.get(propertyURI), pd, objectProperty, errors, validatorCache))
-                                {
-                                    throw new ValidationException(errors);
-                                }
-                            }
-                            catch (ConversionException e)
-                            {
-                                throw new ValidationException("Could not convert value '" + value + "' for field '" + pd.getName() + "'", pd.getName());
-                            }
-                        }
-                    }
-
-                    // issue 19391: data from R uses "Inf" to represent infinity
-                    if (JdbcType.DOUBLE.equals(col.getJdbcType()))
-                    {
-                        value = "Inf".equals(value) ? "Infinity" : value;
-                        value = "-Inf".equals(value) ? "-Infinity" : value;
-                    }
-
-                    try
-                    {
-                        String key = col.getName();
-                        if (!parameterMap.containsKey(key))
-                            key = propertyURI;
-                        if (null == propertyTypes[i])
-                        {
-                            // some built-in columns won't have parameters (createdby, etc)
-                            if (parameterMap.containsKey(key))
-                            {
-                                assert !(value instanceof MvFieldWrapper);
-                                // Handle type coercion for these built-in columns as well, though we don't need to
-                                // worry about missing values
-                                value = PropertyType.getFromClass(col.getJavaObjectClass()).convert(value);
-                                parameterMap.put(key, value);
-                            }
-                        }
-                        else
-                        {
-                            Pair<Object, String> p = new Pair<>(value, null);
-                            convertValuePair(pd, propertyTypes[i], p);
-                            parameterMap.put(key, p.first);
-                            if (null != p.second)
-                            {
-                                FieldKey mvName = col.getMvColumnName();
-                                if (mvName != null)
-                                {
-                                    String storageName = table.getColumn(mvName).getMetaDataName();
-                                    parameterMap.put(storageName, p.second);
-                                }
-                            }
-                        }
-                    }
-                    catch (ConversionException e)
-                    {
-                        throw new ValidationException("Could not convert '" + value + "' for field " + pd.getName() + ", should be of type " + propertyTypes[i].getJavaType().getSimpleName());
-                    }
-                }
-
-                helper.bindAdditionalParameters(currentRow, parameterMap);
-                parameterMap.execute();
-                if (insert)
-                {
-                    int rowId = parameterMap.getRowId();
-                    currentRow.put("rowId", rowId);
-                }
-                helper.afterImportObject(currentRow);
-                results.add(currentRow);
-                rowCount++;
-            }
-
-            if (!errors.isEmpty())
-                throw new ValidationException(errors);
-
-            helper.afterBatchInsert(rowCount);
-            if (logger != null)
-                logger.debug("inserted row " + rowCount + ".");
-        }
-        catch (SQLException x)
-        {
-            SQLException next = x.getNextException();
-            if (x instanceof java.sql.BatchUpdateException && null != next)
-                x = next;
-            _log.debug("Exception uploading: ", x);
-            if (null != currentRow)
-                _log.debug(currentRow.toString());
-            throw x;
-        }
-        finally
-        {
-            if (null != parameterMap)
-                parameterMap.close();
-            if (null != conn)
-                scope.releaseConnection(conn);
-        }
-
-        return results;
-    }
-
-    // TODO: Consolidate with ColumnValidator
-    public static boolean validateProperty(List<? extends IPropertyValidator> validators, PropertyDescriptor prop, ObjectProperty objectProperty,
-                                           List<ValidationError> errors, ValidatorContext validatorCache)
-    {
-        boolean ret = true;
-
-        Object value = objectProperty.getObjectValue();
-
-        if (prop.isRequired() && value == null && objectProperty.getMvIndicator() == null)
-        {
-            errors.add(new PropertyValidationError("Field '" + prop.getName() + "' is required", prop.getName()));
-            ret = false;
-        }
-
-        // Check if the string is too long. Use either the PropertyDescriptor's scale or VARCHAR(4000) for ontology managed values
-        int stringLengthLimit = prop.getScale() > 0 ? prop.getScale() : getTinfoObjectProperty().getColumn("StringValue").getScale();
-        int stringLength = value == null ? 0 : value.toString().length();
-        if (value != null && prop.isStringType() && stringLength > stringLengthLimit)
-        {
-            String s = stringLength < 100 ? value.toString() : value.toString().substring(0, 100);
-            errors.add(new PropertyValidationError("Field '" + prop.getName() + "' is limited to " + stringLengthLimit + " characters, but the value is " + stringLength + " characters. (The value starts with '" + s + "...')", prop.getName()));
-            ret = false;
-        }
-
-        // TODO: check date is within postgres date range
-
-        // Don't validate null values, #15683
-        if (null != value && validators != null)
-        {
-            for (IPropertyValidator validator : validators)
-                if (!validator.validate(prop, value, errors, validatorCache)) ret = false;
-        }
-        return ret;
-    }
-
-    public interface ImportHelper
-    {
-        /**
-         * may modify map
-         *
-         * @return LSID for new or existing Object
-         */
-        String beforeImportObject(Map<String, Object> map) throws SQLException;
-
-        void afterBatchInsert(int currentRow) throws SQLException;
-
-        void updateStatistics(int currentRow) throws SQLException;
-    }
-
-
-    public interface UpdateableTableImportHelper extends ImportHelper
-    {
-        /**
-         * may be used to process attachments, for auditing, etc etc
-         */
-        void afterImportObject(Map<String, Object> map) throws SQLException;
-
-        /**
-         * may set parameters directly for columns that are not exposed by tableinfo
-         * e.g. "_key"
-         * <p>
-         * TODO maybe this can be handled declaratively? see UpdateableTableInfo
-         */
-        void bindAdditionalParameters(Map<String, Object> map, ParameterMapStatement target) throws ValidationException;
-    }
-
-
-    /**
-     * @return map from PropertyURI to ObjectProperty
-     */
-    public static Map<String, ObjectProperty> getPropertyObjects(Container container, String objectLSID)
-    {
-        Map<String, ObjectProperty> m = mapCache.get(objectLSID);
-        if (null != m)
-            return m;
-
-        SimpleFilter filter = new SimpleFilter(FieldKey.fromParts("ObjectURI"), objectLSID);
-        if (container != null)
-        {
-            filter.addCondition(FieldKey.fromParts("Container"), container);
-        }
-
-        if (_log.isDebugEnabled())
-        {
-            try (ResultSet rs = new TableSelector(getTinfoObjectPropertiesView(), filter, null).getResultSet())
-            {
-                ResultSetUtil.logData(rs);
-            }
-            catch (SQLException x)
-            {
-                throw new RuntimeException(x);
-            }
-        }
-
-        m = new HashMap<>();
-        for (ObjectProperty value : new TableSelector(getTinfoObjectPropertiesView(), filter, null).getArrayList(ObjectProperty.class))
-        {
-            m.put(value.getPropertyURI(), value);
-        }
-
-        m = unmodifiableMap(m);
-        mapCache.put(objectLSID, m);
-        return m;
-    }
-
-    public static int ensureObject(Container container, String objectURI)
-    {
-        return ensureObject(container, objectURI, (Integer) null);
-    }
-
-    public static int ensureObject(Container container, String objectURI, String ownerURI)
-    {
-        Integer ownerId = null;
-        if (null != ownerURI)
-            ownerId = ensureObject(container, ownerURI, (Integer) null);
-        return ensureObject(container, objectURI, ownerId);
-    }
-
-    public static int ensureObject(Container container, String objectURI, Integer ownerId)
-    {
-        //TODO: (marki) Transact?
-        Integer i = objectIdCache.get(objectURI);
-        if (null != i)
-            return i.intValue();
-
-        OntologyObject o = getOntologyObject(container, objectURI);
-        if (null == o)
-        {
-            o = new OntologyObject();
-            o.setContainer(container);
-            o.setObjectURI(objectURI);
-            if (ownerId != null && ownerId > 0)
-                o.setOwnerObjectId(ownerId);
-            o = Table.insert(null, getTinfoObject(), o);
-        }
-
-        objectIdCache.put(objectURI, o.getObjectId());
-        return o.getObjectId();
-    }
-
-
-    public static OntologyObject getOntologyObject(Container container, String uri)
-    {
-        SimpleFilter filter = new SimpleFilter(FieldKey.fromParts("ObjectURI"), uri);
-        if (container != null)
-        {
-            filter.addCondition(FieldKey.fromParts("Container"), container.getId());
-        }
-        return new TableSelector(getTinfoObject(), filter, null).getObject(OntologyObject.class);
-    }
-
-
-    // UNDONE: optimize (see deleteOntologyObjects(Integer[])
-    public static void deleteOntologyObjects(Container c, String... uris)
-    {
-        if (uris.length == 0)
-            return;
-
-        try
-        {
-            DbSchema schema = getExpSchema();
-            String sql = getSqlDialect().execute(getExpSchema(), "deleteObject", "?, ?");
-            SqlExecutor executor = new SqlExecutor(schema);
-
-            for (String uri : uris)
-            {
-                executor.execute(sql, c.getId(), uri);
-            }
-        }
-        finally
-        {
-            mapCache.clear();
-            objectIdCache.clear();
-        }
-    }
-
-
-    public static int deleteOntologyObjects(DbSchema schema, SQLFragment sub, Container c, boolean deleteOwnedObjects)
-    {
-        // we have different levels of optimization possible here deleteOwned=true/false, scope=/<>exp
-
-        // let's handle one case
-        if (!schema.getScope().equals(getExpSchema().getScope()))
-            throw new UnsupportedOperationException("can only use with same DbScope");
-
-        // CONSIDER: use temp table for objectids?
-
-        if (deleteOwnedObjects)
-        {
-            throw new UnsupportedOperationException("Don't do this yet either");
-        }
-        else
-        {
-            SQLFragment sqlDeleteProperties = new SQLFragment();
-            sqlDeleteProperties.append("DELETE FROM ").append(getTinfoObjectProperty().getSelectName()).append(" WHERE ObjectId IN\n").append("(SELECT ObjectId FROM ").append(String.valueOf(getTinfoObject())).append("\n").append(" WHERE Container = ? AND ObjectURI IN (");
-            sqlDeleteProperties.add(c.getId());
-            sqlDeleteProperties.append(sub);
-            sqlDeleteProperties.append("))");
-            new SqlExecutor(getExpSchema()).execute(sqlDeleteProperties);
-
-            SQLFragment sqlDeleteObjects = new SQLFragment();
-            sqlDeleteObjects.append("DELETE FROM ").append(getTinfoObject().getSelectName()).append(" WHERE Container = ? AND ObjectURI IN (");
-            sqlDeleteObjects.add(c.getId());
-            sqlDeleteObjects.append(sub);
-            sqlDeleteObjects.append(")");
-            return new SqlExecutor(getExpSchema()).execute(sqlDeleteObjects);
-        }
-    }
-
-
-    public static void deleteOntologyObjects(Container c, boolean deleteOwnedObjects, int... objectIds)
-    {
-        deleteOntologyObjects(c, deleteOwnedObjects, true, objectIds);
-    }
-
-    private static void deleteOntologyObjects(Container c, boolean deleteOwnedObjects, boolean deleteObjects, int... objectIds)
-    {
-        if (objectIds.length == 0)
-            return;
-
-        try
-        {
-            // if uris is long, split it up
-            if (objectIds.length > 1000)
-            {
-                int countBatches = objectIds.length / 1000;
-                int lenBatch = 1 + objectIds.length / (countBatches + 1);
-
-                for (int s = 0; s < objectIds.length; s += lenBatch)
-                {
-                    int[] sub = new int[Math.min(lenBatch, objectIds.length - s)];
-                    System.arraycopy(objectIds, s, sub, 0, sub.length);
-                    deleteOntologyObjects(c, deleteOwnedObjects, deleteObjects, sub);
-                }
-
-                return;
-            }
-
-            StringBuilder in = new StringBuilder();
-
-            for (int objectId : objectIds)
-            {
-                in.append(objectId);
-                in.append(", ");
-            }
-
-            in.setLength(in.length() - 2);
-
-            if (deleteOwnedObjects)
-            {
-                // NOTE: owned objects should never be in a different container than the owner, that would be a problem
-                StringBuilder sqlDeleteOwnedProperties = new StringBuilder();
-                sqlDeleteOwnedProperties.append("DELETE FROM ").append(getTinfoObjectProperty()).append(" WHERE ObjectId IN (SELECT ObjectId FROM ").append(getTinfoObject()).append(" WHERE Container = '").append(c.getId()).append("' AND OwnerObjectId IN (");
-                sqlDeleteOwnedProperties.append(in);
-                sqlDeleteOwnedProperties.append("))");
-                new SqlExecutor(getExpSchema()).execute(sqlDeleteOwnedProperties);
-
-                StringBuilder sqlDeleteOwnedObjects = new StringBuilder();
-                sqlDeleteOwnedObjects.append("DELETE FROM ").append(getTinfoObject()).append(" WHERE Container = '").append(c.getId()).append("' AND OwnerObjectId IN (");
-                sqlDeleteOwnedObjects.append(in);
-                sqlDeleteOwnedObjects.append(")");
-                new SqlExecutor(getExpSchema()).execute(sqlDeleteOwnedObjects);
-            }
-
-            if (deleteObjects)
-            {
-                deleteProperties(c, objectIds);
-
-                StringBuilder sqlDeleteObjects = new StringBuilder();
-                sqlDeleteObjects.append("DELETE FROM ").append(getTinfoObject()).append(" WHERE Container = '").append(c.getId()).append("' AND ObjectId IN (");
-                sqlDeleteObjects.append(in);
-                sqlDeleteObjects.append(")");
-                new SqlExecutor(getExpSchema()).execute(sqlDeleteObjects);
-            }
-        }
-        finally
-        {
-            mapCache.clear();
-            objectIdCache.clear();
-        }
-    }
-
-
-    public static void deleteOntologyObject(String objectURI, Container container, boolean deleteOwnedObjects)
-    {
-        OntologyObject ontologyObject = getOntologyObject(container, objectURI);
-
-        if (null != ontologyObject)
-        {
-            deleteOntologyObjects(container, deleteOwnedObjects, true, ontologyObject.getObjectId());
-        }
-    }
-
-
-    public static OntologyObject getOntologyObject(int id)
-    {
-        return new TableSelector(getTinfoObject()).getObject(id, OntologyObject.class);
-    }
-
-    //todo: review this. this doesn't delete the underlying data objects. should it?
-    public static void deleteObjectsOfType(String domainURI, Container container)
-    {
-        DomainDescriptor dd = null;
-        if (null != domainURI)
-            dd = getDomainDescriptor(domainURI, container);
-        if (null == dd)
-        {
-            _log.debug("deleteObjectsOfType called on type not found in database:  " + domainURI);
-            return;
-        }
-
-        try (Transaction t = getExpSchema().getScope().ensureTransaction())
-        {
-
-
-            // until we set a domain on objects themselves, we need to create a list of objects to
-            // delete based on existing entries in ObjectProperties before we delete the objectProperties
-            // which we need to do before we delete the objects.
-            // TODO: Doesn't handle the case when PropertyDescriptors are shared across domains
-            String selectObjectsToDelete = "SELECT DISTINCT O.ObjectId " +
-                    " FROM " + getTinfoObject() + " O " +
-                    " INNER JOIN " + getTinfoObjectProperty() + " OP ON(O.ObjectId = OP.ObjectId) " +
-                    " INNER JOIN " + getTinfoPropertyDomain() + " PDM ON (OP.PropertyId = PDM.PropertyId) " +
-                    " INNER JOIN " + getTinfoDomainDescriptor() + " DD ON (PDM.DomainId = DD.DomainId) " +
-                    " INNER JOIN " + getTinfoPropertyDescriptor() + " PD ON (PD.PropertyId = PDM.PropertyId) " +
-                    " WHERE DD.DomainId = " + dd.getDomainId() +
-                    " AND PD.Container = DD.Container";
-            Integer[] objIdsToDelete = new SqlSelector(getExpSchema(), selectObjectsToDelete).getArray(Integer.class);
-
-            String sep;
-            StringBuilder sqlIN = null;
-            Integer[] ownerObjIds = null;
-
-            if (objIdsToDelete.length > 0)
-            {
-                //also need list of owner objects whose subobjects are going to be deleted
-                // Seems cheaper but less correct to delete the subobjects then cleanup any owner objects with no children
-                sep = "";
-                sqlIN = new StringBuilder();
-                for (Integer id : objIdsToDelete)
-                {
-                    sqlIN.append(sep).append(id);
-                    sep = ", ";
-                }
-
-                String selectOwnerObjects = "SELECT O.ObjectId FROM " + getTinfoObject() + " O " +
-                        " WHERE ObjectId IN " +
-                        " (SELECT DISTINCT SUBO.OwnerObjectId FROM " + getTinfoObject() + " SUBO " +
-                        " WHERE SUBO.ObjectId IN ( " + sqlIN.toString() + " ) )";
-
-                ownerObjIds = new SqlSelector(getExpSchema(), selectOwnerObjects).getArray(Integer.class);
-            }
-
-            String deleteTypePropsSql = "DELETE FROM " + getTinfoObjectProperty() +
-                    " WHERE PropertyId IN " +
-                    " (SELECT PDM.PropertyId FROM " + getTinfoPropertyDomain() + " PDM " +
-                    " INNER JOIN " + getTinfoPropertyDescriptor() + " PD ON (PDM.PropertyId = PD.PropertyId) " +
-                    " INNER JOIN " + getTinfoDomainDescriptor() + " DD ON (PDM.DomainId = DD.DomainId) " +
-                    " WHERE DD.DomainId = " + dd.getDomainId() +
-                    " AND PD.Container = DD.Container " +
-                    " ) ";
-            new SqlExecutor(getExpSchema()).execute(deleteTypePropsSql);
-
-            if (objIdsToDelete.length > 0)
-            {
-                // now cleanup the object table entries from the list we made, but make sure they don't have
-                // other properties attached to them
-                String deleteObjSql = "DELETE FROM " + getTinfoObject() +
-                        " WHERE ObjectId IN ( " + sqlIN.toString() + " ) " +
-                        " AND NOT EXISTS (SELECT * FROM " + getTinfoObjectProperty() + " OP " +
-                        " WHERE  OP.ObjectId = " + getTinfoObject() + ".ObjectId)";
-                new SqlExecutor(getExpSchema()).execute(deleteObjSql);
-
-                if (ownerObjIds.length > 0)
-                {
-                    sep = "";
-                    sqlIN = new StringBuilder();
-                    for (Integer id : ownerObjIds)
-                    {
-                        sqlIN.append(sep).append(id);
-                        sep = ", ";
-                    }
-                    String deleteOwnerSql = "DELETE FROM " + getTinfoObject() +
-                            " WHERE ObjectId IN ( " + sqlIN.toString() + " ) " +
-                            " AND NOT EXISTS (SELECT * FROM " + getTinfoObject() + " SUBO " +
-                            " WHERE SUBO.OwnerObjectId = " + getTinfoObject() + ".ObjectId)";
-                    new SqlExecutor(getExpSchema()).execute(deleteOwnerSql);
-                }
-            }
-            // whew!
-            clearCaches();
-            t.commit();
-        }
-    }
-
-    public static void deleteDomain(String domainURI, Container container) throws DomainNotFoundException
-    {
-        DomainDescriptor dd = getDomainDescriptor(domainURI, container);
-        String msg;
-
-        if (null == dd)
-            throw new DomainNotFoundException(domainURI);
-
-        if (!dd.getContainer().getId().equals(container.getId()))
-        {
-            // this domain was not created in this folder. Allow if in the project-level root
-            if (!dd.getProject().getId().equals(container.getId()))
-            {
-                msg = "DeleteDomain: Domain can only be deleted in original container or from the project root "
-                        + "\nDomain: " + domainURI + " project " + dd.getProject().getName() + " original container " + dd.getContainer().getPath();
-                _log.error(msg);
-                throw new RuntimeException(msg);
-            }
-        }
-        try (Transaction transaction = getExpSchema().getScope().ensureTransaction())
-        {
-            String selectPDsToDelete = "SELECT DISTINCT PDM.PropertyId " +
-                    " FROM " + getTinfoPropertyDomain() + " PDM " +
-                    " INNER JOIN " + getTinfoDomainDescriptor() + " DD ON (PDM.DomainId = DD.DomainId) " +
-                    " WHERE DD.DomainId = ? ";
-
-            Integer[] pdIdsToDelete = new SqlSelector(getExpSchema(), selectPDsToDelete, dd.getDomainId()).getArray(Integer.class);
-
-            String deletePDMs = "DELETE FROM " + getTinfoPropertyDomain() +
-                    " WHERE DomainId =  " +
-                    " (SELECT DD.DomainId FROM " + getTinfoDomainDescriptor() + " DD " +
-                    " WHERE DD.DomainId = ? )";
-            new SqlExecutor(getExpSchema()).execute(deletePDMs, dd.getDomainId());
-
-            if (pdIdsToDelete.length > 0)
-            {
-                String sep = "";
-                StringBuilder sqlIN = new StringBuilder();
-                for (Integer id : pdIdsToDelete)
-                {
-                    PropertyService.get().deleteValidatorsAndFormats(container, id);
-
-                    sqlIN.append(sep);
-                    sqlIN.append(id);
-                    sep = ", ";
-                }
-
-                String deletePDs = "DELETE FROM " + getTinfoPropertyDescriptor() +
-                        " WHERE PropertyId IN ( " + sqlIN.toString() + " ) " +
-                        "AND Container = ? " +
-                        "AND NOT EXISTS (SELECT * FROM " + getTinfoObjectProperty() + " OP " +
-                        "WHERE OP.PropertyId = " + getTinfoPropertyDescriptor() + ".PropertyId) " +
-                        "AND NOT EXISTS (SELECT * FROM " + getTinfoPropertyDomain() + " PDM " +
-                        "WHERE PDM.PropertyId = " + getTinfoPropertyDescriptor() + ".PropertyId)";
-
-                new SqlExecutor(getExpSchema()).execute(deletePDs, dd.getContainer().getId());
-            }
-
-            String deleteDD = "DELETE FROM " + getTinfoDomainDescriptor() +
-                    " WHERE DomainId = ? " +
-                    "AND NOT EXISTS (SELECT * FROM " + getTinfoPropertyDomain() + " PDM " +
-                    "WHERE PDM.DomainId = " + getTinfoDomainDescriptor() + ".DomainId)";
-
-            new SqlExecutor(getExpSchema()).execute(deleteDD, dd.getDomainId());
-            clearCaches();
-
-            transaction.commit();
-        }
-    }
-
-
-    public static void deleteAllObjects(Container c, User user) throws ValidationException
-    {
-        Container projectContainer = c.getProject();
-        if (null == projectContainer)
-            projectContainer = c;
-
-        try (Transaction transaction = getExpSchema().getScope().ensureTransaction())
-        {
-            if (!c.equals(projectContainer))
-            {
-                copyDescriptors(c, projectContainer);
-            }
-
-            SqlExecutor executor = new SqlExecutor(getExpSchema());
-
-            // Owned objects should be in same container, so this should work
-            String deleteObjPropSql = "DELETE FROM " + getTinfoObjectProperty() + " WHERE  ObjectId IN (SELECT ObjectId FROM " + getTinfoObject() + " WHERE Container = ?)";
-            executor.execute(deleteObjPropSql, c);
-            String deleteObjSql = "DELETE FROM " + getTinfoObject() + " WHERE Container = ?";
-            executor.execute(deleteObjSql, c);
-
-            // delete property validator references on property descriptors
-            PropertyService.get().deleteValidatorsAndFormats(c);
-
-            // Drop tables directly and allow bulk delete calls below to clean up rows in exp.propertydescriptor,
-            // exp.domaindescriptor, etc
-            String selectSQL = "SELECT * FROM " + getTinfoDomainDescriptor() + " WHERE Container = ?";
-            Collection<DomainDescriptor> dds = new SqlSelector(getExpSchema(), selectSQL, c).getCollection(DomainDescriptor.class);
-            for (DomainDescriptor dd : dds)
-            {
-                StorageProvisioner.drop(PropertyService.get().getDomain(dd.getDomainId()));
-            }
-
-            String deletePropDomSqlPD = "DELETE FROM " + getTinfoPropertyDomain() + " WHERE PropertyId IN (SELECT PropertyId FROM " + getTinfoPropertyDescriptor() + " WHERE Container = ?)";
-            executor.execute(deletePropDomSqlPD, c);
-            String deletePropDomSqlDD = "DELETE FROM " + getTinfoPropertyDomain() + " WHERE DomainId IN (SELECT DomainId FROM " + getTinfoDomainDescriptor() + " WHERE Container = ?)";
-            executor.execute(deletePropDomSqlDD, c);
-            String deleteDomSql = "DELETE FROM " + getTinfoDomainDescriptor() + " WHERE Container = ?";
-            executor.execute(deleteDomSql, c);
-            // now delete the prop descriptors that are referenced in this container only
-            String deletePropSql = "DELETE FROM " + getTinfoPropertyDescriptor() + " WHERE Container = ?";
-            executor.execute(deletePropSql, c);
-
-            clearCaches();
-            transaction.commit();
-        }
-    }
-
-    private static void copyDescriptors(final Container c, final Container project) throws ValidationException
-    {
-        _log.debug("OntologyManager.copyDescriptors  " + c.getName() + " " + project.getName());
-
-        // if c is (was) a project, then nothing to do
-        if (c.getId().equals(project.getId()))
-            return;
-
-        // check to see if any Properties defined in this folder are used in other folders.
-        // if so we will make a copy of all PDs and DDs to ensure no orphans
-        String sql = " SELECT O.ObjectURI, O.Container, PD.PropertyId, PD.PropertyURI  " +
-                " FROM " + getTinfoPropertyDescriptor() + " PD " +
-                " INNER JOIN " + getTinfoObjectProperty() + " OP ON PD.PropertyId = OP.PropertyId" +
-                " INNER JOIN " + getTinfoObject() + " O ON (O.ObjectId = OP.ObjectId) " +
-                " WHERE PD.Container = ? " +
-                " AND O.Container <> PD.Container ";
-
-        final Map<String, ObjectProperty> mObjsUsingMyProps = new HashMap<>();
-        final StringBuilder sqlIn = new StringBuilder();
-        final StringBuilder sep = new StringBuilder();
-
-        if (_log.isDebugEnabled())
-        {
-            try (ResultSet rs = new SqlSelector(getExpSchema(), sql, c).getResultSet())
-            {
-                ResultSetUtil.logData(rs);
-            }
-            catch (SQLException x)
-            {
-                throw new RuntimeException(x);
-            }
-        }
-
-        new SqlSelector(getExpSchema(), sql, c).forEach(rs -> {
-            String objURI = rs.getString(1);
-            String objContainer = rs.getString(2);
-            Integer propId = rs.getInt(3);
-            String propURI = rs.getString(4);
-
-            sqlIn.append(sep).append(propId);
-
-            if (sep.length() == 0)
-                sep.append(", ");
-
-            Map<String, ObjectProperty> mtemp = getPropertyObjects(ContainerManager.getForId(objContainer), objURI);
-
-            if (null != mtemp)
-            {
-                for (Map.Entry<String, ObjectProperty> entry : mtemp.entrySet())
-                {
-                    entry.getValue().setPropertyId(0);
-                    if (entry.getValue().getPropertyURI().equals(propURI))
-                        mObjsUsingMyProps.put(entry.getKey(), entry.getValue());
-                }
-            }
-        });
-
-        // For each property that is referenced outside its container, get the
-        // domains that it belongs to and the other properties in those domains
-        // so we can make copies of those domains and properties
-        // Restrict it to properties and domains also in the same container
-
-        if (mObjsUsingMyProps.size() > 0)
-        {
-            sql = "SELECT PD.PropertyURI, DD.DomainURI " +
-                    " FROM " + getTinfoPropertyDescriptor() + " PD " +
-                    " LEFT JOIN (" + getTinfoPropertyDomain() + " PDM " +
-                    " INNER JOIN " + getTinfoPropertyDomain() + " PDM2 ON (PDM.DomainId = PDM2.DomainId) " +
-                    " INNER JOIN " + getTinfoDomainDescriptor() + " DD ON (DD.DomainId = PDM.DomainId)) " +
-                    " ON (PD.PropertyId = PDM2.PropertyId) " +
-                    " WHERE PDM.PropertyId IN (" + sqlIn.toString() + ") " +
-                    " OR PD.PropertyId IN (" + sqlIn.toString() + ") ";
-
-            if (_log.isDebugEnabled())
-            {
-                try (ResultSet rs = new SqlSelector(getExpSchema(), sql).getResultSet())
-                {
-                    ResultSetUtil.logData(rs, _log);
-                }
-                catch (SQLException x)
-                {
-                    throw new RuntimeException(x);
-                }
-            }
-
-            new SqlSelector(getExpSchema(), sql).forEach(rsMyProps -> {
-                String propUri = rsMyProps.getString(1);
-                String domUri = rsMyProps.getString(2);
-                PropertyDescriptor pd = getPropertyDescriptor(propUri, c);
-
-                if (pd.getContainer().getId().equals(c.getId()))
-                {
-                    propDescCache.remove(getCacheKey(pd));
-                    domainPropertiesCache.clear();
-                    pd.setContainer(project);
-                    pd.setProject(project);
-                    pd.setPropertyId(0);
-                    pd = ensurePropertyDescriptor(pd);
-                }
-
-                if (null != domUri)
-                {
-                    DomainDescriptor dd = getDomainDescriptor(domUri, c);
-                    if (dd.getContainer().getId().equals(c.getId()))
-                    {
-                        uncache(dd);
-                        dd = dd.edit()
-                                .setContainer(project)
-                                .setProject(project)
-                                .setDomainId(0)
-                                .build();
-                        dd = ensureDomainDescriptor(dd);
-                        ensurePropertyDomain(pd, dd);
-                    }
-                }
-            });
-
-            clearCaches();
-
-            // now unhook the objects that refer to my properties and rehook them to the properties in their own project
-            for (ObjectProperty op : mObjsUsingMyProps.values())
-            {
-                deleteProperty(op.getObjectURI(), op.getPropertyURI(), op.getContainer(), c);
-                insertProperties(op.getContainer(), op.getObjectURI(), op);
-            }
-        }
-    }
-
-    private static void uncache(DomainDescriptor dd)
-    {
-        domainDescByURICache.remove(getURICacheKey(dd));
-        domainDescByIDCache.remove(dd.getDomainId());
-        domainPropertiesCache.remove(getURICacheKey(dd));
-        domainDescByContainerCache.remove(dd.getContainer().getId());
-    }
-
-
-    public static void moveContainer(@NotNull final Container c, @NotNull Container oldParent, @NotNull Container newParent) throws SQLException
-    {
-        _log.debug("OntologyManager.moveContainer  " + c.getName() + " " + oldParent.getName() + "->" + newParent.getName());
-
-        final Container oldProject = oldParent.getProject();
-        Container newProject = newParent.getProject();
-        if (null == newProject) // if container is promoted to a project
-            newProject = c.getProject();
-
-        if ((null != oldProject) && oldProject.getId().equals(newProject.getId()))
-        {
-            //the folder is being moved within the same project. No problems here
-            return;
-        }
-
-        try (Transaction transaction = getExpSchema().getScope().ensureTransaction())
-        {
-            clearCaches();
-
-            if (_log.isDebugEnabled())
-            {
-                try (ResultSet rs = new SqlSelector(getExpSchema(), "SELECT * FROM " + getTinfoPropertyDescriptor() + " WHERE Container='" + c.getId() + "'").getResultSet())
-                {
-                    ResultSetUtil.logData(rs, _log);
-                }
-            }
-
-            // update project of any descriptors in folder just moved
-            TableInfo pdTable = getTinfoPropertyDescriptor();
-            String sql = "UPDATE " + pdTable + " SET Project = ? WHERE Container = ?";
-
-            // TODO The IN clause is a temporary work around solution to avoid unique key violation error when moving study folders.
-            // Issue 30477: exclude project level properties descriptors (such as Study) that already exist
-            sql += " AND PropertyUri NOT IN (SELECT PropertyUri FROM " + pdTable + " WHERE Project = ? AND PropertyUri IN (SELECT PropertyUri FROM " + pdTable + " WHERE Container = ?))";
-
-            new SqlExecutor(getExpSchema()).execute(sql, newProject, c, newProject, c);
-
-            if (_log.isDebugEnabled())
-            {
-                try (ResultSet rs = new SqlSelector(getExpSchema(), "SELECT * FROM " + getTinfoDomainDescriptor() + " WHERE Container='" + c.getId() + "'").getResultSet())
-                {
-                    ResultSetUtil.logData(rs, _log);
-                }
-            }
-
-            TableInfo ddTable = getTinfoDomainDescriptor();
-            sql = "UPDATE " + ddTable + " SET Project = ? WHERE Container = ?";
-
-            // TODO The IN clause is a temporary work around solution to avoid unique key violation error when moving study folders.
-            // Issue 30477: exclude project level domain descriptors (such as Study) that already exist
-            sql += " AND DomainUri NOT IN (SELECT DomainUri FROM " + ddTable + " WHERE Project = ? AND DomainUri IN (SELECT DomainUri FROM " + ddTable + " WHERE Container = ?))";
-
-            new SqlExecutor(getExpSchema()).execute(sql, newProject, c, newProject, c);
-
-            if (null == oldProject) // if container was a project & demoted I'm done
-            {
-                transaction.commit();
-                return;
-            }
-
-            // this method makes sure I'm not getting rid of descriptors used by another folder
-            // it is shared by ContainerDelete
-            copyDescriptors(c, oldProject);
-
-            // if my objects refer to project-scoped properties I need a copy of those properties
-            sql = " SELECT O.ObjectURI, PD.PropertyURI, PD.PropertyId, PD.Container  " +
-                    " FROM " + getTinfoPropertyDescriptor() + " PD " +
-                    " INNER JOIN " + getTinfoObjectProperty() + " OP ON PD.PropertyId = OP.PropertyId" +
-                    " INNER JOIN " + getTinfoObject() + " O ON (O.ObjectId = OP.ObjectId) " +
-                    " WHERE O.Container = ? " +
-                    " AND O.Container <> PD.Container " +
-                    " AND PD.Project NOT IN (?,?) ";
-
-            if (_log.isDebugEnabled())
-            {
-                try (ResultSet rs = new SqlSelector(getExpSchema(), sql, c, _sharedContainer, newProject).getResultSet())
-                {
-                    ResultSetUtil.logData(rs, _log);
-                }
-            }
-
-
-            final Map<String, ObjectProperty> mMyObjsThatRefProjProps = new HashMap<>();
-            final StringBuilder sqlIn = new StringBuilder();
-            final StringBuilder sep = new StringBuilder();
-
-            new SqlSelector(getExpSchema(), sql, c, _sharedContainer, newProject).forEach(rs -> {
-                String objURI = rs.getString(1);
-                String propURI = rs.getString(2);
-                Integer propId = rs.getInt(3);
-
-                sqlIn.append(sep).append(propId);
-
-                if (sep.length() == 0)
-                    sep.append(", ");
-
-                Map<String, ObjectProperty> mtemp = getPropertyObjects(c, objURI);
-
-                if (null != mtemp)
-                {
-                    for (Map.Entry<String, ObjectProperty> entry : mtemp.entrySet())
-                    {
-                        if (entry.getValue().getPropertyURI().equals(propURI))
-                            mMyObjsThatRefProjProps.put(entry.getKey(), entry.getValue());
-                    }
-                }
-            });
-
-            // this sql gets all properties i ref and the domains they belong to and the
-            // other properties in those domains
-            //todo  what about materialsource ?
-            if (mMyObjsThatRefProjProps.size() > 0)
-            {
-                sql = "SELECT PD.PropertyURI, DD.DomainURI, PD.PropertyId " +
-                        " FROM " + getTinfoPropertyDescriptor() + " PD " +
-                        " LEFT JOIN (" + getTinfoPropertyDomain() + " PDM " +
-                        " INNER JOIN " + getTinfoPropertyDomain() + " PDM2 ON (PDM.DomainId = PDM2.DomainId) " +
-                        " INNER JOIN " + getTinfoDomainDescriptor() + " DD ON (DD.DomainId = PDM.DomainId)) " +
-                        " ON (PD.PropertyId = PDM2.PropertyId) " +
-                        " WHERE PDM.PropertyId IN (" + sqlIn + " ) ";
-
-                if (_log.isDebugEnabled())
-                {
-                    try (ResultSet rs = new SqlSelector(getExpSchema(), sql).getResultSet())
-                    {
-                        ResultSetUtil.logData(rs, _log);
-                    }
-                }
-
-                final Container fNewProject = newProject;
-
-                new SqlSelector(getExpSchema(), sql).forEach(rsPropsRefdByMe -> {
-                    String propUri = rsPropsRefdByMe.getString(1);
-                    String domUri = rsPropsRefdByMe.getString(2);
-                    PropertyDescriptor pd = getPropertyDescriptor(propUri, oldProject);
-
-                    if (null != pd)
-                    {
-                        // To prevent iterating over a property descriptor update more than once
-                        // we check to make sure both the container and project are equivalent to the updated
-                        // location
-                        if (!pd.getContainer().equals(c) || !pd.getProject().equals(fNewProject))
-                        {
-                            pd.setContainer(c);
-                            pd.setProject(fNewProject);
-                            pd.setPropertyId(0);
-                        }
-
-                        pd = ensurePropertyDescriptor(pd);
-                    }
-
-                    if (null != domUri)
-                    {
-                        DomainDescriptor dd = getDomainDescriptor(domUri, oldProject);
-
-                        // To prevent iterating over a domain descriptor update more than once
-                        // we check to make sure both the container and project are equivalent to the updated
-                        // location
-                        if (!dd.getContainer().equals(c) || !dd.getProject().equals(fNewProject))
-                        {
-                            dd = dd.edit().setContainer(c).setProject(fNewProject).setDomainId(0).build();
-                        }
-
-                        dd = ensureDomainDescriptor(dd);
-                        ensurePropertyDomain(pd, dd);
-                    }
-                });
-
-                for (ObjectProperty op : mMyObjsThatRefProjProps.values())
-                {
-                    deleteProperty(op.getObjectURI(), op.getPropertyURI(), op.getContainer(), oldProject);
-                    // Treat it as new so it's created in the target container as needed
-                    op.setPropertyId(0);
-                    insertProperties(op.getContainer(), op.getObjectURI(), op);
-                }
-                clearCaches();
-            }
-
-            transaction.commit();
-        }
-        catch (ValidationException ve)
-        {
-            throw new SQLException(ve.getMessage());
-        }
-    }
-
-    private static PropertyDescriptor ensurePropertyDescriptor(String propertyURI, PropertyType type, String name, Container container)
-    {
-        PropertyDescriptor pdNew = new PropertyDescriptor(propertyURI, type, name, container);
-        return ensurePropertyDescriptor(pdNew);
-    }
-
-
-    private static PropertyDescriptor ensurePropertyDescriptor(PropertyDescriptor pdIn)
-    {
-        if (null == pdIn.getContainer())
-        {
-            assert false : "Container should be set on PropertyDescriptor";
-            pdIn.setContainer(_sharedContainer);
-        }
-
-        PropertyDescriptor pd = getPropertyDescriptor(pdIn.getPropertyURI(), pdIn.getContainer());
-        if (null == pd)
-        {
-            assert pdIn.getPropertyId() == 0;
-            /* return 1 if inserted 0 if not inserted, uses OUT parameter for new PropertyDescriptor */
-            PropertyDescriptor[] out = new PropertyDescriptor[1];
-            int rowcount = insertPropertyIfNotExists(null, pdIn, out);
-            pd = out[0];
-            if (1 == rowcount && null != pd)
-            {
-                propDescCache.put(getCacheKey(pd), pd);
-                return pd;
-            }
-            if (null == pd)
-            {
-                throw OptimisticConflictException.create(Table.ERROR_DELETED);
-            }
-        }
-
-        if (pd.equals(pdIn))
-        {
-            return pd;
-        }
-        else
-        {
-            List<String> colDiffs = comparePropertyDescriptors(pdIn, pd);
-
-            if (colDiffs.size() == 0)
-            {
-                // if the descriptor differs by container only and the requested descriptor is in the project fldr
-                if (!pdIn.getContainer().getId().equals(pd.getContainer().getId()) &&
-                        pdIn.getContainer().getId().equals(pdIn.getProject().getId()))
-                {
-                    pdIn.setPropertyId(pd.getPropertyId());
-                    pd = updatePropertyDescriptor(pdIn);
-                }
-                return pd;
-            }
-
-            // you are allowed to update if you are coming from the project root, or if  you are in the container
-            // in which the descriptor was created
-            boolean fUpdateIfExists = false;
-            if (pdIn.getContainer().getId().equals(pd.getContainer().getId())
-                    || pdIn.getContainer().getId().equals(pdIn.getProject().getId()))
-                fUpdateIfExists = true;
-
-
-            boolean fMajorDifference = false;
-            if (colDiffs.toString().contains("RangeURI") || colDiffs.toString().contains("PropertyType"))
-                fMajorDifference = true;
-
-            String errmsg = "ensurePropertyDescriptor:  descriptor In different from Found for " + colDiffs.toString() +
-                    "\n\t Descriptor In: " + pdIn +
-                    "\n\t Descriptor Found: " + pd;
-
-            if (fUpdateIfExists)
-            {
-                //todo:  pass list of cols to update
-                pdIn.setPropertyId(pd.getPropertyId());
-                pd = updatePropertyDescriptor(pdIn);
-                if (fMajorDifference)
-                    _log.debug(errmsg);
-            }
-            else
-            {
-                if (fMajorDifference)
-                    _log.error(errmsg);
-                else
-                    _log.debug(errmsg);
-            }
-        }
-        return pd;
-    }
-
-
-    private static int insertPropertyIfNotExists(User user, PropertyDescriptor pd, PropertyDescriptor[] out)
-    {
-        TableInfo t = getTinfoPropertyDescriptor();
-        SQLFragment sql = new SQLFragment();
-        sql.append("INSERT INTO exp.propertydescriptor (" +
-                "propertyuri, name, storagecolumnname, description, rangeuri, concepturi, label, " +
-                "format, container, project, lookupcontainer, lookupschema, lookupquery, defaultvaluetype, hidden, " +
-                "mvenabled, importaliases, url, shownininsertview, showninupdateview, shownindetailsview, dimension, " +
-                "measure, scale, recommendedvariable, defaultscale, createdby, created, modifiedby, modified, facetingbehaviortype, " +
-                "phi, redactedText, excludefromshifting, mvindicatorstoragecolumnname, " +
-                "sourceontology, conceptimportcolumn, conceptlabelcolumn, principalconceptcode)\n");
-        sql.append("SELECT " +
-                "? as propertyuri, " +
-                "? as name, " +
-                "? as storagecolumnname, " +
-                "? as description, " +
-                "? as rangeuri, " +
-                "? as concepturi, " +
-                "? as label, " +
-                "? as format, " +
-                "? as container, " +
-                "? as project, " +
-                "? as lookupcontainer, " +
-                "? as lookupschema, " +
-                "? as lookupquery, " +
-                "? as defaultvaluetype, " +
-                "? as hidden, " +
-                "? as mvenabled, " +
-                "? as importaliases, " +
-                "? as url, " +
-                "? as shownininsertview, " +
-                "? as showninupdateview, " +
-                "? as shownindetailsview, " +
-                "? as dimension, " +
-                "? as measure, " +
-                "? as scale, " +
-                "? as recommendedvariable, " +
-                "? as defaultscale, " +
-                "cast(? as int)  as createdby, " +
-                "{fn now()} as created, " +
-                "cast(? as int) as modifiedby, " +
-                "{fn now()} as modified, " +
-                "? as facetingbehaviortype, " +
-                "? as phi, " +
-                "? as redactedText, " +
-                "? as excludefromshifting, " +
-                "? as mvindicatorstoragecolumnname, " +
-                "? as sourceontology," +
-                "? as conceptimportcolumn," +
-                "? as conceptlabelcolumn," +
-                "? as principalconceptcode\n");
-        sql.append("WHERE NOT EXISTS (SELECT propertyid FROM exp.propertydescriptor WHERE propertyuri=? AND container=?);\n");
-
-        sql.add(pd.getPropertyURI());
-        sql.add(pd.getName());
-        sql.add(pd.getStorageColumnName());
-        sql.add(pd.getDescription());
-        sql.add(pd.getRangeURI());
-        sql.add(pd.getConceptURI());
-        sql.add(pd.getLabel());
-        sql.add(pd.getFormat());
-        sql.add(pd.getContainer());
-        sql.add(pd.getProject());
-        sql.add(pd.getLookupContainer());
-        sql.add(pd.getLookupSchema());
-        sql.add(pd.getLookupQuery());
-        sql.add(pd.getDefaultValueType());
-        sql.add(pd.isHidden());
-        sql.add(pd.isMvEnabled());
-        sql.add(pd.getImportAliases());
-        sql.add(pd.getURL());
-        sql.add(pd.isShownInInsertView());
-        sql.add(pd.isShownInUpdateView());
-        sql.add(pd.isShownInDetailsView());
-        sql.add(pd.isDimension());
-        sql.add(pd.isMeasure());
-        sql.add(pd.getScale());
-        sql.add(pd.isRecommendedVariable());
-        sql.add(pd.getDefaultScale());
-        sql.add(user); // createdby
-        // created
-        sql.add(user); // modifiedby
-        // modified
-        sql.add(pd.getFacetingBehaviorType());
-        sql.add(pd.getPHI());
-        sql.add(pd.getRedactedText());
-        sql.add(pd.isExcludeFromShifting());
-        sql.add(pd.getMvIndicatorStorageColumnName());
-        // ontology metadata
-        sql.add(pd.getSourceOntology());
-        sql.add(pd.getConceptImportColumn());
-        sql.add(pd.getConceptLabelColumn());
-        sql.add(pd.getPrincipalConceptCode());
-        // WHERE
-        sql.add(pd.getPropertyURI());
-        sql.add(pd.getContainer());
-
-        int rowcount = (new SqlExecutor(t.getSchema())).execute(sql);
-
-        SQLFragment reselect = new SQLFragment("SELECT * FROM exp.propertydescriptor WHERE propertyuri=? AND container=?", pd.getPropertyURI(), pd.getContainer());
-        out[0] = (new SqlSelector(t.getSchema(), reselect).getObject(PropertyDescriptor.class));
-        return rowcount;
-    }
-
-
-    private static List<String> comparePropertyDescriptors(PropertyDescriptor pdIn, PropertyDescriptor pd)
-    {
-        List<String> colDiffs = new ArrayList<>();
-
-        // if the returned pd is in a different project, it better be the shared project
-        if (!pd.getProject().equals(pdIn.getProject()) && !pd.getProject().equals(_sharedContainer))
-            colDiffs.add("Project");
-
-        // check the pd values that can't change
-        if (!pd.getRangeURI().equals(pdIn.getRangeURI()))
-            colDiffs.add("RangeURI");
-        if (!Objects.equals(pd.getPropertyType(), pdIn.getPropertyType()))
-            colDiffs.add("PropertyType");
-
-        if (pdIn.getPropertyId() != 0 && pd.getPropertyId() != pdIn.getPropertyId())
-            colDiffs.add("PropertyId");
-
-        if (!Objects.equals(pdIn.getName(), pd.getName()))
-            colDiffs.add("Name");
-
-        if (!Objects.equals(pdIn.getConceptURI(), pd.getConceptURI()))
-            colDiffs.add("ConceptURI");
-
-        if (!Objects.equals(pdIn.getDescription(), pd.getDescription()))
-            colDiffs.add("Description");
-
-        if (!Objects.equals(pdIn.getFormat(), pd.getFormat()))
-            colDiffs.add("Format");
-
-        if (!Objects.equals(pdIn.getLabel(), pd.getLabel()))
-            colDiffs.add("Label");
-
-        if (pdIn.isHidden() != pd.isHidden())
-            colDiffs.add("IsHidden");
-
-        if (pdIn.isMvEnabled() != pd.isMvEnabled())
-            colDiffs.add("IsMvEnabled");
-
-        if (!Objects.equals(pdIn.getLookupContainer(), pd.getLookupContainer()))
-            colDiffs.add("LookupContainer");
-
-        if (!Objects.equals(pdIn.getLookupSchema(), pd.getLookupSchema()))
-            colDiffs.add("LookupSchema");
-
-        if (!Objects.equals(pdIn.getLookupQuery(), pd.getLookupQuery()))
-            colDiffs.add("LookupQuery");
-
-        if (!Objects.equals(pdIn.getSourceOntology(), pd.getSourceOntology()))
-            colDiffs.add("SourceOntology");
-
-        if (!Objects.equals(pdIn.getConceptImportColumn(), pd.getConceptImportColumn()))
-            colDiffs.add("ConceptImportColumn");
-
-        if (!Objects.equals(pdIn.getConceptLabelColumn(), pd.getConceptLabelColumn()))
-            colDiffs.add("ConceptLabelColumn");
-
-        if (!Objects.equals(pdIn.getPrincipalConceptCode(), pd.getPrincipalConceptCode()))
-            colDiffs.add("PrincipalConceptCode");
-
-        return colDiffs;
-    }
-
-    public static DomainDescriptor ensureDomainDescriptor(String domainURI, String name, Container container)
-    {
-        DomainDescriptor dd = new DomainDescriptor.Builder(domainURI, container).setName(name).build();
-        return ensureDomainDescriptor(dd);
-    }
-
-    /** Inserts or updates the domain as appropriate */
-    @NotNull
-    public static DomainDescriptor ensureDomainDescriptor(DomainDescriptor ddIn)
-    {
-        DomainDescriptor dd = null;
-        // Try to find the previous version of the domain
-        if (ddIn.getDomainId() > 0)
-        {
-            // Try checking the cache first for a value to compare against
-            dd = getDomainDescriptor(ddIn.getDomainId());
-
-            // Since we cache mutable objects, get a fresh copy from the DB if the cache returned the same object that
-            // was passed in so we can do a diff against what's currently in the DB to see if we need to update
-            if (dd == ddIn)
-            {
-                dd = new TableSelector(getTinfoDomainDescriptor()).getObject(ddIn.getDomainId(), DomainDescriptor.class);
-            }
-        }
-        if (dd == null)
-        {
-            dd = getDomainDescriptor(ddIn.getDomainURI(), ddIn.getContainer());
-        }
-
-        if (null == dd)
-        {
-            try
-            {
-                dd = Table.insert(null, getTinfoDomainDescriptor(), ddIn);
-                // We may have a cached miss that we need to clear
-                uncache(dd);
-                return getDomainDescriptor(ddIn.getDomainURI(), ddIn.getContainer());
-            }
-            catch (RuntimeSQLException x)
-            {
-                // might be an optimistic concurrency problem see 16126
-                dd = getDomainDescriptor(ddIn.getDomainURI(), ddIn.getContainer());
-                if (null == dd)
-                    throw x;
-            }
-        }
-
-        if (!dd.deepEquals(ddIn))
-        {
-            DomainDescriptor ddToSave = ddIn.edit().setDomainId(dd.getDomainId()).build();
-            dd = Table.update(null, getTinfoDomainDescriptor(), ddToSave, ddToSave.getDomainId());
-            domainDescByURICache.remove(getURICacheKey(ddIn));
-            domainDescByURICache.remove(getURICacheKey(dd));
-            domainDescByIDCache.remove(dd.getDomainId());
-            domainPropertiesCache.remove(getURICacheKey(ddIn));
-            domainDescByContainerCache.clear();
-        }
-        return dd;
-    }
-
-    private static void ensurePropertyDomain(PropertyDescriptor pd, DomainDescriptor dd)
-    {
-        ensurePropertyDomain(pd, dd, 0);
-    }
-
-    public static PropertyDescriptor ensurePropertyDomain(PropertyDescriptor pd, DomainDescriptor dd, int sortOrder)
-    {
-        if (null == pd)
-            throw new IllegalArgumentException("Must supply a PropertyDescriptor");
-        if (null == dd)
-            throw new IllegalArgumentException("Must supply a DomainDescriptor");
-
-        // Consider: We should check that the pd and dd have been persisted (aka have a non-zero id)
-
-        if (!pd.getContainer().equals(dd.getContainer())
-                && !pd.getProject().equals(_sharedContainer))
-            throw new IllegalStateException("ensurePropertyDomain:  property " + pd.getPropertyURI() + " not in same container as domain " + dd.getDomainURI());
-
-        SQLFragment sqlInsert = new SQLFragment("INSERT INTO " + getTinfoPropertyDomain() + " ( PropertyId, DomainId, Required, SortOrder ) " +
-                " SELECT ?, ?, ?, ? WHERE NOT EXISTS (SELECT * FROM " + getTinfoPropertyDomain() +
-                " WHERE PropertyId=? AND DomainId=?)");
-        sqlInsert.add(pd.getPropertyId());
-        sqlInsert.add(dd.getDomainId());
-        sqlInsert.add(pd.isRequired());
-        sqlInsert.add(sortOrder);
-        sqlInsert.add(pd.getPropertyId());
-        sqlInsert.add(dd.getDomainId());
-        int count = new SqlExecutor(getExpSchema()).execute(sqlInsert);
-        // if 0 rows affected, we should do an update to make sure required is correct
-        if (count == 0)
-        {
-            SQLFragment sqlUpdate = new SQLFragment("UPDATE " + getTinfoPropertyDomain() + " SET Required = ?, SortOrder = ? WHERE PropertyId=? AND DomainId= ?");
-            sqlUpdate.add(pd.isRequired());
-            sqlUpdate.add(sortOrder);
-            sqlUpdate.add(pd.getPropertyId());
-            sqlUpdate.add(dd.getDomainId());
-            new SqlExecutor(getExpSchema()).execute(sqlUpdate);
-        }
-        domainPropertiesCache.remove(getURICacheKey(dd));
-        return pd;
-    }
-
-
-    private static void insertProperties(Container c, List<ObjectProperty> props, boolean skipValidation) throws SQLException, ValidationException
-    {
-        HashMap<String, PropertyDescriptor> descriptors = new HashMap<>();
-        HashMap<String, Integer> objects = new HashMap<>();
-        List<ValidationError> errors = new ArrayList<>();
-        // assert !c.equals(ContainerManager.getRoot());
-        // TODO - make user a parameter to this method 
-        User user = HttpView.hasCurrentView() ? HttpView.currentContext().getUser() : null;
-        ValidatorContext validatorCache = new ValidatorContext(c, user);
-
-        for (ObjectProperty property : props)
-        {
-            if (null == property)
-                continue;
-
-            PropertyDescriptor pd = descriptors.get(property.getPropertyURI());
-            if (0 == property.getPropertyId())
-            {
-                if (null == pd)
-                {
-                    PropertyDescriptor pdIn = new PropertyDescriptor(property.getPropertyURI(), property.getPropertyType(), property.getName(), c);
-                    pdIn.setFormat(property.getFormat());
-                    pd = getPropertyDescriptor(pdIn.getPropertyURI(), pdIn.getContainer());
-
-                    if (null == pd)
-                        pd = ensurePropertyDescriptor(pdIn);
-
-                    descriptors.put(property.getPropertyURI(), pd);
-                }
-                property.setPropertyId(pd.getPropertyId());
-            }
-            if (0 == property.getObjectId())
-            {
-                Integer objectId = objects.get(property.getObjectURI());
-                if (null == objectId)
-                {
-                    // I'm assuming all properties are in the same container
-                    objectId = ensureObject(property.getContainer(), property.getObjectURI(), property.getObjectOwnerId());
-                    objects.put(property.getObjectURI(), objectId);
-                }
-                property.setObjectId(objectId);
-            }
-            if (pd == null)
-            {
-                pd = getPropertyDescriptor(property.getPropertyId());
-            }
-            if (!skipValidation)
-            {
-                validateProperty(PropertyService.get().getPropertyValidators(pd), pd, property, errors, validatorCache);
-            }
-        }
-        if (!errors.isEmpty())
-            throw new ValidationException(errors);
-        insertPropertiesBulk(c, props);
-    }
-
-
-    private static void insertPropertiesBulk(Container container, List<? extends PropertyRow> props) throws SQLException
-    {
-        List<List<?>> floats = new ArrayList<>();
-        List<List<?>> dates = new ArrayList<>();
-        List<List<?>> strings = new ArrayList<>();
-        List<List<?>> mvIndicators = new ArrayList<>();
-
-        for (PropertyRow property : props)
-        {
-            if (null == property)
-                continue;
-
-            int objectId = property.getObjectId();
-            int propertyId = property.getPropertyId();
-            String mvIndicator = property.getMvIndicator();
-            assert mvIndicator == null || MvUtil.isMvIndicator(mvIndicator, container) : "Attempt to insert an invalid missing value indicator: " + mvIndicator;
-
-            if (null != property.getFloatValue())
-                floats.add(Arrays.asList(objectId, propertyId, property.getFloatValue(), mvIndicator));
-            else if (null != property.getDateTimeValue())
-                dates.add(Arrays.asList(objectId, propertyId, new java.sql.Timestamp(property.getDateTimeValue().getTime()), mvIndicator));
-            else if (null != property.getStringValue())
-            {
-                String string = property.getStringValue();
-                // UNDONE - handle truncation in some other way?
-                if (string.length() > PropertyStorageSpec.DEFAULT_SIZE)
-                {
-                    throw new SQLException("String value too long in field " + getPropertyDescriptor(propertyId).getName() + ": " + (string.length() < 150 ? string : string.substring(0, 149) + "..."));
-                }
-                strings.add(Arrays.asList(objectId, propertyId, string, mvIndicator));
-            }
-            else if (null != mvIndicator)
-            {
-                mvIndicators.add(Arrays.<Object>asList(objectId, propertyId, property.getTypeTag(), mvIndicator));
-            }
-        }
-
-        assert getExpSchema().getScope().isTransactionActive();
-
-        if (dates.size() > 0)
-        {
-            String sql = "INSERT INTO " + getTinfoObjectProperty().toString() + " (ObjectId, PropertyId, TypeTag, DateTimeValue, MvIndicator) VALUES (?,?,'d',?, ?)";
-            Table.batchExecute(getExpSchema(), sql, dates);
-        }
-
-        if (floats.size() > 0)
-        {
-            String sql = "INSERT INTO " + getTinfoObjectProperty().toString() + " (ObjectId, PropertyId, TypeTag, FloatValue, MvIndicator) VALUES (?,?,'f',?, ?)";
-            Table.batchExecute(getExpSchema(), sql, floats);
-        }
-
-        if (strings.size() > 0)
-        {
-            String sql = "INSERT INTO " + getTinfoObjectProperty().toString() + " (ObjectId, PropertyId, TypeTag, StringValue, MvIndicator) VALUES (?,?,'s',?, ?)";
-            Table.batchExecute(getExpSchema(), sql, strings);
-        }
-
-        if (mvIndicators.size() > 0)
-        {
-            String sql = "INSERT INTO " + getTinfoObjectProperty().toString() + " (ObjectId, PropertyId, TypeTag, MvIndicator) VALUES (?,?,?,?)";
-            Table.batchExecute(getExpSchema(), sql, mvIndicators);
-        }
-
-        clearPropertyCache();
-    }
-
-    public static void deleteProperty(String objectURI, String propertyURI, Container objContainer, Container propContainer)
-    {
-        OntologyObject o = getOntologyObject(objContainer, objectURI);
-        if (o == null)
-            return;
-
-        PropertyDescriptor pd = getPropertyDescriptor(propertyURI, propContainer);
-        if (pd == null)
-            return;
-
-        deleteProperty(o, pd);
-    }
-
-    public static void deleteProperty(OntologyObject o, PropertyDescriptor pd)
-    {
-        deleteProperty(o, pd, true);
-    }
-
-    public static void deleteProperty(OntologyObject o, PropertyDescriptor pd, boolean deleteCache)
-    {
-        SimpleFilter filter = new SimpleFilter(FieldKey.fromParts("ObjectId"), o.getObjectId());
-        filter.addCondition(FieldKey.fromParts("PropertyId"), pd.getPropertyId());
-        Table.delete(getTinfoObjectProperty(), filter);
-
-        if (deleteCache)
-            clearPropertyCache(o.getObjectURI());
-    }
-
-    /**
-     * Delete properties owned by the objects.
-     */
-    public static void deleteProperties(Container objContainer, int... objectIDs)
-    {
-        SimpleFilter filter = new SimpleFilter(new SimpleFilter.InClause(FieldKey.fromParts("ObjectID"), Arrays.asList(ArrayUtils.toObject(objectIDs))));
-        String[] objectURIs = new TableSelector(getTinfoObject(), Collections.singleton("ObjectURI"), filter, null).getArray(String.class);
-
-        StringBuilder in = new StringBuilder();
-        for (Integer objectID : objectIDs)
-        {
-            in.append(objectID);
-            in.append(",");
-        }
-        in.setLength(in.length() - 1);
-
-        StringBuilder sqlDeleteProperties = new StringBuilder();
-        sqlDeleteProperties.append("DELETE FROM " + getTinfoObjectProperty() + " WHERE  ObjectId IN (SELECT ObjectId FROM " + getTinfoObject() + " WHERE Container = '").append(objContainer.getId()).append("' AND ObjectId IN (");
-        sqlDeleteProperties.append(in);
-        sqlDeleteProperties.append("))");
-        new SqlExecutor(getExpSchema()).execute(sqlDeleteProperties);
-
-        for (String uri : objectURIs)
-        {
-            clearPropertyCache(uri);
-        }
-    }
-
-    /**
-     * Removes the property from a single domain, and completley deletes it if there are no other references
-     */
-    public static void removePropertyDescriptorFromDomain(DomainProperty domainProp)
-    {
-        SQLFragment deletePropDomSql = new SQLFragment("DELETE FROM " + getTinfoPropertyDomain() + " WHERE PropertyId = ? AND DomainId = ?", domainProp.getPropertyId(), domainProp.getDomain().getTypeId());
-        SqlExecutor executor = new SqlExecutor(getExpSchema());
-        DbScope dbScope = getExpSchema().getScope();
-        try (Transaction transaction = dbScope.ensureTransaction())
-        {
-            executor.execute(deletePropDomSql);
-            // Check if there are any other usages
-            SQLFragment otherUsagesSQL = new SQLFragment("SELECT DomainId FROM " + getTinfoPropertyDomain() + " WHERE PropertyId = ?", domainProp.getPropertyId());
-            if (!new SqlSelector(dbScope, otherUsagesSQL).exists())
-            {
-                deletePropertyDescriptor(domainProp.getPropertyDescriptor());
-            }
-            transaction.commit();
-        }
-    }
-
-    /**
-     * Completely deletes the property from the database
-     */
-    public static void deletePropertyDescriptor(PropertyDescriptor pd)
-    {
-        int propId = pd.getPropertyId();
-        Pair<String, GUID> key = getCacheKey(pd);
-
-        SQLFragment deleteObjPropSql = new SQLFragment("DELETE FROM " + getTinfoObjectProperty() + " WHERE PropertyId = ?", propId);
-        SQLFragment deletePropDomSql = new SQLFragment("DELETE FROM " + getTinfoPropertyDomain() + " WHERE PropertyId = ?", propId);
-        SQLFragment deletePropSql = new SQLFragment("DELETE FROM " + getTinfoPropertyDescriptor() + " WHERE PropertyId = ?", propId);
-
-        DbScope dbScope = getExpSchema().getScope();
-        SqlExecutor executor = new SqlExecutor(getExpSchema());
-        try (Transaction transaction = dbScope.ensureTransaction())
-        {
-            executor.execute(deleteObjPropSql);
-            executor.execute(deletePropDomSql);
-            executor.execute(deletePropSql);
-            propDescCache.remove(key);
-            domainPropertiesCache.clear();
-            transaction.commit();
-        }
-    }
-
-    public static void insertProperties(Container container, String ownerObjectLsid, ObjectProperty... properties) throws ValidationException
-    {
-        insertProperties(container, ownerObjectLsid, false, properties);
-    }
-
-    public static void insertProperties(Container container, String ownerObjectLsid, boolean skipValidation, ObjectProperty... properties) throws ValidationException
-    {
-        try (Transaction transaction = getExpSchema().getScope().ensureTransaction())
-        {
-            Integer parentId = ownerObjectLsid == null ? null : ensureObject(container, ownerObjectLsid);
-            for (ObjectProperty oprop : properties)
-            {
-                oprop.setObjectOwnerId(parentId);
-            }
-            insertProperties(container, Arrays.asList(properties), skipValidation);
-
-            transaction.commit();
-        }
-        catch (SQLException x)
-        {
-            throw new RuntimeSQLException(x);
-        }
-    }
-
-
-    public static PropertyDescriptor getPropertyDescriptor(int propertyId)
-    {
-        return new TableSelector(getTinfoPropertyDescriptor()).getObject(propertyId, PropertyDescriptor.class);
-    }
-
-
-    public static PropertyDescriptor getPropertyDescriptor(String propertyURI, Container c)
-    {
-        // cache lookup by project. if not found at project level, check to see if global
-        Pair<String, GUID> key = getCacheKey(propertyURI, c);
-        PropertyDescriptor pd = propDescCache.get(key);
-        if (null != pd)
-            return pd;
-
-        key = getCacheKey(propertyURI, _sharedContainer);
-        return propDescCache.get(key);
-    }
-
-    public static List<Domain> getDomainsForPropertyDescriptor(Container container, PropertyDescriptor pd)
-    {
-        List<? extends Domain> domainsInContainer = PropertyService.get().getDomains(container);
-        return domainsInContainer
-                .stream()
-                .filter(d -> null != d.getPropertyByURI(pd.getPropertyURI()))
-                .collect(Collectors.toList());
-    }
-
-    private static class DomainDescriptorLoader implements CacheLoader<Integer, DomainDescriptor>
-    {
-        @Override
-        public DomainDescriptor load(Integer key, @Nullable Object argument)
-        {
-            return new TableSelector(getTinfoDomainDescriptor()).getObject(key, DomainDescriptor.class);
-        }
-    }
-
-
-    public static DomainDescriptor getDomainDescriptor(int id)
-    {
-        return domainDescByIDCache.get(id);
-    }
-
-    @Nullable
-    public static DomainDescriptor getDomainDescriptor(String domainURI, Container c)
-    {
-        // cache lookup by project. if not found at project level, check to see if global
-        DomainDescriptor dd = domainDescByURICache.get(getCacheKey(domainURI, c));
-        if (null != dd)
-            return dd;
-
-        // Try in the /Shared container too
-        return domainDescByURICache.get(getCacheKey(domainURI, _sharedContainer));
-    }
-
-    /**
-     * Get all the domains in the same project as the specified container. They may not be in use in the container directly
-     */
-    public static Collection<DomainDescriptor> getDomainDescriptors(Container container)
-    {
-        return getDomainDescriptors(container, null, false);
-    }
-
-    public static Collection<DomainDescriptor> getDomainDescriptors(Container container, User user, boolean includeProjectAndShared)
-    {
-        if (container == null)
-            return Collections.emptyList();
-
-        if (includeProjectAndShared && user == null)
-            throw new IllegalArgumentException("Can't include data from other containers without a user to check permissions on");
-
-        Map<String, DomainDescriptor> dds = getCachedDomainDescriptors(container, user);
-
-        if (includeProjectAndShared)
-        {
-            dds = new LinkedHashMap<>(dds);
-            Container project = container.getProject();
-            if (project != null)
-            {
-                for (Map.Entry<String, DomainDescriptor> entry : getCachedDomainDescriptors(project, user).entrySet())
-                {
-                    dds.putIfAbsent(entry.getKey(), entry.getValue());
-                }
-            }
-
-            if (_sharedContainer.hasPermission(user, ReadPermission.class))
-            {
-                for (Map.Entry<String, DomainDescriptor> entry : getCachedDomainDescriptors(_sharedContainer, user).entrySet())
-                {
-                    dds.putIfAbsent(entry.getKey(), entry.getValue());
-                }
-            }
-        }
-
-        return unmodifiableCollection(dds.values());
-    }
-
-    @NotNull
-    private static Map<String, DomainDescriptor> getCachedDomainDescriptors(@NotNull Container c, @Nullable User user)
-    {
-        if (user != null && !c.hasPermission(user, ReadPermission.class))
-            return Collections.emptyMap();
-
-        String key = c.getId();
-        Map<String, DomainDescriptor> dds = domainDescByContainerCache.get(key);
-        if (dds != null)
-            return dds;
-
-        String sql = "SELECT * FROM " + getTinfoDomainDescriptor() + " WHERE Container = ?";
-
-        dds = new LinkedHashMap<>();
-        for (DomainDescriptor dd : new SqlSelector(getExpSchema(), sql, c).getArrayList(DomainDescriptor.class))
-        {
-            dds.putIfAbsent(dd.getDomainURI(), dd);
-        }
-
-        dds = unmodifiableMap(dds);
-        domainDescByContainerCache.put(key, dds);
-        return dds;
-    }
-
-    public static Pair<String, GUID> getURICacheKey(DomainDescriptor dd)
-    {
-        return getCacheKey(dd.getDomainURI(), dd.getContainer());
-    }
-
-
-    public static Pair<String, GUID> getCacheKey(PropertyDescriptor pd)
-    {
-        return getCacheKey(pd.getPropertyURI(), pd.getContainer());
-    }
-
-
-    public static Pair<String, GUID> getCacheKey(String uri, Container c)
-    {
-        Container proj = c.getProject();
-        GUID projId;
-
-        if (null == proj)
-            projId = c.getEntityId();
-        else
-            projId = proj.getEntityId();
-
-        return Pair.of(uri, projId);
-    }
-
-    //TODO: DbCache semantics. This loads the cache but does not fetch cause need to get them all together
-    public static List<PropertyDescriptor> getPropertiesForType(String typeURI, Container c)
-    {
-        List<Pair<String, Boolean>> propertyURIs = domainPropertiesCache.get(getCacheKey(typeURI, c));
-        if (propertyURIs != null)
-        {
-            List<PropertyDescriptor> result = new ArrayList<>(propertyURIs.size());
-            for (Pair<String, Boolean> propertyURI : propertyURIs)
-            {
-                PropertyDescriptor pd = propDescCache.get(getCacheKey(propertyURI.getKey(), c));
-                if (pd == null)
-                {
-                    return null;
-                }
-                // NOTE: cached descriptors may have differing values of isRequired() as that is a per-domain setting
-                // Descriptors returned from this method will have their required bit set as appropriate for this domain 
-
-                // Clone so nobody else messes up our copy
-                pd = pd.clone();
-                pd.setRequired(propertyURI.getValue().booleanValue());
-                result.add(pd);
-            }
-            return unmodifiableList(result);
-        }
-        return null;
-    }
-
-    public static void deleteType(String domainURI, Container c) throws DomainNotFoundException
-    {
-        if (null == domainURI)
-            return;
-
-        try (Transaction transaction = getExpSchema().getScope().ensureTransaction())
-        {
-            try
-
-            {
-                deleteObjectsOfType(domainURI, c);
-                deleteDomain(domainURI, c);
-            }
-            catch (DomainNotFoundException x)
-            {
-                // throw exception but do not kill enclosing transaction
-                transaction.commit();
-                throw x;
-            }
-
-            transaction.commit();
-        }
-    }
-
-    public static PropertyDescriptor insertOrUpdatePropertyDescriptor(PropertyDescriptor pd, DomainDescriptor dd, int sortOrder)
-            throws ChangePropertyDescriptorException
-    {
-        validatePropertyDescriptor(pd);
-        DbScope scope = getExpSchema().getScope();
-        try (Transaction transaction = scope.ensureTransaction())
-        {
-            DomainDescriptor dexist = ensureDomainDescriptor(dd);
-
-            if (!dexist.getContainer().equals(pd.getContainer())
-                    && !pd.getProject().equals(_sharedContainer))
-            {
-                // domain is defined in a different container.
-                //ToDO  define property in the domains container?  what security?
-                throw new ChangePropertyDescriptorException("Attempt to define property for a domain definition that exists in a different folder\n" +
-                        "domain folder = " + dexist.getContainer().getPath() + "\n" +
-                        "property folder = " + pd.getContainer().getPath());
-            }
-
-            PropertyDescriptor pexist = ensurePropertyDescriptor(pd);
-            pexist.setRequired(pd.isRequired());
-
-            ensurePropertyDomain(pexist, dexist, sortOrder);
-
-            transaction.commit();
-            return pexist;
-        }
-    }
-
-
-    static final String parameters = "propertyuri,name,description,rangeuri,concepturi,label," +
-            "format,container,project,lookupcontainer,lookupschema,lookupquery,defaultvaluetype,hidden," +
-            "mvenabled,importaliases,url,shownininsertview,showninupdateview,shownindetailsview,measure,dimension,scale," +
-            "sourceontology, conceptimportcolumn, conceptlabelcolumn, principalconceptcode," +
-            "recommendedvariable";
-    static final String[] parametersArray = parameters.split(",");
-    static final String insertSql;
-    static final String updateSql;
-
-    static
-    {
-        insertSql = "INSERT INTO exp.propertydescriptor (" + parameters + ")\nVALUES (?, ?, ?, ?, ?, ?, ?, ?, ?, ?, ?, ?, ?, ?, ?, ?, ?, ?, ?, ?, ?, ?, ?, ?, ?, ?, ?, ?, ?, ?, ?)";
-        StringBuilder sb = new StringBuilder("UPDATE exp.propertydescriptor SET");
-        String comma = " ";
-        for (String p : parametersArray)
-        {
-            sb.append(comma).append(p).append("=?");
-            comma = ",";
-        }
-        sb.append("\nWHERE propertyid=?");
-        updateSql = sb.toString();
-    }
-
-
-    public static void insertPropertyDescriptors(List<PropertyDescriptor> pds) throws SQLException
-    {
-        if (null == pds || 0 == pds.size())
-            return;
-        PreparedStatement stmt = getExpSchema().getScope().getConnection().prepareStatement(insertSql);
-        ObjectFactory<PropertyDescriptor> f = ObjectFactory.Registry.getFactory(PropertyDescriptor.class);
-        Map<String, Object> m = null;
-        for (PropertyDescriptor pd : pds)
-        {
-            m = f.toMap(pd, m);
-            for (int i = 0; i < parametersArray.length; i++)
-            {
-                String p = parametersArray[i];
-                Object o = m.get(p);
-                if (o == null)
-                    stmt.setNull(i + 1, Types.VARCHAR);
-                else if (o instanceof String)
-                    stmt.setString(i + 1, (String) o);
-                else if (o instanceof Integer)
-                    stmt.setInt(i + 1, ((Integer) o).intValue());
-                else if (o instanceof Container)
-                    stmt.setString(i + 1, ((Container) o).getId());
-                else if (o instanceof Boolean)
-                    stmt.setBoolean(i + 1, ((Boolean) o).booleanValue());
-                else
-                    assert false : o.getClass().getName();
-            }
-            stmt.addBatch();
-        }
-        stmt.executeBatch();
-    }
-
-
-    public static void updatePropertyDescriptors(List<PropertyDescriptor> pds) throws SQLException
-    {
-        if (null == pds || 0 == pds.size())
-            return;
-        PreparedStatement stmt = getExpSchema().getScope().getConnection().prepareStatement(updateSql);
-        ObjectFactory<PropertyDescriptor> f = ObjectFactory.Registry.getFactory(PropertyDescriptor.class);
-        Map<String, Object> m = null;
-        for (PropertyDescriptor pd : pds)
-        {
-            m = f.toMap(pd, m);
-            for (int i = 0; i < parametersArray.length; i++)
-            {
-                String p = parametersArray[i];
-                Object o = m.get(p);
-                if (o == null)
-                    stmt.setNull(i + 1, Types.VARCHAR);
-                else if (o instanceof String)
-                    stmt.setString(i + 1, (String) o);
-                else if (o instanceof Integer)
-                    stmt.setInt(i + 1, ((Integer) o).intValue());
-                else if (o instanceof Container)
-                    stmt.setString(i + 1, ((Container) o).getId());
-                else if (o instanceof Boolean)
-                    stmt.setBoolean(i + 1, ((Boolean) o).booleanValue());
-                else
-                    assert false : o.getClass().getName();
-            }
-            stmt.setInt(parametersArray.length + 1, pd.getPropertyId());
-            stmt.addBatch();
-        }
-        stmt.executeBatch();
-    }
-
-
-    public static PropertyDescriptor insertPropertyDescriptor(PropertyDescriptor pd) throws ChangePropertyDescriptorException
-    {
-        assert pd.getPropertyId() == 0;
-        validatePropertyDescriptor(pd);
-        pd = Table.insert(null, getTinfoPropertyDescriptor(), pd);
-        propDescCache.put(getCacheKey(pd), pd);
-        return pd;
-    }
-
-
-    //todo:  we automatically update a pd to the last  one in?
-    public static PropertyDescriptor updatePropertyDescriptor(PropertyDescriptor pd)
-    {
-        assert pd.getPropertyId() != 0;
-        pd = Table.update(null, getTinfoPropertyDescriptor(), pd, pd.getPropertyId());
-        propDescCache.put(getCacheKey(pd), pd);
-        // It's possible that the propertyURI has changed, thus breaking our reference
-        domainPropertiesCache.clear();
-        return pd;
-    }
-
-
-    public static ObjectProperty updateObjectProperty(User user, Container container, PropertyDescriptor pd, String lsid, Object value, @Nullable ExpObject expObject) throws ValidationException
-    {
-        ObjectProperty oprop;
-        try (DbScope.Transaction transaction = ExperimentService.get().ensureTransaction())
-        {
-            OntologyManager.deleteProperty(lsid, pd.getPropertyURI(), container, pd.getContainer());
-
-            oprop = new ObjectProperty(lsid, container, pd, value);
-            if (value != null)
-            {
-                oprop.setPropertyId(pd.getPropertyId());
-                OntologyManager.insertProperties(container, expObject == null ? lsid : expObject.getLSID(), oprop);
-            }
-            else
-            {
-                // We still need to validate blanks
-                List<ValidationError> errors = new ArrayList<>();
-                OntologyManager.validateProperty(PropertyService.get().getPropertyValidators(pd), pd, oprop, errors, new ValidatorContext(pd.getContainer(), user));
-                if (!errors.isEmpty())
-                    throw new ValidationException(errors);
-            }
-            transaction.commit();
-        }
-        return oprop;
-    }
-
-    public static void clearCaches()
-    {
-        ExperimentService.get().clearCaches();
-        domainDescByURICache.clear();
-        domainDescByIDCache.clear();
-        domainPropertiesCache.clear();
-        propDescCache.clear();
-        mapCache.clear();
-        objectIdCache.clear();
-        domainDescByContainerCache.clear();
-    }
-
-    public static void clearPropertyCache(String parentObjectURI)
-    {
-        mapCache.remove(parentObjectURI);
-    }
-
-
-    public static void clearPropertyCache()
-    {
-        mapCache.clear();
-    }
-
-    public static class ImportPropertyDescriptor
-    {
-        public final String domainName;
-        public final String domainURI;
-        public final PropertyDescriptor pd;
-        public final List<? extends IPropertyValidator> validators;
-        public final List<ConditionalFormat> formats;
-        public final String defaultValue;
-
-        private ImportPropertyDescriptor(String domainName, String domainURI, PropertyDescriptor pd, @Nullable List<? extends IPropertyValidator> validators, @Nullable List<ConditionalFormat> formats, String defaultValue)
-        {
-            this.domainName = domainName;
-            this.domainURI = domainURI;
-            this.pd = pd;
-            this.validators = null != validators ? validators : Collections.emptyList();
-            this.formats = null != formats ? formats : Collections.emptyList();
-            this.defaultValue = defaultValue;
-        }
-    }
-
-
-    public static class ImportPropertyDescriptorsList
-    {
-        public final ArrayList<ImportPropertyDescriptor> properties = new ArrayList<>();
-
-        void add(String domainName, String domainURI, PropertyDescriptor pd, @Nullable List<? extends IPropertyValidator> validators, @Nullable List<ConditionalFormat> formats, String defaultValue)
-        {
-            properties.add(new ImportPropertyDescriptor(domainName, domainURI, pd, validators, formats, defaultValue));
-        }
-    }
-
-    /**
-     * Updates an existing domain property with an import property descriptor generated
-     * by _propertyDescriptorFromRowMap below. Properties we don't set are explicitly
-     * called out
-     */
-    public static void updateDomainPropertyFromDescriptor(DomainProperty p, PropertyDescriptor pd)
-    {
-        // don't setName
-        p.setPropertyURI(pd.getPropertyURI());
-        p.setLabel(pd.getLabel());
-        p.setConceptURI(pd.getConceptURI());
-        p.setRangeURI(pd.getRangeURI());
-        // don't setContainer
-        p.setDescription(pd.getDescription());
-        p.setURL((pd.getURL() != null) ? pd.getURL().toString() : null);
-        p.setImportAliasSet(ColumnRenderPropertiesImpl.convertToSet(pd.getImportAliases()));
-        p.setRequired(pd.isRequired());
-        p.setHidden(pd.isHidden());
-        p.setShownInInsertView(pd.isShownInInsertView());
-        p.setShownInUpdateView(pd.isShownInUpdateView());
-        p.setShownInDetailsView(pd.isShownInDetailsView());
-        p.setDimension(pd.isDimension());
-        p.setMeasure(pd.isMeasure());
-        p.setRecommendedVariable(pd.isRecommendedVariable());
-        p.setDefaultScale(pd.getDefaultScale());
-        p.setScale(pd.getScale());
-        p.setFormat(pd.getFormat());
-        p.setMvEnabled(pd.isMvEnabled());
-
-        Lookup lookup = new Lookup();
-        lookup.setQueryName(pd.getLookupQuery());
-        lookup.setSchemaName(pd.getLookupSchema());
-        String lookupContainerId = pd.getLookupContainer();
-        if (lookupContainerId != null)
-        {
-            Container container = ContainerManager.getForId(lookupContainerId);
-            if (container == null)
-                lookup = null;
-            else
-                lookup.setContainer(container);
-        }
-        p.setLookup(lookup);
-        p.setFacetingBehavior(pd.getFacetingBehaviorType());
-        p.setPhi(pd.getPHI());
-        p.setRedactedText(pd.getRedactedText());
-        p.setExcludeFromShifting(pd.isExcludeFromShifting());
-        p.setDefaultValueTypeEnum(pd.getDefaultValueTypeEnum());
-    }
-
-    @TestWhen(TestWhen.When.BVT)
-    @TestTimeout(120)
-    public static class TestCase extends Assert
-    {
-        @Test
-        public void testSchema()
-        {
-            assertNotNull(getExpSchema());
-            assertNotNull(getTinfoPropertyDescriptor());
-            assertNotNull(ExperimentService.get().getTinfoSampleType());
-
-<<<<<<< HEAD
-            assertEquals(getTinfoPropertyDescriptor().getColumns("PropertyId,PropertyURI,RangeURI,Name,Description,SourceOntology,ConceptImportColumn,ConceptLabel,Column,PrincipalConceptCode").size(), 9);
-            assertEquals(getTinfoObject().getColumns("ObjectId,ObjectURI,Container,OwnerObjectId").size(), 4);
-            assertEquals(getTinfoObjectPropertiesView().getColumns("ObjectId,ObjectURI,Container,OwnerObjectId,Name,PropertyURI,RangeURI,TypeTag,StringValue,DateTimeValue,FloatValue").size(), 11);
-            assertEquals(ExperimentService.get().getTinfoSampleType().getColumns("RowId,Name,LSID,MaterialLSIDPrefix,Description,Created,CreatedBy,Modified,ModifiedBy,Container").size(), 10);
-=======
-            assertEquals(9, getTinfoPropertyDescriptor().getColumns("PropertyId,PropertyURI,RangeURI,Name,Description,SourceOntology,ConceptImportColumn,ConceptLabelColumn,PrincipalConceptCode").size());
-            assertEquals(4, getTinfoObject().getColumns("ObjectId,ObjectURI,Container,OwnerObjectId").size());
-            assertEquals(11, getTinfoObjectPropertiesView().getColumns("ObjectId,ObjectURI,Container,OwnerObjectId,Name,PropertyURI,RangeURI,TypeTag,StringValue,DateTimeValue,FloatValue").size());
-            assertEquals(10, ExperimentService.get().getTinfoSampleType().getColumns("RowId,Name,LSID,MaterialLSIDPrefix,Description,Created,CreatedBy,Modified,ModifiedBy,Container").size());
->>>>>>> afd9c4d3
-        }
-
-
-        @Test
-        public void testBasicPropertiesObject() throws ValidationException
-        {
-            Container c = ContainerManager.ensureContainer("/_ontologyManagerTest");
-            String parentObjectLsid = new Lsid("Junit", "OntologyManager", "parent").toString();
-            String childObjectLsid = new Lsid("Junit", "OntologyManager", "child").toString();
-
-            //First delete in case test case failed before
-            deleteOntologyObjects(c, parentObjectLsid);
-            assertNull(getOntologyObject(c, parentObjectLsid));
-            assertNull(getOntologyObject(c, childObjectLsid));
-            ensureObject(c, childObjectLsid, parentObjectLsid);
-            OntologyObject oParent = getOntologyObject(c, parentObjectLsid);
-            assertNotNull(oParent);
-            OntologyObject oChild = getOntologyObject(c, childObjectLsid);
-            assertNotNull(oChild);
-            assertNull(oParent.getOwnerObjectId());
-            assertEquals(oChild.getContainer(), c);
-            assertEquals(oParent.getContainer(), c);
-
-            String strProp = new Lsid("Junit", "OntologyManager", "stringProp").toString();
-            insertProperties(c, parentObjectLsid, new ObjectProperty(childObjectLsid, c, strProp, "The String"));
-
-            String intProp = new Lsid("Junit", "OntologyManager", "intProp").toString();
-            insertProperties(c, parentObjectLsid, new ObjectProperty(childObjectLsid, c, intProp, 5));
-
-            String longProp = new Lsid("Junit", "OntologyManager", "longProp").toString();
-            insertProperties(c, parentObjectLsid, new ObjectProperty(childObjectLsid, c, longProp, 6L));
-
-            Calendar cal = Calendar.getInstance();
-            cal.set(Calendar.MILLISECOND, 0);
-            String dateProp = new Lsid("Junit", "OntologyManager", "dateProp").toString();
-            insertProperties(c, parentObjectLsid, new ObjectProperty(childObjectLsid, c, dateProp, cal.getTime()));
-
-            Map m = getProperties(c, oChild.getObjectURI());
-            assertNotNull(m);
-            assertEquals(m.size(), 4);
-            assertEquals(m.get(strProp), "The String");
-            assertEquals(m.get(intProp), 5);
-            assertEquals(m.get(longProp), 6L);
-            assertEquals(m.get(dateProp), cal.getTime());
-
-
-            deleteOntologyObjects(c, parentObjectLsid);
-            assertNull(getOntologyObject(c, parentObjectLsid));
-            assertNull(getOntologyObject(c, childObjectLsid));
-
-            m = getProperties(c, oChild.getObjectURI());
-            assertTrue(null == m || m.size() == 0);
-        }
-
-        @Test
-        public void testContainerDelete() throws ValidationException
-        {
-            Container c = ContainerManager.ensureContainer("/_ontologyManagerTest");
-            //Clean up last time's mess
-            deleteAllObjects(c, TestContext.get().getUser());
-            assertEquals(0L, getObjectCount(c));
-
-            String ownerObjectLsid = new Lsid("Junit", "OntologyManager", "parent").toString();
-            String childObjectLsid = new Lsid("Junit", "OntologyManager", "child").toString();
-
-            ensureObject(c, childObjectLsid, ownerObjectLsid);
-            OntologyObject oParent = getOntologyObject(c, ownerObjectLsid);
-            assertNotNull(oParent);
-            OntologyObject oChild = getOntologyObject(c, childObjectLsid);
-            assertNotNull(oChild);
-
-            String strProp = new Lsid("Junit", "OntologyManager", "stringProp").toString();
-            insertProperties(c, ownerObjectLsid, new ObjectProperty(childObjectLsid, c, strProp, "The String"));
-
-            String intProp = new Lsid("Junit", "OntologyManager", "intProp").toString();
-            insertProperties(c, ownerObjectLsid, new ObjectProperty(childObjectLsid, c, intProp, 5));
-
-            Calendar cal = Calendar.getInstance();
-            cal.set(Calendar.MILLISECOND, 0);
-            String dateProp = new Lsid("Junit", "OntologyManager", "dateProp").toString();
-            insertProperties(c, ownerObjectLsid, new ObjectProperty(childObjectLsid, c, dateProp, cal.getTime()));
-
-            deleteAllObjects(c, TestContext.get().getUser());
-            assertEquals(0L, getObjectCount(c));
-            assertTrue(ContainerManager.delete(c, TestContext.get().getUser()));
-        }
-
-        private void defineCrossFolderProperties(Container fldr1a, Container fldr1b) throws SQLException
-        {
-            try
-            {
-                String fa = fldr1a.getPath();
-                String fb = fldr1b.getPath();
-
-                //object, prop descriptor in folder being moved
-                String objP1Fa = new Lsid("OntologyObject", "JUnit", fa.replace('/', '.')).toString();
-                ensureObject(fldr1a, objP1Fa);
-                String propP1Fa = fa + "PD1";
-                PropertyDescriptor pd1Fa = ensurePropertyDescriptor(propP1Fa, PropertyType.STRING, "PropertyDescriptor 1" + fa, fldr1a);
-                insertProperties(fldr1a, null, new ObjectProperty(objP1Fa, fldr1a, propP1Fa, "same fldr"));
-
-                //object in folder not moving, prop desc in folder moving
-                String objP2Fb = new Lsid("OntologyObject", "JUnit", fb.replace('/', '.')).toString();
-                ensureObject(fldr1b, objP2Fb);
-                insertProperties(fldr1b, null, new ObjectProperty(objP2Fb, fldr1b, propP1Fa, "object in folder not moving, prop desc in folder moving"));
-
-                //object in folder moving, prop desc in folder not moving
-                String propP2Fb = fb + "PD1";
-                ensurePropertyDescriptor(propP2Fb, PropertyType.STRING, "PropertyDescriptor 1" + fb, fldr1b);
-                insertProperties(fldr1a, null, new ObjectProperty(objP1Fa, fldr1a, propP2Fb, "object in folder moving, prop desc in folder not moving"));
-
-                // third prop desc in folder that is moving;  shares domain with first prop desc
-                String propP1Fa3 = fa + "PD3";
-                PropertyDescriptor pd1Fa3 = ensurePropertyDescriptor(propP1Fa3, PropertyType.STRING, "PropertyDescriptor 3" + fa, fldr1a);
-                String domP1Fa = fa + "DD1";
-                DomainDescriptor dd1 = ensureDomainDescriptor(domP1Fa, "DomDesc 1" + fa, fldr1a);
-                ensurePropertyDomain(pd1Fa, dd1);
-                ensurePropertyDomain(pd1Fa3, dd1);
-
-                //second domain desc in folder that is moving
-                // second prop desc in folder moving, belongs to 2nd domain
-                String propP1Fa2 = fa + "PD2";
-                PropertyDescriptor pd1Fa2 = ensurePropertyDescriptor(propP1Fa2, PropertyType.STRING, "PropertyDescriptor 2" + fa, fldr1a);
-                String domP1Fa2 = fa + "DD2";
-                DomainDescriptor dd2 = ensureDomainDescriptor(domP1Fa2, "DomDesc 2" + fa, fldr1a);
-                ensurePropertyDomain(pd1Fa2, dd2);
-            }
-            catch (ValidationException ve)
-            {
-                throw new SQLException(ve.getMessage());
-            }
-        }
-
-        @Test
-        public void testContainerMove() throws Exception
-        {
-            deleteMoveTestContainers();
-
-            Container proj1 = ContainerManager.ensureContainer("/_ontMgrTestP1");
-            Container proj2 = ContainerManager.ensureContainer("/_ontMgrTestP2");
-            doMoveTest(proj1, proj2);
-            deleteMoveTestContainers();
-
-            proj1 = ContainerManager.ensureContainer("/");
-            proj2 = ContainerManager.ensureContainer("/_ontMgrTestP2");
-            doMoveTest(proj1, proj2);
-            deleteMoveTestContainers();
-
-            proj1 = ContainerManager.ensureContainer("/_ontMgrTestP1");
-            proj2 = ContainerManager.ensureContainer("/");
-            doMoveTest(proj1, proj2);
-            deleteMoveTestContainers();
-
-        }
-
-        private void doMoveTest(Container proj1, Container proj2) throws Exception
-        {
-            String p1Path = proj1.getPath() + "/";
-            String p2Path = proj2.getPath() + "/";
-            if (p1Path.equals("//")) p1Path = "/_ontMgrDemotePromote";
-            if (p2Path.equals("//")) p2Path = "/_ontMgrDemotePromote";
-
-            Container fldr1a = ContainerManager.ensureContainer(p1Path + "Fa");
-            Container fldr1b = ContainerManager.ensureContainer(p1Path + "Fb");
-            ContainerManager.ensureContainer(p2Path + "Fc");
-            Container fldr1aa = ContainerManager.ensureContainer(p1Path + "Fa/Faa");
-            Container fldr1aaa = ContainerManager.ensureContainer(p1Path + "Fa/Faa/Faaa");
-
-            defineCrossFolderProperties(fldr1a, fldr1b);
-            //defineCrossFolderProperties(fldr1a, fldr2c);
-            defineCrossFolderProperties(fldr1aa, fldr1b);
-            defineCrossFolderProperties(fldr1aaa, fldr1b);
-
-            fldr1a.getProject().getPath();
-            String f = fldr1a.getPath();
-            String propId = f + "PD1";
-            assertNull(getPropertyDescriptor(propId, proj2));
-            ContainerManager.move(fldr1a, proj2, TestContext.get().getUser());
-
-            // if demoting a folder
-            if (proj1.isRoot())
-            {
-                assertNotNull(getPropertyDescriptor(propId, proj2));
-
-                propId = f + "PD2";
-                assertNotNull(getPropertyDescriptor(propId, proj2));
-
-                propId = f + "PD3";
-                assertNotNull(getPropertyDescriptor(propId, proj2));
-
-                String domId = f + "DD1";
-                assertNotNull(getDomainDescriptor(domId, proj2));
-
-                domId = f + "DD2";
-                assertNotNull(getDomainDescriptor(domId, proj2));
-            }
-            // if promoting a folder,
-            else if (proj2.isRoot())
-            {
-                assertNotNull(getPropertyDescriptor(propId, proj1));
-
-                propId = f + "PD2";
-                assertNull(getPropertyDescriptor(propId, proj1));
-
-                propId = f + "PD3";
-                assertNotNull(getPropertyDescriptor(propId, proj1));
-
-                String domId = f + "DD1";
-                assertNotNull(getDomainDescriptor(domId, proj1));
-
-                domId = f + "DD2";
-                assertNull(getDomainDescriptor(domId, proj1));
-            }
-            else
-            {
-                assertNotNull(getPropertyDescriptor(propId, proj1));
-                assertNotNull(getPropertyDescriptor(propId, proj2));
-
-                propId = f + "PD2";
-                assertNull(getPropertyDescriptor(propId, proj1));
-                assertNotNull(getPropertyDescriptor(propId, proj2));
-
-                propId = f + "PD3";
-                assertNotNull(getPropertyDescriptor(propId, proj1));
-                assertNotNull(getPropertyDescriptor(propId, proj2));
-
-                String domId = f + "DD1";
-                assertNotNull(getDomainDescriptor(domId, proj1));
-                assertNotNull(getDomainDescriptor(domId, proj2));
-
-                domId = f + "DD2";
-                assertNull(getDomainDescriptor(domId, proj1));
-                assertNotNull(getDomainDescriptor(domId, proj2));
-            }
-        }
-
-        @Test
-        public void testDeleteFoldersWithSharedProps() throws SQLException
-        {
-            deleteMoveTestContainers();
-
-            Container proj1 = ContainerManager.ensureContainer("/_ontMgrTestP1");
-            String p1Path = proj1.getPath() + "/";
-
-            Container fldr1a = ContainerManager.ensureContainer(p1Path + "Fa");
-            Container fldr1b = ContainerManager.ensureContainer(p1Path + "Fb");
-            Container fldr1aa = ContainerManager.ensureContainer(p1Path + "Fa/Faa");
-            Container fldr1aaa = ContainerManager.ensureContainer(p1Path + "Fa/Faa/Faaa");
-
-            defineCrossFolderProperties(fldr1a, fldr1b);
-            defineCrossFolderProperties(fldr1aa, fldr1b);
-            defineCrossFolderProperties(fldr1aaa, fldr1b);
-
-            deleteContainers(TestContext.get().getUser(), "/_ontMgrTestP1/Fb",
-                    "/_ontMgrTestP1/Fa/Faa/Faaa", "/_ontMgrTestP1/Fa/Faa", "/_ontMgrTestP1/Fa", "/_ontMgrTestP1");
-        }
-
-        private void deleteMoveTestContainers()
-        {
-            deleteContainers(TestContext.get().getUser(),
-                    "/_ontMgrTestP2/Fc", "/_ontMgrTestP1/Fb",
-                    "/_ontMgrTestP1/Fa/Faa/Faaa", "/_ontMgrTestP2/Fa/Faa/Faaa",
-                    "/_ontMgrTestP1/Fa/Faa", "/_ontMgrTestP2/Fa/Faa",
-                    "/_ontMgrTestP1/Fa", "/_ontMgrTestP2/Fa",
-                    "/_ontMgrTestP2/_ontMgrDemotePromoteFa/Faa/Faaa", "/_ontMgrTestP2/_ontMgrDemotePromoteFa/Faa", "/_ontMgrTestP2/_ontMgrDemotePromoteFa",
-                    "/_ontMgrTestP2", "/_ontMgrTestP1",
-                    "/_ontMgrDemotePromoteFc", "/_ontMgrDemotePromoteFb", "/_ontMgrDemotePromoteFa/Faa/Faaa", "/_ontMgrDemotePromoteFa/Faa", "/_ontMgrDemotePromoteFa",
-                    "/Fa/Faa/Faaa", "/Fa/Faa", "/Fa"
-            );
-        }
-
-        private void deleteContainers(User user, String... paths)
-        {
-            for (String path : paths)
-                deleteContainerIfExists(user, path);
-
-            for (String path : paths)
-                assertNull("Container " + path + " was not deleted", ContainerManager.getForPath(path));
-        }
-
-        private void deleteContainerIfExists(User user, String path)
-        {
-            Container c = ContainerManager.getForPath(path);
-
-            if (null != c)
-                assertTrue(ContainerManager.delete(c, user));
-        }
-
-        @Test
-        public void testTransactions() throws SQLException
-        {
-            try
-            {
-                Container c = ContainerManager.ensureContainer("/_ontologyManagerTest");
-                //Clean up last time's mess
-                deleteAllObjects(c, TestContext.get().getUser());
-                assertEquals(0L, getObjectCount(c));
-
-                String ownerObjectLsid = new Lsid("Junit", "OntologyManager", "parent").toString();
-                String childObjectLsid = new Lsid("Junit", "OntologyManager", "child").toString();
-
-                //Create objects in a transaction & make sure they are all gone.
-                OntologyObject oParent;
-                OntologyObject oChild;
-                String strProp;
-                String intProp;
-
-                try (Transaction ignored = getExpSchema().getScope().beginTransaction())
-                {
-                    ensureObject(c, childObjectLsid, ownerObjectLsid);
-                    oParent = getOntologyObject(c, ownerObjectLsid);
-                    assertNotNull(oParent);
-                    oChild = getOntologyObject(c, childObjectLsid);
-                    assertNotNull(oChild);
-
-                    strProp = new Lsid("Junit", "OntologyManager", "stringProp").toString();
-                    insertProperties(c, ownerObjectLsid, new ObjectProperty(childObjectLsid, c, strProp, "The String"));
-
-                    intProp = new Lsid("Junit", "OntologyManager", "intProp").toString();
-                    insertProperties(c, ownerObjectLsid, new ObjectProperty(childObjectLsid, c, intProp, 5));
-                }
-
-                assertEquals(0L, getObjectCount(c));
-                oParent = getOntologyObject(c, ownerObjectLsid);
-                assertNull(oParent);
-
-                ensureObject(c, childObjectLsid, ownerObjectLsid);
-                oParent = getOntologyObject(c, ownerObjectLsid);
-                assertNotNull(oParent);
-                oChild = getOntologyObject(c, childObjectLsid);
-                assertNotNull(oChild);
-
-                strProp = new Lsid("Junit", "OntologyManager", "stringProp").toString();
-                insertProperties(c, ownerObjectLsid, new ObjectProperty(childObjectLsid, c, strProp, "The String"));
-
-                //Rollback transaction for one new property
-                try (Transaction ignored = getExpSchema().getScope().beginTransaction())
-                {
-                    intProp = new Lsid("Junit", "OntologyManager", "intProp").toString();
-                    insertProperties(c, ownerObjectLsid, new ObjectProperty(childObjectLsid, c, intProp, 5));
-                }
-
-                oChild = getOntologyObject(c, childObjectLsid);
-                assertNotNull(oChild);
-                Map<String, Object> m = getProperties(c, childObjectLsid);
-                assertNotNull(m.get(strProp));
-                assertNull(m.get(intProp));
-
-                try (Transaction transaction = getExpSchema().getScope().beginTransaction())
-                {
-                    intProp = new Lsid("Junit", "OntologyManager", "intProp").toString();
-                    insertProperties(c, ownerObjectLsid, new ObjectProperty(childObjectLsid, c, intProp, 5));
-                    transaction.commit();
-                }
-
-                m = getProperties(c, childObjectLsid);
-                assertNotNull(m.get(strProp));
-                assertNotNull(m.get(intProp));
-
-                deleteAllObjects(c, TestContext.get().getUser());
-                assertEquals(0L, getObjectCount(c));
-                assertTrue(ContainerManager.delete(c, TestContext.get().getUser()));
-            }
-            catch (ValidationException ve)
-            {
-                throw new SQLException(ve.getMessage());
-            }
-        }
-
-        @Test
-        public void testDomains() throws Exception
-        {
-            Container c = ContainerManager.ensureContainer("/_ontologyManagerTest");
-            //Clean up last time's mess
-            deleteAllObjects(c, TestContext.get().getUser());
-            assertEquals(0L, getObjectCount(c));
-            String ownerObjectLsid = new Lsid("Junit", "OntologyManager", "parent").toString();
-            String childObjectLsid = new Lsid("Junit", "OntologyManager", "child").toString();
-            String child2ObjectLsid = new Lsid("Junit", "OntologyManager", "child2").toString();
-
-            ensureObject(c, childObjectLsid, ownerObjectLsid);
-            OntologyObject oParent = getOntologyObject(c, ownerObjectLsid);
-            assertNotNull(oParent);
-            OntologyObject oChild = getOntologyObject(c, childObjectLsid);
-            assertNotNull(oChild);
-
-            String domURIa = new Lsid("Junit", "DD", "Domain1").toString();
-            String strPropURI = new Lsid("Junit", "PD", "Domain1.stringProp").toString();
-            String intPropURI = new Lsid("Junit", "PD", "Domain1.intProp").toString();
-            String longPropURI = new Lsid("Junit", "PD", "Domain1.longProp").toString();
-
-            DomainDescriptor dd = ensureDomainDescriptor(domURIa, "Domain1", c);
-            assertNotNull(dd);
-
-            PropertyDescriptor pdStr = new PropertyDescriptor();
-            pdStr.setPropertyURI(strPropURI);
-            pdStr.setRangeURI(PropertyType.STRING.getTypeUri());
-            pdStr.setContainer(c);
-            pdStr.setName("Domain1.stringProp");
-
-            pdStr = ensurePropertyDescriptor(pdStr);
-            assertNotNull(pdStr);
-
-            PropertyDescriptor pdInt = ensurePropertyDescriptor(intPropURI, PropertyType.INTEGER, "Domain1.intProp", c);
-            PropertyDescriptor pdLong = ensurePropertyDescriptor(longPropURI, PropertyType.BIGINT, "Domain1.longProp", c);
-
-            ensurePropertyDomain(pdStr, dd);
-            ensurePropertyDomain(pdInt, dd);
-            ensurePropertyDomain(pdLong, dd);
-
-            List<PropertyDescriptor> pds = getPropertiesForType(domURIa, c);
-            assertEquals(3, pds.size());
-            Map<String, PropertyDescriptor> mPds = new HashMap<>();
-            for (PropertyDescriptor pd1 : pds)
-                mPds.put(pd1.getPropertyURI(), pd1);
-
-            assertTrue(mPds.containsKey(strPropURI));
-            assertTrue(mPds.containsKey(intPropURI));
-            assertTrue(mPds.containsKey(longPropURI));
-
-            ObjectProperty strProp = new ObjectProperty(childObjectLsid, c, strPropURI, "String value");
-            ObjectProperty intProp = new ObjectProperty(childObjectLsid, c, intPropURI, 42);
-            ObjectProperty longProp = new ObjectProperty(childObjectLsid, c, longPropURI, 52L);
-            insertProperties(c, ownerObjectLsid, strProp);
-            insertProperties(c, ownerObjectLsid, intProp);
-            insertProperties(c, ownerObjectLsid, longProp);
-
-            Map m = getProperties(c, oChild.getObjectURI());
-            assertNotNull(m);
-            assertEquals(m.size(), 3);
-            assertEquals(m.get(strPropURI), "String value");
-            assertEquals(m.get(intPropURI), 42);
-            assertEquals(m.get(longPropURI), 52L);
-
-
-            // test insertTabDelimited
-            List<Map<String, Object>> rows = List.of(
-                    Map.of("lsid", child2ObjectLsid,
-                            strPropURI, "Second value",
-                            intPropURI, 62,
-                            longPropURI, 72L)
-            );
-            ImportHelper helper = new ImportHelper()
-            {
-                @Override
-                public String beforeImportObject(Map<String, Object> map) throws SQLException
-                {
-                    return (String)map.get("lsid");
-                }
-
-                @Override
-                public void afterBatchInsert(int currentRow) throws SQLException { }
-
-                @Override
-                public void updateStatistics(int currentRow) throws SQLException { }
-            };
-            try (Transaction tx = getExpSchema().getScope().ensureTransaction())
-            {
-                insertTabDelimited(c, TestContext.get().getUser(), oParent.getObjectId(), helper, pds, rows, false);
-                tx.commit();
-            }
-
-            m = getProperties(c, child2ObjectLsid);
-            assertNotNull(m);
-            assertEquals(m.size(), 3);
-            assertEquals(m.get(strPropURI), "Second value");
-            assertEquals(m.get(intPropURI), 62);
-            assertEquals(m.get(longPropURI), 72L);
-
-
-            deleteType(domURIa, c);
-            assertEquals(0L, getObjectCount(c));
-            assertTrue(ContainerManager.delete(c, TestContext.get().getUser()));
-        }
-    }
-
-
-    private static long getObjectCount(Container c)
-    {
-        return new TableSelector(getTinfoObject(), SimpleFilter.createContainerFilter(c), null).getRowCount();
-    }
-
-
-    /**
-     * v.first value IN/OUT parameter
-     * v.second mvIndicator OUT parameter
-     */
-    public static void convertValuePair(PropertyDescriptor pd, PropertyType pt, Pair<Object, String> v)
-    {
-        if (v.first == null)
-            return;
-
-        // Handle field-level QC
-        if (v.first instanceof MvFieldWrapper)
-        {
-            MvFieldWrapper mvWrapper = (MvFieldWrapper) v.first;
-            v.second = mvWrapper.getMvIndicator();
-            v.first = mvWrapper.getValue();
-        }
-        else if (pd.isMvEnabled())
-        {
-            // Not all callers will have wrapped an MV value if there isn't also
-            // a real value
-            if (MvUtil.isMvIndicator(v.first.toString(), pd.getContainer()))
-            {
-                v.second = v.first.toString();
-                v.first = null;
-            }
-        }
-
-        if (null != v.first && null != pt)
-            v.first = pt.convert(v.first);
-    }
-
-
-    public static class PropertyRow
-    {
-        protected int objectId;
-        protected int propertyId;
-        protected char typeTag;
-        protected Double floatValue;
-        protected String stringValue;
-        protected Date dateTimeValue;
-        protected String mvIndicator;
-
-        public PropertyRow()
-        {
-        }
-
-        public PropertyRow(int objectId, PropertyDescriptor pd, Object value, PropertyType pt)
-        {
-            this.objectId = objectId;
-            this.propertyId = pd.getPropertyId();
-            this.typeTag = pt.getStorageType();
-
-            Pair<Object, String> p = new Pair<>(value, null);
-            convertValuePair(pd, pt, p);
-            mvIndicator = p.second;
-
-            switch (pt)
-            {
-                case STRING:
-                case MULTI_LINE:
-                case ATTACHMENT:
-                case FILE_LINK:
-                case RESOURCE:
-                    this.stringValue = (String) p.first;
-                    break;
-                case DATE:
-                    // remove time portion of the java.util.Date
-                    this.dateTimeValue = new java.sql.Date( ((java.util.Date) p.first).getTime() );
-                    break;
-                case TIME:
-                    // remove date portion of the java.util.Date
-                    this.dateTimeValue = new java.sql.Time( ((java.util.Date) p.first).getTime() );
-                    break;
-                case DATE_TIME:
-                    this.dateTimeValue = (java.util.Date) p.first;
-                    break;
-                case BIGINT:
-                case INTEGER:
-                case DOUBLE:
-                case DECIMAL:
-                case FLOAT:
-                    Number n = (Number) p.first;
-                    if (null != n)
-                        this.floatValue = n.doubleValue();
-                    break;
-                case BOOLEAN:
-                    Boolean b = (Boolean) p.first;
-                    this.floatValue = b == Boolean.TRUE ? 1.0 : 0.0;
-                    break;
-                default:
-                    throw new IllegalArgumentException("Unknown property type '" + pt + "' for property: " + pd.toString());
-            }
-        }
-
-        public int getObjectId()
-        {
-            return objectId;
-        }
-
-        public void setObjectId(int objectId)
-        {
-            this.objectId = objectId;
-        }
-
-        public int getPropertyId()
-        {
-            return propertyId;
-        }
-
-        public void setPropertyId(int propertyId)
-        {
-            this.propertyId = propertyId;
-        }
-
-        public char getTypeTag()
-        {
-            return typeTag;
-        }
-
-        public void setTypeTag(char typeTag)
-        {
-            this.typeTag = typeTag;
-        }
-
-        public Double getFloatValue()
-        {
-            return floatValue;
-        }
-
-        public Boolean getBooleanValue()
-        {
-            if (floatValue == null)
-            {
-                return null;
-            }
-            return floatValue.doubleValue() == 1.0;
-        }
-
-        public void setFloatValue(Double floatValue)
-        {
-            this.floatValue = floatValue;
-        }
-
-        public String getStringValue()
-        {
-            return stringValue;
-        }
-
-        public void setStringValue(String stringValue)
-        {
-            this.stringValue = stringValue;
-        }
-
-        public Date getDateTimeValue()
-        {
-            return dateTimeValue;
-        }
-
-        public void setDateTimeValue(Date dateTimeValue)
-        {
-            this.dateTimeValue = dateTimeValue;
-        }
-
-        public String getMvIndicator()
-        {
-            return mvIndicator;
-        }
-
-        public void setMvIndicator(String mvIndicator)
-        {
-            this.mvIndicator = mvIndicator;
-        }
-
-        public Object getObjectValue()
-        {
-            return stringValue != null ? stringValue : floatValue != null ? floatValue : dateTimeValue;
-        }
-
-        @Override
-        public String toString()
-        {
-            StringBuilder sb = new StringBuilder();
-            sb.append("PropertyRow: ");
-
-            sb.append("objectId=").append(objectId);
-            sb.append(", propertyId=").append(propertyId);
-            sb.append(", value=");
-
-            if (stringValue != null)
-                sb.append(stringValue);
-            else if (floatValue != null)
-                sb.append(floatValue);
-            else if (dateTimeValue != null)
-                sb.append(dateTimeValue);
-            else
-                sb.append("null");
-
-            if (mvIndicator != null)
-                sb.append(", mvIndicator=").append(mvIndicator);
-
-            return sb.toString();
-        }
-    }
-
-    public static DbSchema getExpSchema()
-    {
-        return DbSchema.get("exp", DbSchemaType.Module);
-    }
-
-    public static SqlDialect getSqlDialect()
-    {
-        return getExpSchema().getSqlDialect();
-    }
-
-    public static TableInfo getTinfoPropertyDomain()
-    {
-        return getExpSchema().getTable("PropertyDomain");
-    }
-
-    public static TableInfo getTinfoObject()
-    {
-        return getExpSchema().getTable("Object");
-    }
-
-    public static TableInfo getTinfoObjectProperty()
-    {
-        return getExpSchema().getTable("ObjectProperty");
-    }
-
-    public static TableInfo getTinfoPropertyDescriptor()
-    {
-        return getExpSchema().getTable("PropertyDescriptor");
-    }
-
-    public static TableInfo getTinfoDomainDescriptor()
-    {
-        return getExpSchema().getTable("DomainDescriptor");
-    }
-
-    public static TableInfo getTinfoObjectPropertiesView()
-    {
-        return getExpSchema().getTable("ObjectPropertiesView");
-    }
-
-    public static String doProjectColumnCheck(boolean bFix)
-    {
-        StringBuilder msgBuffer = new StringBuilder();
-        String descriptorTable = getTinfoPropertyDescriptor().toString();
-        String uriColumn = "PropertyURI";
-        String idColumn = "PropertyID";
-        doProjectColumnCheck(descriptorTable, uriColumn, idColumn, msgBuffer, bFix);
-
-        descriptorTable = getTinfoDomainDescriptor().toString();
-        uriColumn = "DomainURI";
-        idColumn = "DomainID";
-        doProjectColumnCheck(descriptorTable, uriColumn, idColumn, msgBuffer, bFix);
-
-        return msgBuffer.toString();
-    }
-
-    private static void doProjectColumnCheck(final String descriptorTable, final String uriColumn, final String idColumn, final StringBuilder msgBuilder, final boolean bFix)
-    {
-        // get all unique combos of Container, project
-
-        String sql = "SELECT Container, Project FROM " + descriptorTable + " GROUP BY Container, Project";
-
-        new SqlSelector(getExpSchema(), sql).forEach(rs -> {
-            String containerId = rs.getString("Container");
-            String projectId = rs.getString("Project");
-            Container container = ContainerManager.getForId(containerId);
-            if (null == container)
-                return;  // should be handled by container check
-            String newProjectId = container.getProject() == null ? container.getId() : container.getProject().getId();
-            if (!projectId.equals(newProjectId))
-            {
-                if (bFix)
-                {
-                    fixProjectColumn(descriptorTable, uriColumn, idColumn, container, projectId, newProjectId);
-                    msgBuilder.append("<br/>&nbsp;&nbsp;&nbsp;Fixed inconsistent project ids found for ")
-                            .append(descriptorTable).append(" in folder ")
-                            .append(ContainerManager.getForId(containerId).getPath());
-
-                }
-                else
-                    msgBuilder.append("<br/>&nbsp;&nbsp;&nbsp;ERROR: Inconsistent project ids found for ")
-                            .append(descriptorTable).append(" in folder ").append(container.getPath());
-            }
-        });
-    }
-
-    private static void fixProjectColumn(String descriptorTable, String uriColumn, String idColumn, Container container, String projectId, String newProjId)
-    {
-        final SqlExecutor executor = new SqlExecutor(getExpSchema());
-
-        String sql = "UPDATE " + descriptorTable + " SET Project= ? WHERE Project = ? AND Container=? AND " + uriColumn + " NOT IN " +
-                "(SELECT " + uriColumn + " FROM " + descriptorTable + " WHERE Project = ?)";
-        executor.execute(sql, newProjId, projectId, container.getId(), newProjId);
-
-        // now check to see if there is already an existing descriptor in the target (correct) project.
-        // this can happen if a folder containning a descriptor is moved to another project
-        // and the OntologyManager's containerMoved handler fails to fire for some reason. (note not in transaction)
-        //  If this is the case, the descriptor is redundant and it should be deleted, after we move the objects that depend on it.
-
-        sql = " SELECT prev." + idColumn + " AS PrevIdCol, cur." + idColumn + " AS CurIdCol FROM " + descriptorTable + " prev "
-                + " INNER JOIN " + descriptorTable + " cur ON (prev." + uriColumn + "=  cur." + uriColumn + " ) "
-                + " WHERE cur.Project = ? AND prev.Project= ? AND prev.Container = ? ";
-        final String updsql1 = " UPDATE " + getTinfoObjectProperty() + " SET " + idColumn + " = ? WHERE " + idColumn + " = ? ";
-        final String updsql2 = " UPDATE " + getTinfoPropertyDomain() + " SET " + idColumn + " = ? WHERE " + idColumn + " = ? ";
-        final String delSql = " DELETE FROM " + descriptorTable + " WHERE " + idColumn + " = ? ";
-
-        new SqlSelector(getExpSchema(), sql, newProjId, projectId, container).forEach(rs -> {
-            int prevPropId = rs.getInt(1);
-            int curPropId = rs.getInt(2);
-            executor.execute(updsql1, curPropId, prevPropId);
-            executor.execute(updsql2, curPropId, prevPropId);
-            executor.execute(delSql, prevPropId);
-        });
-    }
-
-    public static void validatePropertyDescriptor(PropertyDescriptor pd) throws ChangePropertyDescriptorException
-    {
-        String name = pd.getName();
-        validateValue(name, "Name", null);
-        validateValue(pd.getPropertyURI(), "PropertyURI", "Please use a shorter field name. Name = " + name);
-        validateValue(pd.getLabel(), "Label", null);
-        validateValue(pd.getImportAliases(), "ImportAliases", null);
-        validateValue(pd.getURL() != null ? pd.getURL().getSource() : null, "URL", null);
-        validateValue(pd.getConceptURI(), "ConceptURI", null);
-        validateValue(pd.getRangeURI(), "RangeURI", null);
-
-        // Issue 15484: adding a column ending in 'mvIndicator' is problematic if another column w/ the same
-        // root exists, or if you later enable mvIndicators on a column w/ the same root
-        if (pd.getName() != null && pd.getName().toLowerCase().endsWith(MV_INDICATOR_SUFFIX))
-        {
-            throw new ChangePropertyDescriptorException("Field name cannot end with the suffix 'mvIndicator': " + pd.getName());
-        }
-        if (null != name)
-        {
-            for (char ch : name.toCharArray())
-            {
-                if (Character.isWhitespace(ch) && ' ' != ch)
-                    throw new ChangePropertyDescriptorException("Field name cannot contain whitespace other than ' ' (space)");
-            }
-        }
-    }
-
-    private static void validateValue(String value, String columnName, String extraMessage) throws ChangePropertyDescriptorException
-    {
-        int maxLength = getTinfoPropertyDescriptor().getColumn(columnName).getScale();
-        if (value != null && value.length() > maxLength)
-        {
-            throw new ChangePropertyDescriptorException(columnName + " cannot exceed " + maxLength + " characters, but was " + value.length() + " characters long. " + (extraMessage == null ? "" : extraMessage));
-        }
-    }
-
-    static public boolean checkObjectExistence(String lsid)
-    {
-        return new TableSelector(getTinfoObject(), new SimpleFilter(FieldKey.fromParts("ObjectURI"), lsid), null).exists();
-    }
-}
+/*
+ * Copyright (c) 2005-2018 Fred Hutchinson Cancer Research Center
+ *
+ * Licensed under the Apache License, Version 2.0 (the "License");
+ * you may not use this file except in compliance with the License.
+ * You may obtain a copy of the License at
+ *
+ *     http://www.apache.org/licenses/LICENSE-2.0
+ *
+ * Unless required by applicable law or agreed to in writing, software
+ * distributed under the License is distributed on an "AS IS" BASIS,
+ * WITHOUT WARRANTIES OR CONDITIONS OF ANY KIND, either express or implied.
+ * See the License for the specific language governing permissions and
+ * limitations under the License.
+ */
+package org.labkey.api.exp;
+
+import org.apache.commons.beanutils.ConversionException;
+import org.apache.commons.lang3.ArrayUtils;
+import org.apache.commons.lang3.StringUtils;
+import org.apache.logging.log4j.LogManager;
+import org.apache.logging.log4j.Logger;
+import org.jetbrains.annotations.NotNull;
+import org.jetbrains.annotations.Nullable;
+import org.junit.Assert;
+import org.junit.Test;
+import org.labkey.api.cache.BlockingCache;
+import org.labkey.api.cache.Cache;
+import org.labkey.api.cache.CacheLoader;
+import org.labkey.api.cache.CacheManager;
+import org.labkey.api.collections.CaseInsensitiveHashMap;
+import org.labkey.api.data.*;
+import org.labkey.api.data.DbScope.Transaction;
+import org.labkey.api.data.dialect.SqlDialect;
+import org.labkey.api.exceptions.OptimisticConflictException;
+import org.labkey.api.exp.api.ExpObject;
+import org.labkey.api.exp.api.ExperimentService;
+import org.labkey.api.exp.api.StorageProvisioner;
+import org.labkey.api.exp.property.Domain;
+import org.labkey.api.exp.property.DomainProperty;
+import org.labkey.api.exp.property.IPropertyValidator;
+import org.labkey.api.exp.property.Lookup;
+import org.labkey.api.exp.property.PropertyService;
+import org.labkey.api.exp.property.ValidatorContext;
+import org.labkey.api.gwt.client.ui.domain.CancellationException;
+import org.labkey.api.query.FieldKey;
+import org.labkey.api.query.PropertyValidationError;
+import org.labkey.api.query.ValidationError;
+import org.labkey.api.query.ValidationException;
+import org.labkey.api.search.SearchService;
+import org.labkey.api.security.User;
+import org.labkey.api.security.permissions.ReadPermission;
+import org.labkey.api.test.TestTimeout;
+import org.labkey.api.test.TestWhen;
+import org.labkey.api.util.CPUTimer;
+import org.labkey.api.util.GUID;
+import org.labkey.api.util.Pair;
+import org.labkey.api.util.Path;
+import org.labkey.api.util.ResultSetUtil;
+import org.labkey.api.util.TestContext;
+import org.labkey.api.view.ActionURL;
+import org.labkey.api.view.HttpView;
+import org.labkey.api.webdav.SimpleDocumentResource;
+import org.labkey.api.webdav.WebdavResource;
+
+import java.sql.Connection;
+import java.sql.PreparedStatement;
+import java.sql.ResultSet;
+import java.sql.SQLException;
+import java.sql.Types;
+import java.util.ArrayList;
+import java.util.Arrays;
+import java.util.Calendar;
+import java.util.Collection;
+import java.util.Collections;
+import java.util.Date;
+import java.util.HashMap;
+import java.util.LinkedHashMap;
+import java.util.List;
+import java.util.Map;
+import java.util.Objects;
+import java.util.stream.Collectors;
+
+import static java.util.Collections.unmodifiableCollection;
+import static java.util.Collections.unmodifiableList;
+import static java.util.Collections.unmodifiableMap;
+import static org.labkey.api.search.SearchService.PROPERTY;
+
+/**
+ * Lots of static methods for dealing with domains and property descriptors. Tends to operate primarily on the bean-style
+ * classes like {@link PropertyDescriptor} and {@link DomainDescriptor}.
+ *
+ * When possible, it's usually preferable to use {@link PropertyService}, {@link Domain}, and {@link DomainProperty}
+ * instead as they tend to provide higher-level abstractions.
+ * User: migra
+ * Date: Jun 14, 2005
+ */
+public class OntologyManager
+{
+    private static final Logger _log = LogManager.getLogger(OntologyManager.class);
+    private static final Cache<String, Map<String, ObjectProperty>> mapCache = new DatabaseCache<>(getExpSchema().getScope(), 10000, "Property maps");
+    private static final Cache<String, Integer> objectIdCache = new DatabaseCache<>(getExpSchema().getScope(), 2000, "ObjectIds");
+    private static final Cache<Pair<String, GUID>, PropertyDescriptor> propDescCache = new BlockingCache<>(new DatabaseCache<>(getExpSchema().getScope(), 40000, CacheManager.UNLIMITED, "Property descriptors"), new CacheLoader<>()
+    {
+        @Override
+        public PropertyDescriptor load(@NotNull Pair<String, GUID> key, @Nullable Object argument)
+        {
+            String propertyURI = key.first;
+            Container c = ContainerManager.getForId(key.second);
+            Container proj = c.getProject();
+            if (null == proj)
+                proj = c;
+
+            String sql = " SELECT * FROM " + getTinfoPropertyDescriptor() + " WHERE PropertyURI = ? AND Project IN (?,?)";
+            List<PropertyDescriptor> pdArray = new SqlSelector(getExpSchema(), sql, propertyURI,
+                    proj,
+                    _sharedContainer.getId()).getArrayList(PropertyDescriptor.class);
+            if (!pdArray.isEmpty())
+            {
+                PropertyDescriptor pd = pdArray.get(0);
+
+                // if someone has explicitly inserted a descriptor with the same URI as an existing one ,
+                // and one of the two is in the shared project, use the project-level descriptor.
+                if (pdArray.size() > 1)
+                {
+                    _log.debug("Multiple PropertyDescriptors found for " + propertyURI);
+                    if (pd.getProject().equals(_sharedContainer))
+                        pd = pdArray.get(1);
+                }
+                return pd;
+            }
+            return null;
+        }
+    });
+    /** DomainURI, ContainerEntityId -> DomainDescriptor */
+    private static final Cache<Pair<String, GUID>, DomainDescriptor> domainDescByURICache = new BlockingCache<>(new DatabaseCache<>(getExpSchema().getScope(), 2000, CacheManager.UNLIMITED, "Domain descriptors by URI"), (key, argument) -> {
+        String domainURI = key.first;
+        Container c = ContainerManager.getForId(key.second);
+
+        if (c == null)
+        {
+            return null;
+        }
+
+        return fetchDomainDescriptorFromDB(domainURI, c);
+    });
+
+    /** Goes against the DB, bypassing the cache */
+    @Nullable
+    private static DomainDescriptor fetchDomainDescriptorFromDB(String domainURI, Container c)
+    {
+        Container proj = c.getProject();
+        if (null == proj)
+            proj = c;
+
+        String sql = " SELECT * FROM " + getTinfoDomainDescriptor() + " WHERE DomainURI = ? AND Project IN (?,?) ";
+        List<DomainDescriptor> ddArray = new SqlSelector(getExpSchema(), sql, domainURI,
+                proj,
+                ContainerManager.getSharedContainer().getId()).getArrayList(DomainDescriptor.class);
+        DomainDescriptor dd = null;
+        if (!ddArray.isEmpty())
+        {
+            dd = ddArray.get(0);
+
+            // if someone has explicitly inserted a descriptor with the same URI as an existing one ,
+            // and one of the two is in the shared project, use the project-level descriptor.
+            if (ddArray.size() > 1)
+            {
+                _log.debug("Multiple DomainDescriptors found for " + domainURI);
+                if (dd.getProject().equals(ContainerManager.getSharedContainer()))
+                    dd = ddArray.get(0);
+            }
+        }
+        return dd;
+    }
+
+    private static final BlockingCache<Integer, DomainDescriptor> domainDescByIDCache = new BlockingCache<>(new DatabaseCache<>(getExpSchema().getScope(),2000, CacheManager.UNLIMITED,"Domain descriptors by ID"), new DomainDescriptorLoader());
+    private static final BlockingCache<Pair<String, GUID>, List<Pair<String, Boolean>>> domainPropertiesCache = new BlockingCache<>(new DatabaseCache<>(getExpSchema().getScope(), 5000, CacheManager.UNLIMITED, "Domain properties"), new CacheLoader<>()
+    {
+        @Override
+        public List<Pair<String, Boolean>> load(@NotNull Pair<String, GUID> key, @Nullable Object argument)
+        {
+            String typeURI = key.first;
+            Container c = ContainerManager.getForId(key.second);
+            if (null == c)
+                return Collections.emptyList();
+            SQLFragment sql = new SQLFragment(" SELECT PD.*,Required " +
+                    " FROM " + getTinfoPropertyDescriptor() + " PD " +
+                    "   INNER JOIN " + getTinfoPropertyDomain() + " PDM ON (PD.PropertyId = PDM.PropertyId) " +
+                    "   INNER JOIN " + getTinfoDomainDescriptor() + " DD ON (DD.DomainId = PDM.DomainId) " +
+                    "  WHERE DD.DomainURI = ?  AND DD.Project IN (?,?) ORDER BY PDM.SortOrder, PD.PropertyId");
+
+            sql.addAll(
+                    typeURI,
+                    // protect against null project, just double-up shared project
+                    c.isRoot() ? c.getId() : (c.getProject() == null ? _sharedContainer.getProject().getId() : c.getProject().getId()),
+                    _sharedContainer.getProject().getId()
+            );
+            List<PropertyDescriptor> pds = unmodifiableList(new SqlSelector(getExpSchema(), sql).getArrayList(PropertyDescriptor.class));
+            //NOTE: cached descriptors may have differing values of isRequired() as that is a per-domain setting
+            //Descriptors returned from this method come direct from DB and have correct values.
+            List<Pair<String, Boolean>> propertyURIs = new ArrayList<>(pds.size());
+            for (PropertyDescriptor pd : pds)
+            {
+                // Be sure to stash the property in the cache in case it hadn't already been loaded
+                // Note that this can skew the cache stats, because it will count as a remove, a miss, and a get
+                propDescCache.put(getCacheKey(pd), pd);
+                if (!pd.getContainer().equals(c))
+                {
+                    // Also cache the property in its home container
+                    propDescCache.put(getCacheKey(pd.getPropertyURI(), c), pd);
+                }
+                propertyURIs.add(new Pair<>(pd.getPropertyURI(), pd.isRequired()));
+            }
+            return Collections.unmodifiableList(propertyURIs);
+        }
+    });
+    private static final Cache<String, Map<String, DomainDescriptor>> domainDescByContainerCache = new DatabaseCache<>(getExpSchema().getScope(), 2000, "Domain descriptors by Container");
+    private static final Container _sharedContainer = ContainerManager.getSharedContainer();
+
+    public static final String MV_INDICATOR_SUFFIX = "mvindicator";
+
+    static
+    {
+        BeanObjectFactory.Registry.register(ObjectProperty.class, new ObjectProperty.ObjectPropertyObjectFactory());
+    }
+
+
+    private OntologyManager()
+    {
+    }
+
+
+    /**
+     * @return map from PropertyURI to value
+     */
+    public static Map<String, Object> getProperties(Container container, String parentLSID)
+    {
+        Map<String, Object> m = new HashMap<>();
+        Map<String, ObjectProperty> propVals = getPropertyObjects(container, parentLSID);
+        if (null != propVals)
+        {
+            for (Map.Entry<String, ObjectProperty> entry : propVals.entrySet())
+            {
+                m.put(entry.getKey(), entry.getValue().value());
+            }
+        }
+
+        return m;
+    }
+
+    public static final int MAX_PROPS_IN_BATCH = 1000;  // Keep this reasonably small so progress indicator is updated regularly
+    public static final int UPDATE_STATS_BATCH_COUNT = 1000;
+
+    /**
+     * @return LSIDs/ObjectURIs of inserted objects
+     */
+    public static List<String> insertTabDelimited(Container c, User user, @Nullable Integer ownerObjectId, ImportHelper helper, Domain domain, List<Map<String, Object>> rows, boolean ensureObjects) throws SQLException, ValidationException
+    {
+        List<PropertyDescriptor> properties = new ArrayList<>(domain.getProperties().size());
+        for (DomainProperty prop : domain.getProperties())
+        {
+            properties.add(prop.getPropertyDescriptor());
+        }
+        return insertTabDelimited(c, user, ownerObjectId, helper, properties, rows, ensureObjects);
+    }
+
+    /**
+     * @return LSIDs/ObjectURIs of inserted objects
+     */
+    public static List<String> insertTabDelimited(Container c, User user, @Nullable Integer ownerObjectId, ImportHelper helper, List<PropertyDescriptor> descriptors, List<Map<String, Object>> rows, boolean ensureObjects) throws SQLException, ValidationException
+    {
+        CPUTimer total = new CPUTimer("insertTabDelimited");
+        CPUTimer before = new CPUTimer("beforeImport");
+        CPUTimer ensure = new CPUTimer("ensureObject");
+        CPUTimer insert = new CPUTimer("insertProperties");
+
+        assert total.start();
+        assert getExpSchema().getScope().isTransactionActive();
+        List<String> resultingLsids = new ArrayList<>(rows.size());
+        // Make sure we have enough rows to handle the overflow of the current row so we don't have to resize the list
+        List<PropertyRow> propsToInsert = new ArrayList<>(MAX_PROPS_IN_BATCH + descriptors.size());
+
+        ValidatorContext validatorCache = new ValidatorContext(c, user);
+
+        try
+        {
+            OntologyObject objInsert = new OntologyObject();
+            objInsert.setContainer(c);
+            if (ownerObjectId != null && ownerObjectId > 0)
+                objInsert.setOwnerObjectId(ownerObjectId);
+
+            List<ValidationError> errors = new ArrayList<>();
+            Map<Integer, List<? extends IPropertyValidator>> validatorMap = new HashMap<>();
+
+            // cache all the property validators for this upload
+            for (PropertyDescriptor pd : descriptors)
+            {
+                List<? extends IPropertyValidator> validators = PropertyService.get().getPropertyValidators(pd);
+                if (!validators.isEmpty())
+                    validatorMap.put(pd.getPropertyId(), validators);
+            }
+
+            int rowCount = 0;
+            int batchCount = 0;
+
+            for (Map<String, Object> map : rows)
+            {
+                // TODO: hack -- should exit and return cancellation status instead of throwing
+                if (Thread.currentThread().isInterrupted())
+                    throw new CancellationException();
+
+                assert before.start();
+                String lsid = helper.beforeImportObject(map);
+                resultingLsids.add(lsid);
+                assert before.stop();
+
+                assert ensure.start();
+                int objectId;
+                if (ensureObjects)
+                    objectId = ensureObject(c, lsid, ownerObjectId);
+                else
+                {
+                    objInsert.setObjectURI(lsid);
+                    Table.insert(null, getTinfoObject(), objInsert);
+                    objectId = objInsert.getObjectId();
+                }
+
+                for (PropertyDescriptor pd : descriptors)
+                {
+                    Object value = map.get(pd.getPropertyURI());
+                    if (null == value)
+                    {
+                        if (pd.isRequired())
+                            throw new ValidationException("Missing value for required property " + pd.getName());
+                        else
+                        {
+                            continue;
+                        }
+                    }
+                    else
+                    {
+                        if (validatorMap.containsKey(pd.getPropertyId()))
+                            validateProperty(validatorMap.get(pd.getPropertyId()), pd, new ObjectProperty(lsid, c, pd, value), errors, validatorCache);
+                    }
+                    try
+                    {
+                        PropertyRow row = new PropertyRow(objectId, pd, value, pd.getPropertyType());
+                        propsToInsert.add(row);
+                    }
+                    catch (ConversionException e)
+                    {
+                        throw new ValidationException("Could not convert '" + value + "' for field " + pd.getName() + ", should be of type " + pd.getPropertyType().getJavaType().getSimpleName());
+                    }
+                }
+                assert ensure.stop();
+
+                rowCount++;
+
+                if (propsToInsert.size() > MAX_PROPS_IN_BATCH)
+                {
+                    assert insert.start();
+                    insertPropertiesBulk(c, propsToInsert);
+                    helper.afterBatchInsert(rowCount);
+                    assert insert.stop();
+                    propsToInsert = new ArrayList<>(MAX_PROPS_IN_BATCH + descriptors.size());
+
+                    if (++batchCount % UPDATE_STATS_BATCH_COUNT == 0)
+                    {
+                        getExpSchema().getSqlDialect().updateStatistics(getTinfoObject());
+                        getExpSchema().getSqlDialect().updateStatistics(getTinfoObjectProperty());
+                        helper.updateStatistics(rowCount);
+                    }
+                }
+            }
+
+            if (!errors.isEmpty())
+                throw new ValidationException(errors);
+
+            assert insert.start();
+            insertPropertiesBulk(c, propsToInsert);
+            helper.afterBatchInsert(rowCount);
+            assert insert.stop();
+        }
+        catch (SQLException x)
+        {
+            SQLException next = x.getNextException();
+            if (x instanceof java.sql.BatchUpdateException && null != next)
+                x = next;
+            _log.debug("Exception uploading: ", x);
+            throw x;
+        }
+
+        assert total.stop();
+        _log.debug("\t" + total.toString());
+        _log.debug("\t" + before.toString());
+        _log.debug("\t" + ensure.toString());
+        _log.debug("\t" + insert.toString());
+
+        return resultingLsids;
+    }
+
+
+    /**
+     * As an incremental step of QueryUpdateService cleanup, this is a version of insertTabDelimited that works on a
+     * tableInfo that implements UpdateableTableInfo. Does not support ownerObjectid.
+     * <p>
+     * This code is made complicated by the fact that while we are trying to move toward a TableInfo/ColumnInfo view
+     * of the world, validators are attached to PropertyDescriptors. Also, missing value handling is attached
+     * to PropertyDescriptors.
+     * <p>
+     * The original version of this method expects a data be be a map PropertyURI->value. This version will also
+     * accept Name->value.
+     * <p>
+     * Name->Value is preferred, we are using TableInfo after all.
+     */
+    public static List<Map<String, Object>> insertTabDelimited(TableInfo tableInsert, Container c, User user,
+                                                  UpdateableTableImportHelper helper,
+                                                  List<Map<String, Object>> rows,
+                                                  Logger logger)
+            throws SQLException, ValidationException
+    {
+        return saveTabDelimited(tableInsert, c, user, helper, rows, logger, true);
+    }
+
+    public static List<Map<String, Object>> updateTabDelimited(TableInfo tableInsert, Container c, User user,
+                                                  UpdateableTableImportHelper helper,
+                                                  List<Map<String, Object>> rows,
+                                                  Logger logger)
+            throws SQLException, ValidationException
+    {
+        return saveTabDelimited(tableInsert, c, user, helper, rows, logger, false);
+    }
+
+    private static List<Map<String, Object>> saveTabDelimited(TableInfo table, Container c, User user,
+                                                 UpdateableTableImportHelper helper,
+                                                 List<Map<String, Object>> rows,
+                                                 Logger logger,
+                                                 boolean insert)
+            throws SQLException, ValidationException
+    {
+        if (!(table instanceof UpdateableTableInfo))
+            throw new IllegalArgumentException();
+
+        if (rows.isEmpty())
+        {
+            return Collections.emptyList();
+        }
+
+        DbScope scope = table.getSchema().getScope();
+
+        assert scope.isTransactionActive();
+        List<Map<String, Object>> results = new ArrayList<>(rows.size());
+
+        Domain d = table.getDomain();
+        List<? extends DomainProperty> properties = null == d ? Collections.emptyList() : d.getProperties();
+
+        ValidatorContext validatorCache = new ValidatorContext(c, user);
+
+        Connection conn = null;
+        ParameterMapStatement parameterMap = null;
+
+        Map<String, Object> currentRow = null;
+
+        try
+        {
+            conn = scope.getConnection();
+            if (insert)
+            {
+                parameterMap = StatementUtils.insertStatement(conn, table, c, user, true, true);
+            }
+            else
+            {
+                parameterMap = StatementUtils.updateStatement(conn, table, c, user, false, true);
+            }
+            List<ValidationError> errors = new ArrayList<>();
+
+            Map<String, List<? extends IPropertyValidator>> validatorMap = new HashMap<>();
+            Map<String, DomainProperty> propertiesMap = new HashMap<>();
+
+            // cache all the property validators for this upload
+            for (DomainProperty dp : properties)
+            {
+                propertiesMap.put(dp.getPropertyURI(), dp);
+                List<? extends IPropertyValidator> validators = dp.getValidators();
+                if (!validators.isEmpty())
+                    validatorMap.put(dp.getPropertyURI(), validators);
+            }
+
+            List<ColumnInfo> columns = table.getColumns();
+            PropertyType[] propertyTypes = new PropertyType[columns.size()];
+            for (int i = 0; i < columns.size(); i++)
+            {
+                String propertyURI = columns.get(i).getPropertyURI();
+                DomainProperty dp = null == propertyURI ? null : propertiesMap.get(propertyURI);
+                PropertyDescriptor pd = null == dp ? null : dp.getPropertyDescriptor();
+                if (null != pd)
+                    propertyTypes[i] = pd.getPropertyType();
+            }
+
+            int rowCount = 0;
+
+            for (Map<String, Object> map : rows)
+            {
+                currentRow = new CaseInsensitiveHashMap<>(map);
+
+                // TODO: hack -- should exit and return cancellation status instead of throwing
+                if (Thread.currentThread().isInterrupted())
+                    throw new CancellationException();
+
+                parameterMap.clearParameters();
+
+                String lsid = helper.beforeImportObject(currentRow);
+                currentRow.put("lsid", lsid);
+
+                //
+                // NOTE we validate based on columninfo/propertydescriptor
+                // However, we bind by name, and there may be parameters that do not correspond to columninfo
+                //
+
+                for (int i = 0; i < columns.size(); i++)
+                {
+                    ColumnInfo col = columns.get(i);
+                    if (col.isMvIndicatorColumn() || col.isRawValueColumn()) //TODO col.isNotUpdatableForSomeReasonSoContinue()
+                        continue;
+                    String propertyURI = col.getPropertyURI();
+                    DomainProperty dp = null == propertyURI ? null : propertiesMap.get(propertyURI);
+                    PropertyDescriptor pd = null == dp ? null : dp.getPropertyDescriptor();
+
+                    Object value = currentRow.get(col.getName());
+                    if (null == value)
+                        value = currentRow.get(propertyURI);
+
+                    if (null == value)
+                    {
+                        // TODO col.isNullable() doesn't seem to work here
+                        if (null != pd && pd.isRequired())
+                            throw new ValidationException("Missing value for required property " + col.getName());
+                    }
+                    else
+                    {
+                        if (null != pd)
+                        {
+                            try
+                            {
+                                // Use an ObjectProperty to unwrap MvFieldWrapper, do type conversion, etc
+                                ObjectProperty objectProperty = new ObjectProperty(lsid, c, pd, value);
+                                if (!validateProperty(validatorMap.get(propertyURI), pd, objectProperty, errors, validatorCache))
+                                {
+                                    throw new ValidationException(errors);
+                                }
+                            }
+                            catch (ConversionException e)
+                            {
+                                throw new ValidationException("Could not convert value '" + value + "' for field '" + pd.getName() + "'", pd.getName());
+                            }
+                        }
+                    }
+
+                    // issue 19391: data from R uses "Inf" to represent infinity
+                    if (JdbcType.DOUBLE.equals(col.getJdbcType()))
+                    {
+                        value = "Inf".equals(value) ? "Infinity" : value;
+                        value = "-Inf".equals(value) ? "-Infinity" : value;
+                    }
+
+                    try
+                    {
+                        String key = col.getName();
+                        if (!parameterMap.containsKey(key))
+                            key = propertyURI;
+                        if (null == propertyTypes[i])
+                        {
+                            // some built-in columns won't have parameters (createdby, etc)
+                            if (parameterMap.containsKey(key))
+                            {
+                                assert !(value instanceof MvFieldWrapper);
+                                // Handle type coercion for these built-in columns as well, though we don't need to
+                                // worry about missing values
+                                value = PropertyType.getFromClass(col.getJavaObjectClass()).convert(value);
+                                parameterMap.put(key, value);
+                            }
+                        }
+                        else
+                        {
+                            Pair<Object, String> p = new Pair<>(value, null);
+                            convertValuePair(pd, propertyTypes[i], p);
+                            parameterMap.put(key, p.first);
+                            if (null != p.second)
+                            {
+                                FieldKey mvName = col.getMvColumnName();
+                                if (mvName != null)
+                                {
+                                    String storageName = table.getColumn(mvName).getMetaDataName();
+                                    parameterMap.put(storageName, p.second);
+                                }
+                            }
+                        }
+                    }
+                    catch (ConversionException e)
+                    {
+                        throw new ValidationException("Could not convert '" + value + "' for field " + pd.getName() + ", should be of type " + propertyTypes[i].getJavaType().getSimpleName());
+                    }
+                }
+
+                helper.bindAdditionalParameters(currentRow, parameterMap);
+                parameterMap.execute();
+                if (insert)
+                {
+                    int rowId = parameterMap.getRowId();
+                    currentRow.put("rowId", rowId);
+                }
+                helper.afterImportObject(currentRow);
+                results.add(currentRow);
+                rowCount++;
+            }
+
+            if (!errors.isEmpty())
+                throw new ValidationException(errors);
+
+            helper.afterBatchInsert(rowCount);
+            if (logger != null)
+                logger.debug("inserted row " + rowCount + ".");
+        }
+        catch (SQLException x)
+        {
+            SQLException next = x.getNextException();
+            if (x instanceof java.sql.BatchUpdateException && null != next)
+                x = next;
+            _log.debug("Exception uploading: ", x);
+            if (null != currentRow)
+                _log.debug(currentRow.toString());
+            throw x;
+        }
+        finally
+        {
+            if (null != parameterMap)
+                parameterMap.close();
+            if (null != conn)
+                scope.releaseConnection(conn);
+        }
+
+        return results;
+    }
+
+    // TODO: Consolidate with ColumnValidator
+    public static boolean validateProperty(List<? extends IPropertyValidator> validators, PropertyDescriptor prop, ObjectProperty objectProperty,
+                                           List<ValidationError> errors, ValidatorContext validatorCache)
+    {
+        boolean ret = true;
+
+        Object value = objectProperty.getObjectValue();
+
+        if (prop.isRequired() && value == null && objectProperty.getMvIndicator() == null)
+        {
+            errors.add(new PropertyValidationError("Field '" + prop.getName() + "' is required", prop.getName()));
+            ret = false;
+        }
+
+        // Check if the string is too long. Use either the PropertyDescriptor's scale or VARCHAR(4000) for ontology managed values
+        int stringLengthLimit = prop.getScale() > 0 ? prop.getScale() : getTinfoObjectProperty().getColumn("StringValue").getScale();
+        int stringLength = value == null ? 0 : value.toString().length();
+        if (value != null && prop.isStringType() && stringLength > stringLengthLimit)
+        {
+            String s = stringLength < 100 ? value.toString() : value.toString().substring(0, 100);
+            errors.add(new PropertyValidationError("Field '" + prop.getName() + "' is limited to " + stringLengthLimit + " characters, but the value is " + stringLength + " characters. (The value starts with '" + s + "...')", prop.getName()));
+            ret = false;
+        }
+
+        // TODO: check date is within postgres date range
+
+        // Don't validate null values, #15683
+        if (null != value && validators != null)
+        {
+            for (IPropertyValidator validator : validators)
+                if (!validator.validate(prop, value, errors, validatorCache)) ret = false;
+        }
+        return ret;
+    }
+
+    public interface ImportHelper
+    {
+        /**
+         * may modify map
+         *
+         * @return LSID for new or existing Object
+         */
+        String beforeImportObject(Map<String, Object> map) throws SQLException;
+
+        void afterBatchInsert(int currentRow) throws SQLException;
+
+        void updateStatistics(int currentRow) throws SQLException;
+    }
+
+
+    public interface UpdateableTableImportHelper extends ImportHelper
+    {
+        /**
+         * may be used to process attachments, for auditing, etc etc
+         */
+        void afterImportObject(Map<String, Object> map) throws SQLException;
+
+        /**
+         * may set parameters directly for columns that are not exposed by tableinfo
+         * e.g. "_key"
+         * <p>
+         * TODO maybe this can be handled declaratively? see UpdateableTableInfo
+         */
+        void bindAdditionalParameters(Map<String, Object> map, ParameterMapStatement target) throws ValidationException;
+    }
+
+
+    /**
+     * @return map from PropertyURI to ObjectProperty
+     */
+    public static Map<String, ObjectProperty> getPropertyObjects(Container container, String objectLSID)
+    {
+        Map<String, ObjectProperty> m = mapCache.get(objectLSID);
+        if (null != m)
+            return m;
+
+        SimpleFilter filter = new SimpleFilter(FieldKey.fromParts("ObjectURI"), objectLSID);
+        if (container != null)
+        {
+            filter.addCondition(FieldKey.fromParts("Container"), container);
+        }
+
+        if (_log.isDebugEnabled())
+        {
+            try (ResultSet rs = new TableSelector(getTinfoObjectPropertiesView(), filter, null).getResultSet())
+            {
+                ResultSetUtil.logData(rs);
+            }
+            catch (SQLException x)
+            {
+                throw new RuntimeException(x);
+            }
+        }
+
+        m = new HashMap<>();
+        for (ObjectProperty value : new TableSelector(getTinfoObjectPropertiesView(), filter, null).getArrayList(ObjectProperty.class))
+        {
+            m.put(value.getPropertyURI(), value);
+        }
+
+        m = unmodifiableMap(m);
+        mapCache.put(objectLSID, m);
+        return m;
+    }
+
+    public static int ensureObject(Container container, String objectURI)
+    {
+        return ensureObject(container, objectURI, (Integer) null);
+    }
+
+    public static int ensureObject(Container container, String objectURI, String ownerURI)
+    {
+        Integer ownerId = null;
+        if (null != ownerURI)
+            ownerId = ensureObject(container, ownerURI, (Integer) null);
+        return ensureObject(container, objectURI, ownerId);
+    }
+
+    public static int ensureObject(Container container, String objectURI, Integer ownerId)
+    {
+        //TODO: (marki) Transact?
+        Integer i = objectIdCache.get(objectURI);
+        if (null != i)
+            return i.intValue();
+
+        OntologyObject o = getOntologyObject(container, objectURI);
+        if (null == o)
+        {
+            o = new OntologyObject();
+            o.setContainer(container);
+            o.setObjectURI(objectURI);
+            if (ownerId != null && ownerId > 0)
+                o.setOwnerObjectId(ownerId);
+            o = Table.insert(null, getTinfoObject(), o);
+        }
+
+        objectIdCache.put(objectURI, o.getObjectId());
+        return o.getObjectId();
+    }
+
+
+    public static OntologyObject getOntologyObject(Container container, String uri)
+    {
+        SimpleFilter filter = new SimpleFilter(FieldKey.fromParts("ObjectURI"), uri);
+        if (container != null)
+        {
+            filter.addCondition(FieldKey.fromParts("Container"), container.getId());
+        }
+        return new TableSelector(getTinfoObject(), filter, null).getObject(OntologyObject.class);
+    }
+
+
+    // UNDONE: optimize (see deleteOntologyObjects(Integer[])
+    public static void deleteOntologyObjects(Container c, String... uris)
+    {
+        if (uris.length == 0)
+            return;
+
+        try
+        {
+            DbSchema schema = getExpSchema();
+            String sql = getSqlDialect().execute(getExpSchema(), "deleteObject", "?, ?");
+            SqlExecutor executor = new SqlExecutor(schema);
+
+            for (String uri : uris)
+            {
+                executor.execute(sql, c.getId(), uri);
+            }
+        }
+        finally
+        {
+            mapCache.clear();
+            objectIdCache.clear();
+        }
+    }
+
+
+    public static int deleteOntologyObjects(DbSchema schema, SQLFragment sub, Container c, boolean deleteOwnedObjects)
+    {
+        // we have different levels of optimization possible here deleteOwned=true/false, scope=/<>exp
+
+        // let's handle one case
+        if (!schema.getScope().equals(getExpSchema().getScope()))
+            throw new UnsupportedOperationException("can only use with same DbScope");
+
+        // CONSIDER: use temp table for objectids?
+
+        if (deleteOwnedObjects)
+        {
+            throw new UnsupportedOperationException("Don't do this yet either");
+        }
+        else
+        {
+            SQLFragment sqlDeleteProperties = new SQLFragment();
+            sqlDeleteProperties.append("DELETE FROM ").append(getTinfoObjectProperty().getSelectName()).append(" WHERE ObjectId IN\n").append("(SELECT ObjectId FROM ").append(String.valueOf(getTinfoObject())).append("\n").append(" WHERE Container = ? AND ObjectURI IN (");
+            sqlDeleteProperties.add(c.getId());
+            sqlDeleteProperties.append(sub);
+            sqlDeleteProperties.append("))");
+            new SqlExecutor(getExpSchema()).execute(sqlDeleteProperties);
+
+            SQLFragment sqlDeleteObjects = new SQLFragment();
+            sqlDeleteObjects.append("DELETE FROM ").append(getTinfoObject().getSelectName()).append(" WHERE Container = ? AND ObjectURI IN (");
+            sqlDeleteObjects.add(c.getId());
+            sqlDeleteObjects.append(sub);
+            sqlDeleteObjects.append(")");
+            return new SqlExecutor(getExpSchema()).execute(sqlDeleteObjects);
+        }
+    }
+
+
+    public static void deleteOntologyObjects(Container c, boolean deleteOwnedObjects, int... objectIds)
+    {
+        deleteOntologyObjects(c, deleteOwnedObjects, true, objectIds);
+    }
+
+    private static void deleteOntologyObjects(Container c, boolean deleteOwnedObjects, boolean deleteObjects, int... objectIds)
+    {
+        if (objectIds.length == 0)
+            return;
+
+        try
+        {
+            // if uris is long, split it up
+            if (objectIds.length > 1000)
+            {
+                int countBatches = objectIds.length / 1000;
+                int lenBatch = 1 + objectIds.length / (countBatches + 1);
+
+                for (int s = 0; s < objectIds.length; s += lenBatch)
+                {
+                    int[] sub = new int[Math.min(lenBatch, objectIds.length - s)];
+                    System.arraycopy(objectIds, s, sub, 0, sub.length);
+                    deleteOntologyObjects(c, deleteOwnedObjects, deleteObjects, sub);
+                }
+
+                return;
+            }
+
+            StringBuilder in = new StringBuilder();
+
+            for (int objectId : objectIds)
+            {
+                in.append(objectId);
+                in.append(", ");
+            }
+
+            in.setLength(in.length() - 2);
+
+            if (deleteOwnedObjects)
+            {
+                // NOTE: owned objects should never be in a different container than the owner, that would be a problem
+                StringBuilder sqlDeleteOwnedProperties = new StringBuilder();
+                sqlDeleteOwnedProperties.append("DELETE FROM ").append(getTinfoObjectProperty()).append(" WHERE ObjectId IN (SELECT ObjectId FROM ").append(getTinfoObject()).append(" WHERE Container = '").append(c.getId()).append("' AND OwnerObjectId IN (");
+                sqlDeleteOwnedProperties.append(in);
+                sqlDeleteOwnedProperties.append("))");
+                new SqlExecutor(getExpSchema()).execute(sqlDeleteOwnedProperties);
+
+                StringBuilder sqlDeleteOwnedObjects = new StringBuilder();
+                sqlDeleteOwnedObjects.append("DELETE FROM ").append(getTinfoObject()).append(" WHERE Container = '").append(c.getId()).append("' AND OwnerObjectId IN (");
+                sqlDeleteOwnedObjects.append(in);
+                sqlDeleteOwnedObjects.append(")");
+                new SqlExecutor(getExpSchema()).execute(sqlDeleteOwnedObjects);
+            }
+
+            if (deleteObjects)
+            {
+                deleteProperties(c, objectIds);
+
+                StringBuilder sqlDeleteObjects = new StringBuilder();
+                sqlDeleteObjects.append("DELETE FROM ").append(getTinfoObject()).append(" WHERE Container = '").append(c.getId()).append("' AND ObjectId IN (");
+                sqlDeleteObjects.append(in);
+                sqlDeleteObjects.append(")");
+                new SqlExecutor(getExpSchema()).execute(sqlDeleteObjects);
+            }
+        }
+        finally
+        {
+            mapCache.clear();
+            objectIdCache.clear();
+        }
+    }
+
+
+    public static void deleteOntologyObject(String objectURI, Container container, boolean deleteOwnedObjects)
+    {
+        OntologyObject ontologyObject = getOntologyObject(container, objectURI);
+
+        if (null != ontologyObject)
+        {
+            deleteOntologyObjects(container, deleteOwnedObjects, true, ontologyObject.getObjectId());
+        }
+    }
+
+
+    public static OntologyObject getOntologyObject(int id)
+    {
+        return new TableSelector(getTinfoObject()).getObject(id, OntologyObject.class);
+    }
+
+    //todo: review this. this doesn't delete the underlying data objects. should it?
+    public static void deleteObjectsOfType(String domainURI, Container container)
+    {
+        DomainDescriptor dd = null;
+        if (null != domainURI)
+            dd = getDomainDescriptor(domainURI, container);
+        if (null == dd)
+        {
+            _log.debug("deleteObjectsOfType called on type not found in database:  " + domainURI);
+            return;
+        }
+
+        try (Transaction t = getExpSchema().getScope().ensureTransaction())
+        {
+
+
+            // until we set a domain on objects themselves, we need to create a list of objects to
+            // delete based on existing entries in ObjectProperties before we delete the objectProperties
+            // which we need to do before we delete the objects.
+            // TODO: Doesn't handle the case when PropertyDescriptors are shared across domains
+            String selectObjectsToDelete = "SELECT DISTINCT O.ObjectId " +
+                    " FROM " + getTinfoObject() + " O " +
+                    " INNER JOIN " + getTinfoObjectProperty() + " OP ON(O.ObjectId = OP.ObjectId) " +
+                    " INNER JOIN " + getTinfoPropertyDomain() + " PDM ON (OP.PropertyId = PDM.PropertyId) " +
+                    " INNER JOIN " + getTinfoDomainDescriptor() + " DD ON (PDM.DomainId = DD.DomainId) " +
+                    " INNER JOIN " + getTinfoPropertyDescriptor() + " PD ON (PD.PropertyId = PDM.PropertyId) " +
+                    " WHERE DD.DomainId = " + dd.getDomainId() +
+                    " AND PD.Container = DD.Container";
+            Integer[] objIdsToDelete = new SqlSelector(getExpSchema(), selectObjectsToDelete).getArray(Integer.class);
+
+            String sep;
+            StringBuilder sqlIN = null;
+            Integer[] ownerObjIds = null;
+
+            if (objIdsToDelete.length > 0)
+            {
+                //also need list of owner objects whose subobjects are going to be deleted
+                // Seems cheaper but less correct to delete the subobjects then cleanup any owner objects with no children
+                sep = "";
+                sqlIN = new StringBuilder();
+                for (Integer id : objIdsToDelete)
+                {
+                    sqlIN.append(sep).append(id);
+                    sep = ", ";
+                }
+
+                String selectOwnerObjects = "SELECT O.ObjectId FROM " + getTinfoObject() + " O " +
+                        " WHERE ObjectId IN " +
+                        " (SELECT DISTINCT SUBO.OwnerObjectId FROM " + getTinfoObject() + " SUBO " +
+                        " WHERE SUBO.ObjectId IN ( " + sqlIN.toString() + " ) )";
+
+                ownerObjIds = new SqlSelector(getExpSchema(), selectOwnerObjects).getArray(Integer.class);
+            }
+
+            String deleteTypePropsSql = "DELETE FROM " + getTinfoObjectProperty() +
+                    " WHERE PropertyId IN " +
+                    " (SELECT PDM.PropertyId FROM " + getTinfoPropertyDomain() + " PDM " +
+                    " INNER JOIN " + getTinfoPropertyDescriptor() + " PD ON (PDM.PropertyId = PD.PropertyId) " +
+                    " INNER JOIN " + getTinfoDomainDescriptor() + " DD ON (PDM.DomainId = DD.DomainId) " +
+                    " WHERE DD.DomainId = " + dd.getDomainId() +
+                    " AND PD.Container = DD.Container " +
+                    " ) ";
+            new SqlExecutor(getExpSchema()).execute(deleteTypePropsSql);
+
+            if (objIdsToDelete.length > 0)
+            {
+                // now cleanup the object table entries from the list we made, but make sure they don't have
+                // other properties attached to them
+                String deleteObjSql = "DELETE FROM " + getTinfoObject() +
+                        " WHERE ObjectId IN ( " + sqlIN.toString() + " ) " +
+                        " AND NOT EXISTS (SELECT * FROM " + getTinfoObjectProperty() + " OP " +
+                        " WHERE  OP.ObjectId = " + getTinfoObject() + ".ObjectId)";
+                new SqlExecutor(getExpSchema()).execute(deleteObjSql);
+
+                if (ownerObjIds.length > 0)
+                {
+                    sep = "";
+                    sqlIN = new StringBuilder();
+                    for (Integer id : ownerObjIds)
+                    {
+                        sqlIN.append(sep).append(id);
+                        sep = ", ";
+                    }
+                    String deleteOwnerSql = "DELETE FROM " + getTinfoObject() +
+                            " WHERE ObjectId IN ( " + sqlIN.toString() + " ) " +
+                            " AND NOT EXISTS (SELECT * FROM " + getTinfoObject() + " SUBO " +
+                            " WHERE SUBO.OwnerObjectId = " + getTinfoObject() + ".ObjectId)";
+                    new SqlExecutor(getExpSchema()).execute(deleteOwnerSql);
+                }
+            }
+            // whew!
+            clearCaches();
+            t.commit();
+        }
+    }
+
+    public static void deleteDomain(String domainURI, Container container) throws DomainNotFoundException
+    {
+        DomainDescriptor dd = getDomainDescriptor(domainURI, container);
+        String msg;
+
+        if (null == dd)
+            throw new DomainNotFoundException(domainURI);
+
+        if (!dd.getContainer().getId().equals(container.getId()))
+        {
+            // this domain was not created in this folder. Allow if in the project-level root
+            if (!dd.getProject().getId().equals(container.getId()))
+            {
+                msg = "DeleteDomain: Domain can only be deleted in original container or from the project root "
+                        + "\nDomain: " + domainURI + " project " + dd.getProject().getName() + " original container " + dd.getContainer().getPath();
+                _log.error(msg);
+                throw new RuntimeException(msg);
+            }
+        }
+        try (Transaction transaction = getExpSchema().getScope().ensureTransaction())
+        {
+            String selectPDsToDelete = "SELECT DISTINCT PDM.PropertyId " +
+                    " FROM " + getTinfoPropertyDomain() + " PDM " +
+                    " INNER JOIN " + getTinfoDomainDescriptor() + " DD ON (PDM.DomainId = DD.DomainId) " +
+                    " WHERE DD.DomainId = ? ";
+
+            Integer[] pdIdsToDelete = new SqlSelector(getExpSchema(), selectPDsToDelete, dd.getDomainId()).getArray(Integer.class);
+
+            String deletePDMs = "DELETE FROM " + getTinfoPropertyDomain() +
+                    " WHERE DomainId =  " +
+                    " (SELECT DD.DomainId FROM " + getTinfoDomainDescriptor() + " DD " +
+                    " WHERE DD.DomainId = ? )";
+            new SqlExecutor(getExpSchema()).execute(deletePDMs, dd.getDomainId());
+
+            if (pdIdsToDelete.length > 0)
+            {
+                String sep = "";
+                StringBuilder sqlIN = new StringBuilder();
+                for (Integer id : pdIdsToDelete)
+                {
+                    PropertyService.get().deleteValidatorsAndFormats(container, id);
+
+                    sqlIN.append(sep);
+                    sqlIN.append(id);
+                    sep = ", ";
+                }
+
+                String deletePDs = "DELETE FROM " + getTinfoPropertyDescriptor() +
+                        " WHERE PropertyId IN ( " + sqlIN.toString() + " ) " +
+                        "AND Container = ? " +
+                        "AND NOT EXISTS (SELECT * FROM " + getTinfoObjectProperty() + " OP " +
+                        "WHERE OP.PropertyId = " + getTinfoPropertyDescriptor() + ".PropertyId) " +
+                        "AND NOT EXISTS (SELECT * FROM " + getTinfoPropertyDomain() + " PDM " +
+                        "WHERE PDM.PropertyId = " + getTinfoPropertyDescriptor() + ".PropertyId)";
+
+                new SqlExecutor(getExpSchema()).execute(deletePDs, dd.getContainer().getId());
+            }
+
+            String deleteDD = "DELETE FROM " + getTinfoDomainDescriptor() +
+                    " WHERE DomainId = ? " +
+                    "AND NOT EXISTS (SELECT * FROM " + getTinfoPropertyDomain() + " PDM " +
+                    "WHERE PDM.DomainId = " + getTinfoDomainDescriptor() + ".DomainId)";
+
+            new SqlExecutor(getExpSchema()).execute(deleteDD, dd.getDomainId());
+            clearCaches();
+
+            transaction.commit();
+        }
+    }
+
+
+    public static void deleteAllObjects(Container c, User user) throws ValidationException
+    {
+        Container projectContainer = c.getProject();
+        if (null == projectContainer)
+            projectContainer = c;
+
+        try (Transaction transaction = getExpSchema().getScope().ensureTransaction())
+        {
+            if (!c.equals(projectContainer))
+            {
+                copyDescriptors(c, projectContainer);
+            }
+
+            SqlExecutor executor = new SqlExecutor(getExpSchema());
+
+            // Owned objects should be in same container, so this should work
+            String deleteObjPropSql = "DELETE FROM " + getTinfoObjectProperty() + " WHERE  ObjectId IN (SELECT ObjectId FROM " + getTinfoObject() + " WHERE Container = ?)";
+            executor.execute(deleteObjPropSql, c);
+            String deleteObjSql = "DELETE FROM " + getTinfoObject() + " WHERE Container = ?";
+            executor.execute(deleteObjSql, c);
+
+            // delete property validator references on property descriptors
+            PropertyService.get().deleteValidatorsAndFormats(c);
+
+            // Drop tables directly and allow bulk delete calls below to clean up rows in exp.propertydescriptor,
+            // exp.domaindescriptor, etc
+            String selectSQL = "SELECT * FROM " + getTinfoDomainDescriptor() + " WHERE Container = ?";
+            Collection<DomainDescriptor> dds = new SqlSelector(getExpSchema(), selectSQL, c).getCollection(DomainDescriptor.class);
+            for (DomainDescriptor dd : dds)
+            {
+                StorageProvisioner.drop(PropertyService.get().getDomain(dd.getDomainId()));
+            }
+
+            String deletePropDomSqlPD = "DELETE FROM " + getTinfoPropertyDomain() + " WHERE PropertyId IN (SELECT PropertyId FROM " + getTinfoPropertyDescriptor() + " WHERE Container = ?)";
+            executor.execute(deletePropDomSqlPD, c);
+            String deletePropDomSqlDD = "DELETE FROM " + getTinfoPropertyDomain() + " WHERE DomainId IN (SELECT DomainId FROM " + getTinfoDomainDescriptor() + " WHERE Container = ?)";
+            executor.execute(deletePropDomSqlDD, c);
+            String deleteDomSql = "DELETE FROM " + getTinfoDomainDescriptor() + " WHERE Container = ?";
+            executor.execute(deleteDomSql, c);
+            // now delete the prop descriptors that are referenced in this container only
+            String deletePropSql = "DELETE FROM " + getTinfoPropertyDescriptor() + " WHERE Container = ?";
+            executor.execute(deletePropSql, c);
+
+            clearCaches();
+            transaction.commit();
+        }
+    }
+
+    private static void copyDescriptors(final Container c, final Container project) throws ValidationException
+    {
+        _log.debug("OntologyManager.copyDescriptors  " + c.getName() + " " + project.getName());
+
+        // if c is (was) a project, then nothing to do
+        if (c.getId().equals(project.getId()))
+            return;
+
+        // check to see if any Properties defined in this folder are used in other folders.
+        // if so we will make a copy of all PDs and DDs to ensure no orphans
+        String sql = " SELECT O.ObjectURI, O.Container, PD.PropertyId, PD.PropertyURI  " +
+                " FROM " + getTinfoPropertyDescriptor() + " PD " +
+                " INNER JOIN " + getTinfoObjectProperty() + " OP ON PD.PropertyId = OP.PropertyId" +
+                " INNER JOIN " + getTinfoObject() + " O ON (O.ObjectId = OP.ObjectId) " +
+                " WHERE PD.Container = ? " +
+                " AND O.Container <> PD.Container ";
+
+        final Map<String, ObjectProperty> mObjsUsingMyProps = new HashMap<>();
+        final StringBuilder sqlIn = new StringBuilder();
+        final StringBuilder sep = new StringBuilder();
+
+        if (_log.isDebugEnabled())
+        {
+            try (ResultSet rs = new SqlSelector(getExpSchema(), sql, c).getResultSet())
+            {
+                ResultSetUtil.logData(rs);
+            }
+            catch (SQLException x)
+            {
+                throw new RuntimeException(x);
+            }
+        }
+
+        new SqlSelector(getExpSchema(), sql, c).forEach(rs -> {
+            String objURI = rs.getString(1);
+            String objContainer = rs.getString(2);
+            Integer propId = rs.getInt(3);
+            String propURI = rs.getString(4);
+
+            sqlIn.append(sep).append(propId);
+
+            if (sep.length() == 0)
+                sep.append(", ");
+
+            Map<String, ObjectProperty> mtemp = getPropertyObjects(ContainerManager.getForId(objContainer), objURI);
+
+            if (null != mtemp)
+            {
+                for (Map.Entry<String, ObjectProperty> entry : mtemp.entrySet())
+                {
+                    entry.getValue().setPropertyId(0);
+                    if (entry.getValue().getPropertyURI().equals(propURI))
+                        mObjsUsingMyProps.put(entry.getKey(), entry.getValue());
+                }
+            }
+        });
+
+        // For each property that is referenced outside its container, get the
+        // domains that it belongs to and the other properties in those domains
+        // so we can make copies of those domains and properties
+        // Restrict it to properties and domains also in the same container
+
+        if (mObjsUsingMyProps.size() > 0)
+        {
+            sql = "SELECT PD.PropertyURI, DD.DomainURI " +
+                    " FROM " + getTinfoPropertyDescriptor() + " PD " +
+                    " LEFT JOIN (" + getTinfoPropertyDomain() + " PDM " +
+                    " INNER JOIN " + getTinfoPropertyDomain() + " PDM2 ON (PDM.DomainId = PDM2.DomainId) " +
+                    " INNER JOIN " + getTinfoDomainDescriptor() + " DD ON (DD.DomainId = PDM.DomainId)) " +
+                    " ON (PD.PropertyId = PDM2.PropertyId) " +
+                    " WHERE PDM.PropertyId IN (" + sqlIn.toString() + ") " +
+                    " OR PD.PropertyId IN (" + sqlIn.toString() + ") ";
+
+            if (_log.isDebugEnabled())
+            {
+                try (ResultSet rs = new SqlSelector(getExpSchema(), sql).getResultSet())
+                {
+                    ResultSetUtil.logData(rs, _log);
+                }
+                catch (SQLException x)
+                {
+                    throw new RuntimeException(x);
+                }
+            }
+
+            new SqlSelector(getExpSchema(), sql).forEach(rsMyProps -> {
+                String propUri = rsMyProps.getString(1);
+                String domUri = rsMyProps.getString(2);
+                PropertyDescriptor pd = getPropertyDescriptor(propUri, c);
+
+                if (pd.getContainer().getId().equals(c.getId()))
+                {
+                    propDescCache.remove(getCacheKey(pd));
+                    domainPropertiesCache.clear();
+                    pd.setContainer(project);
+                    pd.setProject(project);
+                    pd.setPropertyId(0);
+                    pd = ensurePropertyDescriptor(pd);
+                }
+
+                if (null != domUri)
+                {
+                    DomainDescriptor dd = getDomainDescriptor(domUri, c);
+                    if (dd.getContainer().getId().equals(c.getId()))
+                    {
+                        uncache(dd);
+                        dd = dd.edit()
+                                .setContainer(project)
+                                .setProject(project)
+                                .setDomainId(0)
+                                .build();
+                        dd = ensureDomainDescriptor(dd);
+                        ensurePropertyDomain(pd, dd);
+                    }
+                }
+            });
+
+            clearCaches();
+
+            // now unhook the objects that refer to my properties and rehook them to the properties in their own project
+            for (ObjectProperty op : mObjsUsingMyProps.values())
+            {
+                deleteProperty(op.getObjectURI(), op.getPropertyURI(), op.getContainer(), c);
+                insertProperties(op.getContainer(), op.getObjectURI(), op);
+            }
+        }
+    }
+
+    private static void uncache(DomainDescriptor dd)
+    {
+        domainDescByURICache.remove(getURICacheKey(dd));
+        domainDescByIDCache.remove(dd.getDomainId());
+        domainPropertiesCache.remove(getURICacheKey(dd));
+        domainDescByContainerCache.remove(dd.getContainer().getId());
+    }
+
+
+    public static void moveContainer(@NotNull final Container c, @NotNull Container oldParent, @NotNull Container newParent) throws SQLException
+    {
+        _log.debug("OntologyManager.moveContainer  " + c.getName() + " " + oldParent.getName() + "->" + newParent.getName());
+
+        final Container oldProject = oldParent.getProject();
+        Container newProject = newParent.getProject();
+        if (null == newProject) // if container is promoted to a project
+            newProject = c.getProject();
+
+        if ((null != oldProject) && oldProject.getId().equals(newProject.getId()))
+        {
+            //the folder is being moved within the same project. No problems here
+            return;
+        }
+
+        try (Transaction transaction = getExpSchema().getScope().ensureTransaction())
+        {
+            clearCaches();
+
+            if (_log.isDebugEnabled())
+            {
+                try (ResultSet rs = new SqlSelector(getExpSchema(), "SELECT * FROM " + getTinfoPropertyDescriptor() + " WHERE Container='" + c.getId() + "'").getResultSet())
+                {
+                    ResultSetUtil.logData(rs, _log);
+                }
+            }
+
+            // update project of any descriptors in folder just moved
+            TableInfo pdTable = getTinfoPropertyDescriptor();
+            String sql = "UPDATE " + pdTable + " SET Project = ? WHERE Container = ?";
+
+            // TODO The IN clause is a temporary work around solution to avoid unique key violation error when moving study folders.
+            // Issue 30477: exclude project level properties descriptors (such as Study) that already exist
+            sql += " AND PropertyUri NOT IN (SELECT PropertyUri FROM " + pdTable + " WHERE Project = ? AND PropertyUri IN (SELECT PropertyUri FROM " + pdTable + " WHERE Container = ?))";
+
+            new SqlExecutor(getExpSchema()).execute(sql, newProject, c, newProject, c);
+
+            if (_log.isDebugEnabled())
+            {
+                try (ResultSet rs = new SqlSelector(getExpSchema(), "SELECT * FROM " + getTinfoDomainDescriptor() + " WHERE Container='" + c.getId() + "'").getResultSet())
+                {
+                    ResultSetUtil.logData(rs, _log);
+                }
+            }
+
+            TableInfo ddTable = getTinfoDomainDescriptor();
+            sql = "UPDATE " + ddTable + " SET Project = ? WHERE Container = ?";
+
+            // TODO The IN clause is a temporary work around solution to avoid unique key violation error when moving study folders.
+            // Issue 30477: exclude project level domain descriptors (such as Study) that already exist
+            sql += " AND DomainUri NOT IN (SELECT DomainUri FROM " + ddTable + " WHERE Project = ? AND DomainUri IN (SELECT DomainUri FROM " + ddTable + " WHERE Container = ?))";
+
+            new SqlExecutor(getExpSchema()).execute(sql, newProject, c, newProject, c);
+
+            if (null == oldProject) // if container was a project & demoted I'm done
+            {
+                transaction.commit();
+                return;
+            }
+
+            // this method makes sure I'm not getting rid of descriptors used by another folder
+            // it is shared by ContainerDelete
+            copyDescriptors(c, oldProject);
+
+            // if my objects refer to project-scoped properties I need a copy of those properties
+            sql = " SELECT O.ObjectURI, PD.PropertyURI, PD.PropertyId, PD.Container  " +
+                    " FROM " + getTinfoPropertyDescriptor() + " PD " +
+                    " INNER JOIN " + getTinfoObjectProperty() + " OP ON PD.PropertyId = OP.PropertyId" +
+                    " INNER JOIN " + getTinfoObject() + " O ON (O.ObjectId = OP.ObjectId) " +
+                    " WHERE O.Container = ? " +
+                    " AND O.Container <> PD.Container " +
+                    " AND PD.Project NOT IN (?,?) ";
+
+            if (_log.isDebugEnabled())
+            {
+                try (ResultSet rs = new SqlSelector(getExpSchema(), sql, c, _sharedContainer, newProject).getResultSet())
+                {
+                    ResultSetUtil.logData(rs, _log);
+                }
+            }
+
+
+            final Map<String, ObjectProperty> mMyObjsThatRefProjProps = new HashMap<>();
+            final StringBuilder sqlIn = new StringBuilder();
+            final StringBuilder sep = new StringBuilder();
+
+            new SqlSelector(getExpSchema(), sql, c, _sharedContainer, newProject).forEach(rs -> {
+                String objURI = rs.getString(1);
+                String propURI = rs.getString(2);
+                Integer propId = rs.getInt(3);
+
+                sqlIn.append(sep).append(propId);
+
+                if (sep.length() == 0)
+                    sep.append(", ");
+
+                Map<String, ObjectProperty> mtemp = getPropertyObjects(c, objURI);
+
+                if (null != mtemp)
+                {
+                    for (Map.Entry<String, ObjectProperty> entry : mtemp.entrySet())
+                    {
+                        if (entry.getValue().getPropertyURI().equals(propURI))
+                            mMyObjsThatRefProjProps.put(entry.getKey(), entry.getValue());
+                    }
+                }
+            });
+
+            // this sql gets all properties i ref and the domains they belong to and the
+            // other properties in those domains
+            //todo  what about materialsource ?
+            if (mMyObjsThatRefProjProps.size() > 0)
+            {
+                sql = "SELECT PD.PropertyURI, DD.DomainURI, PD.PropertyId " +
+                        " FROM " + getTinfoPropertyDescriptor() + " PD " +
+                        " LEFT JOIN (" + getTinfoPropertyDomain() + " PDM " +
+                        " INNER JOIN " + getTinfoPropertyDomain() + " PDM2 ON (PDM.DomainId = PDM2.DomainId) " +
+                        " INNER JOIN " + getTinfoDomainDescriptor() + " DD ON (DD.DomainId = PDM.DomainId)) " +
+                        " ON (PD.PropertyId = PDM2.PropertyId) " +
+                        " WHERE PDM.PropertyId IN (" + sqlIn + " ) ";
+
+                if (_log.isDebugEnabled())
+                {
+                    try (ResultSet rs = new SqlSelector(getExpSchema(), sql).getResultSet())
+                    {
+                        ResultSetUtil.logData(rs, _log);
+                    }
+                }
+
+                final Container fNewProject = newProject;
+
+                new SqlSelector(getExpSchema(), sql).forEach(rsPropsRefdByMe -> {
+                    String propUri = rsPropsRefdByMe.getString(1);
+                    String domUri = rsPropsRefdByMe.getString(2);
+                    PropertyDescriptor pd = getPropertyDescriptor(propUri, oldProject);
+
+                    if (null != pd)
+                    {
+                        // To prevent iterating over a property descriptor update more than once
+                        // we check to make sure both the container and project are equivalent to the updated
+                        // location
+                        if (!pd.getContainer().equals(c) || !pd.getProject().equals(fNewProject))
+                        {
+                            pd.setContainer(c);
+                            pd.setProject(fNewProject);
+                            pd.setPropertyId(0);
+                        }
+
+                        pd = ensurePropertyDescriptor(pd);
+                    }
+
+                    if (null != domUri)
+                    {
+                        DomainDescriptor dd = getDomainDescriptor(domUri, oldProject);
+
+                        // To prevent iterating over a domain descriptor update more than once
+                        // we check to make sure both the container and project are equivalent to the updated
+                        // location
+                        if (!dd.getContainer().equals(c) || !dd.getProject().equals(fNewProject))
+                        {
+                            dd = dd.edit().setContainer(c).setProject(fNewProject).setDomainId(0).build();
+                        }
+
+                        dd = ensureDomainDescriptor(dd);
+                        ensurePropertyDomain(pd, dd);
+                    }
+                });
+
+                for (ObjectProperty op : mMyObjsThatRefProjProps.values())
+                {
+                    deleteProperty(op.getObjectURI(), op.getPropertyURI(), op.getContainer(), oldProject);
+                    // Treat it as new so it's created in the target container as needed
+                    op.setPropertyId(0);
+                    insertProperties(op.getContainer(), op.getObjectURI(), op);
+                }
+                clearCaches();
+            }
+
+            transaction.commit();
+        }
+        catch (ValidationException ve)
+        {
+            throw new SQLException(ve.getMessage());
+        }
+    }
+
+    private static PropertyDescriptor ensurePropertyDescriptor(String propertyURI, PropertyType type, String name, Container container)
+    {
+        PropertyDescriptor pdNew = new PropertyDescriptor(propertyURI, type, name, container);
+        return ensurePropertyDescriptor(pdNew);
+    }
+
+
+    private static PropertyDescriptor ensurePropertyDescriptor(PropertyDescriptor pdIn)
+    {
+        if (null == pdIn.getContainer())
+        {
+            assert false : "Container should be set on PropertyDescriptor";
+            pdIn.setContainer(_sharedContainer);
+        }
+
+        PropertyDescriptor pd = getPropertyDescriptor(pdIn.getPropertyURI(), pdIn.getContainer());
+        if (null == pd)
+        {
+            assert pdIn.getPropertyId() == 0;
+            /* return 1 if inserted 0 if not inserted, uses OUT parameter for new PropertyDescriptor */
+            PropertyDescriptor[] out = new PropertyDescriptor[1];
+            int rowcount = insertPropertyIfNotExists(null, pdIn, out);
+            pd = out[0];
+            if (1 == rowcount && null != pd)
+            {
+                propDescCache.put(getCacheKey(pd), pd);
+                return pd;
+            }
+            if (null == pd)
+            {
+                throw OptimisticConflictException.create(Table.ERROR_DELETED);
+            }
+        }
+
+        if (pd.equals(pdIn))
+        {
+            return pd;
+        }
+        else
+        {
+            List<String> colDiffs = comparePropertyDescriptors(pdIn, pd);
+
+            if (colDiffs.size() == 0)
+            {
+                // if the descriptor differs by container only and the requested descriptor is in the project fldr
+                if (!pdIn.getContainer().getId().equals(pd.getContainer().getId()) &&
+                        pdIn.getContainer().getId().equals(pdIn.getProject().getId()))
+                {
+                    pdIn.setPropertyId(pd.getPropertyId());
+                    pd = updatePropertyDescriptor(pdIn);
+                }
+                return pd;
+            }
+
+            // you are allowed to update if you are coming from the project root, or if  you are in the container
+            // in which the descriptor was created
+            boolean fUpdateIfExists = false;
+            if (pdIn.getContainer().getId().equals(pd.getContainer().getId())
+                    || pdIn.getContainer().getId().equals(pdIn.getProject().getId()))
+                fUpdateIfExists = true;
+
+
+            boolean fMajorDifference = false;
+            if (colDiffs.toString().contains("RangeURI") || colDiffs.toString().contains("PropertyType"))
+                fMajorDifference = true;
+
+            String errmsg = "ensurePropertyDescriptor:  descriptor In different from Found for " + colDiffs.toString() +
+                    "\n\t Descriptor In: " + pdIn +
+                    "\n\t Descriptor Found: " + pd;
+
+            if (fUpdateIfExists)
+            {
+                //todo:  pass list of cols to update
+                pdIn.setPropertyId(pd.getPropertyId());
+                pd = updatePropertyDescriptor(pdIn);
+                if (fMajorDifference)
+                    _log.debug(errmsg);
+            }
+            else
+            {
+                if (fMajorDifference)
+                    _log.error(errmsg);
+                else
+                    _log.debug(errmsg);
+            }
+        }
+        return pd;
+    }
+
+
+    private static int insertPropertyIfNotExists(User user, PropertyDescriptor pd, PropertyDescriptor[] out)
+    {
+        TableInfo t = getTinfoPropertyDescriptor();
+        SQLFragment sql = new SQLFragment();
+        sql.append("INSERT INTO exp.propertydescriptor (" +
+                "propertyuri, name, storagecolumnname, description, rangeuri, concepturi, label, " +
+                "format, container, project, lookupcontainer, lookupschema, lookupquery, defaultvaluetype, hidden, " +
+                "mvenabled, importaliases, url, shownininsertview, showninupdateview, shownindetailsview, dimension, " +
+                "measure, scale, recommendedvariable, defaultscale, createdby, created, modifiedby, modified, facetingbehaviortype, " +
+                "phi, redactedText, excludefromshifting, mvindicatorstoragecolumnname, " +
+                "sourceontology, conceptimportcolumn, conceptlabelcolumn, principalconceptcode)\n");
+        sql.append("SELECT " +
+                "? as propertyuri, " +
+                "? as name, " +
+                "? as storagecolumnname, " +
+                "? as description, " +
+                "? as rangeuri, " +
+                "? as concepturi, " +
+                "? as label, " +
+                "? as format, " +
+                "? as container, " +
+                "? as project, " +
+                "? as lookupcontainer, " +
+                "? as lookupschema, " +
+                "? as lookupquery, " +
+                "? as defaultvaluetype, " +
+                "? as hidden, " +
+                "? as mvenabled, " +
+                "? as importaliases, " +
+                "? as url, " +
+                "? as shownininsertview, " +
+                "? as showninupdateview, " +
+                "? as shownindetailsview, " +
+                "? as dimension, " +
+                "? as measure, " +
+                "? as scale, " +
+                "? as recommendedvariable, " +
+                "? as defaultscale, " +
+                "cast(? as int)  as createdby, " +
+                "{fn now()} as created, " +
+                "cast(? as int) as modifiedby, " +
+                "{fn now()} as modified, " +
+                "? as facetingbehaviortype, " +
+                "? as phi, " +
+                "? as redactedText, " +
+                "? as excludefromshifting, " +
+                "? as mvindicatorstoragecolumnname, " +
+                "? as sourceontology," +
+                "? as conceptimportcolumn," +
+                "? as conceptlabelcolumn," +
+                "? as principalconceptcode\n");
+        sql.append("WHERE NOT EXISTS (SELECT propertyid FROM exp.propertydescriptor WHERE propertyuri=? AND container=?);\n");
+
+        sql.add(pd.getPropertyURI());
+        sql.add(pd.getName());
+        sql.add(pd.getStorageColumnName());
+        sql.add(pd.getDescription());
+        sql.add(pd.getRangeURI());
+        sql.add(pd.getConceptURI());
+        sql.add(pd.getLabel());
+        sql.add(pd.getFormat());
+        sql.add(pd.getContainer());
+        sql.add(pd.getProject());
+        sql.add(pd.getLookupContainer());
+        sql.add(pd.getLookupSchema());
+        sql.add(pd.getLookupQuery());
+        sql.add(pd.getDefaultValueType());
+        sql.add(pd.isHidden());
+        sql.add(pd.isMvEnabled());
+        sql.add(pd.getImportAliases());
+        sql.add(pd.getURL());
+        sql.add(pd.isShownInInsertView());
+        sql.add(pd.isShownInUpdateView());
+        sql.add(pd.isShownInDetailsView());
+        sql.add(pd.isDimension());
+        sql.add(pd.isMeasure());
+        sql.add(pd.getScale());
+        sql.add(pd.isRecommendedVariable());
+        sql.add(pd.getDefaultScale());
+        sql.add(user); // createdby
+        // created
+        sql.add(user); // modifiedby
+        // modified
+        sql.add(pd.getFacetingBehaviorType());
+        sql.add(pd.getPHI());
+        sql.add(pd.getRedactedText());
+        sql.add(pd.isExcludeFromShifting());
+        sql.add(pd.getMvIndicatorStorageColumnName());
+        // ontology metadata
+        sql.add(pd.getSourceOntology());
+        sql.add(pd.getConceptImportColumn());
+        sql.add(pd.getConceptLabelColumn());
+        sql.add(pd.getPrincipalConceptCode());
+        // WHERE
+        sql.add(pd.getPropertyURI());
+        sql.add(pd.getContainer());
+
+        int rowcount = (new SqlExecutor(t.getSchema())).execute(sql);
+
+        SQLFragment reselect = new SQLFragment("SELECT * FROM exp.propertydescriptor WHERE propertyuri=? AND container=?", pd.getPropertyURI(), pd.getContainer());
+        out[0] = (new SqlSelector(t.getSchema(), reselect).getObject(PropertyDescriptor.class));
+        return rowcount;
+    }
+
+
+    private static List<String> comparePropertyDescriptors(PropertyDescriptor pdIn, PropertyDescriptor pd)
+    {
+        List<String> colDiffs = new ArrayList<>();
+
+        // if the returned pd is in a different project, it better be the shared project
+        if (!pd.getProject().equals(pdIn.getProject()) && !pd.getProject().equals(_sharedContainer))
+            colDiffs.add("Project");
+
+        // check the pd values that can't change
+        if (!pd.getRangeURI().equals(pdIn.getRangeURI()))
+            colDiffs.add("RangeURI");
+        if (!Objects.equals(pd.getPropertyType(), pdIn.getPropertyType()))
+            colDiffs.add("PropertyType");
+
+        if (pdIn.getPropertyId() != 0 && pd.getPropertyId() != pdIn.getPropertyId())
+            colDiffs.add("PropertyId");
+
+        if (!Objects.equals(pdIn.getName(), pd.getName()))
+            colDiffs.add("Name");
+
+        if (!Objects.equals(pdIn.getConceptURI(), pd.getConceptURI()))
+            colDiffs.add("ConceptURI");
+
+        if (!Objects.equals(pdIn.getDescription(), pd.getDescription()))
+            colDiffs.add("Description");
+
+        if (!Objects.equals(pdIn.getFormat(), pd.getFormat()))
+            colDiffs.add("Format");
+
+        if (!Objects.equals(pdIn.getLabel(), pd.getLabel()))
+            colDiffs.add("Label");
+
+        if (pdIn.isHidden() != pd.isHidden())
+            colDiffs.add("IsHidden");
+
+        if (pdIn.isMvEnabled() != pd.isMvEnabled())
+            colDiffs.add("IsMvEnabled");
+
+        if (!Objects.equals(pdIn.getLookupContainer(), pd.getLookupContainer()))
+            colDiffs.add("LookupContainer");
+
+        if (!Objects.equals(pdIn.getLookupSchema(), pd.getLookupSchema()))
+            colDiffs.add("LookupSchema");
+
+        if (!Objects.equals(pdIn.getLookupQuery(), pd.getLookupQuery()))
+            colDiffs.add("LookupQuery");
+
+        if (!Objects.equals(pdIn.getSourceOntology(), pd.getSourceOntology()))
+            colDiffs.add("SourceOntology");
+
+        if (!Objects.equals(pdIn.getConceptImportColumn(), pd.getConceptImportColumn()))
+            colDiffs.add("ConceptImportColumn");
+
+        if (!Objects.equals(pdIn.getConceptLabelColumn(), pd.getConceptLabelColumn()))
+            colDiffs.add("ConceptLabelColumn");
+
+        if (!Objects.equals(pdIn.getPrincipalConceptCode(), pd.getPrincipalConceptCode()))
+            colDiffs.add("PrincipalConceptCode");
+
+        return colDiffs;
+    }
+
+    public static DomainDescriptor ensureDomainDescriptor(String domainURI, String name, Container container)
+    {
+        DomainDescriptor dd = new DomainDescriptor.Builder(domainURI, container).setName(name).build();
+        return ensureDomainDescriptor(dd);
+    }
+
+    /** Inserts or updates the domain as appropriate */
+    @NotNull
+    public static DomainDescriptor ensureDomainDescriptor(DomainDescriptor ddIn)
+    {
+        DomainDescriptor dd = null;
+        // Try to find the previous version of the domain
+        if (ddIn.getDomainId() > 0)
+        {
+            // Try checking the cache first for a value to compare against
+            dd = getDomainDescriptor(ddIn.getDomainId());
+
+            // Since we cache mutable objects, get a fresh copy from the DB if the cache returned the same object that
+            // was passed in so we can do a diff against what's currently in the DB to see if we need to update
+            if (dd == ddIn)
+            {
+                dd = new TableSelector(getTinfoDomainDescriptor()).getObject(ddIn.getDomainId(), DomainDescriptor.class);
+            }
+        }
+        if (dd == null)
+        {
+            dd = getDomainDescriptor(ddIn.getDomainURI(), ddIn.getContainer());
+        }
+
+        if (null == dd)
+        {
+            try
+            {
+                dd = Table.insert(null, getTinfoDomainDescriptor(), ddIn);
+                // We may have a cached miss that we need to clear
+                uncache(dd);
+                return getDomainDescriptor(ddIn.getDomainURI(), ddIn.getContainer());
+            }
+            catch (RuntimeSQLException x)
+            {
+                // might be an optimistic concurrency problem see 16126
+                dd = getDomainDescriptor(ddIn.getDomainURI(), ddIn.getContainer());
+                if (null == dd)
+                    throw x;
+            }
+        }
+
+        if (!dd.deepEquals(ddIn))
+        {
+            DomainDescriptor ddToSave = ddIn.edit().setDomainId(dd.getDomainId()).build();
+            dd = Table.update(null, getTinfoDomainDescriptor(), ddToSave, ddToSave.getDomainId());
+            domainDescByURICache.remove(getURICacheKey(ddIn));
+            domainDescByURICache.remove(getURICacheKey(dd));
+            domainDescByIDCache.remove(dd.getDomainId());
+            domainPropertiesCache.remove(getURICacheKey(ddIn));
+            domainDescByContainerCache.clear();
+        }
+        return dd;
+    }
+
+    private static void ensurePropertyDomain(PropertyDescriptor pd, DomainDescriptor dd)
+    {
+        ensurePropertyDomain(pd, dd, 0);
+    }
+
+    public static PropertyDescriptor ensurePropertyDomain(PropertyDescriptor pd, DomainDescriptor dd, int sortOrder)
+    {
+        if (null == pd)
+            throw new IllegalArgumentException("Must supply a PropertyDescriptor");
+        if (null == dd)
+            throw new IllegalArgumentException("Must supply a DomainDescriptor");
+
+        // Consider: We should check that the pd and dd have been persisted (aka have a non-zero id)
+
+        if (!pd.getContainer().equals(dd.getContainer())
+                && !pd.getProject().equals(_sharedContainer))
+            throw new IllegalStateException("ensurePropertyDomain:  property " + pd.getPropertyURI() + " not in same container as domain " + dd.getDomainURI());
+
+        SQLFragment sqlInsert = new SQLFragment("INSERT INTO " + getTinfoPropertyDomain() + " ( PropertyId, DomainId, Required, SortOrder ) " +
+                " SELECT ?, ?, ?, ? WHERE NOT EXISTS (SELECT * FROM " + getTinfoPropertyDomain() +
+                " WHERE PropertyId=? AND DomainId=?)");
+        sqlInsert.add(pd.getPropertyId());
+        sqlInsert.add(dd.getDomainId());
+        sqlInsert.add(pd.isRequired());
+        sqlInsert.add(sortOrder);
+        sqlInsert.add(pd.getPropertyId());
+        sqlInsert.add(dd.getDomainId());
+        int count = new SqlExecutor(getExpSchema()).execute(sqlInsert);
+        // if 0 rows affected, we should do an update to make sure required is correct
+        if (count == 0)
+        {
+            SQLFragment sqlUpdate = new SQLFragment("UPDATE " + getTinfoPropertyDomain() + " SET Required = ?, SortOrder = ? WHERE PropertyId=? AND DomainId= ?");
+            sqlUpdate.add(pd.isRequired());
+            sqlUpdate.add(sortOrder);
+            sqlUpdate.add(pd.getPropertyId());
+            sqlUpdate.add(dd.getDomainId());
+            new SqlExecutor(getExpSchema()).execute(sqlUpdate);
+        }
+        domainPropertiesCache.remove(getURICacheKey(dd));
+        return pd;
+    }
+
+
+    private static void insertProperties(Container c, List<ObjectProperty> props, boolean skipValidation) throws SQLException, ValidationException
+    {
+        HashMap<String, PropertyDescriptor> descriptors = new HashMap<>();
+        HashMap<String, Integer> objects = new HashMap<>();
+        List<ValidationError> errors = new ArrayList<>();
+        // assert !c.equals(ContainerManager.getRoot());
+        // TODO - make user a parameter to this method 
+        User user = HttpView.hasCurrentView() ? HttpView.currentContext().getUser() : null;
+        ValidatorContext validatorCache = new ValidatorContext(c, user);
+
+        for (ObjectProperty property : props)
+        {
+            if (null == property)
+                continue;
+
+            PropertyDescriptor pd = descriptors.get(property.getPropertyURI());
+            if (0 == property.getPropertyId())
+            {
+                if (null == pd)
+                {
+                    PropertyDescriptor pdIn = new PropertyDescriptor(property.getPropertyURI(), property.getPropertyType(), property.getName(), c);
+                    pdIn.setFormat(property.getFormat());
+                    pd = getPropertyDescriptor(pdIn.getPropertyURI(), pdIn.getContainer());
+
+                    if (null == pd)
+                        pd = ensurePropertyDescriptor(pdIn);
+
+                    descriptors.put(property.getPropertyURI(), pd);
+                }
+                property.setPropertyId(pd.getPropertyId());
+            }
+            if (0 == property.getObjectId())
+            {
+                Integer objectId = objects.get(property.getObjectURI());
+                if (null == objectId)
+                {
+                    // I'm assuming all properties are in the same container
+                    objectId = ensureObject(property.getContainer(), property.getObjectURI(), property.getObjectOwnerId());
+                    objects.put(property.getObjectURI(), objectId);
+                }
+                property.setObjectId(objectId);
+            }
+            if (pd == null)
+            {
+                pd = getPropertyDescriptor(property.getPropertyId());
+            }
+            if (!skipValidation)
+            {
+                validateProperty(PropertyService.get().getPropertyValidators(pd), pd, property, errors, validatorCache);
+            }
+        }
+        if (!errors.isEmpty())
+            throw new ValidationException(errors);
+        insertPropertiesBulk(c, props);
+    }
+
+
+    private static void insertPropertiesBulk(Container container, List<? extends PropertyRow> props) throws SQLException
+    {
+        List<List<?>> floats = new ArrayList<>();
+        List<List<?>> dates = new ArrayList<>();
+        List<List<?>> strings = new ArrayList<>();
+        List<List<?>> mvIndicators = new ArrayList<>();
+
+        for (PropertyRow property : props)
+        {
+            if (null == property)
+                continue;
+
+            int objectId = property.getObjectId();
+            int propertyId = property.getPropertyId();
+            String mvIndicator = property.getMvIndicator();
+            assert mvIndicator == null || MvUtil.isMvIndicator(mvIndicator, container) : "Attempt to insert an invalid missing value indicator: " + mvIndicator;
+
+            if (null != property.getFloatValue())
+                floats.add(Arrays.asList(objectId, propertyId, property.getFloatValue(), mvIndicator));
+            else if (null != property.getDateTimeValue())
+                dates.add(Arrays.asList(objectId, propertyId, new java.sql.Timestamp(property.getDateTimeValue().getTime()), mvIndicator));
+            else if (null != property.getStringValue())
+            {
+                String string = property.getStringValue();
+                // UNDONE - handle truncation in some other way?
+                if (string.length() > PropertyStorageSpec.DEFAULT_SIZE)
+                {
+                    throw new SQLException("String value too long in field " + getPropertyDescriptor(propertyId).getName() + ": " + (string.length() < 150 ? string : string.substring(0, 149) + "..."));
+                }
+                strings.add(Arrays.asList(objectId, propertyId, string, mvIndicator));
+            }
+            else if (null != mvIndicator)
+            {
+                mvIndicators.add(Arrays.<Object>asList(objectId, propertyId, property.getTypeTag(), mvIndicator));
+            }
+        }
+
+        assert getExpSchema().getScope().isTransactionActive();
+
+        if (dates.size() > 0)
+        {
+            String sql = "INSERT INTO " + getTinfoObjectProperty().toString() + " (ObjectId, PropertyId, TypeTag, DateTimeValue, MvIndicator) VALUES (?,?,'d',?, ?)";
+            Table.batchExecute(getExpSchema(), sql, dates);
+        }
+
+        if (floats.size() > 0)
+        {
+            String sql = "INSERT INTO " + getTinfoObjectProperty().toString() + " (ObjectId, PropertyId, TypeTag, FloatValue, MvIndicator) VALUES (?,?,'f',?, ?)";
+            Table.batchExecute(getExpSchema(), sql, floats);
+        }
+
+        if (strings.size() > 0)
+        {
+            String sql = "INSERT INTO " + getTinfoObjectProperty().toString() + " (ObjectId, PropertyId, TypeTag, StringValue, MvIndicator) VALUES (?,?,'s',?, ?)";
+            Table.batchExecute(getExpSchema(), sql, strings);
+        }
+
+        if (mvIndicators.size() > 0)
+        {
+            String sql = "INSERT INTO " + getTinfoObjectProperty().toString() + " (ObjectId, PropertyId, TypeTag, MvIndicator) VALUES (?,?,?,?)";
+            Table.batchExecute(getExpSchema(), sql, mvIndicators);
+        }
+
+        clearPropertyCache();
+    }
+
+    public static void deleteProperty(String objectURI, String propertyURI, Container objContainer, Container propContainer)
+    {
+        OntologyObject o = getOntologyObject(objContainer, objectURI);
+        if (o == null)
+            return;
+
+        PropertyDescriptor pd = getPropertyDescriptor(propertyURI, propContainer);
+        if (pd == null)
+            return;
+
+        deleteProperty(o, pd);
+    }
+
+    public static void deleteProperty(OntologyObject o, PropertyDescriptor pd)
+    {
+        deleteProperty(o, pd, true);
+    }
+
+    public static void deleteProperty(OntologyObject o, PropertyDescriptor pd, boolean deleteCache)
+    {
+        SimpleFilter filter = new SimpleFilter(FieldKey.fromParts("ObjectId"), o.getObjectId());
+        filter.addCondition(FieldKey.fromParts("PropertyId"), pd.getPropertyId());
+        Table.delete(getTinfoObjectProperty(), filter);
+
+        if (deleteCache)
+            clearPropertyCache(o.getObjectURI());
+    }
+
+    /**
+     * Delete properties owned by the objects.
+     */
+    public static void deleteProperties(Container objContainer, int... objectIDs)
+    {
+        SimpleFilter filter = new SimpleFilter(new SimpleFilter.InClause(FieldKey.fromParts("ObjectID"), Arrays.asList(ArrayUtils.toObject(objectIDs))));
+        String[] objectURIs = new TableSelector(getTinfoObject(), Collections.singleton("ObjectURI"), filter, null).getArray(String.class);
+
+        StringBuilder in = new StringBuilder();
+        for (Integer objectID : objectIDs)
+        {
+            in.append(objectID);
+            in.append(",");
+        }
+        in.setLength(in.length() - 1);
+
+        StringBuilder sqlDeleteProperties = new StringBuilder();
+        sqlDeleteProperties.append("DELETE FROM " + getTinfoObjectProperty() + " WHERE  ObjectId IN (SELECT ObjectId FROM " + getTinfoObject() + " WHERE Container = '").append(objContainer.getId()).append("' AND ObjectId IN (");
+        sqlDeleteProperties.append(in);
+        sqlDeleteProperties.append("))");
+        new SqlExecutor(getExpSchema()).execute(sqlDeleteProperties);
+
+        for (String uri : objectURIs)
+        {
+            clearPropertyCache(uri);
+        }
+    }
+
+    /**
+     * Removes the property from a single domain, and completley deletes it if there are no other references
+     */
+    public static void removePropertyDescriptorFromDomain(DomainProperty domainProp)
+    {
+        SQLFragment deletePropDomSql = new SQLFragment("DELETE FROM " + getTinfoPropertyDomain() + " WHERE PropertyId = ? AND DomainId = ?", domainProp.getPropertyId(), domainProp.getDomain().getTypeId());
+        SqlExecutor executor = new SqlExecutor(getExpSchema());
+        DbScope dbScope = getExpSchema().getScope();
+        try (Transaction transaction = dbScope.ensureTransaction())
+        {
+            executor.execute(deletePropDomSql);
+            // Check if there are any other usages
+            SQLFragment otherUsagesSQL = new SQLFragment("SELECT DomainId FROM " + getTinfoPropertyDomain() + " WHERE PropertyId = ?", domainProp.getPropertyId());
+            if (!new SqlSelector(dbScope, otherUsagesSQL).exists())
+            {
+                deletePropertyDescriptor(domainProp.getPropertyDescriptor());
+            }
+            transaction.commit();
+        }
+    }
+
+    /**
+     * Completely deletes the property from the database
+     */
+    public static void deletePropertyDescriptor(PropertyDescriptor pd)
+    {
+        int propId = pd.getPropertyId();
+        Pair<String, GUID> key = getCacheKey(pd);
+
+        SQLFragment deleteObjPropSql = new SQLFragment("DELETE FROM " + getTinfoObjectProperty() + " WHERE PropertyId = ?", propId);
+        SQLFragment deletePropDomSql = new SQLFragment("DELETE FROM " + getTinfoPropertyDomain() + " WHERE PropertyId = ?", propId);
+        SQLFragment deletePropSql = new SQLFragment("DELETE FROM " + getTinfoPropertyDescriptor() + " WHERE PropertyId = ?", propId);
+
+        DbScope dbScope = getExpSchema().getScope();
+        SqlExecutor executor = new SqlExecutor(getExpSchema());
+        try (Transaction transaction = dbScope.ensureTransaction())
+        {
+            executor.execute(deleteObjPropSql);
+            executor.execute(deletePropDomSql);
+            executor.execute(deletePropSql);
+            propDescCache.remove(key);
+            domainPropertiesCache.clear();
+            transaction.commit();
+        }
+    }
+
+    public static void insertProperties(Container container, String ownerObjectLsid, ObjectProperty... properties) throws ValidationException
+    {
+        insertProperties(container, ownerObjectLsid, false, properties);
+    }
+
+    public static void insertProperties(Container container, String ownerObjectLsid, boolean skipValidation, ObjectProperty... properties) throws ValidationException
+    {
+        try (Transaction transaction = getExpSchema().getScope().ensureTransaction())
+        {
+            Integer parentId = ownerObjectLsid == null ? null : ensureObject(container, ownerObjectLsid);
+            for (ObjectProperty oprop : properties)
+            {
+                oprop.setObjectOwnerId(parentId);
+            }
+            insertProperties(container, Arrays.asList(properties), skipValidation);
+
+            transaction.commit();
+        }
+        catch (SQLException x)
+        {
+            throw new RuntimeSQLException(x);
+        }
+    }
+
+
+    public static PropertyDescriptor getPropertyDescriptor(int propertyId)
+    {
+        return new TableSelector(getTinfoPropertyDescriptor()).getObject(propertyId, PropertyDescriptor.class);
+    }
+
+
+    public static PropertyDescriptor getPropertyDescriptor(String propertyURI, Container c)
+    {
+        // cache lookup by project. if not found at project level, check to see if global
+        Pair<String, GUID> key = getCacheKey(propertyURI, c);
+        PropertyDescriptor pd = propDescCache.get(key);
+        if (null != pd)
+            return pd;
+
+        key = getCacheKey(propertyURI, _sharedContainer);
+        return propDescCache.get(key);
+    }
+
+    public static List<Domain> getDomainsForPropertyDescriptor(Container container, PropertyDescriptor pd)
+    {
+        List<? extends Domain> domainsInContainer = PropertyService.get().getDomains(container);
+        return domainsInContainer
+                .stream()
+                .filter(d -> null != d.getPropertyByURI(pd.getPropertyURI()))
+                .collect(Collectors.toList());
+    }
+
+    private static class DomainDescriptorLoader implements CacheLoader<Integer, DomainDescriptor>
+    {
+        @Override
+        public DomainDescriptor load(Integer key, @Nullable Object argument)
+        {
+            return new TableSelector(getTinfoDomainDescriptor()).getObject(key, DomainDescriptor.class);
+        }
+    }
+
+
+    public static DomainDescriptor getDomainDescriptor(int id)
+    {
+        return domainDescByIDCache.get(id);
+    }
+
+    @Nullable
+    public static DomainDescriptor getDomainDescriptor(String domainURI, Container c)
+    {
+        // cache lookup by project. if not found at project level, check to see if global
+        DomainDescriptor dd = domainDescByURICache.get(getCacheKey(domainURI, c));
+        if (null != dd)
+            return dd;
+
+        // Try in the /Shared container too
+        return domainDescByURICache.get(getCacheKey(domainURI, _sharedContainer));
+    }
+
+    /**
+     * Get all the domains in the same project as the specified container. They may not be in use in the container directly
+     */
+    public static Collection<DomainDescriptor> getDomainDescriptors(Container container)
+    {
+        return getDomainDescriptors(container, null, false);
+    }
+
+    public static Collection<DomainDescriptor> getDomainDescriptors(Container container, User user, boolean includeProjectAndShared)
+    {
+        if (container == null)
+            return Collections.emptyList();
+
+        if (includeProjectAndShared && user == null)
+            throw new IllegalArgumentException("Can't include data from other containers without a user to check permissions on");
+
+        Map<String, DomainDescriptor> dds = getCachedDomainDescriptors(container, user);
+
+        if (includeProjectAndShared)
+        {
+            dds = new LinkedHashMap<>(dds);
+            Container project = container.getProject();
+            if (project != null)
+            {
+                for (Map.Entry<String, DomainDescriptor> entry : getCachedDomainDescriptors(project, user).entrySet())
+                {
+                    dds.putIfAbsent(entry.getKey(), entry.getValue());
+                }
+            }
+
+            if (_sharedContainer.hasPermission(user, ReadPermission.class))
+            {
+                for (Map.Entry<String, DomainDescriptor> entry : getCachedDomainDescriptors(_sharedContainer, user).entrySet())
+                {
+                    dds.putIfAbsent(entry.getKey(), entry.getValue());
+                }
+            }
+        }
+
+        return unmodifiableCollection(dds.values());
+    }
+
+    @NotNull
+    private static Map<String, DomainDescriptor> getCachedDomainDescriptors(@NotNull Container c, @Nullable User user)
+    {
+        if (user != null && !c.hasPermission(user, ReadPermission.class))
+            return Collections.emptyMap();
+
+        String key = c.getId();
+        Map<String, DomainDescriptor> dds = domainDescByContainerCache.get(key);
+        if (dds != null)
+            return dds;
+
+        String sql = "SELECT * FROM " + getTinfoDomainDescriptor() + " WHERE Container = ?";
+
+        dds = new LinkedHashMap<>();
+        for (DomainDescriptor dd : new SqlSelector(getExpSchema(), sql, c).getArrayList(DomainDescriptor.class))
+        {
+            dds.putIfAbsent(dd.getDomainURI(), dd);
+        }
+
+        dds = unmodifiableMap(dds);
+        domainDescByContainerCache.put(key, dds);
+        return dds;
+    }
+
+    public static Pair<String, GUID> getURICacheKey(DomainDescriptor dd)
+    {
+        return getCacheKey(dd.getDomainURI(), dd.getContainer());
+    }
+
+
+    public static Pair<String, GUID> getCacheKey(PropertyDescriptor pd)
+    {
+        return getCacheKey(pd.getPropertyURI(), pd.getContainer());
+    }
+
+
+    public static Pair<String, GUID> getCacheKey(String uri, Container c)
+    {
+        Container proj = c.getProject();
+        GUID projId;
+
+        if (null == proj)
+            projId = c.getEntityId();
+        else
+            projId = proj.getEntityId();
+
+        return Pair.of(uri, projId);
+    }
+
+    //TODO: DbCache semantics. This loads the cache but does not fetch cause need to get them all together
+    public static List<PropertyDescriptor> getPropertiesForType(String typeURI, Container c)
+    {
+        List<Pair<String, Boolean>> propertyURIs = domainPropertiesCache.get(getCacheKey(typeURI, c));
+        if (propertyURIs != null)
+        {
+            List<PropertyDescriptor> result = new ArrayList<>(propertyURIs.size());
+            for (Pair<String, Boolean> propertyURI : propertyURIs)
+            {
+                PropertyDescriptor pd = propDescCache.get(getCacheKey(propertyURI.getKey(), c));
+                if (pd == null)
+                {
+                    return null;
+                }
+                // NOTE: cached descriptors may have differing values of isRequired() as that is a per-domain setting
+                // Descriptors returned from this method will have their required bit set as appropriate for this domain 
+
+                // Clone so nobody else messes up our copy
+                pd = pd.clone();
+                pd.setRequired(propertyURI.getValue().booleanValue());
+                result.add(pd);
+            }
+            return unmodifiableList(result);
+        }
+        return null;
+    }
+
+    public static void deleteType(String domainURI, Container c) throws DomainNotFoundException
+    {
+        if (null == domainURI)
+            return;
+
+        try (Transaction transaction = getExpSchema().getScope().ensureTransaction())
+        {
+            try
+
+            {
+                deleteObjectsOfType(domainURI, c);
+                deleteDomain(domainURI, c);
+            }
+            catch (DomainNotFoundException x)
+            {
+                // throw exception but do not kill enclosing transaction
+                transaction.commit();
+                throw x;
+            }
+
+            transaction.commit();
+        }
+    }
+
+    public static PropertyDescriptor insertOrUpdatePropertyDescriptor(PropertyDescriptor pd, DomainDescriptor dd, int sortOrder)
+            throws ChangePropertyDescriptorException
+    {
+        validatePropertyDescriptor(pd);
+        DbScope scope = getExpSchema().getScope();
+        try (Transaction transaction = scope.ensureTransaction())
+        {
+            DomainDescriptor dexist = ensureDomainDescriptor(dd);
+
+            if (!dexist.getContainer().equals(pd.getContainer())
+                    && !pd.getProject().equals(_sharedContainer))
+            {
+                // domain is defined in a different container.
+                //ToDO  define property in the domains container?  what security?
+                throw new ChangePropertyDescriptorException("Attempt to define property for a domain definition that exists in a different folder\n" +
+                        "domain folder = " + dexist.getContainer().getPath() + "\n" +
+                        "property folder = " + pd.getContainer().getPath());
+            }
+
+            PropertyDescriptor pexist = ensurePropertyDescriptor(pd);
+            pexist.setRequired(pd.isRequired());
+
+            ensurePropertyDomain(pexist, dexist, sortOrder);
+
+            transaction.commit();
+            return pexist;
+        }
+    }
+
+
+    static final String parameters = "propertyuri,name,description,rangeuri,concepturi,label," +
+            "format,container,project,lookupcontainer,lookupschema,lookupquery,defaultvaluetype,hidden," +
+            "mvenabled,importaliases,url,shownininsertview,showninupdateview,shownindetailsview,measure,dimension,scale," +
+            "sourceontology, conceptimportcolumn, conceptlabelcolumn, principalconceptcode," +
+            "recommendedvariable";
+    static final String[] parametersArray = parameters.split(",");
+    static final String insertSql;
+    static final String updateSql;
+
+    static
+    {
+        insertSql = "INSERT INTO exp.propertydescriptor (" + parameters + ")\nVALUES (?, ?, ?, ?, ?, ?, ?, ?, ?, ?, ?, ?, ?, ?, ?, ?, ?, ?, ?, ?, ?, ?, ?, ?, ?, ?, ?, ?, ?, ?, ?)";
+        StringBuilder sb = new StringBuilder("UPDATE exp.propertydescriptor SET");
+        String comma = " ";
+        for (String p : parametersArray)
+        {
+            sb.append(comma).append(p).append("=?");
+            comma = ",";
+        }
+        sb.append("\nWHERE propertyid=?");
+        updateSql = sb.toString();
+    }
+
+
+    public static void insertPropertyDescriptors(List<PropertyDescriptor> pds) throws SQLException
+    {
+        if (null == pds || 0 == pds.size())
+            return;
+        PreparedStatement stmt = getExpSchema().getScope().getConnection().prepareStatement(insertSql);
+        ObjectFactory<PropertyDescriptor> f = ObjectFactory.Registry.getFactory(PropertyDescriptor.class);
+        Map<String, Object> m = null;
+        for (PropertyDescriptor pd : pds)
+        {
+            m = f.toMap(pd, m);
+            for (int i = 0; i < parametersArray.length; i++)
+            {
+                String p = parametersArray[i];
+                Object o = m.get(p);
+                if (o == null)
+                    stmt.setNull(i + 1, Types.VARCHAR);
+                else if (o instanceof String)
+                    stmt.setString(i + 1, (String) o);
+                else if (o instanceof Integer)
+                    stmt.setInt(i + 1, ((Integer) o).intValue());
+                else if (o instanceof Container)
+                    stmt.setString(i + 1, ((Container) o).getId());
+                else if (o instanceof Boolean)
+                    stmt.setBoolean(i + 1, ((Boolean) o).booleanValue());
+                else
+                    assert false : o.getClass().getName();
+            }
+            stmt.addBatch();
+        }
+        stmt.executeBatch();
+    }
+
+
+    public static void updatePropertyDescriptors(List<PropertyDescriptor> pds) throws SQLException
+    {
+        if (null == pds || 0 == pds.size())
+            return;
+        PreparedStatement stmt = getExpSchema().getScope().getConnection().prepareStatement(updateSql);
+        ObjectFactory<PropertyDescriptor> f = ObjectFactory.Registry.getFactory(PropertyDescriptor.class);
+        Map<String, Object> m = null;
+        for (PropertyDescriptor pd : pds)
+        {
+            m = f.toMap(pd, m);
+            for (int i = 0; i < parametersArray.length; i++)
+            {
+                String p = parametersArray[i];
+                Object o = m.get(p);
+                if (o == null)
+                    stmt.setNull(i + 1, Types.VARCHAR);
+                else if (o instanceof String)
+                    stmt.setString(i + 1, (String) o);
+                else if (o instanceof Integer)
+                    stmt.setInt(i + 1, ((Integer) o).intValue());
+                else if (o instanceof Container)
+                    stmt.setString(i + 1, ((Container) o).getId());
+                else if (o instanceof Boolean)
+                    stmt.setBoolean(i + 1, ((Boolean) o).booleanValue());
+                else
+                    assert false : o.getClass().getName();
+            }
+            stmt.setInt(parametersArray.length + 1, pd.getPropertyId());
+            stmt.addBatch();
+        }
+        stmt.executeBatch();
+    }
+
+
+    public static PropertyDescriptor insertPropertyDescriptor(PropertyDescriptor pd) throws ChangePropertyDescriptorException
+    {
+        assert pd.getPropertyId() == 0;
+        validatePropertyDescriptor(pd);
+        pd = Table.insert(null, getTinfoPropertyDescriptor(), pd);
+        propDescCache.put(getCacheKey(pd), pd);
+        return pd;
+    }
+
+
+    //todo:  we automatically update a pd to the last  one in?
+    public static PropertyDescriptor updatePropertyDescriptor(PropertyDescriptor pd)
+    {
+        assert pd.getPropertyId() != 0;
+        pd = Table.update(null, getTinfoPropertyDescriptor(), pd, pd.getPropertyId());
+        propDescCache.put(getCacheKey(pd), pd);
+        // It's possible that the propertyURI has changed, thus breaking our reference
+        domainPropertiesCache.clear();
+        return pd;
+    }
+
+
+    public static ObjectProperty updateObjectProperty(User user, Container container, PropertyDescriptor pd, String lsid, Object value, @Nullable ExpObject expObject) throws ValidationException
+    {
+        ObjectProperty oprop;
+        try (DbScope.Transaction transaction = ExperimentService.get().ensureTransaction())
+        {
+            OntologyManager.deleteProperty(lsid, pd.getPropertyURI(), container, pd.getContainer());
+
+            oprop = new ObjectProperty(lsid, container, pd, value);
+            if (value != null)
+            {
+                oprop.setPropertyId(pd.getPropertyId());
+                OntologyManager.insertProperties(container, expObject == null ? lsid : expObject.getLSID(), oprop);
+            }
+            else
+            {
+                // We still need to validate blanks
+                List<ValidationError> errors = new ArrayList<>();
+                OntologyManager.validateProperty(PropertyService.get().getPropertyValidators(pd), pd, oprop, errors, new ValidatorContext(pd.getContainer(), user));
+                if (!errors.isEmpty())
+                    throw new ValidationException(errors);
+            }
+            transaction.commit();
+        }
+        return oprop;
+    }
+
+    public static void clearCaches()
+    {
+        ExperimentService.get().clearCaches();
+        domainDescByURICache.clear();
+        domainDescByIDCache.clear();
+        domainPropertiesCache.clear();
+        propDescCache.clear();
+        mapCache.clear();
+        objectIdCache.clear();
+        domainDescByContainerCache.clear();
+    }
+
+    public static void clearPropertyCache(String parentObjectURI)
+    {
+        mapCache.remove(parentObjectURI);
+    }
+
+
+    public static void clearPropertyCache()
+    {
+        mapCache.clear();
+    }
+
+    public static class ImportPropertyDescriptor
+    {
+        public final String domainName;
+        public final String domainURI;
+        public final PropertyDescriptor pd;
+        public final List<? extends IPropertyValidator> validators;
+        public final List<ConditionalFormat> formats;
+        public final String defaultValue;
+
+        private ImportPropertyDescriptor(String domainName, String domainURI, PropertyDescriptor pd, @Nullable List<? extends IPropertyValidator> validators, @Nullable List<ConditionalFormat> formats, String defaultValue)
+        {
+            this.domainName = domainName;
+            this.domainURI = domainURI;
+            this.pd = pd;
+            this.validators = null != validators ? validators : Collections.emptyList();
+            this.formats = null != formats ? formats : Collections.emptyList();
+            this.defaultValue = defaultValue;
+        }
+    }
+
+
+    public static class ImportPropertyDescriptorsList
+    {
+        public final ArrayList<ImportPropertyDescriptor> properties = new ArrayList<>();
+
+        void add(String domainName, String domainURI, PropertyDescriptor pd, @Nullable List<? extends IPropertyValidator> validators, @Nullable List<ConditionalFormat> formats, String defaultValue)
+        {
+            properties.add(new ImportPropertyDescriptor(domainName, domainURI, pd, validators, formats, defaultValue));
+        }
+    }
+
+    /**
+     * Updates an existing domain property with an import property descriptor generated
+     * by _propertyDescriptorFromRowMap below. Properties we don't set are explicitly
+     * called out
+     */
+    public static void updateDomainPropertyFromDescriptor(DomainProperty p, PropertyDescriptor pd)
+    {
+        // don't setName
+        p.setPropertyURI(pd.getPropertyURI());
+        p.setLabel(pd.getLabel());
+        p.setConceptURI(pd.getConceptURI());
+        p.setRangeURI(pd.getRangeURI());
+        // don't setContainer
+        p.setDescription(pd.getDescription());
+        p.setURL((pd.getURL() != null) ? pd.getURL().toString() : null);
+        p.setImportAliasSet(ColumnRenderPropertiesImpl.convertToSet(pd.getImportAliases()));
+        p.setRequired(pd.isRequired());
+        p.setHidden(pd.isHidden());
+        p.setShownInInsertView(pd.isShownInInsertView());
+        p.setShownInUpdateView(pd.isShownInUpdateView());
+        p.setShownInDetailsView(pd.isShownInDetailsView());
+        p.setDimension(pd.isDimension());
+        p.setMeasure(pd.isMeasure());
+        p.setRecommendedVariable(pd.isRecommendedVariable());
+        p.setDefaultScale(pd.getDefaultScale());
+        p.setScale(pd.getScale());
+        p.setFormat(pd.getFormat());
+        p.setMvEnabled(pd.isMvEnabled());
+
+        Lookup lookup = new Lookup();
+        lookup.setQueryName(pd.getLookupQuery());
+        lookup.setSchemaName(pd.getLookupSchema());
+        String lookupContainerId = pd.getLookupContainer();
+        if (lookupContainerId != null)
+        {
+            Container container = ContainerManager.getForId(lookupContainerId);
+            if (container == null)
+                lookup = null;
+            else
+                lookup.setContainer(container);
+        }
+        p.setLookup(lookup);
+        p.setFacetingBehavior(pd.getFacetingBehaviorType());
+        p.setPhi(pd.getPHI());
+        p.setRedactedText(pd.getRedactedText());
+        p.setExcludeFromShifting(pd.isExcludeFromShifting());
+        p.setDefaultValueTypeEnum(pd.getDefaultValueTypeEnum());
+    }
+
+    @TestWhen(TestWhen.When.BVT)
+    @TestTimeout(120)
+    public static class TestCase extends Assert
+    {
+        @Test
+        public void testSchema()
+        {
+            assertNotNull(getExpSchema());
+            assertNotNull(getTinfoPropertyDescriptor());
+            assertNotNull(ExperimentService.get().getTinfoSampleType());
+
+            assertEquals(9, getTinfoPropertyDescriptor().getColumns("PropertyId,PropertyURI,RangeURI,Name,Description,SourceOntology,ConceptImportColumn,ConceptLabelColumn,PrincipalConceptCode").size());
+            assertEquals(4, getTinfoObject().getColumns("ObjectId,ObjectURI,Container,OwnerObjectId").size());
+            assertEquals(11, getTinfoObjectPropertiesView().getColumns("ObjectId,ObjectURI,Container,OwnerObjectId,Name,PropertyURI,RangeURI,TypeTag,StringValue,DateTimeValue,FloatValue").size());
+            assertEquals(10, ExperimentService.get().getTinfoSampleType().getColumns("RowId,Name,LSID,MaterialLSIDPrefix,Description,Created,CreatedBy,Modified,ModifiedBy,Container").size());
+        }
+
+
+        @Test
+        public void testBasicPropertiesObject() throws ValidationException
+        {
+            Container c = ContainerManager.ensureContainer("/_ontologyManagerTest");
+            String parentObjectLsid = new Lsid("Junit", "OntologyManager", "parent").toString();
+            String childObjectLsid = new Lsid("Junit", "OntologyManager", "child").toString();
+
+            //First delete in case test case failed before
+            deleteOntologyObjects(c, parentObjectLsid);
+            assertNull(getOntologyObject(c, parentObjectLsid));
+            assertNull(getOntologyObject(c, childObjectLsid));
+            ensureObject(c, childObjectLsid, parentObjectLsid);
+            OntologyObject oParent = getOntologyObject(c, parentObjectLsid);
+            assertNotNull(oParent);
+            OntologyObject oChild = getOntologyObject(c, childObjectLsid);
+            assertNotNull(oChild);
+            assertNull(oParent.getOwnerObjectId());
+            assertEquals(oChild.getContainer(), c);
+            assertEquals(oParent.getContainer(), c);
+
+            String strProp = new Lsid("Junit", "OntologyManager", "stringProp").toString();
+            insertProperties(c, parentObjectLsid, new ObjectProperty(childObjectLsid, c, strProp, "The String"));
+
+            String intProp = new Lsid("Junit", "OntologyManager", "intProp").toString();
+            insertProperties(c, parentObjectLsid, new ObjectProperty(childObjectLsid, c, intProp, 5));
+
+            String longProp = new Lsid("Junit", "OntologyManager", "longProp").toString();
+            insertProperties(c, parentObjectLsid, new ObjectProperty(childObjectLsid, c, longProp, 6L));
+
+            Calendar cal = Calendar.getInstance();
+            cal.set(Calendar.MILLISECOND, 0);
+            String dateProp = new Lsid("Junit", "OntologyManager", "dateProp").toString();
+            insertProperties(c, parentObjectLsid, new ObjectProperty(childObjectLsid, c, dateProp, cal.getTime()));
+
+            Map m = getProperties(c, oChild.getObjectURI());
+            assertNotNull(m);
+            assertEquals(m.size(), 4);
+            assertEquals(m.get(strProp), "The String");
+            assertEquals(m.get(intProp), 5);
+            assertEquals(m.get(longProp), 6L);
+            assertEquals(m.get(dateProp), cal.getTime());
+
+
+            deleteOntologyObjects(c, parentObjectLsid);
+            assertNull(getOntologyObject(c, parentObjectLsid));
+            assertNull(getOntologyObject(c, childObjectLsid));
+
+            m = getProperties(c, oChild.getObjectURI());
+            assertTrue(null == m || m.size() == 0);
+        }
+
+        @Test
+        public void testContainerDelete() throws ValidationException
+        {
+            Container c = ContainerManager.ensureContainer("/_ontologyManagerTest");
+            //Clean up last time's mess
+            deleteAllObjects(c, TestContext.get().getUser());
+            assertEquals(0L, getObjectCount(c));
+
+            String ownerObjectLsid = new Lsid("Junit", "OntologyManager", "parent").toString();
+            String childObjectLsid = new Lsid("Junit", "OntologyManager", "child").toString();
+
+            ensureObject(c, childObjectLsid, ownerObjectLsid);
+            OntologyObject oParent = getOntologyObject(c, ownerObjectLsid);
+            assertNotNull(oParent);
+            OntologyObject oChild = getOntologyObject(c, childObjectLsid);
+            assertNotNull(oChild);
+
+            String strProp = new Lsid("Junit", "OntologyManager", "stringProp").toString();
+            insertProperties(c, ownerObjectLsid, new ObjectProperty(childObjectLsid, c, strProp, "The String"));
+
+            String intProp = new Lsid("Junit", "OntologyManager", "intProp").toString();
+            insertProperties(c, ownerObjectLsid, new ObjectProperty(childObjectLsid, c, intProp, 5));
+
+            Calendar cal = Calendar.getInstance();
+            cal.set(Calendar.MILLISECOND, 0);
+            String dateProp = new Lsid("Junit", "OntologyManager", "dateProp").toString();
+            insertProperties(c, ownerObjectLsid, new ObjectProperty(childObjectLsid, c, dateProp, cal.getTime()));
+
+            deleteAllObjects(c, TestContext.get().getUser());
+            assertEquals(0L, getObjectCount(c));
+            assertTrue(ContainerManager.delete(c, TestContext.get().getUser()));
+        }
+
+        private void defineCrossFolderProperties(Container fldr1a, Container fldr1b) throws SQLException
+        {
+            try
+            {
+                String fa = fldr1a.getPath();
+                String fb = fldr1b.getPath();
+
+                //object, prop descriptor in folder being moved
+                String objP1Fa = new Lsid("OntologyObject", "JUnit", fa.replace('/', '.')).toString();
+                ensureObject(fldr1a, objP1Fa);
+                String propP1Fa = fa + "PD1";
+                PropertyDescriptor pd1Fa = ensurePropertyDescriptor(propP1Fa, PropertyType.STRING, "PropertyDescriptor 1" + fa, fldr1a);
+                insertProperties(fldr1a, null, new ObjectProperty(objP1Fa, fldr1a, propP1Fa, "same fldr"));
+
+                //object in folder not moving, prop desc in folder moving
+                String objP2Fb = new Lsid("OntologyObject", "JUnit", fb.replace('/', '.')).toString();
+                ensureObject(fldr1b, objP2Fb);
+                insertProperties(fldr1b, null, new ObjectProperty(objP2Fb, fldr1b, propP1Fa, "object in folder not moving, prop desc in folder moving"));
+
+                //object in folder moving, prop desc in folder not moving
+                String propP2Fb = fb + "PD1";
+                ensurePropertyDescriptor(propP2Fb, PropertyType.STRING, "PropertyDescriptor 1" + fb, fldr1b);
+                insertProperties(fldr1a, null, new ObjectProperty(objP1Fa, fldr1a, propP2Fb, "object in folder moving, prop desc in folder not moving"));
+
+                // third prop desc in folder that is moving;  shares domain with first prop desc
+                String propP1Fa3 = fa + "PD3";
+                PropertyDescriptor pd1Fa3 = ensurePropertyDescriptor(propP1Fa3, PropertyType.STRING, "PropertyDescriptor 3" + fa, fldr1a);
+                String domP1Fa = fa + "DD1";
+                DomainDescriptor dd1 = ensureDomainDescriptor(domP1Fa, "DomDesc 1" + fa, fldr1a);
+                ensurePropertyDomain(pd1Fa, dd1);
+                ensurePropertyDomain(pd1Fa3, dd1);
+
+                //second domain desc in folder that is moving
+                // second prop desc in folder moving, belongs to 2nd domain
+                String propP1Fa2 = fa + "PD2";
+                PropertyDescriptor pd1Fa2 = ensurePropertyDescriptor(propP1Fa2, PropertyType.STRING, "PropertyDescriptor 2" + fa, fldr1a);
+                String domP1Fa2 = fa + "DD2";
+                DomainDescriptor dd2 = ensureDomainDescriptor(domP1Fa2, "DomDesc 2" + fa, fldr1a);
+                ensurePropertyDomain(pd1Fa2, dd2);
+            }
+            catch (ValidationException ve)
+            {
+                throw new SQLException(ve.getMessage());
+            }
+        }
+
+        @Test
+        public void testContainerMove() throws Exception
+        {
+            deleteMoveTestContainers();
+
+            Container proj1 = ContainerManager.ensureContainer("/_ontMgrTestP1");
+            Container proj2 = ContainerManager.ensureContainer("/_ontMgrTestP2");
+            doMoveTest(proj1, proj2);
+            deleteMoveTestContainers();
+
+            proj1 = ContainerManager.ensureContainer("/");
+            proj2 = ContainerManager.ensureContainer("/_ontMgrTestP2");
+            doMoveTest(proj1, proj2);
+            deleteMoveTestContainers();
+
+            proj1 = ContainerManager.ensureContainer("/_ontMgrTestP1");
+            proj2 = ContainerManager.ensureContainer("/");
+            doMoveTest(proj1, proj2);
+            deleteMoveTestContainers();
+
+        }
+
+        private void doMoveTest(Container proj1, Container proj2) throws Exception
+        {
+            String p1Path = proj1.getPath() + "/";
+            String p2Path = proj2.getPath() + "/";
+            if (p1Path.equals("//")) p1Path = "/_ontMgrDemotePromote";
+            if (p2Path.equals("//")) p2Path = "/_ontMgrDemotePromote";
+
+            Container fldr1a = ContainerManager.ensureContainer(p1Path + "Fa");
+            Container fldr1b = ContainerManager.ensureContainer(p1Path + "Fb");
+            ContainerManager.ensureContainer(p2Path + "Fc");
+            Container fldr1aa = ContainerManager.ensureContainer(p1Path + "Fa/Faa");
+            Container fldr1aaa = ContainerManager.ensureContainer(p1Path + "Fa/Faa/Faaa");
+
+            defineCrossFolderProperties(fldr1a, fldr1b);
+            //defineCrossFolderProperties(fldr1a, fldr2c);
+            defineCrossFolderProperties(fldr1aa, fldr1b);
+            defineCrossFolderProperties(fldr1aaa, fldr1b);
+
+            fldr1a.getProject().getPath();
+            String f = fldr1a.getPath();
+            String propId = f + "PD1";
+            assertNull(getPropertyDescriptor(propId, proj2));
+            ContainerManager.move(fldr1a, proj2, TestContext.get().getUser());
+
+            // if demoting a folder
+            if (proj1.isRoot())
+            {
+                assertNotNull(getPropertyDescriptor(propId, proj2));
+
+                propId = f + "PD2";
+                assertNotNull(getPropertyDescriptor(propId, proj2));
+
+                propId = f + "PD3";
+                assertNotNull(getPropertyDescriptor(propId, proj2));
+
+                String domId = f + "DD1";
+                assertNotNull(getDomainDescriptor(domId, proj2));
+
+                domId = f + "DD2";
+                assertNotNull(getDomainDescriptor(domId, proj2));
+            }
+            // if promoting a folder,
+            else if (proj2.isRoot())
+            {
+                assertNotNull(getPropertyDescriptor(propId, proj1));
+
+                propId = f + "PD2";
+                assertNull(getPropertyDescriptor(propId, proj1));
+
+                propId = f + "PD3";
+                assertNotNull(getPropertyDescriptor(propId, proj1));
+
+                String domId = f + "DD1";
+                assertNotNull(getDomainDescriptor(domId, proj1));
+
+                domId = f + "DD2";
+                assertNull(getDomainDescriptor(domId, proj1));
+            }
+            else
+            {
+                assertNotNull(getPropertyDescriptor(propId, proj1));
+                assertNotNull(getPropertyDescriptor(propId, proj2));
+
+                propId = f + "PD2";
+                assertNull(getPropertyDescriptor(propId, proj1));
+                assertNotNull(getPropertyDescriptor(propId, proj2));
+
+                propId = f + "PD3";
+                assertNotNull(getPropertyDescriptor(propId, proj1));
+                assertNotNull(getPropertyDescriptor(propId, proj2));
+
+                String domId = f + "DD1";
+                assertNotNull(getDomainDescriptor(domId, proj1));
+                assertNotNull(getDomainDescriptor(domId, proj2));
+
+                domId = f + "DD2";
+                assertNull(getDomainDescriptor(domId, proj1));
+                assertNotNull(getDomainDescriptor(domId, proj2));
+            }
+        }
+
+        @Test
+        public void testDeleteFoldersWithSharedProps() throws SQLException
+        {
+            deleteMoveTestContainers();
+
+            Container proj1 = ContainerManager.ensureContainer("/_ontMgrTestP1");
+            String p1Path = proj1.getPath() + "/";
+
+            Container fldr1a = ContainerManager.ensureContainer(p1Path + "Fa");
+            Container fldr1b = ContainerManager.ensureContainer(p1Path + "Fb");
+            Container fldr1aa = ContainerManager.ensureContainer(p1Path + "Fa/Faa");
+            Container fldr1aaa = ContainerManager.ensureContainer(p1Path + "Fa/Faa/Faaa");
+
+            defineCrossFolderProperties(fldr1a, fldr1b);
+            defineCrossFolderProperties(fldr1aa, fldr1b);
+            defineCrossFolderProperties(fldr1aaa, fldr1b);
+
+            deleteContainers(TestContext.get().getUser(), "/_ontMgrTestP1/Fb",
+                    "/_ontMgrTestP1/Fa/Faa/Faaa", "/_ontMgrTestP1/Fa/Faa", "/_ontMgrTestP1/Fa", "/_ontMgrTestP1");
+        }
+
+        private void deleteMoveTestContainers()
+        {
+            deleteContainers(TestContext.get().getUser(),
+                    "/_ontMgrTestP2/Fc", "/_ontMgrTestP1/Fb",
+                    "/_ontMgrTestP1/Fa/Faa/Faaa", "/_ontMgrTestP2/Fa/Faa/Faaa",
+                    "/_ontMgrTestP1/Fa/Faa", "/_ontMgrTestP2/Fa/Faa",
+                    "/_ontMgrTestP1/Fa", "/_ontMgrTestP2/Fa",
+                    "/_ontMgrTestP2/_ontMgrDemotePromoteFa/Faa/Faaa", "/_ontMgrTestP2/_ontMgrDemotePromoteFa/Faa", "/_ontMgrTestP2/_ontMgrDemotePromoteFa",
+                    "/_ontMgrTestP2", "/_ontMgrTestP1",
+                    "/_ontMgrDemotePromoteFc", "/_ontMgrDemotePromoteFb", "/_ontMgrDemotePromoteFa/Faa/Faaa", "/_ontMgrDemotePromoteFa/Faa", "/_ontMgrDemotePromoteFa",
+                    "/Fa/Faa/Faaa", "/Fa/Faa", "/Fa"
+            );
+        }
+
+        private void deleteContainers(User user, String... paths)
+        {
+            for (String path : paths)
+                deleteContainerIfExists(user, path);
+
+            for (String path : paths)
+                assertNull("Container " + path + " was not deleted", ContainerManager.getForPath(path));
+        }
+
+        private void deleteContainerIfExists(User user, String path)
+        {
+            Container c = ContainerManager.getForPath(path);
+
+            if (null != c)
+                assertTrue(ContainerManager.delete(c, user));
+        }
+
+        @Test
+        public void testTransactions() throws SQLException
+        {
+            try
+            {
+                Container c = ContainerManager.ensureContainer("/_ontologyManagerTest");
+                //Clean up last time's mess
+                deleteAllObjects(c, TestContext.get().getUser());
+                assertEquals(0L, getObjectCount(c));
+
+                String ownerObjectLsid = new Lsid("Junit", "OntologyManager", "parent").toString();
+                String childObjectLsid = new Lsid("Junit", "OntologyManager", "child").toString();
+
+                //Create objects in a transaction & make sure they are all gone.
+                OntologyObject oParent;
+                OntologyObject oChild;
+                String strProp;
+                String intProp;
+
+                try (Transaction ignored = getExpSchema().getScope().beginTransaction())
+                {
+                    ensureObject(c, childObjectLsid, ownerObjectLsid);
+                    oParent = getOntologyObject(c, ownerObjectLsid);
+                    assertNotNull(oParent);
+                    oChild = getOntologyObject(c, childObjectLsid);
+                    assertNotNull(oChild);
+
+                    strProp = new Lsid("Junit", "OntologyManager", "stringProp").toString();
+                    insertProperties(c, ownerObjectLsid, new ObjectProperty(childObjectLsid, c, strProp, "The String"));
+
+                    intProp = new Lsid("Junit", "OntologyManager", "intProp").toString();
+                    insertProperties(c, ownerObjectLsid, new ObjectProperty(childObjectLsid, c, intProp, 5));
+                }
+
+                assertEquals(0L, getObjectCount(c));
+                oParent = getOntologyObject(c, ownerObjectLsid);
+                assertNull(oParent);
+
+                ensureObject(c, childObjectLsid, ownerObjectLsid);
+                oParent = getOntologyObject(c, ownerObjectLsid);
+                assertNotNull(oParent);
+                oChild = getOntologyObject(c, childObjectLsid);
+                assertNotNull(oChild);
+
+                strProp = new Lsid("Junit", "OntologyManager", "stringProp").toString();
+                insertProperties(c, ownerObjectLsid, new ObjectProperty(childObjectLsid, c, strProp, "The String"));
+
+                //Rollback transaction for one new property
+                try (Transaction ignored = getExpSchema().getScope().beginTransaction())
+                {
+                    intProp = new Lsid("Junit", "OntologyManager", "intProp").toString();
+                    insertProperties(c, ownerObjectLsid, new ObjectProperty(childObjectLsid, c, intProp, 5));
+                }
+
+                oChild = getOntologyObject(c, childObjectLsid);
+                assertNotNull(oChild);
+                Map<String, Object> m = getProperties(c, childObjectLsid);
+                assertNotNull(m.get(strProp));
+                assertNull(m.get(intProp));
+
+                try (Transaction transaction = getExpSchema().getScope().beginTransaction())
+                {
+                    intProp = new Lsid("Junit", "OntologyManager", "intProp").toString();
+                    insertProperties(c, ownerObjectLsid, new ObjectProperty(childObjectLsid, c, intProp, 5));
+                    transaction.commit();
+                }
+
+                m = getProperties(c, childObjectLsid);
+                assertNotNull(m.get(strProp));
+                assertNotNull(m.get(intProp));
+
+                deleteAllObjects(c, TestContext.get().getUser());
+                assertEquals(0L, getObjectCount(c));
+                assertTrue(ContainerManager.delete(c, TestContext.get().getUser()));
+            }
+            catch (ValidationException ve)
+            {
+                throw new SQLException(ve.getMessage());
+            }
+        }
+
+        @Test
+        public void testDomains() throws Exception
+        {
+            Container c = ContainerManager.ensureContainer("/_ontologyManagerTest");
+            //Clean up last time's mess
+            deleteAllObjects(c, TestContext.get().getUser());
+            assertEquals(0L, getObjectCount(c));
+            String ownerObjectLsid = new Lsid("Junit", "OntologyManager", "parent").toString();
+            String childObjectLsid = new Lsid("Junit", "OntologyManager", "child").toString();
+            String child2ObjectLsid = new Lsid("Junit", "OntologyManager", "child2").toString();
+
+            ensureObject(c, childObjectLsid, ownerObjectLsid);
+            OntologyObject oParent = getOntologyObject(c, ownerObjectLsid);
+            assertNotNull(oParent);
+            OntologyObject oChild = getOntologyObject(c, childObjectLsid);
+            assertNotNull(oChild);
+
+            String domURIa = new Lsid("Junit", "DD", "Domain1").toString();
+            String strPropURI = new Lsid("Junit", "PD", "Domain1.stringProp").toString();
+            String intPropURI = new Lsid("Junit", "PD", "Domain1.intProp").toString();
+            String longPropURI = new Lsid("Junit", "PD", "Domain1.longProp").toString();
+
+            DomainDescriptor dd = ensureDomainDescriptor(domURIa, "Domain1", c);
+            assertNotNull(dd);
+
+            PropertyDescriptor pdStr = new PropertyDescriptor();
+            pdStr.setPropertyURI(strPropURI);
+            pdStr.setRangeURI(PropertyType.STRING.getTypeUri());
+            pdStr.setContainer(c);
+            pdStr.setName("Domain1.stringProp");
+
+            pdStr = ensurePropertyDescriptor(pdStr);
+            assertNotNull(pdStr);
+
+            PropertyDescriptor pdInt = ensurePropertyDescriptor(intPropURI, PropertyType.INTEGER, "Domain1.intProp", c);
+            PropertyDescriptor pdLong = ensurePropertyDescriptor(longPropURI, PropertyType.BIGINT, "Domain1.longProp", c);
+
+            ensurePropertyDomain(pdStr, dd);
+            ensurePropertyDomain(pdInt, dd);
+            ensurePropertyDomain(pdLong, dd);
+
+            List<PropertyDescriptor> pds = getPropertiesForType(domURIa, c);
+            assertEquals(3, pds.size());
+            Map<String, PropertyDescriptor> mPds = new HashMap<>();
+            for (PropertyDescriptor pd1 : pds)
+                mPds.put(pd1.getPropertyURI(), pd1);
+
+            assertTrue(mPds.containsKey(strPropURI));
+            assertTrue(mPds.containsKey(intPropURI));
+            assertTrue(mPds.containsKey(longPropURI));
+
+            ObjectProperty strProp = new ObjectProperty(childObjectLsid, c, strPropURI, "String value");
+            ObjectProperty intProp = new ObjectProperty(childObjectLsid, c, intPropURI, 42);
+            ObjectProperty longProp = new ObjectProperty(childObjectLsid, c, longPropURI, 52L);
+            insertProperties(c, ownerObjectLsid, strProp);
+            insertProperties(c, ownerObjectLsid, intProp);
+            insertProperties(c, ownerObjectLsid, longProp);
+
+            Map m = getProperties(c, oChild.getObjectURI());
+            assertNotNull(m);
+            assertEquals(m.size(), 3);
+            assertEquals(m.get(strPropURI), "String value");
+            assertEquals(m.get(intPropURI), 42);
+            assertEquals(m.get(longPropURI), 52L);
+
+
+            // test insertTabDelimited
+            List<Map<String, Object>> rows = List.of(
+                    Map.of("lsid", child2ObjectLsid,
+                            strPropURI, "Second value",
+                            intPropURI, 62,
+                            longPropURI, 72L)
+            );
+            ImportHelper helper = new ImportHelper()
+            {
+                @Override
+                public String beforeImportObject(Map<String, Object> map) throws SQLException
+                {
+                    return (String)map.get("lsid");
+                }
+
+                @Override
+                public void afterBatchInsert(int currentRow) throws SQLException { }
+
+                @Override
+                public void updateStatistics(int currentRow) throws SQLException { }
+            };
+            try (Transaction tx = getExpSchema().getScope().ensureTransaction())
+            {
+                insertTabDelimited(c, TestContext.get().getUser(), oParent.getObjectId(), helper, pds, rows, false);
+                tx.commit();
+            }
+
+            m = getProperties(c, child2ObjectLsid);
+            assertNotNull(m);
+            assertEquals(m.size(), 3);
+            assertEquals(m.get(strPropURI), "Second value");
+            assertEquals(m.get(intPropURI), 62);
+            assertEquals(m.get(longPropURI), 72L);
+
+
+            deleteType(domURIa, c);
+            assertEquals(0L, getObjectCount(c));
+            assertTrue(ContainerManager.delete(c, TestContext.get().getUser()));
+        }
+    }
+
+
+    private static long getObjectCount(Container c)
+    {
+        return new TableSelector(getTinfoObject(), SimpleFilter.createContainerFilter(c), null).getRowCount();
+    }
+
+
+    /**
+     * v.first value IN/OUT parameter
+     * v.second mvIndicator OUT parameter
+     */
+    public static void convertValuePair(PropertyDescriptor pd, PropertyType pt, Pair<Object, String> v)
+    {
+        if (v.first == null)
+            return;
+
+        // Handle field-level QC
+        if (v.first instanceof MvFieldWrapper)
+        {
+            MvFieldWrapper mvWrapper = (MvFieldWrapper) v.first;
+            v.second = mvWrapper.getMvIndicator();
+            v.first = mvWrapper.getValue();
+        }
+        else if (pd.isMvEnabled())
+        {
+            // Not all callers will have wrapped an MV value if there isn't also
+            // a real value
+            if (MvUtil.isMvIndicator(v.first.toString(), pd.getContainer()))
+            {
+                v.second = v.first.toString();
+                v.first = null;
+            }
+        }
+
+        if (null != v.first && null != pt)
+            v.first = pt.convert(v.first);
+    }
+
+
+    public static class PropertyRow
+    {
+        protected int objectId;
+        protected int propertyId;
+        protected char typeTag;
+        protected Double floatValue;
+        protected String stringValue;
+        protected Date dateTimeValue;
+        protected String mvIndicator;
+
+        public PropertyRow()
+        {
+        }
+
+        public PropertyRow(int objectId, PropertyDescriptor pd, Object value, PropertyType pt)
+        {
+            this.objectId = objectId;
+            this.propertyId = pd.getPropertyId();
+            this.typeTag = pt.getStorageType();
+
+            Pair<Object, String> p = new Pair<>(value, null);
+            convertValuePair(pd, pt, p);
+            mvIndicator = p.second;
+
+            switch (pt)
+            {
+                case STRING:
+                case MULTI_LINE:
+                case ATTACHMENT:
+                case FILE_LINK:
+                case RESOURCE:
+                    this.stringValue = (String) p.first;
+                    break;
+                case DATE:
+                    // remove time portion of the java.util.Date
+                    this.dateTimeValue = new java.sql.Date( ((java.util.Date) p.first).getTime() );
+                    break;
+                case TIME:
+                    // remove date portion of the java.util.Date
+                    this.dateTimeValue = new java.sql.Time( ((java.util.Date) p.first).getTime() );
+                    break;
+                case DATE_TIME:
+                    this.dateTimeValue = (java.util.Date) p.first;
+                    break;
+                case BIGINT:
+                case INTEGER:
+                case DOUBLE:
+                case DECIMAL:
+                case FLOAT:
+                    Number n = (Number) p.first;
+                    if (null != n)
+                        this.floatValue = n.doubleValue();
+                    break;
+                case BOOLEAN:
+                    Boolean b = (Boolean) p.first;
+                    this.floatValue = b == Boolean.TRUE ? 1.0 : 0.0;
+                    break;
+                default:
+                    throw new IllegalArgumentException("Unknown property type '" + pt + "' for property: " + pd.toString());
+            }
+        }
+
+        public int getObjectId()
+        {
+            return objectId;
+        }
+
+        public void setObjectId(int objectId)
+        {
+            this.objectId = objectId;
+        }
+
+        public int getPropertyId()
+        {
+            return propertyId;
+        }
+
+        public void setPropertyId(int propertyId)
+        {
+            this.propertyId = propertyId;
+        }
+
+        public char getTypeTag()
+        {
+            return typeTag;
+        }
+
+        public void setTypeTag(char typeTag)
+        {
+            this.typeTag = typeTag;
+        }
+
+        public Double getFloatValue()
+        {
+            return floatValue;
+        }
+
+        public Boolean getBooleanValue()
+        {
+            if (floatValue == null)
+            {
+                return null;
+            }
+            return floatValue.doubleValue() == 1.0;
+        }
+
+        public void setFloatValue(Double floatValue)
+        {
+            this.floatValue = floatValue;
+        }
+
+        public String getStringValue()
+        {
+            return stringValue;
+        }
+
+        public void setStringValue(String stringValue)
+        {
+            this.stringValue = stringValue;
+        }
+
+        public Date getDateTimeValue()
+        {
+            return dateTimeValue;
+        }
+
+        public void setDateTimeValue(Date dateTimeValue)
+        {
+            this.dateTimeValue = dateTimeValue;
+        }
+
+        public String getMvIndicator()
+        {
+            return mvIndicator;
+        }
+
+        public void setMvIndicator(String mvIndicator)
+        {
+            this.mvIndicator = mvIndicator;
+        }
+
+        public Object getObjectValue()
+        {
+            return stringValue != null ? stringValue : floatValue != null ? floatValue : dateTimeValue;
+        }
+
+        @Override
+        public String toString()
+        {
+            StringBuilder sb = new StringBuilder();
+            sb.append("PropertyRow: ");
+
+            sb.append("objectId=").append(objectId);
+            sb.append(", propertyId=").append(propertyId);
+            sb.append(", value=");
+
+            if (stringValue != null)
+                sb.append(stringValue);
+            else if (floatValue != null)
+                sb.append(floatValue);
+            else if (dateTimeValue != null)
+                sb.append(dateTimeValue);
+            else
+                sb.append("null");
+
+            if (mvIndicator != null)
+                sb.append(", mvIndicator=").append(mvIndicator);
+
+            return sb.toString();
+        }
+    }
+
+    public static DbSchema getExpSchema()
+    {
+        return DbSchema.get("exp", DbSchemaType.Module);
+    }
+
+    public static SqlDialect getSqlDialect()
+    {
+        return getExpSchema().getSqlDialect();
+    }
+
+    public static TableInfo getTinfoPropertyDomain()
+    {
+        return getExpSchema().getTable("PropertyDomain");
+    }
+
+    public static TableInfo getTinfoObject()
+    {
+        return getExpSchema().getTable("Object");
+    }
+
+    public static TableInfo getTinfoObjectProperty()
+    {
+        return getExpSchema().getTable("ObjectProperty");
+    }
+
+    public static TableInfo getTinfoPropertyDescriptor()
+    {
+        return getExpSchema().getTable("PropertyDescriptor");
+    }
+
+    public static TableInfo getTinfoDomainDescriptor()
+    {
+        return getExpSchema().getTable("DomainDescriptor");
+    }
+
+    public static TableInfo getTinfoObjectPropertiesView()
+    {
+        return getExpSchema().getTable("ObjectPropertiesView");
+    }
+
+    public static String doProjectColumnCheck(boolean bFix)
+    {
+        StringBuilder msgBuffer = new StringBuilder();
+        String descriptorTable = getTinfoPropertyDescriptor().toString();
+        String uriColumn = "PropertyURI";
+        String idColumn = "PropertyID";
+        doProjectColumnCheck(descriptorTable, uriColumn, idColumn, msgBuffer, bFix);
+
+        descriptorTable = getTinfoDomainDescriptor().toString();
+        uriColumn = "DomainURI";
+        idColumn = "DomainID";
+        doProjectColumnCheck(descriptorTable, uriColumn, idColumn, msgBuffer, bFix);
+
+        return msgBuffer.toString();
+    }
+
+    private static void doProjectColumnCheck(final String descriptorTable, final String uriColumn, final String idColumn, final StringBuilder msgBuilder, final boolean bFix)
+    {
+        // get all unique combos of Container, project
+
+        String sql = "SELECT Container, Project FROM " + descriptorTable + " GROUP BY Container, Project";
+
+        new SqlSelector(getExpSchema(), sql).forEach(rs -> {
+            String containerId = rs.getString("Container");
+            String projectId = rs.getString("Project");
+            Container container = ContainerManager.getForId(containerId);
+            if (null == container)
+                return;  // should be handled by container check
+            String newProjectId = container.getProject() == null ? container.getId() : container.getProject().getId();
+            if (!projectId.equals(newProjectId))
+            {
+                if (bFix)
+                {
+                    fixProjectColumn(descriptorTable, uriColumn, idColumn, container, projectId, newProjectId);
+                    msgBuilder.append("<br/>&nbsp;&nbsp;&nbsp;Fixed inconsistent project ids found for ")
+                            .append(descriptorTable).append(" in folder ")
+                            .append(ContainerManager.getForId(containerId).getPath());
+
+                }
+                else
+                    msgBuilder.append("<br/>&nbsp;&nbsp;&nbsp;ERROR: Inconsistent project ids found for ")
+                            .append(descriptorTable).append(" in folder ").append(container.getPath());
+            }
+        });
+    }
+
+    private static void fixProjectColumn(String descriptorTable, String uriColumn, String idColumn, Container container, String projectId, String newProjId)
+    {
+        final SqlExecutor executor = new SqlExecutor(getExpSchema());
+
+        String sql = "UPDATE " + descriptorTable + " SET Project= ? WHERE Project = ? AND Container=? AND " + uriColumn + " NOT IN " +
+                "(SELECT " + uriColumn + " FROM " + descriptorTable + " WHERE Project = ?)";
+        executor.execute(sql, newProjId, projectId, container.getId(), newProjId);
+
+        // now check to see if there is already an existing descriptor in the target (correct) project.
+        // this can happen if a folder containning a descriptor is moved to another project
+        // and the OntologyManager's containerMoved handler fails to fire for some reason. (note not in transaction)
+        //  If this is the case, the descriptor is redundant and it should be deleted, after we move the objects that depend on it.
+
+        sql = " SELECT prev." + idColumn + " AS PrevIdCol, cur." + idColumn + " AS CurIdCol FROM " + descriptorTable + " prev "
+                + " INNER JOIN " + descriptorTable + " cur ON (prev." + uriColumn + "=  cur." + uriColumn + " ) "
+                + " WHERE cur.Project = ? AND prev.Project= ? AND prev.Container = ? ";
+        final String updsql1 = " UPDATE " + getTinfoObjectProperty() + " SET " + idColumn + " = ? WHERE " + idColumn + " = ? ";
+        final String updsql2 = " UPDATE " + getTinfoPropertyDomain() + " SET " + idColumn + " = ? WHERE " + idColumn + " = ? ";
+        final String delSql = " DELETE FROM " + descriptorTable + " WHERE " + idColumn + " = ? ";
+
+        new SqlSelector(getExpSchema(), sql, newProjId, projectId, container).forEach(rs -> {
+            int prevPropId = rs.getInt(1);
+            int curPropId = rs.getInt(2);
+            executor.execute(updsql1, curPropId, prevPropId);
+            executor.execute(updsql2, curPropId, prevPropId);
+            executor.execute(delSql, prevPropId);
+        });
+    }
+
+    public static void validatePropertyDescriptor(PropertyDescriptor pd) throws ChangePropertyDescriptorException
+    {
+        String name = pd.getName();
+        validateValue(name, "Name", null);
+        validateValue(pd.getPropertyURI(), "PropertyURI", "Please use a shorter field name. Name = " + name);
+        validateValue(pd.getLabel(), "Label", null);
+        validateValue(pd.getImportAliases(), "ImportAliases", null);
+        validateValue(pd.getURL() != null ? pd.getURL().getSource() : null, "URL", null);
+        validateValue(pd.getConceptURI(), "ConceptURI", null);
+        validateValue(pd.getRangeURI(), "RangeURI", null);
+
+        // Issue 15484: adding a column ending in 'mvIndicator' is problematic if another column w/ the same
+        // root exists, or if you later enable mvIndicators on a column w/ the same root
+        if (pd.getName() != null && pd.getName().toLowerCase().endsWith(MV_INDICATOR_SUFFIX))
+        {
+            throw new ChangePropertyDescriptorException("Field name cannot end with the suffix 'mvIndicator': " + pd.getName());
+        }
+        if (null != name)
+        {
+            for (char ch : name.toCharArray())
+            {
+                if (Character.isWhitespace(ch) && ' ' != ch)
+                    throw new ChangePropertyDescriptorException("Field name cannot contain whitespace other than ' ' (space)");
+            }
+        }
+    }
+
+    private static void validateValue(String value, String columnName, String extraMessage) throws ChangePropertyDescriptorException
+    {
+        int maxLength = getTinfoPropertyDescriptor().getColumn(columnName).getScale();
+        if (value != null && value.length() > maxLength)
+        {
+            throw new ChangePropertyDescriptorException(columnName + " cannot exceed " + maxLength + " characters, but was " + value.length() + " characters long. " + (extraMessage == null ? "" : extraMessage));
+        }
+    }
+
+    static public boolean checkObjectExistence(String lsid)
+    {
+        return new TableSelector(getTinfoObject(), new SimpleFilter(FieldKey.fromParts("ObjectURI"), lsid), null).exists();
+    }
+}