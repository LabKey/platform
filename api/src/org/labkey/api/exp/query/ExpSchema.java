--- conflicted
+++ resolved
@@ -1,798 +1,791 @@
-/*
- * Copyright (c) 2009-2019 LabKey Corporation
- *
- * Licensed under the Apache License, Version 2.0 (the "License");
- * you may not use this file except in compliance with the License.
- * You may obtain a copy of the License at
- *
- *     http://www.apache.org/licenses/LICENSE-2.0
- *
- * Unless required by applicable law or agreed to in writing, software
- * distributed under the License is distributed on an "AS IS" BASIS,
- * WITHOUT WARRANTIES OR CONDITIONS OF ANY KIND, either express or implied.
- * See the License for the specific language governing permissions and
- * limitations under the License.
- */
-
-package org.labkey.api.exp.query;
-
-import org.jetbrains.annotations.NotNull;
-import org.jetbrains.annotations.Nullable;
-import org.labkey.api.collections.CaseInsensitiveHashSet;
-import org.labkey.api.data.ColumnInfo;
-import org.labkey.api.data.Container;
-import org.labkey.api.data.ContainerFilter;
-import org.labkey.api.data.ContainerManager;
-import org.labkey.api.data.EnumTableInfo;
-import org.labkey.api.data.ForeignKey;
-import org.labkey.api.data.TableInfo;
-import org.labkey.api.data.UnionContainerFilter;
-import org.labkey.api.exp.api.ExpRun;
-import org.labkey.api.exp.api.ExpSampleType;
-import org.labkey.api.exp.api.ExperimentService;
-import org.labkey.api.exp.api.SampleTypeService;
-import org.labkey.api.exp.property.DomainProperty;
-import org.labkey.api.exp.property.Lookup;
-import org.labkey.api.gwt.client.AuditBehaviorType;
-import org.labkey.api.module.Module;
-import org.labkey.api.query.DefaultSchema;
-import org.labkey.api.query.FieldKey;
-import org.labkey.api.query.LookupForeignKey;
-import org.labkey.api.query.QuerySchema;
-import org.labkey.api.query.QuerySettings;
-import org.labkey.api.query.QueryView;
-import org.labkey.api.query.SchemaKey;
-import org.labkey.api.security.User;
-import org.labkey.api.security.permissions.InsertPermission;
-import org.labkey.api.security.permissions.ReadPermission;
-import org.labkey.api.util.StringExpression;
-import org.labkey.api.view.ActionURL;
-import org.labkey.api.view.ViewContext;
-import org.springframework.validation.BindException;
-
-import java.util.ArrayList;
-import java.util.Collections;
-import java.util.LinkedHashSet;
-import java.util.List;
-import java.util.Objects;
-import java.util.Set;
-import java.util.TreeSet;
-
-public class ExpSchema extends AbstractExpSchema
-{
-    public static final String EXPERIMENTS_MEMBERSHIP_FOR_RUN_TABLE_NAME = "ExperimentsMembershipForRun";
-    public static final String DATA_CLASS_CATEGORY_TABLE = "DataClassCategoryType";
-<<<<<<< HEAD
-    public static final String SAMPLE_TYPE_CATEGORY_TABLE = "SampleTypeCategoryType";
-=======
-    public static final String SAMPLE_STATE_TYPE_TABLE = "SampleStateType";
->>>>>>> 465edbe1
-
-    public static final SchemaKey SCHEMA_EXP = SchemaKey.fromParts(ExpSchema.SCHEMA_NAME);
-    public static final SchemaKey SCHEMA_EXP_DATA = SchemaKey.fromString(SCHEMA_EXP, ExpSchema.NestedSchemas.data.name());
-    private static final Set<String> ADDITIONAL_SOURES_AUDIT_FIELDS = new CaseInsensitiveHashSet("Name");
-
-    public enum NestedSchemas
-    {
-        data,
-        materials
-    }
-
-    public enum TableType
-    {
-        Runs
-        {
-            @Override
-            public TableInfo createTable(ExpSchema expSchema, String queryName, ContainerFilter cf)
-            {
-                ExpRunTable ret = ExperimentService.get().createRunTable(Runs.toString(), expSchema, cf);
-                return expSchema.setupTable(ret);
-            }
-        },
-        Data
-        {
-            @Override
-            public TableInfo createTable(ExpSchema expSchema, String queryName, ContainerFilter cf)
-            {
-                ExpDataTable ret = ExperimentService.get().createDataTable(Data.toString(), expSchema, cf);
-                return expSchema.setupTable(ret);
-            }
-        },
-        DataInputs
-        {
-            @Override
-            public TableInfo createTable(ExpSchema expSchema, String queryName, ContainerFilter cf)
-            {
-                ExpDataInputTable ret = ExperimentService.get().createDataInputTable(DataInputs.toString(), expSchema, cf);
-                return expSchema.setupTable(ret);
-            }
-        },
-        DataProtocolInputs
-        {
-            @Override
-            public TableInfo createTable(ExpSchema expSchema, String queryName, ContainerFilter cf)
-            {
-                ExpDataProtocolInputTable ret = ExperimentService.get().createDataProtocolInputTable(DataProtocolInputs.toString(), expSchema, cf);
-                return expSchema.setupTable(ret);
-            }
-        },
-        Materials
-        {
-            @Override
-            public TableInfo createTable(ExpSchema expSchema, String queryName, ContainerFilter cf)
-            {
-                SamplesSchema schema = new SamplesSchema(expSchema.getPath(), expSchema.getUser(), expSchema.getContainer());
-                schema.setContainerFilter(expSchema._containerFilter);
-                ExpMaterialTable ret = ExperimentService.get().createMaterialTable(ExpSchema.TableType.Materials.toString(), expSchema, cf);
-                ret.populate(null, true);
-                return ret;
-            }
-        },
-        MaterialInputs
-        {
-            @Override
-            public TableInfo createTable(ExpSchema expSchema, String queryName, ContainerFilter cf)
-            {
-                ExpMaterialInputTable ret = ExperimentService.get().createMaterialInputTable(MaterialInputs.toString(), expSchema, cf);
-                return expSchema.setupTable(ret);
-            }
-        },
-        MaterialProtocolInputs
-        {
-            @Override
-            public TableInfo createTable(ExpSchema expSchema, String queryName, ContainerFilter cf)
-            {
-                ExpMaterialProtocolInputTable ret = ExperimentService.get().createMaterialProtocolInputTable(MaterialProtocolInputs.toString(), expSchema, cf);
-                return expSchema.setupTable(ret);
-            }
-        },
-        Protocols
-        {
-            @Override
-            public TableInfo createTable(ExpSchema expSchema, String queryName, ContainerFilter cf)
-            {
-                ExpProtocolTable ret = ExperimentService.get().createProtocolTable(Protocols.toString(), expSchema, cf);
-                return expSchema.setupTable(ret);
-            }
-        },
-        SampleSets
-        {
-            @Override
-            public TableInfo createTable(ExpSchema expSchema, String queryName, ContainerFilter cf)
-            {
-                ExpSampleTypeTable ret = ExperimentService.get().createSampleTypeTable(SampleSets.toString(), expSchema, cf);
-                return expSchema.setupTable(ret);
-            }
-        },
-        DataClasses
-        {
-            @Override
-            public TableInfo createTable(ExpSchema expSchema, String queryName, ContainerFilter cf)
-            {
-                ExpDataClassTable ret = ExperimentService.get().createDataClassTable(DataClasses.toString(), expSchema, cf);
-                return expSchema.setupTable(ret);
-            }
-        },
-        RunGroups
-        {
-            @Override
-            public TableInfo createTable(ExpSchema expSchema, String queryName, ContainerFilter cf)
-            {
-                ExpExperimentTable ret = ExperimentService.get().createExperimentTable(RunGroups.toString(), expSchema, cf);
-                return expSchema.setupTable(ret);
-            }
-        },
-        RunGroupMap
-        {
-            @Override
-            public TableInfo createTable(ExpSchema expSchema, String queryName, ContainerFilter cf)
-            {
-                ExpRunGroupMapTable ret = ExperimentService.get().createRunGroupMapTable(RunGroupMap.toString(), expSchema, cf);
-                return expSchema.setupTable(ret);
-            }
-        },
-        ProtocolApplications
-        {
-            @Override
-            public TableInfo createTable(ExpSchema expSchema, String queryName, ContainerFilter cf)
-            {
-                ExpProtocolApplicationTable result = ExperimentService.get().createProtocolApplicationTable(ProtocolApplications.toString(), expSchema, cf);
-                return expSchema.setupTable(result);
-            }
-        },
-        QCFlags
-        {
-            @Override
-            public TableInfo createTable(ExpSchema expSchema, String queryName, ContainerFilter cf)
-            {
-                ExpQCFlagTable result = ExperimentService.get().createQCFlagsTable(QCFlags.toString(), expSchema, cf);
-                return expSchema.setupTable(result);
-            }
-        },
-        Files
-        {
-            @Override
-            public TableInfo createTable(ExpSchema expSchema, String queryName, ContainerFilter cf)
-            {
-                ExpDataTable result = ExperimentService.get().createFilesTable(Files.toString(), expSchema);
-                return expSchema.setupTable(result);
-            }
-        },
-        SampleStatus
-        {
-            @Override
-            public TableInfo createTable(ExpSchema expSchema, String queryName, ContainerFilter cf)
-            {
-                return ExperimentService.get().createSampleStatusTable(expSchema, cf);
-            }
-        };
-        public abstract TableInfo createTable(ExpSchema expSchema, String queryName, ContainerFilter cf);
-    }
-
-    public ExpTable getTable(TableType tableType)
-    {
-        return (ExpTable)getTable(tableType.toString());
-    }
-
-    public ExpTable getTable(TableType tableType, ContainerFilter cf)
-    {
-        return (ExpTable)getTable(tableType.toString(), cf);
-    }
-
-    public ExpExperimentTable createExperimentsTableWithRunMemberships(ExpRun run, ContainerFilter cf)
-    {
-        ExpExperimentTable ret = ExperimentService.get().createExperimentTable(EXPERIMENTS_MEMBERSHIP_FOR_RUN_TABLE_NAME, this, cf);
-        setupTable(ret);
-        // Don't include exp.experiment rows that are assay batches
-        ret.setBatchProtocol(null);
-        ret.getMutableColumn(ExpExperimentTable.Column.RunCount).setHidden(true);
-
-        ret.addExperimentMembershipColumn(run);
-        List<FieldKey> defaultCols = new ArrayList<>(ret.getDefaultVisibleColumns());
-        defaultCols.add(0, FieldKey.fromParts("RunMembership"));
-        defaultCols.remove(FieldKey.fromParts(ExpExperimentTable.Column.RunCount.name()));
-        ret.setDefaultVisibleColumns(defaultCols);
-
-        return ret;
-    }
-
-    static private Set<String> tableNames = new LinkedHashSet<>();
-
-    static
-    {
-        for (TableType type : TableType.values())
-        {
-            tableNames.add(type.toString());
-        }
-        tableNames.add(DATA_CLASS_CATEGORY_TABLE);
-<<<<<<< HEAD
-        tableNames.add(SAMPLE_TYPE_CATEGORY_TABLE);
-=======
-        tableNames.add(SAMPLE_STATE_TYPE_TABLE);
->>>>>>> 465edbe1
-        tableNames = Collections.unmodifiableSet(tableNames);
-    }
-
-    public static final String SCHEMA_NAME = "exp";
-    public static final String SCHEMA_DESCR = "Contains data about experiment runs, data files, materials, sample types, etc.";
-
-    static public void register(final Module module)
-    {
-        DefaultSchema.registerProvider(SCHEMA_NAME, new DefaultSchema.SchemaProvider(module)
-        {
-            @Override
-            public boolean isAvailable(DefaultSchema schema, Module module)
-            {
-                return true;
-            }
-
-            @Override
-            public QuerySchema createSchema(DefaultSchema schema, Module module)
-            {
-                return new ExpSchema(schema.getUser(), schema.getContainer());
-            }
-        });
-    }
-
-    public SamplesSchema getSamplesSchema()
-    {
-        SamplesSchema schema = new SamplesSchema(this);
-        schema.setContainerFilter(_containerFilter);
-        return schema;
-    }
-
-    public ExpSchema(User user, Container container)
-    {
-        super(SCHEMA_NAME, SCHEMA_DESCR, user, container, ExperimentService.get().getSchema());
-    }
-
-    @Override
-    public Set<String> getTableNames()
-    {
-        return tableNames;
-    }
-
-    @Override
-    public TableInfo createTable(String name, ContainerFilter cf)
-    {
-        for (TableType tableType : TableType.values())
-        {
-            if (tableType.name().equalsIgnoreCase(name))
-            {
-                return tableType.createTable(this, tableType.name(), cf);
-            }
-        }
-
-        if ("Experiments".equalsIgnoreCase(name))
-        {
-            // Support "Experiments" as a legacy name for the RunGroups table
-            return TableType.RunGroups.createTable(this, name, cf);
-        }
-        if ("Datas".equalsIgnoreCase(name))
-        {
-            /// Support "Datas" as a legacy name for the Data table
-            return TableType.Data.createTable(this, name, cf);
-        }
-        if (EXPERIMENTS_MEMBERSHIP_FOR_RUN_TABLE_NAME.equalsIgnoreCase(name))
-        {
-            return createExperimentsTableWithRunMemberships(null, cf);
-        }
-
-        if (DATA_CLASS_CATEGORY_TABLE.equalsIgnoreCase(name))
-        {
-            return new EnumTableInfo<>(DataClassCategoryType.class, this, DataClassCategoryType::name, true, "Contains the list of available data class category types.");
-        }
-
-<<<<<<< HEAD
-        if (SAMPLE_TYPE_CATEGORY_TABLE.equalsIgnoreCase(name))
-        {
-            return new EnumTableInfo<>(SampleTypeCategoryType.class, this, SampleTypeCategoryType::name, true, "Contains the list of available sampletype category types.");
-=======
-        if (SAMPLE_STATE_TYPE_TABLE.equalsIgnoreCase(name))
-        {
-            return new EnumTableInfo<>(SampleStateType.class, this, SampleStateType::name, true, "Contains the available sample state (status) types.");
->>>>>>> 465edbe1
-        }
-
-        return null;
-    }
-
-    /**
-     * Exposed as EnumTableInfo
-     */
-    public enum SampleStateType
-    {
-        Available(Set.of(SampleTypeService.SampleOperations.values())),
-        Consumed(Set.of(
-                SampleTypeService.SampleOperations.EditMetadata,
-                SampleTypeService.SampleOperations.EditLineage,
-                SampleTypeService.SampleOperations.RemoveFromStorage,
-                SampleTypeService.SampleOperations.AddToPicklist,
-                SampleTypeService.SampleOperations.Delete,
-                SampleTypeService.SampleOperations.AddToWorkflow,
-                SampleTypeService.SampleOperations.RemoveFromWorkflow,
-                SampleTypeService.SampleOperations.AddAssayData,
-                SampleTypeService.SampleOperations.LinkToStudy,
-                SampleTypeService.SampleOperations.RecallFromStudy
-        )),
-        Locked(Set.of(SampleTypeService.SampleOperations.AddToPicklist));
-
-        Set<SampleTypeService.SampleOperations> _permittedOps;
-
-        SampleStateType(Set<SampleTypeService.SampleOperations> permittedOps)
-        {
-            _permittedOps = permittedOps;
-        }
-
-        public Set<SampleTypeService.SampleOperations> getPermittedOps()
-        {
-            return _permittedOps;
-        }
-
-        public boolean operationPermitted(SampleTypeService.SampleOperations op)
-        {
-            return _permittedOps.contains(op);
-        }
-
-        public static boolean isOperationPermitted(String stateTypeString, SampleTypeService.SampleOperations op)
-        {
-            if (!SampleTypeService.isSampleStatusEnabled())
-                return true;
-
-            if (stateTypeString == null)
-                return true; // no status provided means all operations are permitted
-            try
-            {
-                SampleStateType stateType = SampleStateType.valueOf(stateTypeString);
-                return stateType.operationPermitted(op);
-            }
-            catch (IllegalArgumentException e)
-            {
-                // invalid state; default to no operations permitted
-                return false;
-            }
-        }
-    };
-
-
-    /**
-     * Exposed as EnumTableInfo
-     *
-     */
-    public enum DataClassCategoryType
-    {
-        registry(null, null),
-        media(null, null),
-        sources(AuditBehaviorType.DETAILED, ADDITIONAL_SOURES_AUDIT_FIELDS);
-
-        public AuditBehaviorType defaultBehavior;
-        public Set<String> additionalAuditFields;
-
-        DataClassCategoryType(@Nullable AuditBehaviorType defaultBehavior, @Nullable Set<String> addlAuditFields)
-        {
-            this.defaultBehavior = defaultBehavior;
-            this.additionalAuditFields = addlAuditFields;
-        }
-
-        public static DataClassCategoryType fromString(String typeVal) {
-            for (DataClassCategoryType type : DataClassCategoryType.values()) {
-                if (type.name().equalsIgnoreCase(typeVal)) {
-                    return type;
-                }
-            }
-            return null;
-        }
-    }
-
-    public enum SampleTypeCategoryType
-    {
-        media;
-
-        public static SampleTypeCategoryType fromString(String typeVal) {
-            for (SampleTypeCategoryType type : SampleTypeCategoryType.values()) {
-                if (type.name().equalsIgnoreCase(typeVal)) {
-                    return type;
-                }
-            }
-            return null;
-        }
-    }
-
-    @Override
-    public Set<String> getSchemaNames()
-    {
-        if (_restricted)
-            return Collections.emptySet();
-
-        Set<String> names = new TreeSet<>(String.CASE_INSENSITIVE_ORDER);
-        names.addAll(super.getSchemaNames());
-        names.add(NestedSchemas.materials.name());
-        names.add(NestedSchemas.data.name());
-        return names;
-    }
-
-    public QuerySchema getSchema(NestedSchemas schema)
-    {
-        return getSchema(schema.name());
-    }
-
-    @Override
-    public QuerySchema getSchema(String name)
-    {
-        if (_restricted)
-            return null;
-
-        // CONSIDER: also support hidden "samples" schema ?
-        if (name.equals(NestedSchemas.materials.name()))
-            return new SamplesSchema(SchemaKey.fromParts(getName(), NestedSchemas.materials.name()), getUser(), getContainer());
-
-        if (name.equals(NestedSchemas.data.name()))
-            return new DataClassUserSchema(getContainer(), getUser());
-
-        return super.getSchema(name);
-    }
-
-    public ExpDataTable getDatasTable()
-    {
-        return (ExpDataTable)getTable(TableType.Data);
-    }
-
-    public ExpDataTable getDatasTable(boolean forWrite)
-    {
-        return (ExpDataTable)getTable(TableType.Data.toString(), null, true, forWrite);
-    }
-
-    public ExpRunTable getRunsTable()
-    {
-        return (ExpRunTable)getTable(TableType.Runs.toString(), null, true, false);
-    }
-
-    public ExpRunTable getRunsTable(boolean forWrite)
-    {
-        return (ExpRunTable)getTable(TableType.Runs.toString(), null, true, forWrite);
-    }
-
-
-    public ForeignKey getProtocolApplicationForeignKey(ContainerFilter cf)
-    {
-        return new ExperimentLookupForeignKey(null, null, ExpSchema.SCHEMA_NAME, TableType.ProtocolApplications.name(), "RowId", null)
-        {
-            @Override
-            public TableInfo getLookupTableInfo()
-            {
-                return getTable(TableType.ProtocolApplications, cf);
-            }
-        };
-    }
-
-    public ForeignKey getProtocolForeignKey(ContainerFilter cf, String targetColumnName)
-    {
-        return new LookupForeignKey(targetColumnName)
-        {
-            @Override
-            public TableInfo getLookupTableInfo()
-            {
-                return getTable(TableType.Protocols.toString(), ContainerFilter.EVERYTHING);
-            }
-        };
-    }
-
-    public ForeignKey getMaterialForeignKey(ContainerFilter cf, String targetColumnName)
-    {
-        return new LookupForeignKey(targetColumnName)
-        {
-            @Override
-            public TableInfo getLookupTableInfo()
-            {
-                return getTable(TableType.Materials.toString(), cf);
-            }
-        };
-    }
-
-    public ForeignKey getMaterialProtocolInputForeignKey(ContainerFilter cf)
-    {
-        return new ExperimentLookupForeignKey(null, null, ExpSchema.SCHEMA_NAME, TableType.MaterialProtocolInputs.name(), "RowId", null)
-        {
-            @Override
-            public TableInfo getLookupTableInfo()
-            {
-                return getTable(TableType.MaterialProtocolInputs, cf);
-            }
-        };
-    }
-
-    public ForeignKey getDataProtocolInputForeignKey(ContainerFilter cf)
-    {
-        return new ExperimentLookupForeignKey(null, null, ExpSchema.SCHEMA_NAME, TableType.DataProtocolInputs.name(), "RowId", null)
-        {
-            @Override
-            public TableInfo getLookupTableInfo()
-            {
-                return getTable(TableType.DataProtocolInputs, cf);
-            }
-        };
-    }
-
-    public ForeignKey getJobForeignKey()
-    {
-        return new LookupForeignKey("RowId", "RowId")
-        {
-            @Override
-            public TableInfo getLookupTableInfo()
-            {
-                QuerySchema pipeline = getDefaultSchema().getSchema("pipeline");
-                if (null == pipeline)
-                    return null;
-                return pipeline.getTable("Job", getDefaultContainerFilter());
-            }
-
-            @Override
-            public StringExpression getURL(ColumnInfo parent)
-            {
-                return getURL(parent, true);
-            }
-        };
-    }
-
-    @Deprecated
-    public ForeignKey getRunIdForeignKey()
-    {
-        return getRunIdForeignKey(null);
-    }
-
-    public ForeignKey getRunIdForeignKey(ContainerFilter cf)
-    {
-        return new ExperimentLookupForeignKey(null, null, ExpSchema.SCHEMA_NAME, TableType.Runs.name(), "RowId", null)
-        {
-            @Override
-            public TableInfo getLookupTableInfo()
-            {
-                return getTable(TableType.Runs, cf);
-            }
-        };
-    }
-
-    @Deprecated
-    public ForeignKey getRunGroupIdForeignKey(final boolean includeBatches)
-    {
-        return getRunGroupIdForeignKey(null, includeBatches);
-    }
-
-    /** @param includeBatches if false, then filter out run groups of type batch when doing the join */
-    public ForeignKey getRunGroupIdForeignKey(ContainerFilter cf, final boolean includeBatches)
-    {
-        return new ExperimentLookupForeignKey(null, null, ExpSchema.SCHEMA_NAME, TableType.RunGroups.name(), "RowId", null)
-        {
-            @Override
-            public TableInfo getLookupTableInfo()
-            {
-                ContainerFilter cf = getLookupContainerFilter();
-                String key = getClass().getName() + "/RunGroupIdForeignKey/" + includeBatches + "/" + cf.getCacheKey();
-                // since getTable(forWrite=true) does not cache, cache this tableinfo using getCachedLookupTableInfo()
-                return ExpSchema.this.getCachedLookupTableInfo(key, this::createLookupTableInfo);
-            }
-
-            @Override
-            protected ContainerFilter getLookupContainerFilter()
-            {
-                return Objects.requireNonNullElse(cf, ContainerFilter.Type.CurrentPlusProjectAndShared.create(ExpSchema.this));
-            }
-
-            private TableInfo createLookupTableInfo()
-            {
-                // CONSIDER: I wonder if this shouldn't be using UnionContainerFilter(cf, CurrentPlusProjectAndShared)
-                ExpExperimentTable result = (ExpExperimentTable) getTable(TableType.RunGroups.name(), getLookupContainerFilter(), true, true);
-                if (!includeBatches)
-                {
-                    result.setBatchProtocol(null);
-                }
-                result.setLocked(true);
-                return result;
-            }
-        };
-    }
-
-    public ForeignKey getDataIdForeignKey(ContainerFilter cf)
-    {
-        return new ExperimentLookupForeignKey(null, null, ExpSchema.SCHEMA_NAME, TableType.Data.name(), "RowId", null)
-        {
-            @Override
-            public TableInfo getLookupTableInfo()
-            {
-                return getTable(TableType.Data, cf);
-            }
-        };
-    }
-
-    /**
-     * @param domainProperty the property on which the lookup is configured
-     */
-    @NotNull
-    public ForeignKey getMaterialIdForeignKey(@Nullable ExpSampleType targetSampleType, @Nullable DomainProperty domainProperty, ContainerFilter cfParent)
-    {
-        if (targetSampleType == null)
-        {
-            return new ExperimentLookupForeignKey(null, null, ExpSchema.SCHEMA_NAME, TableType.Materials.name(), "RowId", null)
-            {
-                @Override
-                public TableInfo getLookupTableInfo()
-                {
-                    ContainerFilter cf = new ContainerFilter.SimpleContainerFilter(getSearchContainers(getContainer(), targetSampleType, domainProperty, getUser()));
-                    if (null != cfParent)
-                        cf = new UnionContainerFilter(cf, cfParent);
-                    ExpTable result = getTable(TableType.Materials, cf);
-                    return result;
-                }
-            };
-        }
-        return getSamplesSchema().materialIdForeignKey(targetSampleType, domainProperty);
-    }
-
-    @NotNull
-    public static Set<Container> getSearchContainers(Container currentContainer, @Nullable ExpSampleType st, @Nullable DomainProperty dp, User user)
-    {
-        Set<Container> searchContainers = new LinkedHashSet<>();
-        if (dp != null)
-        {
-            Lookup lookup = dp.getLookup();
-            if (lookup != null && lookup.getContainer() != null)
-            {
-                Container lookupContainer = lookup.getContainer();
-                if (lookupContainer.hasPermission(user, ReadPermission.class))
-                {
-                    // The property is specifically targeting a container, so look there and only there
-                    searchContainers.add(lookup.getContainer());
-                }
-            }
-        }
-
-        if (searchContainers.isEmpty())
-        {
-            // Default to looking in the current container
-            searchContainers.add(currentContainer);
-            if (st == null || (st.getContainer().isProject() && !currentContainer.isProject()))
-            {
-                Container c = currentContainer.getParent();
-                // Recurse up the chain to the project
-                while (c != null && !c.isRoot())
-                {
-                    if (c.hasPermission(user, ReadPermission.class))
-                    {
-                        searchContainers.add(c);
-                    }
-                    c = c.getParent();
-                }
-            }
-            Container sharedContainer = ContainerManager.getSharedContainer();
-            if (st == null || st.getContainer().equals(sharedContainer))
-            {
-                if (sharedContainer.hasPermission(user, ReadPermission.class))
-                {
-                    searchContainers.add(ContainerManager.getSharedContainer());
-                }
-            }
-        }
-        return searchContainers;
-    }
-
-    public abstract static class ExperimentLookupForeignKey extends LookupForeignKey
-    {
-        public ExperimentLookupForeignKey(String pkColumnName)
-        {
-            super(pkColumnName);
-        }
-
-        public ExperimentLookupForeignKey(ActionURL baseURL, String paramName, String schemaName, String tableName, String pkColumnName, String titleColumn)
-        {
-            super(baseURL, paramName, schemaName, tableName, pkColumnName, titleColumn);
-        }
-
-        @Override
-        public StringExpression getURL(ColumnInfo parent)
-        {
-            return getURL(parent, true);
-        }
-    }
-
-    @Override
-    public QueryView createView(ViewContext context, @NotNull QuerySettings settings, BindException errors)
-    {
-        if (TableType.DataClasses.name().equalsIgnoreCase(settings.getQueryName()))
-        {
-            return new QueryView(this, settings, errors)
-            {
-                @Override
-                protected boolean canInsert()
-                {
-                    TableInfo table = getTable();
-                    return table != null && table.hasPermission(getUser(), InsertPermission.class);
-                }
-
-                @Override
-                public boolean showImportDataButton()
-                {
-                    return false;
-                }
-            };
-        }
-
-        QueryView queryView = super.createView(context, settings, errors);
-
-        if (TableType.Materials.name().equalsIgnoreCase(settings.getQueryName()) ||
-            TableType.Data.name().equalsIgnoreCase(settings.getQueryName()) ||
-            TableType.Protocols.name().equalsIgnoreCase(settings.getQueryName()))
-        {
-            // Use default delete button, but without showing the confirmation text
-            queryView.setShowDeleteButtonConfirmationText(false);
-        }
-
-        return queryView;
-    }
-
-    public enum DerivationDataScopeType
-    {
-        ChildOnly,
-        ParentOnly,
-        All
-    }
-}
+/*
+ * Copyright (c) 2009-2019 LabKey Corporation
+ *
+ * Licensed under the Apache License, Version 2.0 (the "License");
+ * you may not use this file except in compliance with the License.
+ * You may obtain a copy of the License at
+ *
+ *     http://www.apache.org/licenses/LICENSE-2.0
+ *
+ * Unless required by applicable law or agreed to in writing, software
+ * distributed under the License is distributed on an "AS IS" BASIS,
+ * WITHOUT WARRANTIES OR CONDITIONS OF ANY KIND, either express or implied.
+ * See the License for the specific language governing permissions and
+ * limitations under the License.
+ */
+
+package org.labkey.api.exp.query;
+
+import org.jetbrains.annotations.NotNull;
+import org.jetbrains.annotations.Nullable;
+import org.labkey.api.collections.CaseInsensitiveHashSet;
+import org.labkey.api.data.ColumnInfo;
+import org.labkey.api.data.Container;
+import org.labkey.api.data.ContainerFilter;
+import org.labkey.api.data.ContainerManager;
+import org.labkey.api.data.EnumTableInfo;
+import org.labkey.api.data.ForeignKey;
+import org.labkey.api.data.TableInfo;
+import org.labkey.api.data.UnionContainerFilter;
+import org.labkey.api.exp.api.ExpRun;
+import org.labkey.api.exp.api.ExpSampleType;
+import org.labkey.api.exp.api.ExperimentService;
+import org.labkey.api.exp.api.SampleTypeService;
+import org.labkey.api.exp.property.DomainProperty;
+import org.labkey.api.exp.property.Lookup;
+import org.labkey.api.gwt.client.AuditBehaviorType;
+import org.labkey.api.module.Module;
+import org.labkey.api.query.DefaultSchema;
+import org.labkey.api.query.FieldKey;
+import org.labkey.api.query.LookupForeignKey;
+import org.labkey.api.query.QuerySchema;
+import org.labkey.api.query.QuerySettings;
+import org.labkey.api.query.QueryView;
+import org.labkey.api.query.SchemaKey;
+import org.labkey.api.security.User;
+import org.labkey.api.security.permissions.InsertPermission;
+import org.labkey.api.security.permissions.ReadPermission;
+import org.labkey.api.util.StringExpression;
+import org.labkey.api.view.ActionURL;
+import org.labkey.api.view.ViewContext;
+import org.springframework.validation.BindException;
+
+import java.util.ArrayList;
+import java.util.Collections;
+import java.util.LinkedHashSet;
+import java.util.List;
+import java.util.Objects;
+import java.util.Set;
+import java.util.TreeSet;
+
+public class ExpSchema extends AbstractExpSchema
+{
+    public static final String EXPERIMENTS_MEMBERSHIP_FOR_RUN_TABLE_NAME = "ExperimentsMembershipForRun";
+    public static final String DATA_CLASS_CATEGORY_TABLE = "DataClassCategoryType";
+    public static final String SAMPLE_STATE_TYPE_TABLE = "SampleStateType";
+    public static final String SAMPLE_TYPE_CATEGORY_TABLE = "SampleTypeCategoryType";
+
+    public static final SchemaKey SCHEMA_EXP = SchemaKey.fromParts(ExpSchema.SCHEMA_NAME);
+    public static final SchemaKey SCHEMA_EXP_DATA = SchemaKey.fromString(SCHEMA_EXP, ExpSchema.NestedSchemas.data.name());
+    private static final Set<String> ADDITIONAL_SOURES_AUDIT_FIELDS = new CaseInsensitiveHashSet("Name");
+
+    public enum NestedSchemas
+    {
+        data,
+        materials
+    }
+
+    public enum TableType
+    {
+        Runs
+        {
+            @Override
+            public TableInfo createTable(ExpSchema expSchema, String queryName, ContainerFilter cf)
+            {
+                ExpRunTable ret = ExperimentService.get().createRunTable(Runs.toString(), expSchema, cf);
+                return expSchema.setupTable(ret);
+            }
+        },
+        Data
+        {
+            @Override
+            public TableInfo createTable(ExpSchema expSchema, String queryName, ContainerFilter cf)
+            {
+                ExpDataTable ret = ExperimentService.get().createDataTable(Data.toString(), expSchema, cf);
+                return expSchema.setupTable(ret);
+            }
+        },
+        DataInputs
+        {
+            @Override
+            public TableInfo createTable(ExpSchema expSchema, String queryName, ContainerFilter cf)
+            {
+                ExpDataInputTable ret = ExperimentService.get().createDataInputTable(DataInputs.toString(), expSchema, cf);
+                return expSchema.setupTable(ret);
+            }
+        },
+        DataProtocolInputs
+        {
+            @Override
+            public TableInfo createTable(ExpSchema expSchema, String queryName, ContainerFilter cf)
+            {
+                ExpDataProtocolInputTable ret = ExperimentService.get().createDataProtocolInputTable(DataProtocolInputs.toString(), expSchema, cf);
+                return expSchema.setupTable(ret);
+            }
+        },
+        Materials
+        {
+            @Override
+            public TableInfo createTable(ExpSchema expSchema, String queryName, ContainerFilter cf)
+            {
+                SamplesSchema schema = new SamplesSchema(expSchema.getPath(), expSchema.getUser(), expSchema.getContainer());
+                schema.setContainerFilter(expSchema._containerFilter);
+                ExpMaterialTable ret = ExperimentService.get().createMaterialTable(ExpSchema.TableType.Materials.toString(), expSchema, cf);
+                ret.populate(null, true);
+                return ret;
+            }
+        },
+        MaterialInputs
+        {
+            @Override
+            public TableInfo createTable(ExpSchema expSchema, String queryName, ContainerFilter cf)
+            {
+                ExpMaterialInputTable ret = ExperimentService.get().createMaterialInputTable(MaterialInputs.toString(), expSchema, cf);
+                return expSchema.setupTable(ret);
+            }
+        },
+        MaterialProtocolInputs
+        {
+            @Override
+            public TableInfo createTable(ExpSchema expSchema, String queryName, ContainerFilter cf)
+            {
+                ExpMaterialProtocolInputTable ret = ExperimentService.get().createMaterialProtocolInputTable(MaterialProtocolInputs.toString(), expSchema, cf);
+                return expSchema.setupTable(ret);
+            }
+        },
+        Protocols
+        {
+            @Override
+            public TableInfo createTable(ExpSchema expSchema, String queryName, ContainerFilter cf)
+            {
+                ExpProtocolTable ret = ExperimentService.get().createProtocolTable(Protocols.toString(), expSchema, cf);
+                return expSchema.setupTable(ret);
+            }
+        },
+        SampleSets
+        {
+            @Override
+            public TableInfo createTable(ExpSchema expSchema, String queryName, ContainerFilter cf)
+            {
+                ExpSampleTypeTable ret = ExperimentService.get().createSampleTypeTable(SampleSets.toString(), expSchema, cf);
+                return expSchema.setupTable(ret);
+            }
+        },
+        DataClasses
+        {
+            @Override
+            public TableInfo createTable(ExpSchema expSchema, String queryName, ContainerFilter cf)
+            {
+                ExpDataClassTable ret = ExperimentService.get().createDataClassTable(DataClasses.toString(), expSchema, cf);
+                return expSchema.setupTable(ret);
+            }
+        },
+        RunGroups
+        {
+            @Override
+            public TableInfo createTable(ExpSchema expSchema, String queryName, ContainerFilter cf)
+            {
+                ExpExperimentTable ret = ExperimentService.get().createExperimentTable(RunGroups.toString(), expSchema, cf);
+                return expSchema.setupTable(ret);
+            }
+        },
+        RunGroupMap
+        {
+            @Override
+            public TableInfo createTable(ExpSchema expSchema, String queryName, ContainerFilter cf)
+            {
+                ExpRunGroupMapTable ret = ExperimentService.get().createRunGroupMapTable(RunGroupMap.toString(), expSchema, cf);
+                return expSchema.setupTable(ret);
+            }
+        },
+        ProtocolApplications
+        {
+            @Override
+            public TableInfo createTable(ExpSchema expSchema, String queryName, ContainerFilter cf)
+            {
+                ExpProtocolApplicationTable result = ExperimentService.get().createProtocolApplicationTable(ProtocolApplications.toString(), expSchema, cf);
+                return expSchema.setupTable(result);
+            }
+        },
+        QCFlags
+        {
+            @Override
+            public TableInfo createTable(ExpSchema expSchema, String queryName, ContainerFilter cf)
+            {
+                ExpQCFlagTable result = ExperimentService.get().createQCFlagsTable(QCFlags.toString(), expSchema, cf);
+                return expSchema.setupTable(result);
+            }
+        },
+        Files
+        {
+            @Override
+            public TableInfo createTable(ExpSchema expSchema, String queryName, ContainerFilter cf)
+            {
+                ExpDataTable result = ExperimentService.get().createFilesTable(Files.toString(), expSchema);
+                return expSchema.setupTable(result);
+            }
+        },
+        SampleStatus
+        {
+            @Override
+            public TableInfo createTable(ExpSchema expSchema, String queryName, ContainerFilter cf)
+            {
+                return ExperimentService.get().createSampleStatusTable(expSchema, cf);
+            }
+        };
+        public abstract TableInfo createTable(ExpSchema expSchema, String queryName, ContainerFilter cf);
+    }
+
+    public ExpTable getTable(TableType tableType)
+    {
+        return (ExpTable)getTable(tableType.toString());
+    }
+
+    public ExpTable getTable(TableType tableType, ContainerFilter cf)
+    {
+        return (ExpTable)getTable(tableType.toString(), cf);
+    }
+
+    public ExpExperimentTable createExperimentsTableWithRunMemberships(ExpRun run, ContainerFilter cf)
+    {
+        ExpExperimentTable ret = ExperimentService.get().createExperimentTable(EXPERIMENTS_MEMBERSHIP_FOR_RUN_TABLE_NAME, this, cf);
+        setupTable(ret);
+        // Don't include exp.experiment rows that are assay batches
+        ret.setBatchProtocol(null);
+        ret.getMutableColumn(ExpExperimentTable.Column.RunCount).setHidden(true);
+
+        ret.addExperimentMembershipColumn(run);
+        List<FieldKey> defaultCols = new ArrayList<>(ret.getDefaultVisibleColumns());
+        defaultCols.add(0, FieldKey.fromParts("RunMembership"));
+        defaultCols.remove(FieldKey.fromParts(ExpExperimentTable.Column.RunCount.name()));
+        ret.setDefaultVisibleColumns(defaultCols);
+
+        return ret;
+    }
+
+    static private Set<String> tableNames = new LinkedHashSet<>();
+
+    static
+    {
+        for (TableType type : TableType.values())
+        {
+            tableNames.add(type.toString());
+        }
+        tableNames.add(DATA_CLASS_CATEGORY_TABLE);
+        tableNames.add(SAMPLE_STATE_TYPE_TABLE);
+        tableNames.add(SAMPLE_TYPE_CATEGORY_TABLE);
+        tableNames = Collections.unmodifiableSet(tableNames);
+    }
+
+    public static final String SCHEMA_NAME = "exp";
+    public static final String SCHEMA_DESCR = "Contains data about experiment runs, data files, materials, sample types, etc.";
+
+    static public void register(final Module module)
+    {
+        DefaultSchema.registerProvider(SCHEMA_NAME, new DefaultSchema.SchemaProvider(module)
+        {
+            @Override
+            public boolean isAvailable(DefaultSchema schema, Module module)
+            {
+                return true;
+            }
+
+            @Override
+            public QuerySchema createSchema(DefaultSchema schema, Module module)
+            {
+                return new ExpSchema(schema.getUser(), schema.getContainer());
+            }
+        });
+    }
+
+    public SamplesSchema getSamplesSchema()
+    {
+        SamplesSchema schema = new SamplesSchema(this);
+        schema.setContainerFilter(_containerFilter);
+        return schema;
+    }
+
+    public ExpSchema(User user, Container container)
+    {
+        super(SCHEMA_NAME, SCHEMA_DESCR, user, container, ExperimentService.get().getSchema());
+    }
+
+    @Override
+    public Set<String> getTableNames()
+    {
+        return tableNames;
+    }
+
+    @Override
+    public TableInfo createTable(String name, ContainerFilter cf)
+    {
+        for (TableType tableType : TableType.values())
+        {
+            if (tableType.name().equalsIgnoreCase(name))
+            {
+                return tableType.createTable(this, tableType.name(), cf);
+            }
+        }
+
+        if ("Experiments".equalsIgnoreCase(name))
+        {
+            // Support "Experiments" as a legacy name for the RunGroups table
+            return TableType.RunGroups.createTable(this, name, cf);
+        }
+        if ("Datas".equalsIgnoreCase(name))
+        {
+            /// Support "Datas" as a legacy name for the Data table
+            return TableType.Data.createTable(this, name, cf);
+        }
+        if (EXPERIMENTS_MEMBERSHIP_FOR_RUN_TABLE_NAME.equalsIgnoreCase(name))
+        {
+            return createExperimentsTableWithRunMemberships(null, cf);
+        }
+
+        if (DATA_CLASS_CATEGORY_TABLE.equalsIgnoreCase(name))
+        {
+            return new EnumTableInfo<>(DataClassCategoryType.class, this, DataClassCategoryType::name, true, "Contains the list of available data class category types.");
+        }
+
+        if (SAMPLE_STATE_TYPE_TABLE.equalsIgnoreCase(name))
+        {
+            return new EnumTableInfo<>(SampleStateType.class, this, SampleStateType::name, true, "Contains the available sample state (status) types.");
+        }
+
+        if (SAMPLE_TYPE_CATEGORY_TABLE.equalsIgnoreCase(name))
+        {
+            return new EnumTableInfo<>(SampleTypeCategoryType.class, this, SampleTypeCategoryType::name, true, "Contains the list of available sampletype category types.");
+        }
+
+        return null;
+    }
+
+    /**
+     * Exposed as EnumTableInfo
+     */
+    public enum SampleStateType
+    {
+        Available(Set.of(SampleTypeService.SampleOperations.values())),
+        Consumed(Set.of(
+                SampleTypeService.SampleOperations.EditMetadata,
+                SampleTypeService.SampleOperations.EditLineage,
+                SampleTypeService.SampleOperations.RemoveFromStorage,
+                SampleTypeService.SampleOperations.AddToPicklist,
+                SampleTypeService.SampleOperations.Delete,
+                SampleTypeService.SampleOperations.AddToWorkflow,
+                SampleTypeService.SampleOperations.RemoveFromWorkflow,
+                SampleTypeService.SampleOperations.AddAssayData,
+                SampleTypeService.SampleOperations.LinkToStudy,
+                SampleTypeService.SampleOperations.RecallFromStudy
+        )),
+        Locked(Set.of(SampleTypeService.SampleOperations.AddToPicklist));
+
+        Set<SampleTypeService.SampleOperations> _permittedOps;
+
+        SampleStateType(Set<SampleTypeService.SampleOperations> permittedOps)
+        {
+            _permittedOps = permittedOps;
+        }
+
+        public Set<SampleTypeService.SampleOperations> getPermittedOps()
+        {
+            return _permittedOps;
+        }
+
+        public boolean operationPermitted(SampleTypeService.SampleOperations op)
+        {
+            return _permittedOps.contains(op);
+        }
+
+        public static boolean isOperationPermitted(String stateTypeString, SampleTypeService.SampleOperations op)
+        {
+            if (!SampleTypeService.isSampleStatusEnabled())
+                return true;
+
+            if (stateTypeString == null)
+                return true; // no status provided means all operations are permitted
+            try
+            {
+                SampleStateType stateType = SampleStateType.valueOf(stateTypeString);
+                return stateType.operationPermitted(op);
+            }
+            catch (IllegalArgumentException e)
+            {
+                // invalid state; default to no operations permitted
+                return false;
+            }
+        }
+    };
+
+
+    /**
+     * Exposed as EnumTableInfo
+     *
+     */
+    public enum DataClassCategoryType
+    {
+        registry(null, null),
+        media(null, null),
+        sources(AuditBehaviorType.DETAILED, ADDITIONAL_SOURES_AUDIT_FIELDS);
+
+        public AuditBehaviorType defaultBehavior;
+        public Set<String> additionalAuditFields;
+
+        DataClassCategoryType(@Nullable AuditBehaviorType defaultBehavior, @Nullable Set<String> addlAuditFields)
+        {
+            this.defaultBehavior = defaultBehavior;
+            this.additionalAuditFields = addlAuditFields;
+        }
+
+        public static DataClassCategoryType fromString(String typeVal) {
+            for (DataClassCategoryType type : DataClassCategoryType.values()) {
+                if (type.name().equalsIgnoreCase(typeVal)) {
+                    return type;
+                }
+            }
+            return null;
+        }
+    }
+
+    public enum SampleTypeCategoryType
+    {
+        media;
+
+        public static SampleTypeCategoryType fromString(String typeVal) {
+            for (SampleTypeCategoryType type : SampleTypeCategoryType.values()) {
+                if (type.name().equalsIgnoreCase(typeVal)) {
+                    return type;
+                }
+            }
+            return null;
+        }
+    }
+
+    @Override
+    public Set<String> getSchemaNames()
+    {
+        if (_restricted)
+            return Collections.emptySet();
+
+        Set<String> names = new TreeSet<>(String.CASE_INSENSITIVE_ORDER);
+        names.addAll(super.getSchemaNames());
+        names.add(NestedSchemas.materials.name());
+        names.add(NestedSchemas.data.name());
+        return names;
+    }
+
+    public QuerySchema getSchema(NestedSchemas schema)
+    {
+        return getSchema(schema.name());
+    }
+
+    @Override
+    public QuerySchema getSchema(String name)
+    {
+        if (_restricted)
+            return null;
+
+        // CONSIDER: also support hidden "samples" schema ?
+        if (name.equals(NestedSchemas.materials.name()))
+            return new SamplesSchema(SchemaKey.fromParts(getName(), NestedSchemas.materials.name()), getUser(), getContainer());
+
+        if (name.equals(NestedSchemas.data.name()))
+            return new DataClassUserSchema(getContainer(), getUser());
+
+        return super.getSchema(name);
+    }
+
+    public ExpDataTable getDatasTable()
+    {
+        return (ExpDataTable)getTable(TableType.Data);
+    }
+
+    public ExpDataTable getDatasTable(boolean forWrite)
+    {
+        return (ExpDataTable)getTable(TableType.Data.toString(), null, true, forWrite);
+    }
+
+    public ExpRunTable getRunsTable()
+    {
+        return (ExpRunTable)getTable(TableType.Runs.toString(), null, true, false);
+    }
+
+    public ExpRunTable getRunsTable(boolean forWrite)
+    {
+        return (ExpRunTable)getTable(TableType.Runs.toString(), null, true, forWrite);
+    }
+
+
+    public ForeignKey getProtocolApplicationForeignKey(ContainerFilter cf)
+    {
+        return new ExperimentLookupForeignKey(null, null, ExpSchema.SCHEMA_NAME, TableType.ProtocolApplications.name(), "RowId", null)
+        {
+            @Override
+            public TableInfo getLookupTableInfo()
+            {
+                return getTable(TableType.ProtocolApplications, cf);
+            }
+        };
+    }
+
+    public ForeignKey getProtocolForeignKey(ContainerFilter cf, String targetColumnName)
+    {
+        return new LookupForeignKey(targetColumnName)
+        {
+            @Override
+            public TableInfo getLookupTableInfo()
+            {
+                return getTable(TableType.Protocols.toString(), ContainerFilter.EVERYTHING);
+            }
+        };
+    }
+
+    public ForeignKey getMaterialForeignKey(ContainerFilter cf, String targetColumnName)
+    {
+        return new LookupForeignKey(targetColumnName)
+        {
+            @Override
+            public TableInfo getLookupTableInfo()
+            {
+                return getTable(TableType.Materials.toString(), cf);
+            }
+        };
+    }
+
+    public ForeignKey getMaterialProtocolInputForeignKey(ContainerFilter cf)
+    {
+        return new ExperimentLookupForeignKey(null, null, ExpSchema.SCHEMA_NAME, TableType.MaterialProtocolInputs.name(), "RowId", null)
+        {
+            @Override
+            public TableInfo getLookupTableInfo()
+            {
+                return getTable(TableType.MaterialProtocolInputs, cf);
+            }
+        };
+    }
+
+    public ForeignKey getDataProtocolInputForeignKey(ContainerFilter cf)
+    {
+        return new ExperimentLookupForeignKey(null, null, ExpSchema.SCHEMA_NAME, TableType.DataProtocolInputs.name(), "RowId", null)
+        {
+            @Override
+            public TableInfo getLookupTableInfo()
+            {
+                return getTable(TableType.DataProtocolInputs, cf);
+            }
+        };
+    }
+
+    public ForeignKey getJobForeignKey()
+    {
+        return new LookupForeignKey("RowId", "RowId")
+        {
+            @Override
+            public TableInfo getLookupTableInfo()
+            {
+                QuerySchema pipeline = getDefaultSchema().getSchema("pipeline");
+                if (null == pipeline)
+                    return null;
+                return pipeline.getTable("Job", getDefaultContainerFilter());
+            }
+
+            @Override
+            public StringExpression getURL(ColumnInfo parent)
+            {
+                return getURL(parent, true);
+            }
+        };
+    }
+
+    @Deprecated
+    public ForeignKey getRunIdForeignKey()
+    {
+        return getRunIdForeignKey(null);
+    }
+
+    public ForeignKey getRunIdForeignKey(ContainerFilter cf)
+    {
+        return new ExperimentLookupForeignKey(null, null, ExpSchema.SCHEMA_NAME, TableType.Runs.name(), "RowId", null)
+        {
+            @Override
+            public TableInfo getLookupTableInfo()
+            {
+                return getTable(TableType.Runs, cf);
+            }
+        };
+    }
+
+    @Deprecated
+    public ForeignKey getRunGroupIdForeignKey(final boolean includeBatches)
+    {
+        return getRunGroupIdForeignKey(null, includeBatches);
+    }
+
+    /** @param includeBatches if false, then filter out run groups of type batch when doing the join */
+    public ForeignKey getRunGroupIdForeignKey(ContainerFilter cf, final boolean includeBatches)
+    {
+        return new ExperimentLookupForeignKey(null, null, ExpSchema.SCHEMA_NAME, TableType.RunGroups.name(), "RowId", null)
+        {
+            @Override
+            public TableInfo getLookupTableInfo()
+            {
+                ContainerFilter cf = getLookupContainerFilter();
+                String key = getClass().getName() + "/RunGroupIdForeignKey/" + includeBatches + "/" + cf.getCacheKey();
+                // since getTable(forWrite=true) does not cache, cache this tableinfo using getCachedLookupTableInfo()
+                return ExpSchema.this.getCachedLookupTableInfo(key, this::createLookupTableInfo);
+            }
+
+            @Override
+            protected ContainerFilter getLookupContainerFilter()
+            {
+                return Objects.requireNonNullElse(cf, ContainerFilter.Type.CurrentPlusProjectAndShared.create(ExpSchema.this));
+            }
+
+            private TableInfo createLookupTableInfo()
+            {
+                // CONSIDER: I wonder if this shouldn't be using UnionContainerFilter(cf, CurrentPlusProjectAndShared)
+                ExpExperimentTable result = (ExpExperimentTable) getTable(TableType.RunGroups.name(), getLookupContainerFilter(), true, true);
+                if (!includeBatches)
+                {
+                    result.setBatchProtocol(null);
+                }
+                result.setLocked(true);
+                return result;
+            }
+        };
+    }
+
+    public ForeignKey getDataIdForeignKey(ContainerFilter cf)
+    {
+        return new ExperimentLookupForeignKey(null, null, ExpSchema.SCHEMA_NAME, TableType.Data.name(), "RowId", null)
+        {
+            @Override
+            public TableInfo getLookupTableInfo()
+            {
+                return getTable(TableType.Data, cf);
+            }
+        };
+    }
+
+    /**
+     * @param domainProperty the property on which the lookup is configured
+     */
+    @NotNull
+    public ForeignKey getMaterialIdForeignKey(@Nullable ExpSampleType targetSampleType, @Nullable DomainProperty domainProperty, ContainerFilter cfParent)
+    {
+        if (targetSampleType == null)
+        {
+            return new ExperimentLookupForeignKey(null, null, ExpSchema.SCHEMA_NAME, TableType.Materials.name(), "RowId", null)
+            {
+                @Override
+                public TableInfo getLookupTableInfo()
+                {
+                    ContainerFilter cf = new ContainerFilter.SimpleContainerFilter(getSearchContainers(getContainer(), targetSampleType, domainProperty, getUser()));
+                    if (null != cfParent)
+                        cf = new UnionContainerFilter(cf, cfParent);
+                    ExpTable result = getTable(TableType.Materials, cf);
+                    return result;
+                }
+            };
+        }
+        return getSamplesSchema().materialIdForeignKey(targetSampleType, domainProperty);
+    }
+
+    @NotNull
+    public static Set<Container> getSearchContainers(Container currentContainer, @Nullable ExpSampleType st, @Nullable DomainProperty dp, User user)
+    {
+        Set<Container> searchContainers = new LinkedHashSet<>();
+        if (dp != null)
+        {
+            Lookup lookup = dp.getLookup();
+            if (lookup != null && lookup.getContainer() != null)
+            {
+                Container lookupContainer = lookup.getContainer();
+                if (lookupContainer.hasPermission(user, ReadPermission.class))
+                {
+                    // The property is specifically targeting a container, so look there and only there
+                    searchContainers.add(lookup.getContainer());
+                }
+            }
+        }
+
+        if (searchContainers.isEmpty())
+        {
+            // Default to looking in the current container
+            searchContainers.add(currentContainer);
+            if (st == null || (st.getContainer().isProject() && !currentContainer.isProject()))
+            {
+                Container c = currentContainer.getParent();
+                // Recurse up the chain to the project
+                while (c != null && !c.isRoot())
+                {
+                    if (c.hasPermission(user, ReadPermission.class))
+                    {
+                        searchContainers.add(c);
+                    }
+                    c = c.getParent();
+                }
+            }
+            Container sharedContainer = ContainerManager.getSharedContainer();
+            if (st == null || st.getContainer().equals(sharedContainer))
+            {
+                if (sharedContainer.hasPermission(user, ReadPermission.class))
+                {
+                    searchContainers.add(ContainerManager.getSharedContainer());
+                }
+            }
+        }
+        return searchContainers;
+    }
+
+    public abstract static class ExperimentLookupForeignKey extends LookupForeignKey
+    {
+        public ExperimentLookupForeignKey(String pkColumnName)
+        {
+            super(pkColumnName);
+        }
+
+        public ExperimentLookupForeignKey(ActionURL baseURL, String paramName, String schemaName, String tableName, String pkColumnName, String titleColumn)
+        {
+            super(baseURL, paramName, schemaName, tableName, pkColumnName, titleColumn);
+        }
+
+        @Override
+        public StringExpression getURL(ColumnInfo parent)
+        {
+            return getURL(parent, true);
+        }
+    }
+
+    @Override
+    public QueryView createView(ViewContext context, @NotNull QuerySettings settings, BindException errors)
+    {
+        if (TableType.DataClasses.name().equalsIgnoreCase(settings.getQueryName()))
+        {
+            return new QueryView(this, settings, errors)
+            {
+                @Override
+                protected boolean canInsert()
+                {
+                    TableInfo table = getTable();
+                    return table != null && table.hasPermission(getUser(), InsertPermission.class);
+                }
+
+                @Override
+                public boolean showImportDataButton()
+                {
+                    return false;
+                }
+            };
+        }
+
+        QueryView queryView = super.createView(context, settings, errors);
+
+        if (TableType.Materials.name().equalsIgnoreCase(settings.getQueryName()) ||
+            TableType.Data.name().equalsIgnoreCase(settings.getQueryName()) ||
+            TableType.Protocols.name().equalsIgnoreCase(settings.getQueryName()))
+        {
+            // Use default delete button, but without showing the confirmation text
+            queryView.setShowDeleteButtonConfirmationText(false);
+        }
+
+        return queryView;
+    }
+
+    public enum DerivationDataScopeType
+    {
+        ChildOnly,
+        ParentOnly,
+        All
+    }
+}