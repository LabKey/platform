--- conflicted
+++ resolved
@@ -1,440 +1,434 @@
-/*
- * Copyright (c) 2008-2019 LabKey Corporation
- *
- * Licensed under the Apache License, Version 2.0 (the "License");
- * you may not use this file except in compliance with the License.
- * You may obtain a copy of the License at
- *
- *     http://www.apache.org/licenses/LICENSE-2.0
- *
- * Unless required by applicable law or agreed to in writing, software
- * distributed under the License is distributed on an "AS IS" BASIS,
- * WITHOUT WARRANTIES OR CONDITIONS OF ANY KIND, either express or implied.
- * See the License for the specific language governing permissions and
- * limitations under the License.
- */
-
-package org.labkey.api.security;
-
-import org.jetbrains.annotations.NotNull;
-import org.jetbrains.annotations.Nullable;
-import org.json.JSONArray;
-import org.labkey.api.annotations.RemoveIn20_1;
-import org.labkey.api.attachments.Attachment;
-import org.labkey.api.attachments.AttachmentCache;
-import org.labkey.api.attachments.AttachmentFile;
-import org.labkey.api.attachments.AttachmentParent;
-import org.labkey.api.attachments.AttachmentService;
-import org.labkey.api.data.Container;
-import org.labkey.api.data.ObjectFactory;
-import org.labkey.api.data.PropertyManager;
-import org.labkey.api.data.PropertyManager.PropertyMap;
-import org.labkey.api.module.ModuleLoader;
-import org.labkey.api.security.AuthenticationConfiguration.LoginFormAuthenticationConfiguration;
-import org.labkey.api.security.AuthenticationConfiguration.PrimaryAuthenticationConfiguration;
-import org.labkey.api.security.AuthenticationConfiguration.SSOAuthenticationConfiguration;
-import org.labkey.api.security.AuthenticationConfiguration.SecondaryAuthenticationConfiguration;
-import org.labkey.api.security.AuthenticationManager.AuthLogoType;
-import org.labkey.api.security.AuthenticationManager.AuthenticationValidator;
-import org.labkey.api.security.SsoSaveConfigurationAction.SsoSaveConfigurationForm;
-import org.labkey.api.security.ValidEmail.InvalidEmailException;
-import org.labkey.api.settings.ConfigProperty;
-import org.labkey.api.settings.WriteableAppProps;
-import org.labkey.api.util.URLHelper;
-import org.labkey.api.view.ActionURL;
-
-import javax.servlet.http.HttpServletRequest;
-import java.util.Arrays;
-import java.util.Collection;
-import java.util.Collections;
-import java.util.List;
-import java.util.Map;
-import java.util.Objects;
-import java.util.stream.Collectors;
-
-/**
- * User: adam
- * Date: Oct 10, 2007
- * Time: 6:49:05 PM
- */
-public interface AuthenticationProvider
-{
-    // All the AuthenticationProvider interfaces. This list is used by AuthenticationProviderCache to filter collections of providers.
-    List<Class<? extends AuthenticationProvider>> ALL_PROVIDER_INTERFACES = Arrays.asList(
-        AuthenticationProvider.class,
-            PrimaryAuthenticationProvider.class,
-                LoginFormAuthenticationProvider.class,
-                SSOAuthenticationProvider.class,
-                RequestAuthenticationProvider.class,
-            SecondaryAuthenticationProvider.class,
-            ResetPasswordProvider.class,
-            DisableLoginProvider.class,
-            ExpireAccountProvider.class
-    );
-
-    default @Nullable ActionURL getSaveLink()
-    {
-        return null;
-    }
-
-    // Generic authentication topic -- implementers should provide the wiki name for their configuration doc page
-    default @NotNull String getHelpTopic()
-    {
-        return "authenticationModule";
-    }
-
-    // Most providers don't have a test action
-    default @Nullable ActionURL getTestLink()
-    {
-        return null;
-    }
-
-    @RemoveIn20_1
-    default @Nullable ActionURL getConfigurationLink()
-    {
-        return null;
-    }
-
-    @RemoveIn20_1
-    default @Nullable ActionURL getConfigurationLink(@Nullable Integer rowId)
-    {
-        return getConfigurationLink();
-    }
-
-    /**
-     * Returns a JSONArray of the field descriptors for the required provider-specific settings. JSON metadata is a small
-     * subset of our standard column metadata (e.g., what getQueryDetails.api returns).
-     *
-     * @return A JSONArray of field descriptors or null if this provider doesn't have any custom fields
-     */
-    default @NotNull JSONArray getSettingsFields()
-    {
-        return new JSONArray();
-    }
-
-    @NotNull String getName();
-    @NotNull String getDescription();
-
-    default boolean isPermanent()
-    {
-        return false;
-    }
-
-    default boolean isFicamApproved()
-    {
-        return false;
-    }
-
-    /**
-     * Override to retrieve and save startup properties intended for this provider. Invoked after new install only.
-     */
-    default void handleStartupProperties()
-    {
-    }
-
-    // Helper that retrieves all the configuration properties in the specified categories, populates them into a form, and saves the form
-<<<<<<< HEAD
-    default <FORM extends SaveConfigurationForm> void saveStartupProperties(Collection<String> categories, Class<FORM> clazz)
-=======
-    default <FORM extends AuthenticationConfigureForm, AC extends AuthenticationConfiguration> void saveStartupProperties(Collection<String> categories, Class<FORM> formClass, Class<AC> configurationClass)
->>>>>>> 302a1dfb
-    {
-        Map<String, String> map = getPropertyMap(categories);
-
-        if (!map.isEmpty())
-        {
-            ObjectFactory<FORM> factory = ObjectFactory.Registry.getFactory(formClass);
-            FORM form = factory.fromMap(map);
-<<<<<<< HEAD
-            if (null == form.getDescription())
-                form.setDescription(form.getProvider() + " Configuration");
-            SaveConfigurationAction.saveForm(form, null);
-=======
-
-            // If description is provided in the startup properties file and an existing configuration for this provider
-            // matches that description then update the existing configuration. If not, create a new configuration. #39474
-            if (form.getDescription() != null)
-            {
-                AuthenticationConfigurationCache.getConfigurations(configurationClass).stream()
-                    .filter(ac -> ac.getDescription().equals(form.getDescription()))
-                    .map(AuthenticationConfiguration::getRowId)
-                    .findFirst()
-                    .ifPresent(form::setRowId);
-            }
-
-            AuthenticationConfigureAction.saveForm(form, null);
->>>>>>> 302a1dfb
-        }
-    }
-
-    // Helper that retrieves all the configuration properties in the specified category and saves them into a property map with the same name
-    default void saveStartupProperties(String category)
-    {
-        Map<String, String> map = getPropertyMap(Collections.singleton(category));
-
-        if (!map.isEmpty())
-        {
-            PropertyMap propertyMap = PropertyManager.getWritableProperties(category, true);
-            propertyMap.clear();
-            propertyMap.putAll(map);
-            propertyMap.save();
-        }
-    }
-
-    private Map<String, String> getPropertyMap(Collection<String> categories)
-    {
-        return categories.stream()
-            .flatMap(category-> ModuleLoader.getInstance().getConfigProperties(category).stream())
-            .collect(Collectors.toMap(ConfigProperty::getName, ConfigProperty::getValue));
-    }
-
-    interface PrimaryAuthenticationProvider<AC extends PrimaryAuthenticationConfiguration<?>> extends AuthenticationProvider, AuthenticationConfigurationFactory<AC>
-    {
-        default void logout(HttpServletRequest request)
-        {
-        }
-
-        void migrateOldConfiguration(boolean active, User user) throws Throwable;
-    }
-
-    interface LoginFormAuthenticationProvider<AC extends LoginFormAuthenticationConfiguration<?>> extends PrimaryAuthenticationProvider<AC>, AuthenticationConfigurationFactory<AC>
-    {
-        // id and password will not be blank (not null, not empty, not whitespace only)
-        @NotNull AuthenticationResponse authenticate(AC configuration, @NotNull String id, @NotNull String password, URLHelper returnURL) throws InvalidEmailException;
-
-        @Nullable SaveConfigurationForm<AC> getFormFromOldConfiguration(boolean active);
-
-        @Override
-        default void migrateOldConfiguration(boolean active, User user)
-        {
-            SaveConfigurationAction.saveOldProperties(getFormFromOldConfiguration(active), user);
-        }
-    }
-
-    interface SSOAuthenticationProvider<AC extends SSOAuthenticationConfiguration<?>> extends PrimaryAuthenticationProvider<AC>, AuthenticationConfigurationFactory<AC>
-    {
-        @Nullable SsoSaveConfigurationForm<AC> getFormFromOldConfiguration(boolean active, boolean hasLogos);
-
-        @Override
-        default void migrateOldConfiguration(boolean active, User user) throws Throwable
-        {
-            AttachmentService svc = AttachmentService.get();
-            AttachmentParent oldParent = AuthenticationLogoAttachmentParent.get();
-
-            List<Attachment> logos = Arrays.stream(AuthLogoType.values())
-                .map(alt->svc.getAttachment(oldParent, alt.getOldPrefix() + getName()))
-                .filter(Objects::nonNull)
-                .collect(Collectors.toList());
-
-            SsoSaveConfigurationForm<AC> form = getFormFromOldConfiguration(active, !logos.isEmpty());
-            SaveConfigurationAction.saveOldProperties(form, user);
-
-            if (null != form && !logos.isEmpty())
-            {
-                SSOAuthenticationConfiguration<?> configuration = AuthenticationConfigurationCache.getConfiguration(SSOAuthenticationConfiguration.class, form.getRowId());
-
-                List<AttachmentFile> attachmentFiles = svc.getAttachmentFiles(configuration, logos);
-                svc.addAttachments(configuration, attachmentFiles, user);
-                for (AuthLogoType alt : AuthLogoType.values())
-                    svc.renameAttachment(configuration, alt.getOldPrefix() + getName(), alt.getFileName(), user);
-
-                AttachmentCache.clearAuthLogoCache();
-                WriteableAppProps.incrementLookAndFeelRevisionAndSave();
-            }
-        }
-    }
-
-    interface RequestAuthenticationProvider extends PrimaryAuthenticationProvider
-    {
-        @NotNull AuthenticationResponse authenticate(@NotNull HttpServletRequest request);
-    }
-
-    interface ResetPasswordProvider extends AuthenticationProvider
-    {
-        /**
-         * Returns the base url (excluding verification, email and extra params) for AddUsersAction or ResetPasswordApiAction
-         * @param isAddUser true for adding user, otherwise for resetting pw for existing user
-         */
-        ActionURL getAPIVerificationURL(Container c, boolean isAddUser);
-
-        /**
-         * Allow module to send custom email for ResetPasswordApiAction.
-         * @param user the user requesting password reset
-         * @param isAdminCopy true for sending admin a copy of reset password email
-         */
-        @Nullable SecurityMessage getAPIResetPasswordMessage(User user, boolean isAdminCopy);
-    }
-
-    interface SecondaryAuthenticationProvider<AC extends SecondaryAuthenticationConfiguration<?>> extends AuthenticationProvider, AuthenticationConfigurationFactory<AC>
-    {
-        @Nullable SaveConfigurationForm<AC> getFormFromOldConfiguration(boolean active);
-
-        default void migrateOldConfiguration(boolean active, User user)
-        {
-            SaveConfigurationAction.saveOldProperties(getFormFromOldConfiguration(active), user);
-        }
-
-        /**
-         * Bypass authentication from this provider. Might be configured via labkey.xml parameter to
-         * temporarily not require secondary authentication if this has been misconfigured or a 3rd
-         * party service provider is unavailable.
-         */
-        boolean bypass();
-    }
-
-    interface DisableLoginProvider extends AuthenticationProvider
-    {
-        boolean isEnabledForUser(String id);
-
-        /**
-         * @param id user email string
-         * @return Login delay in milliseconds
-         * @throws LoginDisabledException
-         */
-        long getUserDelay(String id) throws LoginDisabledException;
-
-        /**
-         *
-         * @param request
-         * @param id
-         * @param addCount
-         */
-        void addUserDelay(HttpServletRequest request, String id, int addCount);
-
-        void resetUserDelay(String id);
-    }
-
-    interface ExpireAccountProvider extends AuthenticationProvider
-    {
-        boolean isEnabled();
-    }
-
-    class AuthenticationResponse
-    {
-        private final PrimaryAuthenticationProvider _provider;
-        private final @Nullable ValidEmail _email;
-        private final @Nullable AuthenticationValidator _validator;
-        private final @Nullable FailureReason _failureReason;
-        private final @Nullable ActionURL _redirectURL;
-
-        private AuthenticationResponse(@NotNull PrimaryAuthenticationProvider provider, @NotNull ValidEmail email, @Nullable AuthenticationValidator validator)
-        {
-            _provider = provider;
-            _email = email;
-            _validator = validator;
-            _failureReason = null;
-            _redirectURL = null;
-        }
-
-        private AuthenticationResponse(@NotNull PrimaryAuthenticationProvider provider, @NotNull FailureReason failureReason, @Nullable ActionURL redirectURL)
-        {
-            _provider = provider;
-            _email = null;
-            _validator = null;
-            _failureReason = failureReason;
-            _redirectURL = redirectURL;
-        }
-
-        /**
-         * Creates a standard authentication provider response
-         * @param email Valid email address of the authenticated user
-         * @return A new successful authentication response containing the email address of the authenticated user
-         */
-        public static AuthenticationResponse createSuccessResponse(PrimaryAuthenticationProvider provider, ValidEmail email)
-        {
-            return createSuccessResponse(provider, email, null);
-        }
-
-        /**
-         * Creates an authentication provider response that includes a validator to be called on every request
-         * @param email Valid email address of the authenticated user
-         * @param validator An authentication validator
-         * @return A new successful authentication response containing the email address of the authenticated user and a validator
-         */
-        public static AuthenticationResponse createSuccessResponse(@NotNull PrimaryAuthenticationProvider provider, ValidEmail email, @Nullable AuthenticationValidator validator)
-        {
-            return new AuthenticationResponse(provider, email, validator);
-        }
-
-        public static AuthenticationResponse createFailureResponse(@NotNull PrimaryAuthenticationProvider provider, FailureReason failureReason)
-        {
-            return new AuthenticationResponse(provider, failureReason, null);
-        }
-
-        public static AuthenticationResponse createFailureResponse(@NotNull PrimaryAuthenticationProvider provider, FailureReason failureReason, @Nullable ActionURL redirectURL)
-        {
-            return new AuthenticationResponse(provider, failureReason, redirectURL);
-        }
-
-        public boolean isAuthenticated()
-        {
-            return null != _email;
-        }
-
-        public @NotNull FailureReason getFailureReason()
-        {
-            assert null != _failureReason && null == _email;
-
-            return _failureReason;
-        }
-
-        public @NotNull ValidEmail getValidEmail()
-        {
-            assert null != _email;
-
-            return _email;
-        }
-
-        public @Nullable AuthenticationValidator getValidator()
-        {
-            return _validator;
-        }
-
-        public PrimaryAuthenticationProvider getProvider()
-        {
-            return _provider;
-        }
-
-        public @Nullable ActionURL getRedirectURL()
-        {
-            return _redirectURL;
-        }
-    }
-
-    // FailureReasons are only reported to administrators (in the audit log and/or server log), NOT to users (and potential
-    // hackers). We try to be as specific as possible.
-    enum FailureReason
-    {
-        userDoesNotExist(ReportType.onFailure, "user does not exist"),
-        badPassword(ReportType.onFailure, "incorrect password"),
-        badCredentials(ReportType.onFailure, "invalid credentials"),  // Use for cases where we can't distinguish between userDoesNotExist and badPassword
-        complexity(ReportType.onFailure, "password does not meet the complexity requirements"),
-        expired(ReportType.onFailure, "password has expired"),
-        configurationError(ReportType.always, "configuration problem"),
-        notApplicable(ReportType.never, "not applicable");
-
-        private final ReportType _type;
-        private final String _message;
-
-        FailureReason(ReportType type, String message)
-        {
-            _type = type;
-            _message = message;
-        }
-
-        public ReportType getReportType()
-        {
-            return _type;
-        }
-
-        public String getMessage()
-        {
-            return _message;
-        }
-    }
-
-    enum ReportType
-    {
-        always, onFailure, never
-    }
-}
+/*
+ * Copyright (c) 2008-2019 LabKey Corporation
+ *
+ * Licensed under the Apache License, Version 2.0 (the "License");
+ * you may not use this file except in compliance with the License.
+ * You may obtain a copy of the License at
+ *
+ *     http://www.apache.org/licenses/LICENSE-2.0
+ *
+ * Unless required by applicable law or agreed to in writing, software
+ * distributed under the License is distributed on an "AS IS" BASIS,
+ * WITHOUT WARRANTIES OR CONDITIONS OF ANY KIND, either express or implied.
+ * See the License for the specific language governing permissions and
+ * limitations under the License.
+ */
+
+package org.labkey.api.security;
+
+import org.jetbrains.annotations.NotNull;
+import org.jetbrains.annotations.Nullable;
+import org.json.JSONArray;
+import org.labkey.api.annotations.RemoveIn20_1;
+import org.labkey.api.attachments.Attachment;
+import org.labkey.api.attachments.AttachmentCache;
+import org.labkey.api.attachments.AttachmentFile;
+import org.labkey.api.attachments.AttachmentParent;
+import org.labkey.api.attachments.AttachmentService;
+import org.labkey.api.data.Container;
+import org.labkey.api.data.ObjectFactory;
+import org.labkey.api.data.PropertyManager;
+import org.labkey.api.data.PropertyManager.PropertyMap;
+import org.labkey.api.module.ModuleLoader;
+import org.labkey.api.security.AuthenticationConfiguration.LoginFormAuthenticationConfiguration;
+import org.labkey.api.security.AuthenticationConfiguration.PrimaryAuthenticationConfiguration;
+import org.labkey.api.security.AuthenticationConfiguration.SSOAuthenticationConfiguration;
+import org.labkey.api.security.AuthenticationConfiguration.SecondaryAuthenticationConfiguration;
+import org.labkey.api.security.AuthenticationManager.AuthLogoType;
+import org.labkey.api.security.AuthenticationManager.AuthenticationValidator;
+import org.labkey.api.security.SsoSaveConfigurationAction.SsoSaveConfigurationForm;
+import org.labkey.api.security.ValidEmail.InvalidEmailException;
+import org.labkey.api.settings.ConfigProperty;
+import org.labkey.api.settings.WriteableAppProps;
+import org.labkey.api.util.URLHelper;
+import org.labkey.api.view.ActionURL;
+
+import javax.servlet.http.HttpServletRequest;
+import java.util.Arrays;
+import java.util.Collection;
+import java.util.Collections;
+import java.util.List;
+import java.util.Map;
+import java.util.Objects;
+import java.util.stream.Collectors;
+
+/**
+ * User: adam
+ * Date: Oct 10, 2007
+ * Time: 6:49:05 PM
+ */
+public interface AuthenticationProvider
+{
+    // All the AuthenticationProvider interfaces. This list is used by AuthenticationProviderCache to filter collections of providers.
+    List<Class<? extends AuthenticationProvider>> ALL_PROVIDER_INTERFACES = Arrays.asList(
+        AuthenticationProvider.class,
+            PrimaryAuthenticationProvider.class,
+                LoginFormAuthenticationProvider.class,
+                SSOAuthenticationProvider.class,
+                RequestAuthenticationProvider.class,
+            SecondaryAuthenticationProvider.class,
+            ResetPasswordProvider.class,
+            DisableLoginProvider.class,
+            ExpireAccountProvider.class
+    );
+
+    default @Nullable ActionURL getSaveLink()
+    {
+        return null;
+    }
+
+    // Generic authentication topic -- implementers should provide the wiki name for their configuration doc page
+    default @NotNull String getHelpTopic()
+    {
+        return "authenticationModule";
+    }
+
+    // Most providers don't have a test action
+    default @Nullable ActionURL getTestLink()
+    {
+        return null;
+    }
+
+    @RemoveIn20_1
+    default @Nullable ActionURL getConfigurationLink()
+    {
+        return null;
+    }
+
+    @RemoveIn20_1
+    default @Nullable ActionURL getConfigurationLink(@Nullable Integer rowId)
+    {
+        return getConfigurationLink();
+    }
+
+    /**
+     * Returns a JSONArray of the field descriptors for the required provider-specific settings. JSON metadata is a small
+     * subset of our standard column metadata (e.g., what getQueryDetails.api returns).
+     *
+     * @return A JSONArray of field descriptors or null if this provider doesn't have any custom fields
+     */
+    default @NotNull JSONArray getSettingsFields()
+    {
+        return new JSONArray();
+    }
+
+    @NotNull String getName();
+    @NotNull String getDescription();
+
+    default boolean isPermanent()
+    {
+        return false;
+    }
+
+    default boolean isFicamApproved()
+    {
+        return false;
+    }
+
+    /**
+     * Override to retrieve and save startup properties intended for this provider. Invoked after new install only.
+     */
+    default void handleStartupProperties()
+    {
+    }
+
+    // Helper that retrieves all the configuration properties in the specified categories, populates them into a form, and saves the form
+    default <FORM extends SaveConfigurationForm<AC>, AC extends AuthenticationConfiguration> void saveStartupProperties(Collection<String> categories, Class<FORM> formClass, Class<AC> configurationClass)
+    {
+        Map<String, String> map = getPropertyMap(categories);
+
+        if (!map.isEmpty())
+        {
+            ObjectFactory<FORM> factory = ObjectFactory.Registry.getFactory(formClass);
+            FORM form = factory.fromMap(map);
+
+            // If description is provided in the startup properties file and an existing configuration for this provider
+            // matches that description then update the existing configuration. If not, create a new configuration. #39474
+            if (form.getDescription() != null)
+            {
+                AuthenticationConfigurationCache.getConfigurations(configurationClass).stream()
+                    .filter(ac -> ac.getDescription().equals(form.getDescription()))
+                    .map(AuthenticationConfiguration::getRowId)
+                    .findFirst()
+                    .ifPresent(form::setRowId);
+            }
+            else
+            {
+                form.setDescription(form.getProvider() + " Configuration");
+            }
+
+            SaveConfigurationAction.saveForm(form, null);
+        }
+    }
+
+    // Helper that retrieves all the configuration properties in the specified category and saves them into a property map with the same name
+    default void saveStartupProperties(String category)
+    {
+        Map<String, String> map = getPropertyMap(Collections.singleton(category));
+
+        if (!map.isEmpty())
+        {
+            PropertyMap propertyMap = PropertyManager.getWritableProperties(category, true);
+            propertyMap.clear();
+            propertyMap.putAll(map);
+            propertyMap.save();
+        }
+    }
+
+    private Map<String, String> getPropertyMap(Collection<String> categories)
+    {
+        return categories.stream()
+            .flatMap(category-> ModuleLoader.getInstance().getConfigProperties(category).stream())
+            .collect(Collectors.toMap(ConfigProperty::getName, ConfigProperty::getValue));
+    }
+
+    interface PrimaryAuthenticationProvider<AC extends PrimaryAuthenticationConfiguration<?>> extends AuthenticationProvider, AuthenticationConfigurationFactory<AC>
+    {
+        default void logout(HttpServletRequest request)
+        {
+        }
+
+        void migrateOldConfiguration(boolean active, User user) throws Throwable;
+    }
+
+    interface LoginFormAuthenticationProvider<AC extends LoginFormAuthenticationConfiguration<?>> extends PrimaryAuthenticationProvider<AC>, AuthenticationConfigurationFactory<AC>
+    {
+        // id and password will not be blank (not null, not empty, not whitespace only)
+        @NotNull AuthenticationResponse authenticate(AC configuration, @NotNull String id, @NotNull String password, URLHelper returnURL) throws InvalidEmailException;
+
+        @Nullable SaveConfigurationForm<AC> getFormFromOldConfiguration(boolean active);
+
+        @Override
+        default void migrateOldConfiguration(boolean active, User user)
+        {
+            SaveConfigurationAction.saveOldProperties(getFormFromOldConfiguration(active), user);
+        }
+    }
+
+    interface SSOAuthenticationProvider<AC extends SSOAuthenticationConfiguration<?>> extends PrimaryAuthenticationProvider<AC>, AuthenticationConfigurationFactory<AC>
+    {
+        @Nullable SsoSaveConfigurationForm<AC> getFormFromOldConfiguration(boolean active, boolean hasLogos);
+
+        @Override
+        default void migrateOldConfiguration(boolean active, User user) throws Throwable
+        {
+            AttachmentService svc = AttachmentService.get();
+            AttachmentParent oldParent = AuthenticationLogoAttachmentParent.get();
+
+            List<Attachment> logos = Arrays.stream(AuthLogoType.values())
+                .map(alt->svc.getAttachment(oldParent, alt.getOldPrefix() + getName()))
+                .filter(Objects::nonNull)
+                .collect(Collectors.toList());
+
+            SsoSaveConfigurationForm<AC> form = getFormFromOldConfiguration(active, !logos.isEmpty());
+            SaveConfigurationAction.saveOldProperties(form, user);
+
+            if (null != form && !logos.isEmpty())
+            {
+                SSOAuthenticationConfiguration<?> configuration = AuthenticationConfigurationCache.getConfiguration(SSOAuthenticationConfiguration.class, form.getRowId());
+
+                List<AttachmentFile> attachmentFiles = svc.getAttachmentFiles(configuration, logos);
+                svc.addAttachments(configuration, attachmentFiles, user);
+                for (AuthLogoType alt : AuthLogoType.values())
+                    svc.renameAttachment(configuration, alt.getOldPrefix() + getName(), alt.getFileName(), user);
+
+                AttachmentCache.clearAuthLogoCache();
+                WriteableAppProps.incrementLookAndFeelRevisionAndSave();
+            }
+        }
+    }
+
+    interface RequestAuthenticationProvider extends PrimaryAuthenticationProvider
+    {
+        @NotNull AuthenticationResponse authenticate(@NotNull HttpServletRequest request);
+    }
+
+    interface ResetPasswordProvider extends AuthenticationProvider
+    {
+        /**
+         * Returns the base url (excluding verification, email and extra params) for AddUsersAction or ResetPasswordApiAction
+         * @param isAddUser true for adding user, otherwise for resetting pw for existing user
+         */
+        ActionURL getAPIVerificationURL(Container c, boolean isAddUser);
+
+        /**
+         * Allow module to send custom email for ResetPasswordApiAction.
+         * @param user the user requesting password reset
+         * @param isAdminCopy true for sending admin a copy of reset password email
+         */
+        @Nullable SecurityMessage getAPIResetPasswordMessage(User user, boolean isAdminCopy);
+    }
+
+    interface SecondaryAuthenticationProvider<AC extends SecondaryAuthenticationConfiguration<?>> extends AuthenticationProvider, AuthenticationConfigurationFactory<AC>
+    {
+        @Nullable SaveConfigurationForm<AC> getFormFromOldConfiguration(boolean active);
+
+        default void migrateOldConfiguration(boolean active, User user)
+        {
+            SaveConfigurationAction.saveOldProperties(getFormFromOldConfiguration(active), user);
+        }
+
+        /**
+         * Bypass authentication from this provider. Might be configured via labkey.xml parameter to
+         * temporarily not require secondary authentication if this has been misconfigured or a 3rd
+         * party service provider is unavailable.
+         */
+        boolean bypass();
+    }
+
+    interface DisableLoginProvider extends AuthenticationProvider
+    {
+        boolean isEnabledForUser(String id);
+
+        /**
+         * @param id user email string
+         * @return Login delay in milliseconds
+         * @throws LoginDisabledException
+         */
+        long getUserDelay(String id) throws LoginDisabledException;
+
+        /**
+         *
+         * @param request
+         * @param id
+         * @param addCount
+         */
+        void addUserDelay(HttpServletRequest request, String id, int addCount);
+
+        void resetUserDelay(String id);
+    }
+
+    interface ExpireAccountProvider extends AuthenticationProvider
+    {
+        boolean isEnabled();
+    }
+
+    class AuthenticationResponse
+    {
+        private final PrimaryAuthenticationProvider _provider;
+        private final @Nullable ValidEmail _email;
+        private final @Nullable AuthenticationValidator _validator;
+        private final @Nullable FailureReason _failureReason;
+        private final @Nullable ActionURL _redirectURL;
+
+        private AuthenticationResponse(@NotNull PrimaryAuthenticationProvider provider, @NotNull ValidEmail email, @Nullable AuthenticationValidator validator)
+        {
+            _provider = provider;
+            _email = email;
+            _validator = validator;
+            _failureReason = null;
+            _redirectURL = null;
+        }
+
+        private AuthenticationResponse(@NotNull PrimaryAuthenticationProvider provider, @NotNull FailureReason failureReason, @Nullable ActionURL redirectURL)
+        {
+            _provider = provider;
+            _email = null;
+            _validator = null;
+            _failureReason = failureReason;
+            _redirectURL = redirectURL;
+        }
+
+        /**
+         * Creates a standard authentication provider response
+         * @param email Valid email address of the authenticated user
+         * @return A new successful authentication response containing the email address of the authenticated user
+         */
+        public static AuthenticationResponse createSuccessResponse(PrimaryAuthenticationProvider provider, ValidEmail email)
+        {
+            return createSuccessResponse(provider, email, null);
+        }
+
+        /**
+         * Creates an authentication provider response that includes a validator to be called on every request
+         * @param email Valid email address of the authenticated user
+         * @param validator An authentication validator
+         * @return A new successful authentication response containing the email address of the authenticated user and a validator
+         */
+        public static AuthenticationResponse createSuccessResponse(@NotNull PrimaryAuthenticationProvider provider, ValidEmail email, @Nullable AuthenticationValidator validator)
+        {
+            return new AuthenticationResponse(provider, email, validator);
+        }
+
+        public static AuthenticationResponse createFailureResponse(@NotNull PrimaryAuthenticationProvider provider, FailureReason failureReason)
+        {
+            return new AuthenticationResponse(provider, failureReason, null);
+        }
+
+        public static AuthenticationResponse createFailureResponse(@NotNull PrimaryAuthenticationProvider provider, FailureReason failureReason, @Nullable ActionURL redirectURL)
+        {
+            return new AuthenticationResponse(provider, failureReason, redirectURL);
+        }
+
+        public boolean isAuthenticated()
+        {
+            return null != _email;
+        }
+
+        public @NotNull FailureReason getFailureReason()
+        {
+            assert null != _failureReason && null == _email;
+
+            return _failureReason;
+        }
+
+        public @NotNull ValidEmail getValidEmail()
+        {
+            assert null != _email;
+
+            return _email;
+        }
+
+        public @Nullable AuthenticationValidator getValidator()
+        {
+            return _validator;
+        }
+
+        public PrimaryAuthenticationProvider getProvider()
+        {
+            return _provider;
+        }
+
+        public @Nullable ActionURL getRedirectURL()
+        {
+            return _redirectURL;
+        }
+    }
+
+    // FailureReasons are only reported to administrators (in the audit log and/or server log), NOT to users (and potential
+    // hackers). We try to be as specific as possible.
+    enum FailureReason
+    {
+        userDoesNotExist(ReportType.onFailure, "user does not exist"),
+        badPassword(ReportType.onFailure, "incorrect password"),
+        badCredentials(ReportType.onFailure, "invalid credentials"),  // Use for cases where we can't distinguish between userDoesNotExist and badPassword
+        complexity(ReportType.onFailure, "password does not meet the complexity requirements"),
+        expired(ReportType.onFailure, "password has expired"),
+        configurationError(ReportType.always, "configuration problem"),
+        notApplicable(ReportType.never, "not applicable");
+
+        private final ReportType _type;
+        private final String _message;
+
+        FailureReason(ReportType type, String message)
+        {
+            _type = type;
+            _message = message;
+        }
+
+        public ReportType getReportType()
+        {
+            return _type;
+        }
+
+        public String getMessage()
+        {
+            return _message;
+        }
+    }
+
+    enum ReportType
+    {
+        always, onFailure, never
+    }
+}