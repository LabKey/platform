/*
 * Copyright (c) 2011-2014 LabKey Corporation
 *
 * Licensed under the Apache License, Version 2.0 (the "License");
 * you may not use this file except in compliance with the License.
 * You may obtain a copy of the License at
 *
 *     http://www.apache.org/licenses/LICENSE-2.0
 *
 * Unless required by applicable law or agreed to in writing, software
 * distributed under the License is distributed on an "AS IS" BASIS,
 * WITHOUT WARRANTIES OR CONDITIONS OF ANY KIND, either express or implied.
 * See the License for the specific language governing permissions and
 * limitations under the License.
 */

package org.labkey.api.security;

import com.fasterxml.jackson.annotation.JsonCreator;
import com.fasterxml.jackson.annotation.JsonProperty;
import com.fasterxml.jackson.core.JsonProcessingException;
import com.fasterxml.jackson.databind.ObjectMapper;
import org.junit.Assert;
import org.junit.Test;
import org.labkey.api.audit.permissions.CanSeeAuditLogPermission;
import org.labkey.api.data.Container;
import org.labkey.api.data.ContainerManager;
import org.labkey.api.pipeline.PipelineJob;
import org.labkey.api.security.impersonation.ImpersonationContext;
import org.labkey.api.security.impersonation.NotImpersonatingContext;
import org.labkey.api.security.permissions.AdminPermission;
import org.labkey.api.security.permissions.InsertPermission;
import org.labkey.api.security.permissions.ReadPermission;
import org.labkey.api.security.permissions.UpdatePermission;
import org.labkey.api.security.roles.EditorRole;
import org.labkey.api.security.roles.FolderAdminRole;
import org.labkey.api.security.roles.ReaderRole;
import org.labkey.api.security.roles.Role;
import org.labkey.api.security.roles.SubmitterRole;
import org.labkey.api.util.JunitUtil;
import org.labkey.api.util.TestContext;

import java.util.Date;
import java.util.Set;

/**
 * A cloned user that limits the permissions associated with that user to only the passed in roles.
 * WARNING: The supplied roles apply UNCONDITIONALLY, in all containers and resources. You must ensure
 * that the scope of use is constrained appropriately.
 */
public class LimitedUser extends ClonedUser
{
    // Must be a named class to allow Jackson deserialization (e.g., Evaluation Content loads folder archives via the pipeline using AdminUser)
    private static class LimitedUserImpersonatingContext extends NotImpersonatingContext
    {
        private final Set<Role> _roles;

        @SuppressWarnings("unused") // Needed for deserialization
        private LimitedUserImpersonatingContext()
        {
            _roles = null;
        }

        private LimitedUserImpersonatingContext(Set<Role> roles)
        {
            _roles = roles;
        }

        @Override
        public PrincipalArray getGroups(User user)
        {
            return PrincipalArray.getEmptyPrincipalArray(); // No groups!
        }

        @Override
        public Set<Role> getAssignedRoles(User user, SecurityPolicy policy)
        {
            return _roles;
        }
    }

    @SafeVarargs
    public LimitedUser(User user, Class<? extends Role>... roleClasses)
    {
        super(user, new LimitedUserImpersonatingContext(getRoles(roleClasses)));
    }

    @JsonCreator
    private LimitedUser(
        @JsonProperty("_name") String name,
        @JsonProperty("_userId") int userId,
        @JsonProperty("_displayName") String displayName,
        @JsonProperty("_firstName") String firstName,
        @JsonProperty("_lastName") String lastName,
        @JsonProperty("_active") boolean active,
        @JsonProperty("_lastLogin") Date lastLogin,
        @JsonProperty("_phone") String phone,
        @JsonProperty("_lastActivity") Date lastActivity,
        @JsonProperty("_impersonationContext") ImpersonationContext ctx
    )
    {
        super(name, userId, displayName, firstName, lastName, active, lastLogin, phone, lastActivity, ctx);
    }

    public static class TestCase extends Assert
    {
        @Test
        public void testLimitedUser()
        {
            User user = TestContext.get().getUser();

            testPermissions(new LimitedUser(user), 0, false, false, false, false, false);
            testPermissions(new LimitedUser(user, ReaderRole.class), 1, true, false, false, false, false);
            testPermissions(new LimitedUser(user, EditorRole.class), 1, true, true, true, false, false);
            testPermissions(new LimitedUser(user, FolderAdminRole.class), 1, true, true, true, true, true);
            testPermissions(new LimitedUser(new LimitedUser(user, FolderAdminRole.class), ReaderRole.class), 1, true, false, false, false, false);
        }

        @Test
        public void testElevatedUser()
        {
            User user = TestContext.get().getUser();
            Container c = JunitUtil.getTestContainer();

            testPermissions(ElevatedUser.getElevatedUser(new LimitedUser(user, SubmitterRole.class, null), ReaderRole.class, null), 2, true, true, false, false, false);
            testPermissions(ElevatedUser.ensureCanSeeAuditLogRole(c, new LimitedUser(user)), 1, false, false, false, false, true);
            testPermissions(ElevatedUser.ensureCanSeeAuditLogRole(c, new LimitedUser(user, ReaderRole.class)), 2, true, false, false, false, true);
            testPermissions(ElevatedUser.ensureCanSeeAuditLogRole(c, ElevatedUser.getElevatedUser(new LimitedUser(user, ReaderRole.class), EditorRole.class)), 3, true, true, true, false, true);

            int groupCount = user.getGroups().size();
            int roleCount = user.getAssignedRoles(c.getPolicy()).size();
            int siteRolesCount = user.getSiteRoles().size();
            User elevated = ElevatedUser.getElevatedUser(user);
<<<<<<< HEAD
            assertEquals(user.getGroups() + " vs. " + elevated.getGroups(), groupCount, elevated.getGroups().stream().count());
=======
            assertEquals(groupCount, elevated.getGroups().size());
>>>>>>> 59858a0c
            assertEquals(roleCount, elevated.getAssignedRoles(c.getPolicy()).size());
            assertEquals(siteRolesCount, elevated.getSiteRoles().size());
        }

        private void testPermissions(User user, int roleCount, boolean hasRead, boolean hasInsert, boolean hasUpdate, boolean hasAdmin, boolean hasCanSeeAuditLog)
        {
            Container c = JunitUtil.getTestContainer();
            assertEquals(roleCount, user.getAssignedRoles(c.getPolicy()).size());
            assertTrue(user.getSiteRoles().isEmpty());
            assertFalse(user.hasSiteAdminPermission());
            assertEquals(0, user.getGroups().stream().count());
            assertFalse(user.hasPrivilegedRole());
            assertFalse(user.isPlatformDeveloper());
            assertFalse(user.isImpersonated());
            assertNull(user.getImpersonatingUser());
            assertNull(user.getImpersonationProject());
            assertFalse(user.isGuest());

            assertEquals(hasRead, c.hasPermission(user, ReadPermission.class));
            assertEquals(hasInsert, c.hasPermission(user, InsertPermission.class));
            assertEquals(hasUpdate, c.hasPermission(user, UpdatePermission.class));
            assertEquals(hasAdmin, c.hasPermission(user, AdminPermission.class));
            assertEquals(hasCanSeeAuditLog, c.hasPermission(user, CanSeeAuditLogPermission.class));
        }

        @Test
        public void testSerialization() throws JsonProcessingException
        {
            // Serialize/deserialize admin service user
            User admin = User.getAdminServiceUser();
            ObjectMapper mapper = PipelineJob.createObjectMapper();
            String serialized = mapper.writerWithDefaultPrettyPrinter().writeValueAsString(admin);
            User reconstitutedAdmin = mapper.readValue(serialized, User.class);
            assertEquals(admin, reconstitutedAdmin);
            SecurityPolicy rootPolicy = ContainerManager.getRoot().getPolicy();
            assertEquals(admin.getAssignedRoles(rootPolicy), reconstitutedAdmin.getAssignedRoles(rootPolicy));

            // Serialize/deserialize search user
            User user = User.getSearchUser();
            String json = mapper.writeValueAsString(user);
            User limitedUser = mapper.readValue(json, LimitedUser.class);
            assertEquals(user, limitedUser);
            assertEquals(user.getEmail(), limitedUser.getEmail());
        }
    }
}
<|MERGE_RESOLUTION|>--- conflicted
+++ resolved
@@ -1,184 +1,181 @@
-/*
- * Copyright (c) 2011-2014 LabKey Corporation
- *
- * Licensed under the Apache License, Version 2.0 (the "License");
- * you may not use this file except in compliance with the License.
- * You may obtain a copy of the License at
- *
- *     http://www.apache.org/licenses/LICENSE-2.0
- *
- * Unless required by applicable law or agreed to in writing, software
- * distributed under the License is distributed on an "AS IS" BASIS,
- * WITHOUT WARRANTIES OR CONDITIONS OF ANY KIND, either express or implied.
- * See the License for the specific language governing permissions and
- * limitations under the License.
- */
-
-package org.labkey.api.security;
-
-import com.fasterxml.jackson.annotation.JsonCreator;
-import com.fasterxml.jackson.annotation.JsonProperty;
-import com.fasterxml.jackson.core.JsonProcessingException;
-import com.fasterxml.jackson.databind.ObjectMapper;
-import org.junit.Assert;
-import org.junit.Test;
-import org.labkey.api.audit.permissions.CanSeeAuditLogPermission;
-import org.labkey.api.data.Container;
-import org.labkey.api.data.ContainerManager;
-import org.labkey.api.pipeline.PipelineJob;
-import org.labkey.api.security.impersonation.ImpersonationContext;
-import org.labkey.api.security.impersonation.NotImpersonatingContext;
-import org.labkey.api.security.permissions.AdminPermission;
-import org.labkey.api.security.permissions.InsertPermission;
-import org.labkey.api.security.permissions.ReadPermission;
-import org.labkey.api.security.permissions.UpdatePermission;
-import org.labkey.api.security.roles.EditorRole;
-import org.labkey.api.security.roles.FolderAdminRole;
-import org.labkey.api.security.roles.ReaderRole;
-import org.labkey.api.security.roles.Role;
-import org.labkey.api.security.roles.SubmitterRole;
-import org.labkey.api.util.JunitUtil;
-import org.labkey.api.util.TestContext;
-
-import java.util.Date;
-import java.util.Set;
-
-/**
- * A cloned user that limits the permissions associated with that user to only the passed in roles.
- * WARNING: The supplied roles apply UNCONDITIONALLY, in all containers and resources. You must ensure
- * that the scope of use is constrained appropriately.
- */
-public class LimitedUser extends ClonedUser
-{
-    // Must be a named class to allow Jackson deserialization (e.g., Evaluation Content loads folder archives via the pipeline using AdminUser)
-    private static class LimitedUserImpersonatingContext extends NotImpersonatingContext
-    {
-        private final Set<Role> _roles;
-
-        @SuppressWarnings("unused") // Needed for deserialization
-        private LimitedUserImpersonatingContext()
-        {
-            _roles = null;
-        }
-
-        private LimitedUserImpersonatingContext(Set<Role> roles)
-        {
-            _roles = roles;
-        }
-
-        @Override
-        public PrincipalArray getGroups(User user)
-        {
-            return PrincipalArray.getEmptyPrincipalArray(); // No groups!
-        }
-
-        @Override
-        public Set<Role> getAssignedRoles(User user, SecurityPolicy policy)
-        {
-            return _roles;
-        }
-    }
-
-    @SafeVarargs
-    public LimitedUser(User user, Class<? extends Role>... roleClasses)
-    {
-        super(user, new LimitedUserImpersonatingContext(getRoles(roleClasses)));
-    }
-
-    @JsonCreator
-    private LimitedUser(
-        @JsonProperty("_name") String name,
-        @JsonProperty("_userId") int userId,
-        @JsonProperty("_displayName") String displayName,
-        @JsonProperty("_firstName") String firstName,
-        @JsonProperty("_lastName") String lastName,
-        @JsonProperty("_active") boolean active,
-        @JsonProperty("_lastLogin") Date lastLogin,
-        @JsonProperty("_phone") String phone,
-        @JsonProperty("_lastActivity") Date lastActivity,
-        @JsonProperty("_impersonationContext") ImpersonationContext ctx
-    )
-    {
-        super(name, userId, displayName, firstName, lastName, active, lastLogin, phone, lastActivity, ctx);
-    }
-
-    public static class TestCase extends Assert
-    {
-        @Test
-        public void testLimitedUser()
-        {
-            User user = TestContext.get().getUser();
-
-            testPermissions(new LimitedUser(user), 0, false, false, false, false, false);
-            testPermissions(new LimitedUser(user, ReaderRole.class), 1, true, false, false, false, false);
-            testPermissions(new LimitedUser(user, EditorRole.class), 1, true, true, true, false, false);
-            testPermissions(new LimitedUser(user, FolderAdminRole.class), 1, true, true, true, true, true);
-            testPermissions(new LimitedUser(new LimitedUser(user, FolderAdminRole.class), ReaderRole.class), 1, true, false, false, false, false);
-        }
-
-        @Test
-        public void testElevatedUser()
-        {
-            User user = TestContext.get().getUser();
-            Container c = JunitUtil.getTestContainer();
-
-            testPermissions(ElevatedUser.getElevatedUser(new LimitedUser(user, SubmitterRole.class, null), ReaderRole.class, null), 2, true, true, false, false, false);
-            testPermissions(ElevatedUser.ensureCanSeeAuditLogRole(c, new LimitedUser(user)), 1, false, false, false, false, true);
-            testPermissions(ElevatedUser.ensureCanSeeAuditLogRole(c, new LimitedUser(user, ReaderRole.class)), 2, true, false, false, false, true);
-            testPermissions(ElevatedUser.ensureCanSeeAuditLogRole(c, ElevatedUser.getElevatedUser(new LimitedUser(user, ReaderRole.class), EditorRole.class)), 3, true, true, true, false, true);
-
-            int groupCount = user.getGroups().size();
-            int roleCount = user.getAssignedRoles(c.getPolicy()).size();
-            int siteRolesCount = user.getSiteRoles().size();
-            User elevated = ElevatedUser.getElevatedUser(user);
-<<<<<<< HEAD
-            assertEquals(user.getGroups() + " vs. " + elevated.getGroups(), groupCount, elevated.getGroups().stream().count());
-=======
-            assertEquals(groupCount, elevated.getGroups().size());
->>>>>>> 59858a0c
-            assertEquals(roleCount, elevated.getAssignedRoles(c.getPolicy()).size());
-            assertEquals(siteRolesCount, elevated.getSiteRoles().size());
-        }
-
-        private void testPermissions(User user, int roleCount, boolean hasRead, boolean hasInsert, boolean hasUpdate, boolean hasAdmin, boolean hasCanSeeAuditLog)
-        {
-            Container c = JunitUtil.getTestContainer();
-            assertEquals(roleCount, user.getAssignedRoles(c.getPolicy()).size());
-            assertTrue(user.getSiteRoles().isEmpty());
-            assertFalse(user.hasSiteAdminPermission());
-            assertEquals(0, user.getGroups().stream().count());
-            assertFalse(user.hasPrivilegedRole());
-            assertFalse(user.isPlatformDeveloper());
-            assertFalse(user.isImpersonated());
-            assertNull(user.getImpersonatingUser());
-            assertNull(user.getImpersonationProject());
-            assertFalse(user.isGuest());
-
-            assertEquals(hasRead, c.hasPermission(user, ReadPermission.class));
-            assertEquals(hasInsert, c.hasPermission(user, InsertPermission.class));
-            assertEquals(hasUpdate, c.hasPermission(user, UpdatePermission.class));
-            assertEquals(hasAdmin, c.hasPermission(user, AdminPermission.class));
-            assertEquals(hasCanSeeAuditLog, c.hasPermission(user, CanSeeAuditLogPermission.class));
-        }
-
-        @Test
-        public void testSerialization() throws JsonProcessingException
-        {
-            // Serialize/deserialize admin service user
-            User admin = User.getAdminServiceUser();
-            ObjectMapper mapper = PipelineJob.createObjectMapper();
-            String serialized = mapper.writerWithDefaultPrettyPrinter().writeValueAsString(admin);
-            User reconstitutedAdmin = mapper.readValue(serialized, User.class);
-            assertEquals(admin, reconstitutedAdmin);
-            SecurityPolicy rootPolicy = ContainerManager.getRoot().getPolicy();
-            assertEquals(admin.getAssignedRoles(rootPolicy), reconstitutedAdmin.getAssignedRoles(rootPolicy));
-
-            // Serialize/deserialize search user
-            User user = User.getSearchUser();
-            String json = mapper.writeValueAsString(user);
-            User limitedUser = mapper.readValue(json, LimitedUser.class);
-            assertEquals(user, limitedUser);
-            assertEquals(user.getEmail(), limitedUser.getEmail());
-        }
-    }
-}
+/*
+ * Copyright (c) 2011-2014 LabKey Corporation
+ *
+ * Licensed under the Apache License, Version 2.0 (the "License");
+ * you may not use this file except in compliance with the License.
+ * You may obtain a copy of the License at
+ *
+ *     http://www.apache.org/licenses/LICENSE-2.0
+ *
+ * Unless required by applicable law or agreed to in writing, software
+ * distributed under the License is distributed on an "AS IS" BASIS,
+ * WITHOUT WARRANTIES OR CONDITIONS OF ANY KIND, either express or implied.
+ * See the License for the specific language governing permissions and
+ * limitations under the License.
+ */
+
+package org.labkey.api.security;
+
+import com.fasterxml.jackson.annotation.JsonCreator;
+import com.fasterxml.jackson.annotation.JsonProperty;
+import com.fasterxml.jackson.core.JsonProcessingException;
+import com.fasterxml.jackson.databind.ObjectMapper;
+import org.junit.Assert;
+import org.junit.Test;
+import org.labkey.api.audit.permissions.CanSeeAuditLogPermission;
+import org.labkey.api.data.Container;
+import org.labkey.api.data.ContainerManager;
+import org.labkey.api.pipeline.PipelineJob;
+import org.labkey.api.security.impersonation.ImpersonationContext;
+import org.labkey.api.security.impersonation.NotImpersonatingContext;
+import org.labkey.api.security.permissions.AdminPermission;
+import org.labkey.api.security.permissions.InsertPermission;
+import org.labkey.api.security.permissions.ReadPermission;
+import org.labkey.api.security.permissions.UpdatePermission;
+import org.labkey.api.security.roles.EditorRole;
+import org.labkey.api.security.roles.FolderAdminRole;
+import org.labkey.api.security.roles.ReaderRole;
+import org.labkey.api.security.roles.Role;
+import org.labkey.api.security.roles.SubmitterRole;
+import org.labkey.api.util.JunitUtil;
+import org.labkey.api.util.TestContext;
+
+import java.util.Date;
+import java.util.Set;
+
+/**
+ * A cloned user that limits the permissions associated with that user to only the passed in roles.
+ * WARNING: The supplied roles apply UNCONDITIONALLY, in all containers and resources. You must ensure
+ * that the scope of use is constrained appropriately.
+ */
+public class LimitedUser extends ClonedUser
+{
+    // Must be a named class to allow Jackson deserialization (e.g., Evaluation Content loads folder archives via the pipeline using AdminUser)
+    private static class LimitedUserImpersonatingContext extends NotImpersonatingContext
+    {
+        private final Set<Role> _roles;
+
+        @SuppressWarnings("unused") // Needed for deserialization
+        private LimitedUserImpersonatingContext()
+        {
+            _roles = null;
+        }
+
+        private LimitedUserImpersonatingContext(Set<Role> roles)
+        {
+            _roles = roles;
+        }
+
+        @Override
+        public PrincipalArray getGroups(User user)
+        {
+            return PrincipalArray.getEmptyPrincipalArray(); // No groups!
+        }
+
+        @Override
+        public Set<Role> getAssignedRoles(User user, SecurityPolicy policy)
+        {
+            return _roles;
+        }
+    }
+
+    @SafeVarargs
+    public LimitedUser(User user, Class<? extends Role>... roleClasses)
+    {
+        super(user, new LimitedUserImpersonatingContext(getRoles(roleClasses)));
+    }
+
+    @JsonCreator
+    private LimitedUser(
+        @JsonProperty("_name") String name,
+        @JsonProperty("_userId") int userId,
+        @JsonProperty("_displayName") String displayName,
+        @JsonProperty("_firstName") String firstName,
+        @JsonProperty("_lastName") String lastName,
+        @JsonProperty("_active") boolean active,
+        @JsonProperty("_lastLogin") Date lastLogin,
+        @JsonProperty("_phone") String phone,
+        @JsonProperty("_lastActivity") Date lastActivity,
+        @JsonProperty("_impersonationContext") ImpersonationContext ctx
+    )
+    {
+        super(name, userId, displayName, firstName, lastName, active, lastLogin, phone, lastActivity, ctx);
+    }
+
+    public static class TestCase extends Assert
+    {
+        @Test
+        public void testLimitedUser()
+        {
+            User user = TestContext.get().getUser();
+
+            testPermissions(new LimitedUser(user), 0, false, false, false, false, false);
+            testPermissions(new LimitedUser(user, ReaderRole.class), 1, true, false, false, false, false);
+            testPermissions(new LimitedUser(user, EditorRole.class), 1, true, true, true, false, false);
+            testPermissions(new LimitedUser(user, FolderAdminRole.class), 1, true, true, true, true, true);
+            testPermissions(new LimitedUser(new LimitedUser(user, FolderAdminRole.class), ReaderRole.class), 1, true, false, false, false, false);
+        }
+
+        @Test
+        public void testElevatedUser()
+        {
+            User user = TestContext.get().getUser();
+            Container c = JunitUtil.getTestContainer();
+
+            testPermissions(ElevatedUser.getElevatedUser(new LimitedUser(user, SubmitterRole.class, null), ReaderRole.class, null), 2, true, true, false, false, false);
+            testPermissions(ElevatedUser.ensureCanSeeAuditLogRole(c, new LimitedUser(user)), 1, false, false, false, false, true);
+            testPermissions(ElevatedUser.ensureCanSeeAuditLogRole(c, new LimitedUser(user, ReaderRole.class)), 2, true, false, false, false, true);
+            testPermissions(ElevatedUser.ensureCanSeeAuditLogRole(c, ElevatedUser.getElevatedUser(new LimitedUser(user, ReaderRole.class), EditorRole.class)), 3, true, true, true, false, true);
+
+            int groupCount = user.getGroups().size();
+            int roleCount = user.getAssignedRoles(c.getPolicy()).size();
+            int siteRolesCount = user.getSiteRoles().size();
+            User elevated = ElevatedUser.getElevatedUser(user);
+            assertEquals(groupCount, elevated.getGroups().size());
+            assertEquals(user.getGroups() + " vs. " + elevated.getGroups(), groupCount, elevated.getGroups().stream().count());
+            assertEquals(roleCount, elevated.getAssignedRoles(c.getPolicy()).size());
+            assertEquals(siteRolesCount, elevated.getSiteRoles().size());
+        }
+
+        private void testPermissions(User user, int roleCount, boolean hasRead, boolean hasInsert, boolean hasUpdate, boolean hasAdmin, boolean hasCanSeeAuditLog)
+        {
+            Container c = JunitUtil.getTestContainer();
+            assertEquals(roleCount, user.getAssignedRoles(c.getPolicy()).size());
+            assertTrue(user.getSiteRoles().isEmpty());
+            assertFalse(user.hasSiteAdminPermission());
+            assertEquals(0, user.getGroups().stream().count());
+            assertFalse(user.hasPrivilegedRole());
+            assertFalse(user.isPlatformDeveloper());
+            assertFalse(user.isImpersonated());
+            assertNull(user.getImpersonatingUser());
+            assertNull(user.getImpersonationProject());
+            assertFalse(user.isGuest());
+
+            assertEquals(hasRead, c.hasPermission(user, ReadPermission.class));
+            assertEquals(hasInsert, c.hasPermission(user, InsertPermission.class));
+            assertEquals(hasUpdate, c.hasPermission(user, UpdatePermission.class));
+            assertEquals(hasAdmin, c.hasPermission(user, AdminPermission.class));
+            assertEquals(hasCanSeeAuditLog, c.hasPermission(user, CanSeeAuditLogPermission.class));
+        }
+
+        @Test
+        public void testSerialization() throws JsonProcessingException
+        {
+            // Serialize/deserialize admin service user
+            User admin = User.getAdminServiceUser();
+            ObjectMapper mapper = PipelineJob.createObjectMapper();
+            String serialized = mapper.writerWithDefaultPrettyPrinter().writeValueAsString(admin);
+            User reconstitutedAdmin = mapper.readValue(serialized, User.class);
+            assertEquals(admin, reconstitutedAdmin);
+            SecurityPolicy rootPolicy = ContainerManager.getRoot().getPolicy();
+            assertEquals(admin.getAssignedRoles(rootPolicy), reconstitutedAdmin.getAssignedRoles(rootPolicy));
+
+            // Serialize/deserialize search user
+            User user = User.getSearchUser();
+            String json = mapper.writeValueAsString(user);
+            User limitedUser = mapper.readValue(json, LimitedUser.class);
+            assertEquals(user, limitedUser);
+            assertEquals(user.getEmail(), limitedUser.getEmail());
+        }
+    }
+}