--- conflicted
+++ resolved
@@ -1,388 +1,353 @@
-/*
- * Copyright (c) 2008-2019 LabKey Corporation
- *
- * Licensed under the Apache License, Version 2.0 (the "License");
- * you may not use this file except in compliance with the License.
- * You may obtain a copy of the License at
- *
- *     http://www.apache.org/licenses/LICENSE-2.0
- *
- * Unless required by applicable law or agreed to in writing, software
- * distributed under the License is distributed on an "AS IS" BASIS,
- * WITHOUT WARRANTIES OR CONDITIONS OF ANY KIND, either express or implied.
- * See the License for the specific language governing permissions and
- * limitations under the License.
- */
-
-package org.labkey.api.util;
-
-import com.fasterxml.jackson.databind.ObjectMapper;
-import org.apache.commons.lang3.StringUtils;
-import org.apache.commons.lang3.time.DateUtils;
-import org.apache.logging.log4j.Logger;
-import org.jetbrains.annotations.Nullable;
-import org.labkey.api.action.ApiUsageException;
-import org.labkey.api.data.ContainerManager;
-import org.labkey.api.module.Module;
-import org.labkey.api.module.ModuleLoader;
-import org.labkey.api.security.UserManager;
-import org.labkey.api.settings.AppProps;
-import org.labkey.api.settings.LookAndFeelProperties;
-import org.labkey.api.usageMetrics.UsageMetricsService;
-import org.labkey.api.util.logging.LogHelper;
-
-import java.io.IOException;
-import java.net.MalformedURLException;
-import java.net.URISyntaxException;
-import java.util.Calendar;
-import java.util.Date;
-import java.util.GregorianCalendar;
-import java.util.HashMap;
-import java.util.LinkedHashMap;
-import java.util.Map;
-import java.util.Objects;
-import java.util.Timer;
-import java.util.TimerTask;
-import java.util.TreeMap;
-
-/**
- * The various levels of detail that can be reported back to the mothership as part of a regular ping.
- * User: jeckels
- * Date: Apr 26, 2006
- */
-public enum UsageReportingLevel implements SafeToRenderEnum
-{
-    NONE
-    {
-        @Override
-        protected void addExtraParams(MothershipReport report, Map<String, Object> metrics)
-        {
-            // no op
-        }
-
-        @Override
-        protected boolean doGeneration()
-        {
-            return false;
-        }
-    },
-
-    /**
-     * Captures basic User info, container count information and Site Settings info to help identify the organization
-     * running the installation, and more detailed stats about how many items exist or actions have been invoked.
-     *
-     * May capture site-wide usage information, including counts for certain data types, such as assay designs,
-     * reports of a specific type, or lists. May also capture the number of times a certain feature was used in a
-     * given time window, such as since the server was last restarted.
-     *
-     * Per policy, this should not capture the names of specific objects like container names, dataset names, etc.
-     *
-     * Also per policy, this should not capture metrics at a container or other similar granularity. For example,
-     * metrics should not break down the number of lists defined in each folder (even if that folder was de-identified).
-     */
-    ON
-    {
-        @Override
-        protected void addExtraParams(MothershipReport report, Map<String, Object> metrics)
-        {
-            report.addParam("userCount", UserManager.getActiveUserCount());
-
-            report.addParam("containerCount", ContainerManager.getContainerCount());
-            report.addParam("projectCount", ContainerManager.getRoot().getChildren().size());
-            metrics.put("droppedExceptionCount", MothershipReport.getDroppedExceptionCount());
-
-            // Users within the last 30 days
-            Calendar cal = new GregorianCalendar();
-            cal.add(Calendar.DATE, -30);
-            Date startDate = cal.getTime();
-            report.addParam("recentUserCount", UserManager.getRecentUserCount(startDate));
-            // Other counts within the last 30 days
-            metrics.put("recentLoginCount", UserManager.getRecentLoginCount(startDate));
-            metrics.put("recentLogoutCount", UserManager.getRecentLogOutCount(startDate));
-            metrics.put("activeDayCount", UserManager.getActiveDaysCount(startDate));
-            metrics.put("recentAvgSessionDuration", UserManager.getAverageSessionDuration());
-            metrics.put("mostRecentLogin", DateUtil.formatIsoDate(UserManager.getMostRecentLogin()));
-
-            LookAndFeelProperties laf = LookAndFeelProperties.getInstance(ContainerManager.getRoot());
-            report.addParam("logoLink", laf.getLogoHref());
-            report.addParam("organizationName", laf.getCompanyName());
-            report.addParam("systemDescription", laf.getDescription());
-            report.addParam("systemShortName", laf.getShortName());
-            report.addParam("administratorEmail", AppProps.getInstance().getAdministratorContactEmail(true));
-
-            @SuppressWarnings("unchecked")
-            Map<String, Map<String, Object>> modulesMap = (Map<String, Map<String, Object>>)metrics.computeIfAbsent("modules", s -> new TreeMap<>(String.CASE_INSENSITIVE_ORDER));
-
-            putModulesMetrics(modulesMap);
-            putModulesBuildInfo(modulesMap);
-
-            metrics.put("folderTypeCounts", ContainerManager.getFolderTypeNameContainerCounts(ContainerManager.getRoot()));
-
-            report.addHostName();
-        }
-    };
-
-    protected abstract void addExtraParams(MothershipReport report, Map<String, Object> metrics);
-
-    protected boolean doGeneration()
-    {
-        return true;
-    }
-
-<<<<<<< HEAD
-    private static final Logger LOG = LogHelper.getLogger(UsageReportingLevel.class, "Submits usage metrics to labkey.org");
-    private static final Timer _timer = new Timer("UpgradeCheck", true);
-    private static UsageTimerTask _task;
-=======
-    protected static final Logger LOG = LogHelper.getLogger(UsageReportingLevel.class, "Timer for sending metric updates");
-
-    private static Timer _timer;
->>>>>>> 4bf191e7
-    private static HtmlString _upgradeMessage;
-    private static HtmlString _marketingUpdate;
-    private static String _marketingMessageDefault = "Do more with LabKey Server. <a href='https://www.labkey.com/products-services/labkey-server/'>Click here</a> to learn about our Premium Editions.";
-
-    public static void shutdown()
-    {
-        _timer.cancel();
-    }
-
-    public static void init()
-    {
-        if (_task != null)
-        {
-            throw new IllegalStateException("Already initialized");
-        }
-        reportNow();
-    }
-
-    /** Reset the timer and immediately check in (or not) based on current configuration */
-    public static void reportNow()
-    {
-        // Tasks can't be reused, so cancel any active task before creating a new one
-        if (_task != null)
-        {
-            _task.cancel();
-        }
-
-        _task = new UsageTimerTask();
-        _timer.scheduleAtFixedRate(_task, 0, DateUtils.MILLIS_PER_DAY);
-    }
-
-    public static @Nullable HtmlString getUpgradeMessage()
-    {
-        return _upgradeMessage;
-    }
-
-    public static @Nullable HtmlString getMarketingUpdate()
-    {
-        return _marketingUpdate;
-    }
-
-    @Nullable
-    public static MothershipReport generateReport(UsageReportingLevel level, MothershipReport.Target target)
-    {
-        if (level.doGeneration())
-        {
-            MothershipReport report;
-            try
-            {
-                report = new MothershipReport(MothershipReport.Type.CheckForUpdates, target, null);
-            }
-            catch (MalformedURLException | URISyntaxException e)
-            {
-                throw new RuntimeException(e);
-            }
-            report.addServerSessionParams();
-            Map<String, Object> additionalMetrics = new LinkedHashMap<>();
-
-            // Track the time to compute the metrics
-            long startTime = System.currentTimeMillis();
-
-            level.addExtraParams(report, additionalMetrics);
-
-            additionalMetrics.put("timeToCalculateMetrics", System.currentTimeMillis() - startTime);
-            report.setMetrics(additionalMetrics);
-            return report;
-        }
-        else
-            return null;
-    }
-
-    private static class UsageTimerTask extends TimerTask
-    {
-<<<<<<< HEAD
-        @Override
-        public void run()
-        {
-            try
-            {
-                UsageReportingLevel level;
-                MothershipReport.Target target;
-
-                if (MothershipReport.isSelfTestMarketingUpdates())
-                {
-                    target = MothershipReport.Target.local;
-                    level = UsageReportingLevel.ON;
-                }
-                else
-                {
-                    target = MothershipReport.Target.remote;
-                    level = AppProps.getInstance().getUsageReportingLevel();
-                }
-
-                LOG.debug("Checking whether to report metrics. Level: " + level);
-                MothershipReport report = generateReport(level, target);
-                if (report != null)
-                {
-                    report.run();
-
-                    _upgradeMessage = null;
-                    _marketingUpdate = null;
-
-                    report.run();
-                    if (!StringUtils.isEmpty(report.getUpgradeMessage()))
-                        _upgradeMessage = HtmlString.unsafe(report.getUpgradeMessage());
-
-                    if (MothershipReport.shouldReceiveMarketingUpdates(MothershipReport.getDistributionName()))
-                    {
-                        if (!StringUtils.isEmpty(report.getMarketingUpdate()))
-                            _marketingUpdate = HtmlString.unsafe(report.getMarketingUpdate());
-                        else
-                            _marketingUpdate = HtmlString.unsafe(_marketingMessageDefault);
-                    }
-                }
-                else
-                {
-                    _upgradeMessage = null;
-                }
-            }
-            catch (RuntimeException e)
-            {
-                LOG.error("Failed to report metrics", e);
-=======
-        private static boolean _running = false;
-
-        private final UsageReportingLevel _level;
-
-        UsageTimerTask(UsageReportingLevel level)
-        {
-            _level = level;
-        }
-
-        @Override
-        public void run()
-        {
-            if (_running)
-            {
-                LOG.info("Usage reporting is already running, skipping");
-                return;
-            }
-            _running = true;
-            try
-            {
-                MothershipReport report = generateReport(_level, MothershipReport.Target.remote);
-                if (report != null)
-                {
-                    report.run();
-                    String message = report.getContent();
-                    if (StringUtils.isEmpty(message))
-                    {
-                        _upgradeMessage = null;
-                    }
-                    else
-                    {
-                        // We assume labkey.org is sending back legal HTML
-                        _upgradeMessage = HtmlString.unsafe(message);
-                    }
-                }
-            }
-            finally
-            {
-                _running = false;
->>>>>>> 4bf191e7
-            }
-         }
-    }
-
-    protected void putModulesMetrics(Map<String, Map<String, Object>> modulesMap)
-    {
-        UsageMetricsService svc = UsageMetricsService.get();
-        if (null != svc)
-        {
-            Map<String, Map<String, Object>> allRegisteredMetrics = svc.getModuleUsageMetrics();
-            if (null != allRegisteredMetrics)
-            {
-                allRegisteredMetrics.forEach((module, metrics) ->
-                {
-                    Map<String, Object> moduleStats = modulesMap.computeIfAbsent(module, k -> new TreeMap<>(String.CASE_INSENSITIVE_ORDER));
-                    moduleStats.putAll(metrics);
-                });
-            }
-        }
-    }
-
-    public static void putModulesBuildInfo(Map<String, Map<String, Object>> allModulesStats)
-    {
-        for (Module module : ModuleLoader.getInstance().getModules())
-        {
-            // Make sure this module has an object in the parent object
-            Map<String, Object> moduleStats = allModulesStats.computeIfAbsent(module.getName(), k -> new TreeMap<>(String.CASE_INSENSITIVE_ORDER));
-
-            // Build up info about the build of the module
-            Map<String, Object> moduleBuildInfo = new HashMap<>();
-            moduleBuildInfo.put("buildTime", module.getBuildTime());
-            moduleBuildInfo.put("buildNumber", module.getBuildNumber());
-            moduleBuildInfo.put("vcsUrl", module.getVcsUrl());
-            moduleBuildInfo.put("vcsBranch", module.getVcsBranch());
-            moduleBuildInfo.put("vcsRevision", module.getVcsRevision());
-            moduleBuildInfo.put("vcsTag", module.getVcsTag());
-            moduleBuildInfo.put("moduleClass", module.getClass().getName());
-            moduleBuildInfo.put("version", module.getFormattedSchemaVersion()); // TODO: call this "schemaVersion"? Also send "releaseVersion"?
-
-            // Add to the module's info to be included in the submission
-            moduleStats.put("buildInfo", moduleBuildInfo);
-        }
-    }
-
-    /**
-     * Helper for integration tests
-     */
-    public static class MothershipReportTestHelper
-    {
-        public static MothershipReport getReport(UsageReportingLevel level)
-        {
-            MothershipReport report = UsageReportingLevel.generateReport(level, MothershipReport.Target.test);
-            if (null == report && level.doGeneration())
-                throw new ApiUsageException("No report generated for level " + level);
-            else
-                return report;
-        }
-
-        public static Map<String, String> getReportParams(UsageReportingLevel level)
-        {
-            return Objects.requireNonNull(getReport(level)).getParams();
-        }
-
-        public static Map<String, Object> getMetrics(UsageReportingLevel level)
-        {
-            try
-            {
-                @SuppressWarnings({"unchecked"})
-                Map<String, Object> metrics = new ObjectMapper().readValue(Objects.requireNonNull(getReportParams(level)).get("jsonMetrics"), Map.class);
-                return metrics;
-            }
-            catch (IOException e)
-            {
-                throw new ApiUsageException("Exception deserializing json string that was just serialized. This should never happen.", e);
-            }
-        }
-
-        public static Map<String, Object> getModuleMetrics(UsageReportingLevel level, String moduleName)
-        {
-            @SuppressWarnings({"unchecked"})
-            Map<String, Object> moduleMetrics = (Map<String, Object>) ((Map<String, Object>) getMetrics(level).get("modules")).get(moduleName);
-            return moduleMetrics;
-        }
-    }
-}
+/*
+ * Copyright (c) 2008-2019 LabKey Corporation
+ *
+ * Licensed under the Apache License, Version 2.0 (the "License");
+ * you may not use this file except in compliance with the License.
+ * You may obtain a copy of the License at
+ *
+ *     http://www.apache.org/licenses/LICENSE-2.0
+ *
+ * Unless required by applicable law or agreed to in writing, software
+ * distributed under the License is distributed on an "AS IS" BASIS,
+ * WITHOUT WARRANTIES OR CONDITIONS OF ANY KIND, either express or implied.
+ * See the License for the specific language governing permissions and
+ * limitations under the License.
+ */
+
+package org.labkey.api.util;
+
+import com.fasterxml.jackson.databind.ObjectMapper;
+import org.apache.commons.lang3.StringUtils;
+import org.apache.commons.lang3.time.DateUtils;
+import org.apache.logging.log4j.Logger;
+import org.jetbrains.annotations.Nullable;
+import org.labkey.api.action.ApiUsageException;
+import org.labkey.api.data.ContainerManager;
+import org.labkey.api.module.Module;
+import org.labkey.api.module.ModuleLoader;
+import org.labkey.api.security.UserManager;
+import org.labkey.api.settings.AppProps;
+import org.labkey.api.settings.LookAndFeelProperties;
+import org.labkey.api.usageMetrics.UsageMetricsService;
+import org.labkey.api.util.logging.LogHelper;
+
+import java.io.IOException;
+import java.net.MalformedURLException;
+import java.net.URISyntaxException;
+import java.util.Calendar;
+import java.util.Date;
+import java.util.GregorianCalendar;
+import java.util.HashMap;
+import java.util.LinkedHashMap;
+import java.util.Map;
+import java.util.Objects;
+import java.util.Timer;
+import java.util.TimerTask;
+import java.util.TreeMap;
+
+/**
+ * The various levels of detail that can be reported back to the mothership as part of a regular ping.
+ * User: jeckels
+ * Date: Apr 26, 2006
+ */
+public enum UsageReportingLevel implements SafeToRenderEnum
+{
+    NONE
+    {
+        @Override
+        protected void addExtraParams(MothershipReport report, Map<String, Object> metrics)
+        {
+            // no op
+        }
+
+        @Override
+        protected boolean doGeneration()
+        {
+            return false;
+        }
+    },
+
+    /**
+     * Captures basic User info, container count information and Site Settings info to help identify the organization
+     * running the installation, and more detailed stats about how many items exist or actions have been invoked.
+     *
+     * May capture site-wide usage information, including counts for certain data types, such as assay designs,
+     * reports of a specific type, or lists. May also capture the number of times a certain feature was used in a
+     * given time window, such as since the server was last restarted.
+     *
+     * Per policy, this should not capture the names of specific objects like container names, dataset names, etc.
+     *
+     * Also per policy, this should not capture metrics at a container or other similar granularity. For example,
+     * metrics should not break down the number of lists defined in each folder (even if that folder was de-identified).
+     */
+    ON
+    {
+        @Override
+        protected void addExtraParams(MothershipReport report, Map<String, Object> metrics)
+        {
+            report.addParam("userCount", UserManager.getActiveUserCount());
+
+            report.addParam("containerCount", ContainerManager.getContainerCount());
+            report.addParam("projectCount", ContainerManager.getRoot().getChildren().size());
+            metrics.put("droppedExceptionCount", MothershipReport.getDroppedExceptionCount());
+
+            // Users within the last 30 days
+            Calendar cal = new GregorianCalendar();
+            cal.add(Calendar.DATE, -30);
+            Date startDate = cal.getTime();
+            report.addParam("recentUserCount", UserManager.getRecentUserCount(startDate));
+            // Other counts within the last 30 days
+            metrics.put("recentLoginCount", UserManager.getRecentLoginCount(startDate));
+            metrics.put("recentLogoutCount", UserManager.getRecentLogOutCount(startDate));
+            metrics.put("activeDayCount", UserManager.getActiveDaysCount(startDate));
+            metrics.put("recentAvgSessionDuration", UserManager.getAverageSessionDuration());
+            metrics.put("mostRecentLogin", DateUtil.formatIsoDate(UserManager.getMostRecentLogin()));
+
+            LookAndFeelProperties laf = LookAndFeelProperties.getInstance(ContainerManager.getRoot());
+            report.addParam("logoLink", laf.getLogoHref());
+            report.addParam("organizationName", laf.getCompanyName());
+            report.addParam("systemDescription", laf.getDescription());
+            report.addParam("systemShortName", laf.getShortName());
+            report.addParam("administratorEmail", AppProps.getInstance().getAdministratorContactEmail(true));
+
+            @SuppressWarnings("unchecked")
+            Map<String, Map<String, Object>> modulesMap = (Map<String, Map<String, Object>>)metrics.computeIfAbsent("modules", s -> new TreeMap<>(String.CASE_INSENSITIVE_ORDER));
+
+            putModulesMetrics(modulesMap);
+            putModulesBuildInfo(modulesMap);
+
+            metrics.put("folderTypeCounts", ContainerManager.getFolderTypeNameContainerCounts(ContainerManager.getRoot()));
+
+            report.addHostName();
+        }
+    };
+
+    protected abstract void addExtraParams(MothershipReport report, Map<String, Object> metrics);
+
+    protected boolean doGeneration()
+    {
+        return true;
+    }
+
+    protected static final Logger LOG = LogHelper.getLogger(UsageReportingLevel.class, "Timer for sending metric updates");
+
+    private static final Timer _timer = new Timer("UpgradeCheck", true);
+    private static UsageTimerTask _task;
+    private static HtmlString _upgradeMessage;
+    private static HtmlString _marketingUpdate;
+    private static String _marketingMessageDefault = "Do more with LabKey Server. <a href='https://www.labkey.com/products-services/labkey-server/'>Click here</a> to learn about our Premium Editions.";
+
+    public static void shutdown()
+    {
+        _timer.cancel();
+    }
+
+    public static void init()
+    {
+        if (_task != null)
+        {
+            throw new IllegalStateException("Already initialized");
+        }
+        reportNow();
+    }
+
+    /** Reset the timer and immediately check in (or not) based on current configuration */
+    public static void reportNow()
+    {
+        // Tasks can't be reused, so cancel any active task before creating a new one
+        if (_task != null)
+        {
+            _task.cancel();
+        }
+
+        _task = new UsageTimerTask();
+        _timer.scheduleAtFixedRate(_task, 0, DateUtils.MILLIS_PER_DAY);
+    }
+
+    public static @Nullable HtmlString getUpgradeMessage()
+    {
+        return _upgradeMessage;
+    }
+
+    public static @Nullable HtmlString getMarketingUpdate()
+    {
+        return _marketingUpdate;
+    }
+
+    @Nullable
+    public static MothershipReport generateReport(UsageReportingLevel level, MothershipReport.Target target)
+    {
+        if (level.doGeneration())
+        {
+            MothershipReport report;
+            try
+            {
+                report = new MothershipReport(MothershipReport.Type.CheckForUpdates, target, null);
+            }
+            catch (MalformedURLException | URISyntaxException e)
+            {
+                throw new RuntimeException(e);
+            }
+            report.addServerSessionParams();
+            Map<String, Object> additionalMetrics = new LinkedHashMap<>();
+
+            // Track the time to compute the metrics
+            long startTime = System.currentTimeMillis();
+
+            level.addExtraParams(report, additionalMetrics);
+
+            additionalMetrics.put("timeToCalculateMetrics", System.currentTimeMillis() - startTime);
+            report.setMetrics(additionalMetrics);
+            return report;
+        }
+        else
+            return null;
+    }
+
+    private static class UsageTimerTask extends TimerTask
+    {
+        private static boolean _running = false;
+
+        @Override
+        public void run()
+        {
+            if (_running)
+            {
+                LOG.info("Usage reporting is already running, skipping");
+                return;
+            }
+            _running = true;
+            try
+            {
+                UsageReportingLevel level;
+                MothershipReport.Target target;
+
+                if (MothershipReport.isSelfTestMarketingUpdates())
+                {
+                    target = MothershipReport.Target.local;
+                    level = UsageReportingLevel.ON;
+                }
+                else
+                {
+                    target = MothershipReport.Target.remote;
+                    level = AppProps.getInstance().getUsageReportingLevel();
+                }
+
+                LOG.debug("Checking whether to report metrics. Level: " + level);
+                MothershipReport report = generateReport(level, target);
+                if (report != null)
+                {
+                    report.run();
+
+                    _upgradeMessage = null;
+                    _marketingUpdate = null;
+
+                    report.run();
+                    if (!StringUtils.isEmpty(report.getUpgradeMessage()))
+                        _upgradeMessage = HtmlString.unsafe(report.getUpgradeMessage());
+
+                    if (MothershipReport.shouldReceiveMarketingUpdates(MothershipReport.getDistributionName()))
+                    {
+                        if (!StringUtils.isEmpty(report.getMarketingUpdate()))
+                            _marketingUpdate = HtmlString.unsafe(report.getMarketingUpdate());
+                        else
+                            _marketingUpdate = HtmlString.unsafe(_marketingMessageDefault);
+                    }
+                }
+                else
+                {
+                    _upgradeMessage = null;
+                }
+            }
+            catch (RuntimeException e)
+            {
+                LOG.error("Failed to report metrics", e);
+            }
+            finally
+            {
+                _running = false;
+            }
+         }
+    }
+
+    protected void putModulesMetrics(Map<String, Map<String, Object>> modulesMap)
+    {
+        UsageMetricsService svc = UsageMetricsService.get();
+        if (null != svc)
+        {
+            Map<String, Map<String, Object>> allRegisteredMetrics = svc.getModuleUsageMetrics();
+            if (null != allRegisteredMetrics)
+            {
+                allRegisteredMetrics.forEach((module, metrics) ->
+                {
+                    Map<String, Object> moduleStats = modulesMap.computeIfAbsent(module, k -> new TreeMap<>(String.CASE_INSENSITIVE_ORDER));
+                    moduleStats.putAll(metrics);
+                });
+            }
+        }
+    }
+
+    public static void putModulesBuildInfo(Map<String, Map<String, Object>> allModulesStats)
+    {
+        for (Module module : ModuleLoader.getInstance().getModules())
+        {
+            // Make sure this module has an object in the parent object
+            Map<String, Object> moduleStats = allModulesStats.computeIfAbsent(module.getName(), k -> new TreeMap<>(String.CASE_INSENSITIVE_ORDER));
+
+            // Build up info about the build of the module
+            Map<String, Object> moduleBuildInfo = new HashMap<>();
+            moduleBuildInfo.put("buildTime", module.getBuildTime());
+            moduleBuildInfo.put("buildNumber", module.getBuildNumber());
+            moduleBuildInfo.put("vcsUrl", module.getVcsUrl());
+            moduleBuildInfo.put("vcsBranch", module.getVcsBranch());
+            moduleBuildInfo.put("vcsRevision", module.getVcsRevision());
+            moduleBuildInfo.put("vcsTag", module.getVcsTag());
+            moduleBuildInfo.put("moduleClass", module.getClass().getName());
+            moduleBuildInfo.put("version", module.getFormattedSchemaVersion()); // TODO: call this "schemaVersion"? Also send "releaseVersion"?
+
+            // Add to the module's info to be included in the submission
+            moduleStats.put("buildInfo", moduleBuildInfo);
+        }
+    }
+
+    /**
+     * Helper for integration tests
+     */
+    public static class MothershipReportTestHelper
+    {
+        public static MothershipReport getReport(UsageReportingLevel level)
+        {
+            MothershipReport report = UsageReportingLevel.generateReport(level, MothershipReport.Target.test);
+            if (null == report && level.doGeneration())
+                throw new ApiUsageException("No report generated for level " + level);
+            else
+                return report;
+        }
+
+        public static Map<String, String> getReportParams(UsageReportingLevel level)
+        {
+            return Objects.requireNonNull(getReport(level)).getParams();
+        }
+
+        public static Map<String, Object> getMetrics(UsageReportingLevel level)
+        {
+            try
+            {
+                @SuppressWarnings({"unchecked"})
+                Map<String, Object> metrics = new ObjectMapper().readValue(Objects.requireNonNull(getReportParams(level)).get("jsonMetrics"), Map.class);
+                return metrics;
+            }
+            catch (IOException e)
+            {
+                throw new ApiUsageException("Exception deserializing json string that was just serialized. This should never happen.", e);
+            }
+        }
+
+        public static Map<String, Object> getModuleMetrics(UsageReportingLevel level, String moduleName)
+        {
+            @SuppressWarnings({"unchecked"})
+            Map<String, Object> moduleMetrics = (Map<String, Object>) ((Map<String, Object>) getMetrics(level).get("modules")).get(moduleName);
+            return moduleMetrics;
+        }
+    }
+}