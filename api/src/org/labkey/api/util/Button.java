/*
 * Copyright (c) 2014-2019 LabKey Corporation
 *
 * Licensed under the Apache License, Version 2.0 (the "License");
 * you may not use this file except in compliance with the License.
 * You may obtain a copy of the License at
 *
 *     http://www.apache.org/licenses/LICENSE-2.0
 *
 * Unless required by applicable law or agreed to in writing, software
 * distributed under the License is distributed on an "AS IS" BASIS,
 * WITHOUT WARRANTIES OR CONDITIONS OF ANY KIND, either express or implied.
 * See the License for the specific language governing permissions and
 * limitations under the License.
 */
package org.labkey.api.util;

import org.apache.commons.lang3.StringUtils;
import org.jetbrains.annotations.NotNull;
import org.labkey.api.data.RenderContext;
import org.labkey.api.view.DisplayElement;

import java.io.IOException;
import java.io.Writer;
import java.util.Collections;
import java.util.Map;

import static org.labkey.api.util.DOM.Attribute;
import static org.labkey.api.util.DOM.*;
import static org.labkey.api.util.DOM.X.*;
import static org.labkey.api.util.DOM.Attribute.*;


/**
 * Basic button UI element. Might be a simple link, have a JavaScript handler, etc.
 * Created by Nick Arnold on 2/27/14.
 * Testing of this class can be found in the Core module's TestController.ButtonAction
 */
public class Button extends DisplayElement implements HasHtmlString
{
    // Button constants
    private static final String CLS = "labkey-button";
    private static final String DISABLEDCLS = "labkey-disabled-button";
    private static final String MENU_CLS = "labkey-menu-button";
    private static final String PRIMARY_CLS = "primary";

    // Composable members
    private final String cssClass;
    private final String iconCls;
    private final String text;
    private final HtmlString html; // required
    private final String href;
    private final String onClick;
    private final String id;
    private final Map<String,String> attributes;
    private final String unsafeAttributes;
    private final String tooltip;
    private final String typeCls;
    private final boolean disableOnClick;
    private final boolean dropdown;
    private final boolean enabled;
    private final boolean submit;
<<<<<<< HEAD
    private final boolean textAsHTML;  // TODO: Evil - get rid of this. Use HtmlString, if still needed.
    private final boolean usePost;
=======
>>>>>>> 5659b143

    private Button(ButtonBuilder builder)
    {
        this.cssClass = builder.cssClass;
        this.dropdown = builder.dropdown;
        this.text     = builder.text;   // used as tooltip if tooltip not provided
        this.html     = builder.html;
        this.href = builder.href;
        this.onClick = builder.onClick;
        this.iconCls = builder.iconCls;
        this.id = builder.id;
        this.attributes = builder.attributes == null ? Collections.emptyMap() : builder.attributes;
        this.disableOnClick = builder.disableOnClick;
        this.enabled = builder.enabled;
        this.submit = builder.submit;
        this.tooltip = builder.tooltip;
        this.typeCls = builder.typeCls;
<<<<<<< HEAD
        this.usePost = builder.usePost;

        if (this.usePost && null != this.onClick)
            throw new IllegalStateException("Can't specify both usePost and onClick");
=======
        // TODO kill this usage
        this.unsafeAttributes = builder.unsafeAttributes;
>>>>>>> 5659b143
    }

    public String getCssClass()
    {
        return this.cssClass;
    }

    public String getText()
    {
        return text;
    }

    public boolean isDropdown()
    {
        return dropdown;
    }

    public String getHref()
    {
        return href;
    }

    public String getOnClick()
    {
        return onClick;
    }

    public String getIconCls()
    {
        return iconCls;
    }

    public String getId()
    {
        return id;
    }

    public Map<String,String> getAttributes()
    {
        return attributes;
    }

    public boolean isDisableOnClick()
    {
        return disableOnClick;
    }

    public boolean isEnabled()
    {
        return enabled;
    }

    public boolean isSubmit()
    {
        return submit;
    }

    private String generateOnClick(String id)
    {
        // prepare onclick method and overrides
        final String onClick = usePost ? PageFlowUtil.postOnClickJavaScript(href) : StringUtils.defaultString(getOnClick());

        // we're modifying the javascript, so need to use whatever quoting the caller used
        char quote = PageFlowUtil.getUsedQuoteSymbol(onClick);

        // quoted CSS classes used in scripting
        final String qDisabledCls = quote + DISABLEDCLS + quote;

        // check if the disabled class is applied, if so, do nothing onclick
        String onClickMethod = "if(this.className.indexOf(" + qDisabledCls + ") != -1){return false;}";

        if (isDisableOnClick())
        {
            onClickMethod += ";LABKEY.Utils.addClass(this," + qDisabledCls + ");";
        }

        if (isSubmit())
        {
            final String submitCode = "submitForm(document.getElementById(" + quote + id + quote + ").form);return false;";

            if ("".equals(onClick))
                onClickMethod += submitCode;
            else
            {
                // we allow the onclick method to cancel the submit
                // Question: This isn't activated when the user hits 'enter' so why support this?
                onClickMethod += "this.form=document.getElementById(" + quote + id + quote + ").form;";
                onClickMethod += "if(isTrueOrUndefined(function(){" + onClick + "}.call(this))){" + submitCode + "}";

                if (isDisableOnClick())
                {
                    onClickMethod += "else{LABKEY.Utils.removeClass(this," + qDisabledCls + ");}";
                }
            }
        }
        else
        {
            onClickMethod += onClick;
        }

        return onClickMethod;
    }

    @Override
    public void render(RenderContext ctx, Writer out) throws IOException
    {
        out.write(toString());
    }

    @Override // TODO: HtmlString - remove this
    public String toString()
    {
        return getHtmlString().toString();
    }

    @Override
    public HtmlString getHtmlString()
    {
        boolean iconOnly = getIconCls() != null;
        String submitId = GUID.makeGUID();
<<<<<<< HEAD
        final String text = getText() != null ? (isTextAsHTML() ? getText() : PageFlowUtil.filter(getText())) : null;

        if (isSubmit())
        {
            sb.append("<input type=\"submit\" tab-index=\"-1\" style=\"position:absolute;left:-9999px;width:1px;height:1px;\"");
            sb.append(" id=\"").append(submitId).append("\"/>");
        }

        sb.append("<a class=\"").append(CLS);

        if (!isEnabled())
            sb.append(" ").append(DISABLEDCLS);

        if (typeCls != null)
            sb.append(" ").append(PageFlowUtil.filter(typeCls));
        else if (isSubmit())
            sb.append(" ").append(PRIMARY_CLS);

        if (isDropdown())
            sb.append(" labkey-down-arrow");
        if (getCssClass() != null)
            sb.append(" ").append(PageFlowUtil.filter(getCssClass()));
        if (iconOnly)
            sb.append(" icon-only");
        sb.append("\" ");
        //-- enabled

        // id
        if (getId() != null)
            sb.append(" id=\"").append(PageFlowUtil.filter(getId())).append("\"");
        // -- id

        // href
        if (getHref() != null)
        {
            sb.append(" href=\"");

            if (usePost)
                sb.append("javascript:void(0);");
            else
                sb.append(PageFlowUtil.filter(getHref()));

            sb.append("\"");
        }
        //-- href

        // onclick
        sb.append(" onclick=\"").append(PageFlowUtil.filter(generateOnClick(submitId))).append("\"");
        //-- onclick

        // attributes -- expected to be pre-filtered
        sb.append(getAttributes() == null ? "" : " " + getAttributes());
        //-- attributes

        String tip = tooltip != null ? tooltip : (iconOnly && text != null ? text : null);
        if (tip != null)
        {
            sb.append(" data-tt=\"tooltip\" data-placement=\"top\" title=\"").append(tip).append("\"");
        }

        sb.append(">");

        if (iconOnly)
        {
            sb.append("<i class=\"fa fa-").append(getIconCls()).append("\"></i>");
            sb.append("</a>"); // for now, just show icon w/o text
        }
        else
        {
            sb.append("<span>");
            if (text != null)
                sb.append(text);
            sb.append("</span></a>");
        }

        return HtmlString.unsafe(sb.toString());
=======
        final String tip = StringUtils.defaultString(tooltip, !iconOnly ? null : StringUtils.trimToNull(getText()));

        var attrs = at(attributes)
            .id(getId())
            .at(Attribute.href, getHref(), title, tip, onclick, generateOnClick(submitId))
            .data("tt", (StringUtils.isBlank(tip) ? null : "tooltip"))
            .data("placement", "top")
            .cl(CLS, typeCls, getCssClass())
            .cl(!isEnabled(), DISABLEDCLS)
            .cl(isSubmit(), PRIMARY_CLS)
            .cl(isDropdown(), "labkey-down-arrow")
            .cl(iconOnly, "icon-only");

        if (unsafeAttributes != null)
            attrs.callback(appendable -> { try {appendable.append(unsafeAttributes); } catch (IOException x) {throw new RuntimeException(x);}});

        return createHtmlFragment(
            isSubmit() ? INPUT(at(type,"submit",tabindex,"-1",style,"position:absolute;left:-9999px;width:1px;height:1px;",Attribute.id,submitId)) : null,
            A(attrs, iconOnly ? FA(getIconCls()) : SPAN(html))
        );
>>>>>>> 5659b143
    }

    public static class ButtonBuilder extends DisplayElementBuilder<Button, ButtonBuilder>
    {
        private String typeCls;
        private boolean disableOnClick;
        private boolean dropdown;
        private boolean enabled = true;
        private boolean submit;
        private HtmlString html;
        // TODO remove usages of attributes(String)
        private String unsafeAttributes;

        public ButtonBuilder(@NotNull String text)
        {
            this.text = text;
            this.html = HtmlString.of(text);
        }

        public ButtonBuilder(@NotNull HtmlString html)
        {
            this.text = null;
            this.html = html;
        }

        @Override
        protected ButtonBuilder getThis()
        {
            return this;
        }

        public ButtonBuilder dropdown(boolean dropdown)
        {
            this.dropdown = dropdown;
            return this;
        }

        @Deprecated // use Map<String, String> version instead
        public ButtonBuilder attributes(String attributes)
        {
            this.unsafeAttributes = attributes;
            return this;
        }

        public ButtonBuilder disableOnClick(boolean disableOnClick)
        {
            this.disableOnClick = disableOnClick;
            return this;
        }

        public ButtonBuilder enabled(boolean enabled)
        {
            this.enabled = enabled;
            return this;
        }

        public ButtonBuilder primary(boolean primary)
        {
            if (primary)
                this.typeCls = PRIMARY_CLS;
            // explicitly set typeCls to something other than null so that the default cls isn't applied
            else
                this.typeCls = "";
            return this;
        }

        public ButtonBuilder submit(boolean submit)
        {
            this.submit = submit;
            return this;
        }

<<<<<<< HEAD
        public ButtonBuilder textAsHTML(boolean textAsHTML)
        {
            this.textAsHTML = textAsHTML;
            return this;
=======
        @Override
        public ButtonBuilder usePost()
        {
            throw new IllegalStateException("Not yet implemented for ButtonBuilder");
>>>>>>> 5659b143
        }

        @NotNull
        @Override
        public Button build()
        {
            return new Button(this);
        }
    }
}
<|MERGE_RESOLUTION|>--- conflicted
+++ resolved
@@ -1,405 +1,307 @@
-/*
- * Copyright (c) 2014-2019 LabKey Corporation
- *
- * Licensed under the Apache License, Version 2.0 (the "License");
- * you may not use this file except in compliance with the License.
- * You may obtain a copy of the License at
- *
- *     http://www.apache.org/licenses/LICENSE-2.0
- *
- * Unless required by applicable law or agreed to in writing, software
- * distributed under the License is distributed on an "AS IS" BASIS,
- * WITHOUT WARRANTIES OR CONDITIONS OF ANY KIND, either express or implied.
- * See the License for the specific language governing permissions and
- * limitations under the License.
- */
-package org.labkey.api.util;
-
-import org.apache.commons.lang3.StringUtils;
-import org.jetbrains.annotations.NotNull;
-import org.labkey.api.data.RenderContext;
-import org.labkey.api.view.DisplayElement;
-
-import java.io.IOException;
-import java.io.Writer;
-import java.util.Collections;
-import java.util.Map;
-
-import static org.labkey.api.util.DOM.Attribute;
-import static org.labkey.api.util.DOM.*;
-import static org.labkey.api.util.DOM.X.*;
-import static org.labkey.api.util.DOM.Attribute.*;
-
-
-/**
- * Basic button UI element. Might be a simple link, have a JavaScript handler, etc.
- * Created by Nick Arnold on 2/27/14.
- * Testing of this class can be found in the Core module's TestController.ButtonAction
- */
-public class Button extends DisplayElement implements HasHtmlString
-{
-    // Button constants
-    private static final String CLS = "labkey-button";
-    private static final String DISABLEDCLS = "labkey-disabled-button";
-    private static final String MENU_CLS = "labkey-menu-button";
-    private static final String PRIMARY_CLS = "primary";
-
-    // Composable members
-    private final String cssClass;
-    private final String iconCls;
-    private final String text;
-    private final HtmlString html; // required
-    private final String href;
-    private final String onClick;
-    private final String id;
-    private final Map<String,String> attributes;
-    private final String unsafeAttributes;
-    private final String tooltip;
-    private final String typeCls;
-    private final boolean disableOnClick;
-    private final boolean dropdown;
-    private final boolean enabled;
-    private final boolean submit;
-<<<<<<< HEAD
-    private final boolean textAsHTML;  // TODO: Evil - get rid of this. Use HtmlString, if still needed.
-    private final boolean usePost;
-=======
->>>>>>> 5659b143
-
-    private Button(ButtonBuilder builder)
-    {
-        this.cssClass = builder.cssClass;
-        this.dropdown = builder.dropdown;
-        this.text     = builder.text;   // used as tooltip if tooltip not provided
-        this.html     = builder.html;
-        this.href = builder.href;
-        this.onClick = builder.onClick;
-        this.iconCls = builder.iconCls;
-        this.id = builder.id;
-        this.attributes = builder.attributes == null ? Collections.emptyMap() : builder.attributes;
-        this.disableOnClick = builder.disableOnClick;
-        this.enabled = builder.enabled;
-        this.submit = builder.submit;
-        this.tooltip = builder.tooltip;
-        this.typeCls = builder.typeCls;
-<<<<<<< HEAD
-        this.usePost = builder.usePost;
-
-        if (this.usePost && null != this.onClick)
-            throw new IllegalStateException("Can't specify both usePost and onClick");
-=======
-        // TODO kill this usage
-        this.unsafeAttributes = builder.unsafeAttributes;
->>>>>>> 5659b143
-    }
-
-    public String getCssClass()
-    {
-        return this.cssClass;
-    }
-
-    public String getText()
-    {
-        return text;
-    }
-
-    public boolean isDropdown()
-    {
-        return dropdown;
-    }
-
-    public String getHref()
-    {
-        return href;
-    }
-
-    public String getOnClick()
-    {
-        return onClick;
-    }
-
-    public String getIconCls()
-    {
-        return iconCls;
-    }
-
-    public String getId()
-    {
-        return id;
-    }
-
-    public Map<String,String> getAttributes()
-    {
-        return attributes;
-    }
-
-    public boolean isDisableOnClick()
-    {
-        return disableOnClick;
-    }
-
-    public boolean isEnabled()
-    {
-        return enabled;
-    }
-
-    public boolean isSubmit()
-    {
-        return submit;
-    }
-
-    private String generateOnClick(String id)
-    {
-        // prepare onclick method and overrides
-        final String onClick = usePost ? PageFlowUtil.postOnClickJavaScript(href) : StringUtils.defaultString(getOnClick());
-
-        // we're modifying the javascript, so need to use whatever quoting the caller used
-        char quote = PageFlowUtil.getUsedQuoteSymbol(onClick);
-
-        // quoted CSS classes used in scripting
-        final String qDisabledCls = quote + DISABLEDCLS + quote;
-
-        // check if the disabled class is applied, if so, do nothing onclick
-        String onClickMethod = "if(this.className.indexOf(" + qDisabledCls + ") != -1){return false;}";
-
-        if (isDisableOnClick())
-        {
-            onClickMethod += ";LABKEY.Utils.addClass(this," + qDisabledCls + ");";
-        }
-
-        if (isSubmit())
-        {
-            final String submitCode = "submitForm(document.getElementById(" + quote + id + quote + ").form);return false;";
-
-            if ("".equals(onClick))
-                onClickMethod += submitCode;
-            else
-            {
-                // we allow the onclick method to cancel the submit
-                // Question: This isn't activated when the user hits 'enter' so why support this?
-                onClickMethod += "this.form=document.getElementById(" + quote + id + quote + ").form;";
-                onClickMethod += "if(isTrueOrUndefined(function(){" + onClick + "}.call(this))){" + submitCode + "}";
-
-                if (isDisableOnClick())
-                {
-                    onClickMethod += "else{LABKEY.Utils.removeClass(this," + qDisabledCls + ");}";
-                }
-            }
-        }
-        else
-        {
-            onClickMethod += onClick;
-        }
-
-        return onClickMethod;
-    }
-
-    @Override
-    public void render(RenderContext ctx, Writer out) throws IOException
-    {
-        out.write(toString());
-    }
-
-    @Override // TODO: HtmlString - remove this
-    public String toString()
-    {
-        return getHtmlString().toString();
-    }
-
-    @Override
-    public HtmlString getHtmlString()
-    {
-        boolean iconOnly = getIconCls() != null;
-        String submitId = GUID.makeGUID();
-<<<<<<< HEAD
-        final String text = getText() != null ? (isTextAsHTML() ? getText() : PageFlowUtil.filter(getText())) : null;
-
-        if (isSubmit())
-        {
-            sb.append("<input type=\"submit\" tab-index=\"-1\" style=\"position:absolute;left:-9999px;width:1px;height:1px;\"");
-            sb.append(" id=\"").append(submitId).append("\"/>");
-        }
-
-        sb.append("<a class=\"").append(CLS);
-
-        if (!isEnabled())
-            sb.append(" ").append(DISABLEDCLS);
-
-        if (typeCls != null)
-            sb.append(" ").append(PageFlowUtil.filter(typeCls));
-        else if (isSubmit())
-            sb.append(" ").append(PRIMARY_CLS);
-
-        if (isDropdown())
-            sb.append(" labkey-down-arrow");
-        if (getCssClass() != null)
-            sb.append(" ").append(PageFlowUtil.filter(getCssClass()));
-        if (iconOnly)
-            sb.append(" icon-only");
-        sb.append("\" ");
-        //-- enabled
-
-        // id
-        if (getId() != null)
-            sb.append(" id=\"").append(PageFlowUtil.filter(getId())).append("\"");
-        // -- id
-
-        // href
-        if (getHref() != null)
-        {
-            sb.append(" href=\"");
-
-            if (usePost)
-                sb.append("javascript:void(0);");
-            else
-                sb.append(PageFlowUtil.filter(getHref()));
-
-            sb.append("\"");
-        }
-        //-- href
-
-        // onclick
-        sb.append(" onclick=\"").append(PageFlowUtil.filter(generateOnClick(submitId))).append("\"");
-        //-- onclick
-
-        // attributes -- expected to be pre-filtered
-        sb.append(getAttributes() == null ? "" : " " + getAttributes());
-        //-- attributes
-
-        String tip = tooltip != null ? tooltip : (iconOnly && text != null ? text : null);
-        if (tip != null)
-        {
-            sb.append(" data-tt=\"tooltip\" data-placement=\"top\" title=\"").append(tip).append("\"");
-        }
-
-        sb.append(">");
-
-        if (iconOnly)
-        {
-            sb.append("<i class=\"fa fa-").append(getIconCls()).append("\"></i>");
-            sb.append("</a>"); // for now, just show icon w/o text
-        }
-        else
-        {
-            sb.append("<span>");
-            if (text != null)
-                sb.append(text);
-            sb.append("</span></a>");
-        }
-
-        return HtmlString.unsafe(sb.toString());
-=======
-        final String tip = StringUtils.defaultString(tooltip, !iconOnly ? null : StringUtils.trimToNull(getText()));
-
-        var attrs = at(attributes)
-            .id(getId())
-            .at(Attribute.href, getHref(), title, tip, onclick, generateOnClick(submitId))
-            .data("tt", (StringUtils.isBlank(tip) ? null : "tooltip"))
-            .data("placement", "top")
-            .cl(CLS, typeCls, getCssClass())
-            .cl(!isEnabled(), DISABLEDCLS)
-            .cl(isSubmit(), PRIMARY_CLS)
-            .cl(isDropdown(), "labkey-down-arrow")
-            .cl(iconOnly, "icon-only");
-
-        if (unsafeAttributes != null)
-            attrs.callback(appendable -> { try {appendable.append(unsafeAttributes); } catch (IOException x) {throw new RuntimeException(x);}});
-
-        return createHtmlFragment(
-            isSubmit() ? INPUT(at(type,"submit",tabindex,"-1",style,"position:absolute;left:-9999px;width:1px;height:1px;",Attribute.id,submitId)) : null,
-            A(attrs, iconOnly ? FA(getIconCls()) : SPAN(html))
-        );
->>>>>>> 5659b143
-    }
-
-    public static class ButtonBuilder extends DisplayElementBuilder<Button, ButtonBuilder>
-    {
-        private String typeCls;
-        private boolean disableOnClick;
-        private boolean dropdown;
-        private boolean enabled = true;
-        private boolean submit;
-        private HtmlString html;
-        // TODO remove usages of attributes(String)
-        private String unsafeAttributes;
-
-        public ButtonBuilder(@NotNull String text)
-        {
-            this.text = text;
-            this.html = HtmlString.of(text);
-        }
-
-        public ButtonBuilder(@NotNull HtmlString html)
-        {
-            this.text = null;
-            this.html = html;
-        }
-
-        @Override
-        protected ButtonBuilder getThis()
-        {
-            return this;
-        }
-
-        public ButtonBuilder dropdown(boolean dropdown)
-        {
-            this.dropdown = dropdown;
-            return this;
-        }
-
-        @Deprecated // use Map<String, String> version instead
-        public ButtonBuilder attributes(String attributes)
-        {
-            this.unsafeAttributes = attributes;
-            return this;
-        }
-
-        public ButtonBuilder disableOnClick(boolean disableOnClick)
-        {
-            this.disableOnClick = disableOnClick;
-            return this;
-        }
-
-        public ButtonBuilder enabled(boolean enabled)
-        {
-            this.enabled = enabled;
-            return this;
-        }
-
-        public ButtonBuilder primary(boolean primary)
-        {
-            if (primary)
-                this.typeCls = PRIMARY_CLS;
-            // explicitly set typeCls to something other than null so that the default cls isn't applied
-            else
-                this.typeCls = "";
-            return this;
-        }
-
-        public ButtonBuilder submit(boolean submit)
-        {
-            this.submit = submit;
-            return this;
-        }
-
-<<<<<<< HEAD
-        public ButtonBuilder textAsHTML(boolean textAsHTML)
-        {
-            this.textAsHTML = textAsHTML;
-            return this;
-=======
-        @Override
-        public ButtonBuilder usePost()
-        {
-            throw new IllegalStateException("Not yet implemented for ButtonBuilder");
->>>>>>> 5659b143
-        }
-
-        @NotNull
-        @Override
-        public Button build()
-        {
-            return new Button(this);
-        }
-    }
-}
+/*
+ * Copyright (c) 2014-2019 LabKey Corporation
+ *
+ * Licensed under the Apache License, Version 2.0 (the "License");
+ * you may not use this file except in compliance with the License.
+ * You may obtain a copy of the License at
+ *
+ *     http://www.apache.org/licenses/LICENSE-2.0
+ *
+ * Unless required by applicable law or agreed to in writing, software
+ * distributed under the License is distributed on an "AS IS" BASIS,
+ * WITHOUT WARRANTIES OR CONDITIONS OF ANY KIND, either express or implied.
+ * See the License for the specific language governing permissions and
+ * limitations under the License.
+ */
+package org.labkey.api.util;
+
+import org.apache.commons.lang3.StringUtils;
+import org.jetbrains.annotations.NotNull;
+import org.labkey.api.data.RenderContext;
+import org.labkey.api.view.DisplayElement;
+
+import java.io.IOException;
+import java.io.Writer;
+import java.util.Collections;
+import java.util.Map;
+
+import static org.labkey.api.util.DOM.Attribute;
+import static org.labkey.api.util.DOM.*;
+import static org.labkey.api.util.DOM.X.*;
+import static org.labkey.api.util.DOM.Attribute.*;
+
+
+/**
+ * Basic button UI element. Might be a simple link, have a JavaScript handler, etc.
+ * Created by Nick Arnold on 2/27/14.
+ * Testing of this class can be found in the Core module's TestController.ButtonAction
+ */
+public class Button extends DisplayElement implements HasHtmlString
+{
+    // Button constants
+    private static final String CLS = "labkey-button";
+    private static final String DISABLEDCLS = "labkey-disabled-button";
+    private static final String MENU_CLS = "labkey-menu-button";
+    private static final String PRIMARY_CLS = "primary";
+
+    // Composable members
+    private final String cssClass;
+    private final String iconCls;
+    private final String text;
+    private final HtmlString html; // required
+    private final String href;
+    private final String onClick;
+    private final String id;
+    private final Map<String,String> attributes;
+    private final String unsafeAttributes;
+    private final String tooltip;
+    private final String typeCls;
+    private final boolean disableOnClick;
+    private final boolean dropdown;
+    private final boolean enabled;
+    private final boolean submit;
+    private final boolean usePost;
+
+    private Button(ButtonBuilder builder)
+    {
+        this.cssClass = builder.cssClass;
+        this.dropdown = builder.dropdown;
+        this.text     = builder.text;   // used as tooltip if tooltip not provided
+        this.html     = builder.html;
+        this.href = builder.href;
+        this.onClick = builder.onClick;
+        this.iconCls = builder.iconCls;
+        this.id = builder.id;
+        this.attributes = builder.attributes == null ? Collections.emptyMap() : builder.attributes;
+        this.disableOnClick = builder.disableOnClick;
+        this.enabled = builder.enabled;
+        this.submit = builder.submit;
+        this.tooltip = builder.tooltip;
+        this.typeCls = builder.typeCls;
+        this.usePost = builder.usePost;
+
+        if (this.usePost && null != this.onClick)
+            throw new IllegalStateException("Can't specify both usePost and onClick");
+        // TODO kill this usage
+        this.unsafeAttributes = builder.unsafeAttributes;
+    }
+
+    public String getCssClass()
+    {
+        return this.cssClass;
+    }
+
+    public String getText()
+    {
+        return text;
+    }
+
+    public boolean isDropdown()
+    {
+        return dropdown;
+    }
+
+    public String getHref()
+    {
+
+        return usePost ? "javascript:void(0);" : href;
+    }
+
+    public String getOnClick()
+    {
+        return onClick;
+    }
+
+    public String getIconCls()
+    {
+        return iconCls;
+    }
+
+    public String getId()
+    {
+        return id;
+    }
+
+    public Map<String,String> getAttributes()
+    {
+        return attributes;
+    }
+
+    public boolean isDisableOnClick()
+    {
+        return disableOnClick;
+    }
+
+    public boolean isEnabled()
+    {
+        return enabled;
+    }
+
+    public boolean isSubmit()
+    {
+        return submit;
+    }
+
+    private String generateOnClick(String id)
+    {
+        // prepare onclick method and overrides
+        final String onClick = usePost ? PageFlowUtil.postOnClickJavaScript(href) : StringUtils.defaultString(getOnClick());
+
+        // we're modifying the javascript, so need to use whatever quoting the caller used
+        char quote = PageFlowUtil.getUsedQuoteSymbol(onClick);
+
+        // quoted CSS classes used in scripting
+        final String qDisabledCls = quote + DISABLEDCLS + quote;
+
+        // check if the disabled class is applied, if so, do nothing onclick
+        String onClickMethod = "if(this.className.indexOf(" + qDisabledCls + ") != -1){return false;}";
+
+        if (isDisableOnClick())
+        {
+            onClickMethod += ";LABKEY.Utils.addClass(this," + qDisabledCls + ");";
+        }
+
+        if (isSubmit())
+        {
+            final String submitCode = "submitForm(document.getElementById(" + quote + id + quote + ").form);return false;";
+
+            if ("".equals(onClick))
+                onClickMethod += submitCode;
+            else
+            {
+                // we allow the onclick method to cancel the submit
+                // Question: This isn't activated when the user hits 'enter' so why support this?
+                onClickMethod += "this.form=document.getElementById(" + quote + id + quote + ").form;";
+                onClickMethod += "if(isTrueOrUndefined(function(){" + onClick + "}.call(this))){" + submitCode + "}";
+
+                if (isDisableOnClick())
+                {
+                    onClickMethod += "else{LABKEY.Utils.removeClass(this," + qDisabledCls + ");}";
+                }
+            }
+        }
+        else
+        {
+            onClickMethod += onClick;
+        }
+
+        return onClickMethod;
+    }
+
+    @Override
+    public void render(RenderContext ctx, Writer out) throws IOException
+    {
+        out.write(toString());
+    }
+
+    @Override // TODO: HtmlString - remove this
+    public String toString()
+    {
+        return getHtmlString().toString();
+    }
+
+    @Override
+    public HtmlString getHtmlString()
+    {
+        boolean iconOnly = getIconCls() != null;
+        String submitId = GUID.makeGUID();
+        final String tip = StringUtils.defaultString(tooltip, !iconOnly ? null : StringUtils.trimToNull(getText()));
+
+        var attrs = at(attributes)
+            .id(getId())
+            .at(Attribute.href, getHref(), title, tip, onclick, generateOnClick(submitId))
+            .data("tt", (StringUtils.isBlank(tip) ? null : "tooltip"))
+            .data("placement", "top")
+            .cl(CLS, typeCls, getCssClass())
+            .cl(!isEnabled(), DISABLEDCLS)
+            .cl(isSubmit(), PRIMARY_CLS)
+            .cl(isDropdown(), "labkey-down-arrow")
+            .cl(iconOnly, "icon-only");
+
+        if (unsafeAttributes != null)
+            attrs.callback(appendable -> { try {appendable.append(unsafeAttributes); } catch (IOException x) {throw new RuntimeException(x);}});
+
+        return createHtmlFragment(
+            isSubmit() ? INPUT(at(type,"submit",tabindex,"-1",style,"position:absolute;left:-9999px;width:1px;height:1px;",Attribute.id,submitId)) : null,
+            A(attrs, iconOnly ? FA(getIconCls()) : SPAN(html))
+        );
+    }
+
+    public static class ButtonBuilder extends DisplayElementBuilder<Button, ButtonBuilder>
+    {
+        private String typeCls;
+        private boolean disableOnClick;
+        private boolean dropdown;
+        private boolean enabled = true;
+        private boolean submit;
+        private HtmlString html;
+        // TODO remove usages of attributes(String)
+        private String unsafeAttributes;
+
+        public ButtonBuilder(@NotNull String text)
+        {
+            this.text = text;
+            this.html = HtmlString.of(text);
+        }
+
+        public ButtonBuilder(@NotNull HtmlString html)
+        {
+            this.text = null;
+            this.html = html;
+        }
+
+        @Override
+        protected ButtonBuilder getThis()
+        {
+            return this;
+        }
+
+        public ButtonBuilder dropdown(boolean dropdown)
+        {
+            this.dropdown = dropdown;
+            return this;
+        }
+
+        @Deprecated // use Map<String, String> version instead
+        public ButtonBuilder attributes(String attributes)
+        {
+            this.unsafeAttributes = attributes;
+            return this;
+        }
+
+        public ButtonBuilder disableOnClick(boolean disableOnClick)
+        {
+            this.disableOnClick = disableOnClick;
+            return this;
+        }
+
+        public ButtonBuilder enabled(boolean enabled)
+        {
+            this.enabled = enabled;
+            return this;
+        }
+
+        public ButtonBuilder primary(boolean primary)
+        {
+            if (primary)
+                this.typeCls = PRIMARY_CLS;
+            // explicitly set typeCls to something other than null so that the default cls isn't applied
+            else
+                this.typeCls = "";
+            return this;
+        }
+
+        public ButtonBuilder submit(boolean submit)
+        {
+            this.submit = submit;
+            return this;
+        }
+
+        @NotNull
+        @Override
+        public Button build()
+        {
+            return new Button(this);
+        }
+    }
+}