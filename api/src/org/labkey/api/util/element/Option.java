--- conflicted
+++ resolved
@@ -23,10 +23,7 @@
 public class Option
 {
     private boolean _disabled;
-<<<<<<< HEAD
-=======
     @NotNull
->>>>>>> 0bb50a1e
     private HtmlString _label;
     private boolean _selected;
     private String _value;
