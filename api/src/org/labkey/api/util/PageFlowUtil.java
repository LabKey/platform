/*
 * Copyright (c) 2004-2018 Fred Hutchinson Cancer Research Center
 *
 * Licensed under the Apache License, Version 2.0 (the "License");
 * you may not use this file except in compliance with the License.
 * You may obtain a copy of the License at
 *
 *     http://www.apache.org/licenses/LICENSE-2.0
 *
 * Unless required by applicable law or agreed to in writing, software
 * distributed under the License is distributed on an "AS IS" BASIS,
 * WITHOUT WARRANTIES OR CONDITIONS OF ANY KIND, either express or implied.
 * See the License for the specific language governing permissions and
 * limitations under the License.
 */
package org.labkey.api.util;

import org.apache.commons.codec.binary.Base64;
import org.apache.commons.io.IOUtils;
import org.apache.commons.lang3.StringUtils;
import org.apache.log4j.Logger;
import org.apache.tika.detect.DefaultDetector;
import org.apache.tika.io.TikaInputStream;
import org.apache.tika.metadata.Metadata;
import org.apache.tika.mime.MediaType;
import org.apache.tika.mime.MimeType;
import org.apache.tika.mime.MimeTypeException;
import org.apache.tika.mime.MimeTypes;
import org.jetbrains.annotations.NotNull;
import org.jetbrains.annotations.Nullable;
import org.jfree.chart.encoders.EncoderUtil;
import org.jfree.chart.encoders.ImageFormat;
import org.json.JSONObject;
import org.junit.Assert;
import org.junit.Test;
import org.labkey.api.action.UrlProvider;
import org.labkey.api.admin.CoreUrls;
import org.labkey.api.admin.notification.NotificationService;
import org.labkey.api.announcements.api.Tour;
import org.labkey.api.announcements.api.TourService;
import org.labkey.api.collections.CaseInsensitiveHashMap;
import org.labkey.api.data.BaseColumnInfo;
import org.labkey.api.data.Container;
import org.labkey.api.data.ContainerManager;
import org.labkey.api.data.DataRegion;
import org.labkey.api.data.ObjectFactory;
import org.labkey.api.data.Project;
import org.labkey.api.miniprofiler.MiniProfiler;
import org.labkey.api.miniprofiler.RequestInfo;
import org.labkey.api.module.Module;
import org.labkey.api.module.ModuleLoader;
import org.labkey.api.notification.NotificationMenuView;
import org.labkey.api.query.QueryParam;
import org.labkey.api.reader.Readers;
import org.labkey.api.security.AuthenticationManager;
import org.labkey.api.security.SecurityLogger;
import org.labkey.api.security.User;
import org.labkey.api.security.permissions.AdminPermission;
import org.labkey.api.settings.AppProps;
import org.labkey.api.settings.CustomLabelProvider;
import org.labkey.api.settings.CustomLabelService;
import org.labkey.api.settings.LookAndFeelProperties;
import org.labkey.api.settings.ResourceURL;
import org.labkey.api.settings.TemplateResourceHandler;
import org.labkey.api.stats.AnalyticsProvider;
import org.labkey.api.stats.AnalyticsProviderRegistry;
import org.labkey.api.util.Button.ButtonBuilder;
import org.labkey.api.util.Link.LinkBuilder;
import org.labkey.api.view.ActionURL;
import org.labkey.api.view.HttpView;
import org.labkey.api.view.NotFoundException;
import org.labkey.api.view.ViewContext;
import org.labkey.api.view.template.ClientDependency;
import org.labkey.api.view.template.PageConfig;
import org.labkey.api.writer.ContainerUser;
import org.springframework.beans.PropertyValue;
import org.springframework.beans.PropertyValues;
import org.springframework.web.util.WebUtils;
import org.w3c.dom.Document;
import org.w3c.dom.Element;
import org.w3c.dom.Node;
import org.w3c.dom.NodeList;
import org.xml.sax.Attributes;
import org.xml.sax.InputSource;
import org.xml.sax.SAXException;
import org.xml.sax.SAXNotRecognizedException;
import org.xml.sax.SAXNotSupportedException;
import org.xml.sax.SAXParseException;
import org.xml.sax.XMLReader;
import org.xml.sax.helpers.XMLReaderFactory;

import javax.servlet.ServletOutputStream;
import javax.servlet.http.Cookie;
import javax.servlet.http.HttpServletRequest;
import javax.servlet.http.HttpServletResponse;
import javax.servlet.http.HttpSession;
import javax.xml.transform.OutputKeys;
import javax.xml.transform.Transformer;
import javax.xml.transform.TransformerException;
import javax.xml.transform.TransformerFactory;
import javax.xml.transform.TransformerFactoryConfigurationError;
import javax.xml.transform.dom.DOMSource;
import javax.xml.transform.stream.StreamResult;
import java.awt.*;
import java.awt.image.BufferedImage;
import java.io.BufferedReader;
import java.io.ByteArrayInputStream;
import java.io.ByteArrayOutputStream;
import java.io.File;
import java.io.FileInputStream;
import java.io.FileNotFoundException;
import java.io.IOException;
import java.io.InputStream;
import java.io.InputStreamReader;
import java.io.ObjectOutputStream;
import java.io.OutputStream;
import java.io.OutputStreamWriter;
import java.io.Reader;
import java.io.StringReader;
import java.io.StringWriter;
import java.io.UnsupportedEncodingException;
import java.io.Writer;
import java.net.URISyntaxException;
import java.net.URLDecoder;
import java.net.URLEncoder;
import java.util.ArrayList;
import java.util.Arrays;
import java.util.BitSet;
import java.util.Collection;
import java.util.Collections;
import java.util.Date;
import java.util.Formatter;
import java.util.HashMap;
import java.util.HashSet;
import java.util.Iterator;
import java.util.LinkedHashMap;
import java.util.LinkedHashSet;
import java.util.List;
import java.util.Map;
import java.util.Objects;
import java.util.Set;
import java.util.StringTokenizer;
import java.util.concurrent.atomic.AtomicInteger;
import java.util.regex.Matcher;
import java.util.regex.Pattern;
import java.util.zip.DeflaterOutputStream;
import java.util.zip.InflaterInputStream;

import static org.apache.commons.lang3.StringUtils.startsWith;
import static org.labkey.api.util.DOM.Attribute.valign;
import static org.labkey.api.util.DOM.TD;
import static org.labkey.api.util.DOM.TR;
import static org.labkey.api.util.DOM.at;
import static org.labkey.api.util.DOM.cl;


public class PageFlowUtil
{
    private enum TransformFormat
    {
        html,
        xml
    }

    private static final Logger _log = Logger.getLogger(PageFlowUtil.class);
    private static final String _newline = System.getProperty("line.separator");

    private static final Pattern urlPatternStart = Pattern.compile("((http|https|ftp|mailto)://\\S+).*");

    /**
     * Default parser class.
     */
    private static final String DEFAULT_PARSER_NAME = "org.apache.xerces.parsers.SAXParser";

    private static final String NONPRINTING_ALTCHAR = "~";

    public static final String SESSION_PAGE_ADMIN_MODE = "session-page-admin-mode";

    public static boolean useExperimentalCoreUI()
    {
        return true;
    }

    /**
     * Whether or not the user has entered the "Page Admin Mode". Used for showing/hiding controls like adding/moving/removing webparts and tabs.
     * @return boolean
     */
    public static boolean isPageAdminMode(ViewContext context)
    {
        if (context == null || context.getContainer() == null || !context.hasPermission("PageAdminMode", AdminPermission.class))
            return false;

        HttpSession session = context.getSession();
        return session != null && session.getAttribute(SESSION_PAGE_ADMIN_MODE) != null;
    }

    static public String filterXML(String s)
    {
        return filter(s,false,false);
    }


    /** HTML encode a string */
    static public String filter(String s, boolean encodeSpace, boolean encodeLinks)
    {
        if (null == s || 0 == s.length())
            return "";

        int len = s.length();
        StringBuilder sb = new StringBuilder(2 * len);
        boolean newline = false;

        for (int i = 0; i < len; ++i)
        {
            char c = s.charAt(i);

            if (!Character.isWhitespace(c))
                newline = false;
            else if ('\r' == c || '\n' == c)
                newline = true;

            switch (c)
            {
                case '&':
                    sb.append("&amp;");
                    break;
                case '"':
                    sb.append("&quot;");
                    break;
                case '\'':
                    sb.append("&#039;");    // works for xml and html
                    break;
                case '<':
                    sb.append("&lt;");
                    break;
                case '>':
                    sb.append("&gt;");
                    break;
                case '\n':
                    if (encodeSpace)
                        sb.append("<br>\n");
                    else
                        sb.append(c);
                    break;
                case '\r':
                    break;
                case '\t':
                    if (!encodeSpace)
                        sb.append(c);
                    else if (newline)
                        sb.append("&nbsp;&nbsp;&nbsp;&nbsp;");
                    else
                        sb.append("&nbsp; &nbsp; ");
                    break;
                case ' ':
                    if (encodeSpace && newline)
                        sb.append("&nbsp;");
                    else
                        sb.append(' ');
                    break;
                case 'f':
                case 'h':
                case 'm':
                    if (encodeLinks)
                    {
                        String sub = s.substring(i);
                        if (StringUtilsLabKey.startsWithURL(sub))
                        {
                            Matcher m = urlPatternStart.matcher(sub);
                            if (m.find())
                            {
                                String href = m.group(1);
                                if (href.endsWith("."))
                                    href = href.substring(0, href.length() - 1);
                                // for html/xml careful of " and "> and "/>
                                int lastQuote = Math.max(href.lastIndexOf("\""),href.lastIndexOf("\'"));
                                if (lastQuote >= href.length()-3)
                                    href = href.substring(0, lastQuote);
                                String filterHref = filter(href, false, false);
                                sb.append("<a href=\"").append(filterHref).append("\">").append(filterHref).append("</a>");
                                i += href.length() - 1;
                                break;
                            }
                        }
                    }
                    sb.append(c);
                    break;
                default:
                    if (c >= ' ')
                        sb.append(c);
                    else
                    {
                        if (c == 0x08) // backspace (e.g. xtandem output)
                            break;
                        sb.append(NONPRINTING_ALTCHAR);
                    }
                    break;
            }
        }

        return sb.toString();
    }

    /** HTML encode an object (using toString()) */
    public static String filter(Object o)
    {
        return filter(o == null ? null : o.toString());
    }

    /**
     * HTML encode a string
     */
    public static String filter(String s)
    {
        return filter(s, false, false);
    }


    /** HTML encode a string */
    static public String filter(String s, boolean translateWhiteSpace)
    {
        return filter(s, translateWhiteSpace, false);
    }

    static public String filterControlChars(Object o)
    {
        String s = o == null ? null : o.toString();
        if (null == s || 0 == s.length())
            return "";

        int len = s.length();
        StringBuilder sb = new StringBuilder();
        for (int i = 0; i < len; ++i)
        {
            char c = s.charAt(i);
            sb.append(c >= ' ' || c == '\n' || c == '\r' || c == '\t' ? c : NONPRINTING_ALTCHAR);
        }

        return sb.toString();
    }

    /**
     * put quotes around a JavaScript string, and HTML encode that.
     */
    public static String filterQuote(Object value)
    {
        if (value == null)
            return "null";
        String ret = PageFlowUtil.filter("\"" + PageFlowUtil.groovyString(value.toString()) + "\"");
        ret = ret.replace("&#039;", "\\&#039;");
        return ret;
    }

    /**
     * Creates a JavaScript string literal of an HTML escaped value.
     *
     * Ext, for example, will use the 'id' config parameter as an attribute value in an XTemplate.
     * The string value is inserted directly into the dom and so should be HTML encoded.
     *
     * @param s String to escaped
     * @return The JavaScript string literal of the HTML escaped value.
     */
    // For example, given the string: "\"'>--></script><script type=\"text/javascript\">alert(\"8(\")</script>"
    // the method will return: "'&quot;&#039;&gt;--&gt;&lt;/script&gt;&lt;script type=&quot;text/javascript&quot;&gt;alert(&quot;8(&quot;)&lt;/script&gt;'"
    public static String qh(String s)
    {
        return PageFlowUtil.jsString(PageFlowUtil.filter(s));
    }

    static public String jsString(CharSequence cs)
    {
        if (cs == null)
            return "''";

        String s = cs.toString();

        // UNDONE: what behavior do we want for tainted strings? IllegalArgumentException()?
        if (cs instanceof Taintable && ((Taintable)cs).isTainted())
        {
            if (s.toLowerCase().contains("<script"))
                return "''";
        }
        return jsString(s);
    }


    static public HtmlString jsString(HtmlString hs)
    {
        return HtmlString.unsafe(jsString(hs.toString()));
    }

    static public String jsString(String s)
    {
        if (s == null)
            return "''";

        StringBuilder js = new StringBuilder(s.length() + 10);
        js.append("'");
        int len = s.length();
        for (int i = 0 ; i<len ; i++)
        {
            char c = s.charAt(i);
            switch (c)
            {
                case '\\':
                    js.append("\\\\");
                    break;
                case '\n':
                    js.append("\\n");
                    break;
                case '\r':
                    js.append("\\r");
                    break;
                case '<':
                    js.append("\\x3C");
                    break;
                case '>':
                    js.append("\\x3E");
                    break;
                case '\'':
                    js.append("\\'");
                    break;
                case '\"':
                    js.append("\\\"");
                    break;
                default:
                    js.append(c);
                    break;
            }
        }
        js.append("'");
        return js.toString();
    }

    //used to output strings from Java in Groovy script.
    private static String groovyString(String s)
    {
        //replace single backslash
        s = s.replaceAll("\\\\", "\\\\\\\\");
        //replace double quote
        s = s.replaceAll("\"", "\\\\\"");
        return s;
    }

    private static final List<Pair<String, String>> _emptyPairList = Collections.emptyList();

    public static List<Pair<String, String>> fromQueryString(String query)
    {
        return fromQueryString(query, StringUtilsLabKey.DEFAULT_CHARSET.name());
    }

    public static List<Pair<String, String>> fromQueryString(String query, String encoding)
    {
        if (null == query || 0 == query.length())
            return _emptyPairList;

        if (null == encoding)
            encoding = StringUtilsLabKey.DEFAULT_CHARSET.name();

        List<Pair<String, String>> parameters = new ArrayList<>();
        if (query.startsWith("?"))
            query = query.substring(1);
        String[] terms = query.split("&");

        try
        {
            for (String term : terms)
            {
                if (0 == term.length())
                    continue;

                // NOTE: faster to decode entire term all at once, but key may contain '=' char
                int ind = term.indexOf('=');
                String key;
                String val;
                if (ind == -1)
                {
                    key = URLDecoder.decode(term.trim(), encoding);
                    val = "";
                }
                else
                {
                    key = URLDecoder.decode(term.substring(0, ind).trim(), encoding);
                    val = URLDecoder.decode(term.substring(ind + 1).trim(), encoding);
                }

                parameters.add(new Pair<>(key, val));
            }
        }
        catch (UnsupportedEncodingException x)
        {
            throw new IllegalArgumentException(encoding, x);
        }

        return parameters;
    }


    public static Map<String, String> mapFromQueryString(String queryString)
    {
        Map<String, String> m = new LinkedHashMap<>();
        for (Pair<String, String> p : fromQueryString(queryString))
            m.put(p.getKey(), p.getValue());

        return m;
    }


    public static String toQueryString(Collection<? extends Map.Entry<?,?>> c)
    {
        return toQueryString(c, false);
    }


    public static String toQueryString(Collection<? extends Map.Entry<?,?>> c, boolean allowSubstSyntax)
    {
        if (null == c || c.isEmpty())
            return null;
        String strAnd = "";
        StringBuilder sb = new StringBuilder();
        for (Map.Entry<?,?> entry : c)
        {
            sb.append(strAnd);
            Object key = entry.getKey();
            if (null == key)
                continue;
            Object v = entry.getValue();
            String value = v == null ? "" : String.valueOf(v);
            sb.append(encode(String.valueOf(key)));
            sb.append('=');
            if (allowSubstSyntax && value.length()>3 && value.startsWith("${") && value.endsWith("}"))
                sb.append(value);
            else
                sb.append(encode(value));
            strAnd = "&";
        }
        return sb.toString();
    }


    public static String toQueryString(PropertyValues pvs)
    {
        if (null == pvs || pvs.isEmpty())
            return null;
        String strAnd = "";
        StringBuilder sb = new StringBuilder();
        for (PropertyValue entry : pvs.getPropertyValues())
        {
            Object key = entry.getName();
            if (null == key)
                continue;
            String encKey = encode(String.valueOf(key));
            Object v = entry.getValue();
            if (v == null || v instanceof String || !v.getClass().isArray())
            {
                sb.append(strAnd);
                sb.append(encKey);
                sb.append('=');
                sb.append(encode(v==null?"":String.valueOf(v)));
                strAnd = "&";
            }
            else
            {
                Object[] a = (Object[])v;
                for (Object o : a)
                {
                    sb.append(strAnd);
                    sb.append(encKey);
                    sb.append('=');
                    sb.append(encode(o==null?"":String.valueOf(o)));
                    strAnd = "&";
                }
            }
        }
        return sb.toString();
    }


    // Identifies LabKey-specific parameters that shouldn't be persisted or exported, #30532
    public static boolean isInternalParameter(@NotNull String parameterName)
    {
        return parameterName.startsWith("X-LABKEY-");
    }


    /**
        Return a map of <T, T>. Note: iteration order of this map is unpredictable.
     */
    public static <T> Map<T, T> map(T... args)
    {
        HashMap<T, T> m = new HashMap<>();
        for (int i = 0; i < args.length; i += 2)
            m.put(args[i], args[i + 1]);
        return m;
    }


    /**
        Return a case-insensitive map of Objects. Note: iteration order of this map is unpredictable.
     */
    public static Map<String, Object> mapInsensitive(Object... args)
    {
        Map<String,Object> m = new CaseInsensitiveHashMap<>();
        for (int i = 0; i < args.length; i += 2)
            m.put(String.valueOf(args[i]), args[i + 1]);
        return m;
    }


    /**
     * Return a set of T that iterates in the order of the provided arguments.
     */
    public static <T> Set<T> set(T... args)
    {
        HashSet<T> s = new LinkedHashSet<>();

        if (null != args)
            s.addAll(Arrays.asList(args));

        return s;
    }

    private static final Pattern PATTERN = Pattern.compile("\\+");

    /**
     * URL Encode string.
     * NOTE! this should be used on parts of a url, not an entire url
     *
     * Like JavaScript encodeURIComponent()
     */
    public static String encode(String s)
    {
        if (null == s)
            return "";
        try
        {
            return PATTERN.matcher(URLEncoder.encode(s, StringUtilsLabKey.DEFAULT_CHARSET.name())).replaceAll("%20");
        }
        catch (UnsupportedEncodingException x)
        {
            throw new RuntimeException(x);
        }
    }

    public static String encodeURIComponent(String s)
    {
        return encode(s);
    }

    /**
     * Like JavaScript encodeURI()
     */
    static final BitSet dontEncode = new BitSet(256);
    static
    {   String except = ",/?:@&=+$#_-.*";
        for (int i=0 ; i<except.length() ; i++)
            dontEncode.set(except.charAt(i));
        for (int i='a' ; i<='z' ; i++)
            dontEncode.set(i);
        for (int i='A' ; i<='Z' ; i++)
            dontEncode.set(i);
        for (int i='0' ; i<='9' ; i++)
            dontEncode.set(i);
    }

    public static String encodeURI(String s)
    {
        try
        {
            StringBuilder sb = new StringBuilder();
            int len=s.length(),start=0,end=0;
            while (start < s.length())
            {
                for (end=start; end < len && dontEncode.get(s.charAt(end)) ; end++)
                    { /* */ }
                sb.append(s,start,end);
                if (end < len)
                {
                    String ch = s.substring(end,end+1);
                    if (ch.charAt(0)==' ')
                        sb.append("%20");
                    else
                        sb.append(URLEncoder.encode(ch, StringUtilsLabKey.DEFAULT_CHARSET.name()));
                }
                start = end+1;
            }
            return sb.toString();
        }
        catch (UnsupportedEncodingException x)
        {
            throw new RuntimeException(x);
        }
    }


    /**
     * URL decode a string.
     */
    public static String decode(String s)
    {
        try
        {
            return null==s ? "" : URLDecoder.decode(s, StringUtilsLabKey.DEFAULT_CHARSET.name());
        }
        catch (UnsupportedEncodingException x)
        {
            throw new RuntimeException(x);
        }
    }

    /**
     * Encode path URL parts, preserving path separators.
     * @param path The raw path to encode.
     * @return An encoded version of the path parameter.
     */
    public static String encodePath(String path)
    {
        String[] parts = path.split("/");
        String ret = "";
        for (int i = 0; i < parts.length; i++)
        {
            if (i > 0)
                ret += "/";
            ret += encode(parts[i]);
        }
        return ret;
    }


    @Nullable
    public static Cookie getCookie(HttpServletRequest request, String cookieName)
    {
        for (Cookie cookie : request.getCookies())
        {
            if (cookieName.equals(cookie.getName()))
                return cookie;
        }
        return null;
    }


    // Cookie helper function -- loops through Cookie array and returns matching value (or defaultValue if not found)
    public static String getCookieValue(Cookie[] cookies, String cookieName, @Nullable String defaultValue)
    {
        if (null != cookies)
            for (Cookie cookie : cookies)
            {
                if (cookieName.equals(cookie.getName()))
                    return (cookie.getValue());
            }
        return (defaultValue);
    }


    /**
     * boolean controlling whether or not we compress {@link ObjectOutputStream}s when we render them in HTML forms.
     *
     */
    static private final boolean COMPRESS_OBJECT_STREAMS = true;
    static public String encodeObject(Object o) throws IOException
    {
        ByteArrayOutputStream byteArrayOutputStream = new ByteArrayOutputStream();
        OutputStream osCompressed;
        if (COMPRESS_OBJECT_STREAMS)
        {
            osCompressed = new DeflaterOutputStream(byteArrayOutputStream);
        }
        else
        {
            osCompressed = byteArrayOutputStream;
        }
        try (OutputStream os=osCompressed; Writer w = new OutputStreamWriter(os))
        {
            Class cls = o.getClass();
            final JSONObject json;
            if (o instanceof Map)
            {
                json = new JSONObject((Map)o);
            }
            else
            {
                ObjectFactory f = ObjectFactory.Registry.getFactory(cls);
                json = new JSONObject();
                f.toMap(o, json);
            }
            // TODO remove class prefixing when we remove decodeObject(String s)
            w.write(cls.getName() + ":" + json.toString());
        }
        osCompressed.close();
        return new String(Base64.encodeBase64(byteArrayOutputStream.toByteArray(), true));
    }

    public static <T> T decodeObject(Class<T> cls, String encoded) throws IOException
    {
        encoded = StringUtils.trimToNull(encoded);
        if (null == encoded)
            return null;

        byte[] buf = Base64.decodeBase64(encoded.getBytes());
        ByteArrayInputStream byteArrayInputStream = new ByteArrayInputStream(buf);
        InputStream isCompressed;

        if (COMPRESS_OBJECT_STREAMS)
<<<<<<< HEAD
        {
            isCompressed = new InflaterInputStream(byteArrayInputStream);
        }
        else
        {
=======
        {
            isCompressed = new InflaterInputStream(byteArrayInputStream);
        }
        else
        {
>>>>>>> 6aa3553a
            isCompressed = byteArrayInputStream;
        }
        try (InputStream is=isCompressed; Reader r = new InputStreamReader(is))
        {
            // TODO remove class prefixing when we remove decodeObject(String s)
            String s = IOUtils.toString(r);
            int i = s.indexOf(":");
            String clsName = s.substring(0,i);
            s = s.substring(i+1);
            JSONObject json = new JSONObject(s);
            if (Object.class == cls)
                cls = (Class<T>) Class.forName(clsName);

            if (cls == Map.class || cls == HashMap.class)
                return (T)json;

            ObjectFactory f = ObjectFactory.Registry.getFactory(cls);
            Object o = f.fromMap(json);
            if (cls.isAssignableFrom(o.getClass()))
                return (T)o;
            throw new ClassCastException("Could not create class: " + cls.getName());
        }
        catch (ClassNotFoundException|IllegalArgumentException x)
        {
            throw new IOException(x);
        }
    }

    public static int[] toInts(Collection<String> strings)
    {
        return toInts(strings.toArray(new String[strings.size()]));
    }


    public static int[] toInts(String[] strings)
    {
        int[] result = new int[strings.length];
        for (int i = 0; i < strings.length; i++)
        {
            result[i] = Integer.parseInt(strings[i]);
        }
        return result;
    }


    private static MimeMap _mimeMap;

    public static String getContentTypeFor(@NotNull String filename)
    {
        // Lazy initialization
        if (_mimeMap == null)
        {
            _mimeMap = new MimeMap();
        }

        String contentType = _mimeMap.getContentTypeFor(filename);
        if (null == contentType)
        {
            contentType = "application/octet-stream";
        }
        return contentType;
    }

    public static String getContentTypeFor(File file)
    {
        MediaType type = getMediaTypeFor(file);
        if (type == null || type.toString() == null)
        {
            return "application/octet-stream";
        }
        return type.toString();
    }

    /**
     * Uses Tika to examine the contents of a file to detect the content type
     * of a file.
     * @return MediaType object
     */
    public static MediaType getMediaTypeFor(File file)
    {
        try
        {
            DefaultDetector detector = new DefaultDetector();
            Metadata metaData = new Metadata();

            // use the metadata to hint at the type for a faster lookup
            metaData.add(Metadata.RESOURCE_NAME_KEY, file.getName());
            metaData.add(Metadata.CONTENT_TYPE, PageFlowUtil.getContentTypeFor(file.getName()));

            return detector.detect(TikaInputStream.get(file), metaData);
        }
        catch (IOException e)
        {
            throw new RuntimeException(e);
        }
    }

    /**
     * Sets up the response to stream back a file. The content type is inferred by the filename extension.
     */
    public static void prepareResponseForFile(HttpServletResponse response, Map<String, String> responseHeaders, @NotNull String filename, boolean asAttachment)
    {
        _prepareResponseForFile(response, responseHeaders, getContentTypeFor(filename), filename, asAttachment);
    }

    /**
     * Sets up the response to stream back a file. The content type is detected by the file contents.
     */
    public static void prepareResponseForFile(HttpServletResponse response, Map<String, String> responseHeaders, File file, boolean asAttachment)
    {
        if (file == null)
            throw new IllegalArgumentException("file cannot be null");

        String fileName = file.getName();
        MediaType mediaType = getMediaTypeFor(file);
        String contentType = getContentTypeFor(fileName);

        if (MediaType.TEXT_PLAIN.equals(mediaType) && startsWith(contentType,"text/"))
        {
            // don't do anything, extension is probably fine
        }
        else if (mediaType != null && mediaType.compareTo(MediaType.parse(contentType)) != 0)
        {
            try
            {
                MimeType mimeType = MimeTypes.getDefaultMimeTypes().forName(mediaType.toString());
                contentType = mediaType.toString();

                // replace the extension of the filename with one that matches the content type
                String ext = FileUtil.getExtension(fileName);
                if (ext != null && mimeType != null)
                {
                    fileName = fileName.substring(0, fileName.length() - (ext.length() + 1)) + mimeType.getExtension();
                }
            }
            catch (MimeTypeException e)
            {
                throw new RuntimeException(e);
            }
        }
        _prepareResponseForFile(response, responseHeaders, contentType, fileName, asAttachment);
    }

    private static void _prepareResponseForFile(HttpServletResponse response, Map<String, String> responseHeaders, String fileContentType, String fileName, boolean asAttachment)
    {
        String contentType = responseHeaders.get("Content-Type");
        if (null == contentType && null != fileContentType)
            contentType = fileContentType;
        response.reset();
        response.setContentType(contentType);
        if (asAttachment)
        {
            response.setHeader("Content-Disposition", "attachment; filename=\"" + fileName + "\"");
        }
        else
        {
            response.setHeader("Content-Disposition", "filename=\"" + fileName + "\"");
        }
        for (Map.Entry<String, String> entry : responseHeaders.entrySet())
            response.setHeader(entry.getKey(), entry.getValue());
    }

    /**
     * Read the file and stream it to the browser through the response.
     *
     * @param detectContentType If set to true, then the content type is detected, else it is inferred from the extension
     * of the file name.
     * @throws IOException
     */
    public static void streamFile(HttpServletResponse response, File file, boolean asAttachment, boolean detectContentType) throws IOException
    {
        if (detectContentType)
            streamFile(response, Collections.emptyMap(), file, asAttachment);
        else
        {
            try
            {
                streamFile(response, Collections.emptyMap(), file.getName(), new FileInputStream(file), asAttachment);
            }
            catch (FileNotFoundException e)
            {
                throw new NotFoundException(file.getName());
            }
        }
    }

    public static void streamFile(HttpServletResponse response, File file, boolean asAttachment) throws IOException
    {
        streamFile(response, file, asAttachment, false);
    }


    /**
     * Read the file and stream it to the browser through the response. The content type of the file is detected
     * from the contents of the file.
     */
    public static void streamFile(@NotNull HttpServletResponse response, @NotNull Map<String, String> responseHeaders, File file, boolean asAttachment) throws IOException
    {
        try (InputStream is = new FileInputStream(file))
        {
            prepareResponseForFile(response, responseHeaders, file, asAttachment);
            ServletOutputStream out = response.getOutputStream();
            FileUtil.copyData(is, out);
        }
    }

    /**
     * Read the file and stream it to the browser through the response. The content type of the file is detected
     * from the file name extension.
     */
    public static void streamFile(@NotNull HttpServletResponse response, @NotNull Map<String, String> responseHeaders, @NotNull String name, InputStream is, boolean asAttachment) throws IOException
    {
        try
        {
            prepareResponseForFile(response, responseHeaders, name, asAttachment);
            ServletOutputStream out = response.getOutputStream();
            FileUtil.copyData(is, out);
        }
        finally
        {
            IOUtils.closeQuietly(is);
        }
    }


    public static void streamFileBytes(@NotNull HttpServletResponse response, @NotNull String filename, @NotNull byte[] bytes, boolean asAttachment) throws IOException
    {
        prepareResponseForFile(response, Collections.emptyMap(), filename, asAttachment);
        response.getOutputStream().write(bytes);
    }


    public static void streamLogFile(HttpServletResponse response, long startingOffset, File logFile) throws Exception
    {
        if (logFile.exists())
        {
            try (FileInputStream fIn = new FileInputStream(logFile))
            {
                //noinspection ResultOfMethodCallIgnored
                fIn.skip(startingOffset);
                OutputStream out = response.getOutputStream();
                response.setContentType("text/plain");
                FileUtil.copyData(fIn, out);
            }
        }
    }


    public static class Content
    {
        public Content(String s)
        {
            this(s, null, System.currentTimeMillis());
        }

        public Content(String s, @Nullable byte[] e, long m)
        {
            content = s;
            encoded = e;
            if (null == e && null != s)
                encoded = s.getBytes(StringUtilsLabKey.DEFAULT_CHARSET);
            modified = m;
        }

        public Content copy()
        {
            Content ret = new Content(content, encoded, modified);
            ret.dependencies = dependencies;
            ret.compressed = compressed;
            return ret;
        }

        public Object dependencies;
        public String content;
        public byte[] encoded;
        public byte[] compressed;
        public long modified;

        @Override
        public boolean equals(Object o)
        {
            if (this == o) return true;
            if (o == null || getClass() != o.getClass()) return false;

            Content content1 = (Content) o;

            if (modified != content1.modified) return false;
            if (content != null ? !content.equals(content1.content) : content1.content != null) return false;
            if (dependencies != null ? !dependencies.equals(content1.dependencies) : content1.dependencies != null)
                return false;
            if (!Arrays.equals(encoded, content1.encoded)) return false;
            //if (!Arrays.equals(compressed, content1.compressed)) return false;
            return true;
        }

        @Override
        public int hashCode()
        {
            int result = dependencies != null ? dependencies.hashCode() : 0;
            result = 31 * result + (content != null ? content.hashCode() : 0);
            result = 31 * result + (encoded != null ? Arrays.hashCode(encoded) : 0);
            //result = 31 * result + (compressed != null ? Arrays.hashCode(compressed) : 0);
            result = 31 * result + (int) (modified ^ (modified >>> 32));
            return result;
        }
    }


    // Marker class for caching absence of content -- can't use a single marker object because of dependency handling.
    public static class NoContent extends Content
    {
        public NoContent(Object dependsOn)
        {
            super(null);
            dependencies = dependsOn;
        }
    }

    public static void sendContent(HttpServletRequest request, HttpServletResponse response, Content content, String contentType) throws IOException
    {
        // TODO content.getContentType()
        response.setContentType(contentType);
        ResponseHelper.setPrivate(response, 35);
        response.setDateHeader("Last-Modified", content.modified);

        if (!checkIfModifiedSince(request, content.modified))
        {
            response.setStatus(HttpServletResponse.SC_NOT_MODIFIED);
            return;
        }

        if (StringUtils.trimToEmpty(request.getHeader("Accept-Encoding")).contains("gzip") && null != content.compressed)
        {
            response.setHeader("Content-Encoding", "gzip");
            response.getOutputStream().write(content.compressed);
        }
        else
        {
            response.getOutputStream().write(content.encoded);
        }
    }


    /**
     * TODO: This code needs to be shared with DavController.checkModifiedSince
     *
     * CONSIDER: implementing these actions directly via WebdavResolver using something
     * like the SymbolicLink class.
     *
     * ref 10499
     */
    private static boolean checkIfModifiedSince(HttpServletRequest request, long lastModified)
    {
        try
        {
            long headerValue = request.getDateHeader("If-Modified-Since");
            if (headerValue != -1)
            {
                // If an If-None-Match header has been specified, if modified since
                // is ignored.
                if ((request.getHeader("If-None-Match") == null))
                {
                    if (lastModified < headerValue + 1000)
                    {
                    // The entity has not been modified since the date
                    // specified by the client. This is not an error case.
                    return false;
                    }
                }
            }
        }
        catch (IllegalArgumentException illegalArgument)
        {
            return true;
        }
        return true;
    }


    // Fetch the contents of a text file, and return it in a String.
    public static String getFileContentsAsString(File aFile)
    {
        try
        {
            return getReaderContentsAsString(Readers.getReader(aFile));
        }
        catch (FileNotFoundException e)
        {
            StringBuilder contents = new StringBuilder();

            _log.error(e);
            contents.append("File not found");
            contents.append(_newline);

            return contents.toString();
        }
    }


    /** Fetch the contents of an InputStream using the standard LabKey charset (currently UTF-8) and return in a String. Closes the InputStream after consuming it */
    public static String getStreamContentsAsString(InputStream is)
    {
		return getReaderContentsAsString(Readers.getReader(is));
    }


    /** Fetch the contents of a BufferedReader and return in a String. Closes the reader after consuming it */
	public static String getReaderContentsAsString(BufferedReader reader)
	{
		StringBuilder contents = new StringBuilder();
		try (Reader ignored = reader)
		{
            String line;

			while ((line = reader.readLine()) != null)
			{
				contents.append(line);
				contents.append(_newline);
			}
		}
		catch (IOException e)
		{
			_log.error("getStreamContentsAsString", e);
		}
		return contents.toString();
	}


    // Fetch the contents of an input stream, and return it in a list, skipping comment lines is skipComments == true.
    // Assumes stream is encoded using the LabKey standard character set
    public static List<String> getStreamContentsAsList(InputStream is, boolean skipComments) throws IOException
    {
        List<String> contents = new ArrayList<>();

        try (BufferedReader input = Readers.getReader(is))
        {
            String line;
            while ((line = input.readLine()) != null)
                if (!skipComments || !line.startsWith("#"))
                    contents.add(line);
        }

        return contents;
    }

    public static boolean empty(String str)
    {
        return null == str || str.trim().length() == 0;
    }


    private static final Pattern patternPhone = Pattern.compile("((1[\\D]?)?\\(?(\\d\\d\\d)\\)?[\\D]*)?(\\d\\d\\d)[\\D]?(\\d\\d\\d\\d)");

    public static String formatPhoneNo(String s)
    {
        s = StringUtils.trimToNull(s);
        if (null == s)
            return "";
        Matcher m = patternPhone.matcher(s);
        if (!m.find())
            return s;
        //for (int i=0 ; i<=m.groupCount() ; i++) System.err.println(i + " " + m.group(i));
        StringBuffer sb = new StringBuffer(20);
        m.appendReplacement(sb, "");
        String area = m.group(3);
        String exch = m.group(4);
        String num = m.group(5);
        if (null != area && 0 < area.length())
            sb.append("(").append(area).append(") ");
        sb.append(exch).append("-").append(num);
        m.appendTail(sb);
        return sb.toString();
    }

    /**
     *  Returns an onClick handler that posts to the specified href, providing a CSRF token. If confirmMessage is not null,
     *  displays a confirmation dialog and requires an "OK" before posting. Used by NavTree, LinkBuilder, and ButtonBuilder,
     *  this shouldn't be called directly by other code paths.
     */
    public static String postOnClickJavaScript(String href, @Nullable String confirmMessage)
    {
        return null == confirmMessage ? "LABKEY.Utils.postToAction(" + jsString(href) + ");" : "LABKEY.Utils.confirmAndPost(" + jsString(confirmMessage) + ", " + jsString(href) + ");";
    }

    public static ButtonBuilder button(String text)
    {
        return new ButtonBuilder(text);
    }

    public static LinkBuilder link(String text)
    {
        return new LinkBuilder(text);
    }

    public static LinkBuilder iconLink(String iconCls, @Nullable String tooltip)
    {
        return new LinkBuilder().iconCls(iconCls).tooltip(tooltip);
    }

    private static final String ARBITRARY_LETTER = "Q";

    /**
     * Converts the provided string into a legal HTML ID or Name, based on the HTML 4 rules:
     * <ul>
     * <li>Must begin with a letter ([A-Za-z])</li>
     * <li>May be followed by any number of letters, digits ([0-9]), hyphens ("-"), underscores ("_"), colons (":"), and periods (".")</li>
     * </ul>
     * See <a href="https://www.w3.org/TR/html4/types.html#type-id">W3C HTML 4.01 Specification</a><br>
     *
     * Removes all illegal characters (e.g., whitespace and non-alphanumeric characters except the four mentioned above) and then
     * pre-pends an arbitrary letter if the stripped version doesn't start with a letter. The return value is guaranteed to have
     * a legal form, but of course it's not guaranteed to be unique on the page.
     *
     * @param s Any string
     * @return A legal HTML ID produced from the string. Passing null is valid and returns a single letter ID.
     */
    public static @NotNull HtmlString makeHtmlId(@Nullable String s)
    {
        final String ret;

        if (null == s)
        {
            ret = ARBITRARY_LETTER;
        }
        else
        {
            String stripped = s.replaceAll("[^0-9A-Za-z\\-_:.]", "");

            if (stripped.isEmpty())
                ret = ARBITRARY_LETTER;
            else if (!Character.isLetter(stripped.charAt(0)))
                ret = ARBITRARY_LETTER + stripped;
            else
                ret = stripped;
        }

        // We've stripped all characters that could possibly cause HTML problems
        return HtmlString.unsafe(ret);
    }

    public static HtmlString generateBackButton()
    {
        return generateBackButton("Back");
    }

    public static HtmlString generateBackButton(String text)
    {
        return button(text).href("#").onClick("LABKEY.setDirty(false); window.history.back(); return false;").getHtmlString();
    }

    /* Renders text and a drop down arrow image wrapped in a link not of type labkey-button */
    public static String generateDropDownTextLink(String text, String href, String onClick, boolean bold, String offset,
                                                  String id, Map<String, String> properties)
    {
        String additions = getAttributes(properties);

        return "<a class=\"labkey-menu-text-link\" style=\"" + (bold ? "font-weight: bold;" : "") + "\" href=\"" + filter(href) + "\" " + additions +
                " onClick=\"if (this.className.indexOf('labkey-disabled-button') != -1) return false; " + (onClick == null ? "" : filter(onClick)) + "\"" +
                (id == null ? "" : " id=\"" + filter(id) + "PopupLink\"") + "><span" +
                (id == null ? "" : " id=\"" + filter(id) + "PopupText\"") + ">" + filter(text) + "</span>&nbsp;<span class=\"fa fa-caret-down\" style=\"position:relative;color:lightgray\"></span></a>";
    }

    /* Renders image and a drop down wrapped in an unstyled link */
    public static String generateDropDownImage(String text, String href, String onClick, String imageSrc, String imageId,
                                               Integer imageHeight, Integer imageWidth, Map<String, String> properties)
    {
        String additions = getAttributes(properties);

        return "<a href=\"" + filter(href) +"\" " + additions +
            " onClick=\"if (this.className.indexOf('labkey-disabled-button') != -1) return false; " + (onClick == null ? "" : filter(onClick)) + "\"" +
            "><img id=\"" + imageId + "\" title=\"" + filter(text) + "\" src=\"" + imageSrc + "\" " +
            (imageHeight == null ? "" : " height=\"" + imageHeight + "\"") + (imageWidth == null ? "" : " width=\"" + imageWidth + "\"") + "/></a>";
    }

    /* Renders image using font icon and a drop down wrapped in an unstyled link */
    public static String generateDropDownFontIconImage(String text, String href, String onClick, String imageCls,
                                                       String imageId, Map<String, String> properties)
    {
        String additions = getAttributes(properties);

        return "<a href=\"" + filter(href) +"\" " + additions +
                " onClick=\"if (this.className.indexOf('labkey-disabled-button') != -1) return false; " + (onClick == null ? "" : filter(onClick)) + "\"" +
                "><span id=\"" + imageId + "\" title=\"" + filter(text) + "\" class=\"" + imageCls + "\"></span></a>";
    }

    // TODO: Why no HTML filtering?
    private static String getAttributes(Map<String, String> properties)
    {
        if (properties == null || properties.isEmpty())
            return "";

        StringBuilder attributes = new StringBuilder();

        for (Map.Entry<String, String> entry : properties.entrySet())
        {
            attributes.append(entry.getKey());
            attributes.append("=\"");
            attributes.append(entry.getValue());
            attributes.append("\" ");
        }

        return attributes.toString();
    }

    /**
     * If the provided text uses ", return '. If it uses ', return ".
     * This is useful to quote javascript.
     */
    public static char getUnusedQuoteSymbol(String text)
    {
        if (text == null || text.equals(""))
            return '"';

        int singleQuote = text.indexOf('\'');
        int doubleQuote = text.indexOf('"');
        if (doubleQuote == -1 || (singleQuote != -1 && singleQuote <= doubleQuote))
            return '"';
        return '\'';
    }

    public static char getUsedQuoteSymbol(String text)
    {
        char c = getUnusedQuoteSymbol(text);
        if (c == '"')
            return '\'';
        return '"';
    }

    @Deprecated    // Use LinkBuilder directly - see PageFlowUtil.link(). 37 usages.
    public static String textLink(String text, URLHelper url)
    {
        return link(text).href(url).toString();
    }

    public static String helpPopup(String title, String helpText)
    {
        return helpPopup(title, helpText, false);
    }

    public static String helpPopup(String title, String helpText, boolean htmlHelpText)
    {
        return helpPopup(title, helpText, htmlHelpText, 0);
    }

    public static String helpPopup(String title, String helpText, boolean htmlHelpText, int width)
    {
        String questionMarkHtml = "<span class=\"labkey-help-pop-up\">?</span>";
        return helpPopup(title, helpText, htmlHelpText, questionMarkHtml, width);
    }

    public static String helpPopup(String title, String helpText, boolean htmlHelpText, String linkHtml)
    {
        return helpPopup(title, helpText, htmlHelpText, linkHtml, 0, null);
    }

    public static String helpPopup(String title, String helpText, boolean htmlHelpText, String linkHtml, String onClickScript)
    {
        return helpPopup(title, helpText, htmlHelpText, linkHtml, 0, onClickScript);
    }

    public static String helpPopup(String title, String helpText, boolean htmlHelpText, String linkHtml, int width)
    {
        return helpPopup(title, helpText, htmlHelpText, linkHtml, width, null);
    }

    public static String helpPopup(String title, String helpText, boolean htmlHelpText, String linkHtml, int width, @Nullable String onClickScript)
    {
        if (title == null && !htmlHelpText)
        {
            // use simple tooltip
            if (onClickScript == null)
                onClickScript = "return false";

            StringBuilder link = new StringBuilder();
            link.append("<a href=\"#\" tabindex=\"-1\" onClick=\"").append(onClickScript).append("\" title=\"");
            link.append(filter(helpText));
            link.append("\">").append(linkHtml).append("</a>");
            return link.toString();
        }
        else
        {
            StringBuilder showHelpDivArgs = new StringBuilder("this, ");
            showHelpDivArgs.append(filter(jsString(filter(title)), true)).append(", ");
            // The value of the javascript string literal is used to set the innerHTML of an element.  For this reason, if
            // it is text, we escape it to make it HTML.  Then, we have to escape it to turn it into a javascript string.
            // Finally, since this is script inside of an attribute, it must be HTML escaped again.
            showHelpDivArgs.append(filter(jsString(htmlHelpText ? helpText : filter(helpText, true))));
            if (width != 0)
                showHelpDivArgs.append(", ").append(filter(jsString(filter(width + "px"))));
            if (onClickScript == null)
            {
                onClickScript = "return showHelpDiv(" + showHelpDivArgs + ");";
            }
            StringBuilder link = new StringBuilder();
            link.append("<a href=\"#\" tabindex=\"-1\" onClick=\"");
            link.append(onClickScript);
            link.append("\" onMouseOut=\"return hideHelpDivDelay();\" onMouseOver=\"return showHelpDivDelay(");
            link.append(showHelpDivArgs).append(");\"");
            link.append(">").append(linkHtml).append("</a>");
            return link.toString();
        }
    }


    public static String convertNodeToHtml(Node node) throws TransformerException, IOException
    {
        return convertNodeToString(node, TransformFormat.html);
    }

    public static String convertNodeToXml(Node node) throws TransformerException, IOException
    {
        return convertNodeToString(node, TransformFormat.xml);
    }

    public static String convertNodeToString(Node node, TransformFormat format) throws TransformerException, IOException
    {
        try
        {
            Transformer t = TransformerFactory.newInstance().newTransformer();
            t.setOutputProperty(OutputKeys.METHOD, format.toString());
            t.setOutputProperty(OutputKeys.ENCODING, StringUtilsLabKey.DEFAULT_CHARSET.name());
            ByteArrayOutputStream out = new java.io.ByteArrayOutputStream();
            t.transform(new DOMSource(node), new StreamResult(out));
            out.close();

            return new String(out.toByteArray(), StringUtilsLabKey.DEFAULT_CHARSET).trim();
        }
        catch (TransformerFactoryConfigurationError e)
        {
            throw new RuntimeException("There was a problem creating the XML transformer factory." +
                    " If you specified a class name in the 'javax.xml.transform.TransformerFactory' system property," +
                    " please ensure that this class is included in the classpath for web application.", e);
        }
    }


    private static void parserSetFeature(XMLReader parser, String feature, boolean b)
    {
        try
        {
            parser.setFeature(feature, b);
        }
        catch (SAXNotSupportedException | SAXNotRecognizedException e)
        {
            _log.error("parserSetFeature", e);
        }
    }


    public static String getAppIncludes(ViewContext context, @Nullable  LinkedHashSet<ClientDependency> resources)
    {
        return _getStandardIncludes(context, null, resources, false, false);
    }


    public static String getStandardIncludes(ViewContext context, @Nullable LinkedHashSet<ClientDependency> resources, boolean includePostParameters)
    {
        return _getStandardIncludes(context, null, resources, true, includePostParameters);
    }

    public static String getStandardIncludes(ViewContext context, PageConfig config)
    {
        return _getStandardIncludes(context, config, config.getClientDependencies(), true, config.shouldIncludePostParameters());
    }


    private static String _getStandardIncludes(ViewContext context, @Nullable PageConfig config, @Nullable LinkedHashSet<ClientDependency> resources,
            boolean includeDefaultResources, boolean includePostParameters)

    {
        if (resources == null)
            resources = new LinkedHashSet<>();

        // Add mini-profiler as dependency if enabled
        long currentId = -1;
        if (MiniProfiler.isEnabled(context))
        {
            RequestInfo req = MemTracker.getInstance().current();
            if (req != null)
            {
                currentId = req.getId();
                resources.add(ClientDependency.fromPath("miniprofiler"));
            }
        }

        StringBuilder sb = new StringBuilder(getIncludes(context, config, resources, includeDefaultResources, includePostParameters));

        if (currentId != -1)
        {
            LinkedHashSet<Long> ids = new LinkedHashSet<>();
            ids.add(currentId);
            ids.addAll(MemTracker.get().getUnviewed(context.getUser()));

            sb.append(MiniProfiler.renderInitScript(currentId, ids, getServerSessionHash()));
        }

        return sb.toString();
    }


    public static StringBuilder getFaviconIncludes(Container c)
    {
        StringBuilder sb = new StringBuilder();

        ResourceURL faviconURL = TemplateResourceHandler.FAVICON.getURL(c);

        sb.append("<link rel=\"shortcut icon\" href=\"");
        sb.append(PageFlowUtil.filter(faviconURL));
        sb.append("\">\n");

        sb.append("<link rel=\"icon\" href=\"");
        sb.append(PageFlowUtil.filter(faviconURL));
        sb.append("\">\n");

        return sb;
    }

    private static String getIncludes(ViewContext context, @Nullable PageConfig config, @Nullable LinkedHashSet<ClientDependency> extraResources,
              boolean includeDefaultResources, boolean includePostParameters)
    {
        Container c = context.getContainer();

        if (null == c)
            c = ContainerManager.getRoot();

        LinkedHashSet<ClientDependency> resources = new LinkedHashSet<>();

        if (includeDefaultResources)
        {
            // Respect App Properties regarding Ext3 configuration
            if (AppProps.getInstance().isExt3APIRequired())
                resources.add(ClientDependency.fromPath("clientapi/ext3"));
            else if (AppProps.getInstance().isExt3Required())
                resources.add(ClientDependency.fromPath("Ext3"));

            // TODO: Turn this into a lib.xml
            resources.add(ClientDependency.fromPath("internal/jQuery"));
            resources.add(ClientDependency.fromPath("core/css/core.js"));

            // Always include clientapi and internal
            resources.add(ClientDependency.fromPath("clientapi"));
            resources.add(ClientDependency.fromPath("internal"));
        }

        if (extraResources != null)
            resources.addAll(extraResources);

        resources.removeIf(Objects::isNull);

        StringBuilder sb = getFaviconIncludes(c);
        sb.append(getLabkeyJS(context, config, resources, includePostParameters));
        sb.append(getStylesheetIncludes(c, resources, includeDefaultResources));
        sb.append(getManifestIncludes(c, resources));
        sb.append(getJavaScriptIncludes(c, resources));

        return sb.toString();
    }

    // Outputs <link> elements for standard stylesheets (but not Ext stylesheets). Note hrefs are relative, so callers may
    // need to output a <base> element prior to calling.
    public static String getStylesheetIncludes(Container c)
    {
        return getStylesheetIncludes(c, null, true);
    }

    // Outputs <link> elements for standard stylesheets, Ext stylesheets, and client dependency stylesheets, as required.
    // Note that hrefs are relative, so callers may need to output a <base> element prior to calling.
    private static String getStylesheetIncludes(Container c, @Nullable LinkedHashSet<ClientDependency> resources, boolean includeDefaultResources)
    {
        CoreUrls coreUrls = urlProvider(CoreUrls.class);
        StringBuilder sb = new StringBuilder();

        Formatter F = new Formatter(sb);
        String link = "<link href=\"%s\" type=\"text/css\" rel=\"stylesheet\">\n";

        Set<String> preIncludedCss = getExtJSStylesheets(c, resources);
        for (String cssPath : preIncludedCss)
            F.format(link, staticResourceUrl(cssPath));

        if (includeDefaultResources)
        {
            F.format(link, PageFlowUtil.filter(staticResourceUrl("/core/css/core.css")));
            F.format(link, PageFlowUtil.filter(staticResourceUrl("/core/css/" + resolveThemeName(c) + ".css")));

            ActionURL rootCustomStylesheetURL = coreUrls.getCustomStylesheetURL();

            if (c.isRoot())
            {
                    /* Add the root customStylesheet */
                if (null != rootCustomStylesheetURL)
                    F.format(link, PageFlowUtil.filter(rootCustomStylesheetURL));
            }
            else
            {
                ActionURL containerCustomStylesheetURL = coreUrls.getCustomStylesheetURL(c);

                    /* Add the container relative customStylesheet */
                if (null != containerCustomStylesheetURL)
                    F.format(link, PageFlowUtil.filter(containerCustomStylesheetURL));
                else if (null != rootCustomStylesheetURL)
                    F.format(link, PageFlowUtil.filter(rootCustomStylesheetURL));
            }
        }

        if (resources != null)
            writeCss(c, sb, resources, preIncludedCss);

        return sb.toString();
    }

    @NotNull
    public static Set<String> getExtJSStylesheets(Container c, Set<ClientDependency> resources)
    {
        // TODO: After the UX Refresh is permanently in place this could be refactored to exist within ClientDependency
        // getCssPaths(). Currently, the stylesheet ordering still matters so it is easier to just make this accessible
        // here.
        Set<String> extCSS = new HashSet<>();

        if (null != resources)
        {
            boolean ext3Included = false;
            boolean ext4Included = false;
            String themeName = resolveThemeName(c);

            for (ClientDependency resource : resources)
            {
                for (String paths : resource.getJsPaths(c, AppProps.getInstance().isDevMode()))
                {
                    if (!ext3Included && paths.startsWith("ext-3.4.1/ext-all"))
                    {
                        ext3Included = true;
                        extCSS.add("core/css/ext3_" + themeName + ".css");
                    }

                    if (!ext4Included && paths.startsWith("ext-4.2.1/ext-all"))
                    {
                        ext4Included = true;
                        extCSS.add("core/css/ext4_" + themeName + ".css");
                    }

                    if (ext3Included && ext4Included)
                        break;
                }
            }
        }

        return extCSS;
    }

    private static void writeCss(Container c, StringBuilder sb, LinkedHashSet<ClientDependency> resources, Set<String> preIncludedCss)
    {
        Set<String> cssFiles = new HashSet<>();
        if (resources != null)
        {
            for (ClientDependency r : resources)
            {
                for (String script : r.getCssPaths(c))
                {
                    sb.append("<link href=\"");
                    if (ClientDependency.isExternalDependency(script))
                    {
                        sb.append(filter(script));
                    }
                    else
                    {
                        sb.append(AppProps.getInstance().getContextPath());
                        sb.append("/");
                        sb.append(filter(script));
                    }
                    sb.append("\" type=\"text/css\" rel=\"stylesheet\">");

                    cssFiles.add(script);
                }
            }
        }

        //cache list of CSS files to prevent double-loading
        if (cssFiles.size() > 0)
        {
            sb.append("<script type=\"text/javascript\">\nLABKEY.requestedCssFiles(");
            String comma = "";

            if (null != preIncludedCss)
            {
                for (String path : preIncludedCss)
                {
                    sb.append(comma).append(jsString(path));
                    comma = ",";
                }
            }

            for (String s : cssFiles)
            {
                if (!ClientDependency.isExternalDependency(s))
                {
                    sb.append(comma).append(jsString(s));
                    comma = ",";
                }
            }
            sb.append(");\n</script>\n");
        }
    }

    // Manifest files are included as links in the HTML head.  These files are used to identify resources for progressive
    // web apps like flash page and home page link icons.  There can be multiple on the same page.
    private static String getManifestIncludes(Container c, @Nullable LinkedHashSet<ClientDependency> resources)
    {
        StringBuilder sb = new StringBuilder();

        if (resources != null)
        {
            Set<String> manifestFiles = new HashSet<>();
            for (ClientDependency r : resources)
            {
                for (String manifest : r.getManifestPaths(c))
                {
                    if (!manifestFiles.contains(manifest))
                    {
                        sb.append("<link href=\"");
                        if (ClientDependency.isExternalDependency(manifest))
                        {
                            sb.append(filter(manifest));
                        }
                        else
                        {
                            sb.append(AppProps.getInstance().getContextPath());
                            sb.append("/");
                            sb.append(filter(manifest));
                        }
                        sb.append("\" rel=\"manifest\">");

                        manifestFiles.add(manifest);
                    }
                }
            }
        }

        return sb.toString();
    }

    public static final String extJsRoot()
    {
        return "ext-3.4.1";
    }

    public static String DEFAULT_THEME_NAME = "Seattle";

    public static String resolveThemeName(Container c)
    {
        String themeName = DEFAULT_THEME_NAME;

        if (c != null)
        {
            themeName = LookAndFeelProperties.getInstance(c).getThemeName();

            // TODO: This needs to be refactored to allow themes by convention
            if (!"seattle".equalsIgnoreCase(themeName) &&
                    !"sky".equalsIgnoreCase(themeName) &&
                    !"overcast".equalsIgnoreCase(themeName) &&
                    !"harvest".equalsIgnoreCase(themeName) &&
                    !"leaf".equalsIgnoreCase(themeName) &&
                    !"ocean".equalsIgnoreCase(themeName) &&
                    !"mono".equalsIgnoreCase(themeName) &&
                    !"madison".equalsIgnoreCase(themeName))
                return "overcast";
        }

        return themeName.toLowerCase();
    }


    /**
     * Return URL for static webapp resources.
     *
     * If we had a way to configure a domain for static resources, this would be the place to
     * fix-up the generated URL.
     */
    final static String staticResourcePrefix = AppProps.getInstance().getStaticFilesPrefix();

    public static String staticResourceUrl(String resourcePath)
    {
        String slash = resourcePath.startsWith("/") ? "" : "/";
        if (null != staticResourcePrefix)
        {
            return staticResourcePrefix + slash + resourcePath;
        }
        return AppProps.getInstance().getContextPath() + slash + resourcePath + "?" + getServerSessionHash();
    }


    public static String getLabkeyJS(ViewContext context, @Nullable PageConfig config, @Nullable LinkedHashSet<ClientDependency> resources, boolean includePostParameters)
    {
        StringBuilder sb = new StringBuilder();

        sb.append("<script src=\"").append(staticResourceUrl("/labkey.js")).append("\" type=\"text/javascript\"></script>\n");

        // Include client-side error reporting scripts only if necessary and as early as possible.
        if ((AppProps.getInstance().isExperimentalFeatureEnabled(AppProps.EXPERIMENTAL_JAVASCRIPT_MOTHERSHIP) || AppProps.getInstance().isExperimentalFeatureEnabled(AppProps.EXPERIMENTAL_JAVASCRIPT_SERVER)) &&
                (AppProps.getInstance().getExceptionReportingLevel() != ExceptionReportingLevel.NONE || AppProps.getInstance().isSelfReportExceptions()))
        {
            sb.append("<script src=\"").append(staticResourceUrl("/stacktrace-1.3.0.min.js")).append("\" type=\"text/javascript\"></script>\n");
            sb.append("<script src=\"").append(staticResourceUrl("/mothership.js")).append("\" type=\"text/javascript\"></script>\n");
        }

        sb.append("<script type=\"text/javascript\">\n");
        sb.append("LABKEY.init(").append(jsInitObject(context, config, resources, includePostParameters)).append(");\n");
        sb.append("</script>\n");

        return sb.toString();
    }

    private static String getJavaScriptIncludes(Container c, LinkedHashSet<ClientDependency> resources)
    {
        /*
           scripts: the scripts that should be explicitly included
           included: the scripts that are implicitly included, which will include the component scripts on a minified library.
          */
        LinkedHashSet<String> includes = new LinkedHashSet<>();
        LinkedHashSet<String> implicitIncludes = new LinkedHashSet<>();

        getJavaScriptFiles(c, resources, includes, implicitIncludes);

        StringBuilder sb = new StringBuilder();

        sb.append("<script type=\"text/javascript\">\nLABKEY.loadedScripts(");
        String comma = "";
        for (String s : implicitIncludes)
        {
            if (!ClientDependency.isExternalDependency(s))
            {
                sb.append(comma).append(jsString(s));
                comma = ",";
            }
        }
        sb.append(");\n");
        sb.append("</script>\n");

        for (String s : includes)
        {
            sb.append("<script src=\"");
            if (ClientDependency.isExternalDependency(s))
                sb.append(s);
            else
                sb.append(filter(staticResourceUrl("/" + s)));
            sb.append("\" type=\"text/javascript\"></script>\n");
        }

        return sb.toString();
    }

    /** use this version if you don't care which errors are html parsing errors and which are safety warnings */
    public static String validateHtml(String html, Collection<String> errors, boolean scriptAsErrors)
    {
        return validateHtml(html, errors, scriptAsErrors ? null : errors);
    }

    /** validate an html fragment */
    public static String validateHtml(String html, Collection<String> errors, Collection<String> scriptWarnings)
    {
        if (errors.size() > 0 || (null != scriptWarnings && scriptWarnings.size() > 0))
            throw new IllegalArgumentException("empty errors collection expected");

        // NOTE: tidy is unhappy if there is nothing but comments and whitespace
        //       and also about degenerate comments, such as "<!-->"
        //       We will remove the degenerates from anything we return
        String htmlWithNoDegenerates = html.replaceAll("<!--*>|<!>", "");

        String trimmedHtml = StringUtils.trimToEmpty(htmlWithNoDegenerates);

        // AARON: shouldn't re perseve the whitespace here and return html?
        if (trimmedHtml.length() == 0)
            return "";

        trimmedHtml = trimmedHtml.replaceAll("<!--.*?-->", "");
        trimmedHtml = StringUtils.trimToEmpty(trimmedHtml);
        if (trimmedHtml.isEmpty())
            return htmlWithNoDegenerates;

        // UNDONE: use convertHtmlToDocument() instead of tidy() to avoid double parsing
        String xml = TidyUtil.tidyHTML(trimmedHtml, true, errors);
        if (errors.size() > 0)
            return null;

        if (null != scriptWarnings)
        {
            try
            {
                XMLReader parser = XMLReaderFactory.createXMLReader(DEFAULT_PARSER_NAME);
                parserSetFeature(parser, "http://xml.org/sax/features/namespaces", false);
                parserSetFeature(parser, "http://xml.org/sax/features/namespace-prefixes", false);
                parserSetFeature(parser, "http://xml.org/sax/features/validation", false);
                parserSetFeature(parser, "http://apache.org/xml/features/validation/dynamic", false);
                parserSetFeature(parser, "http://apache.org/xml/features/nonvalidating/load-dtd-grammar", false);
                parserSetFeature(parser, "http://apache.org/xml/features/nonvalidating/load-external-dtd", false);
                parserSetFeature(parser, "http://apache.org/xml/features/validation/schema", false);
                parserSetFeature(parser, "http://apache.org/xml/features/validation/schema-full-checking", false);
                parserSetFeature(parser, "http://apache.org/xml/features/validation/dynamic", false);
                parserSetFeature(parser, "http://apache.org/xml/features/continue-after-fatal-error", false);

                parser.setContentHandler(new ValidateHandler(scriptWarnings));
                parser.parse(new InputSource(new StringReader(xml)));
            }
            catch (IOException | SAXException e)
            {
                _log.error(e.getMessage(), e);
                errors.add(e.getMessage());
            }
        }

        if (errors.size() > 0 || (null != scriptWarnings && scriptWarnings.size() > 0))
            return null;

        // let's return html not xhtml
        String tidy = TidyUtil.tidyHTML(htmlWithNoDegenerates, false, errors);
        //FIX: 4528: old code searched for "<body>" but the body element can have attributes
        //and Word includes some when saving as HTML (even Filtered HTML).
        int beginOpenBodyIndex = tidy.indexOf("<body");
        int beginCloseBodyIndex = tidy.lastIndexOf("</body>");
        assert beginOpenBodyIndex != -1 && beginCloseBodyIndex != -1: "Tidied HTML did not include a body element!";
        int endOpenBodyIndex = tidy.indexOf('>', beginOpenBodyIndex);
        assert endOpenBodyIndex != -1 : "Could not find closing > of open body element!";

        tidy = tidy.substring(endOpenBodyIndex + 1, beginCloseBodyIndex).trim();
        return tidy;
    }

    public static String sanitizeHtml(String html, Collection<String> errors)
    {
        if (html == null)
            return null;
        if (!html.toLowerCase().contains("target=\"_blank\""))
            return html;
        boolean modified = false;
        try
        {
            Document document = TidyUtil.convertHtmlToDocument(html, false, errors);
            NodeList hrefs = document.getElementsByTagName("a");
            for(int hrefIndex = 0; hrefIndex < hrefs.getLength(); hrefIndex++)
            {
                Element href = (Element) hrefs.item(hrefIndex);
                String target = href.getAttribute("target");
                if ("_blank".equals(target))
                {
                    String rel = href.getAttribute("rel");
                    if (rel == null || !rel.contains("noopener") || !rel.contains("noreferrer"))
                    {
                        modified = true;
                        href.setAttribute("rel", "noopener noreferrer");
                    }
                }
            }
            if (!modified)
                return html;
            String xhtml = documentToString(document);
            if (xhtml != null && !html.contains("<body>")) // tidy adds <html><body> wrapping
            {
                int beginOpenBodyIndex = xhtml.indexOf("<body");
                int beginCloseBodyIndex = xhtml.lastIndexOf("</body>");
                int endOpenBodyIndex = xhtml.indexOf('>', beginOpenBodyIndex);
                xhtml = xhtml.substring(endOpenBodyIndex + 1, beginCloseBodyIndex).trim();
            }

            return xhtml;
        }
        catch (Exception e)
        {
            _log.error(e.getMessage(), e);
            errors.add(e.getMessage());
            return null;
        }
    }

    public static String documentToString(Document document) {
        try
        {
            TransformerFactory tf = TransformerFactory.newInstance();
            Transformer trans = tf.newTransformer();
            StringWriter sw = new StringWriter();
            trans.transform(new DOMSource(document), new StreamResult(sw));
            return sw.toString();
        }
        catch (TransformerException tEx)
        {
            tEx.printStackTrace();
        }
        return null;
    }

    private static final int SERVER_HASH = 0x7fffffff & AppProps.getInstance().getServerSessionGUID().hashCode();
    private static final String SERVER_HASH_STRING = Integer.toString(SERVER_HASH);

    // This is used during server-side JavaScript initialization -- see core/resources/scripts/labkey/init.js
    @SuppressWarnings("UnusedDeclaration")
    public static JSONObject jsInitObject()
    {
        // Ugly: Is there some way for the JavaScript initialization in init.js to pass through the ViewContext?
        ViewContext context = HttpView.currentView().getViewContext();
        return jsInitObject(context, null, new LinkedHashSet<>(), false);
    }

    public static JSONObject jsInitObject(ContainerUser context, @Nullable PageConfig config, @Nullable LinkedHashSet<ClientDependency> resources, boolean includePostParameters)
    {
        AppProps appProps = AppProps.getInstance();
        String contextPath = appProps.getContextPath();
        JSONObject json = new JSONObject();

        // Expose some experimental flags to the client
        JSONObject experimental = new JSONObject();
        experimental.put("containerRelativeURL", appProps.getUseContainerRelativeURL());
        experimental.put("useExperimentalCoreUI", useExperimentalCoreUI());
        experimental.put(AppProps.EXPERIMENTAL_STRICT_RETURN_URL, AppProps.getInstance().isExperimentalFeatureEnabled(AppProps.EXPERIMENTAL_STRICT_RETURN_URL));
        experimental.put(AppProps.EXPERIMENTAL_NO_GUESTS, AppProps.getInstance().isExperimentalFeatureEnabled(AppProps.EXPERIMENTAL_NO_GUESTS));
        json.put("experimental", experimental);

        json.put("contextPath", contextPath);
        json.put("imagePath", contextPath + "/_images");
        json.put("extJsRoot", extJsRoot());
        json.put("extThemeName_42", resolveThemeName(context.getContainer()));
        json.put("devMode", appProps.isDevMode());
        json.put("homeContainer", ContainerManager.getHomeContainer().getName());
        Container shared = ContainerManager.getSharedContainer();
        if (null != shared) // not good
            json.put("sharedContainer", shared.getName());
        json.put("hash", getServerSessionHash());

        Container container = context.getContainer();
        User user = context.getUser();

        if (container != null)
            json.put("moduleContext", getModuleClientContext(context, resources));

        // Current container determines default formats and date parsing mode; fall back on root setting, which is better than nothing.
        Container settingsContainer = null != container ? container : ContainerManager.getRoot();
        json.put("extDefaultDateFormat", ExtUtil.toExtDateFormat(DateUtil.getDateFormatString(settingsContainer)));
        json.put("extDefaultDateTimeFormat", ExtUtil.toExtDateFormat(DateUtil.getDateTimeFormatString(settingsContainer)));
        String numberFormat = Formats.getNumberFormatString(settingsContainer);
        if (null != numberFormat)
            json.put("extDefaultNumberFormat", ExtUtil.toExtNumberFormat(numberFormat));

        LookAndFeelProperties laf = LookAndFeelProperties.getInstance(settingsContainer);
        json.put("useMDYDateParsing", laf.getDateParsingMode().getDayMonth() == DateUtil.MonthDayOption.MONTH_DAY);

        // For now, all input forms should format using ISO date format, to ensure we can parse the dates we format. We can't
        // guarantee that the default date display formats are parseable. We might change this in the future, so use this
        // property instead of hard-coding formats on the client.
        json.put("extDateInputFormat", ExtUtil.toExtDateFormat(DateUtil.getStandardDateFormatString()));

        SecurityLogger.indent("jsInitObject");
        json.put("user", User.getUserProps(user, container));
        if (user.isImpersonated())
            json.put("impersonatingUser", User.getUserProps(user.getImpersonatingUser(), container));
        SecurityLogger.outdent();

        if (null != container)
        {
            json.put("container", container.toJSON(user, false));
            json.put("demoMode", DemoMode.isDemoMode(container, user));
        }

        Container project = (null == container || container.isRoot()) ? null : container.getProject();

        if (null != project)
        {
            JSONObject projectProps = new JSONObject();
            projectProps.put("id", project.getId());
            projectProps.put("path", project.getPath());
            projectProps.put("name", project.getName());
            projectProps.put("rootId", ContainerManager.getRoot().getId());
            json.put("project", projectProps);
        }

        json.put("tours", getTourJson(container));
        String serverName = appProps.getServerName();
        json.put("serverName", StringUtils.isNotEmpty(serverName) ? serverName : "LabKey Server");
        json.put("versionString", appProps.getReleaseVersion());
        json.put("helpLinkPrefix", HelpTopic.getHelpLinkPrefix());
        json.put("jdkJavaDocLinkPrefix", HelpTopic.getJdkJavaDocLinkPrefix());

        if (AppProps.getInstance().isExperimentalFeatureEnabled(NotificationMenuView.EXPERIMENTAL_NOTIFICATION_MENU))
            json.put("notifications", Map.of("unreadCount", NotificationService.get().getNotificationsByUser(null, user.getUserId(), true).size()));

        JSONObject defaultHeaders = new JSONObject();
        defaultHeaders.put("X-ONUNAUTHORIZED", "UNAUTHORIZED");

        boolean pageAdminMode = false;
        // Be tolerant of not having a ViewContext, or having one but being detached from an HttpServletRequest
        if (context instanceof ViewContext)
        {
            ViewContext viewContext = (ViewContext)context;
            pageAdminMode = isPageAdminMode(viewContext);
            HttpServletRequest request = viewContext.getRequest();
            if (request != null)
            {
                json.put("login", AuthenticationManager.getLoginPageConfiguration(getTermsOfUseProject(project, request.getParameter("returnUrl"))));
                if (includePostParameters && "post".equalsIgnoreCase(request.getMethod()))
                    json.put("postParameters", request.getParameterMap());
                String tok = CSRFUtil.getExpectedToken(request, null);
                if (null != tok)
                {
                    json.put("CSRF", tok);
                    defaultHeaders.put(CSRFUtil.csrfHeader, tok);
                }
            }
        }
        json.put("pageAdminMode", pageAdminMode);
        if (appProps.isUserRequestedAdminOnlyMode() || ModuleLoader.getInstance().isUpgradeRequired())
            json.put("adminOnlyMode", true);
        json.put("defaultHeaders", defaultHeaders);

        AnalyticsProviderRegistry analyticsProviderRegistry = AnalyticsProviderRegistry.get();
        if (analyticsProviderRegistry != null)
        {
            Map<String, String> analyticProviders = new HashMap<>();
            for (AnalyticsProvider provider : analyticsProviderRegistry.getAllAnalyticsProviders())
                analyticProviders.put(provider.getName(), provider.getLabel());
            json.put("analyticProviders", analyticProviders);
        }

        CustomLabelService customLabelService = CustomLabelService.get();
        if (customLabelService != null)
        {
            Map<String, Map<String, String>> moduleLabels = new HashMap<>();
            for (CustomLabelProvider provider : customLabelService.getCustomLabelProviders())
            {
                Map<String, String> labels = provider.getCustomLabels(container);
                if (labels != null)
                    moduleLabels.put(provider.getName(), labels);
            }
            if (!moduleLabels.isEmpty())
                json.put("labels", moduleLabels);
        }

        // Include a few server-generated GUIDs/UUIDs
        json.put("uuids", Arrays.asList(GUID.makeGUID(), GUID.makeGUID(), GUID.makeGUID()));

        if (null != config)
            json.put("portalContext", config.getPortalContext());

        return json;
    }

    private static JSONObject getTourJson(Container container)
    {
        JSONObject tourProps = new JSONObject();
        TourService service = TourService.get();

        if (null != service && null != container)
        {
            for (Tour tour : service.getApplicableTours(container))
            {
                tourProps.put(tour.getRowId().toString(), tour.abbrevDef());
            }
        }
        return tourProps;
    }

    public static String getServerSessionHash()
    {
        return SERVER_HASH_STRING;
    }

    @Nullable
    public static Project getTermsOfUseProject(Container container, String returnURL)
    {
        Container termsContainer = null;

        if (null != returnURL)
        {
            try
            {
                URLHelper urlHelper = new URLHelper(returnURL);
                Container redirectContainer = ContainerManager.getForPath(new ActionURL(urlHelper.getLocalURIString()).getExtraPath());
                if (null != redirectContainer)
                    termsContainer = redirectContainer.getProject();
            }
            catch (IllegalArgumentException | URISyntaxException iae)
            {
                // the redirect URL isn't an action url or isn't well formed, so we can't get the container. Ignore.
            }
        }

        if (null == termsContainer)
        {
            if (null == container || container.isRoot())
                return null;
            else
                termsContainer = container.getProject();
        }

        return new Project(termsContainer);
    }

    private static class ValidateHandler extends org.xml.sax.helpers.DefaultHandler
    {
        private static final HashSet<String> _illegalElements = new HashSet<>();

        static
        {
            _illegalElements.add("link");
            _illegalElements.add("style");
            _illegalElements.add("script");
            _illegalElements.add("object");
            _illegalElements.add("applet");
            _illegalElements.add("form");
            _illegalElements.add("input");
            _illegalElements.add("button");
            _illegalElements.add("frame");
            _illegalElements.add("frameset");
            _illegalElements.add("iframe");
            _illegalElements.add("embed");
            _illegalElements.add("plaintext");
        }

        private final Collection<String> _errors;
        private final HashSet<String> _reported = new HashSet<>();


        ValidateHandler(Collection<String> errors)
        {
            _errors = errors;
        }

        @Override
        public void processingInstruction(String target, String data)
        {
            if (!_reported.contains("processingInstruction"))
            {
                _reported.add("processingInstruction");
                _errors.add("Illegal processing instruction <?" + target + ">.");
            }
        }

        @Override
        public void startElement(String uri, String localName, String qName, Attributes attributes)
        {
            String e = qName.toLowerCase();
            if ((e.startsWith("?") || e.startsWith("<") || _illegalElements.contains(e)) && !_reported.contains(e))
            {
                _reported.add(e);
                _errors.add("Illegal element <" + qName + ">. For permissions to use this element, contact your system administrator.");
            }

            for (int i = 0; i < attributes.getLength(); i++)
            {
                String a = attributes.getQName(i).toLowerCase();
                String value = attributes.getValue(i).toLowerCase();

                if ((a.startsWith("on") || a.startsWith("behavior")) && !_reported.contains(a))
                {
                    _reported.add(a);
                    _errors.add("Illegal attribute '" + attributes.getQName(i) + "' on element <" + qName + ">.");
                }
                if ("href".equals(a) || "src".equals(a))
                {
                    if (value.contains("script") && value.indexOf("script") < value.indexOf(":") && !_reported.contains("href"))
                    {
                        _reported.add("href");
                        _errors.add("Script is not allowed in '" + a + "' attribute on element <" + qName + ">.");
                    }
                }
                if ("style".equals(a))
                {
                    String valueStrippedOfComments = value.replaceAll("/\\*.*?\\*/", "");
                    if ((valueStrippedOfComments.contains("behavior") || valueStrippedOfComments.contains("url") || valueStrippedOfComments.contains("expression")) && !_reported.contains("style"))
                    {
                        _reported.add("style");
                        _errors.add("Style attribute cannot contain behaviors, expresssions, or urls. Error on element <" + qName + ">.");
                    }
                }
            }

        }

        @Override
        public void warning(SAXParseException e)
        {
        }

        @Override
        public void error(SAXParseException e)
        {
            _errors.add(e.getMessage());
        }

        @Override
        public void fatalError(SAXParseException e)
        {
            _errors.add(e.getMessage());
        }
    }


    public static boolean isRobotUserAgent(String userAgent)
    {
        if (StringUtils.isEmpty(userAgent))
            return true;
        userAgent = userAgent.toLowerCase();

        /* our big crawlers are... */
        // Google
//        if (userAgent.contains("googlebot"))
//            return true;
        // Yahoo
        if (userAgent.contains("yahoo! slurp"))
            return true;
        // Microsoft
//        if (userAgent.contains("bingbot") || userAgent.contains("msnbot"))
//            return true;
        if (userAgent.contains("msiecrawler"))  // client site-crawler
            return false;
        // Pingdom
//        if (userAgent.contains("pingdom.com_bot"))
//            return true;
        // a bot
        if (userAgent.contains("rpt-httpclient"))
            return true;
        if (userAgent.contains("qwantify"))
            return true;
        if (userAgent.contains("elb-healthchecker"))
            return true;

        // just about every bot contains "bot", "crawler" or "spider"
        // including yandexbot, ahrefsbot, mj12bot, ezooms.bot, gigabot, voilabot, exabot
        if (userAgent.contains("bot") || userAgent.contains("crawler") || userAgent.contains("spider"))
            return true;

        // Not a robot, but not a "real" user and known in some cases to issue many requests without reusing sessions
        if (userAgent.contains("mathematica httpclient"))
            return true;

        return false;
    }


    //
    // TestCase
    //
    public static class TestBean
    {
        private int i;
        private String s;
        private Date d;

        public TestBean(){}

        public TestBean(int i, String s, Date d)
        {
            this.i = i;
            this.s = s;
            this.d = d;
        }

        public int getI()
        {
            return i;
        }

        public void setI(int i)
        {
            this.i = i;
        }

        public String getS()
        {
            return s;
        }

        public void setS(String s)
        {
            this.s = s;
        }

        public Date getD()
        {
            return d;
        }

        public void setD(Date d)
        {
            this.d = d;
        }
    }

    public static class TestCase extends Assert
    {
        @Test
        public void testPhone()
        {
            assertEquals(formatPhoneNo("5551212"), "555-1212");
            assertEquals(formatPhoneNo("2065551212"), "(206) 555-1212");
            assertEquals(formatPhoneNo("12065551212"), "(206) 555-1212");
            assertEquals(formatPhoneNo("206.555.1212"), "(206) 555-1212");
            assertEquals(formatPhoneNo("1-206) 555.1212  "), "(206) 555-1212");
            assertEquals(formatPhoneNo("1-206) 555.1212  "), "(206) 555-1212");
            assertEquals(formatPhoneNo("1(206) 555.1212  "), "(206) 555-1212");
            assertEquals(formatPhoneNo("1 (206)555.1212"), "(206) 555-1212");
            assertEquals(formatPhoneNo("(206)-555.1212  "), "(206) 555-1212");
            assertEquals(formatPhoneNo("work (206)555.1212"), "work (206) 555-1212");
            assertEquals(formatPhoneNo("206.555.1212 x0001"), "(206) 555-1212 x0001");
        }


        @Test
        public void testFilter()
        {
            assertEquals(filter("this is a test"), "this is a test");
            assertEquals(filter("<this is a test"), "&lt;this is a test");
            assertEquals(filter("this is a test<"), "this is a test&lt;");
            assertEquals(filter("'t'&his is a test\""), "&#039;t&#039;&amp;his is a test&quot;");
            assertEquals(filter("<>\"&"), "&lt;&gt;&quot;&amp;");
        }


        @Test
        public void testEncode()
        {
            assertEquals("%20", encode(" "));
            assertEquals("/hello/world?", encodeURI("/hello/world?"));
            assertEquals("/hel%20lo/wo%3Crld?", encodeURI("/hel lo/wo<rld?"));
            assertEquals("/hel%20lo/wo%3Crld?%3E", encodeURI("/hel lo/wo<rld?>"));
            assertEquals("%2Fhello%2Fworld%3F", encodeURIComponent("/hello/world?"));
            assertEquals("%2Fhello%2Fworld", encodeURIComponent("/hello/world"));
        }


        @Test
        public void testRobot()
        {
            List<String> bots = Arrays.asList(
                "Mozilla/5.0 (compatible; Googlebot/2.1; +http://www.google.com/bot.html",
                "Mozilla/5.0 (compatible; bingbot/2.0; +http://www.bing.com/bingbot.htm)",
                "Pingdom.com_bot_version_1.4_(http://www.pingdom.com/)",
                "Googlebot-Image/1.0",
                "Mozilla/5.0 (compatible; AhrefsBot/2.0; +http://ahrefs.com/robot/)",
                "Mozilla/5.0 (compatible; YandexBot/3.0; +http://yandex.com/bots)",
                "Gigabot/3.0 (http://www.gigablast.com/spider.html)",
                "msnbot-media/1.1 (+http://search.msn.com/msnbot.htm)",
                "Mozilla/5.0 (compatible; Ezooms/1.0; ezooms.bot@gmail.com)",
                "Mozilla/5.0 (iPhone; U; CPU iPhone OS 4_1 like Mac OS X; en-us) AppleWebKit/532.9 (KHTML, like Gecko) Version/4.0.5 Mobile/8B117 Safari/6531.22.7 (compatible; Googlebot-Mobile/2.1; +http://www.google.com/bot.html)",
                "Mozilla/5.0 (compatible; MJ12bot/v1.4.0; http://www.majestic12.co.uk/bot.php?+)",
                "Mozilla/5.0 (Windows; U; Windows NT 5.1; fr; rv:1.8.1) VoilaBot BETA 1.2 (support.voilabot@orange-ftgroup.com)",
                "Mozilla/5.0 (compatible; Exabot/3.0; +http://www.exabot.com/go/robot)",
                "Yeti/1.0 (NHN Corp.; http://help.naver.com/robots/)",
                "DoCoMo/2.0 N905i(c100;TB;W24H16) (compatible; Googlebot-Mobile/2.1; +http://www.google.com/bot.html)",
                "SAMSUNG-SGH-E250/1.0 Profile/MIDP-2.0 Configuration/CLDC-1.1 UP.Browser/6.2.3.3.c.1.101 (GUI) MMP/2.0 (compatible; Googlebot-Mobile/2.1; +http://www.google.com/bot.html)",
                "Mozilla/5.0 (compatible; AhrefsBot/1.0; +http://ahrefs.com/robot/)",
                "SETOOZBOT/5.0 ( compatible; SETOOZBOT/0.30 ; http://www.setooz.com/bot.html )",
                "Mozilla/5.0 (compatible; bnf.fr_bot; +http://www.bnf.fr/fr/outils/a.dl_web_capture_robot.html)",
                "AdMedia bot",
                "Mozilla/5.0 (iPhone; CPU iPhone OS 5_0_1 like Mac OS X) (compatible; Yeti-Mobile/0.1; +http://help.naver.com/robots/)",
                "Mozilla/5.0 (compatible; Dow Jones Searchbot)");
            List<String> nots = Arrays.asList(
                "Mozilla/5.0 (Windows NT 6.1; WOW64) AppleWebKit/535.7 (KHTML, like Gecko) Chrome/16.0.912.36 Safari/535.7",
                "Mozilla/5.0 (Macintosh; Intel Mac OS X 10.6; rv:9.0a2) Gecko/20111101 Firefox/9.0a2",
                "Mozilla/5.0 (compatible; MSIE 10.0; Windows NT 6.1; WOW64; Trident/6.0)",
                "Opera/9.80 (Windows NT 6.1; U; es-ES) Presto/2.9.181 Version/12.00",
                "Mozilla/5.0 (Macintosh; U; Intel Mac OS X 10_6_8; de-at) AppleWebKit/533.21.1 (KHTML, like Gecko) Version/5.0.5 Safari/533.21.1"
            );
            for (String ua : bots)
                assertTrue(isRobotUserAgent(ua));
            for (String ua : nots)
                assertFalse(isRobotUserAgent(ua));
        }

        @Test
        public void testMakeHtmlId()
        {
            testMakeHtmlId(null);
            testMakeHtmlId("");
            testMakeHtmlId("!@#$");
            testMakeHtmlId(")(*&^%$");
            testMakeHtmlId("</html>");
            testMakeHtmlId("123@#$%");
            testMakeHtmlId("foo");
            testMakeHtmlId("!@#1!@#");
            testMakeHtmlId("ABC");
            testMakeHtmlId("!BC234");
            testMakeHtmlId("1A-34-FB-44");
        }

        @Test
        public void testEncodeObject() throws Exception
        {
            TestBean bean = new TestBean(5,"five",new Date(DateUtil.parseISODateTime("2005-05-05 05:05:05")));
            String s = encodeObject(bean);

            TestBean copy = decodeObject(TestBean.class, s);
            assertNotNull(copy);
            assertEquals(bean.i, copy.i);
            assertEquals(bean.s, copy.s);
            assertEquals(bean.d, copy.d);

            Map<String,Object> map = (Map<String,Object>)decodeObject(Map.class, s);
            assertNotNull(map);
            assertEquals(bean.i, map.get("i"));
            assertEquals(bean.s, map.get("s"));
            assertEquals(bean.d.getTime(), DateUtil.parseDateTime((String)map.get("d")));
        }

        private void testMakeHtmlId(@Nullable String id)
        {
            HtmlString legalId = makeHtmlId(id);
            assertTrue(id + " was converted to " + legalId + ", which is not a legal HTML ID!", isLegalId(legalId.toString()));
        }

        private boolean isLegalId(String id)
        {
            return !id.isEmpty() && Character.isLetter(id.charAt(0)) && id.replaceAll("[0-9A-Za-z\\-_:.]", "").isEmpty();
        }

        @Test
        public void testEncodeObject() throws Exception
        {
            TestBean bean = new TestBean(5,"five",new Date(DateUtil.parseISODateTime("2005-05-05 05:05:05")));
            String s = encodeObject(bean);

            TestBean copy = decodeObject(TestBean.class, s);
            assertNotNull(copy);
            assertEquals(bean.i, copy.i);
            assertEquals(bean.s, copy.s);
            assertEquals(bean.d, copy.d);

            Map<String,Object> map = (Map<String,Object>)decodeObject(Map.class, s);
            assertNotNull(map);
            assertEquals(bean.i, map.get("i"));
            assertEquals(bean.s, map.get("s"));
            assertEquals(bean.d.getTime(), DateUtil.parseDateTime((String)map.get("d")));
        }
    }

    /** @return true if the UrlProvider exists. */
    static public <P extends UrlProvider> boolean hasUrlProvider(Class<P> inter)
    {
        return ModuleLoader.getInstance().hasUrlProvider(inter);
    }

    /**
     * Returns a specified <code>UrlProvider</code> interface implementation, for use
     * in writing URLs implemented in other modules.
     *
     * @param inter interface extending UrlProvider
     * @return an implementation of the interface.
     */
    @Nullable
    static public <P extends UrlProvider> P urlProvider(Class<P> inter)
    {
        return ModuleLoader.getInstance().getUrlProvider(inter);
    }

    static private String h(Object o)
    {
        return PageFlowUtil.filter(o);
    }

    static public <T> String strSelect(String selectName, Map<T,String> map, T current)
    {
        return strSelect(selectName, map.keySet(), map.values(), current);
    }

    static public String strSelect(String selectName, Collection<?> values, Collection<String> labels, Object current)
    {
        if (values.size() != labels.size())
            throw new IllegalArgumentException();
        StringBuilder ret = new StringBuilder();
        ret.append("<select name=\"");
        ret.append(h(selectName));
        ret.append("\">");
        boolean found = false;
        Iterator itValue;
        Iterator<String> itLabel;
        for (itValue  = values.iterator(), itLabel = labels.iterator();
             itValue.hasNext() && itLabel.hasNext();)
        {
            Object value = itValue.next();
            String label = itLabel.next();
            boolean selected = !found && Objects.equals(current, value);
            ret.append("\n<option value=\"");
            ret.append(h(value));
            ret.append("\"");
            if (selected)
            {
                ret.append(" SELECTED");
                found = true;
            }
            ret.append(">");
            ret.append(h(label));
            ret.append("</option>");
        }
        ret.append("</select>");
        return ret.toString();
    }

    /**
     * CONSOLIDATE ALL .lastFilter handling
     */
    public static void saveLastFilter(ViewContext context, ActionURL url, String scope)
    {
        boolean lastFilter = BaseColumnInfo.booleanFromString(url.getParameter(scope + DataRegion.LAST_FILTER_PARAM));
        if (lastFilter)
            return;
        ActionURL clone = url.clone();

        // Don't store offset. It's especially bad because there may not be that many rows the next time you
        // get to a URL that uses the .lastFilter
        for (String paramName : clone.getParameterMap().keySet())
        {
            if (paramName.endsWith("." + QueryParam.offset))
            {
                clone.deleteParameter(paramName);
            }
        }

        clone.deleteParameter(scope + DataRegion.LAST_FILTER_PARAM);
        HttpSession session = context.getRequest().getSession(false);
        // We should already have a session at this point, but check anyway - see bug #7761
        if (session != null)
        {
            try
            {
                session.setAttribute(url.getPath() + "#" + scope + DataRegion.LAST_FILTER_PARAM, clone);
            }
            catch (IllegalStateException ignored)
            {
                // Session may have been invalidated elsewhere, but there's no way to check
            }
        }
    }

    public static ActionURL getLastFilter(ViewContext context, ActionURL url)
    {
        ActionURL ret = (ActionURL) context.getSession().getAttribute(url.getPath() + "#" + DataRegion.LAST_FILTER_PARAM);
        return ret != null ? ret.clone() : url.clone();
    }

    public static ActionURL addLastFilterParameter(ActionURL url)
    {
        return url.addParameter(DataRegion.LAST_FILTER_PARAM, "true");
    }


    public static ActionURL addLastFilterParameter(ActionURL url, String scope)
    {
        return url.addParameter(scope + DataRegion.LAST_FILTER_PARAM, "true");
    }

    public static String getSessionId(HttpServletRequest request)
    {
        return WebUtils.getSessionId(request);
    }

    /**
     * Stream the text back to the browser as a PNG
     */
    public static void streamTextAsImage(HttpServletResponse response, String text, int width, int height, Color textColor) throws IOException
    {
        Font font = new Font("SansSerif", Font.PLAIN, 12);

        BufferedImage buffer = new BufferedImage(width, height, BufferedImage.TYPE_INT_RGB);
        Graphics2D g2 = buffer.createGraphics();
        g2.setColor(Color.WHITE);
        g2.fillRect(0, 0, width, height);
        g2.setRenderingHint(RenderingHints.KEY_ANTIALIASING, RenderingHints.VALUE_ANTIALIAS_ON);
        g2.setColor(textColor);
        g2.setFont(font);
        FontMetrics metrics = g2.getFontMetrics();
        int fontHeight = metrics.getHeight();
        int spaceWidth = metrics.stringWidth(" ");

        int x = 5;
        int y = fontHeight + 5;

        StringTokenizer st = new StringTokenizer(text, " ");
        // Line wrap to fit
        while (st.hasMoreTokens())
        {
            String token = st.nextToken();
            int tokenWidth = metrics.stringWidth(token);
            if (x != 5 && tokenWidth + x > width)
            {
                x = 5;
                y += fontHeight;
            }
            g2.drawString(token, x, y);
            x += tokenWidth + spaceWidth;
        }

        response.setContentType("image/png");
        EncoderUtil.writeBufferedImage(buffer, ImageFormat.PNG, response.getOutputStream());
    }

    public static JSONObject getModuleClientContext(ContainerUser context, @Nullable LinkedHashSet<ClientDependency> resources)
    {
        JSONObject ret = new JSONObject();

        // Don't call getPageContextJson() implementations until all modules have started, #33401
        if (resources != null && ModuleLoader.getInstance().isStartupComplete())
        {
            Container c = context.getContainer();
            User u = context.getUser();
            Set<Module> modules = new HashSet<>();

            for (ClientDependency cd : resources)
            {
                modules.addAll(cd.getRequiredModuleContexts(c));
            }

            modules.addAll(c.getActiveModules(u));

            for (Module m : modules)
            {
                ret.put(m.getName().toLowerCase(), m.getPageContextJson(context));
            }
        }

        return ret;
    }

    public static void getJavaScriptFiles(Container c, LinkedHashSet<ClientDependency> dependencies, LinkedHashSet<String> includes, LinkedHashSet<String> implicitIncludes)
    {
        for (ClientDependency r : dependencies)
        {
            HttpServletRequest request = HttpView.currentRequest();
            boolean debugScriptMode = null != request && Boolean.parseBoolean(request.getParameter("debugScripts"));

            if (AppProps.getInstance().isDevMode() || debugScriptMode)
            {
                includes.addAll(r.getJsPaths(c, true));
                implicitIncludes.addAll(r.getJsPaths(c, true));
            }
            else
            {
                includes.addAll(r.getJsPaths(c, false));
                //include both production and devmode scripts for requiresScript()
                implicitIncludes.addAll(r.getJsPaths(c, true));
                implicitIncludes.addAll(r.getJsPaths(c, false));
            }
        }
    }

    public static HtmlString getDataRegionHtmlForPropertyObjects(Map<String, Object> propValueMap)
    {
        Map<String, String> stringValMap = new LinkedHashMap<>();
        for (Map.Entry<String, Object> entry : propValueMap.entrySet())
            stringValMap.put(entry.getKey(), null==entry.getValue() ? "" : entry.getValue().toString());
        return getDataRegionHtmlForPropertyValues(stringValMap);
    }

    public static HtmlString getDataRegionHtmlForPropertyValues(Map<String, String> propValueMap)
    {
        StringBuilder sb = new StringBuilder();
        final AtomicInteger rowCount = new AtomicInteger();
        DOM.TABLE(cl("labkey-data-region-legacy","labkey-show-borders"),
                TR(TD(cl("labkey-column-header"),"Property"),TD(cl("labkey-column-header"),"Value")),
                propValueMap.entrySet().stream().map(entry ->
                    TR(cl(rowCount.getAndIncrement() % 2 == 0, "labkey-alternate-row", "labkey-row"),
                        TD(at(valign,"top"),entry.getKey()),
                        TD(at(valign,"top"),entry.getValue())))
        ).appendTo(sb);
        return HtmlString.unsafe(sb.toString());
    }
}<|MERGE_RESOLUTION|>--- conflicted
+++ resolved
@@ -801,19 +801,11 @@
         InputStream isCompressed;
 
         if (COMPRESS_OBJECT_STREAMS)
-<<<<<<< HEAD
         {
             isCompressed = new InflaterInputStream(byteArrayInputStream);
         }
         else
         {
-=======
-        {
-            isCompressed = new InflaterInputStream(byteArrayInputStream);
-        }
-        else
-        {
->>>>>>> 6aa3553a
             isCompressed = byteArrayInputStream;
         }
         try (InputStream is=isCompressed; Reader r = new InputStreamReader(is))
