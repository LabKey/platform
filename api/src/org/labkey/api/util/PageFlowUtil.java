/*
 * Copyright (c) 2004-2018 Fred Hutchinson Cancer Research Center
 *
 * Licensed under the Apache License, Version 2.0 (the "License");
 * you may not use this file except in compliance with the License.
 * You may obtain a copy of the License at
 *
 *     http://www.apache.org/licenses/LICENSE-2.0
 *
 * Unless required by applicable law or agreed to in writing, software
 * distributed under the License is distributed on an "AS IS" BASIS,
 * WITHOUT WARRANTIES OR CONDITIONS OF ANY KIND, either express or implied.
 * See the License for the specific language governing permissions and
 * limitations under the License.
 */
package org.labkey.api.util;

import org.apache.commons.codec.binary.Base64;
import org.apache.commons.io.IOUtils;
import org.apache.commons.lang3.StringUtils;
import org.apache.log4j.Logger;
import org.apache.tika.detect.DefaultDetector;
import org.apache.tika.io.TikaInputStream;
import org.apache.tika.metadata.Metadata;
import org.apache.tika.mime.MediaType;
import org.apache.tika.mime.MimeType;
import org.apache.tika.mime.MimeTypeException;
import org.apache.tika.mime.MimeTypes;
import org.jetbrains.annotations.NotNull;
import org.jetbrains.annotations.Nullable;
import org.jfree.chart.encoders.EncoderUtil;
import org.jfree.chart.encoders.ImageFormat;
import org.json.JSONObject;
import org.junit.Assert;
import org.junit.Test;
import org.labkey.api.action.UrlProvider;
import org.labkey.api.admin.CoreUrls;
import org.labkey.api.admin.notification.NotificationService;
import org.labkey.api.announcements.api.Tour;
import org.labkey.api.announcements.api.TourService;
import org.labkey.api.collections.CaseInsensitiveHashMap;
import org.labkey.api.data.BaseColumnInfo;
import org.labkey.api.data.Container;
import org.labkey.api.data.ContainerManager;
import org.labkey.api.data.DataRegion;
import org.labkey.api.data.ObjectFactory;
import org.labkey.api.data.Project;
import org.labkey.api.miniprofiler.MiniProfiler;
import org.labkey.api.miniprofiler.RequestInfo;
import org.labkey.api.module.Module;
import org.labkey.api.module.ModuleLoader;
import org.labkey.api.notification.NotificationMenuView;
import org.labkey.api.query.QueryParam;
import org.labkey.api.reader.Readers;
import org.labkey.api.security.AuthenticationManager;
import org.labkey.api.security.SecurityLogger;
import org.labkey.api.security.User;
import org.labkey.api.security.permissions.AdminPermission;
import org.labkey.api.settings.AppProps;
import org.labkey.api.settings.CustomLabelProvider;
import org.labkey.api.settings.CustomLabelService;
import org.labkey.api.settings.LookAndFeelProperties;
import org.labkey.api.settings.ResourceURL;
import org.labkey.api.settings.TemplateResourceHandler;
import org.labkey.api.stats.AnalyticsProvider;
import org.labkey.api.stats.AnalyticsProviderRegistry;
import org.labkey.api.util.Button.ButtonBuilder;
import org.labkey.api.util.Link.LinkBuilder;
import org.labkey.api.view.ActionURL;
import org.labkey.api.view.HttpView;
import org.labkey.api.view.NotFoundException;
import org.labkey.api.view.ViewContext;
import org.labkey.api.view.template.ClientDependency;
import org.labkey.api.view.template.PageConfig;
import org.labkey.api.writer.ContainerUser;
import org.springframework.beans.PropertyValue;
import org.springframework.beans.PropertyValues;
import org.springframework.web.util.WebUtils;
import org.w3c.dom.Document;
import org.w3c.dom.Element;
import org.w3c.dom.Node;
import org.w3c.dom.NodeList;
import org.xml.sax.Attributes;
import org.xml.sax.InputSource;
import org.xml.sax.SAXException;
import org.xml.sax.SAXNotRecognizedException;
import org.xml.sax.SAXNotSupportedException;
import org.xml.sax.SAXParseException;
import org.xml.sax.XMLReader;
import org.xml.sax.helpers.XMLReaderFactory;

import javax.servlet.ServletOutputStream;
import javax.servlet.http.Cookie;
import javax.servlet.http.HttpServletRequest;
import javax.servlet.http.HttpServletResponse;
import javax.servlet.http.HttpSession;
import javax.xml.transform.OutputKeys;
import javax.xml.transform.Transformer;
import javax.xml.transform.TransformerException;
import javax.xml.transform.TransformerFactory;
import javax.xml.transform.TransformerFactoryConfigurationError;
import javax.xml.transform.dom.DOMSource;
import javax.xml.transform.stream.StreamResult;
import java.awt.*;
import java.awt.image.BufferedImage;
import java.io.BufferedReader;
import java.io.ByteArrayInputStream;
import java.io.ByteArrayOutputStream;
import java.io.File;
import java.io.FileInputStream;
import java.io.FileNotFoundException;
import java.io.IOException;
import java.io.InputStream;
import java.io.InputStreamReader;
<<<<<<< HEAD
import java.io.ObjectOutputStream;
=======
>>>>>>> acea567c
import java.io.OutputStream;
import java.io.OutputStreamWriter;
import java.io.Reader;
import java.io.StringReader;
import java.io.StringWriter;
import java.io.UnsupportedEncodingException;
import java.io.Writer;
import java.net.URISyntaxException;
import java.net.URLDecoder;
import java.net.URLEncoder;
import java.util.ArrayList;
import java.util.Arrays;
import java.util.BitSet;
import java.util.Collection;
import java.util.Collections;
import java.util.Date;
import java.util.Formatter;
import java.util.HashMap;
import java.util.HashSet;
import java.util.Iterator;
import java.util.LinkedHashMap;
import java.util.LinkedHashSet;
import java.util.List;
import java.util.Map;
import java.util.Objects;
import java.util.Set;
import java.util.StringTokenizer;
import java.util.concurrent.atomic.AtomicInteger;
import java.util.regex.Matcher;
import java.util.regex.Pattern;
import java.util.zip.DeflaterOutputStream;
import java.util.zip.InflaterInputStream;

import static org.apache.commons.lang3.StringUtils.startsWith;
import static org.labkey.api.util.DOM.Attribute.valign;
import static org.labkey.api.util.DOM.TD;
import static org.labkey.api.util.DOM.TR;
import static org.labkey.api.util.DOM.at;
import static org.labkey.api.util.DOM.cl;


public class PageFlowUtil
{
    private enum TransformFormat
    {
        html,
        xml
    }

    private static final Logger _log = Logger.getLogger(PageFlowUtil.class);
    private static final String _newline = System.getProperty("line.separator");

    private static final Pattern urlPatternStart = Pattern.compile("((http|https|ftp|mailto)://\\S+).*");

    /**
     * Default parser class.
     */
    private static final String DEFAULT_PARSER_NAME = "org.apache.xerces.parsers.SAXParser";

    private static final String NONPRINTING_ALTCHAR = "~";

    public static final String SESSION_PAGE_ADMIN_MODE = "session-page-admin-mode";

    public static boolean useExperimentalCoreUI()
    {
        return true;
    }

    /**
     * Whether or not the user has entered the "Page Admin Mode". Used for showing/hiding controls like adding/moving/removing webparts and tabs.
     * @return boolean
     */
    public static boolean isPageAdminMode(ViewContext context)
    {
        if (context == null || context.getContainer() == null || !context.hasPermission("PageAdminMode", AdminPermission.class))
            return false;

        HttpSession session = context.getSession();
        return session != null && session.getAttribute(SESSION_PAGE_ADMIN_MODE) != null;
    }

    static public String filterXML(String s)
    {
        return filter(s,false,false);
    }


    /** HTML encode a string */
    static public String filter(String s, boolean encodeSpace, boolean encodeLinks)
    {
        if (null == s || 0 == s.length())
            return "";

        int len = s.length();
        StringBuilder sb = new StringBuilder(2 * len);
        boolean newline = false;

        for (int i = 0; i < len; ++i)
        {
            char c = s.charAt(i);

            if (!Character.isWhitespace(c))
                newline = false;
            else if ('\r' == c || '\n' == c)
                newline = true;

            switch (c)
            {
                case '&':
                    sb.append("&amp;");
                    break;
                case '"':
                    sb.append("&quot;");
                    break;
                case '\'':
                    sb.append("&#039;");    // works for xml and html
                    break;
                case '<':
                    sb.append("&lt;");
                    break;
                case '>':
                    sb.append("&gt;");
                    break;
                case '\n':
                    if (encodeSpace)
                        sb.append("<br>\n");
                    else
                        sb.append(c);
                    break;
                case '\r':
                    break;
                case '\t':
                    if (!encodeSpace)
                        sb.append(c);
                    else if (newline)
                        sb.append("&nbsp;&nbsp;&nbsp;&nbsp;");
                    else
                        sb.append("&nbsp; &nbsp; ");
                    break;
                case ' ':
                    if (encodeSpace && newline)
                        sb.append("&nbsp;");
                    else
                        sb.append(' ');
                    break;
                case 'f':
                case 'h':
                case 'm':
                    if (encodeLinks)
                    {
                        String sub = s.substring(i);
                        if (StringUtilsLabKey.startsWithURL(sub))
                        {
                            Matcher m = urlPatternStart.matcher(sub);
                            if (m.find())
                            {
                                String href = m.group(1);
                                if (href.endsWith("."))
                                    href = href.substring(0, href.length() - 1);
                                // for html/xml careful of " and "> and "/>
                                int lastQuote = Math.max(href.lastIndexOf("\""),href.lastIndexOf("\'"));
                                if (lastQuote >= href.length()-3)
                                    href = href.substring(0, lastQuote);
                                String filterHref = filter(href, false, false);
                                sb.append("<a href=\"").append(filterHref).append("\">").append(filterHref).append("</a>");
                                i += href.length() - 1;
                                break;
                            }
                        }
                    }
                    sb.append(c);
                    break;
                default:
                    if (c >= ' ')
                        sb.append(c);
                    else
                    {
                        if (c == 0x08) // backspace (e.g. xtandem output)
                            break;
                        sb.append(NONPRINTING_ALTCHAR);
                    }
                    break;
            }
        }

        return sb.toString();
    }

    /** HTML encode an object (using toString()) */
    public static String filter(Object o)
    {
        return filter(o == null ? null : o.toString());
    }

    /**
     * HTML encode a string
     */
    public static String filter(String s)
    {
        return filter(s, false, false);
    }


    /** HTML encode a string */
    static public String filter(String s, boolean translateWhiteSpace)
    {
        return filter(s, translateWhiteSpace, false);
    }

    static public String filterControlChars(Object o)
    {
        String s = o == null ? null : o.toString();
        if (null == s || 0 == s.length())
            return "";

        int len = s.length();
        StringBuilder sb = new StringBuilder();
        for (int i = 0; i < len; ++i)
        {
            char c = s.charAt(i);
            sb.append(c >= ' ' || c == '\n' || c == '\r' || c == '\t' ? c : NONPRINTING_ALTCHAR);
        }

        return sb.toString();
    }

    /**
     * put quotes around a JavaScript string, and HTML encode that.
     */
    public static String filterQuote(Object value)
    {
        if (value == null)
            return "null";
        String ret = PageFlowUtil.filter("\"" + PageFlowUtil.groovyString(value.toString()) + "\"");
        ret = ret.replace("&#039;", "\\&#039;");
        return ret;
    }

    /**
     * Creates a JavaScript string literal of an HTML escaped value.
     *
     * Ext, for example, will use the 'id' config parameter as an attribute value in an XTemplate.
     * The string value is inserted directly into the dom and so should be HTML encoded.
     *
     * @param s String to escaped
     * @return The JavaScript string literal of the HTML escaped value.
     */
    // For example, given the string: "\"'>--></script><script type=\"text/javascript\">alert(\"8(\")</script>"
    // the method will return: "'&quot;&#039;&gt;--&gt;&lt;/script&gt;&lt;script type=&quot;text/javascript&quot;&gt;alert(&quot;8(&quot;)&lt;/script&gt;'"
    public static String qh(String s)
    {
        return PageFlowUtil.jsString(PageFlowUtil.filter(s));
    }

    static public String jsString(CharSequence cs)
    {
        if (cs == null)
            return "''";

        String s = cs.toString();

        // UNDONE: what behavior do we want for tainted strings? IllegalArgumentException()?
        if (cs instanceof Taintable && ((Taintable)cs).isTainted())
        {
            if (s.toLowerCase().contains("<script"))
                return "''";
        }
        return jsString(s);
    }


    static public HtmlString jsString(HtmlString hs)
    {
        return HtmlString.unsafe(jsString(hs.toString()));
    }

    static public String jsString(String s)
    {
        if (s == null)
            return "''";

        StringBuilder js = new StringBuilder(s.length() + 10);
        js.append("'");
        int len = s.length();
        for (int i = 0 ; i<len ; i++)
        {
            char c = s.charAt(i);
            switch (c)
            {
                case '\\':
                    js.append("\\\\");
                    break;
                case '\n':
                    js.append("\\n");
                    break;
                case '\r':
                    js.append("\\r");
                    break;
                case '<':
                    js.append("\\x3C");
                    break;
                case '>':
                    js.append("\\x3E");
                    break;
                case '\'':
                    js.append("\\'");
                    break;
                case '\"':
                    js.append("\\\"");
                    break;
                default:
                    js.append(c);
                    break;
            }
        }
        js.append("'");
        return js.toString();
    }

    //used to output strings from Java in Groovy script.
    private static String groovyString(String s)
    {
        //replace single backslash
        s = s.replaceAll("\\\\", "\\\\\\\\");
        //replace double quote
        s = s.replaceAll("\"", "\\\\\"");
        return s;
    }

    private static final List<Pair<String, String>> _emptyPairList = Collections.emptyList();

    public static List<Pair<String, String>> fromQueryString(String query)
    {
        return fromQueryString(query, StringUtilsLabKey.DEFAULT_CHARSET.name());
    }

    public static List<Pair<String, String>> fromQueryString(String query, String encoding)
    {
        if (null == query || 0 == query.length())
            return _emptyPairList;

        if (null == encoding)
            encoding = StringUtilsLabKey.DEFAULT_CHARSET.name();

        List<Pair<String, String>> parameters = new ArrayList<>();
        if (query.startsWith("?"))
            query = query.substring(1);
        String[] terms = query.split("&");

        try
        {
            for (String term : terms)
            {
                if (0 == term.length())
                    continue;

                // NOTE: faster to decode entire term all at once, but key may contain '=' char
                int ind = term.indexOf('=');
                String key;
                String val;
                if (ind == -1)
                {
                    key = URLDecoder.decode(term.trim(), encoding);
                    val = "";
                }
                else
                {
                    key = URLDecoder.decode(term.substring(0, ind).trim(), encoding);
                    val = URLDecoder.decode(term.substring(ind + 1).trim(), encoding);
                }

                parameters.add(new Pair<>(key, val));
            }
        }
        catch (UnsupportedEncodingException x)
        {
            throw new IllegalArgumentException(encoding, x);
        }

        return parameters;
    }


    public static Map<String, String> mapFromQueryString(String queryString)
    {
        Map<String, String> m = new LinkedHashMap<>();
        for (Pair<String, String> p : fromQueryString(queryString))
            m.put(p.getKey(), p.getValue());

        return m;
    }


    public static String toQueryString(Collection<? extends Map.Entry<?,?>> c)
    {
        return toQueryString(c, false);
    }


    public static String toQueryString(Collection<? extends Map.Entry<?,?>> c, boolean allowSubstSyntax)
    {
        if (null == c || c.isEmpty())
            return null;
        String strAnd = "";
        StringBuilder sb = new StringBuilder();
        for (Map.Entry<?,?> entry : c)
        {
            sb.append(strAnd);
            Object key = entry.getKey();
            if (null == key)
                continue;
            Object v = entry.getValue();
            String value = v == null ? "" : String.valueOf(v);
            sb.append(encode(String.valueOf(key)));
            sb.append('=');
            if (allowSubstSyntax && value.length()>3 && value.startsWith("${") && value.endsWith("}"))
                sb.append(value);
            else
                sb.append(encode(value));
            strAnd = "&";
        }
        return sb.toString();
    }


    public static String toQueryString(PropertyValues pvs)
    {
        if (null == pvs || pvs.isEmpty())
            return null;
        String strAnd = "";
        StringBuilder sb = new StringBuilder();
        for (PropertyValue entry : pvs.getPropertyValues())
        {
            Object key = entry.getName();
            if (null == key)
                continue;
            String encKey = encode(String.valueOf(key));
            Object v = entry.getValue();
            if (v == null || v instanceof String || !v.getClass().isArray())
            {
                sb.append(strAnd);
                sb.append(encKey);
                sb.append('=');
                sb.append(encode(v==null?"":String.valueOf(v)));
                strAnd = "&";
            }
            else
            {
                Object[] a = (Object[])v;
                for (Object o : a)
                {
                    sb.append(strAnd);
                    sb.append(encKey);
                    sb.append('=');
                    sb.append(encode(o==null?"":String.valueOf(o)));
                    strAnd = "&";
                }
            }
        }
        return sb.toString();
    }


    // Identifies LabKey-specific parameters that shouldn't be persisted or exported, #30532
    public static boolean isInternalParameter(@NotNull String parameterName)
    {
        return parameterName.startsWith("X-LABKEY-");
    }


    /**
        Return a map of <T, T>. Note: iteration order of this map is unpredictable.
     */
    public static <T> Map<T, T> map(T... args)
    {
        HashMap<T, T> m = new HashMap<>();
        for (int i = 0; i < args.length; i += 2)
            m.put(args[i], args[i + 1]);
        return m;
    }


    /**
        Return a case-insensitive map of Objects. Note: iteration order of this map is unpredictable.
     */
    public static Map<String, Object> mapInsensitive(Object... args)
    {
        Map<String,Object> m = new CaseInsensitiveHashMap<>();
        for (int i = 0; i < args.length; i += 2)
            m.put(String.valueOf(args[i]), args[i + 1]);
        return m;
    }


    /**
     * Return a set of T that iterates in the order of the provided arguments.
     */
    public static <T> Set<T> set(T... args)
    {
        HashSet<T> s = new LinkedHashSet<>();

        if (null != args)
            s.addAll(Arrays.asList(args));

        return s;
    }

    private static final Pattern PATTERN = Pattern.compile("\\+");

    /**
     * URL Encode string.
     * NOTE! this should be used on parts of a url, not an entire url
     *
     * Like JavaScript encodeURIComponent()
     */
    public static String encode(String s)
    {
        if (null == s)
            return "";
        try
        {
            return PATTERN.matcher(URLEncoder.encode(s, StringUtilsLabKey.DEFAULT_CHARSET.name())).replaceAll("%20");
        }
        catch (UnsupportedEncodingException x)
        {
            throw new RuntimeException(x);
        }
    }

    public static String encodeURIComponent(String s)
    {
        return encode(s);
    }

    /**
     * Like JavaScript encodeURI()
     */
    static final BitSet dontEncode = new BitSet(256);
    static
    {   String except = ",/?:@&=+$#_-.*";
        for (int i=0 ; i<except.length() ; i++)
            dontEncode.set(except.charAt(i));
        for (int i='a' ; i<='z' ; i++)
            dontEncode.set(i);
        for (int i='A' ; i<='Z' ; i++)
            dontEncode.set(i);
        for (int i='0' ; i<='9' ; i++)
            dontEncode.set(i);
    }

    public static String encodeURI(String s)
    {
        try
        {
            StringBuilder sb = new StringBuilder();
            int len=s.length(),start=0,end=0;
            while (start < s.length())
            {
                for (end=start; end < len && dontEncode.get(s.charAt(end)) ; end++)
                    { /* */ }
                sb.append(s,start,end);
                if (end < len)
                {
                    String ch = s.substring(end,end+1);
                    if (ch.charAt(0)==' ')
                        sb.append("%20");
                    else
                        sb.append(URLEncoder.encode(ch, StringUtilsLabKey.DEFAULT_CHARSET.name()));
                }
                start = end+1;
            }
            return sb.toString();
        }
        catch (UnsupportedEncodingException x)
        {
            throw new RuntimeException(x);
        }
    }


    /**
     * URL decode a string.
     */
    public static String decode(String s)
    {
        try
        {
            return null==s ? "" : URLDecoder.decode(s, StringUtilsLabKey.DEFAULT_CHARSET.name());
        }
        catch (UnsupportedEncodingException x)
        {
            throw new RuntimeException(x);
        }
    }

    /**
     * Encode path URL parts, preserving path separators.
     * @param path The raw path to encode.
     * @return An encoded version of the path parameter.
     */
    public static String encodePath(String path)
    {
        String[] parts = path.split("/");
        String ret = "";
        for (int i = 0; i < parts.length; i++)
        {
            if (i > 0)
                ret += "/";
            ret += encode(parts[i]);
        }
        return ret;
    }


    @Nullable
    public static Cookie getCookie(HttpServletRequest request, String cookieName)
    {
        for (Cookie cookie : request.getCookies())
        {
            if (cookieName.equals(cookie.getName()))
                return cookie;
        }
        return null;
    }


    // Cookie helper function -- loops through Cookie array and returns matching value (or defaultValue if not found)
    public static String getCookieValue(Cookie[] cookies, String cookieName, @Nullable String defaultValue)
    {
        if (null != cookies)
            for (Cookie cookie : cookies)
            {
                if (cookieName.equals(cookie.getName()))
                    return (cookie.getValue());
            }
        return (defaultValue);
    }


    /**
     * boolean controlling whether or not we compress JSON-serialized objects when we render them in HTML forms.
     */
    static private final boolean COMPRESS_OBJECT_STREAMS = true;

    static public String encodeObject(Object o) throws IOException
    {
        ByteArrayOutputStream byteArrayOutputStream = new ByteArrayOutputStream();
        OutputStream osCompressed;
        if (COMPRESS_OBJECT_STREAMS)
        {
            osCompressed = new DeflaterOutputStream(byteArrayOutputStream);
        }
        else
        {
            osCompressed = byteArrayOutputStream;
        }
<<<<<<< HEAD
        try (OutputStream os=osCompressed; Writer w = new OutputStreamWriter(os))
=======
        try (OutputStream os=osCompressed; Writer w = new OutputStreamWriter(os, StringUtilsLabKey.DEFAULT_CHARSET))
>>>>>>> acea567c
        {
            Class cls = o.getClass();
            final JSONObject json;
            if (o instanceof Map)
            {
                json = new JSONObject((Map)o);
            }
            else
            {
                ObjectFactory f = ObjectFactory.Registry.getFactory(cls);
                json = new JSONObject();
                f.toMap(o, json);
            }
<<<<<<< HEAD
            // TODO remove class prefixing when we remove decodeObject(String s)
            w.write(cls.getName() + ":" + json.toString());
=======
            w.write(json.toString());
>>>>>>> acea567c
        }
        osCompressed.close();
        return new String(Base64.encodeBase64(byteArrayOutputStream.toByteArray(), true), StringUtilsLabKey.DEFAULT_CHARSET);
    }

    public static <T> T decodeObject(Class<T> cls, String encoded) throws IOException
    {
<<<<<<< HEAD
=======
        assert Object.class != cls;

>>>>>>> acea567c
        encoded = StringUtils.trimToNull(encoded);
        if (null == encoded)
            return null;

<<<<<<< HEAD
        byte[] buf = Base64.decodeBase64(encoded.getBytes());
=======
        byte[] buf = Base64.decodeBase64(encoded.getBytes(StringUtilsLabKey.DEFAULT_CHARSET));
>>>>>>> acea567c
        ByteArrayInputStream byteArrayInputStream = new ByteArrayInputStream(buf);
        InputStream isCompressed;

        if (COMPRESS_OBJECT_STREAMS)
<<<<<<< HEAD
        {
            isCompressed = new InflaterInputStream(byteArrayInputStream);
        }
        else
        {
            isCompressed = byteArrayInputStream;
        }
        try (InputStream is=isCompressed; Reader r = new InputStreamReader(is))
        {
            // TODO remove class prefixing when we remove decodeObject(String s)
            String s = IOUtils.toString(r);
            int i = s.indexOf(":");
            String clsName = s.substring(0,i);
            s = s.substring(i+1);
            JSONObject json = new JSONObject(s);
            if (Object.class == cls)
                cls = (Class<T>) Class.forName(clsName);
=======
        {
            isCompressed = new InflaterInputStream(byteArrayInputStream);
        }
        else
        {
            isCompressed = byteArrayInputStream;
        }
        try (InputStream is=isCompressed; Reader r = new InputStreamReader(is, StringUtilsLabKey.DEFAULT_CHARSET))
        {
            JSONObject json = new JSONObject(IOUtils.toString(r));
>>>>>>> acea567c

            if (cls == Map.class || cls == HashMap.class)
                return (T)json;

            ObjectFactory f = ObjectFactory.Registry.getFactory(cls);
            Object o = f.fromMap(json);
            if (cls.isAssignableFrom(o.getClass()))
                return (T)o;
            throw new ClassCastException("Could not create class: " + cls.getName());
        }
<<<<<<< HEAD
        catch (ClassNotFoundException|IllegalArgumentException x)
=======
        catch (IllegalArgumentException x)
>>>>>>> acea567c
        {
            throw new IOException(x);
        }
    }

    public static int[] toInts(Collection<String> strings)
    {
        return toInts(strings.toArray(new String[strings.size()]));
    }


    public static int[] toInts(String[] strings)
    {
        int[] result = new int[strings.length];
        for (int i = 0; i < strings.length; i++)
        {
            result[i] = Integer.parseInt(strings[i]);
        }
        return result;
    }


    private static MimeMap _mimeMap;

    public static String getContentTypeFor(@NotNull String filename)
    {
        // Lazy initialization
        if (_mimeMap == null)
        {
            _mimeMap = new MimeMap();
        }

        String contentType = _mimeMap.getContentTypeFor(filename);
        if (null == contentType)
        {
            contentType = "application/octet-stream";
        }
        return contentType;
    }

    public static String getContentTypeFor(File file)
    {
        MediaType type = getMediaTypeFor(file);
        if (type == null || type.toString() == null)
        {
            return "application/octet-stream";
        }
        return type.toString();
    }

    /**
     * Uses Tika to examine the contents of a file to detect the content type
     * of a file.
     * @return MediaType object
     */
    public static MediaType getMediaTypeFor(File file)
    {
        try
        {
            DefaultDetector detector = new DefaultDetector();
            Metadata metaData = new Metadata();

            // use the metadata to hint at the type for a faster lookup
            metaData.add(Metadata.RESOURCE_NAME_KEY, file.getName());
            metaData.add(Metadata.CONTENT_TYPE, PageFlowUtil.getContentTypeFor(file.getName()));

            return detector.detect(TikaInputStream.get(file), metaData);
        }
        catch (IOException e)
        {
            throw new RuntimeException(e);
        }
    }

    /**
     * Sets up the response to stream back a file. The content type is inferred by the filename extension.
     */
    public static void prepareResponseForFile(HttpServletResponse response, Map<String, String> responseHeaders, @NotNull String filename, boolean asAttachment)
    {
        _prepareResponseForFile(response, responseHeaders, getContentTypeFor(filename), filename, asAttachment);
    }

    /**
     * Sets up the response to stream back a file. The content type is detected by the file contents.
     */
    public static void prepareResponseForFile(HttpServletResponse response, Map<String, String> responseHeaders, File file, boolean asAttachment)
    {
        if (file == null)
            throw new IllegalArgumentException("file cannot be null");

        String fileName = file.getName();
        MediaType mediaType = getMediaTypeFor(file);
        String contentType = getContentTypeFor(fileName);

        if (MediaType.TEXT_PLAIN.equals(mediaType) && startsWith(contentType,"text/"))
        {
            // don't do anything, extension is probably fine
        }
        else if (mediaType != null && mediaType.compareTo(MediaType.parse(contentType)) != 0)
        {
            try
            {
                MimeType mimeType = MimeTypes.getDefaultMimeTypes().forName(mediaType.toString());
                contentType = mediaType.toString();

                // replace the extension of the filename with one that matches the content type
                String ext = FileUtil.getExtension(fileName);
                if (ext != null && mimeType != null)
                {
                    fileName = fileName.substring(0, fileName.length() - (ext.length() + 1)) + mimeType.getExtension();
                }
            }
            catch (MimeTypeException e)
            {
                throw new RuntimeException(e);
            }
        }
        _prepareResponseForFile(response, responseHeaders, contentType, fileName, asAttachment);
    }

    private static void _prepareResponseForFile(HttpServletResponse response, Map<String, String> responseHeaders, String fileContentType, String fileName, boolean asAttachment)
    {
        String contentType = responseHeaders.get("Content-Type");
        if (null == contentType && null != fileContentType)
            contentType = fileContentType;
        response.reset();
        response.setContentType(contentType);
        if (asAttachment)
        {
            response.setHeader("Content-Disposition", "attachment; filename=\"" + fileName + "\"");
        }
        else
        {
            response.setHeader("Content-Disposition", "filename=\"" + fileName + "\"");
        }
        for (Map.Entry<String, String> entry : responseHeaders.entrySet())
            response.setHeader(entry.getKey(), entry.getValue());
    }

    /**
     * Read the file and stream it to the browser through the response.
     *
     * @param detectContentType If set to true, then the content type is detected, else it is inferred from the extension
     * of the file name.
     * @throws IOException
     */
    public static void streamFile(HttpServletResponse response, File file, boolean asAttachment, boolean detectContentType) throws IOException
    {
        if (detectContentType)
            streamFile(response, Collections.emptyMap(), file, asAttachment);
        else
        {
            try
            {
                streamFile(response, Collections.emptyMap(), file.getName(), new FileInputStream(file), asAttachment);
            }
            catch (FileNotFoundException e)
            {
                throw new NotFoundException(file.getName());
            }
        }
    }

    public static void streamFile(HttpServletResponse response, File file, boolean asAttachment) throws IOException
    {
        streamFile(response, file, asAttachment, false);
    }


    /**
     * Read the file and stream it to the browser through the response. The content type of the file is detected
     * from the contents of the file.
     */
    public static void streamFile(@NotNull HttpServletResponse response, @NotNull Map<String, String> responseHeaders, File file, boolean asAttachment) throws IOException
    {
        try (InputStream is = new FileInputStream(file))
        {
            prepareResponseForFile(response, responseHeaders, file, asAttachment);
            ServletOutputStream out = response.getOutputStream();
            FileUtil.copyData(is, out);
        }
    }

    /**
     * Read the file and stream it to the browser through the response. The content type of the file is detected
     * from the file name extension.
     */
    public static void streamFile(@NotNull HttpServletResponse response, @NotNull Map<String, String> responseHeaders, @NotNull String name, InputStream is, boolean asAttachment) throws IOException
    {
        try
        {
            prepareResponseForFile(response, responseHeaders, name, asAttachment);
            ServletOutputStream out = response.getOutputStream();
            FileUtil.copyData(is, out);
        }
        finally
        {
            IOUtils.closeQuietly(is);
        }
    }


    public static void streamFileBytes(@NotNull HttpServletResponse response, @NotNull String filename, @NotNull byte[] bytes, boolean asAttachment) throws IOException
    {
        prepareResponseForFile(response, Collections.emptyMap(), filename, asAttachment);
        response.getOutputStream().write(bytes);
    }


    public static void streamLogFile(HttpServletResponse response, long startingOffset, File logFile) throws Exception
    {
        if (logFile.exists())
        {
            try (FileInputStream fIn = new FileInputStream(logFile))
            {
                //noinspection ResultOfMethodCallIgnored
                fIn.skip(startingOffset);
                OutputStream out = response.getOutputStream();
                response.setContentType("text/plain");
                FileUtil.copyData(fIn, out);
            }
        }
    }


    public static class Content
    {
        public Content(String s)
        {
            this(s, null, System.currentTimeMillis());
        }

        public Content(String s, @Nullable byte[] e, long m)
        {
            content = s;
            encoded = e;
            if (null == e && null != s)
                encoded = s.getBytes(StringUtilsLabKey.DEFAULT_CHARSET);
            modified = m;
        }

        public Content copy()
        {
            Content ret = new Content(content, encoded, modified);
            ret.dependencies = dependencies;
            ret.compressed = compressed;
            return ret;
        }

        public Object dependencies;
        public String content;
        public byte[] encoded;
        public byte[] compressed;
        public long modified;

        @Override
        public boolean equals(Object o)
        {
            if (this == o) return true;
            if (o == null || getClass() != o.getClass()) return false;

            Content content1 = (Content) o;

            if (modified != content1.modified) return false;
            if (content != null ? !content.equals(content1.content) : content1.content != null) return false;
            if (dependencies != null ? !dependencies.equals(content1.dependencies) : content1.dependencies != null)
                return false;
            if (!Arrays.equals(encoded, content1.encoded)) return false;
            //if (!Arrays.equals(compressed, content1.compressed)) return false;
            return true;
        }

        @Override
        public int hashCode()
        {
            int result = dependencies != null ? dependencies.hashCode() : 0;
            result = 31 * result + (content != null ? content.hashCode() : 0);
            result = 31 * result + (encoded != null ? Arrays.hashCode(encoded) : 0);
            //result = 31 * result + (compressed != null ? Arrays.hashCode(compressed) : 0);
            result = 31 * result + (int) (modified ^ (modified >>> 32));
            return result;
        }
    }


    // Marker class for caching absence of content -- can't use a single marker object because of dependency handling.
    public static class NoContent extends Content
    {
        public NoContent(Object dependsOn)
        {
            super(null);
            dependencies = dependsOn;
        }
    }

    public static void sendContent(HttpServletRequest request, HttpServletResponse response, Content content, String contentType) throws IOException
    {
        // TODO content.getContentType()
        response.setContentType(contentType);
        ResponseHelper.setPrivate(response, 35);
        response.setDateHeader("Last-Modified", content.modified);

        if (!checkIfModifiedSince(request, content.modified))
        {
            response.setStatus(HttpServletResponse.SC_NOT_MODIFIED);
            return;
        }

        if (StringUtils.trimToEmpty(request.getHeader("Accept-Encoding")).contains("gzip") && null != content.compressed)
        {
            response.setHeader("Content-Encoding", "gzip");
            response.getOutputStream().write(content.compressed);
        }
        else
        {
            response.getOutputStream().write(content.encoded);
        }
    }


    /**
     * TODO: This code needs to be shared with DavController.checkModifiedSince
     *
     * CONSIDER: implementing these actions directly via WebdavResolver using something
     * like the SymbolicLink class.
     *
     * ref 10499
     */
    private static boolean checkIfModifiedSince(HttpServletRequest request, long lastModified)
    {
        try
        {
            long headerValue = request.getDateHeader("If-Modified-Since");
            if (headerValue != -1)
            {
                // If an If-None-Match header has been specified, if modified since
                // is ignored.
                if ((request.getHeader("If-None-Match") == null))
                {
                    if (lastModified < headerValue + 1000)
                    {
                    // The entity has not been modified since the date
                    // specified by the client. This is not an error case.
                    return false;
                    }
                }
            }
        }
        catch (IllegalArgumentException illegalArgument)
        {
            return true;
        }
        return true;
    }


    // Fetch the contents of a text file, and return it in a String.
    public static String getFileContentsAsString(File aFile)
    {
        try
        {
            return getReaderContentsAsString(Readers.getReader(aFile));
        }
        catch (FileNotFoundException e)
        {
            StringBuilder contents = new StringBuilder();

            _log.error(e);
            contents.append("File not found");
            contents.append(_newline);

            return contents.toString();
        }
    }


    /** Fetch the contents of an InputStream using the standard LabKey charset (currently UTF-8) and return in a String. Closes the InputStream after consuming it */
    public static String getStreamContentsAsString(InputStream is)
    {
		return getReaderContentsAsString(Readers.getReader(is));
    }


    /** Fetch the contents of a BufferedReader and return in a String. Closes the reader after consuming it */
	public static String getReaderContentsAsString(BufferedReader reader)
	{
		StringBuilder contents = new StringBuilder();
		try (Reader ignored = reader)
		{
            String line;

			while ((line = reader.readLine()) != null)
			{
				contents.append(line);
				contents.append(_newline);
			}
		}
		catch (IOException e)
		{
			_log.error("getStreamContentsAsString", e);
		}
		return contents.toString();
	}


    // Fetch the contents of an input stream, and return it in a list, skipping comment lines is skipComments == true.
    // Assumes stream is encoded using the LabKey standard character set
    public static List<String> getStreamContentsAsList(InputStream is, boolean skipComments) throws IOException
    {
        List<String> contents = new ArrayList<>();

        try (BufferedReader input = Readers.getReader(is))
        {
            String line;
            while ((line = input.readLine()) != null)
                if (!skipComments || !line.startsWith("#"))
                    contents.add(line);
        }

        return contents;
    }

    public static boolean empty(String str)
    {
        return null == str || str.trim().length() == 0;
    }


    private static final Pattern patternPhone = Pattern.compile("((1[\\D]?)?\\(?(\\d\\d\\d)\\)?[\\D]*)?(\\d\\d\\d)[\\D]?(\\d\\d\\d\\d)");

    public static String formatPhoneNo(String s)
    {
        s = StringUtils.trimToNull(s);
        if (null == s)
            return "";
        Matcher m = patternPhone.matcher(s);
        if (!m.find())
            return s;
        //for (int i=0 ; i<=m.groupCount() ; i++) System.err.println(i + " " + m.group(i));
        StringBuffer sb = new StringBuffer(20);
        m.appendReplacement(sb, "");
        String area = m.group(3);
        String exch = m.group(4);
        String num = m.group(5);
        if (null != area && 0 < area.length())
            sb.append("(").append(area).append(") ");
        sb.append(exch).append("-").append(num);
        m.appendTail(sb);
        return sb.toString();
    }

    /**
     *  Returns an onClick handler that posts to the specified href, providing a CSRF token. If confirmMessage is not null,
     *  displays a confirmation dialog and requires an "OK" before posting. Used by NavTree, LinkBuilder, and ButtonBuilder,
     *  this shouldn't be called directly by other code paths.
     */
    public static String postOnClickJavaScript(String href, @Nullable String confirmMessage)
    {
        return null == confirmMessage ? "LABKEY.Utils.postToAction(" + jsString(href) + ");" : "LABKEY.Utils.confirmAndPost(" + jsString(confirmMessage) + ", " + jsString(href) + ");";
    }

    public static ButtonBuilder button(String text)
    {
        return new ButtonBuilder(text);
    }

    public static LinkBuilder link(String text)
    {
        return new LinkBuilder(text);
    }

    public static LinkBuilder iconLink(String iconCls, @Nullable String tooltip)
    {
        return new LinkBuilder().iconCls(iconCls).tooltip(tooltip);
    }

    private static final String ARBITRARY_LETTER = "Q";

    /**
     * Converts the provided string into a legal HTML ID or Name, based on the HTML 4 rules:
     * <ul>
     * <li>Must begin with a letter ([A-Za-z])</li>
     * <li>May be followed by any number of letters, digits ([0-9]), hyphens ("-"), underscores ("_"), colons (":"), and periods (".")</li>
     * </ul>
     * See <a href="https://www.w3.org/TR/html4/types.html#type-id">W3C HTML 4.01 Specification</a><br>
     *
     * Removes all illegal characters (e.g., whitespace and non-alphanumeric characters except the four mentioned above) and then
     * pre-pends an arbitrary letter if the stripped version doesn't start with a letter. The return value is guaranteed to have
     * a legal form, but of course it's not guaranteed to be unique on the page.
     *
     * @param s Any string
     * @return A legal HTML ID produced from the string. Passing null is valid and returns a single letter ID.
     */
    public static @NotNull HtmlString makeHtmlId(@Nullable String s)
    {
        final String ret;

        if (null == s)
        {
            ret = ARBITRARY_LETTER;
        }
        else
        {
            String stripped = s.replaceAll("[^0-9A-Za-z\\-_:.]", "");

            if (stripped.isEmpty())
                ret = ARBITRARY_LETTER;
            else if (!Character.isLetter(stripped.charAt(0)))
                ret = ARBITRARY_LETTER + stripped;
            else
                ret = stripped;
        }

        // We've stripped all characters that could possibly cause HTML problems
        return HtmlString.unsafe(ret);
    }

    public static HtmlString generateBackButton()
    {
        return generateBackButton("Back");
    }

    public static HtmlString generateBackButton(String text)
    {
        return button(text).href("#").onClick("LABKEY.setDirty(false); window.history.back(); return false;").getHtmlString();
    }

    /* Renders text and a drop down arrow image wrapped in a link not of type labkey-button */
    public static String generateDropDownTextLink(String text, String href, String onClick, boolean bold, String offset,
                                                  String id, Map<String, String> properties)
    {
        String additions = getAttributes(properties);

        return "<a class=\"labkey-menu-text-link\" style=\"" + (bold ? "font-weight: bold;" : "") + "\" href=\"" + filter(href) + "\" " + additions +
                " onClick=\"if (this.className.indexOf('labkey-disabled-button') != -1) return false; " + (onClick == null ? "" : filter(onClick)) + "\"" +
                (id == null ? "" : " id=\"" + filter(id) + "PopupLink\"") + "><span" +
                (id == null ? "" : " id=\"" + filter(id) + "PopupText\"") + ">" + filter(text) + "</span>&nbsp;<span class=\"fa fa-caret-down\" style=\"position:relative;color:lightgray\"></span></a>";
    }

    /* Renders image and a drop down wrapped in an unstyled link */
    public static String generateDropDownImage(String text, String href, String onClick, String imageSrc, String imageId,
                                               Integer imageHeight, Integer imageWidth, Map<String, String> properties)
    {
        String additions = getAttributes(properties);

        return "<a href=\"" + filter(href) +"\" " + additions +
            " onClick=\"if (this.className.indexOf('labkey-disabled-button') != -1) return false; " + (onClick == null ? "" : filter(onClick)) + "\"" +
            "><img id=\"" + imageId + "\" title=\"" + filter(text) + "\" src=\"" + imageSrc + "\" " +
            (imageHeight == null ? "" : " height=\"" + imageHeight + "\"") + (imageWidth == null ? "" : " width=\"" + imageWidth + "\"") + "/></a>";
    }

    /* Renders image using font icon and a drop down wrapped in an unstyled link */
    public static String generateDropDownFontIconImage(String text, String href, String onClick, String imageCls,
                                                       String imageId, Map<String, String> properties)
    {
        String additions = getAttributes(properties);

        return "<a href=\"" + filter(href) +"\" " + additions +
                " onClick=\"if (this.className.indexOf('labkey-disabled-button') != -1) return false; " + (onClick == null ? "" : filter(onClick)) + "\"" +
                "><span id=\"" + imageId + "\" title=\"" + filter(text) + "\" class=\"" + imageCls + "\"></span></a>";
    }

    // TODO: Why no HTML filtering?
    private static String getAttributes(Map<String, String> properties)
    {
        if (properties == null || properties.isEmpty())
            return "";

        StringBuilder attributes = new StringBuilder();

        for (Map.Entry<String, String> entry : properties.entrySet())
        {
            attributes.append(entry.getKey());
            attributes.append("=\"");
            attributes.append(entry.getValue());
            attributes.append("\" ");
        }

        return attributes.toString();
    }

    /**
     * If the provided text uses ", return '. If it uses ', return ".
     * This is useful to quote javascript.
     */
    public static char getUnusedQuoteSymbol(String text)
    {
        if (text == null || text.equals(""))
            return '"';

        int singleQuote = text.indexOf('\'');
        int doubleQuote = text.indexOf('"');
        if (doubleQuote == -1 || (singleQuote != -1 && singleQuote <= doubleQuote))
            return '"';
        return '\'';
    }

    public static char getUsedQuoteSymbol(String text)
    {
        char c = getUnusedQuoteSymbol(text);
        if (c == '"')
            return '\'';
        return '"';
    }

    @Deprecated    // Use LinkBuilder directly - see PageFlowUtil.link(). 37 usages.
    public static String textLink(String text, URLHelper url)
    {
        return link(text).href(url).toString();
    }

    public static String helpPopup(String title, String helpText)
    {
        return helpPopup(title, helpText, false);
    }

    public static String helpPopup(String title, String helpText, boolean htmlHelpText)
    {
        return helpPopup(title, helpText, htmlHelpText, 0);
    }

    public static String helpPopup(String title, String helpText, boolean htmlHelpText, int width)
    {
        String questionMarkHtml = "<span class=\"labkey-help-pop-up\">?</span>";
        return helpPopup(title, helpText, htmlHelpText, questionMarkHtml, width);
    }

    public static String helpPopup(String title, String helpText, boolean htmlHelpText, String linkHtml)
    {
        return helpPopup(title, helpText, htmlHelpText, linkHtml, 0, null);
    }

    public static String helpPopup(String title, String helpText, boolean htmlHelpText, String linkHtml, String onClickScript)
    {
        return helpPopup(title, helpText, htmlHelpText, linkHtml, 0, onClickScript);
    }

    public static String helpPopup(String title, String helpText, boolean htmlHelpText, String linkHtml, int width)
    {
        return helpPopup(title, helpText, htmlHelpText, linkHtml, width, null);
    }

    public static String helpPopup(String title, String helpText, boolean htmlHelpText, String linkHtml, int width, @Nullable String onClickScript)
    {
        if (title == null && !htmlHelpText)
        {
            // use simple tooltip
            if (onClickScript == null)
                onClickScript = "return false";

            StringBuilder link = new StringBuilder();
            link.append("<a href=\"#\" tabindex=\"-1\" onClick=\"").append(onClickScript).append("\" title=\"");
            link.append(filter(helpText));
            link.append("\">").append(linkHtml).append("</a>");
            return link.toString();
        }
        else
        {
            StringBuilder showHelpDivArgs = new StringBuilder("this, ");
            showHelpDivArgs.append(filter(jsString(filter(title)), true)).append(", ");
            // The value of the javascript string literal is used to set the innerHTML of an element.  For this reason, if
            // it is text, we escape it to make it HTML.  Then, we have to escape it to turn it into a javascript string.
            // Finally, since this is script inside of an attribute, it must be HTML escaped again.
            showHelpDivArgs.append(filter(jsString(htmlHelpText ? helpText : filter(helpText, true))));
            if (width != 0)
                showHelpDivArgs.append(", ").append(filter(jsString(filter(width + "px"))));
            if (onClickScript == null)
            {
                onClickScript = "return showHelpDiv(" + showHelpDivArgs + ");";
            }
            StringBuilder link = new StringBuilder();
            link.append("<a href=\"#\" tabindex=\"-1\" onClick=\"");
            link.append(onClickScript);
            link.append("\" onMouseOut=\"return hideHelpDivDelay();\" onMouseOver=\"return showHelpDivDelay(");
            link.append(showHelpDivArgs).append(");\"");
            link.append(">").append(linkHtml).append("</a>");
            return link.toString();
        }
    }


    public static String convertNodeToHtml(Node node) throws TransformerException, IOException
    {
        return convertNodeToString(node, TransformFormat.html);
    }

    public static String convertNodeToXml(Node node) throws TransformerException, IOException
    {
        return convertNodeToString(node, TransformFormat.xml);
    }

    public static String convertNodeToString(Node node, TransformFormat format) throws TransformerException, IOException
    {
        try
        {
            Transformer t = TransformerFactory.newInstance().newTransformer();
            t.setOutputProperty(OutputKeys.METHOD, format.toString());
            t.setOutputProperty(OutputKeys.ENCODING, StringUtilsLabKey.DEFAULT_CHARSET.name());
            ByteArrayOutputStream out = new java.io.ByteArrayOutputStream();
            t.transform(new DOMSource(node), new StreamResult(out));
            out.close();

            return new String(out.toByteArray(), StringUtilsLabKey.DEFAULT_CHARSET).trim();
        }
        catch (TransformerFactoryConfigurationError e)
        {
            throw new RuntimeException("There was a problem creating the XML transformer factory." +
                    " If you specified a class name in the 'javax.xml.transform.TransformerFactory' system property," +
                    " please ensure that this class is included in the classpath for web application.", e);
        }
    }


    private static void parserSetFeature(XMLReader parser, String feature, boolean b)
    {
        try
        {
            parser.setFeature(feature, b);
        }
        catch (SAXNotSupportedException | SAXNotRecognizedException e)
        {
            _log.error("parserSetFeature", e);
        }
    }


    public static String getAppIncludes(ViewContext context, @Nullable  LinkedHashSet<ClientDependency> resources)
    {
        return _getStandardIncludes(context, null, resources, false, false);
    }


    public static String getStandardIncludes(ViewContext context, @Nullable LinkedHashSet<ClientDependency> resources, boolean includePostParameters)
    {
        return _getStandardIncludes(context, null, resources, true, includePostParameters);
    }

    public static String getStandardIncludes(ViewContext context, PageConfig config)
    {
        return _getStandardIncludes(context, config, config.getClientDependencies(), true, config.shouldIncludePostParameters());
    }


    private static String _getStandardIncludes(ViewContext context, @Nullable PageConfig config, @Nullable LinkedHashSet<ClientDependency> resources,
            boolean includeDefaultResources, boolean includePostParameters)

    {
        if (resources == null)
            resources = new LinkedHashSet<>();

        // Add mini-profiler as dependency if enabled
        long currentId = -1;
        if (MiniProfiler.isEnabled(context))
        {
            RequestInfo req = MemTracker.getInstance().current();
            if (req != null)
            {
                currentId = req.getId();
                resources.add(ClientDependency.fromPath("miniprofiler"));
            }
        }

        StringBuilder sb = new StringBuilder(getIncludes(context, config, resources, includeDefaultResources, includePostParameters));

        if (currentId != -1)
        {
            LinkedHashSet<Long> ids = new LinkedHashSet<>();
            ids.add(currentId);
            ids.addAll(MemTracker.get().getUnviewed(context.getUser()));

            sb.append(MiniProfiler.renderInitScript(currentId, ids, getServerSessionHash()));
        }

        return sb.toString();
    }


    public static StringBuilder getFaviconIncludes(Container c)
    {
        StringBuilder sb = new StringBuilder();

        ResourceURL faviconURL = TemplateResourceHandler.FAVICON.getURL(c);

        sb.append("<link rel=\"shortcut icon\" href=\"");
        sb.append(PageFlowUtil.filter(faviconURL));
        sb.append("\">\n");

        sb.append("<link rel=\"icon\" href=\"");
        sb.append(PageFlowUtil.filter(faviconURL));
        sb.append("\">\n");

        return sb;
    }

    private static String getIncludes(ViewContext context, @Nullable PageConfig config, @Nullable LinkedHashSet<ClientDependency> extraResources,
              boolean includeDefaultResources, boolean includePostParameters)
    {
        Container c = context.getContainer();

        if (null == c)
            c = ContainerManager.getRoot();

        LinkedHashSet<ClientDependency> resources = new LinkedHashSet<>();

        if (includeDefaultResources)
        {
            // Respect App Properties regarding Ext3 configuration
            if (AppProps.getInstance().isExt3APIRequired())
                resources.add(ClientDependency.fromPath("clientapi/ext3"));
            else if (AppProps.getInstance().isExt3Required())
                resources.add(ClientDependency.fromPath("Ext3"));

            // TODO: Turn this into a lib.xml
            resources.add(ClientDependency.fromPath("internal/jQuery"));
            resources.add(ClientDependency.fromPath("core/css/core.js"));

            // Always include clientapi and internal
            resources.add(ClientDependency.fromPath("clientapi"));
            resources.add(ClientDependency.fromPath("internal"));
        }

        if (extraResources != null)
            resources.addAll(extraResources);

        resources.removeIf(Objects::isNull);

        StringBuilder sb = getFaviconIncludes(c);
        sb.append(getLabkeyJS(context, config, resources, includePostParameters));
        sb.append(getStylesheetIncludes(c, resources, includeDefaultResources));
        sb.append(getManifestIncludes(c, resources));
        sb.append(getJavaScriptIncludes(c, resources));

        return sb.toString();
    }

    // Outputs <link> elements for standard stylesheets (but not Ext stylesheets). Note hrefs are relative, so callers may
    // need to output a <base> element prior to calling.
    public static String getStylesheetIncludes(Container c)
    {
        return getStylesheetIncludes(c, null, true);
    }

    // Outputs <link> elements for standard stylesheets, Ext stylesheets, and client dependency stylesheets, as required.
    // Note that hrefs are relative, so callers may need to output a <base> element prior to calling.
    private static String getStylesheetIncludes(Container c, @Nullable LinkedHashSet<ClientDependency> resources, boolean includeDefaultResources)
    {
        CoreUrls coreUrls = urlProvider(CoreUrls.class);
        StringBuilder sb = new StringBuilder();

        Formatter F = new Formatter(sb);
        String link = "<link href=\"%s\" type=\"text/css\" rel=\"stylesheet\">\n";

        Set<String> preIncludedCss = getExtJSStylesheets(c, resources);
        for (String cssPath : preIncludedCss)
            F.format(link, staticResourceUrl(cssPath));

        if (includeDefaultResources)
        {
            F.format(link, PageFlowUtil.filter(staticResourceUrl("/core/css/core.css")));
            F.format(link, PageFlowUtil.filter(staticResourceUrl("/core/css/" + resolveThemeName(c) + ".css")));

            ActionURL rootCustomStylesheetURL = coreUrls.getCustomStylesheetURL();

            if (c.isRoot())
            {
                    /* Add the root customStylesheet */
                if (null != rootCustomStylesheetURL)
                    F.format(link, PageFlowUtil.filter(rootCustomStylesheetURL));
            }
            else
            {
                ActionURL containerCustomStylesheetURL = coreUrls.getCustomStylesheetURL(c);

                    /* Add the container relative customStylesheet */
                if (null != containerCustomStylesheetURL)
                    F.format(link, PageFlowUtil.filter(containerCustomStylesheetURL));
                else if (null != rootCustomStylesheetURL)
                    F.format(link, PageFlowUtil.filter(rootCustomStylesheetURL));
            }
        }

        if (resources != null)
            writeCss(c, sb, resources, preIncludedCss);

        return sb.toString();
    }

    @NotNull
    public static Set<String> getExtJSStylesheets(Container c, Set<ClientDependency> resources)
    {
        // TODO: After the UX Refresh is permanently in place this could be refactored to exist within ClientDependency
        // getCssPaths(). Currently, the stylesheet ordering still matters so it is easier to just make this accessible
        // here.
        Set<String> extCSS = new HashSet<>();

        if (null != resources)
        {
            boolean ext3Included = false;
            boolean ext4Included = false;
            String themeName = resolveThemeName(c);

            for (ClientDependency resource : resources)
            {
                for (String paths : resource.getJsPaths(c, AppProps.getInstance().isDevMode()))
                {
                    if (!ext3Included && paths.startsWith("ext-3.4.1/ext-all"))
                    {
                        ext3Included = true;
                        extCSS.add("core/css/ext3_" + themeName + ".css");
                    }

                    if (!ext4Included && paths.startsWith("ext-4.2.1/ext-all"))
                    {
                        ext4Included = true;
                        extCSS.add("core/css/ext4_" + themeName + ".css");
                    }

                    if (ext3Included && ext4Included)
                        break;
                }
            }
        }

        return extCSS;
    }

    private static void writeCss(Container c, StringBuilder sb, LinkedHashSet<ClientDependency> resources, Set<String> preIncludedCss)
    {
        Set<String> cssFiles = new HashSet<>();
        if (resources != null)
        {
            for (ClientDependency r : resources)
            {
                for (String script : r.getCssPaths(c))
                {
                    sb.append("<link href=\"");
                    if (ClientDependency.isExternalDependency(script))
                    {
                        sb.append(filter(script));
                    }
                    else
                    {
                        sb.append(AppProps.getInstance().getContextPath());
                        sb.append("/");
                        sb.append(filter(script));
                    }
                    sb.append("\" type=\"text/css\" rel=\"stylesheet\">");

                    cssFiles.add(script);
                }
            }
        }

        //cache list of CSS files to prevent double-loading
        if (cssFiles.size() > 0)
        {
            sb.append("<script type=\"text/javascript\">\nLABKEY.requestedCssFiles(");
            String comma = "";

            if (null != preIncludedCss)
            {
                for (String path : preIncludedCss)
                {
                    sb.append(comma).append(jsString(path));
                    comma = ",";
                }
            }

            for (String s : cssFiles)
            {
                if (!ClientDependency.isExternalDependency(s))
                {
                    sb.append(comma).append(jsString(s));
                    comma = ",";
                }
            }
            sb.append(");\n</script>\n");
        }
    }

    // Manifest files are included as links in the HTML head.  These files are used to identify resources for progressive
    // web apps like flash page and home page link icons.  There can be multiple on the same page.
    private static String getManifestIncludes(Container c, @Nullable LinkedHashSet<ClientDependency> resources)
    {
        StringBuilder sb = new StringBuilder();

        if (resources != null)
        {
            Set<String> manifestFiles = new HashSet<>();
            for (ClientDependency r : resources)
            {
                for (String manifest : r.getManifestPaths(c))
                {
                    if (!manifestFiles.contains(manifest))
                    {
                        sb.append("<link href=\"");
                        if (ClientDependency.isExternalDependency(manifest))
                        {
                            sb.append(filter(manifest));
                        }
                        else
                        {
                            sb.append(AppProps.getInstance().getContextPath());
                            sb.append("/");
                            sb.append(filter(manifest));
                        }
                        sb.append("\" rel=\"manifest\">");

                        manifestFiles.add(manifest);
                    }
                }
            }
        }

        return sb.toString();
    }

    public static final String extJsRoot()
    {
        return "ext-3.4.1";
    }

    public static String DEFAULT_THEME_NAME = "Seattle";

    public static String resolveThemeName(Container c)
    {
        String themeName = DEFAULT_THEME_NAME;

        if (c != null)
        {
            themeName = LookAndFeelProperties.getInstance(c).getThemeName();

            // TODO: This needs to be refactored to allow themes by convention
            if (!"seattle".equalsIgnoreCase(themeName) &&
                    !"sky".equalsIgnoreCase(themeName) &&
                    !"overcast".equalsIgnoreCase(themeName) &&
                    !"harvest".equalsIgnoreCase(themeName) &&
                    !"leaf".equalsIgnoreCase(themeName) &&
                    !"ocean".equalsIgnoreCase(themeName) &&
                    !"mono".equalsIgnoreCase(themeName) &&
                    !"madison".equalsIgnoreCase(themeName))
                return "overcast";
        }

        return themeName.toLowerCase();
    }


    /**
     * Return URL for static webapp resources.
     *
     * If we had a way to configure a domain for static resources, this would be the place to
     * fix-up the generated URL.
     */
    final static String staticResourcePrefix = AppProps.getInstance().getStaticFilesPrefix();

    public static String staticResourceUrl(String resourcePath)
    {
        String slash = resourcePath.startsWith("/") ? "" : "/";
        if (null != staticResourcePrefix)
        {
            return staticResourcePrefix + slash + resourcePath;
        }
        return AppProps.getInstance().getContextPath() + slash + resourcePath + "?" + getServerSessionHash();
    }


    public static String getLabkeyJS(ViewContext context, @Nullable PageConfig config, @Nullable LinkedHashSet<ClientDependency> resources, boolean includePostParameters)
    {
        StringBuilder sb = new StringBuilder();

        sb.append("<script src=\"").append(staticResourceUrl("/labkey.js")).append("\" type=\"text/javascript\"></script>\n");

        // Include client-side error reporting scripts only if necessary and as early as possible.
        if ((AppProps.getInstance().isExperimentalFeatureEnabled(AppProps.EXPERIMENTAL_JAVASCRIPT_MOTHERSHIP) || AppProps.getInstance().isExperimentalFeatureEnabled(AppProps.EXPERIMENTAL_JAVASCRIPT_SERVER)) &&
                (AppProps.getInstance().getExceptionReportingLevel() != ExceptionReportingLevel.NONE || AppProps.getInstance().isSelfReportExceptions()))
        {
            sb.append("<script src=\"").append(staticResourceUrl("/stacktrace-1.3.0.min.js")).append("\" type=\"text/javascript\"></script>\n");
            sb.append("<script src=\"").append(staticResourceUrl("/mothership.js")).append("\" type=\"text/javascript\"></script>\n");
        }

        sb.append("<script type=\"text/javascript\">\n");
        sb.append("LABKEY.init(").append(jsInitObject(context, config, resources, includePostParameters)).append(");\n");
        sb.append("</script>\n");

        return sb.toString();
    }

    private static String getJavaScriptIncludes(Container c, LinkedHashSet<ClientDependency> resources)
    {
        /*
           scripts: the scripts that should be explicitly included
           included: the scripts that are implicitly included, which will include the component scripts on a minified library.
          */
        LinkedHashSet<String> includes = new LinkedHashSet<>();
        LinkedHashSet<String> implicitIncludes = new LinkedHashSet<>();

        getJavaScriptFiles(c, resources, includes, implicitIncludes);

        StringBuilder sb = new StringBuilder();

        sb.append("<script type=\"text/javascript\">\nLABKEY.loadedScripts(");
        String comma = "";
        for (String s : implicitIncludes)
        {
            if (!ClientDependency.isExternalDependency(s))
            {
                sb.append(comma).append(jsString(s));
                comma = ",";
            }
        }
        sb.append(");\n");
        sb.append("</script>\n");

        for (String s : includes)
        {
            sb.append("<script src=\"");
            if (ClientDependency.isExternalDependency(s))
                sb.append(s);
            else
                sb.append(filter(staticResourceUrl("/" + s)));
            sb.append("\" type=\"text/javascript\"></script>\n");
        }

        return sb.toString();
    }

    /** use this version if you don't care which errors are html parsing errors and which are safety warnings */
    public static String validateHtml(String html, Collection<String> errors, boolean scriptAsErrors)
    {
        return validateHtml(html, errors, scriptAsErrors ? null : errors);
    }

    /** validate an html fragment */
    public static String validateHtml(String html, Collection<String> errors, Collection<String> scriptWarnings)
    {
        if (errors.size() > 0 || (null != scriptWarnings && scriptWarnings.size() > 0))
            throw new IllegalArgumentException("empty errors collection expected");

        // NOTE: tidy is unhappy if there is nothing but comments and whitespace
        //       and also about degenerate comments, such as "<!-->"
        //       We will remove the degenerates from anything we return
        String htmlWithNoDegenerates = html.replaceAll("<!--*>|<!>", "");

        String trimmedHtml = StringUtils.trimToEmpty(htmlWithNoDegenerates);

        // AARON: shouldn't re perseve the whitespace here and return html?
        if (trimmedHtml.length() == 0)
            return "";

        trimmedHtml = trimmedHtml.replaceAll("<!--.*?-->", "");
        trimmedHtml = StringUtils.trimToEmpty(trimmedHtml);
        if (trimmedHtml.isEmpty())
            return htmlWithNoDegenerates;

        // UNDONE: use convertHtmlToDocument() instead of tidy() to avoid double parsing
        String xml = TidyUtil.tidyHTML(trimmedHtml, true, errors);
        if (errors.size() > 0)
            return null;

        if (null != scriptWarnings)
        {
            try
            {
                XMLReader parser = XMLReaderFactory.createXMLReader(DEFAULT_PARSER_NAME);
                parserSetFeature(parser, "http://xml.org/sax/features/namespaces", false);
                parserSetFeature(parser, "http://xml.org/sax/features/namespace-prefixes", false);
                parserSetFeature(parser, "http://xml.org/sax/features/validation", false);
                parserSetFeature(parser, "http://apache.org/xml/features/validation/dynamic", false);
                parserSetFeature(parser, "http://apache.org/xml/features/nonvalidating/load-dtd-grammar", false);
                parserSetFeature(parser, "http://apache.org/xml/features/nonvalidating/load-external-dtd", false);
                parserSetFeature(parser, "http://apache.org/xml/features/validation/schema", false);
                parserSetFeature(parser, "http://apache.org/xml/features/validation/schema-full-checking", false);
                parserSetFeature(parser, "http://apache.org/xml/features/validation/dynamic", false);
                parserSetFeature(parser, "http://apache.org/xml/features/continue-after-fatal-error", false);

                parser.setContentHandler(new ValidateHandler(scriptWarnings));
                parser.parse(new InputSource(new StringReader(xml)));
            }
            catch (IOException | SAXException e)
            {
                _log.error(e.getMessage(), e);
                errors.add(e.getMessage());
            }
        }

        if (errors.size() > 0 || (null != scriptWarnings && scriptWarnings.size() > 0))
            return null;

        // let's return html not xhtml
        String tidy = TidyUtil.tidyHTML(htmlWithNoDegenerates, false, errors);
        //FIX: 4528: old code searched for "<body>" but the body element can have attributes
        //and Word includes some when saving as HTML (even Filtered HTML).
        int beginOpenBodyIndex = tidy.indexOf("<body");
        int beginCloseBodyIndex = tidy.lastIndexOf("</body>");
        assert beginOpenBodyIndex != -1 && beginCloseBodyIndex != -1: "Tidied HTML did not include a body element!";
        int endOpenBodyIndex = tidy.indexOf('>', beginOpenBodyIndex);
        assert endOpenBodyIndex != -1 : "Could not find closing > of open body element!";

        tidy = tidy.substring(endOpenBodyIndex + 1, beginCloseBodyIndex).trim();
        return tidy;
    }

    public static String sanitizeHtml(String html, Collection<String> errors)
    {
        if (html == null)
            return null;
        if (!html.toLowerCase().contains("target=\"_blank\""))
            return html;
        boolean modified = false;
        try
        {
            Document document = TidyUtil.convertHtmlToDocument(html, false, errors);
            NodeList hrefs = document.getElementsByTagName("a");
            for(int hrefIndex = 0; hrefIndex < hrefs.getLength(); hrefIndex++)
            {
                Element href = (Element) hrefs.item(hrefIndex);
                String target = href.getAttribute("target");
                if ("_blank".equals(target))
                {
                    String rel = href.getAttribute("rel");
                    if (rel == null || !rel.contains("noopener") || !rel.contains("noreferrer"))
                    {
                        modified = true;
                        href.setAttribute("rel", "noopener noreferrer");
                    }
                }
            }
            if (!modified)
                return html;
            String xhtml = documentToString(document);
            if (xhtml != null && !html.contains("<body>")) // tidy adds <html><body> wrapping
            {
                int beginOpenBodyIndex = xhtml.indexOf("<body");
                int beginCloseBodyIndex = xhtml.lastIndexOf("</body>");
                int endOpenBodyIndex = xhtml.indexOf('>', beginOpenBodyIndex);
                xhtml = xhtml.substring(endOpenBodyIndex + 1, beginCloseBodyIndex).trim();
            }

            return xhtml;
        }
        catch (Exception e)
        {
            _log.error(e.getMessage(), e);
            errors.add(e.getMessage());
            return null;
        }
    }

    public static String documentToString(Document document) {
        try
        {
            TransformerFactory tf = TransformerFactory.newInstance();
            Transformer trans = tf.newTransformer();
            StringWriter sw = new StringWriter();
            trans.transform(new DOMSource(document), new StreamResult(sw));
            return sw.toString();
        }
        catch (TransformerException tEx)
        {
            tEx.printStackTrace();
        }
        return null;
    }

    private static final int SERVER_HASH = 0x7fffffff & AppProps.getInstance().getServerSessionGUID().hashCode();
    private static final String SERVER_HASH_STRING = Integer.toString(SERVER_HASH);

    // This is used during server-side JavaScript initialization -- see core/resources/scripts/labkey/init.js
    @SuppressWarnings("UnusedDeclaration")
    public static JSONObject jsInitObject()
    {
        // Ugly: Is there some way for the JavaScript initialization in init.js to pass through the ViewContext?
        ViewContext context = HttpView.currentView().getViewContext();
        return jsInitObject(context, null, new LinkedHashSet<>(), false);
    }

    public static JSONObject jsInitObject(ContainerUser context, @Nullable PageConfig config, @Nullable LinkedHashSet<ClientDependency> resources, boolean includePostParameters)
    {
        AppProps appProps = AppProps.getInstance();
        String contextPath = appProps.getContextPath();
        JSONObject json = new JSONObject();

        // Expose some experimental flags to the client
        JSONObject experimental = new JSONObject();
        experimental.put("containerRelativeURL", appProps.getUseContainerRelativeURL());
        experimental.put("useExperimentalCoreUI", useExperimentalCoreUI());
        experimental.put(AppProps.EXPERIMENTAL_STRICT_RETURN_URL, AppProps.getInstance().isExperimentalFeatureEnabled(AppProps.EXPERIMENTAL_STRICT_RETURN_URL));
        experimental.put(AppProps.EXPERIMENTAL_NO_GUESTS, AppProps.getInstance().isExperimentalFeatureEnabled(AppProps.EXPERIMENTAL_NO_GUESTS));
        json.put("experimental", experimental);

        json.put("contextPath", contextPath);
        json.put("imagePath", contextPath + "/_images");
        json.put("extJsRoot", extJsRoot());
        json.put("extThemeName_42", resolveThemeName(context.getContainer()));
        json.put("devMode", appProps.isDevMode());
        json.put("homeContainer", ContainerManager.getHomeContainer().getName());
        Container shared = ContainerManager.getSharedContainer();
        if (null != shared) // not good
            json.put("sharedContainer", shared.getName());
        json.put("hash", getServerSessionHash());

        Container container = context.getContainer();
        User user = context.getUser();

        if (container != null)
            json.put("moduleContext", getModuleClientContext(context, resources));

        // Current container determines default formats and date parsing mode; fall back on root setting, which is better than nothing.
        Container settingsContainer = null != container ? container : ContainerManager.getRoot();
        json.put("extDefaultDateFormat", ExtUtil.toExtDateFormat(DateUtil.getDateFormatString(settingsContainer)));
        json.put("extDefaultDateTimeFormat", ExtUtil.toExtDateFormat(DateUtil.getDateTimeFormatString(settingsContainer)));
        String numberFormat = Formats.getNumberFormatString(settingsContainer);
        if (null != numberFormat)
            json.put("extDefaultNumberFormat", ExtUtil.toExtNumberFormat(numberFormat));

        LookAndFeelProperties laf = LookAndFeelProperties.getInstance(settingsContainer);
        json.put("useMDYDateParsing", laf.getDateParsingMode().getDayMonth() == DateUtil.MonthDayOption.MONTH_DAY);

        // For now, all input forms should format using ISO date format, to ensure we can parse the dates we format. We can't
        // guarantee that the default date display formats are parseable. We might change this in the future, so use this
        // property instead of hard-coding formats on the client.
        json.put("extDateInputFormat", ExtUtil.toExtDateFormat(DateUtil.getStandardDateFormatString()));

        SecurityLogger.indent("jsInitObject");
        json.put("user", User.getUserProps(user, container));
        if (user.isImpersonated())
            json.put("impersonatingUser", User.getUserProps(user.getImpersonatingUser(), container));
        SecurityLogger.outdent();

        if (null != container)
        {
            json.put("container", container.toJSON(user, false));
            json.put("demoMode", DemoMode.isDemoMode(container, user));
        }

        Container project = (null == container || container.isRoot()) ? null : container.getProject();

        if (null != project)
        {
            JSONObject projectProps = new JSONObject();
            projectProps.put("id", project.getId());
            projectProps.put("path", project.getPath());
            projectProps.put("name", project.getName());
            projectProps.put("rootId", ContainerManager.getRoot().getId());
            json.put("project", projectProps);
        }

        json.put("tours", getTourJson(container));
        String serverName = appProps.getServerName();
        json.put("serverName", StringUtils.isNotEmpty(serverName) ? serverName : "LabKey Server");
        json.put("versionString", appProps.getReleaseVersion());
        json.put("helpLinkPrefix", HelpTopic.getHelpLinkPrefix());
        json.put("jdkJavaDocLinkPrefix", HelpTopic.getJdkJavaDocLinkPrefix());

        if (AppProps.getInstance().isExperimentalFeatureEnabled(NotificationMenuView.EXPERIMENTAL_NOTIFICATION_MENU))
            json.put("notifications", Map.of("unreadCount", NotificationService.get().getNotificationsByUser(null, user.getUserId(), true).size()));

        JSONObject defaultHeaders = new JSONObject();
        defaultHeaders.put("X-ONUNAUTHORIZED", "UNAUTHORIZED");

        boolean pageAdminMode = false;
        // Be tolerant of not having a ViewContext, or having one but being detached from an HttpServletRequest
        if (context instanceof ViewContext)
        {
            ViewContext viewContext = (ViewContext)context;
            pageAdminMode = isPageAdminMode(viewContext);
            HttpServletRequest request = viewContext.getRequest();
            if (request != null)
            {
                json.put("login", AuthenticationManager.getLoginPageConfiguration(getTermsOfUseProject(project, request.getParameter("returnUrl"))));
                if (includePostParameters && "post".equalsIgnoreCase(request.getMethod()))
                    json.put("postParameters", request.getParameterMap());
                String tok = CSRFUtil.getExpectedToken(request, null);
                if (null != tok)
                {
                    json.put("CSRF", tok);
                    defaultHeaders.put(CSRFUtil.csrfHeader, tok);
                }
            }
        }
        json.put("pageAdminMode", pageAdminMode);
        if (appProps.isUserRequestedAdminOnlyMode() || ModuleLoader.getInstance().isUpgradeRequired())
            json.put("adminOnlyMode", true);
        json.put("defaultHeaders", defaultHeaders);

        AnalyticsProviderRegistry analyticsProviderRegistry = AnalyticsProviderRegistry.get();
        if (analyticsProviderRegistry != null)
        {
            Map<String, String> analyticProviders = new HashMap<>();
            for (AnalyticsProvider provider : analyticsProviderRegistry.getAllAnalyticsProviders())
                analyticProviders.put(provider.getName(), provider.getLabel());
            json.put("analyticProviders", analyticProviders);
        }

        CustomLabelService customLabelService = CustomLabelService.get();
        if (customLabelService != null)
        {
            Map<String, Map<String, String>> moduleLabels = new HashMap<>();
            for (CustomLabelProvider provider : customLabelService.getCustomLabelProviders())
            {
                Map<String, String> labels = provider.getCustomLabels(container);
                if (labels != null)
                    moduleLabels.put(provider.getName(), labels);
            }
            if (!moduleLabels.isEmpty())
                json.put("labels", moduleLabels);
        }

        // Include a few server-generated GUIDs/UUIDs
        json.put("uuids", Arrays.asList(GUID.makeGUID(), GUID.makeGUID(), GUID.makeGUID()));

        if (null != config)
            json.put("portalContext", config.getPortalContext());

        return json;
    }

    private static JSONObject getTourJson(Container container)
    {
        JSONObject tourProps = new JSONObject();
        TourService service = TourService.get();

        if (null != service && null != container)
        {
            for (Tour tour : service.getApplicableTours(container))
            {
                tourProps.put(tour.getRowId().toString(), tour.abbrevDef());
            }
        }
        return tourProps;
    }

    public static String getServerSessionHash()
    {
        return SERVER_HASH_STRING;
    }

    @Nullable
    public static Project getTermsOfUseProject(Container container, String returnURL)
    {
        Container termsContainer = null;

        if (null != returnURL)
        {
            try
            {
                URLHelper urlHelper = new URLHelper(returnURL);
                Container redirectContainer = ContainerManager.getForPath(new ActionURL(urlHelper.getLocalURIString()).getExtraPath());
                if (null != redirectContainer)
                    termsContainer = redirectContainer.getProject();
            }
            catch (IllegalArgumentException | URISyntaxException iae)
            {
                // the redirect URL isn't an action url or isn't well formed, so we can't get the container. Ignore.
            }
        }

        if (null == termsContainer)
        {
            if (null == container || container.isRoot())
                return null;
            else
                termsContainer = container.getProject();
        }

        return new Project(termsContainer);
    }

    private static class ValidateHandler extends org.xml.sax.helpers.DefaultHandler
    {
        private static final HashSet<String> _illegalElements = new HashSet<>();

        static
        {
            _illegalElements.add("link");
            _illegalElements.add("style");
            _illegalElements.add("script");
            _illegalElements.add("object");
            _illegalElements.add("applet");
            _illegalElements.add("form");
            _illegalElements.add("input");
            _illegalElements.add("button");
            _illegalElements.add("frame");
            _illegalElements.add("frameset");
            _illegalElements.add("iframe");
            _illegalElements.add("embed");
            _illegalElements.add("plaintext");
        }

        private final Collection<String> _errors;
        private final HashSet<String> _reported = new HashSet<>();


        ValidateHandler(Collection<String> errors)
        {
            _errors = errors;
        }

        @Override
        public void processingInstruction(String target, String data)
        {
            if (!_reported.contains("processingInstruction"))
            {
                _reported.add("processingInstruction");
                _errors.add("Illegal processing instruction <?" + target + ">.");
            }
        }

        @Override
        public void startElement(String uri, String localName, String qName, Attributes attributes)
        {
            String e = qName.toLowerCase();
            if ((e.startsWith("?") || e.startsWith("<") || _illegalElements.contains(e)) && !_reported.contains(e))
            {
                _reported.add(e);
                _errors.add("Illegal element <" + qName + ">. For permissions to use this element, contact your system administrator.");
            }

            for (int i = 0; i < attributes.getLength(); i++)
            {
                String a = attributes.getQName(i).toLowerCase();
                String value = attributes.getValue(i).toLowerCase();

                if ((a.startsWith("on") || a.startsWith("behavior")) && !_reported.contains(a))
                {
                    _reported.add(a);
                    _errors.add("Illegal attribute '" + attributes.getQName(i) + "' on element <" + qName + ">.");
                }
                if ("href".equals(a) || "src".equals(a))
                {
                    if (value.contains("script") && value.indexOf("script") < value.indexOf(":") && !_reported.contains("href"))
                    {
                        _reported.add("href");
                        _errors.add("Script is not allowed in '" + a + "' attribute on element <" + qName + ">.");
                    }
                }
                if ("style".equals(a))
                {
                    String valueStrippedOfComments = value.replaceAll("/\\*.*?\\*/", "");
                    if ((valueStrippedOfComments.contains("behavior") || valueStrippedOfComments.contains("url") || valueStrippedOfComments.contains("expression")) && !_reported.contains("style"))
                    {
                        _reported.add("style");
                        _errors.add("Style attribute cannot contain behaviors, expresssions, or urls. Error on element <" + qName + ">.");
                    }
                }
            }

        }

        @Override
        public void warning(SAXParseException e)
        {
        }

        @Override
        public void error(SAXParseException e)
        {
            _errors.add(e.getMessage());
        }

        @Override
        public void fatalError(SAXParseException e)
        {
            _errors.add(e.getMessage());
        }
    }


    public static boolean isRobotUserAgent(String userAgent)
    {
        if (StringUtils.isEmpty(userAgent))
            return true;
        userAgent = userAgent.toLowerCase();

        /* our big crawlers are... */
        // Google
//        if (userAgent.contains("googlebot"))
//            return true;
        // Yahoo
        if (userAgent.contains("yahoo! slurp"))
            return true;
        // Microsoft
//        if (userAgent.contains("bingbot") || userAgent.contains("msnbot"))
//            return true;
        if (userAgent.contains("msiecrawler"))  // client site-crawler
            return false;
        // Pingdom
//        if (userAgent.contains("pingdom.com_bot"))
//            return true;
        // a bot
        if (userAgent.contains("rpt-httpclient"))
            return true;
        if (userAgent.contains("qwantify"))
            return true;
        if (userAgent.contains("elb-healthchecker"))
            return true;

        // just about every bot contains "bot", "crawler" or "spider"
        // including yandexbot, ahrefsbot, mj12bot, ezooms.bot, gigabot, voilabot, exabot
        if (userAgent.contains("bot") || userAgent.contains("crawler") || userAgent.contains("spider"))
            return true;

        // Not a robot, but not a "real" user and known in some cases to issue many requests without reusing sessions
        if (userAgent.contains("mathematica httpclient"))
            return true;

        return false;
    }


    //
    // TestCase
    //
    public static class TestBean
    {
        private int i;
        private String s;
        private Date d;

        public TestBean(){}

        public TestBean(int i, String s, Date d)
        {
            this.i = i;
            this.s = s;
            this.d = d;
        }

        public int getI()
        {
            return i;
        }

        public void setI(int i)
        {
            this.i = i;
        }

        public String getS()
        {
            return s;
        }

        public void setS(String s)
        {
            this.s = s;
        }

        public Date getD()
        {
            return d;
        }

        public void setD(Date d)
        {
            this.d = d;
        }
    }

    public static class TestCase extends Assert
    {
        @Test
        public void testPhone()
        {
            assertEquals(formatPhoneNo("5551212"), "555-1212");
            assertEquals(formatPhoneNo("2065551212"), "(206) 555-1212");
            assertEquals(formatPhoneNo("12065551212"), "(206) 555-1212");
            assertEquals(formatPhoneNo("206.555.1212"), "(206) 555-1212");
            assertEquals(formatPhoneNo("1-206) 555.1212  "), "(206) 555-1212");
            assertEquals(formatPhoneNo("1-206) 555.1212  "), "(206) 555-1212");
            assertEquals(formatPhoneNo("1(206) 555.1212  "), "(206) 555-1212");
            assertEquals(formatPhoneNo("1 (206)555.1212"), "(206) 555-1212");
            assertEquals(formatPhoneNo("(206)-555.1212  "), "(206) 555-1212");
            assertEquals(formatPhoneNo("work (206)555.1212"), "work (206) 555-1212");
            assertEquals(formatPhoneNo("206.555.1212 x0001"), "(206) 555-1212 x0001");
        }


        @Test
        public void testFilter()
        {
            assertEquals(filter("this is a test"), "this is a test");
            assertEquals(filter("<this is a test"), "&lt;this is a test");
            assertEquals(filter("this is a test<"), "this is a test&lt;");
            assertEquals(filter("'t'&his is a test\""), "&#039;t&#039;&amp;his is a test&quot;");
            assertEquals(filter("<>\"&"), "&lt;&gt;&quot;&amp;");
        }


        @Test
        public void testEncode()
        {
            assertEquals("%20", encode(" "));
            assertEquals("/hello/world?", encodeURI("/hello/world?"));
            assertEquals("/hel%20lo/wo%3Crld?", encodeURI("/hel lo/wo<rld?"));
            assertEquals("/hel%20lo/wo%3Crld?%3E", encodeURI("/hel lo/wo<rld?>"));
            assertEquals("%2Fhello%2Fworld%3F", encodeURIComponent("/hello/world?"));
            assertEquals("%2Fhello%2Fworld", encodeURIComponent("/hello/world"));
        }


        @Test
        public void testRobot()
        {
            List<String> bots = Arrays.asList(
                "Mozilla/5.0 (compatible; Googlebot/2.1; +http://www.google.com/bot.html",
                "Mozilla/5.0 (compatible; bingbot/2.0; +http://www.bing.com/bingbot.htm)",
                "Pingdom.com_bot_version_1.4_(http://www.pingdom.com/)",
                "Googlebot-Image/1.0",
                "Mozilla/5.0 (compatible; AhrefsBot/2.0; +http://ahrefs.com/robot/)",
                "Mozilla/5.0 (compatible; YandexBot/3.0; +http://yandex.com/bots)",
                "Gigabot/3.0 (http://www.gigablast.com/spider.html)",
                "msnbot-media/1.1 (+http://search.msn.com/msnbot.htm)",
                "Mozilla/5.0 (compatible; Ezooms/1.0; ezooms.bot@gmail.com)",
                "Mozilla/5.0 (iPhone; U; CPU iPhone OS 4_1 like Mac OS X; en-us) AppleWebKit/532.9 (KHTML, like Gecko) Version/4.0.5 Mobile/8B117 Safari/6531.22.7 (compatible; Googlebot-Mobile/2.1; +http://www.google.com/bot.html)",
                "Mozilla/5.0 (compatible; MJ12bot/v1.4.0; http://www.majestic12.co.uk/bot.php?+)",
                "Mozilla/5.0 (Windows; U; Windows NT 5.1; fr; rv:1.8.1) VoilaBot BETA 1.2 (support.voilabot@orange-ftgroup.com)",
                "Mozilla/5.0 (compatible; Exabot/3.0; +http://www.exabot.com/go/robot)",
                "Yeti/1.0 (NHN Corp.; http://help.naver.com/robots/)",
                "DoCoMo/2.0 N905i(c100;TB;W24H16) (compatible; Googlebot-Mobile/2.1; +http://www.google.com/bot.html)",
                "SAMSUNG-SGH-E250/1.0 Profile/MIDP-2.0 Configuration/CLDC-1.1 UP.Browser/6.2.3.3.c.1.101 (GUI) MMP/2.0 (compatible; Googlebot-Mobile/2.1; +http://www.google.com/bot.html)",
                "Mozilla/5.0 (compatible; AhrefsBot/1.0; +http://ahrefs.com/robot/)",
                "SETOOZBOT/5.0 ( compatible; SETOOZBOT/0.30 ; http://www.setooz.com/bot.html )",
                "Mozilla/5.0 (compatible; bnf.fr_bot; +http://www.bnf.fr/fr/outils/a.dl_web_capture_robot.html)",
                "AdMedia bot",
                "Mozilla/5.0 (iPhone; CPU iPhone OS 5_0_1 like Mac OS X) (compatible; Yeti-Mobile/0.1; +http://help.naver.com/robots/)",
                "Mozilla/5.0 (compatible; Dow Jones Searchbot)");
            List<String> nots = Arrays.asList(
                "Mozilla/5.0 (Windows NT 6.1; WOW64) AppleWebKit/535.7 (KHTML, like Gecko) Chrome/16.0.912.36 Safari/535.7",
                "Mozilla/5.0 (Macintosh; Intel Mac OS X 10.6; rv:9.0a2) Gecko/20111101 Firefox/9.0a2",
                "Mozilla/5.0 (compatible; MSIE 10.0; Windows NT 6.1; WOW64; Trident/6.0)",
                "Opera/9.80 (Windows NT 6.1; U; es-ES) Presto/2.9.181 Version/12.00",
                "Mozilla/5.0 (Macintosh; U; Intel Mac OS X 10_6_8; de-at) AppleWebKit/533.21.1 (KHTML, like Gecko) Version/5.0.5 Safari/533.21.1"
            );
            for (String ua : bots)
                assertTrue(isRobotUserAgent(ua));
            for (String ua : nots)
                assertFalse(isRobotUserAgent(ua));
        }

        @Test
        public void testMakeHtmlId()
        {
            testMakeHtmlId(null);
            testMakeHtmlId("");
            testMakeHtmlId("!@#$");
            testMakeHtmlId(")(*&^%$");
            testMakeHtmlId("</html>");
            testMakeHtmlId("123@#$%");
            testMakeHtmlId("foo");
            testMakeHtmlId("!@#1!@#");
            testMakeHtmlId("ABC");
            testMakeHtmlId("!BC234");
            testMakeHtmlId("1A-34-FB-44");
        }

        @Test
        public void testEncodeObject() throws Exception
        {
            TestBean bean = new TestBean(5,"five",new Date(DateUtil.parseISODateTime("2005-05-05 05:05:05")));
            String s = encodeObject(bean);

            TestBean copy = decodeObject(TestBean.class, s);
            assertNotNull(copy);
            assertEquals(bean.i, copy.i);
            assertEquals(bean.s, copy.s);
            assertEquals(bean.d, copy.d);

            Map<String,Object> map = (Map<String,Object>)decodeObject(Map.class, s);
            assertNotNull(map);
            assertEquals(bean.i, map.get("i"));
            assertEquals(bean.s, map.get("s"));
            assertEquals(bean.d.getTime(), DateUtil.parseDateTime((String)map.get("d")));
        }

        private void testMakeHtmlId(@Nullable String id)
        {
            HtmlString legalId = makeHtmlId(id);
            assertTrue(id + " was converted to " + legalId + ", which is not a legal HTML ID!", isLegalId(legalId.toString()));
        }

        private boolean isLegalId(String id)
        {
            return !id.isEmpty() && Character.isLetter(id.charAt(0)) && id.replaceAll("[0-9A-Za-z\\-_:.]", "").isEmpty();
        }
    }

    /** @return true if the UrlProvider exists. */
    static public <P extends UrlProvider> boolean hasUrlProvider(Class<P> inter)
    {
        return ModuleLoader.getInstance().hasUrlProvider(inter);
    }

    /**
     * Returns a specified <code>UrlProvider</code> interface implementation, for use
     * in writing URLs implemented in other modules.
     *
     * @param inter interface extending UrlProvider
     * @return an implementation of the interface.
     */
    @Nullable
    static public <P extends UrlProvider> P urlProvider(Class<P> inter)
    {
        return ModuleLoader.getInstance().getUrlProvider(inter);
    }

    static private String h(Object o)
    {
        return PageFlowUtil.filter(o);
    }

    static public <T> String strSelect(String selectName, Map<T,String> map, T current)
    {
        return strSelect(selectName, map.keySet(), map.values(), current);
    }

    static public String strSelect(String selectName, Collection<?> values, Collection<String> labels, Object current)
    {
        if (values.size() != labels.size())
            throw new IllegalArgumentException();
        StringBuilder ret = new StringBuilder();
        ret.append("<select name=\"");
        ret.append(h(selectName));
        ret.append("\">");
        boolean found = false;
        Iterator itValue;
        Iterator<String> itLabel;
        for (itValue  = values.iterator(), itLabel = labels.iterator();
             itValue.hasNext() && itLabel.hasNext();)
        {
            Object value = itValue.next();
            String label = itLabel.next();
            boolean selected = !found && Objects.equals(current, value);
            ret.append("\n<option value=\"");
            ret.append(h(value));
            ret.append("\"");
            if (selected)
            {
                ret.append(" SELECTED");
                found = true;
            }
            ret.append(">");
            ret.append(h(label));
            ret.append("</option>");
        }
        ret.append("</select>");
        return ret.toString();
    }

    /**
     * CONSOLIDATE ALL .lastFilter handling
     */
    public static void saveLastFilter(ViewContext context, ActionURL url, String scope)
    {
        boolean lastFilter = BaseColumnInfo.booleanFromString(url.getParameter(scope + DataRegion.LAST_FILTER_PARAM));
        if (lastFilter)
            return;
        ActionURL clone = url.clone();

        // Don't store offset. It's especially bad because there may not be that many rows the next time you
        // get to a URL that uses the .lastFilter
        for (String paramName : clone.getParameterMap().keySet())
        {
            if (paramName.endsWith("." + QueryParam.offset))
            {
                clone.deleteParameter(paramName);
            }
        }

        clone.deleteParameter(scope + DataRegion.LAST_FILTER_PARAM);
        HttpSession session = context.getRequest().getSession(false);
        // We should already have a session at this point, but check anyway - see bug #7761
        if (session != null)
        {
            try
            {
                session.setAttribute(url.getPath() + "#" + scope + DataRegion.LAST_FILTER_PARAM, clone);
            }
            catch (IllegalStateException ignored)
            {
                // Session may have been invalidated elsewhere, but there's no way to check
            }
        }
    }

    public static ActionURL getLastFilter(ViewContext context, ActionURL url)
    {
        ActionURL ret = (ActionURL) context.getSession().getAttribute(url.getPath() + "#" + DataRegion.LAST_FILTER_PARAM);
        return ret != null ? ret.clone() : url.clone();
    }

    public static ActionURL addLastFilterParameter(ActionURL url)
    {
        return url.addParameter(DataRegion.LAST_FILTER_PARAM, "true");
    }


    public static ActionURL addLastFilterParameter(ActionURL url, String scope)
    {
        return url.addParameter(scope + DataRegion.LAST_FILTER_PARAM, "true");
    }

    public static String getSessionId(HttpServletRequest request)
    {
        return WebUtils.getSessionId(request);
    }

    /**
     * Stream the text back to the browser as a PNG
     */
    public static void streamTextAsImage(HttpServletResponse response, String text, int width, int height, Color textColor) throws IOException
    {
        Font font = new Font("SansSerif", Font.PLAIN, 12);

        BufferedImage buffer = new BufferedImage(width, height, BufferedImage.TYPE_INT_RGB);
        Graphics2D g2 = buffer.createGraphics();
        g2.setColor(Color.WHITE);
        g2.fillRect(0, 0, width, height);
        g2.setRenderingHint(RenderingHints.KEY_ANTIALIASING, RenderingHints.VALUE_ANTIALIAS_ON);
        g2.setColor(textColor);
        g2.setFont(font);
        FontMetrics metrics = g2.getFontMetrics();
        int fontHeight = metrics.getHeight();
        int spaceWidth = metrics.stringWidth(" ");

        int x = 5;
        int y = fontHeight + 5;

        StringTokenizer st = new StringTokenizer(text, " ");
        // Line wrap to fit
        while (st.hasMoreTokens())
        {
            String token = st.nextToken();
            int tokenWidth = metrics.stringWidth(token);
            if (x != 5 && tokenWidth + x > width)
            {
                x = 5;
                y += fontHeight;
            }
            g2.drawString(token, x, y);
            x += tokenWidth + spaceWidth;
        }

        response.setContentType("image/png");
        EncoderUtil.writeBufferedImage(buffer, ImageFormat.PNG, response.getOutputStream());
    }

    public static JSONObject getModuleClientContext(ContainerUser context, @Nullable LinkedHashSet<ClientDependency> resources)
    {
        JSONObject ret = new JSONObject();

        // Don't call getPageContextJson() implementations until all modules have started, #33401
        if (resources != null && ModuleLoader.getInstance().isStartupComplete())
        {
            Container c = context.getContainer();
            User u = context.getUser();
            Set<Module> modules = new HashSet<>();

            for (ClientDependency cd : resources)
            {
                modules.addAll(cd.getRequiredModuleContexts(c));
            }

            modules.addAll(c.getActiveModules(u));

            for (Module m : modules)
            {
                ret.put(m.getName().toLowerCase(), m.getPageContextJson(context));
            }
        }

        return ret;
    }

    public static void getJavaScriptFiles(Container c, LinkedHashSet<ClientDependency> dependencies, LinkedHashSet<String> includes, LinkedHashSet<String> implicitIncludes)
    {
        for (ClientDependency r : dependencies)
        {
            HttpServletRequest request = HttpView.currentRequest();
            boolean debugScriptMode = null != request && Boolean.parseBoolean(request.getParameter("debugScripts"));

            if (AppProps.getInstance().isDevMode() || debugScriptMode)
            {
                includes.addAll(r.getJsPaths(c, true));
                implicitIncludes.addAll(r.getJsPaths(c, true));
            }
            else
            {
                includes.addAll(r.getJsPaths(c, false));
                //include both production and devmode scripts for requiresScript()
                implicitIncludes.addAll(r.getJsPaths(c, true));
                implicitIncludes.addAll(r.getJsPaths(c, false));
            }
        }
    }

    public static HtmlString getDataRegionHtmlForPropertyObjects(Map<String, Object> propValueMap)
    {
        Map<String, String> stringValMap = new LinkedHashMap<>();
        for (Map.Entry<String, Object> entry : propValueMap.entrySet())
            stringValMap.put(entry.getKey(), null==entry.getValue() ? "" : entry.getValue().toString());
        return getDataRegionHtmlForPropertyValues(stringValMap);
    }

    public static HtmlString getDataRegionHtmlForPropertyValues(Map<String, String> propValueMap)
    {
        StringBuilder sb = new StringBuilder();
        final AtomicInteger rowCount = new AtomicInteger();
        DOM.TABLE(cl("labkey-data-region-legacy","labkey-show-borders"),
                TR(TD(cl("labkey-column-header"),"Property"),TD(cl("labkey-column-header"),"Value")),
                propValueMap.entrySet().stream().map(entry ->
                    TR(cl(rowCount.getAndIncrement() % 2 == 0, "labkey-alternate-row", "labkey-row"),
                        TD(at(valign,"top"),entry.getKey()),
                        TD(at(valign,"top"),entry.getValue())))
        ).appendTo(sb);
        return HtmlString.unsafe(sb.toString());
    }
}<|MERGE_RESOLUTION|>--- conflicted
+++ resolved
@@ -112,10 +112,6 @@
 import java.io.IOException;
 import java.io.InputStream;
 import java.io.InputStreamReader;
-<<<<<<< HEAD
-import java.io.ObjectOutputStream;
-=======
->>>>>>> acea567c
 import java.io.OutputStream;
 import java.io.OutputStreamWriter;
 import java.io.Reader;
@@ -772,11 +768,7 @@
         {
             osCompressed = byteArrayOutputStream;
         }
-<<<<<<< HEAD
-        try (OutputStream os=osCompressed; Writer w = new OutputStreamWriter(os))
-=======
         try (OutputStream os=osCompressed; Writer w = new OutputStreamWriter(os, StringUtilsLabKey.DEFAULT_CHARSET))
->>>>>>> acea567c
         {
             Class cls = o.getClass();
             final JSONObject json;
@@ -790,12 +782,7 @@
                 json = new JSONObject();
                 f.toMap(o, json);
             }
-<<<<<<< HEAD
-            // TODO remove class prefixing when we remove decodeObject(String s)
-            w.write(cls.getName() + ":" + json.toString());
-=======
             w.write(json.toString());
->>>>>>> acea567c
         }
         osCompressed.close();
         return new String(Base64.encodeBase64(byteArrayOutputStream.toByteArray(), true), StringUtilsLabKey.DEFAULT_CHARSET);
@@ -803,25 +790,17 @@
 
     public static <T> T decodeObject(Class<T> cls, String encoded) throws IOException
     {
-<<<<<<< HEAD
-=======
         assert Object.class != cls;
 
->>>>>>> acea567c
         encoded = StringUtils.trimToNull(encoded);
         if (null == encoded)
             return null;
 
-<<<<<<< HEAD
-        byte[] buf = Base64.decodeBase64(encoded.getBytes());
-=======
         byte[] buf = Base64.decodeBase64(encoded.getBytes(StringUtilsLabKey.DEFAULT_CHARSET));
->>>>>>> acea567c
         ByteArrayInputStream byteArrayInputStream = new ByteArrayInputStream(buf);
         InputStream isCompressed;
 
         if (COMPRESS_OBJECT_STREAMS)
-<<<<<<< HEAD
         {
             isCompressed = new InflaterInputStream(byteArrayInputStream);
         }
@@ -829,28 +808,9 @@
         {
             isCompressed = byteArrayInputStream;
         }
-        try (InputStream is=isCompressed; Reader r = new InputStreamReader(is))
-        {
-            // TODO remove class prefixing when we remove decodeObject(String s)
-            String s = IOUtils.toString(r);
-            int i = s.indexOf(":");
-            String clsName = s.substring(0,i);
-            s = s.substring(i+1);
-            JSONObject json = new JSONObject(s);
-            if (Object.class == cls)
-                cls = (Class<T>) Class.forName(clsName);
-=======
-        {
-            isCompressed = new InflaterInputStream(byteArrayInputStream);
-        }
-        else
-        {
-            isCompressed = byteArrayInputStream;
-        }
         try (InputStream is=isCompressed; Reader r = new InputStreamReader(is, StringUtilsLabKey.DEFAULT_CHARSET))
         {
             JSONObject json = new JSONObject(IOUtils.toString(r));
->>>>>>> acea567c
 
             if (cls == Map.class || cls == HashMap.class)
                 return (T)json;
@@ -861,11 +821,7 @@
                 return (T)o;
             throw new ClassCastException("Could not create class: " + cls.getName());
         }
-<<<<<<< HEAD
-        catch (ClassNotFoundException|IllegalArgumentException x)
-=======
         catch (IllegalArgumentException x)
->>>>>>> acea567c
         {
             throw new IOException(x);
         }
