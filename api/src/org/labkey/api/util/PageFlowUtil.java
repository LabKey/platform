/*
 * Copyright (c) 2004-2018 Fred Hutchinson Cancer Research Center
 *
 * Licensed under the Apache License, Version 2.0 (the "License");
 * you may not use this file except in compliance with the License.
 * You may obtain a copy of the License at
 *
 *     http://www.apache.org/licenses/LICENSE-2.0
 *
 * Unless required by applicable law or agreed to in writing, software
 * distributed under the License is distributed on an "AS IS" BASIS,
 * WITHOUT WARRANTIES OR CONDITIONS OF ANY KIND, either express or implied.
 * See the License for the specific language governing permissions and
 * limitations under the License.
 */
package org.labkey.api.util;

import jakarta.servlet.ServletOutputStream;
import jakarta.servlet.http.Cookie;
import jakarta.servlet.http.HttpServletRequest;
import jakarta.servlet.http.HttpServletResponse;
import jakarta.servlet.http.HttpSession;
import org.apache.commons.beanutils.ConversionException;
import org.apache.commons.io.IOUtils;
import org.apache.commons.lang3.StringUtils;
import org.apache.logging.log4j.Logger;
import org.apache.tika.detect.DefaultDetector;
import org.apache.tika.io.TikaInputStream;
import org.apache.tika.metadata.Metadata;
import org.apache.tika.metadata.TikaCoreProperties;
import org.apache.tika.mime.MediaType;
import org.apache.tika.mime.MimeType;
import org.apache.tika.mime.MimeTypeException;
import org.apache.tika.mime.MimeTypes;
import org.jetbrains.annotations.NotNull;
import org.jetbrains.annotations.Nullable;
import org.jfree.chart.encoders.EncoderUtil;
import org.jfree.chart.encoders.ImageFormat;
import org.json.JSONObject;
import org.junit.Assert;
import org.junit.Test;
import org.labkey.api.action.UrlProvider;
import org.labkey.api.action.UrlProviderOverrideHandler;
import org.labkey.api.action.UrlProviderService;
import org.labkey.api.admin.CoreUrls;
import org.labkey.api.admin.notification.NotificationService;
import org.labkey.api.announcements.api.Tour;
import org.labkey.api.announcements.api.TourService;
import org.labkey.api.collections.CaseInsensitiveHashMap;
import org.labkey.api.data.BaseColumnInfo;
import org.labkey.api.data.Container;
import org.labkey.api.data.ContainerManager;
import org.labkey.api.data.DataRegion;
import org.labkey.api.data.Project;
import org.labkey.api.miniprofiler.MiniProfiler;
import org.labkey.api.miniprofiler.RequestInfo;
import org.labkey.api.module.Module;
import org.labkey.api.module.ModuleLoader;
import org.labkey.api.notification.NotificationMenuView;
import org.labkey.api.query.QueryParam;
import org.labkey.api.reader.Readers;
import org.labkey.api.security.AuthenticationManager;
import org.labkey.api.security.SecurityLogger;
import org.labkey.api.security.User;
import org.labkey.api.security.permissions.AdminPermission;
import org.labkey.api.settings.AppProps;
import org.labkey.api.settings.CustomLabelService;
import org.labkey.api.settings.LookAndFeelProperties;
import org.labkey.api.settings.ResourceURL;
import org.labkey.api.settings.TemplateResourceHandler;
import org.labkey.api.settings.Theme;
import org.labkey.api.stats.AnalyticsProvider;
import org.labkey.api.stats.AnalyticsProviderRegistry;
import org.labkey.api.util.Button.ButtonBuilder;
import org.labkey.api.util.DOM.Renderable;
import org.labkey.api.util.Link.LinkBuilder;
import org.labkey.api.util.logging.LogHelper;
import org.labkey.api.view.ActionURL;
import org.labkey.api.view.HttpView;
import org.labkey.api.view.NotFoundException;
import org.labkey.api.view.ViewContext;
import org.labkey.api.view.template.ClientDependency;
import org.labkey.api.view.template.PageConfig;
import org.labkey.api.writer.ContainerUser;
import org.springframework.beans.PropertyValue;
import org.springframework.beans.PropertyValues;
import org.springframework.web.util.WebUtils;
import org.w3c.dom.Document;
import org.w3c.dom.Element;
import org.w3c.dom.Node;
import org.w3c.dom.NodeList;
import org.xml.sax.Attributes;
import org.xml.sax.InputSource;
import org.xml.sax.SAXException;
import org.xml.sax.SAXNotRecognizedException;
import org.xml.sax.SAXNotSupportedException;
import org.xml.sax.SAXParseException;
import org.xml.sax.XMLReader;
import org.xml.sax.helpers.XMLReaderFactory;

import javax.xml.transform.OutputKeys;
import javax.xml.transform.Transformer;
import javax.xml.transform.TransformerException;
import javax.xml.transform.TransformerFactory;
import javax.xml.transform.TransformerFactoryConfigurationError;
import javax.xml.transform.dom.DOMSource;
import javax.xml.transform.stream.StreamResult;
import java.awt.*;
import java.awt.image.BufferedImage;
import java.io.BufferedReader;
import java.io.ByteArrayOutputStream;
import java.io.File;
import java.io.FileInputStream;
import java.io.FileNotFoundException;
import java.io.IOException;
import java.io.InputStream;
import java.io.OutputStream;
import java.io.Reader;
import java.io.StringReader;
import java.io.StringWriter;
import java.io.UnsupportedEncodingException;
import java.lang.reflect.Proxy;
import java.net.URISyntaxException;
import java.net.URLDecoder;
import java.net.URLEncoder;
import java.nio.charset.StandardCharsets;
import java.nio.file.Files;
import java.nio.file.Path;
import java.util.ArrayList;
import java.util.Arrays;
import java.util.BitSet;
import java.util.Collection;
import java.util.Collections;
import java.util.Formatter;
import java.util.HashMap;
import java.util.HashSet;
import java.util.LinkedHashMap;
import java.util.LinkedHashSet;
import java.util.List;
import java.util.Map;
import java.util.Objects;
import java.util.Set;
import java.util.StringTokenizer;
import java.util.concurrent.atomic.AtomicInteger;
import java.util.regex.Matcher;
import java.util.regex.Pattern;

import static org.apache.commons.lang3.StringUtils.isNotBlank;
import static org.apache.commons.lang3.StringUtils.startsWith;
import static org.labkey.api.util.DOM.A;
import static org.labkey.api.util.DOM.Attribute.height;
import static org.labkey.api.util.DOM.Attribute.style;
import static org.labkey.api.util.DOM.Attribute.tabindex;
import static org.labkey.api.util.DOM.Attribute.title;
import static org.labkey.api.util.DOM.Attribute.valign;
import static org.labkey.api.util.DOM.Attribute.width;
import static org.labkey.api.util.DOM.IMG;
import static org.labkey.api.util.DOM.SPAN;
import static org.labkey.api.util.DOM.TD;
import static org.labkey.api.util.DOM.TR;
import static org.labkey.api.util.DOM.at;
import static org.labkey.api.util.DOM.cl;
import static org.labkey.api.util.DOM.id;
import static org.labkey.api.util.HtmlString.NBSP;


public class PageFlowUtil
{
    private enum TransformFormat
    {
        html,
        xml
    }

    private static final Logger _log = LogHelper.getLogger(PageFlowUtil.class, "HTML validation and file operation errors");
    private static final String _newline = System.getProperty("line.separator");

    private static final Pattern urlPatternStart = Pattern.compile("((http|https|ftp|mailto)://\\S+).*");

    /**
     * Default parser class.
     */
    private static final String DEFAULT_PARSER_NAME = "org.apache.xerces.parsers.SAXParser";

    private static final String NONPRINTING_ALTCHAR = "~";

    public static final String SESSION_PAGE_ADMIN_MODE = "session-page-admin-mode";

    public static boolean useExperimentalCoreUI()
    {
        return true;
    }

    /**
     * Whether the user has entered the "Page Admin Mode". Used for showing/hiding controls like adding/moving/removing webparts and tabs.
     * @return boolean
     */
    public static boolean isPageAdminMode(ViewContext context)
    {
        if (context == null || context.getContainer() == null || !context.hasPermission("PageAdminMode", AdminPermission.class))
            return false;

        HttpSession session = context.getSession();
        return session != null && session.getAttribute(SESSION_PAGE_ADMIN_MODE) != null;
    }

    static public String filterXML(String s)
    {
        return filter(s,false,false);
    }


    /** HTML encode a string */
    static public String filter(CharSequence s, boolean encodeSpace, boolean encodeLinks)
    {
        return filter(s, encodeSpace, encodeLinks, "<br>\n");
    }

    static public String filter(CharSequence s, boolean encodeSpace, boolean encodeLinks, String NL)
    {
        if (null == s || s.isEmpty())
            return "";

        int len = s.length();
        StringBuilder sb = new StringBuilder(2 * len);
        boolean newline = false;

        for (int i = 0; i < len; ++i)
        {
            char c = s.charAt(i);

            if (!Character.isWhitespace(c))
                newline = false;
            else if ('\r' == c || '\n' == c)
                newline = true;

            switch (c)
            {
                case '&':
                    sb.append("&amp;");
                    break;
                case '"':
                    sb.append("&quot;");
                    break;
                case '\'':
                    sb.append("&#039;");    // works for xml and html
                    break;
                case '<':
                    sb.append("&lt;");
                    break;
                case '>':
                    sb.append("&gt;");
                    break;
                case '\\':
                    sb.append("&#92;");
                    break;
                case '\n':
                    if (encodeSpace)
                        sb.append(NL);
                    else
                        sb.append(c);
                    break;
                case '\r':
                    break;
                case '\t':
                    if (!encodeSpace)
                        sb.append(c);
                    else if (newline)
                        sb.append("&nbsp;&nbsp;&nbsp;&nbsp;");
                    else
                        sb.append("&nbsp; &nbsp; ");
                    break;
                case ' ':
                    if (encodeSpace && newline)
                        sb.append("&nbsp;");
                    else
                        sb.append(' ');
                    break;
                case 'f':
                case 'h':
                case 'm':
                    if (encodeLinks)
                    {
                        CharSequence sub = s.subSequence(i, s.length());
                        if (StringUtilsLabKey.startsWithURL(sub))
                        {
                            Matcher m = urlPatternStart.matcher(sub);
                            if (m.find())
                            {
                                String href = m.group(1);
                                if (href.endsWith("."))
                                    href = href.substring(0, href.length() - 1);
                                // for html/xml careful of " and "> and "/>
                                int lastQuote = Math.max(href.lastIndexOf("\""), href.lastIndexOf("'"));
                                if (lastQuote >= href.length()-3)
                                    href = href.substring(0, lastQuote);
                                String filterHref = filter(href, false, false);
                                sb.append("<a href=\"").append(filterHref).append("\">").append(filterHref).append("</a>");
                                i += href.length() - 1;
                                break;
                            }
                        }
                    }
                    sb.append(c);
                    break;
                default:
                    if (c >= ' ')
                        sb.append(c);
                    else
                    {
                        if (c == 0x08) // backspace (e.g. xtandem output)
                            break;
                        sb.append(NONPRINTING_ALTCHAR);
                    }
                    break;
            }
        }

        return sb.toString();
    }

    /** HTML encode an object (using toString()) */
    public static String filter(Object o)
    {
        return filter(o == null ? null : o.toString());
    }

    /**
     * HTML encode a string
     */
    public static String filter(CharSequence s)
    {
        return filter(s, false, false);
    }


    /** HTML encode a string */
    static public String filter(CharSequence s, boolean translateWhiteSpace)
    {
        return filter(s, translateWhiteSpace, false);
    }

    static public String filterControlChars(Object o)
    {
        String s = o == null ? null : o.toString();
        if (null == s || s.isEmpty())
            return "";

        int len = s.length();
        StringBuilder sb = new StringBuilder();
        for (int i = 0; i < len; ++i)
        {
            char c = s.charAt(i);
            sb.append(c >= ' ' || c == '\n' || c == '\r' || c == '\t' ? c : NONPRINTING_ALTCHAR);
        }

        return sb.toString();
    }

    /**
     * put quotes around a JavaScript string, and HTML encode that.
     */
    public static String filterQuote(Object value)
    {
        if (value == null)
            return "null";
        String s = value.toString();
        //replace single backslash
        s = s.replaceAll("\\\\", "\\\\\\\\");
        //replace double quote
        s = s.replaceAll("\"", "\\\\\"");
        String ret = PageFlowUtil.filter("\"" + s + "\"");
        ret = ret.replace("&#039;", "\\&#039;");
        return ret;
    }

    /**
     * Creates a JavaScript string literal of an HTML escaped value.
     *
     * Ext, for example, will use the 'id' config parameter as an attribute value in an XTemplate.
     * The string value is inserted directly into the dom and so should be HTML encoded.
     *
     * @param s String to escaped
     * @return The JavaScript string literal of the HTML escaped value.
     */
    // For example, given the string: "\"'>--></script><script type=\"text/javascript\">alert(\"8(\")</script>"
    // the method will return: "'&quot;&#039;&gt;--&gt;&lt;/script&gt;&lt;script type=&quot;text/javascript&quot;&gt;alert(&quot;8(&quot;)&lt;/script&gt;'"
    public static String qh(String s)
    {
        return PageFlowUtil.jsString(PageFlowUtil.filter(s));
    }

    public static String jsString(CharSequence cs)
    {
        if (cs == null)
            return "''";

        return jsString(cs.toString());
    }

    @Deprecated // usages look wrong to me -- they should just use q()?
    public static HtmlString jsString(HtmlString hs)
    {
        return HtmlString.unsafe(jsString(hs.toString()));
    }

    public static String jsString(ActionURL url)
    {
        return jsString(url.getLocalURIString());
    }

    public static String jsString(String s)
    {
        if (s == null)
            return "''";

        StringBuilder js = new StringBuilder(s.length() + 10);
        js.append("'");
        int len = s.length();
        char prev = 0;
        for (int i = 0 ; i<len ; i++)
        {
            char c = s.charAt(i);
            switch (c)
            {
                case '\\':
                    js.append("\\\\");
                    break;
                case '/':
                    if (prev == '<')
                        js.append("\\/"); // JSONObject.toString() escapes '/'
                    else
                        js.append('/');
                    break;
                case '\n':
                    js.append("\\n");
                    break;
                case '\r':
                    js.append("\\r");
                    break;
                case '<':
                    js.append("\\x3C");
                    break;
                case '>':
                    js.append("\\x3E");
                    break;
                case '\'':
                    js.append("\\'");
                    break;
                case '\"':
                    js.append("\\\"");
                    break;
                default:
                    js.append(c);
                    break;
            }
            prev = c;
        }
        js.append("'");
        return js.toString();
    }

    private static final List<Pair<String, String>> _emptyPairList = Collections.emptyList();

    public static List<Pair<String, String>> fromQueryString(String query)
    {
        return fromQueryString(query, StringUtilsLabKey.DEFAULT_CHARSET.name());
    }

    public static List<Pair<String, String>> fromQueryString(String query, String encoding)
    {
        if (null == query || query.isEmpty())
            return _emptyPairList;

        if (null == encoding)
            encoding = StringUtilsLabKey.DEFAULT_CHARSET.name();

        List<Pair<String, String>> parameters = new ArrayList<>();
        if (query.startsWith("?"))
            query = query.substring(1);
        String[] terms = query.split("&");

        try
        {
            for (String term : terms)
            {
                if (term.isEmpty())
                    continue;

                // NOTE: faster to decode entire term all at once, but key may contain '=' char
                int ind = term.indexOf('=');
                String key;
                String val;
                if (ind == -1)
                {
                    key = URLDecoder.decode(term.trim(), encoding);
                    val = "";
                }
                else
                {
                    key = URLDecoder.decode(term.substring(0, ind).trim(), encoding);
                    val = URLDecoder.decode(term.substring(ind + 1).trim(), encoding);
                }

                parameters.add(new Pair<>(key, val));
            }
        }
        catch (UnsupportedEncodingException x)
        {
            throw new IllegalArgumentException(encoding, x);
        }

        return parameters;
    }


    public static Map<String, String> mapFromQueryString(String queryString)
    {
        Map<String, String> m = new LinkedHashMap<>();
        for (Pair<String, String> p : fromQueryString(queryString))
            m.put(p.getKey(), p.getValue());

        return m;
    }


    public static String toQueryString(Collection<? extends Map.Entry<?,?>> c)
    {
        return toQueryString(c, false);
    }


    public static String toQueryString(Collection<? extends Map.Entry<?,?>> c, boolean allowSubstSyntax)
    {
        if (null == c || c.isEmpty())
            return null;
        String strAnd = "";
        StringBuilder sb = new StringBuilder();
        for (Map.Entry<?,?> entry : c)
        {
            sb.append(strAnd);
            Object key = entry.getKey();
            if (null == key)
                continue;
            Object v = entry.getValue();
            String value = v == null ? "" : String.valueOf(v);
            sb.append(encode(String.valueOf(key)));
            sb.append('=');
            if (allowSubstSyntax && value.length()>3 && value.startsWith("${") && value.endsWith("}"))
                sb.append(value);
            else
                sb.append(encode(value));
            strAnd = "&";
        }
        return sb.toString();
    }


    public static String toQueryString(PropertyValues pvs)
    {
        if (null == pvs || pvs.isEmpty())
            return null;
        String strAnd = "";
        StringBuilder sb = new StringBuilder();
        for (PropertyValue entry : pvs.getPropertyValues())
        {
            Object key = entry.getName();
            if (null == key)
                continue;
            String encKey = encode(String.valueOf(key));
            Object v = entry.getValue();
            if (v == null || v instanceof String || !v.getClass().isArray())
            {
                sb.append(strAnd);
                sb.append(encKey);
                sb.append('=');
                sb.append(encode(v==null?"":String.valueOf(v)));
                strAnd = "&";
            }
            else
            {
                Object[] a = (Object[])v;
                for (Object o : a)
                {
                    sb.append(strAnd);
                    sb.append(encKey);
                    sb.append('=');
                    sb.append(encode(o==null?"":String.valueOf(o)));
                    strAnd = "&";
                }
            }
        }
        return sb.toString();
    }

    // Identifies LabKey-specific parameters that shouldn't be persisted or exported, #30532
    public static boolean isInternalParameter(@NotNull String parameterName)
    {
        return parameterName.startsWith("X-LABKEY-");
    }

    /**
        Return a map of <T, T>. Note: iteration order of this map is unpredictable.
     */
    public static <T> Map<T, T> map(T... args)
    {
        HashMap<T, T> m = new HashMap<>();
        for (int i = 0; i < args.length; i += 2)
            m.put(args[i], args[i + 1]);
        return m;
    }


    /**
        Return a case-insensitive map of Objects. Note: iteration order of this map is unpredictable.
     */
    public static Map<String, Object> mapInsensitive(Object... args)
    {
        Map<String,Object> m = new CaseInsensitiveHashMap<>();
        for (int i = 0; i < args.length; i += 2)
            m.put(String.valueOf(args[i]), args[i + 1]);
        return m;
    }


    /**
     * Return a set of T that iterates in the order of the provided arguments.
     */
    public static <T> Set<T> set(T... args)
    {
        HashSet<T> s = new LinkedHashSet<>();

        if (null != args)
            s.addAll(Arrays.asList(args));

        return s;
    }


    // mime type concatenation, but ignoring "application/"
    // Text that is first urlencoded to flatten UNICODE to ASCII then base64 encoded to avoid WAF rejection
    public static final String WAF_PREFIX = "/*{{base64/x-www-form-urlencoded/wafText}}*/";

    /**
     * De-obfuscates content that's often intercepted by web application firewalls that are scanning for likely
     * SQL or script injection. We have a handful of endpoints that intentionally accept SQL or script, so we
     * encode the text to avoid tripping alarms. It's a simple BASE64 encoding that obscures the content, and lets the
     * WAF scan for and reject malicious content on all other parameters. See issue 48509.
     */
    @Nullable
    public static String wafDecode(@Nullable String encoded)
    {
        if (StringUtils.isBlank(encoded))
            return null;

        if (StringUtils.startsWith(encoded, WAF_PREFIX))
        {
            encoded = encoded.substring(WAF_PREFIX.length());
            if (!Pattern.matches("[A-Za-z0-9+/=]*", encoded))
                throw new ConversionException("Bad parameter encoding");
            var step1 = java.util.Base64.getDecoder().decode(encoded);
            var step2 = new String(step1, StandardCharsets.US_ASCII);
            return PageFlowUtil.decode(step2);
        }

        return encoded;
    }

    /**
     * Obfuscates content that's often intercepted by web application firewalls that are scanning for likely
     * SQL or script injection. We have a handful of endpoints that intentionally accept SQL or script, so we
     * encode the text to avoid tripping alarms. It's a simple BASE64 encoding that obscures the content, and lets the
     * WAF scan for and reject malicious content on all other parameters. See issue 48509.
     */
    @Nullable
    public static String wafEncode(@Nullable String plain)
    {
        if (StringUtils.isBlank(plain))
        {
            return null;
        }
        var step1 = PageFlowUtil.encodeURIComponent(plain);
        var step2 = step1.getBytes(StandardCharsets.US_ASCII);
        return WAF_PREFIX + java.util.Base64.getEncoder().encodeToString(step2);
    }

    /**
     * URL Encode string.
     * NOTE! this should be used on parts of a url, not an entire url
     *
     * Like JavaScript encodeURIComponent()
     */
    public static String encode(String s)
    {
        if (null == s)
            return "";
        String enc = URLEncoder.encode(s, StringUtilsLabKey.DEFAULT_CHARSET);
        return StringUtils.replace(enc, "+", "%20");
    }

    public static String encodeURIComponent(String s)
    {
        return encode(s);
    }

    /**
     * Like JavaScript encodeURI()
     */
    static final BitSet dontEncode = new BitSet(256);
    static
    {   String except = ",/?:@&=+$#_-.*";
        for (int i=0 ; i<except.length() ; i++)
            dontEncode.set(except.charAt(i));
        for (int i='a' ; i<='z' ; i++)
            dontEncode.set(i);
        for (int i='A' ; i<='Z' ; i++)
            dontEncode.set(i);
        for (int i='0' ; i<='9' ; i++)
            dontEncode.set(i);
    }

    public static String encodeURI(String s)
    {
        StringBuilder sb = new StringBuilder();
        int len=s.length(),start=0,end=0;
        while (start < s.length())
        {
            for (end=start; end < len && dontEncode.get(s.charAt(end)) ; end++)
                { /* */ }
            sb.append(s,start,end);
            if (end < len)
            {
                String ch = s.substring(end,end+1);
                if (ch.charAt(0)==' ')
                    sb.append("%20");
                else
                    sb.append(URLEncoder.encode(ch, StringUtilsLabKey.DEFAULT_CHARSET));
            }
            start = end+1;
        }
        return sb.toString();
    }


    /**
     * URL decode a string.
     */
    public static String decode(String s)
    {
        return null == s ? "" : URLDecoder.decode(s, StringUtilsLabKey.DEFAULT_CHARSET);
    }

    /**
     * Encode path URL parts, preserving path separators.
     * @param path The raw path to encode.
     * @return An encoded version of the path parameter.
     */
    public static String encodePath(String path)
    {
        String[] parts = path.split("/");
        String ret = "";
        for (int i = 0; i < parts.length; i++)
        {
            if (i > 0)
                ret += "/";
            ret += encode(parts[i]);
        }
        return ret;
    }


    @Nullable
    public static Cookie getCookie(HttpServletRequest request, String cookieName)
    {
        for (Cookie cookie : request.getCookies())
        {
            if (cookieName.equals(cookie.getName()))
                return cookie;
        }
        return null;
    }


    // Cookie helper function -- loops through Cookie array and returns matching value (or defaultValue if not found)
    public static String getCookieValue(Cookie[] cookies, String cookieName, @Nullable String defaultValue)
    {
        if (null != cookies)
            for (Cookie cookie : cookies)
            {
                if (cookieName.equals(cookie.getName()))
                    return (cookie.getValue());
            }
        return (defaultValue);
    }

    public static int[] toInts(Collection<String> strings)
    {
        return toInts(strings.toArray(new String[strings.size()]));
    }

    public static int[] toInts(String[] strings)
    {
        int[] result = new int[strings.length];
        for (int i = 0; i < strings.length; i++)
        {
            result[i] = Integer.parseInt(strings[i]);
        }
        return result;
    }

    private static MimeMap _mimeMap;

    public static String getContentTypeFor(@NotNull String filename)
    {
        // Lazy initialization
        if (_mimeMap == null)
        {
            _mimeMap = new MimeMap();
        }

        String contentType = _mimeMap.getContentTypeFor(filename);
        if (null == contentType)
        {
            contentType = "application/octet-stream";
        }
        return contentType;
    }

    public static String getContentTypeFor(File file)
    {
        MediaType type = getMediaTypeFor(file);
        if (type == null || type.toString() == null)
        {
            return "application/octet-stream";
        }
        return type.toString();
    }

    /**
     * Uses Tika to examine the contents of a file to detect the content type
     * of a file.
     * @return MediaType object
     */
    public static MediaType getMediaTypeFor(File file)
    {
        return getMediaTypeFor(file.toPath());
    }

    public static MediaType getMediaTypeFor(Path file)
    {
        try
        {
            DefaultDetector detector = new DefaultDetector();
            Metadata metaData = new Metadata();
            String filename = file.getFileName().toString();

            // use the metadata to hint at the type for a faster lookup
            metaData.add(TikaCoreProperties.RESOURCE_NAME_KEY, filename);
            metaData.add(Metadata.CONTENT_TYPE, PageFlowUtil.getContentTypeFor(filename));

            return detector.detect(TikaInputStream.get(file), metaData);
        }
        catch (IOException e)
        {
            throw new RuntimeException(e);
        }
    }

    /**
     * Sets up the response to stream back a file. The content type is inferred by the filename extension.
     */
    public static void prepareResponseForFile(HttpServletResponse response, Map<String, String> responseHeaders, @NotNull String filename, boolean asAttachment)
    {
        _prepareResponseForFile(response, responseHeaders, getContentTypeFor(filename), filename, asAttachment);
    }

    /**
     * Sets up the response to stream back a file. The content type is detected by the file contents.
     */
    public static void prepareResponseForFile(HttpServletResponse response, Map<String, String> responseHeaders, Path file, boolean asAttachment)
    {
        if (file == null)
            throw new IllegalArgumentException("file cannot be null");

        String fileName = file.getFileName().toString();
        MediaType mediaType = getMediaTypeFor(file);
        String contentType = getContentTypeFor(fileName);

        if (MediaType.TEXT_PLAIN.equals(mediaType) && startsWith(contentType,"text/"))
        {
            // don't do anything, extension is probably fine
        }
        else if (mediaType != null && mediaType.compareTo(MediaType.parse(contentType)) != 0)
        {
            try
            {
                MimeType mimeType = MimeTypes.getDefaultMimeTypes().forName(mediaType.toString());
                contentType = mediaType.toString();

                // replace the extension of the filename with one that matches the content type
                String ext = FileUtil.getExtension(fileName);
                if (ext != null && mimeType != null)
                {
                    fileName = fileName.substring(0, fileName.length() - (ext.length() + 1)) + mimeType.getExtension();
                }
            }
            catch (MimeTypeException e)
            {
                throw new RuntimeException(e);
            }
        }
        _prepareResponseForFile(response, responseHeaders, contentType, fileName, asAttachment);
    }

    private static void _prepareResponseForFile(HttpServletResponse response, Map<String, String> responseHeaders, String fileContentType, String fileName, boolean asAttachment)
    {
        String contentType = responseHeaders.get("Content-Type");
        if (null == contentType && null != fileContentType)
            contentType = fileContentType;
        response.reset();
        response.setContentType(contentType);
        if (asAttachment)
        {
            ResponseHelper.setContentDisposition(response, ResponseHelper.ContentDispositionType.attachment, fileName);
        }
        else
        {
            ResponseHelper.setContentDisposition(response, ResponseHelper.ContentDispositionType.inline, fileName);
        }
        for (Map.Entry<String, String> entry : responseHeaders.entrySet())
            response.setHeader(entry.getKey(), entry.getValue());
    }

    /**
     * Read the file and stream it to the browser through the response.
     *
     * @param detectContentType If set to true, then the content type is detected, else it is inferred from the extension
     * of the file name.
     * @throws IOException
     */
    public static void streamFile(HttpServletResponse response, File file, boolean asAttachment, boolean detectContentType) throws IOException
    {
        if (detectContentType)
            streamFile(response, Collections.emptyMap(), file, asAttachment);
        else
        {
            try
            {
                streamFile(response, Collections.emptyMap(), file.getName(), new FileInputStream(file), asAttachment);
            }
            catch (FileNotFoundException e)
            {
                throw new NotFoundException(file.getName());
            }
        }
    }

    public static void streamFile(HttpServletResponse response, Path file, boolean asAttachment, boolean detectContentType) throws IOException
    {
        String filename = file.getFileName().toString();
        if (detectContentType)
            streamFile(response, Collections.emptyMap(), file, asAttachment);
        else
        {
            try (InputStream is = Files.newInputStream(file))
            {
                streamFile(response, Collections.emptyMap(), filename, is, asAttachment);
            }
            catch (FileNotFoundException e)
            {
                throw new NotFoundException(filename);
            }
        }
    }

    @Deprecated // Prefer the Path version
    public static void streamFile(HttpServletResponse response, File file, boolean asAttachment) throws IOException
    {
        streamFile(response, file.toPath(), asAttachment, false);
    }

    public static void streamFile(HttpServletResponse response, Path file, boolean asAttachment) throws IOException
    {
        streamFile(response, file, asAttachment, false);
    }


    /**
     * Read the file and stream it to the browser through the response. The content type of the file is detected
     * from the contents of the file.
     */
    @Deprecated //Prefer the Path version
    public static void streamFile(@NotNull HttpServletResponse response, @NotNull Map<String, String> responseHeaders, File file, boolean asAttachment) throws IOException
    {
        streamFile(response,responseHeaders, file.toPath(), asAttachment);
    }

    public static void streamFile(@NotNull HttpServletResponse response, @NotNull Map<String, String> responseHeaders, Path file, boolean asAttachment) throws IOException
    {
        try (InputStream is = Files.newInputStream(file))
        {
            prepareResponseForFile(response, responseHeaders, file, asAttachment);
            ServletOutputStream out = response.getOutputStream();
            FileUtil.copyData(is, out);
        }
    }

    /**
     * Read the file and stream it to the browser through the response. The content type of the file is detected
     * from the file name extension.
     */
    public static void streamFile(@NotNull HttpServletResponse response, @NotNull Map<String, String> responseHeaders, @NotNull String name, InputStream is, boolean asAttachment) throws IOException
    {
        try
        {
            prepareResponseForFile(response, responseHeaders, name, asAttachment);
            ServletOutputStream out = response.getOutputStream();
            FileUtil.copyData(is, out);
        }
        finally
        {
            IOUtils.closeQuietly(is);
        }
    }


    public static void streamFileBytes(@NotNull HttpServletResponse response, @NotNull String filename, @NotNull byte[] bytes, boolean asAttachment) throws IOException
    {
        prepareResponseForFile(response, Collections.emptyMap(), filename, asAttachment);
        response.getOutputStream().write(bytes);
    }


    public static void streamLogFile(HttpServletResponse response, long startingOffset, File logFile) throws Exception
    {
        if (logFile.exists())
        {
            try (FileInputStream fIn = new FileInputStream(logFile))
            {
                //noinspection ResultOfMethodCallIgnored
                fIn.skip(startingOffset);
                OutputStream out = response.getOutputStream();
                response.setContentType("text/plain");
                FileUtil.copyData(fIn, out);
            }
        }
    }


    public static class Content
    {
        public Content(String s)
        {
            this(s, null, System.currentTimeMillis());
        }

        public Content(String s, @Nullable byte[] e, long m)
        {
            content = s;
            encoded = e;
            if (null == e && null != s)
                encoded = s.getBytes(StringUtilsLabKey.DEFAULT_CHARSET);
            modified = m;
        }

        public Content copy()
        {
            Content ret = new Content(content, encoded, modified);
            ret.dependencies = dependencies;
            ret.compressed = compressed;
            return ret;
        }

        public Object dependencies;
        public String content;
        public byte[] encoded;
        public byte[] compressed;
        public long modified;

        @Override
        public boolean equals(Object o)
        {
            if (this == o) return true;
            if (o == null || getClass() != o.getClass()) return false;

            Content content1 = (Content) o;

            if (modified != content1.modified) return false;
            if (content != null ? !content.equals(content1.content) : content1.content != null) return false;
            if (dependencies != null ? !dependencies.equals(content1.dependencies) : content1.dependencies != null)
                return false;
            if (!Arrays.equals(encoded, content1.encoded)) return false;
            //if (!Arrays.equals(compressed, content1.compressed)) return false;
            return true;
        }

        @Override
        public int hashCode()
        {
            int result = dependencies != null ? dependencies.hashCode() : 0;
            result = 31 * result + (content != null ? content.hashCode() : 0);
            result = 31 * result + (encoded != null ? Arrays.hashCode(encoded) : 0);
            //result = 31 * result + (compressed != null ? Arrays.hashCode(compressed) : 0);
            result = 31 * result + (int) (modified ^ (modified >>> 32));
            return result;
        }
    }


    // Marker class for caching absence of content -- can't use a single marker object because of dependency handling.
    public static class NoContent extends Content
    {
        public NoContent(Object dependsOn)
        {
            super(null);
            dependencies = dependsOn;
        }
    }

    public static void sendContent(HttpServletRequest request, HttpServletResponse response, Content content, String contentType) throws IOException
    {
        // TODO content.getContentType()
        response.setContentType(contentType);
        ResponseHelper.setPrivate(response, 35);
        response.setDateHeader("Last-Modified", content.modified);

        if (!checkIfModifiedSince(request, content.modified))
        {
            response.setStatus(HttpServletResponse.SC_NOT_MODIFIED);
            return;
        }

        if (StringUtils.trimToEmpty(request.getHeader("Accept-Encoding")).contains("gzip") && null != content.compressed)
        {
            response.setHeader("Content-Encoding", "gzip");
            response.getOutputStream().write(content.compressed);
        }
        else
        {
            response.getOutputStream().write(content.encoded);
        }
    }


    /**
     * TODO: This code needs to be shared with DavController.checkModifiedSince
     *
     * CONSIDER: implementing these actions directly via WebdavResolver using something
     * like the SymbolicLink class.
     *
     * ref 10499
     */
    private static boolean checkIfModifiedSince(HttpServletRequest request, long lastModified)
    {
        try
        {
            long headerValue = request.getDateHeader("If-Modified-Since");
            if (headerValue != -1)
            {
                // If an If-None-Match header has been specified, if modified since
                // is ignored.
                if ((request.getHeader("If-None-Match") == null))
                {
                    if (lastModified < headerValue + 1000)
                    {
                    // The entity has not been modified since the date
                    // specified by the client. This is not an error case.
                    return false;
                    }
                }
            }
        }
        catch (IllegalArgumentException illegalArgument)
        {
            return true;
        }
        return true;
    }


    // Fetch the contents of a text file, and return it in a String.
    public static String getFileContentsAsString(File aFile)
    {
        try
        {
            return getReaderContentsAsString(Readers.getReader(aFile));
        }
        catch (FileNotFoundException e)
        {
            StringBuilder contents = new StringBuilder();

            _log.error(e);
            contents.append("File not found");
            contents.append(_newline);

            return contents.toString();
        }
    }


    /** Fetch the contents of an InputStream using the standard LabKey charset (currently UTF-8) and return in a String. Closes the InputStream after consuming it */
    public static String getStreamContentsAsString(InputStream is)
    {
		return getReaderContentsAsString(Readers.getReader(is));
    }


    /** Fetch the contents of a BufferedReader and return in a String. Closes the reader after consuming it */
	public static String getReaderContentsAsString(BufferedReader reader)
	{
		StringBuilder contents = new StringBuilder();
		try (Reader ignored = reader)
		{
            String line;

			while ((line = reader.readLine()) != null)
			{
				contents.append(line);
				contents.append(_newline);
			}
		}
		catch (IOException e)
		{
			_log.error("getStreamContentsAsString", e);
		}
		return contents.toString();
	}


    // Fetch the contents of an input stream, and return it in a list, skipping comment lines if skipComments == true.
    // Assumes stream is encoded using the LabKey standard character set
    public static List<String> getStreamContentsAsList(InputStream is, boolean skipComments) throws IOException
    {
        List<String> contents = new ArrayList<>();

        try (BufferedReader input = Readers.getReader(is))
        {
            String line;
            while ((line = input.readLine()) != null)
                if (!skipComments || !line.startsWith("#"))
                    contents.add(line);
        }

        return contents;
    }

    public static boolean empty(String str)
    {
        return null == str || str.trim().length() == 0;
    }


    private static final Pattern patternPhone = Pattern.compile("((1[\\D]?)?\\(?(\\d\\d\\d)\\)?[\\D]*)?(\\d\\d\\d)[\\D]?(\\d\\d\\d\\d)");

    public static String formatPhoneNo(String s)
    {
        s = StringUtils.trimToNull(s);
        if (null == s)
            return "";
        Matcher m = patternPhone.matcher(s);
        if (!m.find())
            return s;
        //for (int i=0 ; i<=m.groupCount() ; i++) System.err.println(i + " " + m.group(i));
        StringBuilder sb = new StringBuilder(20);
        m.appendReplacement(sb, "");
        String area = m.group(3);
        String exch = m.group(4);
        String num = m.group(5);
        if (null != area && !area.isEmpty())
            sb.append("(").append(area).append(") ");
        sb.append(exch).append("-").append(num);
        m.appendTail(sb);
        return sb.toString();
    }

    /**
     *  Returns an onClick handler that posts to the specified href, providing a CSRF token. If confirmMessage is not null,
     *  displays a confirmation dialog and requires an "OK" before posting. Used by NavTree, LinkBuilder, and ButtonBuilder,
     *  this shouldn't be called directly by other code paths.
     */
    public static String postOnClickJavaScript(String href, @Nullable String confirmMessage)
    {
        return null == confirmMessage ? "LABKEY.Utils.postToAction(" + jsString(href) + ");" : "LABKEY.Utils.confirmAndPost(" + jsString(confirmMessage) + ", " + jsString(href) + ");";
    }

    public static String postOnClickJavaScriptEvent()
    {
        return """
               const href = this.dataset['href'];
               const confirmMessage = this.dataset['confirmmessage'];
               if (confirmMessage)
                LABKEY.Utils.confirmAndPost(confirmMessage, href);
               else
                LABKEY.Utils.postToAction(href);
               """;
    }

    public static ButtonBuilder button(String text)
    {
        return new ButtonBuilder(text);
    }

    public static LinkBuilder link(String text)
    {
        return new LinkBuilder(text);
    }

    public static LinkBuilder link(String text, URLHelper url)
    {
        return new LinkBuilder(text).href(url);
    }

    public static LinkBuilder iconLink(String iconCls, @Nullable String tooltip)
    {
        return new LinkBuilder().iconCls(iconCls).tooltip(tooltip);
    }

    private static final String ARBITRARY_LETTER = "Q";

    /**
     * Converts the provided string into a legal HTML ID or Name, based on the HTML 4 rules:
     * <ul>
     * <li>Must begin with a letter ([A-Za-z])</li>
     * <li>May be followed by any number of letters, digits ([0-9]), hyphens ("-"), underscores ("_"), colons (":"), and periods (".")</li>
     * </ul>
     * See <a href="https://www.w3.org/TR/html4/types.html#type-id">W3C HTML 4.01 Specification</a><br>
     *
     * Removes all illegal characters (e.g., whitespace and non-alphanumeric characters except the four mentioned above) and then
     * pre-pends an arbitrary letter if the stripped version doesn't start with a letter. The return value is guaranteed to have
     * a legal form, but of course it's not guaranteed to be unique on the page.
     *
     * @param s Any string
     * @return A legal HTML ID produced from the string. Passing null is valid and returns a single letter ID.
     */
    public static @NotNull HtmlString makeHtmlId(@Nullable String s)
    {
        final String ret;

        if (null == s)
        {
            ret = ARBITRARY_LETTER;
        }
        else
        {
            String stripped = s.replaceAll("[^0-9A-Za-z\\-_:.]", "");

            if (stripped.isEmpty())
                ret = ARBITRARY_LETTER;
            else if (!Character.isLetter(stripped.charAt(0)))
                ret = ARBITRARY_LETTER + stripped;
            else
                ret = stripped;
        }

        // We've stripped all characters that could possibly cause HTML problems
        return HtmlString.unsafe(ret);
    }

    public static HtmlString generateBackButton()
    {
        return generateBackButton("Back");
    }

    public static HtmlString generateBackButton(String text)
    {
        return button(text).onClick("LABKEY.setDirty(false); window.history.back(); return false;").getHtmlString();
    }

    /* Renders text and a drop down arrow image wrapped in a link not of type labkey-button */
    public static HtmlString generateDropDownTextLink(String text, String href, String onClick, boolean bold, String offset,
                                                  String id, Map<String, String> properties)
    {
        if (StringUtils.isBlank(id))
            id = HttpView.currentPageConfig().makeId("dropdown_");
        String onclick = "if (this.className.indexOf('labkey-disabled-button') != -1) return false; " + (onClick == null ? "" :onClick);
        HttpView.currentPageConfig().addHandler(id+"PopupLink", "click", onclick);
        return DOM.createHtmlFragment(
            A(at(properties).id(id+"PopupLink").cl("labkey-menu-text-link","dropdown-toggle").at(bold, style, "font-weight:bold;").at(DOM.Attribute.href, href),
                SPAN(id(id+"PopupText"), text),
                NBSP,
                SPAN(cl("fa","fa-caret-down").at(style,"position:relative;color:lightgray;")))
        );
    }

    /* Renders image and a drop down wrapped in an unstyled link */
    public static HtmlString generateDropDownImage(String text, String href, String onClick, String imageSrc, String imageId,
                                               Integer imageHeight, Integer imageWidth, Map<String, String> properties)
    {
        var page = HttpView.currentPageConfig();

        String anchorId = page.makeId("A_");
        String onclick="if (this.className.indexOf('labkey-disabled-button') != -1) return false; " + (onClick == null ? "" : onClick);
        page.addHandler(anchorId, "click", onclick);
        return DOM.createHtmlFragment(
            A(at(properties).id(anchorId).at(DOM.Attribute.href,href),
                IMG(id(imageId).at(title,text, DOM.Attribute.src,imageSrc,height,imageHeight,width,imageWidth)))
        );
    }

    /* Renders image using font icon and a drop down wrapped in an unstyled link */
    public static HtmlString generateDropDownFontIconImage(String text, String href, String onClick, String imageCls,
                                                       String imageId, Map<String, String> properties)
    {
        PageConfig page = HttpView.currentPageConfig();
        String id = page.makeId("a_");
        page.addHandler(id,"click","if (this.className.indexOf('labkey-disabled-button') != -1) return false;");
        return DOM.createHtmlFragment(
            A(at(properties).id(id).at(DOM.Attribute.href,href),
                SPAN(id(imageId).at(title,text).cl(imageCls)))
        );
    }

    /**
     * If the provided text uses ", return '. If it uses ', return ".
     * This is useful to quote javascript.
     */
    public static char getUnusedQuoteSymbol(String text)
    {
        if (text == null || text.isEmpty())
            return '"';

        int singleQuote = text.indexOf('\'');
        int doubleQuote = text.indexOf('"');
        if (doubleQuote == -1 || (singleQuote != -1 && singleQuote <= doubleQuote))
            return '"';
        return '\'';
    }

    public static char getUsedQuoteSymbol(String text)
    {
        char c = getUnusedQuoteSymbol(text);
        if (c == '"')
            return '\'';
        return '"';
    }

    public static HelpPopupBuilder popupHelp(@NotNull String helpText)
    {
        return new HelpPopupBuilder(helpText);
    }

    public static HelpPopupBuilder popupHelp(@NotNull Renderable helpHtml, String titleText)
    {
        return new HelpPopupBuilder(helpHtml, titleText);
    }

    // NOTE: these are attached via query selector, so they must be the same for every popup
    private static final String popupHideScript = "return hideHelpDivDelay();";
    private static final String popupShowScript = "return showHelpDivDelay(this, 'popuptitle' in this.dataset ? this.dataset['popuptitle'] : '', this.dataset['popupcontent'], 'popupwidth' in this.dataset ? this.dataset['popupwidth'] : 'auto' );";

    public static class HelpPopupBuilder implements SafeToRender, HasHtmlString
    {
        final String helpText;
        final String titleText;
        final Renderable helpHtml;
        Renderable linkHtml = HtmlString.unsafe("<span class=\"labkey-help-pop-up\">?</span>");
        int width = 0;
        String onClickScript = null;

        HelpPopupBuilder(@NotNull String helpText)
        {
            this.helpText = helpText;
            this.helpHtml = null;
            this.titleText = null;
        }

        HelpPopupBuilder(@NotNull Renderable helpHtml, String titleText)
        {
            this.helpHtml = helpHtml;
            this.helpText = null;
            this.titleText = titleText;
        }

        public HelpPopupBuilder link(Renderable linkHtml)
        {
            this.linkHtml = linkHtml;
            return this;
        }

        public HelpPopupBuilder width(int width)
        {
            this.width = width;
            return this;
        }

        public HelpPopupBuilder script(String onClickScript)
        {
            this.onClickScript = onClickScript;
            return this;
        }

        @Override
        public String toString()
        {
            return getHtmlString().toString();
        }

        @Override
        public HtmlString getHtmlString()
        {
            assert(helpText != null || helpHtml != null);
            if (null != helpText)
                return textPopup();
            else
                return htmlPopup();
        }

        private HtmlString textPopup()
        {
            Objects.requireNonNull(helpText);

            if (onClickScript == null)
                onClickScript = popupShowScript;

            var config = HttpView.currentPageConfig();
            String id = config.makeId("helpPopup");
            config.addHandler(id, "click", onClickScript);

            return DOM.createHtml(A(id(id).at(tabindex,"-1", title, helpText, style, "pointer: help"), linkHtml));
        }

        private HtmlString htmlPopup()
        {
            Objects.requireNonNull(helpHtml);

            String id = null;

            var config = HttpView.currentPageConfig();
            config.addHandlerForQuerySelector("A._helpPopup", "mouseout", popupHideScript);
            config.addHandlerForQuerySelector("A._helpPopup", "mouseover", popupShowScript);
            if (null == onClickScript)
            {
                config.addHandlerForQuerySelector("A._helpPopup", "click", popupShowScript);
            }
            else
            {
                id = config.makeId("helpPopup");
                config.addHandler(id, "click", onClickScript);
            }
            return DOM.createHtml(A(id(id).cl("_helpPopup").at(tabindex,"-1", style, "cursor: help")
                .data(width != 0, "popupwidth", width)
                .data(isNotBlank(titleText),"popuptitle", titleText)
<<<<<<< HEAD
                .data("popupcontent", helpHtml),
=======
                .data("popupcontent", helpHtml.renderToString()),
>>>>>>> be774842
                linkHtml));
        }
    }


    public static String convertNodeToHtml(Node node) throws TransformerException, IOException
    {
        return convertNodeToString(node, TransformFormat.html);
    }

    public static String convertNodeToXml(Node node) throws TransformerException, IOException
    {
        return convertNodeToString(node, TransformFormat.xml);
    }

    public static String convertNodeToString(Node node, TransformFormat format) throws TransformerException, IOException
    {
        try
        {
            Transformer t = TransformerFactory.newInstance().newTransformer();
            t.setOutputProperty(OutputKeys.METHOD, format.toString());
            t.setOutputProperty(OutputKeys.ENCODING, StringUtilsLabKey.DEFAULT_CHARSET.name());

            try (ByteArrayOutputStream out = new ByteArrayOutputStream())
            {
                t.transform(new DOMSource(node), new StreamResult(out));
                return out.toString(StringUtilsLabKey.DEFAULT_CHARSET).trim();
            }
        }
        catch (TransformerFactoryConfigurationError e)
        {
            throw new RuntimeException("There was a problem creating the XML transformer factory." +
                " If you specified a class name in the 'javax.xml.transform.TransformerFactory' system property," +
                " please ensure that this class is included in the classpath for web application.", e);
        }
    }


    private static void parserSetFeature(XMLReader parser, String feature, boolean b)
    {
        try
        {
            parser.setFeature(feature, b);
        }
        catch (SAXNotSupportedException | SAXNotRecognizedException e)
        {
            _log.error("parserSetFeature", e);
        }
    }

    public static SafeToRender getAppIncludes(ViewContext context, @NotNull PageConfig config)
    {
        return _getStandardIncludes(context, config, config.getClientDependencies(), false, false);
    }

    public static SafeToRender getStandardIncludes(ViewContext context, @Nullable LinkedHashSet<ClientDependency> resources, boolean includePostParameters)
    {
        return _getStandardIncludes(context, null, resources, true, includePostParameters);
    }

    public static SafeToRender getStandardIncludes(ViewContext context, @NotNull PageConfig config)
    {
        return _getStandardIncludes(context, config, config.getClientDependencies(), true, config.shouldIncludePostParameters());
    }

    private static SafeToRender _getStandardIncludes(ViewContext context, @Nullable PageConfig config, @Nullable LinkedHashSet<ClientDependency> extraResources,
            boolean includeDefaultResources, boolean includePostParameters)
    {
        Container c = context.getContainer();

        if (null == c)
            c = ContainerManager.getRoot();

        LinkedHashSet<ClientDependency> resources = new LinkedHashSet<>();

        if (includeDefaultResources)
        {
            // Respect App Properties regarding Ext3 configuration
            if (AppProps.getInstance().isExt3APIRequired())
                resources.add(ClientDependency.fromPath("clientapi/ext3"));
            else if (AppProps.getInstance().isExt3Required())
                resources.add(ClientDependency.fromPath("Ext3"));

            // TODO: Turn this into a lib.xml
            // core/css/core.js requires jQuery
            resources.add(ClientDependency.fromPath("internal/jQuery"));
            resources.add(ClientDependency.fromPath("core/css/core.js"));

            // Always include clientapi and internal
            resources.add(ClientDependency.fromPath("clientapi"));
            resources.add(ClientDependency.fromPath("internal"));
        }

        // Add mini-profiler as dependency if enabled
        long miniProfilerId = -1;
        if (MiniProfiler.isEnabled(context))
        {
            RequestInfo req = MemTracker.getInstance().current();
            if (req != null)
            {
                miniProfilerId = req.getId();
                resources.add(ClientDependency.fromPath("miniprofiler"));
            }
        }

        if (extraResources != null)
            resources.addAll(extraResources);

        resources.removeIf(Objects::isNull);

        // Use a SafeToRenderBuilder since standard includes are a mix of HTML and JavaScript
        SafeToRenderBuilder builder = SafeToRenderBuilder.of()
            .append(getFaviconIncludes(c))
            .append(getLabkeyJS(context, config, resources, includePostParameters))
            .append(getStylesheetIncludes(c, resources, includeDefaultResources))
            .append(getManifestIncludes(c, resources))
            .append(getJavaScriptIncludes(c, resources));

        if (miniProfilerId != -1)
        {
            LinkedHashSet<Long> ids = new LinkedHashSet<>();
            ids.add(miniProfilerId);
            ids.addAll(MemTracker.get().getUnviewed(context.getUser()));

            builder.append(MiniProfiler.renderInitScript(context.getUser(), miniProfilerId, ids, getServerSessionHash()));
        }

        return builder;
    }

    public static HtmlString getFaviconIncludes(Container c)
    {
        ResourceURL faviconURL = TemplateResourceHandler.FAVICON.getURL(c);

        HtmlStringBuilder builder = HtmlStringBuilder.of()
            .unsafeAppend("<link rel=\"shortcut icon\" href=\"")
            .append(faviconURL.toString())
            .unsafeAppend("\">\n")
            .unsafeAppend("<link rel=\"icon\" href=\"")
            .append(faviconURL.toString())
            .unsafeAppend("\">\n");

        return builder.getHtmlString();
    }

    // Outputs <link> elements for standard stylesheets (but not Ext stylesheets). Note hrefs are relative, so callers may
    // need to output a <base> element prior to calling.
    public static SafeToRender getStylesheetIncludes(Container c)
    {
        return getStylesheetIncludes(c, null, true);
    }

    // Outputs <link> elements for standard stylesheets, Ext stylesheets, and client dependency stylesheets, as required.
    // Note that hrefs are relative, so callers may need to output a <base> element prior to calling.
    private static SafeToRender getStylesheetIncludes(Container c, @Nullable LinkedHashSet<ClientDependency> resources, boolean includeDefaultResources)
    {
        CoreUrls coreUrls = urlProvider(CoreUrls.class);
        StringBuilder sb = new StringBuilder();

        Formatter F = new Formatter(sb);
        String link = "<link href=\"%s\" type=\"text/css\" rel=\"stylesheet\">\n";

        Set<String> preIncludedCss = getExtJSStylesheets(c, resources);
        for (String cssPath : preIncludedCss)
            F.format(link, PageFlowUtil.filter(staticResourceUrl(cssPath)));

        if (includeDefaultResources)
        {
            F.format(link, PageFlowUtil.filter(staticResourceUrl("/core/css/core.css")));
            F.format(link, PageFlowUtil.filter(staticResourceUrl("/core/css/" + resolveThemeName(c) + ".css")));

            ActionURL rootCustomStylesheetURL = coreUrls.getCustomStylesheetURL();

            if (c.isRoot())
            {
                    /* Add the root customStylesheet */
                if (null != rootCustomStylesheetURL)
                    F.format(link, PageFlowUtil.filter(rootCustomStylesheetURL));
            }
            else
            {
                ActionURL containerCustomStylesheetURL = coreUrls.getCustomStylesheetURL(c);

                    /* Add the container relative customStylesheet */
                if (null != containerCustomStylesheetURL)
                    F.format(link, PageFlowUtil.filter(containerCustomStylesheetURL));
                else if (null != rootCustomStylesheetURL)
                    F.format(link, PageFlowUtil.filter(rootCustomStylesheetURL));
            }
        }

        SafeToRenderBuilder builder = SafeToRenderBuilder.of();
        builder.append(HtmlString.unsafe(sb.toString()));

        if (resources != null)
            writeCss(c, builder, resources, preIncludedCss);

        return builder;
    }

    @NotNull
    public static Set<String> getExtJSStylesheets(Container c, Set<ClientDependency> resources)
    {
        // TODO: After the UX Refresh is permanently in place this could be refactored to exist within ClientDependency
        // getCssPaths(). Currently, the stylesheet ordering still matters so it is easier to just make this accessible
        // here.
        Set<String> extCSS = new HashSet<>();

        if (null != resources)
        {
            boolean ext3Included = false;
            boolean ext4Included = false;
            String themeName = resolveThemeName(c);

            for (ClientDependency resource : resources)
            {
                for (String paths : resource.getJsPaths(c, AppProps.getInstance().isDevMode()))
                {
                    if (!ext3Included && paths.startsWith("ext-3.4.1/ext-all"))
                    {
                        ext3Included = true;
                        extCSS.add("core/css/ext3_" + themeName + ".css");
                    }

                    if (!ext4Included && paths.startsWith("ext-4.2.1/ext-all"))
                    {
                        ext4Included = true;
                        extCSS.add("core/css/ext4_" + themeName + ".css");
                    }

                    if (ext3Included && ext4Included)
                        break;
                }
            }
        }

        return extCSS;
    }

    private static void writeCss(Container c, SafeToRenderBuilder builder, LinkedHashSet<ClientDependency> resources, Set<String> preIncludedCss)
    {
        HtmlStringBuilder html = HtmlStringBuilder.of();
        Set<String> cssFiles = new HashSet<>();
        if (resources != null)
        {
            for (ClientDependency r : resources)
            {
                for (String script : r.getCssPaths(c))
                {
                    html.unsafeAppend("<link href=\"");
                    if (!ClientDependency.isExternalDependency(script))
                    {
                        html.append(AppProps.getInstance().getContextPath());
                        html.append("/");
                    }
                    html.append(script);
                    html.unsafeAppend("\" type=\"text/css\" rel=\"stylesheet\">");

                    cssFiles.add(script);
                }
            }
        }

        builder.append(html);

        //cache list of CSS files to prevent double-loading
        if (!cssFiles.isEmpty())
        {
            SafeToRenderBuilder scriptBuilder = SafeToRenderBuilder.of();
            scriptBuilder.append(HttpView.currentPageConfig().getScriptTagStart());
            scriptBuilder.append(JavaScriptFragment.unsafe("LABKEY.requestedCssFiles("));
            String comma = "";

            if (null != preIncludedCss)
            {
                for (String path : preIncludedCss)
                {
                    scriptBuilder.append(JavaScriptFragment.unsafe(comma + jsString(path)));
                    comma = ",";
                }
            }

            for (String s : cssFiles)
            {
                if (!ClientDependency.isExternalDependency(s))
                {
                    scriptBuilder.append(JavaScriptFragment.unsafe(comma + jsString(s)));
                    comma = ",";
                }
            }
            scriptBuilder.append(JavaScriptFragment.unsafe(");\n"));
            scriptBuilder.append(HtmlString.unsafe("</script>\n"));

            builder.append(scriptBuilder);
        }
    }

    // Manifest files are included as links in the HTML head. These files are used to identify resources for progressive
    // web apps like flash page and home page link icons. There can be multiple on the same page.
    private static HtmlString getManifestIncludes(Container c, @Nullable LinkedHashSet<ClientDependency> resources)
    {
        StringBuilder sb = new StringBuilder();

        if (resources != null)
        {
            Set<String> manifestFiles = new HashSet<>();
            for (ClientDependency r : resources)
            {
                for (String manifest : r.getManifestPaths(c))
                {
                    if (!manifestFiles.contains(manifest))
                    {
                        sb.append("<link href=\"");
                        if (!ClientDependency.isExternalDependency(manifest))
                        {
                            sb.append(AppProps.getInstance().getContextPath());
                            sb.append("/");
                        }
                        sb.append(filter(manifest));
                        sb.append("\" rel=\"manifest\">");

                        manifestFiles.add(manifest);
                    }
                }
            }
        }

        // TODO: Rewrite the above using LinkBuilder
        return HtmlString.unsafe(sb.toString());
    }

    // TODO: Remove... unused? (Move string to JSpBase.getExtJs3Root())
    public static String extJsRoot()
    {
        return "ext-3.4.1";
    }

    public static @NotNull String resolveThemeName(Container c)
    {
        return resolveTheme(c).name().toLowerCase();
    }

    public static @NotNull Theme resolveTheme(Container c)
    {
        Theme theme = Theme.DEFAULT;

        if (c != null)
        {
            theme = Theme.getTheme(LookAndFeelProperties.getInstance(c).getThemeName());
            if (null == theme)
                theme = Theme.Overcast;
        }

        return theme;
    }

    /**
     * Return URL for static webapp resources.
     *
     * If we had a way to configure a domain for static resources, this would be the place to
     * fix-up the generated URL.
     */
    final static String staticResourcePrefix = AppProps.getInstance().getStaticFilesPrefix();

    public static String staticResourceUrl(String resourcePath)
    {
        String slash = resourcePath.startsWith("/") ? "" : "/";
        if (null != staticResourcePrefix)
        {
            return staticResourcePrefix + slash + resourcePath;
        }
        if (resourcePath.contains(".cache.") || resourcePath.endsWith(".ttf") || resourcePath.endsWith(".woff2"))        // CONSIDER: move DavController.alwaysCache() somewhere we can call it
            return AppProps.getInstance().getContextPath() + slash + resourcePath;
        else
            return AppProps.getInstance().getContextPath() + slash + resourcePath + "?" + getServerSessionHash();
    }


    public static SafeToRender getLabkeyJS(ViewContext context, @Nullable PageConfig config, @Nullable LinkedHashSet<ClientDependency> resources, boolean includePostParameters)
    {
        SafeToRenderBuilder builder = SafeToRenderBuilder.of()
            .append(getScriptTag("/labkey.js"));

        // Include client-side error reporting scripts only if necessary and as early as possible.
        if ((AppProps.getInstance().isOptionalFeatureEnabled(AppProps.EXPERIMENTAL_JAVASCRIPT_MOTHERSHIP) || AppProps.getInstance().isOptionalFeatureEnabled(AppProps.EXPERIMENTAL_JAVASCRIPT_SERVER)) &&
            (AppProps.getInstance().getExceptionReportingLevel() != ExceptionReportingLevel.NONE || AppProps.getInstance().isSelfReportExceptions()))
        {
            builder
                .append(getScriptTag("/stacktrace.min.js"))
                .append(getScriptTag("/mothership.js"));
        }

        return builder
            .append(HttpView.currentPageConfig().getScriptTagStart())
            .append(JavaScriptFragment.unsafe("LABKEY.init("))
            .append(JavaScriptFragment.unsafe(jsInitObject(context, config, resources, includePostParameters).toString()))
            .append(JavaScriptFragment.unsafe(");\n"))
            .append(HtmlString.unsafe("</script>\n"));
    }

    public static HtmlString getScriptTag(String path)
    {
        HtmlString nonce = HttpView.currentPageConfig().getScriptNonce();
        return HtmlStringBuilder.of()
            .unsafeAppend("<script src=\"")
            .append(staticResourceUrl(path))
            .unsafeAppend("\" type=\"text/javascript\" nonce=\"").append(nonce).unsafeAppend("\"></script>\n")
            .getHtmlString();
    }

    private static SafeToRender getJavaScriptIncludes(Container c, LinkedHashSet<ClientDependency> resources)
    {
        /*
           scripts: the scripts that should be explicitly included
           included: the scripts that are implicitly included, which will include the component scripts on a minified library.
          */
        LinkedHashSet<String> includes = new LinkedHashSet<>();
        LinkedHashSet<String> implicitIncludes = new LinkedHashSet<>();

        getJavaScriptFiles(c, resources, includes, implicitIncludes);

        SafeToRenderBuilder builder = SafeToRenderBuilder.of();

        builder.append(HttpView.currentPageConfig().getScriptTagStart());
        builder.append(JavaScriptFragment.unsafe("LABKEY.loadedScripts("));
        String comma = "";
        for (String s : implicitIncludes)
        {
            if (!ClientDependency.isExternalDependency(s))
            {
                builder.append(JavaScriptFragment.unsafe(comma + jsString(s)));
                comma = ",";
            }
        }
        builder.append(JavaScriptFragment.unsafe(");\n"));
        builder.append(HtmlString.unsafe("</script>\n"));

        HtmlString nonce = HttpView.currentPageConfig().getScriptNonce();
        for (String s : includes)
        {
            var path = ClientDependency.isExternalDependency(s) ? s : staticResourceUrl("/" + s);
            builder.append(HtmlString.unsafe("<script src=\""))
                .append(HtmlString.of(path))
                .append(HtmlString.unsafe("\" type=\"text/javascript\" nonce=\"")).append(nonce).append(HtmlString.unsafe("\"></script>\n"));
        }

        return builder.getSafeToRender();
    }

    /** use this version if you don't care which errors are html parsing errors and which are safety warnings */
    public static String validateHtml(String html, Collection<String> errors, boolean scriptAsErrors)
    {
        return validateHtml(html, errors, scriptAsErrors ? null : errors);
    }

    /** validate an html fragment */
    public static String validateHtml(String html, Collection<String> errors, Collection<String> scriptWarnings)
    {
        if (!errors.isEmpty() || (null != scriptWarnings && !scriptWarnings.isEmpty()))
            throw new IllegalArgumentException("empty errors collection expected");

        String trimmedHtml = StringUtils.trimToEmpty(html);

        if (trimmedHtml.isEmpty())
            return "";

        trimmedHtml = StringUtils.trimToEmpty(trimmedHtml);
        if (trimmedHtml.isEmpty())
            return html;

        // UNDONE: use convertHtmlToDocument() instead of tidy() to avoid double parsing
        String xml = StringUtils.trimToEmpty(JSoupUtil.tidyHTML(trimmedHtml, true, errors));
        if (!errors.isEmpty())
        {
            if (scriptWarnings != null)
            {
                scriptWarnings.add("Unable to complete script check due to errors in HTML");
            }
            return null;
        }

        if (null != scriptWarnings)
        {
            try
            {
                XMLReader parser = XMLReaderFactory.createXMLReader(DEFAULT_PARSER_NAME);
                parserSetFeature(parser, "http://xml.org/sax/features/namespaces", false);
                parserSetFeature(parser, "http://xml.org/sax/features/namespace-prefixes", false);
                parserSetFeature(parser, "http://xml.org/sax/features/validation", false);
                parserSetFeature(parser, "http://apache.org/xml/features/validation/dynamic", false);
                parserSetFeature(parser, "http://apache.org/xml/features/nonvalidating/load-dtd-grammar", false);
                parserSetFeature(parser, "http://apache.org/xml/features/nonvalidating/load-external-dtd", false);
                parserSetFeature(parser, "http://apache.org/xml/features/validation/schema", false);
                parserSetFeature(parser, "http://apache.org/xml/features/validation/schema-full-checking", false);
                parserSetFeature(parser, "http://apache.org/xml/features/validation/dynamic", false);
                parserSetFeature(parser, "http://apache.org/xml/features/continue-after-fatal-error", false);

                parser.setContentHandler(new ValidateHandler(scriptWarnings));
                // Wrap the whole value in a parent tag so that we know there's a single root element
                parser.parse(new InputSource(new StringReader("<p>" + xml + "</p>")));
            }
            catch (IOException | SAXException e)
            {
                _log.error(e.getMessage(), e);
                errors.add(e.getMessage());
                scriptWarnings.add("Unable to complete script check due to errors in HTML");
            }
        }

        if (!errors.isEmpty() || (null != scriptWarnings && !scriptWarnings.isEmpty()))
            return null;

        // let's return html not xhtml
        String tidy = StringUtils.trimToEmpty(JSoupUtil.tidyHTML(html, false, errors));
        //FIX: 4528: old code searched for "<body>" but the body element can have attributes
        //and Word includes some when saving as HTML (even Filtered HTML).
        int beginOpenBodyIndex = tidy.indexOf("<body");
        int beginCloseBodyIndex = tidy.lastIndexOf("</body>");
        assert beginOpenBodyIndex != -1 && beginCloseBodyIndex != -1: "Tidied HTML did not include a body element!";
        int endOpenBodyIndex = tidy.indexOf('>', beginOpenBodyIndex);
        assert endOpenBodyIndex != -1 : "Could not find closing > of open body element!";

        tidy = tidy.substring(endOpenBodyIndex + 1, beginCloseBodyIndex).trim();
        return tidy;
    }

    public static String sanitizeHtml(String html, Collection<String> errors)
    {
        if (html == null)
            return null;
        // Issue 33356 - don't let users include an <a target="_blank"> without ensuring it has a rel="noopener noreferrer"
        if (!html.toLowerCase().contains("_blank"))
            return html;
        boolean modified = false;
        try
        {
            Document document = JSoupUtil.convertHtmlToDocument(html, false, errors);
            NodeList hrefs = document.getElementsByTagName("a");
            for(int hrefIndex = 0; hrefIndex < hrefs.getLength(); hrefIndex++)
            {
                Element href = (Element) hrefs.item(hrefIndex);
                String target = href.getAttribute("target");
                if ("_blank".equals(target))
                {
                    String rel = href.getAttribute("rel");
                    if (rel == null || !rel.contains("noopener") || !rel.contains("noreferrer"))
                    {
                        modified = true;
                        href.setAttribute("rel", "noopener noreferrer");
                    }
                }
            }
            if (!modified)
                return html;
            String xhtml = documentToString(document);
            if (xhtml != null && !html.contains("<body>")) // tidy adds <html><body> wrapping
            {
                int beginOpenBodyIndex = xhtml.indexOf("<body");
                int beginCloseBodyIndex = xhtml.lastIndexOf("</body>");
                int endOpenBodyIndex = xhtml.indexOf('>', beginOpenBodyIndex);
                xhtml = xhtml.substring(endOpenBodyIndex + 1, beginCloseBodyIndex).trim();
            }

            return xhtml;
        }
        catch (Exception e)
        {
            _log.error(e.getMessage(), e);
            errors.add(e.getMessage());
            return null;
        }
    }

    public static String documentToString(Document document)
    {
        try
        {
            TransformerFactory tf = TransformerFactory.newInstance();
            Transformer trans = tf.newTransformer();
            StringWriter sw = new StringWriter();
            trans.transform(new DOMSource(document), new StreamResult(sw));
            return sw.toString();
        }
        catch (TransformerException tEx)
        {
            tEx.printStackTrace();
        }
        return null;
    }

    private static final int SERVER_HASH = 0x7fffffff & AppProps.getInstance().getServerSessionGUID().hashCode();
    private static final String SERVER_HASH_STRING = Integer.toString(SERVER_HASH);

    public static JSONObject jsInitObject(ContainerUser context, @Nullable PageConfig config, @Nullable LinkedHashSet<ClientDependency> resources, boolean includePostParameters)
    {
        AppProps appProps = AppProps.getInstance();
        String contextPath = appProps.getContextPath();
        JSONObject json = new JSONObject();

        // Expose some experimental flags to the client
        // Note: If you update this set of flags please update enum on client in @labkey/api
        JSONObject experimental = new JSONObject();
        experimental.put("containerRelativeURL", appProps.getUseContainerRelativeURL());
        experimental.put("useExperimentalCoreUI", useExperimentalCoreUI());
        experimental.put(AppProps.EXPERIMENTAL_JAVASCRIPT_MOTHERSHIP, AppProps.getInstance().isOptionalFeatureEnabled(AppProps.EXPERIMENTAL_JAVASCRIPT_MOTHERSHIP));
        experimental.put(AppProps.EXPERIMENTAL_JAVASCRIPT_SERVER, AppProps.getInstance().isOptionalFeatureEnabled(AppProps.EXPERIMENTAL_JAVASCRIPT_SERVER));
        experimental.put(AppProps.EXPERIMENTAL_NO_GUESTS, AppProps.getInstance().isOptionalFeatureEnabled(AppProps.EXPERIMENTAL_NO_GUESTS));
        json.put("experimental", experimental);

        json.put("contextPath", contextPath);
        json.put("imagePath", contextPath + "/_images");
        json.put("extJsRoot", extJsRoot());
        json.put("extThemeName_42", resolveThemeName(context.getContainer()));
        json.put("devMode", appProps.isDevMode());
        json.put("homeContainer", ContainerManager.getHomeContainer().getName());
        Container shared = ContainerManager.getSharedContainer();
        if (null != shared) // not good
            json.put("sharedContainer", shared.getName());
        json.put("hash", getServerSessionHash());
        json.put("timezone", DateUtil.getTimeZone().getID());

        Container container = context.getContainer();
        User user = context.getUser();

        if (container != null)
            json.put("moduleContext", getModuleClientContext(context, resources));

        // Current container determines default formats and date parsing mode; fall back on root setting, which is better than nothing.
        Container settingsContainer = null != container ? container : ContainerManager.getRoot();
        json.put("extDefaultDateFormat", ExtUtil.toExtDateFormat(DateUtil.getDateFormatString(settingsContainer)));
        json.put("extDefaultDateTimeFormat", ExtUtil.toExtDateFormat(DateUtil.getDateTimeFormatString(settingsContainer)));
        String numberFormat = Formats.getNumberFormatString(settingsContainer);
        if (null != numberFormat)
            json.put("extDefaultNumberFormat", ExtUtil.toExtNumberFormat(numberFormat));

        json.put("useMDYDateParsing", LookAndFeelProperties.getInstance(ContainerManager.getRoot()).getDateParsingMode().getDayMonth() == DateUtil.MonthDayOption.MONTH_DAY);

        // For now, all input forms should format using ISO date format, to ensure we can parse the dates we format. We can't
        // guarantee that the default date display formats are parseable. We might change this in the future, so use this
        // property instead of hard-coding formats on the client.
        json.put("extDateInputFormat", ExtUtil.toExtDateFormat(DateUtil.getStandardDateFormatString()));

        if (null != user)
        {
            SecurityLogger.indent("jsInitObject");
            json.put("user", User.getUserProps(user, container));
            if (user.isImpersonated())
                json.put("impersonatingUser", User.getUserProps(user.getImpersonatingUser(), container));
            SecurityLogger.outdent();
        }

        if (null != container)
        {
            json.put("container", container.toJSON(user, config != null && config.isIncludePermissions(), true));
            json.put("demoMode", DemoMode.isDemoMode(container, user));
        }

        Container project = (null == container || container.isRoot()) ? null : container.getProject();

        if (null != project)
        {
            JSONObject projectProps = new JSONObject();
            projectProps.put("id", project.getId());
            projectProps.put("path", project.getPath());
            projectProps.put("name", project.getName());
            projectProps.put("title", project.getTitle());
            projectProps.put("rootId", ContainerManager.getRoot().getId());
            json.put("project", projectProps);
        }

        json.put("tours", getTourJson(container));
        String serverName = appProps.getServerName();
        json.put("serverName", StringUtils.isNotEmpty(serverName) ? serverName : "LabKey Server");
        json.put("versionString", appProps.getReleaseVersion());
        json.put("helpLinkPrefix", HelpTopic.getHelpLinkPrefix());
        json.put("jdkJavaDocLinkPrefix", HelpTopic.getJdkJavaDocLinkPrefix());

        if (AppProps.getInstance().isOptionalFeatureEnabled(NotificationMenuView.EXPERIMENTAL_NOTIFICATION_MENU))
            json.put("notifications", Map.of("unreadCount", NotificationService.get().getUnreadNotificationCountByUser(null, user.getUserId())));

        JSONObject defaultHeaders = new JSONObject();
        defaultHeaders.put("X-ONUNAUTHORIZED", "UNAUTHORIZED");

        boolean pageAdminMode = false;
        // Be tolerant of not having a ViewContext, or having one but being detached from an HttpServletRequest
        if (context instanceof ViewContext)
        {
            ViewContext viewContext = (ViewContext)context;
            pageAdminMode = isPageAdminMode(viewContext);
            HttpServletRequest request = viewContext.getRequest();
            if (request != null)
            {
                json.put("login", AuthenticationManager.getLoginPageConfiguration(getTermsOfUseProject(project, request.getParameter(ActionURL.Param.returnUrl.name()))));
                if (includePostParameters && "post".equalsIgnoreCase(request.getMethod()))
                    json.put("postParameters", request.getParameterMap());
                String tok = CSRFUtil.getExpectedToken(request, null);
                if (null != tok)
                {
                    json.put("CSRF", tok);
                    defaultHeaders.put(CSRFUtil.csrfHeader, tok);
                }
            }
        }
        json.put("pageAdminMode", pageAdminMode);
        if (appProps.isUserRequestedAdminOnlyMode() || ModuleLoader.getInstance().isUpgradeRequired())
            json.put("adminOnlyMode", true);
        json.put("defaultHeaders", defaultHeaders);

        AnalyticsProviderRegistry analyticsProviderRegistry = AnalyticsProviderRegistry.get();
        if (analyticsProviderRegistry != null)
        {
            Map<String, String> analyticProviders = new HashMap<>();
            for (AnalyticsProvider provider : analyticsProviderRegistry.getAllAnalyticsProviders())
                analyticProviders.put(provider.getName(), provider.getLabel());
            json.put("analyticProviders", analyticProviders);
        }

        CustomLabelService customLabelService = CustomLabelService.get();
        if (customLabelService != null)
        {
            Map<String, Map<String, String>> moduleLabels = customLabelService.getCustomLabels(container);
            if (!moduleLabels.isEmpty())
                json.put("labels", moduleLabels);
        }

        // Include a few server-generated GUIDs/UUIDs
        json.put("uuids", Arrays.asList(GUID.makeGUID(), GUID.makeGUID(), GUID.makeGUID()));

        if (null != config)
            json.put("portalContext", config.getPortalContext());

        return json;
    }

    private static JSONObject getTourJson(Container container)
    {
        JSONObject tourProps = new JSONObject();
        TourService service = TourService.get();

        if (null != service && null != container)
        {
            for (Tour tour : service.getApplicableTours(container))
            {
                tourProps.put(tour.getRowId().toString(), tour.abbrevDef());
            }
        }
        return tourProps;
    }

    public static String getServerSessionHash()
    {
        return SERVER_HASH_STRING;
    }

    @Nullable
    public static Project getTermsOfUseProject(Container container, String returnURL)
    {
        Container termsContainer = null;

        if (null != returnURL)
        {
            try
            {
                URLHelper urlHelper = new URLHelper(returnURL);
                Container redirectContainer = ContainerManager.getForURL(new ActionURL(urlHelper.getLocalURIString()));
                if (null != redirectContainer)
                    termsContainer = redirectContainer.getProject();
            }
            catch (IllegalArgumentException | URISyntaxException iae)
            {
                // the redirect URL isn't an action url or isn't well formed, so we can't get the container. Ignore.
            }
        }

        if (null == termsContainer)
        {
            if (null == container || container.isRoot())
                return null;
            else
                termsContainer = container.getProject();
        }

        return new Project(termsContainer);
    }

    private static class ValidateHandler extends org.xml.sax.helpers.DefaultHandler
    {
        private static final HashSet<String> _illegalElements = new HashSet<>();

        static
        {
            _illegalElements.add("link");
            _illegalElements.add("style");
            _illegalElements.add("script");
            _illegalElements.add("object");
            _illegalElements.add("applet");
            _illegalElements.add("form");
            _illegalElements.add("input");
            _illegalElements.add("button");
            _illegalElements.add("frame");
            _illegalElements.add("frameset");
            _illegalElements.add("iframe");
            _illegalElements.add("embed");
            _illegalElements.add("plaintext");
        }

        private final Collection<String> _errors;
        private final HashSet<String> _reported = new HashSet<>();


        ValidateHandler(Collection<String> errors)
        {
            _errors = errors;
        }

        @Override
        public void processingInstruction(String target, String data)
        {
            if (!_reported.contains("processingInstruction"))
            {
                _reported.add("processingInstruction");
                _errors.add("Illegal processing instruction <?" + target + ">.");
            }
        }

        @Override
        public void startElement(String uri, String localName, String qName, Attributes attributes)
        {
            String e = qName.toLowerCase();
            if ((e.startsWith("?") || e.startsWith("<") || _illegalElements.contains(e)) && !_reported.contains(e))
            {
                _reported.add(e);
                _errors.add("Illegal element <" + qName + ">. For permissions to use this element, contact your system administrator.");
            }

            for (int i = 0; i < attributes.getLength(); i++)
            {
                String a = attributes.getQName(i).toLowerCase();
                String value = attributes.getValue(i).toLowerCase();

                if ((a.startsWith("on") || a.startsWith("behavior")) && !_reported.contains(a))
                {
                    _reported.add(a);
                    _errors.add("Illegal attribute '" + attributes.getQName(i) + "' on element <" + qName + ">.");
                }
                if ("href".equals(a) || "src".equals(a))
                {
                    if (value.contains("script") && value.indexOf("script") < value.indexOf(":") && !_reported.contains("href"))
                    {
                        _reported.add("href");
                        _errors.add("Script is not allowed in '" + a + "' attribute on element <" + qName + ">.");
                    }
                }
                if ("style".equals(a))
                {
                    String valueStrippedOfComments = value.replaceAll("/\\*.*?\\*/", "");
                    if ((valueStrippedOfComments.contains("behavior") || valueStrippedOfComments.contains("url") || valueStrippedOfComments.contains("expression")) && !_reported.contains("style"))
                    {
                        _reported.add("style");
                        _errors.add("Style attribute cannot contain behaviors, expressions, or urls. Error on element <" + qName + ">.");
                    }
                }
            }
        }

        @Override
        public void warning(SAXParseException e)
        {
        }

        @Override
        public void error(SAXParseException e)
        {
            _errors.add(e.getMessage());
        }

        @Override
        public void fatalError(SAXParseException e)
        {
            _errors.add(e.getMessage());
        }
    }

    public static boolean isRobotUserAgent(String userAgent)
    {
        if (StringUtils.isEmpty(userAgent))
            return true;
        userAgent = userAgent.toLowerCase();

        /* our big crawlers are... */
        // Google
//        if (userAgent.contains("googlebot"))
//            return true;
        // Yahoo
        if (userAgent.contains("yahoo! slurp"))
            return true;
        // Microsoft
//        if (userAgent.contains("bingbot") || userAgent.contains("msnbot"))
//            return true;
        if (userAgent.contains("msiecrawler"))  // client site-crawler
            return false;
        // Pingdom
//        if (userAgent.contains("pingdom.com_bot"))
//            return true;
        // a bot
        if (userAgent.contains("rpt-httpclient"))
            return true;
        if (userAgent.contains("qwantify"))
            return true;
        if (userAgent.contains("elb-healthchecker"))
            return true;

        // just about every bot contains "bot", "crawler" or "spider"
        // including yandexbot, ahrefsbot, mj12bot, ezooms.bot, gigabot, voilabot, exabot
        if (userAgent.contains("bot") || userAgent.contains("crawler") || userAgent.contains("spider"))
            return true;

        // Not a robot, but not a "real" user and known in some cases to issue many requests without reusing sessions
        if (userAgent.contains("mathematica httpclient"))
            return true;

        return false;
    }

    public static class TestCase extends Assert
    {
        @Test
        public void testScriptDetection()
        {
            assertHtmlParsing("<b>No script here, friends</b>", 0, 0);
            assertHtmlParsing("<p><script>alert('script');</script></p>", 0, 1);

            // Spacing around the <script> element
            assertHtmlParsing("<p>< script>alert('script');</script></p>", 0, 0);
            assertHtmlParsing("<p>< script  >alert('script');</script></p>", 0, 0);
            assertHtmlParsing("<p><script  >alert('script');</script></p>", 0, 1);

            // Bogus tag trips error reporting, so assume there might be script
            assertHtmlParsing("<Bad.Tag><script>alert('script');</script></Bad.Tag>", 0, 1);
            assertHtmlParsing("<Bad.Tag>No script here, friends</Bad.Tag>", 0, 0);

            // Unclosed tags - not considered an error
            assertHtmlParsing("<b><script>alert('script');</script>", 0, 1);
            assertHtmlParsing("<b><script>alert('script')", 0, 1);
            assertHtmlParsing("<b>No script", 0, 0);

            // Extra closed tags - not considered an error
            assertHtmlParsing("</b><script>alert('script');</script>", 0, 1);
        }

        private void assertHtmlParsing(String html, int expectedErrors, int expectedScriptWarnings)
        {
            List<String> errors = new ArrayList<>();
            List<String> scriptWarnings = new ArrayList<>();
            PageFlowUtil.validateHtml(html, errors, scriptWarnings);
            assertEquals("Wrong number of errors", expectedErrors, errors.size());
            assertEquals("Wrong number of script warnings", expectedScriptWarnings, scriptWarnings.size());
        }

        @Test
        public void testPhone()
        {
            assertEquals(formatPhoneNo("5551212"), "555-1212");
            assertEquals(formatPhoneNo("2065551212"), "(206) 555-1212");
            assertEquals(formatPhoneNo("12065551212"), "(206) 555-1212");
            assertEquals(formatPhoneNo("206.555.1212"), "(206) 555-1212");
            assertEquals(formatPhoneNo("1-206) 555.1212  "), "(206) 555-1212");
            assertEquals(formatPhoneNo("1-206) 555.1212  "), "(206) 555-1212");
            assertEquals(formatPhoneNo("1(206) 555.1212  "), "(206) 555-1212");
            assertEquals(formatPhoneNo("1 (206)555.1212"), "(206) 555-1212");
            assertEquals(formatPhoneNo("(206)-555.1212  "), "(206) 555-1212");
            assertEquals(formatPhoneNo("work (206)555.1212"), "work (206) 555-1212");
            assertEquals(formatPhoneNo("206.555.1212 x0001"), "(206) 555-1212 x0001");
        }

        @Test
        public void testFilter()
        {
            assertEquals(filter("this is a test"), "this is a test");
            assertEquals(filter("<this is a test"), "&lt;this is a test");
            assertEquals(filter("this is a test<"), "this is a test&lt;");
            assertEquals(filter("'t'&his is a test\""), "&#039;t&#039;&amp;his is a test&quot;");
            assertEquals(filter("<>\"&"), "&lt;&gt;&quot;&amp;");
        }

        @Test
        public void testWafEncode()
        {
            var sb = new StringBuilder(0xFFFF);
            for (int ch = 0 ; ch <= 0xFFFF ; ch++)
            {
                if (ch >= 0xD800 && ch <= 0xDFFF)   // surrogate characters (emojis etc)
                    continue;
                sb.append((char)ch);
            }
            String sql = sb.toString();
            String enc = PageFlowUtil.wafEncode(sql);
            String dec = PageFlowUtil.wafDecode(enc);
            assertEquals(sql, dec);

            String uri = PageFlowUtil.encodeURIComponent(sql);
            byte[] bytes = uri.getBytes(StandardCharsets.US_ASCII);
            assert(bytes.length == uri.length());
            for (int i=0 ; i<uri.length() ; i++)
                assertEquals("failed at index " + i, uri.charAt(i), bytes[i]);
        }

        @Test
        public void testEncode()
        {
            assertEquals("%20", encode(" "));
            assertEquals("/hello/world?", encodeURI("/hello/world?"));
            assertEquals("/hel%20lo/wo%3Crld?", encodeURI("/hel lo/wo<rld?"));
            assertEquals("/hel%20lo/wo%3Crld?%3E", encodeURI("/hel lo/wo<rld?>"));
            assertEquals("%2Fhello%2Fworld%3F", encodeURIComponent("/hello/world?"));
            assertEquals("%2Fhello%2Fworld", encodeURIComponent("/hello/world"));
        }

        @Test
        public void testRobot()
        {
            List<String> bots = Arrays.asList(
                "Mozilla/5.0 (compatible; Googlebot/2.1; +http://www.google.com/bot.html",
                "Mozilla/5.0 (compatible; bingbot/2.0; +http://www.bing.com/bingbot.htm)",
                "Pingdom.com_bot_version_1.4_(http://www.pingdom.com/)",
                "Googlebot-Image/1.0",
                "Mozilla/5.0 (compatible; AhrefsBot/2.0; +http://ahrefs.com/robot/)",
                "Mozilla/5.0 (compatible; YandexBot/3.0; +http://yandex.com/bots)",
                "Gigabot/3.0 (http://www.gigablast.com/spider.html)",
                "msnbot-media/1.1 (+http://search.msn.com/msnbot.htm)",
                "Mozilla/5.0 (compatible; Ezooms/1.0; ezooms.bot@gmail.com)",
                "Mozilla/5.0 (iPhone; U; CPU iPhone OS 4_1 like Mac OS X; en-us) AppleWebKit/532.9 (KHTML, like Gecko) Version/4.0.5 Mobile/8B117 Safari/6531.22.7 (compatible; Googlebot-Mobile/2.1; +http://www.google.com/bot.html)",
                "Mozilla/5.0 (compatible; MJ12bot/v1.4.0; http://www.majestic12.co.uk/bot.php?+)",
                "Mozilla/5.0 (Windows; U; Windows NT 5.1; fr; rv:1.8.1) VoilaBot BETA 1.2 (support.voilabot@orange-ftgroup.com)",
                "Mozilla/5.0 (compatible; Exabot/3.0; +http://www.exabot.com/go/robot)",
                "Yeti/1.0 (NHN Corp.; http://help.naver.com/robots/)",
                "DoCoMo/2.0 N905i(c100;TB;W24H16) (compatible; Googlebot-Mobile/2.1; +http://www.google.com/bot.html)",
                "SAMSUNG-SGH-E250/1.0 Profile/MIDP-2.0 Configuration/CLDC-1.1 UP.Browser/6.2.3.3.c.1.101 (GUI) MMP/2.0 (compatible; Googlebot-Mobile/2.1; +http://www.google.com/bot.html)",
                "Mozilla/5.0 (compatible; AhrefsBot/1.0; +http://ahrefs.com/robot/)",
                "SETOOZBOT/5.0 ( compatible; SETOOZBOT/0.30 ; http://www.setooz.com/bot.html )",
                "Mozilla/5.0 (compatible; bnf.fr_bot; +http://www.bnf.fr/fr/outils/a.dl_web_capture_robot.html)",
                "AdMedia bot",
                "Mozilla/5.0 (iPhone; CPU iPhone OS 5_0_1 like Mac OS X) (compatible; Yeti-Mobile/0.1; +http://help.naver.com/robots/)",
                "Mozilla/5.0 (compatible; Dow Jones Searchbot)");
            List<String> nots = Arrays.asList(
                "Mozilla/5.0 (Windows NT 6.1; WOW64) AppleWebKit/535.7 (KHTML, like Gecko) Chrome/16.0.912.36 Safari/535.7",
                "Mozilla/5.0 (Macintosh; Intel Mac OS X 10.6; rv:9.0a2) Gecko/20111101 Firefox/9.0a2",
                "Mozilla/5.0 (compatible; MSIE 10.0; Windows NT 6.1; WOW64; Trident/6.0)",
                "Opera/9.80 (Windows NT 6.1; U; es-ES) Presto/2.9.181 Version/12.00",
                "Mozilla/5.0 (Macintosh; U; Intel Mac OS X 10_6_8; de-at) AppleWebKit/533.21.1 (KHTML, like Gecko) Version/5.0.5 Safari/533.21.1"
            );
            for (String ua : bots)
                assertTrue(isRobotUserAgent(ua));
            for (String ua : nots)
                assertFalse(isRobotUserAgent(ua));
        }

        @Test
        public void testMakeHtmlId()
        {
            testMakeHtmlId(null);
            testMakeHtmlId("");
            testMakeHtmlId("!@#$");
            testMakeHtmlId(")(*&^%$");
            testMakeHtmlId("</html>");
            testMakeHtmlId("123@#$%");
            testMakeHtmlId("foo");
            testMakeHtmlId("!@#1!@#");
            testMakeHtmlId("ABC");
            testMakeHtmlId("!BC234");
            testMakeHtmlId("1A-34-FB-44");
        }

        private void testMakeHtmlId(@Nullable String id)
        {
            HtmlString legalId = makeHtmlId(id);
            assertTrue(id + " was converted to " + legalId + ", which is not a legal HTML ID!", isLegalId(legalId.toString()));
        }

        private boolean isLegalId(String id)
        {
            return !id.isEmpty() && Character.isLetter(id.charAt(0)) && id.replaceAll("[0-9A-Za-z\\-_:.]", "").isEmpty();
        }

        @Test
        public void testFilterURL()
        {
            String html;

            html = filter("click here http://this/is/a/test.view.", true, true);
            assertTrue(html.contains("href=\"http:"));
            assertTrue(html.contains("view</a>."));

            html = filter("click here http://this/is/a/test.view ", true, true);
            assertTrue(html.contains("href=\"http:"));
            assertTrue(html.contains("view</a>"));

            html = filter("click here http://this/is/a/test.view", true, true);
            assertTrue(html.contains("href=\"http:"));
            assertTrue(html.contains("view</a>"));
        }
    }

    /** @return true if the UrlProvider exists. */
    static public <P extends UrlProvider> boolean hasUrlProvider(Class<P> inter)
    {
        return UrlProviderService.getInstance().hasUrlProvider(inter);
    }

    /**
     * Returns a specified <code>UrlProvider</code> interface implementation, for use
     * in writing URLs implemented in other modules.
     *
     * @param inter interface extending UrlProvider
     * @return an implementation of the interface.
     */
    @Nullable
    static public <P extends UrlProvider> P urlProvider(Class<P> inter)
    {
        return UrlProviderService.getInstance().getUrlProvider(inter);
    }

    /**
     * Returns a specified <code>UrlProvider</code> interface implementation, for use
     * in writing URLs implemented in other modules. If the user passes true for the checkForOverrides param,
     * we will create and return a UrlProviderOverrideHandler which will take into account any module registered
     * overrides to the given interface. If module overrides exist, they will be checked first for non-null results
     * when a given method of the interface is invoked before falling back to the default implementation.
     *
     * @param inter interface extending UrlProvider
     * @param checkForOverrides true to check for module overrides to this interface
     * @return an implementation of the interface.
     */
    @Nullable
    static public <P extends UrlProvider> P urlProvider(Class<P> inter, boolean checkForOverrides)
    {
        if (checkForOverrides)
        {
            P impl = urlProvider(inter);
            ClassLoader cl = inter.getClassLoader();
            return (P) Proxy.newProxyInstance(cl, new Class[]{inter}, new UrlProviderOverrideHandler(inter, impl));
        }

        return urlProvider(inter);
    }

    static private String h(Object o)
    {
        return PageFlowUtil.filter(o);
    }

    /**
     * CONSOLIDATE ALL .lastFilter handling
     */
    public static void saveLastFilter(ViewContext context, ActionURL url, String scope)
    {
        boolean lastFilter = BaseColumnInfo.booleanFromString(url.getParameter(scope + DataRegion.LAST_FILTER_PARAM));
        if (lastFilter)
            return;
        ActionURL clone = url.clone();

        // Don't store offset. It's especially bad because there may not be that many rows the next time you
        // get to a URL that uses the .lastFilter
        for (String paramName : clone.getParameterMap().keySet())
        {
            if (paramName.endsWith("." + QueryParam.offset))
                clone.deleteParameter(paramName);
        }

        // CONSIDER: Should we pass through only selected params that don't contain "."?  They are not usually dataregion related.
        // We know pageId should not be persisted (Issue 45617)
        clone.deleteParameter("pageId");
        clone.deleteParameter(scope + DataRegion.LAST_FILTER_PARAM);

        clone.setReadOnly();

        HttpSession session = context.getRequest().getSession(false);
        // We should already have a session at this point, but check anyway - see bug #7761
        if (session != null)
        {
            try
            {
                session.setAttribute(url.getPath() + "#" + scope + DataRegion.LAST_FILTER_PARAM, clone);
            }
            catch (IllegalStateException ignored)
            {
                // Session may have been invalidated elsewhere, but there's no way to check
            }
        }
    }

    public static ActionURL getLastFilter(ViewContext context, ActionURL url)
    {
        ActionURL ret = (ActionURL) context.getSession().getAttribute(url.getPath() + "#" + DataRegion.LAST_FILTER_PARAM);
        return ret != null ? ret.clone() : url.clone();
    }

    public static ActionURL addLastFilterParameter(ActionURL url)
    {
        return url.addParameter(DataRegion.LAST_FILTER_PARAM, "true");
    }


    public static ActionURL addLastFilterParameter(ActionURL url, String scope)
    {
        return url.addParameter(scope + DataRegion.LAST_FILTER_PARAM, "true");
    }

    public static String getSessionId(HttpServletRequest request)
    {
        return WebUtils.getSessionId(request);
    }

    /**
     * Stream the text back to the browser as a PNG
     */
    public static void streamTextAsImage(HttpServletResponse response, String text, int width, int height, Color textColor) throws IOException
    {
        Font font = new Font("SansSerif", Font.PLAIN, 12);

        BufferedImage buffer = new BufferedImage(width, height, BufferedImage.TYPE_INT_RGB);
        Graphics2D g2 = buffer.createGraphics();
        g2.setColor(Color.WHITE);
        g2.fillRect(0, 0, width, height);
        g2.setRenderingHint(RenderingHints.KEY_ANTIALIASING, RenderingHints.VALUE_ANTIALIAS_ON);
        g2.setColor(textColor);
        g2.setFont(font);
        FontMetrics metrics = g2.getFontMetrics();
        int fontHeight = metrics.getHeight();
        int spaceWidth = metrics.stringWidth(" ");

        int x = 5;
        int y = fontHeight + 5;

        StringTokenizer st = new StringTokenizer(text, " ");
        // Line wrap to fit
        while (st.hasMoreTokens())
        {
            String token = st.nextToken();
            int tokenWidth = metrics.stringWidth(token);
            if (x != 5 && tokenWidth + x > width)
            {
                x = 5;
                y += fontHeight;
            }
            g2.drawString(token, x, y);
            x += tokenWidth + spaceWidth;
        }

        response.setContentType("image/png");
        EncoderUtil.writeBufferedImage(buffer, ImageFormat.PNG, response.getOutputStream());
    }

    public static JSONObject getModuleClientContext(ContainerUser context, @Nullable LinkedHashSet<ClientDependency> resources)
    {
        JSONObject ret = new JSONObject();

        // Don't call getPageContextJson() implementations until all modules have started, #33401
        if (ModuleLoader.getInstance().isStartupComplete())
        {
            Container c = context.getContainer();
            User u = context.getUser();
            Set<Module> modules = new HashSet<>();

            if (resources != null)
            {
                for (ClientDependency cd : resources)
                {
                    modules.addAll(cd.getRequiredModuleContexts(c));
                }
            }

            modules.addAll(c.getActiveModules(u));

            for (Module m : modules)
            {
                ret.put(m.getName().toLowerCase(), m.getPageContextJson(context));
            }
        }

        return ret;
    }

    public static void getJavaScriptFiles(Container c, LinkedHashSet<ClientDependency> dependencies, LinkedHashSet<String> includes, LinkedHashSet<String> implicitIncludes)
    {
        for (ClientDependency r : dependencies)
        {
            HttpServletRequest request = HttpView.currentRequest();
            boolean debugScriptMode = null != request && Boolean.parseBoolean(request.getParameter("debugScripts"));

            if (AppProps.getInstance().isDevMode() || debugScriptMode)
            {
                includes.addAll(r.getJsPaths(c, true));
                implicitIncludes.addAll(r.getJsPaths(c, true));
            }
            else
            {
                includes.addAll(r.getJsPaths(c, false));
                //include both production and devmode scripts for requiresScript()
                implicitIncludes.addAll(r.getJsPaths(c, true));
                implicitIncludes.addAll(r.getJsPaths(c, false));
            }
        }
    }

    public static HtmlString getDataRegionHtmlForPropertyObjects(Map<String, Object> propValueMap)
    {
        Map<String, String> stringValMap = new LinkedHashMap<>();
        for (Map.Entry<String, Object> entry : propValueMap.entrySet())
            stringValMap.put(entry.getKey(), null==entry.getValue() ? "" : entry.getValue().toString());
        return getDataRegionHtmlForPropertyValues(stringValMap);
    }

    public static HtmlString getDataRegionHtmlForPropertyValues(Map<String, String> propValueMap)
    {
        StringBuilder sb = new StringBuilder();
        final AtomicInteger rowCount = new AtomicInteger();
        DOM.TABLE(cl("labkey-data-region-legacy","labkey-show-borders"),
                TR(TD(cl("labkey-column-header"),"Property"),TD(cl("labkey-column-header"),"Value")),
                propValueMap.entrySet().stream().map(entry ->
                    TR(cl(rowCount.getAndIncrement() % 2 == 0, "labkey-alternate-row", "labkey-row"),
                        TD(at(valign,"top"),entry.getKey()),
                        TD(at(valign,"top"),entry.getValue())))
        ).appendTo(sb);
        return HtmlString.unsafe(sb.toString());
    }
}<|MERGE_RESOLUTION|>--- conflicted
+++ resolved
@@ -1540,11 +1540,7 @@
             return DOM.createHtml(A(id(id).cl("_helpPopup").at(tabindex,"-1", style, "cursor: help")
                 .data(width != 0, "popupwidth", width)
                 .data(isNotBlank(titleText),"popuptitle", titleText)
-<<<<<<< HEAD
-                .data("popupcontent", helpHtml),
-=======
                 .data("popupcontent", helpHtml.renderToString()),
->>>>>>> be774842
                 linkHtml));
         }
     }
