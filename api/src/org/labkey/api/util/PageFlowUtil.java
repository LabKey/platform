/*
 * Copyright (c) 2004-2018 Fred Hutchinson Cancer Research Center
 *
 * Licensed under the Apache License, Version 2.0 (the "License");
 * you may not use this file except in compliance with the License.
 * You may obtain a copy of the License at
 *
 *     http://www.apache.org/licenses/LICENSE-2.0
 *
 * Unless required by applicable law or agreed to in writing, software
 * distributed under the License is distributed on an "AS IS" BASIS,
 * WITHOUT WARRANTIES OR CONDITIONS OF ANY KIND, either express or implied.
 * See the License for the specific language governing permissions and
 * limitations under the License.
 */
package org.labkey.api.util;

import org.apache.commons.codec.binary.Base64;
import org.apache.commons.io.IOUtils;
import org.apache.commons.lang3.StringUtils;
import org.apache.logging.log4j.LogManager;
import org.apache.logging.log4j.Logger;
import org.apache.tika.detect.DefaultDetector;
import org.apache.tika.io.TikaInputStream;
import org.apache.tika.metadata.Metadata;
import org.apache.tika.metadata.TikaCoreProperties;
import org.apache.tika.mime.MediaType;
import org.apache.tika.mime.MimeType;
import org.apache.tika.mime.MimeTypeException;
import org.apache.tika.mime.MimeTypes;
import org.jetbrains.annotations.NotNull;
import org.jetbrains.annotations.Nullable;
import org.jfree.chart.encoders.EncoderUtil;
import org.jfree.chart.encoders.ImageFormat;
import org.json.JSONObject;
import org.junit.Assert;
import org.junit.Test;
import org.labkey.api.action.UrlProvider;
import org.labkey.api.action.UrlProviderOverrideHandler;
import org.labkey.api.action.UrlProviderService;
import org.labkey.api.admin.CoreUrls;
import org.labkey.api.admin.notification.NotificationService;
import org.labkey.api.announcements.api.Tour;
import org.labkey.api.announcements.api.TourService;
import org.labkey.api.collections.CaseInsensitiveHashMap;
import org.labkey.api.data.BaseColumnInfo;
import org.labkey.api.data.Container;
import org.labkey.api.data.ContainerManager;
import org.labkey.api.data.DataRegion;
import org.labkey.api.data.ObjectFactory;
import org.labkey.api.data.Project;
import org.labkey.api.miniprofiler.MiniProfiler;
import org.labkey.api.miniprofiler.RequestInfo;
import org.labkey.api.module.Module;
import org.labkey.api.module.ModuleLoader;
import org.labkey.api.notification.NotificationMenuView;
import org.labkey.api.query.QueryParam;
import org.labkey.api.reader.Readers;
import org.labkey.api.security.AuthenticationManager;
import org.labkey.api.security.SecurityLogger;
import org.labkey.api.security.User;
import org.labkey.api.security.permissions.AdminPermission;
import org.labkey.api.settings.AppProps;
import org.labkey.api.settings.CustomLabelProvider;
import org.labkey.api.settings.CustomLabelService;
import org.labkey.api.settings.LookAndFeelProperties;
import org.labkey.api.settings.ResourceURL;
import org.labkey.api.settings.TemplateResourceHandler;
import org.labkey.api.stats.AnalyticsProvider;
import org.labkey.api.stats.AnalyticsProviderRegistry;
import org.labkey.api.util.Button.ButtonBuilder;
import org.labkey.api.util.Link.LinkBuilder;
import org.labkey.api.view.ActionURL;
import org.labkey.api.view.BadRequestException;
import org.labkey.api.view.HttpView;
import org.labkey.api.view.NotFoundException;
import org.labkey.api.view.ViewContext;
import org.labkey.api.view.template.ClientDependency;
import org.labkey.api.view.template.PageConfig;
import org.labkey.api.writer.ContainerUser;
import org.springframework.beans.PropertyValue;
import org.springframework.beans.PropertyValues;
import org.springframework.web.util.WebUtils;
import org.w3c.dom.Document;
import org.w3c.dom.Element;
import org.w3c.dom.Node;
import org.w3c.dom.NodeList;
import org.xml.sax.Attributes;
import org.xml.sax.InputSource;
import org.xml.sax.SAXException;
import org.xml.sax.SAXNotRecognizedException;
import org.xml.sax.SAXNotSupportedException;
import org.xml.sax.SAXParseException;
import org.xml.sax.XMLReader;
import org.xml.sax.helpers.XMLReaderFactory;

import javax.servlet.ServletOutputStream;
import javax.servlet.http.Cookie;
import javax.servlet.http.HttpServletRequest;
import javax.servlet.http.HttpServletResponse;
import javax.servlet.http.HttpSession;
import javax.xml.transform.OutputKeys;
import javax.xml.transform.Transformer;
import javax.xml.transform.TransformerException;
import javax.xml.transform.TransformerFactory;
import javax.xml.transform.TransformerFactoryConfigurationError;
import javax.xml.transform.dom.DOMSource;
import javax.xml.transform.stream.StreamResult;
import java.awt.*;
import java.awt.image.BufferedImage;
import java.io.BufferedReader;
import java.io.ByteArrayInputStream;
import java.io.ByteArrayOutputStream;
import java.io.File;
import java.io.FileInputStream;
import java.io.FileNotFoundException;
import java.io.IOException;
import java.io.InputStream;
import java.io.InputStreamReader;
import java.io.OutputStream;
import java.io.OutputStreamWriter;
import java.io.Reader;
import java.io.StringReader;
import java.io.StringWriter;
import java.io.UnsupportedEncodingException;
import java.io.Writer;
import java.lang.reflect.Proxy;
import java.net.URISyntaxException;
import java.net.URLDecoder;
import java.net.URLEncoder;
import java.nio.file.Files;
import java.nio.file.Path;
import java.util.ArrayList;
import java.util.Arrays;
import java.util.BitSet;
import java.util.Collection;
import java.util.Collections;
import java.util.Date;
import java.util.Formatter;
import java.util.HashMap;
import java.util.HashSet;
import java.util.LinkedHashMap;
import java.util.LinkedHashSet;
import java.util.List;
import java.util.Map;
import java.util.Objects;
import java.util.Set;
import java.util.StringTokenizer;
import java.util.concurrent.atomic.AtomicInteger;
import java.util.regex.Matcher;
import java.util.regex.Pattern;
import java.util.zip.DeflaterOutputStream;
import java.util.zip.InflaterInputStream;
import java.util.zip.ZipException;

import static org.apache.commons.lang3.StringUtils.startsWith;
import static org.labkey.api.util.DOM.A;
import static org.labkey.api.util.DOM.Attribute.*;
import static org.labkey.api.util.DOM.IMG;
import static org.labkey.api.util.DOM.SPAN;
import static org.labkey.api.util.DOM.TD;
import static org.labkey.api.util.DOM.TR;
import static org.labkey.api.util.DOM.at;
import static org.labkey.api.util.DOM.cl;
import static org.labkey.api.util.DOM.id;
import static org.labkey.api.util.HtmlString.NBSP;


public class PageFlowUtil
{
    private enum TransformFormat
    {
        html,
        xml
    }

    private static final Logger _log = LogManager.getLogger(PageFlowUtil.class);
    private static final String _newline = System.getProperty("line.separator");

    private static final Pattern urlPatternStart = Pattern.compile("((http|https|ftp|mailto)://\\S+).*");

    /**
     * Default parser class.
     */
    private static final String DEFAULT_PARSER_NAME = "org.apache.xerces.parsers.SAXParser";

    private static final String NONPRINTING_ALTCHAR = "~";

    public static final String SESSION_PAGE_ADMIN_MODE = "session-page-admin-mode";

    public static boolean useExperimentalCoreUI()
    {
        return true;
    }

    /**
     * Whether or not the user has entered the "Page Admin Mode". Used for showing/hiding controls like adding/moving/removing webparts and tabs.
     * @return boolean
     */
    public static boolean isPageAdminMode(ViewContext context)
    {
        if (context == null || context.getContainer() == null || !context.hasPermission("PageAdminMode", AdminPermission.class))
            return false;

        HttpSession session = context.getSession();
        return session != null && session.getAttribute(SESSION_PAGE_ADMIN_MODE) != null;
    }

    static public String filterXML(String s)
    {
        return filter(s,false,false);
    }


    /** HTML encode a string */
    static public String filter(CharSequence s, boolean encodeSpace, boolean encodeLinks)
    {
        if (null == s || 0 == s.length())
            return "";

        int len = s.length();
        StringBuilder sb = new StringBuilder(2 * len);
        boolean newline = false;

        for (int i = 0; i < len; ++i)
        {
            char c = s.charAt(i);

            if (!Character.isWhitespace(c))
                newline = false;
            else if ('\r' == c || '\n' == c)
                newline = true;

            switch (c)
            {
                case '&':
                    sb.append("&amp;");
                    break;
                case '"':
                    sb.append("&quot;");
                    break;
                case '\'':
                    sb.append("&#039;");    // works for xml and html
                    break;
                case '<':
                    sb.append("&lt;");
                    break;
                case '>':
                    sb.append("&gt;");
                    break;
                case '\\':
                    sb.append("&#92;");
                    break;
                case '\n':
                    if (encodeSpace)
                        sb.append("<br>\n");
                    else
                        sb.append(c);
                    break;
                case '\r':
                    break;
                case '\t':
                    if (!encodeSpace)
                        sb.append(c);
                    else if (newline)
                        sb.append("&nbsp;&nbsp;&nbsp;&nbsp;");
                    else
                        sb.append("&nbsp; &nbsp; ");
                    break;
                case ' ':
                    if (encodeSpace && newline)
                        sb.append("&nbsp;");
                    else
                        sb.append(' ');
                    break;
                case 'f':
                case 'h':
                case 'm':
                    if (encodeLinks)
                    {
                        CharSequence sub = s.subSequence(i, s.length());
                        if (StringUtilsLabKey.startsWithURL(sub))
                        {
                            Matcher m = urlPatternStart.matcher(sub);
                            if (m.find())
                            {
                                String href = m.group(1);
                                if (href.endsWith("."))
                                    href = href.substring(0, href.length() - 1);
                                // for html/xml careful of " and "> and "/>
                                int lastQuote = Math.max(href.lastIndexOf("\""), href.lastIndexOf("'"));
                                if (lastQuote >= href.length()-3)
                                    href = href.substring(0, lastQuote);
                                String filterHref = filter(href, false, false);
                                sb.append("<a href=\"").append(filterHref).append("\">").append(filterHref).append("</a>");
                                i += href.length() - 1;
                                break;
                            }
                        }
                    }
                    sb.append(c);
                    break;
                default:
                    if (c >= ' ')
                        sb.append(c);
                    else
                    {
                        if (c == 0x08) // backspace (e.g. xtandem output)
                            break;
                        sb.append(NONPRINTING_ALTCHAR);
                    }
                    break;
            }
        }

        return sb.toString();
    }

    /** HTML encode an object (using toString()) */
    public static String filter(Object o)
    {
        return filter(o == null ? null : o.toString());
    }

    /**
     * HTML encode a string
     */
    public static String filter(CharSequence s)
    {
        return filter(s, false, false);
    }


    /** HTML encode a string */
    static public String filter(CharSequence s, boolean translateWhiteSpace)
    {
        return filter(s, translateWhiteSpace, false);
    }

    static public String filterControlChars(Object o)
    {
        String s = o == null ? null : o.toString();
        if (null == s || 0 == s.length())
            return "";

        int len = s.length();
        StringBuilder sb = new StringBuilder();
        for (int i = 0; i < len; ++i)
        {
            char c = s.charAt(i);
            sb.append(c >= ' ' || c == '\n' || c == '\r' || c == '\t' ? c : NONPRINTING_ALTCHAR);
        }

        return sb.toString();
    }

    /**
     * put quotes around a JavaScript string, and HTML encode that.
     */
    public static String filterQuote(Object value)
    {
        if (value == null)
            return "null";
        String s = value.toString();
        //replace single backslash
        s = s.replaceAll("\\\\", "\\\\\\\\");
        //replace double quote
        s = s.replaceAll("\"", "\\\\\"");
        String ret = PageFlowUtil.filter("\"" + s + "\"");
        ret = ret.replace("&#039;", "\\&#039;");
        return ret;
    }

    /**
     * Creates a JavaScript string literal of an HTML escaped value.
     *
     * Ext, for example, will use the 'id' config parameter as an attribute value in an XTemplate.
     * The string value is inserted directly into the dom and so should be HTML encoded.
     *
     * @param s String to escaped
     * @return The JavaScript string literal of the HTML escaped value.
     */
    // For example, given the string: "\"'>--></script><script type=\"text/javascript\">alert(\"8(\")</script>"
    // the method will return: "'&quot;&#039;&gt;--&gt;&lt;/script&gt;&lt;script type=&quot;text/javascript&quot;&gt;alert(&quot;8(&quot;)&lt;/script&gt;'"
    public static String qh(String s)
    {
        return PageFlowUtil.jsString(PageFlowUtil.filter(s));
    }

    public static String jsString(CharSequence cs)
    {
        if (cs == null)
            return "''";

        return jsString(cs.toString());
    }

    @Deprecated // usages look wrong to me -- they should just use q()?
    public static HtmlString jsString(HtmlString hs)
    {
        return HtmlString.unsafe(jsString(hs.toString()));
    }

    public static String jsString(ActionURL url)
    {
        return jsString(url.getLocalURIString());
    }

    public static String jsString(String s)
    {
        if (s == null)
            return "''";

        StringBuilder js = new StringBuilder(s.length() + 10);
        js.append("'");
        int len = s.length();
        for (int i = 0 ; i<len ; i++)
        {
            char c = s.charAt(i);
            switch (c)
            {
                case '\\':
                    js.append("\\\\");
                    break;
                case '\n':
                    js.append("\\n");
                    break;
                case '\r':
                    js.append("\\r");
                    break;
                case '<':
                    js.append("\\x3C");
                    break;
                case '>':
                    js.append("\\x3E");
                    break;
                case '\'':
                    js.append("\\'");
                    break;
                case '\"':
                    js.append("\\\"");
                    break;
                default:
                    js.append(c);
                    break;
            }
        }
        js.append("'");
        return js.toString();
    }

    private static final List<Pair<String, String>> _emptyPairList = Collections.emptyList();

    public static List<Pair<String, String>> fromQueryString(String query)
    {
        return fromQueryString(query, StringUtilsLabKey.DEFAULT_CHARSET.name());
    }

    public static List<Pair<String, String>> fromQueryString(String query, String encoding)
    {
        if (null == query || 0 == query.length())
            return _emptyPairList;

        if (null == encoding)
            encoding = StringUtilsLabKey.DEFAULT_CHARSET.name();

        List<Pair<String, String>> parameters = new ArrayList<>();
        if (query.startsWith("?"))
            query = query.substring(1);
        String[] terms = query.split("&");

        try
        {
            for (String term : terms)
            {
                if (0 == term.length())
                    continue;

                // NOTE: faster to decode entire term all at once, but key may contain '=' char
                int ind = term.indexOf('=');
                String key;
                String val;
                if (ind == -1)
                {
                    key = URLDecoder.decode(term.trim(), encoding);
                    val = "";
                }
                else
                {
                    key = URLDecoder.decode(term.substring(0, ind).trim(), encoding);
                    val = URLDecoder.decode(term.substring(ind + 1).trim(), encoding);
                }

                parameters.add(new Pair<>(key, val));
            }
        }
        catch (UnsupportedEncodingException x)
        {
            throw new IllegalArgumentException(encoding, x);
        }

        return parameters;
    }


    public static Map<String, String> mapFromQueryString(String queryString)
    {
        Map<String, String> m = new LinkedHashMap<>();
        for (Pair<String, String> p : fromQueryString(queryString))
            m.put(p.getKey(), p.getValue());

        return m;
    }


    public static String toQueryString(Collection<? extends Map.Entry<?,?>> c)
    {
        return toQueryString(c, false);
    }


    public static String toQueryString(Collection<? extends Map.Entry<?,?>> c, boolean allowSubstSyntax)
    {
        if (null == c || c.isEmpty())
            return null;
        String strAnd = "";
        StringBuilder sb = new StringBuilder();
        for (Map.Entry<?,?> entry : c)
        {
            sb.append(strAnd);
            Object key = entry.getKey();
            if (null == key)
                continue;
            Object v = entry.getValue();
            String value = v == null ? "" : String.valueOf(v);
            sb.append(encode(String.valueOf(key)));
            sb.append('=');
            if (allowSubstSyntax && value.length()>3 && value.startsWith("${") && value.endsWith("}"))
                sb.append(value);
            else
                sb.append(encode(value));
            strAnd = "&";
        }
        return sb.toString();
    }


    public static String toQueryString(PropertyValues pvs)
    {
        if (null == pvs || pvs.isEmpty())
            return null;
        String strAnd = "";
        StringBuilder sb = new StringBuilder();
        for (PropertyValue entry : pvs.getPropertyValues())
        {
            Object key = entry.getName();
            if (null == key)
                continue;
            String encKey = encode(String.valueOf(key));
            Object v = entry.getValue();
            if (v == null || v instanceof String || !v.getClass().isArray())
            {
                sb.append(strAnd);
                sb.append(encKey);
                sb.append('=');
                sb.append(encode(v==null?"":String.valueOf(v)));
                strAnd = "&";
            }
            else
            {
                Object[] a = (Object[])v;
                for (Object o : a)
                {
                    sb.append(strAnd);
                    sb.append(encKey);
                    sb.append('=');
                    sb.append(encode(o==null?"":String.valueOf(o)));
                    strAnd = "&";
                }
            }
        }
        return sb.toString();
    }


    // Identifies LabKey-specific parameters that shouldn't be persisted or exported, #30532
    public static boolean isInternalParameter(@NotNull String parameterName)
    {
        return parameterName.startsWith("X-LABKEY-");
    }


    /**
        Return a map of <T, T>. Note: iteration order of this map is unpredictable.
     */
    public static <T> Map<T, T> map(T... args)
    {
        HashMap<T, T> m = new HashMap<>();
        for (int i = 0; i < args.length; i += 2)
            m.put(args[i], args[i + 1]);
        return m;
    }


    /**
        Return a case-insensitive map of Objects. Note: iteration order of this map is unpredictable.
     */
    public static Map<String, Object> mapInsensitive(Object... args)
    {
        Map<String,Object> m = new CaseInsensitiveHashMap<>();
        for (int i = 0; i < args.length; i += 2)
            m.put(String.valueOf(args[i]), args[i + 1]);
        return m;
    }


    /**
     * Return a set of T that iterates in the order of the provided arguments.
     */
    public static <T> Set<T> set(T... args)
    {
        HashSet<T> s = new LinkedHashSet<>();

        if (null != args)
            s.addAll(Arrays.asList(args));

        return s;
    }


    /**
     * URL Encode string.
     * NOTE! this should be used on parts of a url, not an entire url
     *
     * Like JavaScript encodeURIComponent()
     */
    public static String encode(String s)
    {
        if (null == s)
            return "";
        String enc = URLEncoder.encode(s, StringUtilsLabKey.DEFAULT_CHARSET);
        return StringUtils.replace(enc, "+", "%20");
    }

    public static String encodeURIComponent(String s)
    {
        return encode(s);
    }

    /**
     * Like JavaScript encodeURI()
     */
    static final BitSet dontEncode = new BitSet(256);
    static
    {   String except = ",/?:@&=+$#_-.*";
        for (int i=0 ; i<except.length() ; i++)
            dontEncode.set(except.charAt(i));
        for (int i='a' ; i<='z' ; i++)
            dontEncode.set(i);
        for (int i='A' ; i<='Z' ; i++)
            dontEncode.set(i);
        for (int i='0' ; i<='9' ; i++)
            dontEncode.set(i);
    }

    public static String encodeURI(String s)
    {
        try
        {
            StringBuilder sb = new StringBuilder();
            int len=s.length(),start=0,end=0;
            while (start < s.length())
            {
                for (end=start; end < len && dontEncode.get(s.charAt(end)) ; end++)
                    { /* */ }
                sb.append(s,start,end);
                if (end < len)
                {
                    String ch = s.substring(end,end+1);
                    if (ch.charAt(0)==' ')
                        sb.append("%20");
                    else
                        sb.append(URLEncoder.encode(ch, StringUtilsLabKey.DEFAULT_CHARSET.name()));
                }
                start = end+1;
            }
            return sb.toString();
        }
        catch (UnsupportedEncodingException x)
        {
            throw new RuntimeException(x);
        }
    }


    /**
     * URL decode a string.
     */
    public static String decode(String s)
    {
        try
        {
            return null==s ? "" : URLDecoder.decode(s, StringUtilsLabKey.DEFAULT_CHARSET.name());
        }
        catch (UnsupportedEncodingException x)
        {
            throw new RuntimeException(x);
        }
    }

    /**
     * Encode path URL parts, preserving path separators.
     * @param path The raw path to encode.
     * @return An encoded version of the path parameter.
     */
    public static String encodePath(String path)
    {
        String[] parts = path.split("/");
        String ret = "";
        for (int i = 0; i < parts.length; i++)
        {
            if (i > 0)
                ret += "/";
            ret += encode(parts[i]);
        }
        return ret;
    }


    @Nullable
    public static Cookie getCookie(HttpServletRequest request, String cookieName)
    {
        for (Cookie cookie : request.getCookies())
        {
            if (cookieName.equals(cookie.getName()))
                return cookie;
        }
        return null;
    }


    // Cookie helper function -- loops through Cookie array and returns matching value (or defaultValue if not found)
    public static String getCookieValue(Cookie[] cookies, String cookieName, @Nullable String defaultValue)
    {
        if (null != cookies)
            for (Cookie cookie : cookies)
            {
                if (cookieName.equals(cookie.getName()))
                    return (cookie.getValue());
            }
        return (defaultValue);
    }


    /**
     * boolean controlling whether or not we compress JSON-serialized objects when we render them in HTML forms.
     */
    static private final boolean COMPRESS_OBJECT_STREAMS = true;

    static public HtmlString encodeObject(Object o) throws IOException
    {
        ByteArrayOutputStream byteArrayOutputStream = new ByteArrayOutputStream();
        OutputStream osCompressed;
        if (COMPRESS_OBJECT_STREAMS)
        {
            osCompressed = new DeflaterOutputStream(byteArrayOutputStream);
        }
        else
        {
            osCompressed = byteArrayOutputStream;
        }
        try (OutputStream os=osCompressed; Writer w = new OutputStreamWriter(os, StringUtilsLabKey.DEFAULT_CHARSET))
        {
            Class cls = o.getClass();
            final org.json.old.JSONObject json;
            if (o instanceof Map)
            {
                json = new org.json.old.JSONObject((Map)o);
            }
            else
            {
                ObjectFactory f = ObjectFactory.Registry.getFactory(cls);
                json = new org.json.old.JSONObject();
                f.toMap(o, json);
            }
            w.write(json.toString());
        }
        osCompressed.close();
        return HtmlString.unsafe(new String(Base64.encodeBase64(byteArrayOutputStream.toByteArray(), true), StringUtilsLabKey.DEFAULT_CHARSET));
    }

    public static <T> T decodeObject(Class<T> cls, String encoded) throws IOException
    {
        assert Object.class != cls;

        encoded = StringUtils.trimToNull(encoded);
        if (null == encoded)
            return null;

        byte[] buf = Base64.decodeBase64(encoded.getBytes(StringUtilsLabKey.DEFAULT_CHARSET));
        ByteArrayInputStream byteArrayInputStream = new ByteArrayInputStream(buf);
        InputStream isCompressed;

        if (COMPRESS_OBJECT_STREAMS)
        {
            isCompressed = new InflaterInputStream(byteArrayInputStream);
        }
        else
        {
            isCompressed = byteArrayInputStream;
        }
        try (InputStream is=isCompressed; Reader r = new InputStreamReader(is, StringUtilsLabKey.DEFAULT_CHARSET))
        {
            org.json.old.JSONObject json = new org.json.old.JSONObject(IOUtils.toString(r));

            if (cls == Map.class || cls == HashMap.class)
                return (T)json;

            ObjectFactory f = ObjectFactory.Registry.getFactory(cls);
            Object o = f.fromMap(json);
            if (cls.isAssignableFrom(o.getClass()))
                return (T)o;
            throw new ClassCastException("Could not create class: " + cls.getName());
        }
        catch (IllegalArgumentException x)
        {
            throw new IOException(x);
        }
        catch (ZipException x)
        {
            throw new BadRequestException("Invalid .oldValues parameter value", BadRequestException.HowBad.Malicious);
        }
    }

    public static int[] toInts(Collection<String> strings)
    {
        return toInts(strings.toArray(new String[strings.size()]));
    }


    public static int[] toInts(String[] strings)
    {
        int[] result = new int[strings.length];
        for (int i = 0; i < strings.length; i++)
        {
            result[i] = Integer.parseInt(strings[i]);
        }
        return result;
    }


    private static MimeMap _mimeMap;

    public static String getContentTypeFor(@NotNull String filename)
    {
        // Lazy initialization
        if (_mimeMap == null)
        {
            _mimeMap = new MimeMap();
        }

        String contentType = _mimeMap.getContentTypeFor(filename);
        if (null == contentType)
        {
            contentType = "application/octet-stream";
        }
        return contentType;
    }

    public static String getContentTypeFor(File file)
    {
        MediaType type = getMediaTypeFor(file);
        if (type == null || type.toString() == null)
        {
            return "application/octet-stream";
        }
        return type.toString();
    }

    /**
     * Uses Tika to examine the contents of a file to detect the content type
     * of a file.
     * @return MediaType object
     */
    public static MediaType getMediaTypeFor(File file)
    {
        return getMediaTypeFor(file.toPath());
    }

    public static MediaType getMediaTypeFor(Path file)
    {
        try
        {
            DefaultDetector detector = new DefaultDetector();
            Metadata metaData = new Metadata();
            String filename = file.getFileName().toString();

            // use the metadata to hint at the type for a faster lookup
            metaData.add(TikaCoreProperties.RESOURCE_NAME_KEY, filename);
            metaData.add(Metadata.CONTENT_TYPE, PageFlowUtil.getContentTypeFor(filename));

            return detector.detect(TikaInputStream.get(file), metaData);
        }
        catch (IOException e)
        {
            throw new RuntimeException(e);
        }
    }

    /**
     * Sets up the response to stream back a file. The content type is inferred by the filename extension.
     */
    public static void prepareResponseForFile(HttpServletResponse response, Map<String, String> responseHeaders, @NotNull String filename, boolean asAttachment)
    {
        _prepareResponseForFile(response, responseHeaders, getContentTypeFor(filename), filename, asAttachment);
    }

    /**
     * Sets up the response to stream back a file. The content type is detected by the file contents.
     */
    @Deprecated //Prefer the Path version
    public static void prepareResponseForFile(HttpServletResponse response, Map<String, String> responseHeaders, File file, boolean asAttachment)
    {
        prepareResponseForFile(response, responseHeaders, file.toPath(), asAttachment);
    }

    public static void prepareResponseForFile(HttpServletResponse response, Map<String, String> responseHeaders, Path file, boolean asAttachment)
    {
        if (file == null)
            throw new IllegalArgumentException("file cannot be null");

        String fileName = file.getFileName().toString();
        MediaType mediaType = getMediaTypeFor(file);
        String contentType = getContentTypeFor(fileName);

        if (MediaType.TEXT_PLAIN.equals(mediaType) && startsWith(contentType,"text/"))
        {
            // don't do anything, extension is probably fine
        }
        else if (mediaType != null && mediaType.compareTo(MediaType.parse(contentType)) != 0)
        {
            try
            {
                MimeType mimeType = MimeTypes.getDefaultMimeTypes().forName(mediaType.toString());
                contentType = mediaType.toString();

                // replace the extension of the filename with one that matches the content type
                String ext = FileUtil.getExtension(fileName);
                if (ext != null && mimeType != null)
                {
                    fileName = fileName.substring(0, fileName.length() - (ext.length() + 1)) + mimeType.getExtension();
                }
            }
            catch (MimeTypeException e)
            {
                throw new RuntimeException(e);
            }
        }
        _prepareResponseForFile(response, responseHeaders, contentType, fileName, asAttachment);
    }

    private static void _prepareResponseForFile(HttpServletResponse response, Map<String, String> responseHeaders, String fileContentType, String fileName, boolean asAttachment)
    {
        String contentType = responseHeaders.get("Content-Type");
        if (null == contentType && null != fileContentType)
            contentType = fileContentType;
        response.reset();
        response.setContentType(contentType);
        if (asAttachment)
        {
            response.setHeader("Content-Disposition", "attachment; filename=\"" + fileName + "\"");
        }
        else
        {
            response.setHeader("Content-Disposition", "filename=\"" + fileName + "\"");
        }
        for (Map.Entry<String, String> entry : responseHeaders.entrySet())
            response.setHeader(entry.getKey(), entry.getValue());
    }

    /**
     * Read the file and stream it to the browser through the response.
     *
     * @param detectContentType If set to true, then the content type is detected, else it is inferred from the extension
     * of the file name.
     * @throws IOException
     */
    public static void streamFile(HttpServletResponse response, File file, boolean asAttachment, boolean detectContentType) throws IOException
    {
        if (detectContentType)
            streamFile(response, Collections.emptyMap(), file, asAttachment);
        else
        {
            try
            {
                streamFile(response, Collections.emptyMap(), file.getName(), new FileInputStream(file), asAttachment);
            }
            catch (FileNotFoundException e)
            {
                throw new NotFoundException(file.getName());
            }
        }
    }

    public static void streamFile(HttpServletResponse response, Path file, boolean asAttachment, boolean detectContentType) throws IOException
    {
        String filename = file.getFileName().toString();
        if (detectContentType)
            streamFile(response, Collections.emptyMap(), file, asAttachment);
        else
        {
            try (InputStream is = Files.newInputStream(file))
            {
                streamFile(response, Collections.emptyMap(), filename, is, asAttachment);
            }
            catch (FileNotFoundException e)
            {
                throw new NotFoundException(filename);
            }
        }
    }

    @Deprecated // Prefer the Path version
    public static void streamFile(HttpServletResponse response, File file, boolean asAttachment) throws IOException
    {
        streamFile(response, file.toPath(), asAttachment, false);
    }

    public static void streamFile(HttpServletResponse response, Path file, boolean asAttachment) throws IOException
    {
        streamFile(response, file, asAttachment, false);
    }


    /**
     * Read the file and stream it to the browser through the response. The content type of the file is detected
     * from the contents of the file.
     */
    @Deprecated //Prefer the Path version
    public static void streamFile(@NotNull HttpServletResponse response, @NotNull Map<String, String> responseHeaders, File file, boolean asAttachment) throws IOException
    {
        streamFile(response,responseHeaders, file.toPath(), asAttachment);
    }

    public static void streamFile(@NotNull HttpServletResponse response, @NotNull Map<String, String> responseHeaders, Path file, boolean asAttachment) throws IOException
    {
        try (InputStream is = Files.newInputStream(file))
        {
            prepareResponseForFile(response, responseHeaders, file, asAttachment);
            ServletOutputStream out = response.getOutputStream();
            FileUtil.copyData(is, out);
        }
    }

    /**
     * Read the file and stream it to the browser through the response. The content type of the file is detected
     * from the file name extension.
     */
    public static void streamFile(@NotNull HttpServletResponse response, @NotNull Map<String, String> responseHeaders, @NotNull String name, InputStream is, boolean asAttachment) throws IOException
    {
        try
        {
            prepareResponseForFile(response, responseHeaders, name, asAttachment);
            ServletOutputStream out = response.getOutputStream();
            FileUtil.copyData(is, out);
        }
        finally
        {
            IOUtils.closeQuietly(is);
        }
    }


    public static void streamFileBytes(@NotNull HttpServletResponse response, @NotNull String filename, @NotNull byte[] bytes, boolean asAttachment) throws IOException
    {
        prepareResponseForFile(response, Collections.emptyMap(), filename, asAttachment);
        response.getOutputStream().write(bytes);
    }


    public static void streamLogFile(HttpServletResponse response, long startingOffset, File logFile) throws Exception
    {
        if (logFile.exists())
        {
            try (FileInputStream fIn = new FileInputStream(logFile))
            {
                //noinspection ResultOfMethodCallIgnored
                fIn.skip(startingOffset);
                OutputStream out = response.getOutputStream();
                response.setContentType("text/plain");
                FileUtil.copyData(fIn, out);
            }
        }
    }


    public static class Content
    {
        public Content(String s)
        {
            this(s, null, System.currentTimeMillis());
        }

        public Content(String s, @Nullable byte[] e, long m)
        {
            content = s;
            encoded = e;
            if (null == e && null != s)
                encoded = s.getBytes(StringUtilsLabKey.DEFAULT_CHARSET);
            modified = m;
        }

        public Content copy()
        {
            Content ret = new Content(content, encoded, modified);
            ret.dependencies = dependencies;
            ret.compressed = compressed;
            return ret;
        }

        public Object dependencies;
        public String content;
        public byte[] encoded;
        public byte[] compressed;
        public long modified;

        @Override
        public boolean equals(Object o)
        {
            if (this == o) return true;
            if (o == null || getClass() != o.getClass()) return false;

            Content content1 = (Content) o;

            if (modified != content1.modified) return false;
            if (content != null ? !content.equals(content1.content) : content1.content != null) return false;
            if (dependencies != null ? !dependencies.equals(content1.dependencies) : content1.dependencies != null)
                return false;
            if (!Arrays.equals(encoded, content1.encoded)) return false;
            //if (!Arrays.equals(compressed, content1.compressed)) return false;
            return true;
        }

        @Override
        public int hashCode()
        {
            int result = dependencies != null ? dependencies.hashCode() : 0;
            result = 31 * result + (content != null ? content.hashCode() : 0);
            result = 31 * result + (encoded != null ? Arrays.hashCode(encoded) : 0);
            //result = 31 * result + (compressed != null ? Arrays.hashCode(compressed) : 0);
            result = 31 * result + (int) (modified ^ (modified >>> 32));
            return result;
        }
    }


    // Marker class for caching absence of content -- can't use a single marker object because of dependency handling.
    public static class NoContent extends Content
    {
        public NoContent(Object dependsOn)
        {
            super(null);
            dependencies = dependsOn;
        }
    }

    public static void sendContent(HttpServletRequest request, HttpServletResponse response, Content content, String contentType) throws IOException
    {
        // TODO content.getContentType()
        response.setContentType(contentType);
        ResponseHelper.setPrivate(response, 35);
        response.setDateHeader("Last-Modified", content.modified);

        if (!checkIfModifiedSince(request, content.modified))
        {
            response.setStatus(HttpServletResponse.SC_NOT_MODIFIED);
            return;
        }

        if (StringUtils.trimToEmpty(request.getHeader("Accept-Encoding")).contains("gzip") && null != content.compressed)
        {
            response.setHeader("Content-Encoding", "gzip");
            response.getOutputStream().write(content.compressed);
        }
        else
        {
            response.getOutputStream().write(content.encoded);
        }
    }


    /**
     * TODO: This code needs to be shared with DavController.checkModifiedSince
     *
     * CONSIDER: implementing these actions directly via WebdavResolver using something
     * like the SymbolicLink class.
     *
     * ref 10499
     */
    private static boolean checkIfModifiedSince(HttpServletRequest request, long lastModified)
    {
        try
        {
            long headerValue = request.getDateHeader("If-Modified-Since");
            if (headerValue != -1)
            {
                // If an If-None-Match header has been specified, if modified since
                // is ignored.
                if ((request.getHeader("If-None-Match") == null))
                {
                    if (lastModified < headerValue + 1000)
                    {
                    // The entity has not been modified since the date
                    // specified by the client. This is not an error case.
                    return false;
                    }
                }
            }
        }
        catch (IllegalArgumentException illegalArgument)
        {
            return true;
        }
        return true;
    }


    // Fetch the contents of a text file, and return it in a String.
    public static String getFileContentsAsString(File aFile)
    {
        try
        {
            return getReaderContentsAsString(Readers.getReader(aFile));
        }
        catch (FileNotFoundException e)
        {
            StringBuilder contents = new StringBuilder();

            _log.error(e);
            contents.append("File not found");
            contents.append(_newline);

            return contents.toString();
        }
    }


    /** Fetch the contents of an InputStream using the standard LabKey charset (currently UTF-8) and return in a String. Closes the InputStream after consuming it */
    public static String getStreamContentsAsString(InputStream is)
    {
		return getReaderContentsAsString(Readers.getReader(is));
    }


    /** Fetch the contents of a BufferedReader and return in a String. Closes the reader after consuming it */
	public static String getReaderContentsAsString(BufferedReader reader)
	{
		StringBuilder contents = new StringBuilder();
		try (Reader ignored = reader)
		{
            String line;

			while ((line = reader.readLine()) != null)
			{
				contents.append(line);
				contents.append(_newline);
			}
		}
		catch (IOException e)
		{
			_log.error("getStreamContentsAsString", e);
		}
		return contents.toString();
	}


    // Fetch the contents of an input stream, and return it in a list, skipping comment lines is skipComments == true.
    // Assumes stream is encoded using the LabKey standard character set
    public static List<String> getStreamContentsAsList(InputStream is, boolean skipComments) throws IOException
    {
        List<String> contents = new ArrayList<>();

        try (BufferedReader input = Readers.getReader(is))
        {
            String line;
            while ((line = input.readLine()) != null)
                if (!skipComments || !line.startsWith("#"))
                    contents.add(line);
        }

        return contents;
    }

    public static boolean empty(String str)
    {
        return null == str || str.trim().length() == 0;
    }


    private static final Pattern patternPhone = Pattern.compile("((1[\\D]?)?\\(?(\\d\\d\\d)\\)?[\\D]*)?(\\d\\d\\d)[\\D]?(\\d\\d\\d\\d)");

    public static String formatPhoneNo(String s)
    {
        s = StringUtils.trimToNull(s);
        if (null == s)
            return "";
        Matcher m = patternPhone.matcher(s);
        if (!m.find())
            return s;
        //for (int i=0 ; i<=m.groupCount() ; i++) System.err.println(i + " " + m.group(i));
        StringBuffer sb = new StringBuffer(20);
        m.appendReplacement(sb, "");
        String area = m.group(3);
        String exch = m.group(4);
        String num = m.group(5);
        if (null != area && 0 < area.length())
            sb.append("(").append(area).append(") ");
        sb.append(exch).append("-").append(num);
        m.appendTail(sb);
        return sb.toString();
    }

    /**
     *  Returns an onClick handler that posts to the specified href, providing a CSRF token. If confirmMessage is not null,
     *  displays a confirmation dialog and requires an "OK" before posting. Used by NavTree, LinkBuilder, and ButtonBuilder,
     *  this shouldn't be called directly by other code paths.
     */
    public static String postOnClickJavaScript(String href, @Nullable String confirmMessage)
    {
        return null == confirmMessage ? "LABKEY.Utils.postToAction(" + jsString(href) + ");" : "LABKEY.Utils.confirmAndPost(" + jsString(confirmMessage) + ", " + jsString(href) + ");";
    }

    public static ButtonBuilder button(String text)
    {
        return new ButtonBuilder(text);
    }

    public static LinkBuilder link(String text)
    {
        return new LinkBuilder(text);
    }

    public static LinkBuilder iconLink(String iconCls, @Nullable String tooltip)
    {
        return new LinkBuilder().iconCls(iconCls).tooltip(tooltip);
    }

    private static final String ARBITRARY_LETTER = "Q";

    /**
     * Converts the provided string into a legal HTML ID or Name, based on the HTML 4 rules:
     * <ul>
     * <li>Must begin with a letter ([A-Za-z])</li>
     * <li>May be followed by any number of letters, digits ([0-9]), hyphens ("-"), underscores ("_"), colons (":"), and periods (".")</li>
     * </ul>
     * See <a href="https://www.w3.org/TR/html4/types.html#type-id">W3C HTML 4.01 Specification</a><br>
     *
     * Removes all illegal characters (e.g., whitespace and non-alphanumeric characters except the four mentioned above) and then
     * pre-pends an arbitrary letter if the stripped version doesn't start with a letter. The return value is guaranteed to have
     * a legal form, but of course it's not guaranteed to be unique on the page.
     *
     * @param s Any string
     * @return A legal HTML ID produced from the string. Passing null is valid and returns a single letter ID.
     */
    public static @NotNull HtmlString makeHtmlId(@Nullable String s)
    {
        final String ret;

        if (null == s)
        {
            ret = ARBITRARY_LETTER;
        }
        else
        {
            String stripped = s.replaceAll("[^0-9A-Za-z\\-_:.]", "");

            if (stripped.isEmpty())
                ret = ARBITRARY_LETTER;
            else if (!Character.isLetter(stripped.charAt(0)))
                ret = ARBITRARY_LETTER + stripped;
            else
                ret = stripped;
        }

        // We've stripped all characters that could possibly cause HTML problems
        return HtmlString.unsafe(ret);
    }

    public static HtmlString generateBackButton()
    {
        return generateBackButton("Back");
    }

    public static HtmlString generateBackButton(String text)
    {
        return button(text).href("#").onClick("LABKEY.setDirty(false); window.history.back(); return false;").getHtmlString();
    }

    /* Renders text and a drop down arrow image wrapped in a link not of type labkey-button */
    public static HtmlString generateDropDownTextLink(String text, String href, String onClick, boolean bold, String offset,
                                                  String id, Map<String, String> properties)
    {
        if (StringUtils.isBlank(id))
            id = HttpView.currentPageConfig().makeId("dropdown_");
        String onclick = "if (this.className.indexOf('labkey-disabled-button') != -1) return false; " + (onClick == null ? "" :onClick);
        HttpView.currentPageConfig().addHandler(id+"PopupLink", "click", onclick);
        return DOM.createHtmlFragment(
            A(at(properties).id(id+"PopupLink").cl("labkey-menu-text-link","dropdown-toggle").at(bold, style, "font-weight:bold;").at(DOM.Attribute.href, href),
                SPAN(id(id+"PopupText"), text),
                NBSP,
                SPAN(cl("fa","fa-caret-down").at(style,"position:relative;color:lightgray;")))
        );
    }

    /* Renders image and a drop down wrapped in an unstyled link */
    public static HtmlString generateDropDownImage(String text, String href, String onClick, String imageSrc, String imageId,
                                               Integer imageHeight, Integer imageWidth, Map<String, String> properties)
    {
        var page = HttpView.currentPageConfig();

        String anchorId = page.makeId("A_");
        String onclick="if (this.className.indexOf('labkey-disabled-button') != -1) return false; " + (onClick == null ? "" : onClick);
        page.addHandler(anchorId, "click", onclick);
        return DOM.createHtmlFragment(
            A(at(properties).id(anchorId).at(DOM.Attribute.href,href),
                IMG(id(imageId).at(title,text, DOM.Attribute.src,imageSrc,height,imageHeight,width,imageWidth)))
        );
    }

    /* Renders image using font icon and a drop down wrapped in an unstyled link */
    public static HtmlString generateDropDownFontIconImage(String text, String href, String onClick, String imageCls,
                                                       String imageId, Map<String, String> properties)
    {
        PageConfig page = HttpView.currentPageConfig();
        String id = page.makeId("a_");
        page.addHandler(id,"click","if (this.className.indexOf('labkey-disabled-button') != -1) return false;");
        return DOM.createHtmlFragment(
            A(at(properties).id(id).at(DOM.Attribute.href,href),
                SPAN(id(imageId).at(title,text).cl(imageCls)))
        );
    }

    /**
     * If the provided text uses ", return '. If it uses ', return ".
     * This is useful to quote javascript.
     */
    public static char getUnusedQuoteSymbol(String text)
    {
        if (text == null || text.equals(""))
            return '"';

        int singleQuote = text.indexOf('\'');
        int doubleQuote = text.indexOf('"');
        if (doubleQuote == -1 || (singleQuote != -1 && singleQuote <= doubleQuote))
            return '"';
        return '\'';
    }

    public static char getUsedQuoteSymbol(String text)
    {
        char c = getUnusedQuoteSymbol(text);
        if (c == '"')
            return '\'';
        return '"';
    }

    @Deprecated    // Use LinkBuilder directly - see PageFlowUtil.link(). 33 usages.
    public static String textLink(String text, URLHelper url)
    {
        return link(text).href(url).toString();
    }


    @Deprecated // use popupHelp() or JspBase.helpPopup()
    public static String helpPopup(String title, String helpText)
    {
        return helpPopup(title, helpText, false);
    }


    @Deprecated // use popupHelp() or JspBase.helpPopup()
    public static String helpPopup(String title, String helpText, boolean htmlHelpText)
    {
        return helpPopup(title, helpText, htmlHelpText, 0);
    }


    @Deprecated // use popupHelp() or JspBase.helpPopup()
    public static String helpPopup(String title, String helpText, boolean htmlHelpText, int width)
    {
        String questionMarkHtml = "<span class=\"labkey-help-pop-up\">?</span>";
        return helpPopup(title, helpText, htmlHelpText, questionMarkHtml, width);
    }


    @Deprecated // use popupHelp() or JspBase.helpPopup()
    public static String helpPopup(String title, String helpText, boolean htmlHelpText, String linkHtml)
    {
        return helpPopup(title, helpText, htmlHelpText, linkHtml, 0, null);
    }


    @Deprecated // use popupHelp() or JspBase.helpPopup()
    public static String helpPopup(String title, String helpText, boolean htmlHelpText, String linkHtml, String onClickScript)
    {
        return helpPopup(title, helpText, htmlHelpText, linkHtml, 0, onClickScript);
    }


    @Deprecated // use popupHelp() or JspBase.helpPopup()
    public static String helpPopup(String title, String helpText, boolean htmlHelpText, String linkHtml, int width)
    {
        return helpPopup(title, helpText, htmlHelpText, linkHtml, width, null);
    }


    @Deprecated // use popupHelp() or JspBase.helpPopup()
    public static String helpPopup(String titleText, String helpText, boolean isHtmlHelpText, String linkHtml, int width, @Nullable String onClickScript)
    {
        if (null == titleText && !isHtmlHelpText)
        {
            return popupHelp(helpText).link(HtmlString.unsafe(linkHtml)).script(onClickScript).toString();
        }
        else
        {
            HtmlString helpHtml = isHtmlHelpText ? HtmlString.unsafe(helpText) : HtmlString.unsafe(filter(helpText,true));
            return popupHelp(helpHtml, titleText).link(HtmlString.unsafe(linkHtml)).width(width).script(onClickScript).toString();
        }
    }


    public static HelpPopupBuilder popupHelp(@NotNull String helpText)
    {
        return new HelpPopupBuilder(helpText);
    }


    public static HelpPopupBuilder popupHelp(@NotNull HtmlString helpHtml, String titleText)
    {
        return new HelpPopupBuilder(helpHtml, titleText);
    }


    public static class HelpPopupBuilder implements SafeToRender, HasHtmlString
    {
        final String helpText;
        final String titleText;
        final HtmlString helpHtml;
        HtmlString linkHtml = HtmlString.unsafe("<span class=\"labkey-help-pop-up\">?</span>");
        int width = 0;
        String onClickScript = null;
        boolean inlineScript = false;

        HelpPopupBuilder(@NotNull String helpText)
        {
            this.helpText = helpText;
            this.helpHtml = null;
            this.titleText = null;
        }

        HelpPopupBuilder(@NotNull HtmlString helpHtml, String titleText)
        {
            this.helpHtml = helpHtml;
            this.helpText = null;
            this.titleText = titleText;
        }

        public HelpPopupBuilder link(HtmlString linkHtml)
        {
            this.linkHtml = linkHtml;
            return this;
        }

        public HelpPopupBuilder width(int width)
        {
            this.width = width;
            return this;
        }

        public HelpPopupBuilder script(String onClickScript)
        {
            this.onClickScript = onClickScript;
            return this;
        }

        /* ONLY USE TO RENDER INTO JAVASCRIPT CODE */
        public HelpPopupBuilder inlineScript()
        {
            this.inlineScript = true;
            return this;
        }

        @Override
        public String toString()
        {
            return getHtmlString().toString();
        }

        @Override
        public HtmlString getHtmlString()
        {
            assert(helpText != null || helpHtml != null);
            if (null != helpText)
                return textPopup();
            else
                return htmlPopup();
        }

        private HtmlString textPopup()
        {
            Objects.requireNonNull(helpText);

            String id = null;
            if (onClickScript == null)
                onClickScript = "return false";

            if (!inlineScript)
            {
                var config = HttpView.currentPageConfig();
                id = config.makeId("helpPopup");
                config.addHandler(id, "click", onClickScript);
            }
            return DOM.createHtml(A(id(id).at(href,'#',tabindex,"-1",title,helpText).at(inlineScript, onclick, onClickScript), linkHtml));
        }

        private HtmlString htmlPopup()
        {
            Objects.requireNonNull(helpHtml);

            String id = null;
            StringBuilder showHelpDivArgs = new StringBuilder("this, ");
            showHelpDivArgs.append(jsString(filter(titleText,true))).append(", ");
            showHelpDivArgs.append(jsString(helpHtml.toString()));
            if (width == 0)
                showHelpDivArgs.append(", ").append("'auto'");
            else
                showHelpDivArgs.append(", ").append(jsString(width + "px"));
            if (onClickScript == null)
                onClickScript = "return showHelpDiv(" + showHelpDivArgs + ");";

            if (!inlineScript)
            {
                var config = HttpView.currentPageConfig();
                id = config.makeId("helpPopup");
                config.addHandler(id, "click", onClickScript);
                config.addHandler(id, "mouseout", "return hideHelpDivDelay();");
                config.addHandler(id, "mouseover", "return showHelpDivDelay(" + showHelpDivArgs + ");");
            }
            return DOM.createHtml(A(id(id).at(href,'#',tabindex,"-1")
                    .at(inlineScript, onclick, onClickScript)
                    .at(inlineScript, onmouseout, "return hideHelpDivDelay();")
                    .at(inlineScript, onmouseover, "return showHelpDivDelay(" + showHelpDivArgs + ");"),
                    linkHtml));
        }
    }


    public static String convertNodeToHtml(Node node) throws TransformerException, IOException
    {
        return convertNodeToString(node, TransformFormat.html);
    }

    public static String convertNodeToXml(Node node) throws TransformerException, IOException
    {
        return convertNodeToString(node, TransformFormat.xml);
    }

    public static String convertNodeToString(Node node, TransformFormat format) throws TransformerException, IOException
    {
        try
        {
            Transformer t = TransformerFactory.newInstance().newTransformer();
            t.setOutputProperty(OutputKeys.METHOD, format.toString());
            t.setOutputProperty(OutputKeys.ENCODING, StringUtilsLabKey.DEFAULT_CHARSET.name());

            try (ByteArrayOutputStream out = new ByteArrayOutputStream())
            {
                t.transform(new DOMSource(node), new StreamResult(out));
                return out.toString(StringUtilsLabKey.DEFAULT_CHARSET).trim();
            }
        }
        catch (TransformerFactoryConfigurationError e)
        {
            throw new RuntimeException("There was a problem creating the XML transformer factory." +
                " If you specified a class name in the 'javax.xml.transform.TransformerFactory' system property," +
                " please ensure that this class is included in the classpath for web application.", e);
        }
    }


    private static void parserSetFeature(XMLReader parser, String feature, boolean b)
    {
        try
        {
            parser.setFeature(feature, b);
        }
        catch (SAXNotSupportedException | SAXNotRecognizedException e)
        {
            _log.error("parserSetFeature", e);
        }
    }

    public static SafeToRender getAppIncludes(ViewContext context, @NotNull PageConfig config)
    {
        return _getStandardIncludes(context, config, config.getClientDependencies(), false, false);
    }

    public static SafeToRender getStandardIncludes(ViewContext context, @Nullable LinkedHashSet<ClientDependency> resources, boolean includePostParameters)
    {
        return _getStandardIncludes(context, null, resources, true, includePostParameters);
    }

    public static SafeToRender getStandardIncludes(ViewContext context, @NotNull PageConfig config)
    {
        return _getStandardIncludes(context, config, config.getClientDependencies(), true, config.shouldIncludePostParameters());
    }

    private static SafeToRender _getStandardIncludes(ViewContext context, @Nullable PageConfig config, @Nullable LinkedHashSet<ClientDependency> extraResources,
            boolean includeDefaultResources, boolean includePostParameters)
    {
        Container c = context.getContainer();

        if (null == c)
            c = ContainerManager.getRoot();

        LinkedHashSet<ClientDependency> resources = new LinkedHashSet<>();

        if (includeDefaultResources)
        {
            // Respect App Properties regarding Ext3 configuration
            if (AppProps.getInstance().isExt3APIRequired())
                resources.add(ClientDependency.fromPath("clientapi/ext3"));
            else if (AppProps.getInstance().isExt3Required())
                resources.add(ClientDependency.fromPath("Ext3"));

            // TODO: Turn this into a lib.xml
            // core/css/core.js requires jQuery
            resources.add(ClientDependency.fromPath("internal/jQuery"));
            resources.add(ClientDependency.fromPath("core/css/core.js"));

            // Always include clientapi and internal
            resources.add(ClientDependency.fromPath("clientapi"));
            resources.add(ClientDependency.fromPath("internal"));
        }

        // Add mini-profiler as dependency if enabled
        long miniProfilerId = -1;
        if (MiniProfiler.isEnabled(context))
        {
            RequestInfo req = MemTracker.getInstance().current();
            if (req != null)
            {
                miniProfilerId = req.getId();
                resources.add(ClientDependency.fromPath("miniprofiler"));
            }
        }

        if (extraResources != null)
            resources.addAll(extraResources);

        resources.removeIf(Objects::isNull);

        // Use a SafeToRenderBuilder since standard includes are a mix of HTML and JavaScript
        SafeToRenderBuilder builder = SafeToRenderBuilder.of()
            .append(getFaviconIncludes(c))
            .append(getLabkeyJS(context, config, resources, includePostParameters))
            .append(getStylesheetIncludes(c, resources, includeDefaultResources))
            .append(getManifestIncludes(c, resources))
            .append(getJavaScriptIncludes(c, resources));

        if (miniProfilerId != -1)
        {
            LinkedHashSet<Long> ids = new LinkedHashSet<>();
            ids.add(miniProfilerId);
            ids.addAll(MemTracker.get().getUnviewed(context.getUser()));

            builder.append(MiniProfiler.renderInitScript(context.getUser(), miniProfilerId, ids, getServerSessionHash()));
        }

        return builder;
    }

    public static HtmlString getFaviconIncludes(Container c)
    {
        ResourceURL faviconURL = TemplateResourceHandler.FAVICON.getURL(c);

        HtmlStringBuilder builder = HtmlStringBuilder.of()
            .append(HtmlString.unsafe("<link rel=\"shortcut icon\" href=\""))
            .append(faviconURL.toString())
            .append(HtmlString.unsafe("\">\n"))
            .append(HtmlString.unsafe("<link rel=\"icon\" href=\""))
            .append(faviconURL.toString())
            .append(HtmlString.unsafe("\">\n"));

        return builder.getHtmlString();
    }

    // Outputs <link> elements for standard stylesheets (but not Ext stylesheets). Note hrefs are relative, so callers may
    // need to output a <base> element prior to calling.
    public static SafeToRender getStylesheetIncludes(Container c)
    {
        return getStylesheetIncludes(c, null, true);
    }

    // Outputs <link> elements for standard stylesheets, Ext stylesheets, and client dependency stylesheets, as required.
    // Note that hrefs are relative, so callers may need to output a <base> element prior to calling.
    private static SafeToRender getStylesheetIncludes(Container c, @Nullable LinkedHashSet<ClientDependency> resources, boolean includeDefaultResources)
    {
        CoreUrls coreUrls = urlProvider(CoreUrls.class);
        StringBuilder sb = new StringBuilder();

        Formatter F = new Formatter(sb);
        String link = "<link href=\"%s\" type=\"text/css\" rel=\"stylesheet\">\n";

        Set<String> preIncludedCss = getExtJSStylesheets(c, resources);
        for (String cssPath : preIncludedCss)
            F.format(link, PageFlowUtil.filter(staticResourceUrl(cssPath)));

        if (includeDefaultResources)
        {
            F.format(link, PageFlowUtil.filter(staticResourceUrl("/core/css/core.css")));
            F.format(link, PageFlowUtil.filter(staticResourceUrl("/core/css/" + resolveThemeName(c) + ".css")));

            ActionURL rootCustomStylesheetURL = coreUrls.getCustomStylesheetURL();

            if (c.isRoot())
            {
                    /* Add the root customStylesheet */
                if (null != rootCustomStylesheetURL)
                    F.format(link, PageFlowUtil.filter(rootCustomStylesheetURL));
            }
            else
            {
                ActionURL containerCustomStylesheetURL = coreUrls.getCustomStylesheetURL(c);

                    /* Add the container relative customStylesheet */
                if (null != containerCustomStylesheetURL)
                    F.format(link, PageFlowUtil.filter(containerCustomStylesheetURL));
                else if (null != rootCustomStylesheetURL)
                    F.format(link, PageFlowUtil.filter(rootCustomStylesheetURL));
            }
        }

        SafeToRenderBuilder builder = SafeToRenderBuilder.of();
        builder.append(HtmlString.unsafe(sb.toString()));

        if (resources != null)
            writeCss(c, builder, resources, preIncludedCss);

        return builder;
    }

    @NotNull
    public static Set<String> getExtJSStylesheets(Container c, Set<ClientDependency> resources)
    {
        // TODO: After the UX Refresh is permanently in place this could be refactored to exist within ClientDependency
        // getCssPaths(). Currently, the stylesheet ordering still matters so it is easier to just make this accessible
        // here.
        Set<String> extCSS = new HashSet<>();

        if (null != resources)
        {
            boolean ext3Included = false;
            boolean ext4Included = false;
            String themeName = resolveThemeName(c);

            for (ClientDependency resource : resources)
            {
                for (String paths : resource.getJsPaths(c, AppProps.getInstance().isDevMode()))
                {
                    if (!ext3Included && paths.startsWith("ext-3.4.1/ext-all"))
                    {
                        ext3Included = true;
                        extCSS.add("core/css/ext3_" + themeName + ".css");
                    }

                    if (!ext4Included && paths.startsWith("ext-4.2.1/ext-all"))
                    {
                        ext4Included = true;
                        extCSS.add("core/css/ext4_" + themeName + ".css");
                    }

                    if (ext3Included && ext4Included)
                        break;
                }
            }
        }

        return extCSS;
    }

    private static void writeCss(Container c, SafeToRenderBuilder builder, LinkedHashSet<ClientDependency> resources, Set<String> preIncludedCss)
    {
        HtmlStringBuilder html = HtmlStringBuilder.of();
        Set<String> cssFiles = new HashSet<>();
        if (resources != null)
        {
            for (ClientDependency r : resources)
            {
                for (String script : r.getCssPaths(c))
                {
                    html.append(HtmlString.unsafe("<link href=\""));
                    if (!ClientDependency.isExternalDependency(script))
                    {
                        html.append(AppProps.getInstance().getContextPath());
                        html.append("/");
                    }
                    html.append(script);
                    html.append(HtmlString.unsafe("\" type=\"text/css\" rel=\"stylesheet\">"));

                    cssFiles.add(script);
                }
            }
        }

        builder.append(html);

        //cache list of CSS files to prevent double-loading
        if (cssFiles.size() > 0)
        {
            SafeToRenderBuilder scriptBuilder = SafeToRenderBuilder.of();
            scriptBuilder.append(HttpView.currentPageConfig().getScriptTagStart());
            scriptBuilder.append(JavaScriptFragment.unsafe("LABKEY.requestedCssFiles("));
            String comma = "";

            if (null != preIncludedCss)
            {
                for (String path : preIncludedCss)
                {
                    scriptBuilder.append(JavaScriptFragment.unsafe(comma + jsString(path)));
                    comma = ",";
                }
            }

            for (String s : cssFiles)
            {
                if (!ClientDependency.isExternalDependency(s))
                {
                    scriptBuilder.append(JavaScriptFragment.unsafe(comma + jsString(s)));
                    comma = ",";
                }
            }
            scriptBuilder.append(JavaScriptFragment.unsafe(");\n"));
            scriptBuilder.append(HtmlString.unsafe("</script>\n"));

            builder.append(scriptBuilder);
        }
    }

    // Manifest files are included as links in the HTML head. These files are used to identify resources for progressive
    // web apps like flash page and home page link icons. There can be multiple on the same page.
    private static HtmlString getManifestIncludes(Container c, @Nullable LinkedHashSet<ClientDependency> resources)
    {
        StringBuilder sb = new StringBuilder();

        if (resources != null)
        {
            Set<String> manifestFiles = new HashSet<>();
            for (ClientDependency r : resources)
            {
                for (String manifest : r.getManifestPaths(c))
                {
                    if (!manifestFiles.contains(manifest))
                    {
                        sb.append("<link href=\"");
                        if (!ClientDependency.isExternalDependency(manifest))
                        {
                            sb.append(AppProps.getInstance().getContextPath());
                            sb.append("/");
                        }
                        sb.append(filter(manifest));
                        sb.append("\" rel=\"manifest\">");

                        manifestFiles.add(manifest);
                    }
                }
            }
        }

        // TODO: Rewrite the above using LinkBuilder
        return HtmlString.unsafe(sb.toString());
    }

    // TODO: Remove... unused? (Move string to JSpBase.getExtJs3Root())
    public static String extJsRoot()
    {
        return "ext-3.4.1";
    }

    public static String DEFAULT_THEME_NAME = "Seattle";

    public static String resolveThemeName(Container c)
    {
        String themeName = DEFAULT_THEME_NAME;

        if (c != null)
        {
            themeName = LookAndFeelProperties.getInstance(c).getThemeName();

            // TODO: This needs to be refactored to allow themes by convention
            if (!"seattle".equalsIgnoreCase(themeName) &&
                    !"sky".equalsIgnoreCase(themeName) &&
                    !"overcast".equalsIgnoreCase(themeName) &&
                    !"harvest".equalsIgnoreCase(themeName) &&
                    !"leaf".equalsIgnoreCase(themeName) &&
                    !"ocean".equalsIgnoreCase(themeName) &&
                    !"mono".equalsIgnoreCase(themeName) &&
                    !"madison".equalsIgnoreCase(themeName))
                return "overcast";
        }

        return themeName.toLowerCase();
    }


    /**
     * Return URL for static webapp resources.
     *
     * If we had a way to configure a domain for static resources, this would be the place to
     * fix-up the generated URL.
     */
    final static String staticResourcePrefix = AppProps.getInstance().getStaticFilesPrefix();

    public static String staticResourceUrl(String resourcePath)
    {
        String slash = resourcePath.startsWith("/") ? "" : "/";
        if (null != staticResourcePrefix)
        {
            return staticResourcePrefix + slash + resourcePath;
        }
        if (resourcePath.contains(".cache.") || resourcePath.endsWith(".ttf") || resourcePath.endsWith(".woff2"))        // CONSIDER: move DavController.alwaysCache() somewhere we can call it
            return AppProps.getInstance().getContextPath() + slash + resourcePath;
        else
            return AppProps.getInstance().getContextPath() + slash + resourcePath + "?" + getServerSessionHash();
    }


    public static SafeToRender getLabkeyJS(ViewContext context, @Nullable PageConfig config, @Nullable LinkedHashSet<ClientDependency> resources, boolean includePostParameters)
    {
        SafeToRenderBuilder builder = SafeToRenderBuilder.of()
            .append(getScriptTag("/labkey.js"));

        // Include client-side error reporting scripts only if necessary and as early as possible.
        if ((AppProps.getInstance().isExperimentalFeatureEnabled(AppProps.EXPERIMENTAL_JAVASCRIPT_MOTHERSHIP) || AppProps.getInstance().isExperimentalFeatureEnabled(AppProps.EXPERIMENTAL_JAVASCRIPT_SERVER)) &&
                (AppProps.getInstance().getExceptionReportingLevel() != ExceptionReportingLevel.NONE || AppProps.getInstance().isSelfReportExceptions()))
        {
            builder
                .append(getScriptTag("/stacktrace.min.js"))
                .append(getScriptTag("/mothership.js"));
        }

        return builder
            .append(HttpView.currentPageConfig().getScriptTagStart())
            .append(JavaScriptFragment.unsafe("LABKEY.init("))
            .append(JavaScriptFragment.unsafe(jsInitObject(context, config, resources, includePostParameters).toString()))
            .append(JavaScriptFragment.unsafe(");\n"))
            .append(HtmlString.unsafe("</script>\n"));
    }

    public static HtmlString getScriptTag(String path)
    {
        HtmlString nonce = HttpView.currentPageConfig().getScriptNonce();
        return HtmlStringBuilder.of()
            .append(HtmlString.unsafe("<script src=\""))
            .append(staticResourceUrl(path))
            .append(HtmlString.unsafe("\" type=\"text/javascript\" nonce=\"")).append(nonce).append(HtmlString.unsafe("\"></script>\n"))
            .getHtmlString();
    }

    private static SafeToRender getJavaScriptIncludes(Container c, LinkedHashSet<ClientDependency> resources)
    {
        /*
           scripts: the scripts that should be explicitly included
           included: the scripts that are implicitly included, which will include the component scripts on a minified library.
          */
        LinkedHashSet<String> includes = new LinkedHashSet<>();
        LinkedHashSet<String> implicitIncludes = new LinkedHashSet<>();

        getJavaScriptFiles(c, resources, includes, implicitIncludes);

        SafeToRenderBuilder builder = SafeToRenderBuilder.of();

        builder.append(HttpView.currentPageConfig().getScriptTagStart());
        builder.append(JavaScriptFragment.unsafe("LABKEY.loadedScripts("));
        String comma = "";
        for (String s : implicitIncludes)
        {
            if (!ClientDependency.isExternalDependency(s))
            {
                builder.append(JavaScriptFragment.unsafe(comma + jsString(s)));
                comma = ",";
            }
        }
        builder.append(JavaScriptFragment.unsafe(");\n"));
        builder.append(HtmlString.unsafe("</script>\n"));

        HtmlString nonce = HttpView.currentPageConfig().getScriptNonce();
        for (String s : includes)
        {
            var path = ClientDependency.isExternalDependency(s) ? s : staticResourceUrl("/" + s);
            builder.append(HtmlString.unsafe("<script src=\""))
                    .append(HtmlString.of(path))
                    .append(HtmlString.unsafe("\" type=\"text/javascript\" nonce=\"")).append(nonce).append(HtmlString.unsafe("\"></script>\n"));
        }

        return builder.getSafeToRender();
    }

    /** use this version if you don't care which errors are html parsing errors and which are safety warnings */
    public static String validateHtml(String html, Collection<String> errors, boolean scriptAsErrors)
    {
        return validateHtml(html, errors, scriptAsErrors ? null : errors);
    }

    /** validate an html fragment */
    public static String validateHtml(String html, Collection<String> errors, Collection<String> scriptWarnings)
    {
        if (errors.size() > 0 || (null != scriptWarnings && scriptWarnings.size() > 0))
            throw new IllegalArgumentException("empty errors collection expected");

        // NOTE: tidy is unhappy if there is nothing but comments and whitespace
        //       and also about degenerate comments, such as "<!-->"
        //       We will remove the degenerates from anything we return
        String htmlWithNoDegenerates = html.replaceAll("<!--*>|<!>", "");

        String trimmedHtml = StringUtils.trimToEmpty(htmlWithNoDegenerates);

        if (trimmedHtml.length() == 0)
            return "";

        trimmedHtml = trimmedHtml.replaceAll("<!--.*?-->", "");
        trimmedHtml = StringUtils.trimToEmpty(trimmedHtml);
        if (trimmedHtml.isEmpty())
            return htmlWithNoDegenerates;

        // UNDONE: use convertHtmlToDocument() instead of tidy() to avoid double parsing
        String xml = TidyUtil.tidyHTML(trimmedHtml, true, errors);
        if (errors.size() > 0)
        {
            if (scriptWarnings != null)
            {
                scriptWarnings.add("Unable to complete script check due to errors in HTML");
            }
            return null;
        }

        if (null != scriptWarnings)
        {
            try
            {
                XMLReader parser = XMLReaderFactory.createXMLReader(DEFAULT_PARSER_NAME);
                parserSetFeature(parser, "http://xml.org/sax/features/namespaces", false);
                parserSetFeature(parser, "http://xml.org/sax/features/namespace-prefixes", false);
                parserSetFeature(parser, "http://xml.org/sax/features/validation", false);
                parserSetFeature(parser, "http://apache.org/xml/features/validation/dynamic", false);
                parserSetFeature(parser, "http://apache.org/xml/features/nonvalidating/load-dtd-grammar", false);
                parserSetFeature(parser, "http://apache.org/xml/features/nonvalidating/load-external-dtd", false);
                parserSetFeature(parser, "http://apache.org/xml/features/validation/schema", false);
                parserSetFeature(parser, "http://apache.org/xml/features/validation/schema-full-checking", false);
                parserSetFeature(parser, "http://apache.org/xml/features/validation/dynamic", false);
                parserSetFeature(parser, "http://apache.org/xml/features/continue-after-fatal-error", false);

                parser.setContentHandler(new ValidateHandler(scriptWarnings));
                parser.parse(new InputSource(new StringReader(xml)));
            }
            catch (IOException | SAXException e)
            {
                _log.error(e.getMessage(), e);
                errors.add(e.getMessage());
                scriptWarnings.add("Unable to complete script check due to errors in HTML");
            }
        }

        if (errors.size() > 0 || (null != scriptWarnings && scriptWarnings.size() > 0))
            return null;

        // let's return html not xhtml
        String tidy = TidyUtil.tidyHTML(htmlWithNoDegenerates, false, errors);
        //FIX: 4528: old code searched for "<body>" but the body element can have attributes
        //and Word includes some when saving as HTML (even Filtered HTML).
        int beginOpenBodyIndex = tidy.indexOf("<body");
        int beginCloseBodyIndex = tidy.lastIndexOf("</body>");
        assert beginOpenBodyIndex != -1 && beginCloseBodyIndex != -1: "Tidied HTML did not include a body element!";
        int endOpenBodyIndex = tidy.indexOf('>', beginOpenBodyIndex);
        assert endOpenBodyIndex != -1 : "Could not find closing > of open body element!";

        tidy = tidy.substring(endOpenBodyIndex + 1, beginCloseBodyIndex).trim();
        return tidy;
    }

    public static String sanitizeHtml(String html, Collection<String> errors)
    {
        if (html == null)
            return null;
        if (!html.toLowerCase().contains("target=\"_blank\""))
            return html;
        boolean modified = false;
        try
        {
            Document document = TidyUtil.convertHtmlToDocument(html, false, errors);
            NodeList hrefs = document.getElementsByTagName("a");
            for(int hrefIndex = 0; hrefIndex < hrefs.getLength(); hrefIndex++)
            {
                Element href = (Element) hrefs.item(hrefIndex);
                String target = href.getAttribute("target");
                if ("_blank".equals(target))
                {
                    String rel = href.getAttribute("rel");
                    if (rel == null || !rel.contains("noopener") || !rel.contains("noreferrer"))
                    {
                        modified = true;
                        href.setAttribute("rel", "noopener noreferrer");
                    }
                }
            }
            if (!modified)
                return html;
            String xhtml = documentToString(document);
            if (xhtml != null && !html.contains("<body>")) // tidy adds <html><body> wrapping
            {
                int beginOpenBodyIndex = xhtml.indexOf("<body");
                int beginCloseBodyIndex = xhtml.lastIndexOf("</body>");
                int endOpenBodyIndex = xhtml.indexOf('>', beginOpenBodyIndex);
                xhtml = xhtml.substring(endOpenBodyIndex + 1, beginCloseBodyIndex).trim();
            }

            return xhtml;
        }
        catch (Exception e)
        {
            _log.error(e.getMessage(), e);
            errors.add(e.getMessage());
            return null;
        }
    }

    public static String documentToString(Document document) {
        try
        {
            TransformerFactory tf = TransformerFactory.newInstance();
            Transformer trans = tf.newTransformer();
            StringWriter sw = new StringWriter();
            trans.transform(new DOMSource(document), new StreamResult(sw));
            return sw.toString();
        }
        catch (TransformerException tEx)
        {
            tEx.printStackTrace();
        }
        return null;
    }

    private static final int SERVER_HASH = 0x7fffffff & AppProps.getInstance().getServerSessionGUID().hashCode();
    private static final String SERVER_HASH_STRING = Integer.toString(SERVER_HASH);

<<<<<<< HEAD
    // This is used during server-side JavaScript initialization -- see core/resources/scripts/labkey/init.js
    @SuppressWarnings("UnusedDeclaration")
    public static Map<String, Object> jsInitObject()
    {
        // Ugly: Is there some way for the JavaScript initialization in init.js to pass through the ViewContext?
        ViewContext context = HttpView.currentView().getViewContext();
        return jsInitObject(context, null, new LinkedHashSet<>(), false).toMap();
    }

=======
>>>>>>> fd7498b1
    public static JSONObject jsInitObject(ContainerUser context, @Nullable PageConfig config, @Nullable LinkedHashSet<ClientDependency> resources, boolean includePostParameters)
    {
        AppProps appProps = AppProps.getInstance();
        String contextPath = appProps.getContextPath();
        JSONObject json = new JSONObject();

        // Expose some experimental flags to the client
        // Note: If you update this set of flags please update enum on client in @labkey/api
        JSONObject experimental = new JSONObject();
        experimental.put("containerRelativeURL", appProps.getUseContainerRelativeURL());
        experimental.put("useExperimentalCoreUI", useExperimentalCoreUI());
        experimental.put(AppProps.EXPERIMENTAL_JAVASCRIPT_MOTHERSHIP, AppProps.getInstance().isExperimentalFeatureEnabled(AppProps.EXPERIMENTAL_JAVASCRIPT_MOTHERSHIP));
        experimental.put(AppProps.EXPERIMENTAL_JAVASCRIPT_SERVER, AppProps.getInstance().isExperimentalFeatureEnabled(AppProps.EXPERIMENTAL_JAVASCRIPT_SERVER));
        experimental.put(AppProps.EXPERIMENTAL_NO_GUESTS, AppProps.getInstance().isExperimentalFeatureEnabled(AppProps.EXPERIMENTAL_NO_GUESTS));
        json.put("experimental", experimental);

        json.put("contextPath", contextPath);
        json.put("imagePath", contextPath + "/_images");
        json.put("extJsRoot", extJsRoot());
        json.put("extThemeName_42", resolveThemeName(context.getContainer()));
        json.put("devMode", appProps.isDevMode());
        json.put("homeContainer", ContainerManager.getHomeContainer().getName());
        Container shared = ContainerManager.getSharedContainer();
        if (null != shared) // not good
            json.put("sharedContainer", shared.getName());
        json.put("hash", getServerSessionHash());

        Container container = context.getContainer();
        User user = context.getUser();

        if (container != null)
            json.put("moduleContext", getModuleClientContext(context, resources));

        // Current container determines default formats and date parsing mode; fall back on root setting, which is better than nothing.
        Container settingsContainer = null != container ? container : ContainerManager.getRoot();
        json.put("extDefaultDateFormat", ExtUtil.toExtDateFormat(DateUtil.getDateFormatString(settingsContainer)));
        json.put("extDefaultDateTimeFormat", ExtUtil.toExtDateFormat(DateUtil.getDateTimeFormatString(settingsContainer)));
        String numberFormat = Formats.getNumberFormatString(settingsContainer);
        if (null != numberFormat)
            json.put("extDefaultNumberFormat", ExtUtil.toExtNumberFormat(numberFormat));

        LookAndFeelProperties laf = LookAndFeelProperties.getInstance(settingsContainer);
        json.put("useMDYDateParsing", laf.getDateParsingMode().getDayMonth() == DateUtil.MonthDayOption.MONTH_DAY);

        // For now, all input forms should format using ISO date format, to ensure we can parse the dates we format. We can't
        // guarantee that the default date display formats are parseable. We might change this in the future, so use this
        // property instead of hard-coding formats on the client.
        json.put("extDateInputFormat", ExtUtil.toExtDateFormat(DateUtil.getStandardDateFormatString()));

        if (null != user)
        {
            SecurityLogger.indent("jsInitObject");
            json.put("user", User.getUserProps(user, container));
            if (user.isImpersonated())
                json.put("impersonatingUser", User.getUserProps(user.getImpersonatingUser(), container));
            SecurityLogger.outdent();
        }

        if (null != container)
        {
            json.put("container", container.toJSON(user, config != null && config.isIncludePermissions()));
            json.put("demoMode", DemoMode.isDemoMode(container, user));
        }

        Container project = (null == container || container.isRoot()) ? null : container.getProject();

        if (null != project)
        {
            JSONObject projectProps = new JSONObject();
            projectProps.put("id", project.getId());
            projectProps.put("path", project.getPath());
            projectProps.put("name", project.getName());
            projectProps.put("title", project.getTitle());
            projectProps.put("rootId", ContainerManager.getRoot().getId());
            json.put("project", projectProps);
        }

        json.put("tours", getTourJson(container));
        String serverName = appProps.getServerName();
        json.put("serverName", StringUtils.isNotEmpty(serverName) ? serverName : "LabKey Server");
        json.put("versionString", appProps.getReleaseVersion());
        json.put("helpLinkPrefix", HelpTopic.getHelpLinkPrefix());
        json.put("jdkJavaDocLinkPrefix", HelpTopic.getJdkJavaDocLinkPrefix());

        if (AppProps.getInstance().isExperimentalFeatureEnabled(NotificationMenuView.EXPERIMENTAL_NOTIFICATION_MENU))
            json.put("notifications", Map.of("unreadCount", NotificationService.get().getUnreadNotificationCountByUser(null, user.getUserId())));

        JSONObject defaultHeaders = new JSONObject();
        defaultHeaders.put("X-ONUNAUTHORIZED", "UNAUTHORIZED");

        boolean pageAdminMode = false;
        // Be tolerant of not having a ViewContext, or having one but being detached from an HttpServletRequest
        if (context instanceof ViewContext)
        {
            ViewContext viewContext = (ViewContext)context;
            pageAdminMode = isPageAdminMode(viewContext);
            HttpServletRequest request = viewContext.getRequest();
            if (request != null)
            {
                json.put("login", AuthenticationManager.getLoginPageConfiguration(getTermsOfUseProject(project, request.getParameter(ActionURL.Param.returnUrl.name()))));
                if (includePostParameters && "post".equalsIgnoreCase(request.getMethod()))
                    json.put("postParameters", request.getParameterMap());
                String tok = CSRFUtil.getExpectedToken(request, null);
                if (null != tok)
                {
                    json.put("CSRF", tok);
                    defaultHeaders.put(CSRFUtil.csrfHeader, tok);
                }
            }
        }
        json.put("pageAdminMode", pageAdminMode);
        if (appProps.isUserRequestedAdminOnlyMode() || ModuleLoader.getInstance().isUpgradeRequired())
            json.put("adminOnlyMode", true);
        json.put("defaultHeaders", defaultHeaders);

        AnalyticsProviderRegistry analyticsProviderRegistry = AnalyticsProviderRegistry.get();
        if (analyticsProviderRegistry != null)
        {
            Map<String, String> analyticProviders = new HashMap<>();
            for (AnalyticsProvider provider : analyticsProviderRegistry.getAllAnalyticsProviders())
                analyticProviders.put(provider.getName(), provider.getLabel());
            json.put("analyticProviders", analyticProviders);
        }

        CustomLabelService customLabelService = CustomLabelService.get();
        if (customLabelService != null)
        {
            Map<String, Map<String, String>> moduleLabels = new HashMap<>();
            for (CustomLabelProvider provider : customLabelService.getCustomLabelProviders())
            {
                Map<String, String> labels = provider.getCustomLabels(container);
                if (labels != null)
                    moduleLabels.put(provider.getName(), labels);
            }
            if (!moduleLabels.isEmpty())
                json.put("labels", moduleLabels);
        }

        // Include a few server-generated GUIDs/UUIDs
        json.put("uuids", Arrays.asList(GUID.makeGUID(), GUID.makeGUID(), GUID.makeGUID()));

        if (null != config)
            json.put("portalContext", config.getPortalContext());

        return json;
    }

    private static JSONObject getTourJson(Container container)
    {
        JSONObject tourProps = new JSONObject();
        TourService service = TourService.get();

        if (null != service && null != container)
        {
            for (Tour tour : service.getApplicableTours(container))
            {
                tourProps.put(tour.getRowId().toString(), tour.abbrevDef());
            }
        }
        return tourProps;
    }

    public static String getServerSessionHash()
    {
        return SERVER_HASH_STRING;
    }

    @Nullable
    public static Project getTermsOfUseProject(Container container, String returnURL)
    {
        Container termsContainer = null;

        if (null != returnURL)
        {
            try
            {
                URLHelper urlHelper = new URLHelper(returnURL);
                Container redirectContainer = ContainerManager.getForPath(new ActionURL(urlHelper.getLocalURIString()).getExtraPath());
                if (null != redirectContainer)
                    termsContainer = redirectContainer.getProject();
            }
            catch (IllegalArgumentException | URISyntaxException iae)
            {
                // the redirect URL isn't an action url or isn't well formed, so we can't get the container. Ignore.
            }
        }

        if (null == termsContainer)
        {
            if (null == container || container.isRoot())
                return null;
            else
                termsContainer = container.getProject();
        }

        return new Project(termsContainer);
    }

    private static class ValidateHandler extends org.xml.sax.helpers.DefaultHandler
    {
        private static final HashSet<String> _illegalElements = new HashSet<>();

        static
        {
            _illegalElements.add("link");
            _illegalElements.add("style");
            _illegalElements.add("script");
            _illegalElements.add("object");
            _illegalElements.add("applet");
            _illegalElements.add("form");
            _illegalElements.add("input");
            _illegalElements.add("button");
            _illegalElements.add("frame");
            _illegalElements.add("frameset");
            _illegalElements.add("iframe");
            _illegalElements.add("embed");
            _illegalElements.add("plaintext");
        }

        private final Collection<String> _errors;
        private final HashSet<String> _reported = new HashSet<>();


        ValidateHandler(Collection<String> errors)
        {
            _errors = errors;
        }

        @Override
        public void processingInstruction(String target, String data)
        {
            if (!_reported.contains("processingInstruction"))
            {
                _reported.add("processingInstruction");
                _errors.add("Illegal processing instruction <?" + target + ">.");
            }
        }

        @Override
        public void startElement(String uri, String localName, String qName, Attributes attributes)
        {
            String e = qName.toLowerCase();
            if ((e.startsWith("?") || e.startsWith("<") || _illegalElements.contains(e)) && !_reported.contains(e))
            {
                _reported.add(e);
                _errors.add("Illegal element <" + qName + ">. For permissions to use this element, contact your system administrator.");
            }

            for (int i = 0; i < attributes.getLength(); i++)
            {
                String a = attributes.getQName(i).toLowerCase();
                String value = attributes.getValue(i).toLowerCase();

                if ((a.startsWith("on") || a.startsWith("behavior")) && !_reported.contains(a))
                {
                    _reported.add(a);
                    _errors.add("Illegal attribute '" + attributes.getQName(i) + "' on element <" + qName + ">.");
                }
                if ("href".equals(a) || "src".equals(a))
                {
                    if (value.contains("script") && value.indexOf("script") < value.indexOf(":") && !_reported.contains("href"))
                    {
                        _reported.add("href");
                        _errors.add("Script is not allowed in '" + a + "' attribute on element <" + qName + ">.");
                    }
                }
                if ("style".equals(a))
                {
                    String valueStrippedOfComments = value.replaceAll("/\\*.*?\\*/", "");
                    if ((valueStrippedOfComments.contains("behavior") || valueStrippedOfComments.contains("url") || valueStrippedOfComments.contains("expression")) && !_reported.contains("style"))
                    {
                        _reported.add("style");
                        _errors.add("Style attribute cannot contain behaviors, expresssions, or urls. Error on element <" + qName + ">.");
                    }
                }
            }

        }

        @Override
        public void warning(SAXParseException e)
        {
        }

        @Override
        public void error(SAXParseException e)
        {
            _errors.add(e.getMessage());
        }

        @Override
        public void fatalError(SAXParseException e)
        {
            _errors.add(e.getMessage());
        }
    }


    public static boolean isRobotUserAgent(String userAgent)
    {
        if (StringUtils.isEmpty(userAgent))
            return true;
        userAgent = userAgent.toLowerCase();

        /* our big crawlers are... */
        // Google
//        if (userAgent.contains("googlebot"))
//            return true;
        // Yahoo
        if (userAgent.contains("yahoo! slurp"))
            return true;
        // Microsoft
//        if (userAgent.contains("bingbot") || userAgent.contains("msnbot"))
//            return true;
        if (userAgent.contains("msiecrawler"))  // client site-crawler
            return false;
        // Pingdom
//        if (userAgent.contains("pingdom.com_bot"))
//            return true;
        // a bot
        if (userAgent.contains("rpt-httpclient"))
            return true;
        if (userAgent.contains("qwantify"))
            return true;
        if (userAgent.contains("elb-healthchecker"))
            return true;

        // just about every bot contains "bot", "crawler" or "spider"
        // including yandexbot, ahrefsbot, mj12bot, ezooms.bot, gigabot, voilabot, exabot
        if (userAgent.contains("bot") || userAgent.contains("crawler") || userAgent.contains("spider"))
            return true;

        // Not a robot, but not a "real" user and known in some cases to issue many requests without reusing sessions
        if (userAgent.contains("mathematica httpclient"))
            return true;

        return false;
    }


    //
    // TestCase
    //
    public static class TestBean
    {
        private int i;
        private String s;
        private Date d;

        public TestBean(){}

        public TestBean(int i, String s, Date d)
        {
            this.i = i;
            this.s = s;
            this.d = d;
        }

        public int getI()
        {
            return i;
        }

        public void setI(int i)
        {
            this.i = i;
        }

        public String getS()
        {
            return s;
        }

        public void setS(String s)
        {
            this.s = s;
        }

        public Date getD()
        {
            return d;
        }

        public void setD(Date d)
        {
            this.d = d;
        }
    }

    public static class TestCase extends Assert
    {

        @Test
        public void testScriptDetection()
        {
            assertHtmlParsing("<b>No script here, friends</b>", 0, 0);
            assertHtmlParsing("<p><script>alert('script');</script></p>", 0, 1);

            // Bogus tag trips error reporting, so assume there might be script
            assertHtmlParsing("<Bad.Tag><script>alert('script');</script></Bad.Tag>", 1, 1);
            assertHtmlParsing("<Bad.Tag>No script here, friends</Bad.Tag>", 1, 1);

            // Unclosed tags - not considered an error
            assertHtmlParsing("<b><script>alert('script');</script>", 0, 1);
            assertHtmlParsing("<b>No script", 0, 0);
        }

        private void assertHtmlParsing(String html, int expectedErrors, int expectedScriptWarnings)
        {
            List<String> errors = new ArrayList<>();
            List<String> scriptWarnings = new ArrayList<>();
            PageFlowUtil.validateHtml(html, errors, scriptWarnings);
            assertEquals("Wrong number of errors", expectedErrors, errors.size());
            assertEquals("Wrong number of script warnings", expectedScriptWarnings, scriptWarnings.size());
        }

        @Test
        public void testPhone()
        {
            assertEquals(formatPhoneNo("5551212"), "555-1212");
            assertEquals(formatPhoneNo("2065551212"), "(206) 555-1212");
            assertEquals(formatPhoneNo("12065551212"), "(206) 555-1212");
            assertEquals(formatPhoneNo("206.555.1212"), "(206) 555-1212");
            assertEquals(formatPhoneNo("1-206) 555.1212  "), "(206) 555-1212");
            assertEquals(formatPhoneNo("1-206) 555.1212  "), "(206) 555-1212");
            assertEquals(formatPhoneNo("1(206) 555.1212  "), "(206) 555-1212");
            assertEquals(formatPhoneNo("1 (206)555.1212"), "(206) 555-1212");
            assertEquals(formatPhoneNo("(206)-555.1212  "), "(206) 555-1212");
            assertEquals(formatPhoneNo("work (206)555.1212"), "work (206) 555-1212");
            assertEquals(formatPhoneNo("206.555.1212 x0001"), "(206) 555-1212 x0001");
        }


        @Test
        public void testFilter()
        {
            assertEquals(filter("this is a test"), "this is a test");
            assertEquals(filter("<this is a test"), "&lt;this is a test");
            assertEquals(filter("this is a test<"), "this is a test&lt;");
            assertEquals(filter("'t'&his is a test\""), "&#039;t&#039;&amp;his is a test&quot;");
            assertEquals(filter("<>\"&"), "&lt;&gt;&quot;&amp;");
        }


        @Test
        public void testEncode()
        {
            assertEquals("%20", encode(" "));
            assertEquals("/hello/world?", encodeURI("/hello/world?"));
            assertEquals("/hel%20lo/wo%3Crld?", encodeURI("/hel lo/wo<rld?"));
            assertEquals("/hel%20lo/wo%3Crld?%3E", encodeURI("/hel lo/wo<rld?>"));
            assertEquals("%2Fhello%2Fworld%3F", encodeURIComponent("/hello/world?"));
            assertEquals("%2Fhello%2Fworld", encodeURIComponent("/hello/world"));
        }


        @Test
        public void testRobot()
        {
            List<String> bots = Arrays.asList(
                "Mozilla/5.0 (compatible; Googlebot/2.1; +http://www.google.com/bot.html",
                "Mozilla/5.0 (compatible; bingbot/2.0; +http://www.bing.com/bingbot.htm)",
                "Pingdom.com_bot_version_1.4_(http://www.pingdom.com/)",
                "Googlebot-Image/1.0",
                "Mozilla/5.0 (compatible; AhrefsBot/2.0; +http://ahrefs.com/robot/)",
                "Mozilla/5.0 (compatible; YandexBot/3.0; +http://yandex.com/bots)",
                "Gigabot/3.0 (http://www.gigablast.com/spider.html)",
                "msnbot-media/1.1 (+http://search.msn.com/msnbot.htm)",
                "Mozilla/5.0 (compatible; Ezooms/1.0; ezooms.bot@gmail.com)",
                "Mozilla/5.0 (iPhone; U; CPU iPhone OS 4_1 like Mac OS X; en-us) AppleWebKit/532.9 (KHTML, like Gecko) Version/4.0.5 Mobile/8B117 Safari/6531.22.7 (compatible; Googlebot-Mobile/2.1; +http://www.google.com/bot.html)",
                "Mozilla/5.0 (compatible; MJ12bot/v1.4.0; http://www.majestic12.co.uk/bot.php?+)",
                "Mozilla/5.0 (Windows; U; Windows NT 5.1; fr; rv:1.8.1) VoilaBot BETA 1.2 (support.voilabot@orange-ftgroup.com)",
                "Mozilla/5.0 (compatible; Exabot/3.0; +http://www.exabot.com/go/robot)",
                "Yeti/1.0 (NHN Corp.; http://help.naver.com/robots/)",
                "DoCoMo/2.0 N905i(c100;TB;W24H16) (compatible; Googlebot-Mobile/2.1; +http://www.google.com/bot.html)",
                "SAMSUNG-SGH-E250/1.0 Profile/MIDP-2.0 Configuration/CLDC-1.1 UP.Browser/6.2.3.3.c.1.101 (GUI) MMP/2.0 (compatible; Googlebot-Mobile/2.1; +http://www.google.com/bot.html)",
                "Mozilla/5.0 (compatible; AhrefsBot/1.0; +http://ahrefs.com/robot/)",
                "SETOOZBOT/5.0 ( compatible; SETOOZBOT/0.30 ; http://www.setooz.com/bot.html )",
                "Mozilla/5.0 (compatible; bnf.fr_bot; +http://www.bnf.fr/fr/outils/a.dl_web_capture_robot.html)",
                "AdMedia bot",
                "Mozilla/5.0 (iPhone; CPU iPhone OS 5_0_1 like Mac OS X) (compatible; Yeti-Mobile/0.1; +http://help.naver.com/robots/)",
                "Mozilla/5.0 (compatible; Dow Jones Searchbot)");
            List<String> nots = Arrays.asList(
                "Mozilla/5.0 (Windows NT 6.1; WOW64) AppleWebKit/535.7 (KHTML, like Gecko) Chrome/16.0.912.36 Safari/535.7",
                "Mozilla/5.0 (Macintosh; Intel Mac OS X 10.6; rv:9.0a2) Gecko/20111101 Firefox/9.0a2",
                "Mozilla/5.0 (compatible; MSIE 10.0; Windows NT 6.1; WOW64; Trident/6.0)",
                "Opera/9.80 (Windows NT 6.1; U; es-ES) Presto/2.9.181 Version/12.00",
                "Mozilla/5.0 (Macintosh; U; Intel Mac OS X 10_6_8; de-at) AppleWebKit/533.21.1 (KHTML, like Gecko) Version/5.0.5 Safari/533.21.1"
            );
            for (String ua : bots)
                assertTrue(isRobotUserAgent(ua));
            for (String ua : nots)
                assertFalse(isRobotUserAgent(ua));
        }

        @Test
        public void testMakeHtmlId()
        {
            testMakeHtmlId(null);
            testMakeHtmlId("");
            testMakeHtmlId("!@#$");
            testMakeHtmlId(")(*&^%$");
            testMakeHtmlId("</html>");
            testMakeHtmlId("123@#$%");
            testMakeHtmlId("foo");
            testMakeHtmlId("!@#1!@#");
            testMakeHtmlId("ABC");
            testMakeHtmlId("!BC234");
            testMakeHtmlId("1A-34-FB-44");
        }

        @Test
        public void testEncodeObject() throws Exception
        {
            TestBean bean = new TestBean(5,"five",new Date(DateUtil.parseISODateTime("2005-05-05 05:05:05")));
            String s = encodeObject(bean).toString();

            TestBean copy = decodeObject(TestBean.class, s);
            assertNotNull(copy);
            assertEquals(bean.i, copy.i);
            assertEquals(bean.s, copy.s);
            assertEquals(bean.d, copy.d);

            Map<String, Object> map = ((Map<String,Object>)decodeObject(Map.class, s));
            assertNotNull(map);
            assertEquals(bean.i, map.get("i"));
            assertEquals(bean.s, map.get("s"));
            assertEquals(bean.d.getTime(), DateUtil.parseDateTime((String)map.get("d")));
        }

        private void testMakeHtmlId(@Nullable String id)
        {
            HtmlString legalId = makeHtmlId(id);
            assertTrue(id + " was converted to " + legalId + ", which is not a legal HTML ID!", isLegalId(legalId.toString()));
        }

        private boolean isLegalId(String id)
        {
            return !id.isEmpty() && Character.isLetter(id.charAt(0)) && id.replaceAll("[0-9A-Za-z\\-_:.]", "").isEmpty();
        }

        @Test
        public void testFilterURL()
        {
            String html;

            html = filter("click here http://this/is/a/test.view.", true, true);
            assertTrue(html.contains("href=\"http:"));
            assertTrue(html.contains("view</a>."));

            html = filter("click here http://this/is/a/test.view ", true, true);
            assertTrue(html.contains("href=\"http:"));
            assertTrue(html.contains("view</a>"));

            html = filter("click here http://this/is/a/test.view", true, true);
            assertTrue(html.contains("href=\"http:"));
            assertTrue(html.contains("view</a>"));
        }
    }

    /** @return true if the UrlProvider exists. */
    static public <P extends UrlProvider> boolean hasUrlProvider(Class<P> inter)
    {
        return UrlProviderService.getInstance().hasUrlProvider(inter);
    }

    /**
     * Returns a specified <code>UrlProvider</code> interface implementation, for use
     * in writing URLs implemented in other modules.
     *
     * @param inter interface extending UrlProvider
     * @return an implementation of the interface.
     */
    @Nullable
    static public <P extends UrlProvider> P urlProvider(Class<P> inter)
    {
        return UrlProviderService.getInstance().getUrlProvider(inter);
    }

    /**
     * Returns a specified <code>UrlProvider</code> interface implementation, for use
     * in writing URLs implemented in other modules. If the user passes true for the checkForOverrides param,
     * we will create and return a UrlProviderOverrideHandler which will take into account any module registered
     * overrides to the given interface. If module overrides exist, they will be checked first for non-null results
     * when a given method of the interface is invoked before falling back to the default implementation.
     *
     * @param inter interface extending UrlProvider
     * @param checkForOverrides true to check for module overrides to this interface
     * @return an implementation of the interface.
     */
    @Nullable
    static public <P extends UrlProvider> P urlProvider(Class<P> inter, boolean checkForOverrides)
    {
        if (checkForOverrides)
        {
            P impl = urlProvider(inter);
            ClassLoader cl = inter.getClassLoader();
            return (P) Proxy.newProxyInstance(cl, new Class[]{inter}, new UrlProviderOverrideHandler(inter, impl));
        }

        return urlProvider(inter);
    }

    static private String h(Object o)
    {
        return PageFlowUtil.filter(o);
    }

    /**
     * CONSOLIDATE ALL .lastFilter handling
     */
    public static void saveLastFilter(ViewContext context, ActionURL url, String scope)
    {
        boolean lastFilter = BaseColumnInfo.booleanFromString(url.getParameter(scope + DataRegion.LAST_FILTER_PARAM));
        if (lastFilter)
            return;
        ActionURL clone = url.clone();

        // Don't store offset. It's especially bad because there may not be that many rows the next time you
        // get to a URL that uses the .lastFilter
        for (String paramName : clone.getParameterMap().keySet())
        {
            if (paramName.endsWith("." + QueryParam.offset))
                clone.deleteParameter(paramName);
        }

        // CONSIDER: Should we pass through only selected params that don't contain "."?  They are not usually dataregion related.
        // We know pageId should not be persisted (Issue 45617)
        clone.deleteParameter("pageId");
        clone.deleteParameter(scope + DataRegion.LAST_FILTER_PARAM);

        clone.setReadOnly();

        HttpSession session = context.getRequest().getSession(false);
        // We should already have a session at this point, but check anyway - see bug #7761
        if (session != null)
        {
            try
            {
                session.setAttribute(url.getPath() + "#" + scope + DataRegion.LAST_FILTER_PARAM, clone);
            }
            catch (IllegalStateException ignored)
            {
                // Session may have been invalidated elsewhere, but there's no way to check
            }
        }
    }

    public static ActionURL getLastFilter(ViewContext context, ActionURL url)
    {
        ActionURL ret = (ActionURL) context.getSession().getAttribute(url.getPath() + "#" + DataRegion.LAST_FILTER_PARAM);
        return ret != null ? ret.clone() : url.clone();
    }

    public static ActionURL addLastFilterParameter(ActionURL url)
    {
        return url.addParameter(DataRegion.LAST_FILTER_PARAM, "true");
    }


    public static ActionURL addLastFilterParameter(ActionURL url, String scope)
    {
        return url.addParameter(scope + DataRegion.LAST_FILTER_PARAM, "true");
    }

    public static String getSessionId(HttpServletRequest request)
    {
        return WebUtils.getSessionId(request);
    }

    /**
     * Stream the text back to the browser as a PNG
     */
    public static void streamTextAsImage(HttpServletResponse response, String text, int width, int height, Color textColor) throws IOException
    {
        Font font = new Font("SansSerif", Font.PLAIN, 12);

        BufferedImage buffer = new BufferedImage(width, height, BufferedImage.TYPE_INT_RGB);
        Graphics2D g2 = buffer.createGraphics();
        g2.setColor(Color.WHITE);
        g2.fillRect(0, 0, width, height);
        g2.setRenderingHint(RenderingHints.KEY_ANTIALIASING, RenderingHints.VALUE_ANTIALIAS_ON);
        g2.setColor(textColor);
        g2.setFont(font);
        FontMetrics metrics = g2.getFontMetrics();
        int fontHeight = metrics.getHeight();
        int spaceWidth = metrics.stringWidth(" ");

        int x = 5;
        int y = fontHeight + 5;

        StringTokenizer st = new StringTokenizer(text, " ");
        // Line wrap to fit
        while (st.hasMoreTokens())
        {
            String token = st.nextToken();
            int tokenWidth = metrics.stringWidth(token);
            if (x != 5 && tokenWidth + x > width)
            {
                x = 5;
                y += fontHeight;
            }
            g2.drawString(token, x, y);
            x += tokenWidth + spaceWidth;
        }

        response.setContentType("image/png");
        EncoderUtil.writeBufferedImage(buffer, ImageFormat.PNG, response.getOutputStream());
    }

    public static JSONObject getModuleClientContext(ContainerUser context, @Nullable LinkedHashSet<ClientDependency> resources)
    {
        JSONObject ret = new JSONObject();

        // Don't call getPageContextJson() implementations until all modules have started, #33401
        if (resources != null && ModuleLoader.getInstance().isStartupComplete())
        {
            Container c = context.getContainer();
            User u = context.getUser();
            Set<Module> modules = new HashSet<>();

            for (ClientDependency cd : resources)
            {
                modules.addAll(cd.getRequiredModuleContexts(c));
            }

            modules.addAll(c.getActiveModules(u));

            for (Module m : modules)
            {
                ret.put(m.getName().toLowerCase(), m.getPageContextJson(context));
            }
        }

        return ret;
    }

    public static void getJavaScriptFiles(Container c, LinkedHashSet<ClientDependency> dependencies, LinkedHashSet<String> includes, LinkedHashSet<String> implicitIncludes)
    {
        for (ClientDependency r : dependencies)
        {
            HttpServletRequest request = HttpView.currentRequest();
            boolean debugScriptMode = null != request && Boolean.parseBoolean(request.getParameter("debugScripts"));

            if (AppProps.getInstance().isDevMode() || debugScriptMode)
            {
                includes.addAll(r.getJsPaths(c, true));
                implicitIncludes.addAll(r.getJsPaths(c, true));
            }
            else
            {
                includes.addAll(r.getJsPaths(c, false));
                //include both production and devmode scripts for requiresScript()
                implicitIncludes.addAll(r.getJsPaths(c, true));
                implicitIncludes.addAll(r.getJsPaths(c, false));
            }
        }
    }

    public static HtmlString getDataRegionHtmlForPropertyObjects(Map<String, Object> propValueMap)
    {
        Map<String, String> stringValMap = new LinkedHashMap<>();
        for (Map.Entry<String, Object> entry : propValueMap.entrySet())
            stringValMap.put(entry.getKey(), null==entry.getValue() ? "" : entry.getValue().toString());
        return getDataRegionHtmlForPropertyValues(stringValMap);
    }

    public static HtmlString getDataRegionHtmlForPropertyValues(Map<String, String> propValueMap)
    {
        StringBuilder sb = new StringBuilder();
        final AtomicInteger rowCount = new AtomicInteger();
        DOM.TABLE(cl("labkey-data-region-legacy","labkey-show-borders"),
                TR(TD(cl("labkey-column-header"),"Property"),TD(cl("labkey-column-header"),"Value")),
                propValueMap.entrySet().stream().map(entry ->
                    TR(cl(rowCount.getAndIncrement() % 2 == 0, "labkey-alternate-row", "labkey-row"),
                        TD(at(valign,"top"),entry.getKey()),
                        TD(at(valign,"top"),entry.getValue())))
        ).appendTo(sb);
        return HtmlString.unsafe(sb.toString());
    }
}<|MERGE_RESOLUTION|>--- conflicted
+++ resolved
@@ -2253,18 +2253,6 @@
     private static final int SERVER_HASH = 0x7fffffff & AppProps.getInstance().getServerSessionGUID().hashCode();
     private static final String SERVER_HASH_STRING = Integer.toString(SERVER_HASH);
 
-<<<<<<< HEAD
-    // This is used during server-side JavaScript initialization -- see core/resources/scripts/labkey/init.js
-    @SuppressWarnings("UnusedDeclaration")
-    public static Map<String, Object> jsInitObject()
-    {
-        // Ugly: Is there some way for the JavaScript initialization in init.js to pass through the ViewContext?
-        ViewContext context = HttpView.currentView().getViewContext();
-        return jsInitObject(context, null, new LinkedHashSet<>(), false).toMap();
-    }
-
-=======
->>>>>>> fd7498b1
     public static JSONObject jsInitObject(ContainerUser context, @Nullable PageConfig config, @Nullable LinkedHashSet<ClientDependency> resources, boolean includePostParameters)
     {
         AppProps appProps = AppProps.getInstance();
