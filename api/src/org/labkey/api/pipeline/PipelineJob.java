--- conflicted
+++ resolved
@@ -1,2097 +1,2017 @@
-/*
- * Copyright (c) 2008-2019 LabKey Corporation
- *
- * Licensed under the Apache License, Version 2.0 (the "License");
- * you may not use this file except in compliance with the License.
- * You may obtain a copy of the License at
- *
- *     http://www.apache.org/licenses/LICENSE-2.0
- *
- * Unless required by applicable law or agreed to in writing, software
- * distributed under the License is distributed on an "AS IS" BASIS,
- * WITHOUT WARRANTIES OR CONDITIONS OF ANY KIND, either express or implied.
- * See the License for the specific language governing permissions and
- * limitations under the License.
- */
-package org.labkey.api.pipeline;
-
-import com.fasterxml.jackson.annotation.JsonAutoDetect;
-import com.fasterxml.jackson.annotation.JsonIgnoreProperties;
-import com.fasterxml.jackson.annotation.PropertyAccessor;
-import com.fasterxml.jackson.databind.ObjectMapper;
-import com.fasterxml.jackson.databind.SerializationFeature;
-import com.fasterxml.jackson.databind.module.SimpleModule;
-import datadog.trace.api.CorrelationIdentifier;
-import datadog.trace.api.Trace;
-import org.apache.commons.io.FileUtils;
-import org.apache.commons.lang3.StringUtils;
-import org.apache.logging.log4j.Level;
-import org.apache.logging.log4j.LogManager;
-import org.apache.logging.log4j.Logger;
-import org.apache.logging.log4j.Marker;
-import org.apache.logging.log4j.ThreadContext;
-import org.apache.logging.log4j.message.Message;
-import org.apache.logging.log4j.simple.SimpleLogger;
-import org.apache.logging.log4j.util.PropertiesUtil;
-import org.jetbrains.annotations.NotNull;
-import org.jetbrains.annotations.Nullable;
-import org.labkey.api.action.NullSafeBindException;
-import org.labkey.api.assay.AssayFileWriter;
-import org.labkey.api.data.Container;
-import org.labkey.api.exp.api.ExpRun;
-import org.labkey.api.gwt.client.util.PropertyUtil;
-import org.labkey.api.pipeline.file.FileAnalysisJobSupport;
-import org.labkey.api.query.FieldKey;
-import org.labkey.api.query.QueryKey;
-import org.labkey.api.query.SchemaKey;
-import org.labkey.api.reader.Readers;
-import org.labkey.api.security.User;
-import org.labkey.api.util.DateUtil;
-import org.labkey.api.util.ExceptionUtil;
-import org.labkey.api.util.FileType;
-import org.labkey.api.util.FileUtil;
-import org.labkey.api.util.GUID;
-import org.labkey.api.util.Job;
-import org.labkey.api.util.JsonUtil;
-import org.labkey.api.util.NetworkDrive;
-import org.labkey.api.util.QuietCloser;
-import org.labkey.api.util.URLHelper;
-import org.labkey.api.util.logging.LogHelper;
-import org.labkey.api.view.ActionURL;
-import org.labkey.api.view.ViewBackgroundInfo;
-import org.labkey.api.writer.PrintWriters;
-import org.labkey.remoteapi.query.Filter;
-import org.quartz.CronExpression;
-
-import java.io.BufferedReader;
-import java.io.BufferedWriter;
-import java.io.File;
-import java.io.FileInputStream;
-import java.io.FileOutputStream;
-import java.io.FileWriter;
-import java.io.IOException;
-import java.io.InputStream;
-import java.io.PrintWriter;
-import java.io.Serializable;
-import java.net.URI;
-import java.nio.file.Files;
-import java.nio.file.Path;
-import java.nio.file.StandardOpenOption;
-import java.sql.Time;
-import java.util.ArrayList;
-import java.util.Arrays;
-import java.util.Collections;
-import java.util.Date;
-import java.util.List;
-import java.util.Map;
-import java.util.Objects;
-import java.util.concurrent.ExecutionException;
-import java.util.concurrent.ExecutorService;
-import java.util.concurrent.Executors;
-import java.util.concurrent.Future;
-import java.util.concurrent.TimeUnit;
-import java.util.concurrent.atomic.AtomicLong;
-
-/**
- * A job represents the invocation of a pipeline on a certain set of inputs. It can be monolithic (a single run() method)
- * or be comprised of multiple tasks ({@link Task}) that can be checkpointed and restarted individually.
- */
-@JsonIgnoreProperties(value={"_logFilePathName"}, allowGetters = true)  //Property removed. Added here for backwards compatibility
-abstract public class PipelineJob extends Job implements Serializable
-{
-    public static final FileType FT_LOG = new FileType(Arrays.asList(".log"), ".log", Arrays.asList("text/plain"));
-
-    public static final String PIPELINE_EMAIL_ADDRESS_PARAM = "pipeline, email address";
-    public static final String PIPELINE_USERNAME_PARAM = "pipeline, username";
-    public static final String PIPELINE_PROTOCOL_NAME_PARAM = "pipeline, protocol name";
-    public static final String PIPELINE_PROTOCOL_DESCRIPTION_PARAM = "pipeline, protocol description";
-    public static final String PIPELINE_LOAD_FOLDER_PARAM = "pipeline, load folder";
-    public static final String PIPELINE_JOB_INFO_PARAM = "pipeline, jobInfo";
-    public static final String PIPELINE_TASK_INFO_PARAM = "pipeline, taskInfo";
-    public static final String PIPELINE_TASK_OUTPUT_PARAMS_PARAM = "pipeline, taskOutputParams";
-
-    protected static Logger _log = LogHelper.getLogger(PipelineJob.class, "Execution and queuing of pipeline jobs");
-    // Send start/stop messages to a separate logger because the default logger for this class is set to
-    // only write ERROR level events to the system log
-    private static final Logger _logJobStopStart = LogManager.getLogger(Job.class);
-
-    public static Logger getJobLogger(Class<?> clazz)
-    {
-        return LogManager.getLogger(PipelineJob.class.getName() + ".." + clazz.getName());
-    }
-
-    public RecordedActionSet getActionSet()
-    {
-        return _actionSet;
-    }
-
-    /**
-     * Clear out the set of recorded actions
-     * @param run run that represents the previous set of recorded actions
-     */
-    public void clearActionSet(ExpRun run)
-    {
-        _actionSet = new RecordedActionSet();
-    }
-
-    public enum TaskStatus
-    {
-        /** Job is in the queue, waiting for its turn to run */
-        waiting
-        {
-            @Override
-            public boolean isActive() { return true; }
-
-            @Override
-            public boolean matches(String statusText)
-            {
-                if (statusText == null)
-                    return false;
-                else if (!TaskStatus.splitWaiting.matches(statusText) && statusText.toLowerCase().endsWith("waiting"))
-                    return true;
-                return super.matches(statusText);
-            }
-        },
-        /** Job is doing its work */
-        running
-        {
-            @Override
-            public boolean isActive() { return true; }
-        },
-        /** Terminal state, job is finished and completed without errors */
-        complete
-        {
-            @Override
-            public boolean isActive() { return false; }
-        },
-        /** Terminal state (but often retryable), job is done running and completed with error(s) */
-        error
-        {
-            @Override
-            public boolean isActive() { return false; }
-        },
-        /** Job is in the process of being cancelled, but may still be running or queued at the moment */
-        cancelling
-        {
-            @Override
-            public boolean isActive() { return true; }
-        },
-        /** Terminal state, indicating that a user cancelled the job before it completed or errored */
-        cancelled
-        {
-            @Override
-            public boolean isActive() { return false; }
-        },
-        waitingForFiles
-        {
-            @Override
-            public boolean isActive() { return false; }
-
-            @Override
-            public String toString() { return "WAITING FOR FILES"; }
-        },
-        splitWaiting
-        {
-            @Override
-            public boolean isActive() { return false; }
-
-            @Override
-            public String toString() { return "SPLIT WAITING"; }
-        };
-
-        /** @return whether this step is considered to be actively running */
-        public abstract boolean isActive();
-
-        public String toString()
-        {
-            return super.toString().toUpperCase();
-        }
-
-        public boolean matches(String statusText)
-        {
-            return toString().equalsIgnoreCase(statusText);
-        }
-
-        public final String getNotificationType()
-        {
-            return getClass().getName() + "." + name();
-        }
-    }
-
-    /**
-     * Implements a runnable to complete a part of the
-     * processing associated with a particular <code>PipelineJob</code>. This is often the execution of an external tool,
-     * the importing of files into the database, etc.
-     */
-    abstract static public class Task<FactoryType extends TaskFactory>
-    {
-        private final PipelineJob _job;
-        protected FactoryType _factory;
-
-        public Task(FactoryType factory, PipelineJob job)
-        {
-            _job = job;
-            _factory = factory;
-        }
-
-        public PipelineJob getJob()
-        {
-            return _job;
-        }
-
-        /**
-         * Do the work of the task. The task should not set the status of the job to complete - this will be handled
-         * by the caller.
-         * @return the files used as inputs and generated as outputs, and the steps that operated on them
-         * @throws PipelineJobException if something went wrong during the exception of the job. The caller will
-         * handle setting the job's status to ERROR
-         */
-        @NotNull
-        public abstract RecordedActionSet run() throws PipelineJobException;
-    }
-
-    /*
-     * JMS message header names
-     */
-    private static final String HEADER_PREFIX = "LABKEY_";
-    public static final String LABKEY_JOBTYPE_PROPERTY = HEADER_PREFIX + "JOBTYPE";
-    public static final String LABKEY_JOBID_PROPERTY = HEADER_PREFIX + "JOBID";
-    public static final String LABKEY_CONTAINERID_PROPERTY = HEADER_PREFIX + "CONTAINERID";
-    public static final String LABKEY_TASKPIPELINE_PROPERTY = HEADER_PREFIX + "TASKPIPELINE";
-    public static final String LABKEY_TASKID_PROPERTY = HEADER_PREFIX + "TASKID";
-    public static final String LABKEY_TASKSTATUS_PROPERTY = HEADER_PREFIX + "TASKSTATUS";
-    /** The execution location to which the job's current task is assigned */
-    public static final String LABKEY_LOCATION_PROPERTY = HEADER_PREFIX + "LOCATION";
-
-    private String _provider;
-    private ViewBackgroundInfo _info;
-    private String _jobGUID;
-    private String _parentGUID;
-    private TaskId _activeTaskId;
-    @NotNull
-    private TaskStatus _activeTaskStatus;
-    private int _activeTaskRetries;
-    @NotNull
-    private PipeRoot _pipeRoot;
-    volatile private boolean _interrupted;
-    private boolean _submitted;
-    private int _errors;
-    private RecordedActionSet _actionSet = new RecordedActionSet();
-
-    private String _loggerLevel = Level.DEBUG.toString();
-
-    // Don't save these
-    protected transient Logger _logger;
-    private transient boolean _settingStatus;
-    private transient PipelineQueue _queue;
-
-    private Path _logFile;
-    private LocalDirectory _localDirectory;
-
-    // Default constructor for serialization
-    protected PipelineJob()
-    {
-    }
-
-    /** Although having a null provider is legal, it is recommended that one be used
-     * so that it can respond to events as needed */
-    public PipelineJob(@Nullable String provider, ViewBackgroundInfo info, @NotNull PipeRoot root)
-    {
-        _info = info;
-        _provider = provider;
-        _jobGUID = GUID.makeGUID();
-        _activeTaskStatus = TaskStatus.waiting;
-
-
-        _pipeRoot = root;
-
-        _actionSet = new RecordedActionSet();
-    }
-
-    public PipelineJob(PipelineJob job)
-    {
-        // Not yet queued
-        _queue = null;
-
-        // New ID
-        _jobGUID = GUID.makeGUID();
-
-        // Copy everything else
-        _info = job._info;
-        _provider = job._provider;
-        _parentGUID = job._jobGUID;
-        _pipeRoot = job._pipeRoot;
-        _interrupted = job._interrupted;
-        _submitted = job._submitted;
-        _errors = job._errors;
-        _loggerLevel = job._loggerLevel;
-        _logger = job._logger;
-        _logFile = job._logFile;
-
-        _activeTaskId = job._activeTaskId;
-        _activeTaskStatus = job._activeTaskStatus;
-
-        _actionSet = new RecordedActionSet(job.getActionSet());
-        _localDirectory = job._localDirectory;
-    }
-
-    public String getProvider()
-    {
-        return _provider;
-    }
-
-    @Deprecated
-    public void setProvider(String provider)
-    {
-        _provider = provider;
-    }
-
-    public int getErrors()
-    {
-        return _errors;
-    }
-
-    public void setErrors(int errors)
-    {
-        if (errors > 0)
-            _activeTaskStatus = TaskStatus.error;
-
-        _errors = errors;
-    }
-
-    /**
-     * This job has been restored from a checkpoint for the purpose of
-     * a retry. Record retry information before it is checkpointed again.
-     */
-    public void retryUpdate()
-    {
-        _errors++;
-        _activeTaskRetries++;
-    }
-
-    public Map<String, String> getParameters()
-    {
-        return Collections.emptyMap();
-    }
-
-    public String getJobGUID()
-    {
-        return _jobGUID;
-    }
-
-    public String getParentGUID()
-    {
-        return _parentGUID;
-    }
-
-    @Nullable
-    public TaskId getActiveTaskId()
-    {
-        return _activeTaskId;
-    }
-
-    public boolean setActiveTaskId(@Nullable TaskId activeTaskId)
-    {
-        return setActiveTaskId(activeTaskId, true);
-    }
-
-    public boolean setActiveTaskId(@Nullable TaskId activeTaskId, boolean updateStatus)
-    {
-        if (activeTaskId == null || !activeTaskId.equals(_activeTaskId))
-        {
-            _activeTaskId = activeTaskId;
-            _activeTaskRetries = 0;
-        }
-        if (_activeTaskId == null)
-            _activeTaskStatus = TaskStatus.complete;
-        else
-            _activeTaskStatus = TaskStatus.waiting;
-
-        return !updateStatus || updateStatusForTask();
-    }
-
-    @NotNull
-    public TaskStatus getActiveTaskStatus()
-    {
-        return _activeTaskStatus;
-    }
-
-    /** @return whether or not the status was set successfully */
-    public boolean setActiveTaskStatus(@NotNull TaskStatus activeTaskStatus)
-    {
-        _activeTaskStatus = activeTaskStatus;
-        return updateStatusForTask();
-    }
-
-    public TaskFactory<?> getActiveTaskFactory()
-    {
-        if (getActiveTaskId() == null)
-            return null;
-
-        return PipelineJobService.get().getTaskFactory(getActiveTaskId());
-    }
-
-    @NotNull
-    public PipeRoot getPipeRoot()
-    {
-        return _pipeRoot;
-    }
-
-    @Deprecated //Please switch to the Path version
-    public void setLogFile(File logFile)
-    {
-        setLogFile(logFile.toPath());
-    }
-
-    public void setLogFile(Path logFile)
-    {
-        // Set Log file path and clear/reset logger
-        _logFile = logFile.toAbsolutePath().normalize();
-        _logger = null; //This should trigger getting the new Logger next time getLogger is called
-    }
-
-    public File getLogFile()
-    {
-        Path logFilePath = getLogFilePath();
-        if (null != logFilePath && !FileUtil.hasCloudScheme(logFilePath))
-            return logFilePath.toFile();
-        return null;
-    }
-
-    public Path getLogFilePath()
-    {
-        return _logFile;
-    }
-
-    /**
-     * Get the remote log path (if local dir set) else return getLogFilePath
-     *
-     * TODO: Better name getStatusKeyPath? or similar
-     */
-    public Path getRemoteLogPath()
-    {
-        LocalDirectory dir = getLocalDirectory();
-        if (dir == null)
-            return getLogFilePath();
-
-        return dir.getRemoteLogFilePath();
-    }
-
-    /** Finds a file name that hasn't been used yet, appending ".2", ".3", etc as needed */
-    public static File findUniqueLogFile(File primaryFile, String baseName)
-    {
-        // need to look in current and archived dirs for any unused log file names (issue 20987)
-        File fileLog = FT_LOG.newFile(primaryFile.getParentFile(), baseName);
-        File archivedDir = new File(primaryFile.getParentFile(), AssayFileWriter.ARCHIVED_DIR_NAME);
-        File fileLogArchived = FT_LOG.newFile(archivedDir, baseName);
-
-        int index = 1;
-        while (NetworkDrive.exists(fileLog) || NetworkDrive.exists(fileLogArchived))
-        {
-            fileLog = FT_LOG.newFile(primaryFile.getParentFile(), baseName + "." + (index));
-            fileLogArchived = FT_LOG.newFile(archivedDir, baseName + "." + (index++));
-        }
-
-        return fileLog;
-    }
-
-
-    public LocalDirectory getLocalDirectory()
-    {
-        return _localDirectory;
-    }
-
-    protected void setLocalDirectory(LocalDirectory localDirectory)
-    {
-        _localDirectory = localDirectory;
-    }
-
-    public static PipelineJob readFromFile(File file) throws IOException, PipelineJobException
-    {
-        StringBuilder serializedJob = new StringBuilder();
-        try (InputStream fIn = new FileInputStream(file))
-        {
-            BufferedReader reader = Readers.getReader(fIn);
-            String line;
-            while ((line = reader.readLine()) != null)
-            {
-                serializedJob.append(line);
-            }
-        }
-
-        PipelineJob job = PipelineJob.deserializeJob(serializedJob.toString());
-        if (null == job)
-        {
-            throw new PipelineJobException("Unable to deserialize job");
-        }
-        return job;
-    }
-
-
-    public void writeToFile(File file) throws IOException
-    {
-        File newFile = new File(file.getPath() + ".new");
-        File origFile = new File(file.getPath() + ".orig");
-
-        String serializedJob = serializeJob(true);
-
-        try (FileOutputStream fOut = new FileOutputStream(newFile))
-        {
-            PrintWriter writer = PrintWriters.getPrintWriter(fOut);
-            writer.write(serializedJob);
-            writer.flush();
-        }
-
-        if (NetworkDrive.exists(file))
-        {
-            if (origFile.exists())
-            {
-                // Might be left over from some bad previous run
-                origFile.delete();
-            }
-            // Don't use File.renameTo() because it doesn't always work depending on the underlying file system
-            FileUtils.moveFile(file, origFile);
-            FileUtils.moveFile(newFile, file);
-            origFile.delete();
-        }
-        else
-        {
-            FileUtils.moveFile(newFile, file);
-        }
-        PipelineJobService.get().getWorkDirFactory().setPermissions(file);
-    }
-
-    public boolean updateStatusForTask()
-    {
-        TaskFactory<?> factory = getActiveTaskFactory();
-        TaskStatus status = getActiveTaskStatus();
-
-        if (factory != null && !TaskStatus.error.equals(status) && !TaskStatus.cancelled.equals(status))
-            return setStatus(factory.getStatusName() + " " + status.toString().toUpperCase());
-        else
-            return setStatus(status);
-    }
-
-    /** Used for setting status to one of the standard states */
-    public boolean setStatus(@NotNull TaskStatus status)
-    {
-        return setStatus(status.toString());
-    }
-
-    /**
-     * Used for setting status to a custom state, which is considered to be equivalent to TaskStatus.running
-     * unless it matches one of the standard states
-     * @throws CancelledException if the job was cancelled by a user and should stop execution
-     */
-    public boolean setStatus(@NotNull String status)
-    {
-        return setStatus(status, null);
-    }
-
-    /**
-     * Used for setting status to one of the standard states
-     * @param info more verbose detail on the job's status, such as a percent complete
-     * @throws CancelledException if the job was cancelled by a user and should stop execution
-     */
-    public boolean setStatus(@NotNull TaskStatus status, @Nullable String info)
-    {
-        return setStatus(status.toString(), info);
-    }
-
-    /**
-     * @param info more verbose detail on the job's status, such as a percent complete
-     * @throws CancelledException if the job was cancelled by a user and should stop execution
-     */
-    public boolean setStatus(@NotNull String status, @Nullable String info)
-    {
-        return setStatus(status, info, false);
-    }
-
-    /**
-     * Used for setting status to a custom state, which is considered to be equivalent to TaskStatus.running
-     * unless it matches one of the standard states
-     * @throws CancelledException if the job was cancelled by a user and should stop execution
-     */
-    public boolean setStatus(@NotNull String status, @Nullable String info, boolean allowInsert)
-    {
-        if (_settingStatus)
-            return true;
-
-        _settingStatus = true;
-        try
-        {
-            boolean statusSet = PipelineJobService.get().getStatusWriter().setStatus(this, status, info, allowInsert);
-            if (!statusSet)
-            {
-                setActiveTaskStatus(TaskStatus.error);
-            }
-            return statusSet;
-        }
-        // Rethrow so it doesn't get handled like other RuntimeExceptions
-        catch (CancelledException e)
-        {
-            throw e;
-        }
-        catch (RuntimeException e)
-        {
-            Path f = this.getLogFilePath();
-            error("Failed to set status to '" + status + "' for '" +
-                    (f == null ? "" : f.toString()) + "'.", e);
-            throw e;
-        }
-        catch (Exception e)
-        {
-            Path f = this.getLogFilePath();
-            error("Failed to set status to '" + status + "' for '" +
-                    (f == null ? "" : f.toString()) + "'.", e);
-        }
-        finally
-        {
-            _settingStatus = false;
-        }
-        return false;
-    }
-
-    public void restoreQueue(PipelineQueue queue)
-    {
-        // Recursive split and join combinations may cause the queue
-        // to be restored to a job with a queue already.  Would be good
-        // to have better safe-guards against double-queueing of jobs.
-        if (queue == _queue)
-            return;
-        if (null != _queue)
-            throw new IllegalStateException();
-        _queue = queue;
-    }
-
-    public void restoreLocalDirectory()
-    {
-        if (null != _localDirectory)
-            setLogFile(_localDirectory.restore());
-    }
-
-    public void validateParameters() throws PipelineValidationException
-    {
-        TaskPipeline<?> taskPipeline = getTaskPipeline();
-        if (taskPipeline != null)
-        {
-            for (TaskId taskId : taskPipeline.getTaskProgression())
-            {
-                TaskFactory<?> taskFactory = PipelineJobService.get().getTaskFactory(taskId);
-                if (taskFactory == null)
-                    throw new PipelineValidationException("Task '" + taskId + "' not found");
-                taskFactory.validateParameters(this);
-            }
-        }
-    }
-
-    public boolean setQueue(PipelineQueue queue, TaskStatus initialState)
-    {
-        return setQueue(queue, initialState.toString());
-    }
-
-    public boolean setQueue(PipelineQueue queue, String initialState)
-    {
-        restoreQueue(queue);
-
-        // Initialize the task pipeline
-        TaskPipeline<?> taskPipeline = getTaskPipeline();
-        if (taskPipeline != null)
-        {
-            // Save the current job state marshalled to XML, in case of error.
-            String serializedJob = serializeJob(true);
-
-            // Note runStateMachine returns false, if the job cannot be run locally.
-            // The job may still need to be put on a JMS queue for remote processing.
-            // Therefore, the return value cannot be used to determine whether the
-            // job should be queued.
-            runStateMachine();
-
-            // If an error occurred trying to find the first runnable state, then
-            // store the original job state to allow retry.
-            if (getActiveTaskStatus() == TaskStatus.error)
-            {
-                try
-                {
-                    PipelineJob originalJob = PipelineJob.deserializeJob(serializedJob);
-                    if (null != originalJob)
-                        originalJob.store();
-                    else
-                        warn("Failed to checkpoint '" + getDescription() + "' job.");
-
-                }
-                catch (Exception e)
-                {
-                    warn("Failed to checkpoint '" + getDescription() + "' job.", e);
-                }
-                return false;
-            }
-
-            // If initialization put this job into a state where it is
-            // waiting, then it should not be put on the queue.
-            return !isSplitWaiting();
-        }
-        // Initialize status for non-task pipeline jobs.
-        else if (_logFile != null)
-        {
-            setStatus(initialState);
-            try
-            {
-                store();
-            }
-            catch (Exception e)
-            {
-                warn("Failed to checkpoint '" + getDescription() + "' job before queuing.", e);
-            }
-        }
-
-        return true;
-    }
-
-    public void clearQueue()
-    {
-        _queue = null;
-    }
-
-    abstract public URLHelper getStatusHref();
-
-    abstract public String getDescription();
-
-    public String toString()
-    {
-        return super.toString() + " " + StringUtils.trimToEmpty(getDescription());
-    }
-
-    public <T> T getJobSupport(Class<T> inter)
-    {
-        if (inter.isInstance(this))
-            return (T) this;
-
-        throw new UnsupportedOperationException("Job type " + getClass().getName() +
-                " does not implement " + inter.getName());
-    }
-
-    /**
-     * Override to provide a <code>TaskPipeline</code> with the option of
-     * running some tasks remotely. Override the <code>run()</code> function
-     * to implement the job as a single monolithic task.
-     *
-     * @return a task pipeline to run for this job
-     */
-    @Nullable
-    public TaskPipeline<?> getTaskPipeline()
-    {
-        return null;
-    }
-
-    public boolean isActiveTaskLocal()
-    {
-        TaskFactory<?> factory = getActiveTaskFactory();
-        return (factory != null &&
-                TaskFactory.WEBSERVER.equalsIgnoreCase(factory.getExecutionLocation()));
-    }
-
-    public void runActiveTask() throws IOException, PipelineJobException
-    {
-        TaskFactory<?> factory = getActiveTaskFactory();
-        if (factory == null)
-            return;
-
-        if (!factory.isJobComplete(this))
-        {
-            Task<?> task = factory.createTask(this);
-            if (task == null)
-                return; // Bad task key.
-
-            if (!setActiveTaskStatus(TaskStatus.running))
-            {
-                // The user has deleted (cancelled) the job.
-                // Throwing this exception will cause the job to go to the ERROR state and stop running
-                throw new PipelineJobException("Job no longer in database - aborting");
-            }
-
-            WorkDirectory workDirectory = null;
-            RecordedActionSet actions;
-
-            boolean success = false;
-            try
-            {
-                logStartStopInfo("Starting to run task '" + factory.getId() + "' for job '" + this + "' with log file " + getLogFilePath());
-                getLogger().info("Starting to run task '" + factory.getId() + "' at location '" + factory.getExecutionLocation() + "'");
-                if (PipelineJobService.get().getLocationType() != PipelineJobService.LocationType.WebServer)
-                {
-                    PipelineJobService.RemoteServerProperties remoteProps = PipelineJobService.get().getRemoteServerProperties();
-                    if (remoteProps != null)
-                    {
-                        getLogger().info("on host: '" + remoteProps.getHostName() + "'");
-                    }
-                }
-
-                if (task instanceof WorkDirectoryTask<?> wdTask)
-                {
-                    workDirectory = factory.createWorkDirectory(getJobGUID(), getJobSupport(FileAnalysisJobSupport.class), getLogger());
-                    wdTask.setWorkDirectory(workDirectory);
-                }
-
-                actions = task.run();
-                success = true;
-            }
-            finally
-            {
-                getLogger().info((success ? "Successfully completed" : "Failed to complete") + " task '" + factory.getId() + "'");
-                logStartStopInfo((success ? "Successfully completed" : "Failed to complete") + " task '" + factory.getId() + "' for job '" + this + "' with log file " + getLogFile());
-
-                try
-                {
-                    if (workDirectory != null)
-                    {
-                        workDirectory.remove(success);
-                        ((WorkDirectoryTask<?>)task).setWorkDirectory(null);
-                    }
-                }
-                catch (IOException e)
-                {
-                    // Don't let this cleanup error mask an original error that causes the job to fail
-                    if (success)
-                    {
-                        // noinspection ThrowFromFinallyBlock
-                        throw e;
-                    }
-                    else
-                    {
-                        if (e.getMessage() != null)
-                        {
-                            error(e.getMessage());
-                        }
-                        else
-                        {
-                            error("Failed to clean up work directory after error condition, see full error information below.", e);
-                        }
-                    }
-                }
-            }
-            _actionSet.add(actions);
-
-            // An error occurred running the task. Do not complete.
-            if (TaskStatus.error.equals(getActiveTaskStatus()))
-                return;
-        }
-        else
-        {
-            logStartStopInfo("Skipping already completed task '" + factory.getId() + "' for job '" + this + "' with log file " + getLogFile());
-            getLogger().info("Skipping already completed task '" + factory.getId() + "' at location '" + factory.getExecutionLocation() + "'");
-        }
-
-        if (getActiveTaskStatus() != TaskStatus.complete)
-            setActiveTaskStatus(TaskStatus.complete);
-    }
-
-    public static void logStartStopInfo(String message)
-    {
-        _logJobStopStart.info(message);
-    }
-
-    public boolean runStateMachine()
-    {
-        TaskPipeline<?> pipeline = getTaskPipeline();
-        if (pipeline == null)
-        {
-            assert false : "Either override getTaskPipeline() or run() for " + getClass();
-
-            // Best we can do is to complete the job.
-            setActiveTaskId(null);
-            return false;
-        }
-
-        TaskId[] progression = pipeline.getTaskProgression();
-        int i = 0;
-        if (_activeTaskId != null)
-        {
-            i = indexOfActiveTask(progression);
-            if (i == -1)
-            {
-                error("Active task " + _activeTaskId + " not found in task pipeline.");
-                return false;
-            }
-        }
-
-        switch (_activeTaskStatus)
-        {
-            case waiting:
-                return findRunnableTask(progression, i);
-
-            case complete:
-                // See if the job has already completed.
-                if (_activeTaskId == null)
-                    return false;
-
-                return findRunnableTask(progression, i + 1);
-
-            case error:
-                // Make sure the status is in error state, so that any auto-retry that
-                // may occur will record the error.  And, if no retry occurs, then this
-                // job must be in error state.
-                try
-                {
-                    PipelineJobService.get().getStatusWriter().ensureError(this);
-                }
-                catch (Exception e)
-                {
-                    warn("Failed to ensure error status on task error.", e);
-                }
-
-                // Run auto-retry, and retry if appropriate.
-                autoRetry();
-                return false;
-
-            case running:
-            case cancelled:
-            case cancelling:
-            default:
-                return false;   // Do not run the active task.
-        }
-    }
-
-    private int indexOfActiveTask(TaskId[] progression)
-    {
-        for (int i = 0; i < progression.length; i++)
-        {
-            TaskFactory<?> factory = PipelineJobService.get().getTaskFactory(progression[i]);
-            if (factory == null)
-            {
-                throw new IllegalStateException("Could not find factory for " + progression[i]);
-            }
-            if (factory.getId().equals(_activeTaskId) ||
-                    factory.getActiveId(this).equals(_activeTaskId))
-                return i;
-        }
-        return -1;
-    }
-
-    private boolean findRunnableTask(TaskId[] progression, int i)
-    {
-        // Search for next task that is not already complete
-        TaskFactory<?> factory = null;
-        while (i < progression.length)
-        {
-            try
-            {
-                factory = PipelineJobService.get().getTaskFactory(progression[i]);
-                if (factory == null)
-                {
-                    throw new IllegalStateException("Could not find factory for " + progression[i]);
-                }
-                // Stop, if this task requires a change in join state
-                if ((factory.isJoin() && isSplitJob()) || (!factory.isJoin() && isSplittable()))
-                    break;
-                // Stop, if this task is part of processing this job, and not complete
-                if (factory.isParticipant(this) && !factory.isJobComplete(this))
-                    break;
-            }
-            catch (IOException e)
-            {
-                error(e.getMessage());
-                return false;
-            }
-
-            i++;
-        }
-
-        if (i < progression.length)
-        {
-            if (factory.isJoin() && isSplitJob())
-            {
-                setActiveTaskId(factory.getId(), false);   // ID is just a marker for state machine
-                join();
-                return false;
-            }
-            else if (!factory.isJoin() && isSplittable())
-            {
-                setActiveTaskId(factory.getId(), false);   // ID is just a marker for state machine
-                split();
-                return false;
-            }
-
-            // Set next task to be run
-            if (!setActiveTaskId(factory.getActiveId(this)))
-            {
-                return false;
-            }
-
-            // If it is local, then it can be run
-            return isActiveTaskLocal();
-        }
-        else
-        {
-            // Job is complete
-            if (isSplitJob())
-            {
-                setActiveTaskId(null, false);
-                join();
-            }
-            else
-            {
-                setActiveTaskId(null);
-            }
-            return false;
-        }
-    }
-
-    public boolean isAutoRetry()
-    {
-        TaskFactory<?> factory = getActiveTaskFactory();
-        return null != factory && _activeTaskRetries < factory.getAutoRetry() && factory.isAutoRetryEnabled(this);
-    }
-
-    public boolean autoRetry()
-    {
-        try
-        {
-            if (isAutoRetry())
-            {
-                info("Attempting to auto-retry");
-                PipelineJobService.get().getJobStore().retry(getJobGUID());
-                // Retry has been queued
-                return true;
-            }
-        }
-        catch (IOException | NoSuchJobException e)
-        {
-            warn("Failed to start automatic retry.", e);
-        }
-        return false;
-    }
-
-    /**
-     * Subclasses that override this method instead of defining a task pipeline are responsible for setting the job's
-     * status at the end of their execution to either COMPLETE or ERROR
-     */
-    @Override @Trace
-    public void run()
-    {
-        assert ThreadContext.isEmpty();  // Prevent/detect leaks
-        // Connect log messages with the active trace and span
-        ThreadContext.put(CorrelationIdentifier.getTraceIdKey(), CorrelationIdentifier.getTraceId());
-        ThreadContext.put(CorrelationIdentifier.getSpanIdKey(), CorrelationIdentifier.getSpanId());
-
-        try
-        {
-            // The act of queueing the job runs the state machine for the first time.
-            do
-            {
-                try
-                {
-                    runActiveTask();
-                }
-                catch (IOException | PipelineJobException e)
-                {
-                    error(e.getMessage(), e);
-                }
-                catch (CancelledException e)
-                {
-                    throw e;
-                }
-                catch (RuntimeException e)
-                {
-                    error(e.getMessage(), e);
-                    ExceptionUtil.logExceptionToMothership(null, e);
-                    // Rethrow to let the standard Mule exception handler fire and deal with the job state
-                    throw e;
-                }
-            }
-            while (runStateMachine());
-        }
-        catch (CancelledException e)
-        {
-            _activeTaskStatus = TaskStatus.cancelled;
-            // Don't need to do anything else, job has already been set to CANCELLED
-        }
-        finally
-        {
-            PipelineService.get().getPipelineQueue().almostDone(this);
-
-            ThreadContext.remove(CorrelationIdentifier.getTraceIdKey());
-            ThreadContext.remove(CorrelationIdentifier.getSpanIdKey());
-        }
-    }
-
-    // Should be called in run()'s finally by any class that overrides run(), if class uses LocalDirectory
-    protected void finallyCleanUpLocalDirectory()
-    {
-        if (null != _localDirectory && isDone())
-        {
-            try
-            {
-                Path remoteLogFilePath = _localDirectory.cleanUpLocalDirectory();
-
-                //Update job log entry's log location to remote path
-                if (null != remoteLogFilePath)
-                {
-                    //NOTE: any errors here can't be recorded to job log as it may no longer be local and writable
-                    setLogFile(remoteLogFilePath);
-                    setStatus(getActiveTaskStatus());       // Force writing to statusFiles
-                }
-            }
-            catch (JobLogInaccessibleException e)
-            {
-                // Can't write to job log as the log file is either null or inaccessible.
-                ExceptionUtil.logExceptionToMothership(null, e);
-            }
-            catch (Exception e)
-            {
-                // Attempt to record the error to the log. Move failed, so log should still be local and writable.
-                error("Error trying to move log file", e);
-            }
-        }
-    }
-
-    /**
-     * Override and return true for job that may be split.  Also, override
-     * the <code>createSplitJobs()</code> method to return the sub-jobs.
-     *
-     * @return true if the job may be split
-     */
-    public boolean isSplittable()
-    {
-        return false;
-    }
-
-    /**
-     * @return true if this is a split job, as determined by whether it has a parent.
-     */
-    public boolean isSplitJob()
-    {
-        return getParentGUID() != null;
-    }
-
-    /**
-     * @return true if this is a join job waiting for split jobs to complete.
-     */
-    public boolean isSplitWaiting()
-    {
-        // Return false, if this job cannot be split.
-        if (!isSplittable())
-            return false;
-
-        // A join job with an active task that is not a join task,
-        // is waiting for a split to complete.
-        TaskFactory<?> factory = getActiveTaskFactory();
-        return (factory != null && !factory.isJoin());
-    }
-
-    /**
-     * Override and return instances of sub-jobs for a splittable job.
-     *
-     * @return sub-jobs requiring separate processing
-     */
-    public List<PipelineJob> createSplitJobs()
-    {
-        return Collections.singletonList(this);
-    }
-
-    /**
-     * Handles merging accumulated changes from split jobs into this job, which
-     * is a joined job.
-     *
-     * @param job the split job that has run to completion
-     */
-    public void mergeSplitJob(PipelineJob job)
-    {
-        // Add experiment actions recorded.
-        _actionSet.add(job.getActionSet());
-
-        // Add any errors that happened in the split job.
-        _errors += job._errors;
-    }
-
-    public void store() throws NoSuchJobException
-    {
-        PipelineJobService.get().getJobStore().storeJob(this);
-    }
-
-    private void split()
-    {
-        try
-        {
-            PipelineJobService.get().getJobStore().split(this);
-        }
-        catch (IOException e)
-        {
-            error(e.getMessage(), e);
-        }
-    }
-
-    private void join()
-    {
-        try
-        {
-            PipelineJobService.get().getJobStore().join(this);
-        }
-        catch (IOException | NoSuchJobException e)
-        {
-            error(e.getMessage(), e);
-        }
-    }
-
-    /////////////////////////////////////////////////////////////////////////
-    // Support for running processes
-
-    @Nullable
-    private PrintWriter createPrintWriter(@Nullable File outputFile, boolean append) throws PipelineJobException
-    {
-        if (outputFile == null)
-            return null;
-
-        try
-        {
-            return new PrintWriter(new BufferedWriter(new FileWriter(outputFile, append)));
-        }
-        catch (IOException e)
-        {
-            throw new PipelineJobException("Could not create the " + outputFile + " file.", e);
-        }
-    }
-
-    public void runSubProcess(ProcessBuilder pb, File dirWork) throws PipelineJobException
-    {
-        runSubProcess(pb, dirWork, null, 0, false);
-    }
-
-    /**
-     * If logLineInterval is greater than 1, the first logLineInterval lines of output will be written to the
-     * job's main log file.
-     */
-    public void runSubProcess(ProcessBuilder pb, File dirWork, File outputFile, int logLineInterval, boolean append)
-            throws PipelineJobException
-    {
-        runSubProcess(pb, dirWork, outputFile, logLineInterval, append, 0, null);
-    }
-
-    public void runSubProcess(ProcessBuilder pb, File dirWork, File outputFile, int logLineInterval, boolean append, long timeout, TimeUnit timeoutUnit)
-            throws PipelineJobException
-    {
-        Process proc;
-
-        String commandName = pb.command().get(0);
-        commandName = commandName.substring(
-                Math.max(commandName.lastIndexOf('/'), commandName.lastIndexOf('\\')) + 1);
-        header(commandName + " output");
-
-        // Update PATH environment variable to make sure all files in the tools
-        // directory and the directory of the executable or on the path.
-        String toolDir = PipelineJobService.get().getAppProperties().getToolsDirectory();
-        if (!StringUtils.isEmpty(toolDir))
-        {
-            String path = System.getenv("PATH");
-            if (path == null)
-            {
-                path = toolDir;
-            }
-            else
-            {
-                path = toolDir + File.pathSeparatorChar + path;
-            }
-
-            // If the command has a path, then prepend its parent directory to the PATH
-            // environment variable as well.
-            String exePath = pb.command().get(0);
-            if (exePath != null && !exePath.isEmpty() && exePath.indexOf(File.separatorChar) != -1)
-            {
-                File fileExe = new File(exePath);
-                String exeDir = fileExe.getParent();
-                if (!exeDir.equals(toolDir) && fileExe.exists())
-                    path = fileExe.getParent() + File.pathSeparatorChar + path;
-            }
-
-            pb.environment().put("PATH", path);
-
-            String dyld = System.getenv("DYLD_LIBRARY_PATH");
-            if (dyld == null)
-            {
-                dyld = toolDir;
-            }
-            else
-            {
-                dyld = toolDir + File.pathSeparatorChar + dyld;
-            }
-            pb.environment().put("DYLD_LIBRARY_PATH", dyld);
-        }
-
-        // tell more modern TPP tools to run headless (so no perl calls etc) bpratt 4-14-09
-        pb.environment().put("XML_ONLY", "1");
-        // tell TPP tools not to mess with tmpdirs, we handle this at higher level
-        pb.environment().put("WEBSERVER_TMP","");
-
-        try
-        {
-            pb.directory(dirWork);
-
-            // TODO: Errors should go to log even when output is redirected to a file.
-            pb.redirectErrorStream(true);
-
-            info("Working directory is " + dirWork.getAbsolutePath());
-            info("running: " + StringUtils.join(pb.command().iterator(), " "));
-
-            proc = pb.start();
-        }
-        catch (SecurityException se)
-        {
-            throw new PipelineJobException("Failed starting process '" + pb.command() + "'. Permissions do not allow execution.", se);
-        }
-        catch (IOException eio)
-        {
-            throw new PipelineJobException("Failed starting process '" + pb.command() + "'", eio);
-        }
-
-
-        try (QuietCloser ignored = PipelineJobService.get().trackForCancellation(proc))
-        {
-            // create thread pool for collecting the process output
-            ExecutorService pool = Executors.newSingleThreadExecutor();
-
-            try (PrintWriter fileWriter = createPrintWriter(outputFile, append))
-            {
-                // collect output using separate thread so we can enforce a timeout on the process
-                Future<Integer> output = pool.submit(() -> {
-                    try (BufferedReader procReader = Readers.getReader(proc.getInputStream()))
-                    {
-                        String line;
-                        int count = 0;
-                        while ((line = procReader.readLine()) != null)
-                        {
-                            count++;
-                            if (fileWriter == null)
-                                info(line);
-                            else
-                            {
-                                if (logLineInterval > 0 && count < logLineInterval)
-                                    info(line);
-                                else if (count == logLineInterval)
-                                    info("Writing additional tool output lines to " + outputFile.getName());
-                                fileWriter.println(line);
-                            }
-                        }
-                        return count;
-                    }
-                });
-
-                try
-                {
-                    if (timeout > 0)
-                    {
-                        if (!proc.waitFor(timeout, timeoutUnit))
-                        {
-                            proc.destroyForcibly().waitFor();
-
-                            error("Process killed after exceeding timeout of " + timeout + " " + timeoutUnit.name().toLowerCase());
-                        }
-                    }
-                    else
-                    {
-                        proc.waitFor();
-                    }
-
-                    int result = proc.exitValue();
-                    if (result != 0)
-                    {
-                        throw new ToolExecutionException("Failed running " + pb.command().get(0) + ", exit code " + result, result);
-                    }
-
-                    int count = output.get();
-                    if (fileWriter != null)
-                        info(count + " lines written total to " + outputFile.getName());
-                }
-                catch (InterruptedException ei)
-                {
-                    throw new PipelineJobException("Interrupted process for '" + dirWork.getPath() + "'.", ei);
-                }
-                catch (ExecutionException e)
-                {
-                    // Exception thrown in output collecting thread
-                    Throwable cause = e.getCause();
-                    if (cause instanceof IOException)
-                        throw new PipelineJobException("Failed writing output for process in '" + dirWork.getPath() + "'.", cause);
-
-                    throw new PipelineJobException(cause);
-                }
-            }
-            finally
-            {
-                pool.shutdownNow();
-            }
-        }
-    }
-
-    public String getLogLevel()
-    {
-        return _loggerLevel;
-    }
-
-    public void setLogLevel(String level)
-    {
-        if (!_loggerLevel.equals(level))
-        {
-            _loggerLevel = level;
-            _logger = null; // Reset the logger
-        }
-    }
-
-    public Logger getClassLogger()
-    {
-        return _log;
-    }
-
-    private static class OutputLogger extends SimpleLogger
-    {
-        private final PipelineJob _job;
-        private boolean _isSettingStatus;
-        private final Path _file;
-        private final String LINE_SEP = System.lineSeparator();
-        private final String datePattern = "dd MMM yyyy HH:mm:ss,SSS";
-
-        protected OutputLogger(PipelineJob job, Path file, String name, Level level)
-        {
-            super(name, level, false, false, false, false, "", null, new PropertiesUtil(PropertiesUtil.getSystemProperties()), null);
-            _job = job;
-            _file = file;
-<<<<<<< HEAD
-
-        }
-
-        @Override
-        public void debug(String message)
-        {
-            _job.getClassLogger().debug(getSystemLogMessage(message));
-            write(message, null, Level.DEBUG.toString());
-        }
-
-        @Override
-        public void debug(String message, @Nullable Throwable t)
-        {
-            _job.getClassLogger().debug(getSystemLogMessage(message), t);
-            write(message, t, Level.DEBUG.toString());
-        }
-
-        @Override
-        public void info(String message)
-        {
-            _job.getClassLogger().info(getSystemLogMessage(message));
-            write(message, null, Level.INFO.toString());
-        }
-
-        @Override
-        public void info(String message, @Nullable Throwable t)
-        {
-            _job.getClassLogger().info(getSystemLogMessage(message), t);
-            write(message, t, Level.INFO.toString());
-        }
-
-        @Override
-        public void warn(String message)
-        {
-            _job.getClassLogger().warn(getSystemLogMessage(message));
-            write(message, null, Level.WARN.toString());
-        }
-
-        @Override
-        public void warn(String message, @Nullable Throwable t)
-        {
-            _job.getClassLogger().warn(getSystemLogMessage(message), t);
-            write(message, t, Level.WARN.toString());
-        }
-
-        @Override
-        public void error(String message)
-        {
-            _job.getClassLogger().error(getSystemLogMessage(message));
-            write(message, null, Level.ERROR.toString());
-            setErrorStatus(message);
-        }
-
-
-
-        @Override
-        public void error(String message, @Nullable Throwable t)
-        {
-            _job.getClassLogger().error(getSystemLogMessage(message), t);
-            write(message, t, Level.ERROR.toString());
-            setErrorStatus(message);
-        }
-
-        @Override
-        public void fatal(String message)
-        {
-            _job.getClassLogger().fatal(getSystemLogMessage(message));
-            write(message, null, Level.FATAL.toString());
-            setErrorStatus(message);
-        }
-
-        @Override
-        public void fatal(String message, Throwable t)
-        {
-            _job.getClassLogger().fatal(getSystemLogMessage(message), t);
-            write(message, t, Level.FATAL.toString());
-            setErrorStatus(message);
-=======
->>>>>>> 208c4249
-        }
-
-        // called from LogOutputStream.flush()
-        @Override
-        public void log(Level level, String message)
-        {
-           _job.getClassLogger().log(level, message);
-           write(message, null, level.toString());
-        }
-
-        private String getSystemLogMessage(Object message)
-        {
-            StringBuilder sb = new StringBuilder();
-            sb.append("(from pipeline job log file ");
-            sb.append(_job.getLogFile().toString());
-            if (message != null)
-            {
-                sb.append(": ");
-                String stringMessage = message.toString();
-                // Limit the maximum line length
-                final int maxLength = 10000;
-                if (stringMessage.length() > maxLength)
-                {
-                    stringMessage = stringMessage.substring(0, maxLength) + "...";
-                }
-                sb.append(stringMessage);
-            }
-            sb.append(")");
-            return sb.toString();
-        }
-
-        public void setErrorStatus(Object message)
-        {
-            if (_isSettingStatus)
-                return;
-
-            _isSettingStatus = true;
-            try
-            {
-                _job.setStatus(TaskStatus.error, message == null ? "ERROR" : message.toString());
-            }
-            finally
-            {
-                _isSettingStatus = false;
-            }
-        }
-
-        @Override
-        public void logMessage(String fqcn, Level mgsLevel, Marker marker, Message msg, Throwable throwable)
-        {
-            if (_job.getClassLogger().isEnabled(mgsLevel, marker))
-            {
-                _job.getClassLogger().log(mgsLevel, marker, new Message()
-                {
-                    @Override
-                    public String getFormattedMessage()
-                    {
-                        return getSystemLogMessage(msg.getFormattedMessage());
-                    }
-
-                    @Override
-                    public Object[] getParameters()
-                    {
-                        return msg.getParameters();
-                    }
-
-                    @Override
-                    public Throwable getThrowable()
-                    {
-                        return msg.getThrowable();
-                    }
-                }, throwable);
-            }
-            if (mgsLevel.isMoreSpecificThan(Level.ERROR))
-            {
-                setErrorStatus(msg.getFormattedMessage());
-            }
-            write(msg.getFormattedMessage(), throwable, mgsLevel.getStandardLevel().name());
-        }
-
-        private void write(String message, @Nullable Throwable t, String level)
-        {
-            String formattedDate = DateUtil.formatDateTime(new Date(), datePattern);
-
-            try (PrintWriter writer = new PrintWriter(Files.newBufferedWriter(_file, StandardOpenOption.CREATE, StandardOpenOption.WRITE, StandardOpenOption.APPEND)))
-            {
-                var line = formattedDate + " " +
-                        String.format("%-5s", level) +
-                        ": " +
-                        message;
-                writer.write(line);
-                writer.write(LINE_SEP);
-                if (null != t)
-                {
-                    t.printStackTrace(writer);
-                }
-            }
-            catch (IOException e)
-            {
-                Path parentFile = _file.getParent();
-                if (parentFile != null && !NetworkDrive.exists(parentFile))
-                {
-                    try
-                    {
-                        FileUtil.createDirectories(parentFile);
-                        write(message, t, level);
-                    }
-                    catch (IOException dirE)
-                    {
-                        _log.error("Failed appending to file. Unable to create parent directories", e);
-                    }
-                }
-                else
-                    _log.error("Failed appending to file.", e);
-            }
-        }
-    }
-
-    public static class JobLogInaccessibleException extends IllegalStateException
-    {
-        public JobLogInaccessibleException(String message)
-        {
-            super(message);
-        }
-    }
-
-    // Multiple threads log messages, so synchronize to make sure that no one gets a partially intitialized logger
-    public synchronized Logger getLogger()
-    {
-        if (_logger == null)
-        {
-            if (null == _logFile || FileUtil.hasCloudScheme(_logFile))
-                throw new JobLogInaccessibleException("LogFile null or cloud.");
-
-            // Create appending logger.
-            String loggerName = PipelineJob.class.getSimpleName() + ".Logger." + _logFile.toString();
-            _logger = new OutputLogger(this, _logFile, loggerName, Level.toLevel(_loggerLevel));
-        }
-
-        return _logger;
-    }
-
-    public void error(String message)
-    {
-        error(message, null);
-    }
-
-    public void error(String message, @Nullable Throwable t)
-    {
-        setErrors(getErrors() + 1);
-        if (getLogger() != null)
-            getLogger().error(message, t);
-    }
-
-    public void debug(String message)
-    {
-        debug(message, null);
-    }
-
-    public void debug(String message, @Nullable Throwable t)
-    {
-        if (getLogger() != null)
-            getLogger().debug(message, t);
-    }
-
-    public void warn(String message)
-    {
-        warn(message, null);
-    }
-
-    public void warn(String message, @Nullable Throwable t)
-    {
-        if (getLogger() != null)
-            getLogger().warn(message, t);
-    }
-
-    public void info(String message)
-    {
-        info(message, null);
-    }
-
-    public void info(String message, @Nullable Throwable t)
-    {
-        if (getLogger() != null)
-            getLogger().info(message, t);
-    }
-
-    public void header(String message)
-    {
-        info(message);
-        info("=======================================");
-    }
-
-    /////////////////////////////////////////////////////////////////////////
-    //  ViewBackgroundInfo access
-    //      WARNING: Some access of ViewBackgroundInfo is not supported when
-    //               the job is running outside the LabKey Server.
-
-    /**
-     * Gets the container ID from the <code>ViewBackgroundInfo</code>.
-     *
-     * @return the ID for the container in which the job was started
-     */
-    public String getContainerId()
-    {
-        return getInfo().getContainerId();
-    }
-
-    /**
-     * Gets the <code>User</code> instance from the <code>ViewBackgroundInfo</code>.
-     * WARNING: Not supported if job is not running in the LabKey web server.
-     *
-     * @return the user who started the job
-     * @throws IllegalStateException if invoked on a remote pipeline server
-     */
-    public User getUser()
-    {
-        if (!PipelineJobService.get().isWebServer())
-        {
-            throw new IllegalStateException("User lookup not available on remote pipeline servers");
-        }
-        return getInfo().getUser();
-    }
-
-    /**
-     * Gets the <code>Container</code> instance from the <code>ViewBackgroundInfo</code>.
-     * WARNING: Not supported if job is not running in the LabKey web server.
-     *
-     * @return the container in which the job was started
-     * @throws IllegalStateException if invoked on a remote pipeline server
-     */
-    public Container getContainer()
-    {
-        if (!PipelineJobService.get().isWebServer())
-        {
-            throw new IllegalStateException("User lookup not available on remote pipeline servers");
-        }
-        return getInfo().getContainer();
-    }
-
-    /**
-     * Gets the <code>ActionURL</code> instance from the <code>ViewBackgroundInfo</code>.
-     * WARNING: Not supported if job is not running in the LabKey Server.
-     *
-     * @return the URL of the request that started the job
-     */
-    public ActionURL getActionURL()
-    {
-        return getInfo().getURL();
-    }
-
-    /**
-     * Gets the <code>ViewBackgroundInfo</code> associated with this job in its contstructor.
-     * WARNING: Although this function is supported outside the LabKey Server, certain
-     *          accessors on the <code>ViewBackgroundInfo</code> itself are not.
-     *
-     * @return information from the starting request, for use in background processing
-     */
-    public ViewBackgroundInfo getInfo()
-    {
-        return _info;
-    }
-
-    /////////////////////////////////////////////////////////////////////////
-    // Scheduling interface
-    //      TODO: Figure out how these apply to the Enterprise Pipeline
-
-    protected boolean canInterrupt()
-    {
-        return false;
-    }
-
-    public synchronized boolean interrupt()
-    {
-        PipelineJobService.get().cancelForJob(getJobGUID());
-        if (!canInterrupt())
-            return false;
-        _interrupted = true;
-        return true;
-    }
-
-    public synchronized boolean checkInterrupted()
-    {
-        return _interrupted;
-    }
-
-    public boolean allowMultipleSimultaneousJobs()
-    {
-        return false;
-    }
-
-    synchronized public void setSubmitted()
-    {
-        _submitted = true;
-        notifyAll();
-    }
-
-    synchronized private boolean isSubmitted()
-    {
-        return _submitted;
-    }
-
-    synchronized private void waitUntilSubmitted()
-    {
-        while (!_submitted)
-        {
-            try
-            {
-                wait();
-            }
-            catch (InterruptedException ignored) {}
-        }
-    }
-
-    /////////////////////////////////////////////////////////////////////////
-    // JobRunner.Job interface
-
-    @Override
-    public Object get() throws InterruptedException, ExecutionException
-    {
-        waitUntilSubmitted();
-        return super.get();
-    }
-
-    @Override
-    public Object get(long timeout, TimeUnit unit) throws InterruptedException, ExecutionException
-    {
-        return get();
-    }
-
-    @Override
-    protected void starting(Thread thread)
-    {
-        _queue.starting(this, thread);
-    }
-
-    @Override
-    public boolean cancel(boolean mayInterruptIfRunning)
-    {
-        if (isSubmitted())
-        {
-            PipelineJobService.get().cancelForJob(getJobGUID());
-            return super.cancel(mayInterruptIfRunning);
-        }
-        return true;
-    }
-
-    @Override
-    public boolean isDone()
-    {
-        if (!isSubmitted())
-            return false;
-        return super.isDone();
-    }
-
-    @Override
-    public boolean isCancelled()
-    {
-        if (!isSubmitted())
-            return false;
-        return super.isCancelled();
-    }
-
-    @Override
-    public void done(Throwable throwable)
-    {
-        if (null != throwable)
-        {
-            try
-            {
-                error("Uncaught exception in PipelineJob: " + this, throwable);
-            }
-            catch (Exception ignored) {}
-        }
-        if (_queue != null)
-        {
-            _queue.done(this);
-        }
-
-        PipelineJobNotificationProvider notificationProvider = PipelineService.get().getPipelineJobNotificationProvider(getJobNotificationProvider(), this);
-        if (notificationProvider != null)
-            notificationProvider.onJobDone(this);
-
-        finallyCleanUpLocalDirectory();  //Since this potentially contains the job log, it should be run after the notifications tasks are executed
-    }
-
-    protected String getJobNotificationProvider()
-    {
-        return null;
-    }
-
-    protected String getNotificationType(PipelineJob.TaskStatus status)
-    {
-        return status.getNotificationType();
-    }
-
-    public String serializeJob(boolean ensureDeserialize)
-    {
-        return PipelineJobService.get().getJobStore().serializeToJSON(this, ensureDeserialize);
-    }
-
-    public static String getClassNameFromJson(String serialized)
-    {
-        // Expect [ "org.labkey....", {....
-        if (StringUtils.startsWith(serialized, "["))
-        {
-            return StringUtils.substringBetween(serialized, "\"");
-        }
-        else
-        {
-            throw new RuntimeException("Unexpected serialized JSON");
-        }
-    }
-
-    @Nullable
-    public static PipelineJob deserializeJob(@NotNull String serialized)
-    {
-        try
-        {
-            String className = PipelineJob.getClassNameFromJson(serialized);
-            return PipelineJobService.get().getJobStore().deserializeFromJSON(serialized, (Class<? extends PipelineJob>)Class.forName(className));
-        }
-        catch (ClassNotFoundException e)
-        {
-            _log.error("Deserialized class not found.", e);
-        }
-        return null;
-    }
-
-    public static ObjectMapper createObjectMapper()
-    {
-        ObjectMapper mapper = JsonUtil.DEFAULT_MAPPER.copy()
-            .setVisibility(PropertyAccessor.ALL, JsonAutoDetect.Visibility.NONE)
-            .setVisibility(PropertyAccessor.FIELD, JsonAutoDetect.Visibility.ANY)
-            .disable(SerializationFeature.FAIL_ON_EMPTY_BEANS)
-            .enableDefaultTyping(ObjectMapper.DefaultTyping.NON_FINAL);
-
-        SimpleModule module = new SimpleModule();
-        module.addSerializer(new SqlTimeSerialization.SqlTimeSerializer());
-        module.addDeserializer(Time.class, new SqlTimeSerialization.SqlTimeDeserializer());
-        module.addDeserializer(AtomicLong.class, new AtomicLongDeserializer());
-        module.addSerializer(NullSafeBindException.class, new NullSafeBindExceptionSerializer());
-        module.addSerializer(QueryKey.class, new QueryKeySerialization.Serializer());
-        module.addDeserializer(SchemaKey.class, new QueryKeySerialization.SchemaKeyDeserializer());
-        module.addDeserializer(FieldKey.class, new QueryKeySerialization.FieldKeyDeserializer());
-        module.addSerializer(Path.class, new PathSerialization.Serializer());
-        module.addDeserializer(Path.class, new PathSerialization.Deserializer());
-        module.addSerializer(CronExpression.class, new CronExpressionSerialization.Serializer());
-        module.addDeserializer(CronExpression.class, new CronExpressionSerialization.Deserializer());
-        module.addSerializer(URI.class, new URISerialization.Serializer());
-        module.addDeserializer(URI.class, new URISerialization.Deserializer());
-        module.addSerializer(File.class, new FileSerialization.Serializer());
-        module.addDeserializer(File.class, new FileSerialization.Deserializer());
-        module.addDeserializer(Filter.class, new FilterDeserializer());
-
-        mapper.registerModule(module);
-        return mapper;
-    }
-
-    public abstract static class TestSerialization extends org.junit.Assert
-    {
-        public void testSerialize(PipelineJob job, @Nullable Logger log)
-        {
-            PipelineStatusFile.JobStore jobStore = PipelineJobService.get().getJobStore();
-            try
-            {
-                if (null != log)
-                    log.info("Hi Logger is here!");
-                String json = jobStore.serializeToJSON(job, true);
-                if (null != log)
-                    log.info(json);
-                PipelineJob job2 = jobStore.deserializeFromJSON(json, job.getClass());
-                if (null != log)
-                    log.info(job2.toString());
-
-                List<String> errors = job.compareJobs(job2);
-                if (!errors.isEmpty())
-                {
-                    fail("Pipeline objects don't match: " + StringUtils.join(errors, ","));
-                }
-            }
-            catch (Exception e)
-            {
-                if (null != log)
-                    log.error("Class not found", e);
-            }
-        }
-    }
-
-    @Override
-    public boolean equals(Object o)
-    {
-        // Fix issue 35876: Second run of a split XTandem pipeline job not completing - don't rely on the job being
-        // represented in memory as a single object
-        if (this == o) return true;
-        if (!(o instanceof PipelineJob that)) return false;
-        return Objects.equals(_jobGUID, that._jobGUID);
-    }
-
-    @Override
-    public int hashCode()
-    {
-        return Objects.hash(_jobGUID);
-    }
-
-    public List<String> compareJobs(PipelineJob job2)
-    {
-        PipelineJob job1 = this;
-        List<String> errors = new ArrayList<>();
-        if (!PropertyUtil.nullSafeEquals(job1._activeTaskId, job2._activeTaskId))
-            errors.add("_activeTaskId");
-        if (job1._activeTaskRetries != job2._activeTaskRetries)
-            errors.add("_activeTaskRetries");
-        if (!PropertyUtil.nullSafeEquals(job1._activeTaskStatus, job2._activeTaskStatus))
-            errors.add("_activeTaskStatus");
-        if (job1._errors != job2._errors)
-            errors.add("_errors");
-        if (job1._interrupted != job2._interrupted)
-            errors.add("_interrupted");
-        if (!PropertyUtil.nullSafeEquals(job1._jobGUID, job2._jobGUID))
-            errors.add("_jobGUID");
-        if (!PropertyUtil.nullSafeEquals(job1._logFile, job2._logFile))
-        {
-            if (null == job1._logFile || null == job2._logFile)
-                errors.add("_logFile");
-            else if (!FileUtil.getAbsoluteCaseSensitiveFile(job1._logFile.toFile()).getAbsolutePath().equalsIgnoreCase(FileUtil.getAbsoluteCaseSensitiveFile(job2._logFile.toFile()).getAbsolutePath()))
-                errors.add("_logFile");
-        }
-        if (!PropertyUtil.nullSafeEquals(job1._parentGUID, job2._parentGUID))
-            errors.add("_parentGUID");
-        if (!PropertyUtil.nullSafeEquals(job1._provider, job2._provider))
-            errors.add("_provider");
-        if (job1._submitted != job2._submitted)
-            errors.add("_submitted");
-
-        return errors;
-    }
-
-    /**
-     * @return Path String for a local working directory, temporary if root is cloud based
-     */
-    protected Path getWorkingDirectoryString()
-    {
-        return !getPipeRoot().isCloudRoot() ? getPipeRoot().getRootNioPath() : FileUtil.getTempDirectory().toPath();
-    }
-
-    /**
-     * Generate a LocalDirectory and log file, temporary if need be, for use by the job
-     * Note: Override getDefaultLocalDirectoryString if piperoot isn't the desired local directory
-     *
-     * @param pipeRoot Pipeline's root directory
-     * @param moduleName supplying the pipeline
-     * @param baseLogFileName base name of the log file
-     */
-    protected final void setupLocalDirectoryAndJobLog(PipeRoot pipeRoot, String moduleName, String baseLogFileName)
-    {
-        LocalDirectory localDirectory = LocalDirectory.create(pipeRoot, moduleName, baseLogFileName, getWorkingDirectoryString());
-        setLocalDirectory(localDirectory);
-        setLogFile(localDirectory.determineLogFile());
-    }
-}
+/*
+ * Copyright (c) 2008-2019 LabKey Corporation
+ *
+ * Licensed under the Apache License, Version 2.0 (the "License");
+ * you may not use this file except in compliance with the License.
+ * You may obtain a copy of the License at
+ *
+ *     http://www.apache.org/licenses/LICENSE-2.0
+ *
+ * Unless required by applicable law or agreed to in writing, software
+ * distributed under the License is distributed on an "AS IS" BASIS,
+ * WITHOUT WARRANTIES OR CONDITIONS OF ANY KIND, either express or implied.
+ * See the License for the specific language governing permissions and
+ * limitations under the License.
+ */
+package org.labkey.api.pipeline;
+
+import com.fasterxml.jackson.annotation.JsonAutoDetect;
+import com.fasterxml.jackson.annotation.JsonIgnoreProperties;
+import com.fasterxml.jackson.annotation.PropertyAccessor;
+import com.fasterxml.jackson.databind.ObjectMapper;
+import com.fasterxml.jackson.databind.SerializationFeature;
+import com.fasterxml.jackson.databind.module.SimpleModule;
+import datadog.trace.api.CorrelationIdentifier;
+import datadog.trace.api.Trace;
+import org.apache.commons.io.FileUtils;
+import org.apache.commons.lang3.StringUtils;
+import org.apache.logging.log4j.Level;
+import org.apache.logging.log4j.LogManager;
+import org.apache.logging.log4j.Logger;
+import org.apache.logging.log4j.Marker;
+import org.apache.logging.log4j.ThreadContext;
+import org.apache.logging.log4j.message.Message;
+import org.apache.logging.log4j.simple.SimpleLogger;
+import org.apache.logging.log4j.util.PropertiesUtil;
+import org.jetbrains.annotations.NotNull;
+import org.jetbrains.annotations.Nullable;
+import org.labkey.api.action.NullSafeBindException;
+import org.labkey.api.assay.AssayFileWriter;
+import org.labkey.api.data.Container;
+import org.labkey.api.exp.api.ExpRun;
+import org.labkey.api.gwt.client.util.PropertyUtil;
+import org.labkey.api.pipeline.file.FileAnalysisJobSupport;
+import org.labkey.api.query.FieldKey;
+import org.labkey.api.query.QueryKey;
+import org.labkey.api.query.SchemaKey;
+import org.labkey.api.reader.Readers;
+import org.labkey.api.security.User;
+import org.labkey.api.util.DateUtil;
+import org.labkey.api.util.ExceptionUtil;
+import org.labkey.api.util.FileType;
+import org.labkey.api.util.FileUtil;
+import org.labkey.api.util.GUID;
+import org.labkey.api.util.Job;
+import org.labkey.api.util.JsonUtil;
+import org.labkey.api.util.NetworkDrive;
+import org.labkey.api.util.QuietCloser;
+import org.labkey.api.util.URLHelper;
+import org.labkey.api.util.logging.LogHelper;
+import org.labkey.api.view.ActionURL;
+import org.labkey.api.view.ViewBackgroundInfo;
+import org.labkey.api.writer.PrintWriters;
+import org.labkey.remoteapi.query.Filter;
+import org.quartz.CronExpression;
+
+import java.io.BufferedReader;
+import java.io.BufferedWriter;
+import java.io.File;
+import java.io.FileInputStream;
+import java.io.FileOutputStream;
+import java.io.FileWriter;
+import java.io.IOException;
+import java.io.InputStream;
+import java.io.PrintWriter;
+import java.io.Serializable;
+import java.net.URI;
+import java.nio.file.Files;
+import java.nio.file.Path;
+import java.nio.file.StandardOpenOption;
+import java.sql.Time;
+import java.util.ArrayList;
+import java.util.Arrays;
+import java.util.Collections;
+import java.util.Date;
+import java.util.List;
+import java.util.Map;
+import java.util.Objects;
+import java.util.concurrent.ExecutionException;
+import java.util.concurrent.ExecutorService;
+import java.util.concurrent.Executors;
+import java.util.concurrent.Future;
+import java.util.concurrent.TimeUnit;
+import java.util.concurrent.atomic.AtomicLong;
+
+/**
+ * A job represents the invocation of a pipeline on a certain set of inputs. It can be monolithic (a single run() method)
+ * or be comprised of multiple tasks ({@link Task}) that can be checkpointed and restarted individually.
+ */
+@JsonIgnoreProperties(value={"_logFilePathName"}, allowGetters = true)  //Property removed. Added here for backwards compatibility
+abstract public class PipelineJob extends Job implements Serializable
+{
+    public static final FileType FT_LOG = new FileType(Arrays.asList(".log"), ".log", Arrays.asList("text/plain"));
+
+    public static final String PIPELINE_EMAIL_ADDRESS_PARAM = "pipeline, email address";
+    public static final String PIPELINE_USERNAME_PARAM = "pipeline, username";
+    public static final String PIPELINE_PROTOCOL_NAME_PARAM = "pipeline, protocol name";
+    public static final String PIPELINE_PROTOCOL_DESCRIPTION_PARAM = "pipeline, protocol description";
+    public static final String PIPELINE_LOAD_FOLDER_PARAM = "pipeline, load folder";
+    public static final String PIPELINE_JOB_INFO_PARAM = "pipeline, jobInfo";
+    public static final String PIPELINE_TASK_INFO_PARAM = "pipeline, taskInfo";
+    public static final String PIPELINE_TASK_OUTPUT_PARAMS_PARAM = "pipeline, taskOutputParams";
+
+    protected static Logger _log = LogHelper.getLogger(PipelineJob.class, "Execution and queuing of pipeline jobs");
+    // Send start/stop messages to a separate logger because the default logger for this class is set to
+    // only write ERROR level events to the system log
+    private static final Logger _logJobStopStart = LogManager.getLogger(Job.class);
+
+    public static Logger getJobLogger(Class<?> clazz)
+    {
+        return LogManager.getLogger(PipelineJob.class.getName() + ".." + clazz.getName());
+    }
+
+    public RecordedActionSet getActionSet()
+    {
+        return _actionSet;
+    }
+
+    /**
+     * Clear out the set of recorded actions
+     * @param run run that represents the previous set of recorded actions
+     */
+    public void clearActionSet(ExpRun run)
+    {
+        _actionSet = new RecordedActionSet();
+    }
+
+    public enum TaskStatus
+    {
+        /** Job is in the queue, waiting for its turn to run */
+        waiting
+        {
+            @Override
+            public boolean isActive() { return true; }
+
+            @Override
+            public boolean matches(String statusText)
+            {
+                if (statusText == null)
+                    return false;
+                else if (!TaskStatus.splitWaiting.matches(statusText) && statusText.toLowerCase().endsWith("waiting"))
+                    return true;
+                return super.matches(statusText);
+            }
+        },
+        /** Job is doing its work */
+        running
+        {
+            @Override
+            public boolean isActive() { return true; }
+        },
+        /** Terminal state, job is finished and completed without errors */
+        complete
+        {
+            @Override
+            public boolean isActive() { return false; }
+        },
+        /** Terminal state (but often retryable), job is done running and completed with error(s) */
+        error
+        {
+            @Override
+            public boolean isActive() { return false; }
+        },
+        /** Job is in the process of being cancelled, but may still be running or queued at the moment */
+        cancelling
+        {
+            @Override
+            public boolean isActive() { return true; }
+        },
+        /** Terminal state, indicating that a user cancelled the job before it completed or errored */
+        cancelled
+        {
+            @Override
+            public boolean isActive() { return false; }
+        },
+        waitingForFiles
+        {
+            @Override
+            public boolean isActive() { return false; }
+
+            @Override
+            public String toString() { return "WAITING FOR FILES"; }
+        },
+        splitWaiting
+        {
+            @Override
+            public boolean isActive() { return false; }
+
+            @Override
+            public String toString() { return "SPLIT WAITING"; }
+        };
+
+        /** @return whether this step is considered to be actively running */
+        public abstract boolean isActive();
+
+        public String toString()
+        {
+            return super.toString().toUpperCase();
+        }
+
+        public boolean matches(String statusText)
+        {
+            return toString().equalsIgnoreCase(statusText);
+        }
+
+        public final String getNotificationType()
+        {
+            return getClass().getName() + "." + name();
+        }
+    }
+
+    /**
+     * Implements a runnable to complete a part of the
+     * processing associated with a particular <code>PipelineJob</code>. This is often the execution of an external tool,
+     * the importing of files into the database, etc.
+     */
+    abstract static public class Task<FactoryType extends TaskFactory>
+    {
+        private final PipelineJob _job;
+        protected FactoryType _factory;
+
+        public Task(FactoryType factory, PipelineJob job)
+        {
+            _job = job;
+            _factory = factory;
+        }
+
+        public PipelineJob getJob()
+        {
+            return _job;
+        }
+
+        /**
+         * Do the work of the task. The task should not set the status of the job to complete - this will be handled
+         * by the caller.
+         * @return the files used as inputs and generated as outputs, and the steps that operated on them
+         * @throws PipelineJobException if something went wrong during the exception of the job. The caller will
+         * handle setting the job's status to ERROR
+         */
+        @NotNull
+        public abstract RecordedActionSet run() throws PipelineJobException;
+    }
+
+    /*
+     * JMS message header names
+     */
+    private static final String HEADER_PREFIX = "LABKEY_";
+    public static final String LABKEY_JOBTYPE_PROPERTY = HEADER_PREFIX + "JOBTYPE";
+    public static final String LABKEY_JOBID_PROPERTY = HEADER_PREFIX + "JOBID";
+    public static final String LABKEY_CONTAINERID_PROPERTY = HEADER_PREFIX + "CONTAINERID";
+    public static final String LABKEY_TASKPIPELINE_PROPERTY = HEADER_PREFIX + "TASKPIPELINE";
+    public static final String LABKEY_TASKID_PROPERTY = HEADER_PREFIX + "TASKID";
+    public static final String LABKEY_TASKSTATUS_PROPERTY = HEADER_PREFIX + "TASKSTATUS";
+    /** The execution location to which the job's current task is assigned */
+    public static final String LABKEY_LOCATION_PROPERTY = HEADER_PREFIX + "LOCATION";
+
+    private String _provider;
+    private ViewBackgroundInfo _info;
+    private String _jobGUID;
+    private String _parentGUID;
+    private TaskId _activeTaskId;
+    @NotNull
+    private TaskStatus _activeTaskStatus;
+    private int _activeTaskRetries;
+    @NotNull
+    private PipeRoot _pipeRoot;
+    volatile private boolean _interrupted;
+    private boolean _submitted;
+    private int _errors;
+    private RecordedActionSet _actionSet = new RecordedActionSet();
+
+    private String _loggerLevel = Level.DEBUG.toString();
+
+    // Don't save these
+    protected transient Logger _logger;
+    private transient boolean _settingStatus;
+    private transient PipelineQueue _queue;
+
+    private Path _logFile;
+    private LocalDirectory _localDirectory;
+
+    // Default constructor for serialization
+    protected PipelineJob()
+    {
+    }
+
+    /** Although having a null provider is legal, it is recommended that one be used
+     * so that it can respond to events as needed */
+    public PipelineJob(@Nullable String provider, ViewBackgroundInfo info, @NotNull PipeRoot root)
+    {
+        _info = info;
+        _provider = provider;
+        _jobGUID = GUID.makeGUID();
+        _activeTaskStatus = TaskStatus.waiting;
+
+
+        _pipeRoot = root;
+
+        _actionSet = new RecordedActionSet();
+    }
+
+    public PipelineJob(PipelineJob job)
+    {
+        // Not yet queued
+        _queue = null;
+
+        // New ID
+        _jobGUID = GUID.makeGUID();
+
+        // Copy everything else
+        _info = job._info;
+        _provider = job._provider;
+        _parentGUID = job._jobGUID;
+        _pipeRoot = job._pipeRoot;
+        _interrupted = job._interrupted;
+        _submitted = job._submitted;
+        _errors = job._errors;
+        _loggerLevel = job._loggerLevel;
+        _logger = job._logger;
+        _logFile = job._logFile;
+
+        _activeTaskId = job._activeTaskId;
+        _activeTaskStatus = job._activeTaskStatus;
+
+        _actionSet = new RecordedActionSet(job.getActionSet());
+        _localDirectory = job._localDirectory;
+    }
+
+    public String getProvider()
+    {
+        return _provider;
+    }
+
+    @Deprecated
+    public void setProvider(String provider)
+    {
+        _provider = provider;
+    }
+
+    public int getErrors()
+    {
+        return _errors;
+    }
+
+    public void setErrors(int errors)
+    {
+        if (errors > 0)
+            _activeTaskStatus = TaskStatus.error;
+
+        _errors = errors;
+    }
+
+    /**
+     * This job has been restored from a checkpoint for the purpose of
+     * a retry. Record retry information before it is checkpointed again.
+     */
+    public void retryUpdate()
+    {
+        _errors++;
+        _activeTaskRetries++;
+    }
+
+    public Map<String, String> getParameters()
+    {
+        return Collections.emptyMap();
+    }
+
+    public String getJobGUID()
+    {
+        return _jobGUID;
+    }
+
+    public String getParentGUID()
+    {
+        return _parentGUID;
+    }
+
+    @Nullable
+    public TaskId getActiveTaskId()
+    {
+        return _activeTaskId;
+    }
+
+    public boolean setActiveTaskId(@Nullable TaskId activeTaskId)
+    {
+        return setActiveTaskId(activeTaskId, true);
+    }
+
+    public boolean setActiveTaskId(@Nullable TaskId activeTaskId, boolean updateStatus)
+    {
+        if (activeTaskId == null || !activeTaskId.equals(_activeTaskId))
+        {
+            _activeTaskId = activeTaskId;
+            _activeTaskRetries = 0;
+        }
+        if (_activeTaskId == null)
+            _activeTaskStatus = TaskStatus.complete;
+        else
+            _activeTaskStatus = TaskStatus.waiting;
+
+        return !updateStatus || updateStatusForTask();
+    }
+
+    @NotNull
+    public TaskStatus getActiveTaskStatus()
+    {
+        return _activeTaskStatus;
+    }
+
+    /** @return whether or not the status was set successfully */
+    public boolean setActiveTaskStatus(@NotNull TaskStatus activeTaskStatus)
+    {
+        _activeTaskStatus = activeTaskStatus;
+        return updateStatusForTask();
+    }
+
+    public TaskFactory<?> getActiveTaskFactory()
+    {
+        if (getActiveTaskId() == null)
+            return null;
+
+        return PipelineJobService.get().getTaskFactory(getActiveTaskId());
+    }
+
+    @NotNull
+    public PipeRoot getPipeRoot()
+    {
+        return _pipeRoot;
+    }
+
+    @Deprecated //Please switch to the Path version
+    public void setLogFile(File logFile)
+    {
+        setLogFile(logFile.toPath());
+    }
+
+    public void setLogFile(Path logFile)
+    {
+        // Set Log file path and clear/reset logger
+        _logFile = logFile.toAbsolutePath().normalize();
+        _logger = null; //This should trigger getting the new Logger next time getLogger is called
+    }
+
+    public File getLogFile()
+    {
+        Path logFilePath = getLogFilePath();
+        if (null != logFilePath && !FileUtil.hasCloudScheme(logFilePath))
+            return logFilePath.toFile();
+        return null;
+    }
+
+    public Path getLogFilePath()
+    {
+        return _logFile;
+    }
+
+    /**
+     * Get the remote log path (if local dir set) else return getLogFilePath
+     *
+     * TODO: Better name getStatusKeyPath? or similar
+     */
+    public Path getRemoteLogPath()
+    {
+        LocalDirectory dir = getLocalDirectory();
+        if (dir == null)
+            return getLogFilePath();
+
+        return dir.getRemoteLogFilePath();
+    }
+
+    /** Finds a file name that hasn't been used yet, appending ".2", ".3", etc as needed */
+    public static File findUniqueLogFile(File primaryFile, String baseName)
+    {
+        // need to look in current and archived dirs for any unused log file names (issue 20987)
+        File fileLog = FT_LOG.newFile(primaryFile.getParentFile(), baseName);
+        File archivedDir = new File(primaryFile.getParentFile(), AssayFileWriter.ARCHIVED_DIR_NAME);
+        File fileLogArchived = FT_LOG.newFile(archivedDir, baseName);
+
+        int index = 1;
+        while (NetworkDrive.exists(fileLog) || NetworkDrive.exists(fileLogArchived))
+        {
+            fileLog = FT_LOG.newFile(primaryFile.getParentFile(), baseName + "." + (index));
+            fileLogArchived = FT_LOG.newFile(archivedDir, baseName + "." + (index++));
+        }
+
+        return fileLog;
+    }
+
+
+    public LocalDirectory getLocalDirectory()
+    {
+        return _localDirectory;
+    }
+
+    protected void setLocalDirectory(LocalDirectory localDirectory)
+    {
+        _localDirectory = localDirectory;
+    }
+
+    public static PipelineJob readFromFile(File file) throws IOException, PipelineJobException
+    {
+        StringBuilder serializedJob = new StringBuilder();
+        try (InputStream fIn = new FileInputStream(file))
+        {
+            BufferedReader reader = Readers.getReader(fIn);
+            String line;
+            while ((line = reader.readLine()) != null)
+            {
+                serializedJob.append(line);
+            }
+        }
+
+        PipelineJob job = PipelineJob.deserializeJob(serializedJob.toString());
+        if (null == job)
+        {
+            throw new PipelineJobException("Unable to deserialize job");
+        }
+        return job;
+    }
+
+
+    public void writeToFile(File file) throws IOException
+    {
+        File newFile = new File(file.getPath() + ".new");
+        File origFile = new File(file.getPath() + ".orig");
+
+        String serializedJob = serializeJob(true);
+
+        try (FileOutputStream fOut = new FileOutputStream(newFile))
+        {
+            PrintWriter writer = PrintWriters.getPrintWriter(fOut);
+            writer.write(serializedJob);
+            writer.flush();
+        }
+
+        if (NetworkDrive.exists(file))
+        {
+            if (origFile.exists())
+            {
+                // Might be left over from some bad previous run
+                origFile.delete();
+            }
+            // Don't use File.renameTo() because it doesn't always work depending on the underlying file system
+            FileUtils.moveFile(file, origFile);
+            FileUtils.moveFile(newFile, file);
+            origFile.delete();
+        }
+        else
+        {
+            FileUtils.moveFile(newFile, file);
+        }
+        PipelineJobService.get().getWorkDirFactory().setPermissions(file);
+    }
+
+    public boolean updateStatusForTask()
+    {
+        TaskFactory<?> factory = getActiveTaskFactory();
+        TaskStatus status = getActiveTaskStatus();
+
+        if (factory != null && !TaskStatus.error.equals(status) && !TaskStatus.cancelled.equals(status))
+            return setStatus(factory.getStatusName() + " " + status.toString().toUpperCase());
+        else
+            return setStatus(status);
+    }
+
+    /** Used for setting status to one of the standard states */
+    public boolean setStatus(@NotNull TaskStatus status)
+    {
+        return setStatus(status.toString());
+    }
+
+    /**
+     * Used for setting status to a custom state, which is considered to be equivalent to TaskStatus.running
+     * unless it matches one of the standard states
+     * @throws CancelledException if the job was cancelled by a user and should stop execution
+     */
+    public boolean setStatus(@NotNull String status)
+    {
+        return setStatus(status, null);
+    }
+
+    /**
+     * Used for setting status to one of the standard states
+     * @param info more verbose detail on the job's status, such as a percent complete
+     * @throws CancelledException if the job was cancelled by a user and should stop execution
+     */
+    public boolean setStatus(@NotNull TaskStatus status, @Nullable String info)
+    {
+        return setStatus(status.toString(), info);
+    }
+
+    /**
+     * @param info more verbose detail on the job's status, such as a percent complete
+     * @throws CancelledException if the job was cancelled by a user and should stop execution
+     */
+    public boolean setStatus(@NotNull String status, @Nullable String info)
+    {
+        return setStatus(status, info, false);
+    }
+
+    /**
+     * Used for setting status to a custom state, which is considered to be equivalent to TaskStatus.running
+     * unless it matches one of the standard states
+     * @throws CancelledException if the job was cancelled by a user and should stop execution
+     */
+    public boolean setStatus(@NotNull String status, @Nullable String info, boolean allowInsert)
+    {
+        if (_settingStatus)
+            return true;
+
+        _settingStatus = true;
+        try
+        {
+            boolean statusSet = PipelineJobService.get().getStatusWriter().setStatus(this, status, info, allowInsert);
+            if (!statusSet)
+            {
+                setActiveTaskStatus(TaskStatus.error);
+            }
+            return statusSet;
+        }
+        // Rethrow so it doesn't get handled like other RuntimeExceptions
+        catch (CancelledException e)
+        {
+            throw e;
+        }
+        catch (RuntimeException e)
+        {
+            Path f = this.getLogFilePath();
+            error("Failed to set status to '" + status + "' for '" +
+                    (f == null ? "" : f.toString()) + "'.", e);
+            throw e;
+        }
+        catch (Exception e)
+        {
+            Path f = this.getLogFilePath();
+            error("Failed to set status to '" + status + "' for '" +
+                    (f == null ? "" : f.toString()) + "'.", e);
+        }
+        finally
+        {
+            _settingStatus = false;
+        }
+        return false;
+    }
+
+    public void restoreQueue(PipelineQueue queue)
+    {
+        // Recursive split and join combinations may cause the queue
+        // to be restored to a job with a queue already.  Would be good
+        // to have better safe-guards against double-queueing of jobs.
+        if (queue == _queue)
+            return;
+        if (null != _queue)
+            throw new IllegalStateException();
+        _queue = queue;
+    }
+
+    public void restoreLocalDirectory()
+    {
+        if (null != _localDirectory)
+            setLogFile(_localDirectory.restore());
+    }
+
+    public void validateParameters() throws PipelineValidationException
+    {
+        TaskPipeline<?> taskPipeline = getTaskPipeline();
+        if (taskPipeline != null)
+        {
+            for (TaskId taskId : taskPipeline.getTaskProgression())
+            {
+                TaskFactory<?> taskFactory = PipelineJobService.get().getTaskFactory(taskId);
+                if (taskFactory == null)
+                    throw new PipelineValidationException("Task '" + taskId + "' not found");
+                taskFactory.validateParameters(this);
+            }
+        }
+    }
+
+    public boolean setQueue(PipelineQueue queue, TaskStatus initialState)
+    {
+        return setQueue(queue, initialState.toString());
+    }
+
+    public boolean setQueue(PipelineQueue queue, String initialState)
+    {
+        restoreQueue(queue);
+
+        // Initialize the task pipeline
+        TaskPipeline<?> taskPipeline = getTaskPipeline();
+        if (taskPipeline != null)
+        {
+            // Save the current job state marshalled to XML, in case of error.
+            String serializedJob = serializeJob(true);
+
+            // Note runStateMachine returns false, if the job cannot be run locally.
+            // The job may still need to be put on a JMS queue for remote processing.
+            // Therefore, the return value cannot be used to determine whether the
+            // job should be queued.
+            runStateMachine();
+
+            // If an error occurred trying to find the first runnable state, then
+            // store the original job state to allow retry.
+            if (getActiveTaskStatus() == TaskStatus.error)
+            {
+                try
+                {
+                    PipelineJob originalJob = PipelineJob.deserializeJob(serializedJob);
+                    if (null != originalJob)
+                        originalJob.store();
+                    else
+                        warn("Failed to checkpoint '" + getDescription() + "' job.");
+
+                }
+                catch (Exception e)
+                {
+                    warn("Failed to checkpoint '" + getDescription() + "' job.", e);
+                }
+                return false;
+            }
+
+            // If initialization put this job into a state where it is
+            // waiting, then it should not be put on the queue.
+            return !isSplitWaiting();
+        }
+        // Initialize status for non-task pipeline jobs.
+        else if (_logFile != null)
+        {
+            setStatus(initialState);
+            try
+            {
+                store();
+            }
+            catch (Exception e)
+            {
+                warn("Failed to checkpoint '" + getDescription() + "' job before queuing.", e);
+            }
+        }
+
+        return true;
+    }
+
+    public void clearQueue()
+    {
+        _queue = null;
+    }
+
+    abstract public URLHelper getStatusHref();
+
+    abstract public String getDescription();
+
+    public String toString()
+    {
+        return super.toString() + " " + StringUtils.trimToEmpty(getDescription());
+    }
+
+    public <T> T getJobSupport(Class<T> inter)
+    {
+        if (inter.isInstance(this))
+            return (T) this;
+
+        throw new UnsupportedOperationException("Job type " + getClass().getName() +
+                " does not implement " + inter.getName());
+    }
+
+    /**
+     * Override to provide a <code>TaskPipeline</code> with the option of
+     * running some tasks remotely. Override the <code>run()</code> function
+     * to implement the job as a single monolithic task.
+     *
+     * @return a task pipeline to run for this job
+     */
+    @Nullable
+    public TaskPipeline<?> getTaskPipeline()
+    {
+        return null;
+    }
+
+    public boolean isActiveTaskLocal()
+    {
+        TaskFactory<?> factory = getActiveTaskFactory();
+        return (factory != null &&
+                TaskFactory.WEBSERVER.equalsIgnoreCase(factory.getExecutionLocation()));
+    }
+
+    public void runActiveTask() throws IOException, PipelineJobException
+    {
+        TaskFactory<?> factory = getActiveTaskFactory();
+        if (factory == null)
+            return;
+
+        if (!factory.isJobComplete(this))
+        {
+            Task<?> task = factory.createTask(this);
+            if (task == null)
+                return; // Bad task key.
+
+            if (!setActiveTaskStatus(TaskStatus.running))
+            {
+                // The user has deleted (cancelled) the job.
+                // Throwing this exception will cause the job to go to the ERROR state and stop running
+                throw new PipelineJobException("Job no longer in database - aborting");
+            }
+
+            WorkDirectory workDirectory = null;
+            RecordedActionSet actions;
+
+            boolean success = false;
+            try
+            {
+                logStartStopInfo("Starting to run task '" + factory.getId() + "' for job '" + this + "' with log file " + getLogFilePath());
+                getLogger().info("Starting to run task '" + factory.getId() + "' at location '" + factory.getExecutionLocation() + "'");
+                if (PipelineJobService.get().getLocationType() != PipelineJobService.LocationType.WebServer)
+                {
+                    PipelineJobService.RemoteServerProperties remoteProps = PipelineJobService.get().getRemoteServerProperties();
+                    if (remoteProps != null)
+                    {
+                        getLogger().info("on host: '" + remoteProps.getHostName() + "'");
+                    }
+                }
+
+                if (task instanceof WorkDirectoryTask<?> wdTask)
+                {
+                    workDirectory = factory.createWorkDirectory(getJobGUID(), getJobSupport(FileAnalysisJobSupport.class), getLogger());
+                    wdTask.setWorkDirectory(workDirectory);
+                }
+
+                actions = task.run();
+                success = true;
+            }
+            finally
+            {
+                getLogger().info((success ? "Successfully completed" : "Failed to complete") + " task '" + factory.getId() + "'");
+                logStartStopInfo((success ? "Successfully completed" : "Failed to complete") + " task '" + factory.getId() + "' for job '" + this + "' with log file " + getLogFile());
+
+                try
+                {
+                    if (workDirectory != null)
+                    {
+                        workDirectory.remove(success);
+                        ((WorkDirectoryTask<?>)task).setWorkDirectory(null);
+                    }
+                }
+                catch (IOException e)
+                {
+                    // Don't let this cleanup error mask an original error that causes the job to fail
+                    if (success)
+                    {
+                        // noinspection ThrowFromFinallyBlock
+                        throw e;
+                    }
+                    else
+                    {
+                        if (e.getMessage() != null)
+                        {
+                            error(e.getMessage());
+                        }
+                        else
+                        {
+                            error("Failed to clean up work directory after error condition, see full error information below.", e);
+                        }
+                    }
+                }
+            }
+            _actionSet.add(actions);
+
+            // An error occurred running the task. Do not complete.
+            if (TaskStatus.error.equals(getActiveTaskStatus()))
+                return;
+        }
+        else
+        {
+            logStartStopInfo("Skipping already completed task '" + factory.getId() + "' for job '" + this + "' with log file " + getLogFile());
+            getLogger().info("Skipping already completed task '" + factory.getId() + "' at location '" + factory.getExecutionLocation() + "'");
+        }
+
+        if (getActiveTaskStatus() != TaskStatus.complete)
+            setActiveTaskStatus(TaskStatus.complete);
+    }
+
+    public static void logStartStopInfo(String message)
+    {
+        _logJobStopStart.info(message);
+    }
+
+    public boolean runStateMachine()
+    {
+        TaskPipeline<?> pipeline = getTaskPipeline();
+        if (pipeline == null)
+        {
+            assert false : "Either override getTaskPipeline() or run() for " + getClass();
+
+            // Best we can do is to complete the job.
+            setActiveTaskId(null);
+            return false;
+        }
+
+        TaskId[] progression = pipeline.getTaskProgression();
+        int i = 0;
+        if (_activeTaskId != null)
+        {
+            i = indexOfActiveTask(progression);
+            if (i == -1)
+            {
+                error("Active task " + _activeTaskId + " not found in task pipeline.");
+                return false;
+            }
+        }
+
+        switch (_activeTaskStatus)
+        {
+            case waiting:
+                return findRunnableTask(progression, i);
+
+            case complete:
+                // See if the job has already completed.
+                if (_activeTaskId == null)
+                    return false;
+
+                return findRunnableTask(progression, i + 1);
+
+            case error:
+                // Make sure the status is in error state, so that any auto-retry that
+                // may occur will record the error.  And, if no retry occurs, then this
+                // job must be in error state.
+                try
+                {
+                    PipelineJobService.get().getStatusWriter().ensureError(this);
+                }
+                catch (Exception e)
+                {
+                    warn("Failed to ensure error status on task error.", e);
+                }
+
+                // Run auto-retry, and retry if appropriate.
+                autoRetry();
+                return false;
+
+            case running:
+            case cancelled:
+            case cancelling:
+            default:
+                return false;   // Do not run the active task.
+        }
+    }
+
+    private int indexOfActiveTask(TaskId[] progression)
+    {
+        for (int i = 0; i < progression.length; i++)
+        {
+            TaskFactory<?> factory = PipelineJobService.get().getTaskFactory(progression[i]);
+            if (factory == null)
+            {
+                throw new IllegalStateException("Could not find factory for " + progression[i]);
+            }
+            if (factory.getId().equals(_activeTaskId) ||
+                    factory.getActiveId(this).equals(_activeTaskId))
+                return i;
+        }
+        return -1;
+    }
+
+    private boolean findRunnableTask(TaskId[] progression, int i)
+    {
+        // Search for next task that is not already complete
+        TaskFactory<?> factory = null;
+        while (i < progression.length)
+        {
+            try
+            {
+                factory = PipelineJobService.get().getTaskFactory(progression[i]);
+                if (factory == null)
+                {
+                    throw new IllegalStateException("Could not find factory for " + progression[i]);
+                }
+                // Stop, if this task requires a change in join state
+                if ((factory.isJoin() && isSplitJob()) || (!factory.isJoin() && isSplittable()))
+                    break;
+                // Stop, if this task is part of processing this job, and not complete
+                if (factory.isParticipant(this) && !factory.isJobComplete(this))
+                    break;
+            }
+            catch (IOException e)
+            {
+                error(e.getMessage());
+                return false;
+            }
+
+            i++;
+        }
+
+        if (i < progression.length)
+        {
+            if (factory.isJoin() && isSplitJob())
+            {
+                setActiveTaskId(factory.getId(), false);   // ID is just a marker for state machine
+                join();
+                return false;
+            }
+            else if (!factory.isJoin() && isSplittable())
+            {
+                setActiveTaskId(factory.getId(), false);   // ID is just a marker for state machine
+                split();
+                return false;
+            }
+
+            // Set next task to be run
+            if (!setActiveTaskId(factory.getActiveId(this)))
+            {
+                return false;
+            }
+
+            // If it is local, then it can be run
+            return isActiveTaskLocal();
+        }
+        else
+        {
+            // Job is complete
+            if (isSplitJob())
+            {
+                setActiveTaskId(null, false);
+                join();
+            }
+            else
+            {
+                setActiveTaskId(null);
+            }
+            return false;
+        }
+    }
+
+    public boolean isAutoRetry()
+    {
+        TaskFactory<?> factory = getActiveTaskFactory();
+        return null != factory && _activeTaskRetries < factory.getAutoRetry() && factory.isAutoRetryEnabled(this);
+    }
+
+    public boolean autoRetry()
+    {
+        try
+        {
+            if (isAutoRetry())
+            {
+                info("Attempting to auto-retry");
+                PipelineJobService.get().getJobStore().retry(getJobGUID());
+                // Retry has been queued
+                return true;
+            }
+        }
+        catch (IOException | NoSuchJobException e)
+        {
+            warn("Failed to start automatic retry.", e);
+        }
+        return false;
+    }
+
+    /**
+     * Subclasses that override this method instead of defining a task pipeline are responsible for setting the job's
+     * status at the end of their execution to either COMPLETE or ERROR
+     */
+    @Override @Trace
+    public void run()
+    {
+        assert ThreadContext.isEmpty();  // Prevent/detect leaks
+        // Connect log messages with the active trace and span
+        ThreadContext.put(CorrelationIdentifier.getTraceIdKey(), CorrelationIdentifier.getTraceId());
+        ThreadContext.put(CorrelationIdentifier.getSpanIdKey(), CorrelationIdentifier.getSpanId());
+
+        try
+        {
+            // The act of queueing the job runs the state machine for the first time.
+            do
+            {
+                try
+                {
+                    runActiveTask();
+                }
+                catch (IOException | PipelineJobException e)
+                {
+                    error(e.getMessage(), e);
+                }
+                catch (CancelledException e)
+                {
+                    throw e;
+                }
+                catch (RuntimeException e)
+                {
+                    error(e.getMessage(), e);
+                    ExceptionUtil.logExceptionToMothership(null, e);
+                    // Rethrow to let the standard Mule exception handler fire and deal with the job state
+                    throw e;
+                }
+            }
+            while (runStateMachine());
+        }
+        catch (CancelledException e)
+        {
+            _activeTaskStatus = TaskStatus.cancelled;
+            // Don't need to do anything else, job has already been set to CANCELLED
+        }
+        finally
+        {
+            PipelineService.get().getPipelineQueue().almostDone(this);
+
+            ThreadContext.remove(CorrelationIdentifier.getTraceIdKey());
+            ThreadContext.remove(CorrelationIdentifier.getSpanIdKey());
+        }
+    }
+
+    // Should be called in run()'s finally by any class that overrides run(), if class uses LocalDirectory
+    protected void finallyCleanUpLocalDirectory()
+    {
+        if (null != _localDirectory && isDone())
+        {
+            try
+            {
+                Path remoteLogFilePath = _localDirectory.cleanUpLocalDirectory();
+
+                //Update job log entry's log location to remote path
+                if (null != remoteLogFilePath)
+                {
+                    //NOTE: any errors here can't be recorded to job log as it may no longer be local and writable
+                    setLogFile(remoteLogFilePath);
+                    setStatus(getActiveTaskStatus());       // Force writing to statusFiles
+                }
+            }
+            catch (JobLogInaccessibleException e)
+            {
+                // Can't write to job log as the log file is either null or inaccessible.
+                ExceptionUtil.logExceptionToMothership(null, e);
+            }
+            catch (Exception e)
+            {
+                // Attempt to record the error to the log. Move failed, so log should still be local and writable.
+                error("Error trying to move log file", e);
+            }
+        }
+    }
+
+    /**
+     * Override and return true for job that may be split.  Also, override
+     * the <code>createSplitJobs()</code> method to return the sub-jobs.
+     *
+     * @return true if the job may be split
+     */
+    public boolean isSplittable()
+    {
+        return false;
+    }
+
+    /**
+     * @return true if this is a split job, as determined by whether it has a parent.
+     */
+    public boolean isSplitJob()
+    {
+        return getParentGUID() != null;
+    }
+
+    /**
+     * @return true if this is a join job waiting for split jobs to complete.
+     */
+    public boolean isSplitWaiting()
+    {
+        // Return false, if this job cannot be split.
+        if (!isSplittable())
+            return false;
+
+        // A join job with an active task that is not a join task,
+        // is waiting for a split to complete.
+        TaskFactory<?> factory = getActiveTaskFactory();
+        return (factory != null && !factory.isJoin());
+    }
+
+    /**
+     * Override and return instances of sub-jobs for a splittable job.
+     *
+     * @return sub-jobs requiring separate processing
+     */
+    public List<PipelineJob> createSplitJobs()
+    {
+        return Collections.singletonList(this);
+    }
+
+    /**
+     * Handles merging accumulated changes from split jobs into this job, which
+     * is a joined job.
+     *
+     * @param job the split job that has run to completion
+     */
+    public void mergeSplitJob(PipelineJob job)
+    {
+        // Add experiment actions recorded.
+        _actionSet.add(job.getActionSet());
+
+        // Add any errors that happened in the split job.
+        _errors += job._errors;
+    }
+
+    public void store() throws NoSuchJobException
+    {
+        PipelineJobService.get().getJobStore().storeJob(this);
+    }
+
+    private void split()
+    {
+        try
+        {
+            PipelineJobService.get().getJobStore().split(this);
+        }
+        catch (IOException e)
+        {
+            error(e.getMessage(), e);
+        }
+    }
+
+    private void join()
+    {
+        try
+        {
+            PipelineJobService.get().getJobStore().join(this);
+        }
+        catch (IOException | NoSuchJobException e)
+        {
+            error(e.getMessage(), e);
+        }
+    }
+
+    /////////////////////////////////////////////////////////////////////////
+    // Support for running processes
+
+    @Nullable
+    private PrintWriter createPrintWriter(@Nullable File outputFile, boolean append) throws PipelineJobException
+    {
+        if (outputFile == null)
+            return null;
+
+        try
+        {
+            return new PrintWriter(new BufferedWriter(new FileWriter(outputFile, append)));
+        }
+        catch (IOException e)
+        {
+            throw new PipelineJobException("Could not create the " + outputFile + " file.", e);
+        }
+    }
+
+    public void runSubProcess(ProcessBuilder pb, File dirWork) throws PipelineJobException
+    {
+        runSubProcess(pb, dirWork, null, 0, false);
+    }
+
+    /**
+     * If logLineInterval is greater than 1, the first logLineInterval lines of output will be written to the
+     * job's main log file.
+     */
+    public void runSubProcess(ProcessBuilder pb, File dirWork, File outputFile, int logLineInterval, boolean append)
+            throws PipelineJobException
+    {
+        runSubProcess(pb, dirWork, outputFile, logLineInterval, append, 0, null);
+    }
+
+    public void runSubProcess(ProcessBuilder pb, File dirWork, File outputFile, int logLineInterval, boolean append, long timeout, TimeUnit timeoutUnit)
+            throws PipelineJobException
+    {
+        Process proc;
+
+        String commandName = pb.command().get(0);
+        commandName = commandName.substring(
+                Math.max(commandName.lastIndexOf('/'), commandName.lastIndexOf('\\')) + 1);
+        header(commandName + " output");
+
+        // Update PATH environment variable to make sure all files in the tools
+        // directory and the directory of the executable or on the path.
+        String toolDir = PipelineJobService.get().getAppProperties().getToolsDirectory();
+        if (!StringUtils.isEmpty(toolDir))
+        {
+            String path = System.getenv("PATH");
+            if (path == null)
+            {
+                path = toolDir;
+            }
+            else
+            {
+                path = toolDir + File.pathSeparatorChar + path;
+            }
+
+            // If the command has a path, then prepend its parent directory to the PATH
+            // environment variable as well.
+            String exePath = pb.command().get(0);
+            if (exePath != null && !exePath.isEmpty() && exePath.indexOf(File.separatorChar) != -1)
+            {
+                File fileExe = new File(exePath);
+                String exeDir = fileExe.getParent();
+                if (!exeDir.equals(toolDir) && fileExe.exists())
+                    path = fileExe.getParent() + File.pathSeparatorChar + path;
+            }
+
+            pb.environment().put("PATH", path);
+
+            String dyld = System.getenv("DYLD_LIBRARY_PATH");
+            if (dyld == null)
+            {
+                dyld = toolDir;
+            }
+            else
+            {
+                dyld = toolDir + File.pathSeparatorChar + dyld;
+            }
+            pb.environment().put("DYLD_LIBRARY_PATH", dyld);
+        }
+
+        // tell more modern TPP tools to run headless (so no perl calls etc) bpratt 4-14-09
+        pb.environment().put("XML_ONLY", "1");
+        // tell TPP tools not to mess with tmpdirs, we handle this at higher level
+        pb.environment().put("WEBSERVER_TMP","");
+
+        try
+        {
+            pb.directory(dirWork);
+
+            // TODO: Errors should go to log even when output is redirected to a file.
+            pb.redirectErrorStream(true);
+
+            info("Working directory is " + dirWork.getAbsolutePath());
+            info("running: " + StringUtils.join(pb.command().iterator(), " "));
+
+            proc = pb.start();
+        }
+        catch (SecurityException se)
+        {
+            throw new PipelineJobException("Failed starting process '" + pb.command() + "'. Permissions do not allow execution.", se);
+        }
+        catch (IOException eio)
+        {
+            throw new PipelineJobException("Failed starting process '" + pb.command() + "'", eio);
+        }
+
+
+        try (QuietCloser ignored = PipelineJobService.get().trackForCancellation(proc))
+        {
+            // create thread pool for collecting the process output
+            ExecutorService pool = Executors.newSingleThreadExecutor();
+
+            try (PrintWriter fileWriter = createPrintWriter(outputFile, append))
+            {
+                // collect output using separate thread so we can enforce a timeout on the process
+                Future<Integer> output = pool.submit(() -> {
+                    try (BufferedReader procReader = Readers.getReader(proc.getInputStream()))
+                    {
+                        String line;
+                        int count = 0;
+                        while ((line = procReader.readLine()) != null)
+                        {
+                            count++;
+                            if (fileWriter == null)
+                                info(line);
+                            else
+                            {
+                                if (logLineInterval > 0 && count < logLineInterval)
+                                    info(line);
+                                else if (count == logLineInterval)
+                                    info("Writing additional tool output lines to " + outputFile.getName());
+                                fileWriter.println(line);
+                            }
+                        }
+                        return count;
+                    }
+                });
+
+                try
+                {
+                    if (timeout > 0)
+                    {
+                        if (!proc.waitFor(timeout, timeoutUnit))
+                        {
+                            proc.destroyForcibly().waitFor();
+
+                            error("Process killed after exceeding timeout of " + timeout + " " + timeoutUnit.name().toLowerCase());
+                        }
+                    }
+                    else
+                    {
+                        proc.waitFor();
+                    }
+
+                    int result = proc.exitValue();
+                    if (result != 0)
+                    {
+                        throw new ToolExecutionException("Failed running " + pb.command().get(0) + ", exit code " + result, result);
+                    }
+
+                    int count = output.get();
+                    if (fileWriter != null)
+                        info(count + " lines written total to " + outputFile.getName());
+                }
+                catch (InterruptedException ei)
+                {
+                    throw new PipelineJobException("Interrupted process for '" + dirWork.getPath() + "'.", ei);
+                }
+                catch (ExecutionException e)
+                {
+                    // Exception thrown in output collecting thread
+                    Throwable cause = e.getCause();
+                    if (cause instanceof IOException)
+                        throw new PipelineJobException("Failed writing output for process in '" + dirWork.getPath() + "'.", cause);
+
+                    throw new PipelineJobException(cause);
+                }
+            }
+            finally
+            {
+                pool.shutdownNow();
+            }
+        }
+    }
+
+    public String getLogLevel()
+    {
+        return _loggerLevel;
+    }
+
+    public void setLogLevel(String level)
+    {
+        if (!_loggerLevel.equals(level))
+        {
+            _loggerLevel = level;
+            _logger = null; // Reset the logger
+        }
+    }
+
+    public Logger getClassLogger()
+    {
+        return _log;
+    }
+
+    private static class OutputLogger extends SimpleLogger
+    {
+        private final PipelineJob _job;
+        private boolean _isSettingStatus;
+        private final Path _file;
+        private final String LINE_SEP = System.lineSeparator();
+        private final String datePattern = "dd MMM yyyy HH:mm:ss,SSS";
+
+        protected OutputLogger(PipelineJob job, Path file, String name, Level level)
+        {
+            super(name, level, false, false, false, false, "", null, new PropertiesUtil(PropertiesUtil.getSystemProperties()), null);
+            _job = job;
+            _file = file;
+        }
+
+        // called from LogOutputStream.flush()
+        @Override
+        public void log(Level level, String message)
+        {
+           _job.getClassLogger().log(level, message);
+           write(message, null, level.toString());
+        }
+
+        private String getSystemLogMessage(Object message)
+        {
+            StringBuilder sb = new StringBuilder();
+            sb.append("(from pipeline job log file ");
+            sb.append(_job.getLogFile().toString());
+            if (message != null)
+            {
+                sb.append(": ");
+                String stringMessage = message.toString();
+                // Limit the maximum line length
+                final int maxLength = 10000;
+                if (stringMessage.length() > maxLength)
+                {
+                    stringMessage = stringMessage.substring(0, maxLength) + "...";
+                }
+                sb.append(stringMessage);
+            }
+            sb.append(")");
+            return sb.toString();
+        }
+
+        public void setErrorStatus(Object message)
+        {
+            if (_isSettingStatus)
+                return;
+
+            _isSettingStatus = true;
+            try
+            {
+                _job.setStatus(TaskStatus.error, message == null ? "ERROR" : message.toString());
+            }
+            finally
+            {
+                _isSettingStatus = false;
+            }
+        }
+
+        @Override
+        public void logMessage(String fqcn, Level mgsLevel, Marker marker, Message msg, Throwable throwable)
+        {
+            if (_job.getClassLogger().isEnabled(mgsLevel, marker))
+            {
+                _job.getClassLogger().log(mgsLevel, marker, new Message()
+                {
+                    @Override
+                    public String getFormattedMessage()
+                    {
+                        return getSystemLogMessage(msg.getFormattedMessage());
+                    }
+
+                    @Override
+                    public Object[] getParameters()
+                    {
+                        return msg.getParameters();
+                    }
+
+                    @Override
+                    public Throwable getThrowable()
+                    {
+                        return msg.getThrowable();
+                    }
+                }, throwable);
+            }
+            if (mgsLevel.isMoreSpecificThan(Level.ERROR))
+            {
+                setErrorStatus(msg.getFormattedMessage());
+            }
+            write(msg.getFormattedMessage(), throwable, mgsLevel.getStandardLevel().name());
+        }
+
+        private void write(String message, @Nullable Throwable t, String level)
+        {
+            String formattedDate = DateUtil.formatDateTime(new Date(), datePattern);
+
+            try (PrintWriter writer = new PrintWriter(Files.newBufferedWriter(_file, StandardOpenOption.CREATE, StandardOpenOption.WRITE, StandardOpenOption.APPEND)))
+            {
+                var line = formattedDate + " " +
+                        String.format("%-5s", level) +
+                        ": " +
+                        message;
+                writer.write(line);
+                writer.write(LINE_SEP);
+                if (null != t)
+                {
+                    t.printStackTrace(writer);
+                }
+            }
+            catch (IOException e)
+            {
+                Path parentFile = _file.getParent();
+                if (parentFile != null && !NetworkDrive.exists(parentFile))
+                {
+                    try
+                    {
+                        FileUtil.createDirectories(parentFile);
+                        write(message, t, level);
+                    }
+                    catch (IOException dirE)
+                    {
+                        _log.error("Failed appending to file. Unable to create parent directories", e);
+                    }
+                }
+                else
+                    _log.error("Failed appending to file.", e);
+            }
+        }
+    }
+
+    public static class JobLogInaccessibleException extends IllegalStateException
+    {
+        public JobLogInaccessibleException(String message)
+        {
+            super(message);
+        }
+    }
+
+    // Multiple threads log messages, so synchronize to make sure that no one gets a partially intitialized logger
+    public synchronized Logger getLogger()
+    {
+        if (_logger == null)
+        {
+            if (null == _logFile || FileUtil.hasCloudScheme(_logFile))
+                throw new JobLogInaccessibleException("LogFile null or cloud.");
+
+            // Create appending logger.
+            String loggerName = PipelineJob.class.getSimpleName() + ".Logger." + _logFile.toString();
+            _logger = new OutputLogger(this, _logFile, loggerName, Level.toLevel(_loggerLevel));
+        }
+
+        return _logger;
+    }
+
+    public void error(String message)
+    {
+        error(message, null);
+    }
+
+    public void error(String message, @Nullable Throwable t)
+    {
+        setErrors(getErrors() + 1);
+        if (getLogger() != null)
+            getLogger().error(message, t);
+    }
+
+    public void debug(String message)
+    {
+        debug(message, null);
+    }
+
+    public void debug(String message, @Nullable Throwable t)
+    {
+        if (getLogger() != null)
+            getLogger().debug(message, t);
+    }
+
+    public void warn(String message)
+    {
+        warn(message, null);
+    }
+
+    public void warn(String message, @Nullable Throwable t)
+    {
+        if (getLogger() != null)
+            getLogger().warn(message, t);
+    }
+
+    public void info(String message)
+    {
+        info(message, null);
+    }
+
+    public void info(String message, @Nullable Throwable t)
+    {
+        if (getLogger() != null)
+            getLogger().info(message, t);
+    }
+
+    public void header(String message)
+    {
+        info(message);
+        info("=======================================");
+    }
+
+    /////////////////////////////////////////////////////////////////////////
+    //  ViewBackgroundInfo access
+    //      WARNING: Some access of ViewBackgroundInfo is not supported when
+    //               the job is running outside the LabKey Server.
+
+    /**
+     * Gets the container ID from the <code>ViewBackgroundInfo</code>.
+     *
+     * @return the ID for the container in which the job was started
+     */
+    public String getContainerId()
+    {
+        return getInfo().getContainerId();
+    }
+
+    /**
+     * Gets the <code>User</code> instance from the <code>ViewBackgroundInfo</code>.
+     * WARNING: Not supported if job is not running in the LabKey web server.
+     *
+     * @return the user who started the job
+     * @throws IllegalStateException if invoked on a remote pipeline server
+     */
+    public User getUser()
+    {
+        if (!PipelineJobService.get().isWebServer())
+        {
+            throw new IllegalStateException("User lookup not available on remote pipeline servers");
+        }
+        return getInfo().getUser();
+    }
+
+    /**
+     * Gets the <code>Container</code> instance from the <code>ViewBackgroundInfo</code>.
+     * WARNING: Not supported if job is not running in the LabKey web server.
+     *
+     * @return the container in which the job was started
+     * @throws IllegalStateException if invoked on a remote pipeline server
+     */
+    public Container getContainer()
+    {
+        if (!PipelineJobService.get().isWebServer())
+        {
+            throw new IllegalStateException("User lookup not available on remote pipeline servers");
+        }
+        return getInfo().getContainer();
+    }
+
+    /**
+     * Gets the <code>ActionURL</code> instance from the <code>ViewBackgroundInfo</code>.
+     * WARNING: Not supported if job is not running in the LabKey Server.
+     *
+     * @return the URL of the request that started the job
+     */
+    public ActionURL getActionURL()
+    {
+        return getInfo().getURL();
+    }
+
+    /**
+     * Gets the <code>ViewBackgroundInfo</code> associated with this job in its contstructor.
+     * WARNING: Although this function is supported outside the LabKey Server, certain
+     *          accessors on the <code>ViewBackgroundInfo</code> itself are not.
+     *
+     * @return information from the starting request, for use in background processing
+     */
+    public ViewBackgroundInfo getInfo()
+    {
+        return _info;
+    }
+
+    /////////////////////////////////////////////////////////////////////////
+    // Scheduling interface
+    //      TODO: Figure out how these apply to the Enterprise Pipeline
+
+    protected boolean canInterrupt()
+    {
+        return false;
+    }
+
+    public synchronized boolean interrupt()
+    {
+        PipelineJobService.get().cancelForJob(getJobGUID());
+        if (!canInterrupt())
+            return false;
+        _interrupted = true;
+        return true;
+    }
+
+    public synchronized boolean checkInterrupted()
+    {
+        return _interrupted;
+    }
+
+    public boolean allowMultipleSimultaneousJobs()
+    {
+        return false;
+    }
+
+    synchronized public void setSubmitted()
+    {
+        _submitted = true;
+        notifyAll();
+    }
+
+    synchronized private boolean isSubmitted()
+    {
+        return _submitted;
+    }
+
+    synchronized private void waitUntilSubmitted()
+    {
+        while (!_submitted)
+        {
+            try
+            {
+                wait();
+            }
+            catch (InterruptedException ignored) {}
+        }
+    }
+
+    /////////////////////////////////////////////////////////////////////////
+    // JobRunner.Job interface
+
+    @Override
+    public Object get() throws InterruptedException, ExecutionException
+    {
+        waitUntilSubmitted();
+        return super.get();
+    }
+
+    @Override
+    public Object get(long timeout, TimeUnit unit) throws InterruptedException, ExecutionException
+    {
+        return get();
+    }
+
+    @Override
+    protected void starting(Thread thread)
+    {
+        _queue.starting(this, thread);
+    }
+
+    @Override
+    public boolean cancel(boolean mayInterruptIfRunning)
+    {
+        if (isSubmitted())
+        {
+            PipelineJobService.get().cancelForJob(getJobGUID());
+            return super.cancel(mayInterruptIfRunning);
+        }
+        return true;
+    }
+
+    @Override
+    public boolean isDone()
+    {
+        if (!isSubmitted())
+            return false;
+        return super.isDone();
+    }
+
+    @Override
+    public boolean isCancelled()
+    {
+        if (!isSubmitted())
+            return false;
+        return super.isCancelled();
+    }
+
+    @Override
+    public void done(Throwable throwable)
+    {
+        if (null != throwable)
+        {
+            try
+            {
+                error("Uncaught exception in PipelineJob: " + this, throwable);
+            }
+            catch (Exception ignored) {}
+        }
+        if (_queue != null)
+        {
+            _queue.done(this);
+        }
+
+        PipelineJobNotificationProvider notificationProvider = PipelineService.get().getPipelineJobNotificationProvider(getJobNotificationProvider(), this);
+        if (notificationProvider != null)
+            notificationProvider.onJobDone(this);
+
+        finallyCleanUpLocalDirectory();  //Since this potentially contains the job log, it should be run after the notifications tasks are executed
+    }
+
+    protected String getJobNotificationProvider()
+    {
+        return null;
+    }
+
+    protected String getNotificationType(PipelineJob.TaskStatus status)
+    {
+        return status.getNotificationType();
+    }
+
+    public String serializeJob(boolean ensureDeserialize)
+    {
+        return PipelineJobService.get().getJobStore().serializeToJSON(this, ensureDeserialize);
+    }
+
+    public static String getClassNameFromJson(String serialized)
+    {
+        // Expect [ "org.labkey....", {....
+        if (StringUtils.startsWith(serialized, "["))
+        {
+            return StringUtils.substringBetween(serialized, "\"");
+        }
+        else
+        {
+            throw new RuntimeException("Unexpected serialized JSON");
+        }
+    }
+
+    @Nullable
+    public static PipelineJob deserializeJob(@NotNull String serialized)
+    {
+        try
+        {
+            String className = PipelineJob.getClassNameFromJson(serialized);
+            return PipelineJobService.get().getJobStore().deserializeFromJSON(serialized, (Class<? extends PipelineJob>)Class.forName(className));
+        }
+        catch (ClassNotFoundException e)
+        {
+            _log.error("Deserialized class not found.", e);
+        }
+        return null;
+    }
+
+    public static ObjectMapper createObjectMapper()
+    {
+        ObjectMapper mapper = JsonUtil.DEFAULT_MAPPER.copy()
+            .setVisibility(PropertyAccessor.ALL, JsonAutoDetect.Visibility.NONE)
+            .setVisibility(PropertyAccessor.FIELD, JsonAutoDetect.Visibility.ANY)
+            .disable(SerializationFeature.FAIL_ON_EMPTY_BEANS)
+            .enableDefaultTyping(ObjectMapper.DefaultTyping.NON_FINAL);
+
+        SimpleModule module = new SimpleModule();
+        module.addSerializer(new SqlTimeSerialization.SqlTimeSerializer());
+        module.addDeserializer(Time.class, new SqlTimeSerialization.SqlTimeDeserializer());
+        module.addDeserializer(AtomicLong.class, new AtomicLongDeserializer());
+        module.addSerializer(NullSafeBindException.class, new NullSafeBindExceptionSerializer());
+        module.addSerializer(QueryKey.class, new QueryKeySerialization.Serializer());
+        module.addDeserializer(SchemaKey.class, new QueryKeySerialization.SchemaKeyDeserializer());
+        module.addDeserializer(FieldKey.class, new QueryKeySerialization.FieldKeyDeserializer());
+        module.addSerializer(Path.class, new PathSerialization.Serializer());
+        module.addDeserializer(Path.class, new PathSerialization.Deserializer());
+        module.addSerializer(CronExpression.class, new CronExpressionSerialization.Serializer());
+        module.addDeserializer(CronExpression.class, new CronExpressionSerialization.Deserializer());
+        module.addSerializer(URI.class, new URISerialization.Serializer());
+        module.addDeserializer(URI.class, new URISerialization.Deserializer());
+        module.addSerializer(File.class, new FileSerialization.Serializer());
+        module.addDeserializer(File.class, new FileSerialization.Deserializer());
+        module.addDeserializer(Filter.class, new FilterDeserializer());
+
+        mapper.registerModule(module);
+        return mapper;
+    }
+
+    public abstract static class TestSerialization extends org.junit.Assert
+    {
+        public void testSerialize(PipelineJob job, @Nullable Logger log)
+        {
+            PipelineStatusFile.JobStore jobStore = PipelineJobService.get().getJobStore();
+            try
+            {
+                if (null != log)
+                    log.info("Hi Logger is here!");
+                String json = jobStore.serializeToJSON(job, true);
+                if (null != log)
+                    log.info(json);
+                PipelineJob job2 = jobStore.deserializeFromJSON(json, job.getClass());
+                if (null != log)
+                    log.info(job2.toString());
+
+                List<String> errors = job.compareJobs(job2);
+                if (!errors.isEmpty())
+                {
+                    fail("Pipeline objects don't match: " + StringUtils.join(errors, ","));
+                }
+            }
+            catch (Exception e)
+            {
+                if (null != log)
+                    log.error("Class not found", e);
+            }
+        }
+    }
+
+    @Override
+    public boolean equals(Object o)
+    {
+        // Fix issue 35876: Second run of a split XTandem pipeline job not completing - don't rely on the job being
+        // represented in memory as a single object
+        if (this == o) return true;
+        if (!(o instanceof PipelineJob that)) return false;
+        return Objects.equals(_jobGUID, that._jobGUID);
+    }
+
+    @Override
+    public int hashCode()
+    {
+        return Objects.hash(_jobGUID);
+    }
+
+    public List<String> compareJobs(PipelineJob job2)
+    {
+        PipelineJob job1 = this;
+        List<String> errors = new ArrayList<>();
+        if (!PropertyUtil.nullSafeEquals(job1._activeTaskId, job2._activeTaskId))
+            errors.add("_activeTaskId");
+        if (job1._activeTaskRetries != job2._activeTaskRetries)
+            errors.add("_activeTaskRetries");
+        if (!PropertyUtil.nullSafeEquals(job1._activeTaskStatus, job2._activeTaskStatus))
+            errors.add("_activeTaskStatus");
+        if (job1._errors != job2._errors)
+            errors.add("_errors");
+        if (job1._interrupted != job2._interrupted)
+            errors.add("_interrupted");
+        if (!PropertyUtil.nullSafeEquals(job1._jobGUID, job2._jobGUID))
+            errors.add("_jobGUID");
+        if (!PropertyUtil.nullSafeEquals(job1._logFile, job2._logFile))
+        {
+            if (null == job1._logFile || null == job2._logFile)
+                errors.add("_logFile");
+            else if (!FileUtil.getAbsoluteCaseSensitiveFile(job1._logFile.toFile()).getAbsolutePath().equalsIgnoreCase(FileUtil.getAbsoluteCaseSensitiveFile(job2._logFile.toFile()).getAbsolutePath()))
+                errors.add("_logFile");
+        }
+        if (!PropertyUtil.nullSafeEquals(job1._parentGUID, job2._parentGUID))
+            errors.add("_parentGUID");
+        if (!PropertyUtil.nullSafeEquals(job1._provider, job2._provider))
+            errors.add("_provider");
+        if (job1._submitted != job2._submitted)
+            errors.add("_submitted");
+
+        return errors;
+    }
+
+    /**
+     * @return Path String for a local working directory, temporary if root is cloud based
+     */
+    protected Path getWorkingDirectoryString()
+    {
+        return !getPipeRoot().isCloudRoot() ? getPipeRoot().getRootNioPath() : FileUtil.getTempDirectory().toPath();
+    }
+
+    /**
+     * Generate a LocalDirectory and log file, temporary if need be, for use by the job
+     * Note: Override getDefaultLocalDirectoryString if piperoot isn't the desired local directory
+     *
+     * @param pipeRoot Pipeline's root directory
+     * @param moduleName supplying the pipeline
+     * @param baseLogFileName base name of the log file
+     */
+    protected final void setupLocalDirectoryAndJobLog(PipeRoot pipeRoot, String moduleName, String baseLogFileName)
+    {
+        LocalDirectory localDirectory = LocalDirectory.create(pipeRoot, moduleName, baseLogFileName, getWorkingDirectoryString());
+        setLocalDirectory(localDirectory);
+        setLogFile(localDirectory.determineLogFile());
+    }
+}