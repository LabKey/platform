/*
 * Copyright (c) 2012-2018 LabKey Corporation
 *
 * Licensed under the Apache License, Version 2.0 (the "License");
 * you may not use this file except in compliance with the License.
 * You may obtain a copy of the License at
 *
 *     http://www.apache.org/licenses/LICENSE-2.0
 *
 * Unless required by applicable law or agreed to in writing, software
 * distributed under the License is distributed on an "AS IS" BASIS,
 * WITHOUT WARRANTIES OR CONDITIONS OF ANY KIND, either express or implied.
 * See the License for the specific language governing permissions and
 * limitations under the License.
 */
package org.labkey.api.jsp.taglib;

import org.labkey.api.util.PageFlowUtil;
import org.labkey.api.util.UniqueID;
import org.labkey.api.view.HttpView;

<<<<<<< HEAD
=======
import javax.servlet.jsp.JspWriter;
>>>>>>> 955fdedb
import java.io.IOException;
import java.io.Writer;

/**
 * User: klum
 * Date: 11/12/12
 */
public abstract class AutoCompleteTag extends SimpleTagBase
{
    private String _name;
    private String _id;
    private String _url;
    private String _value;

    public String getName()
    {
        return _name;
    }

    public void setName(String name)
    {
        _name = name;
    }

    public String getId()
    {
        return _id;
    }

    public void setId(String id)
    {
        _id = id;
    }

    public String getUrl()
    {
        return _url;
    }

    public void setUrl(String url)
    {
        _url = url;
    }

    public String getValue()
    {
        return _value;
    }

    public void setValue(String value)
    {
        _value = value;
    }

    @Override
    public void doTag() throws IOException
    {
        // TODO: HtmlString

        String renderId = "auto-complete-div-" + UniqueID.getRequestScopedUID(HttpView.currentRequest());
        StringBuilder sb = new StringBuilder();

        sb.append("<script type=\"text/javascript\">");
        sb.append("LABKEY.requiresScript('completion',function(){\n");
        sb.append("Ext4.onReady(function(){\n" +
            "        Ext4.create('LABKEY.element.AutoCompletionField', {\n" +
            "            renderTo: " + PageFlowUtil.jsString(renderId) + ",\n" +
            "            completionUrl: " + PageFlowUtil.jsString(getUrl()) + ",\n");
        sb.append(getTagConfig());
        sb.append("})})});\n");
        sb.append("</script>\n");
        sb.append("<div id=\"").append(renderId).append("\"></div>");

<<<<<<< HEAD
        Writer out = getWriter();
        out.write(sb.toString());
=======
        JspWriter out = getOut();

        out.print(sb.toString());
>>>>>>> 955fdedb
    }

    // Allow subclasses to override to provide a generic Writer (not a JspWriter)
    protected Writer getWriter()
    {
        return getOut();
    }

    protected abstract String getTagConfig();

    protected void addOptionalAttrs(StringBuilder sb)
    {
        // optional attribute
        if (getId() != null)
            sb.append("                id : ").append(PageFlowUtil.jsString(getId())).append(",\n");
    }
}
<|MERGE_RESOLUTION|>--- conflicted
+++ resolved
@@ -19,10 +19,7 @@
 import org.labkey.api.util.UniqueID;
 import org.labkey.api.view.HttpView;
 
-<<<<<<< HEAD
-=======
 import javax.servlet.jsp.JspWriter;
->>>>>>> 955fdedb
 import java.io.IOException;
 import java.io.Writer;
 
@@ -96,14 +93,9 @@
         sb.append("</script>\n");
         sb.append("<div id=\"").append(renderId).append("\"></div>");
 
-<<<<<<< HEAD
-        Writer out = getWriter();
-        out.write(sb.toString());
-=======
         JspWriter out = getOut();
 
         out.print(sb.toString());
->>>>>>> 955fdedb
     }
 
     // Allow subclasses to override to provide a generic Writer (not a JspWriter)
@@ -120,4 +112,4 @@
         if (getId() != null)
             sb.append("                id : ").append(PageFlowUtil.jsString(getId())).append(",\n");
     }
-}
+}