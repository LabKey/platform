/*
 * Copyright (c) 2016-2019 LabKey Corporation
 *
 * Licensed under the Apache License, Version 2.0 (the "License");
 * you may not use this file except in compliance with the License.
 * You may obtain a copy of the License at
 *
 *     http://www.apache.org/licenses/LICENSE-2.0
 *
 * Unless required by applicable law or agreed to in writing, software
 * distributed under the License is distributed on an "AS IS" BASIS,
 * WITHOUT WARRANTIES OR CONDITIONS OF ANY KIND, either express or implied.
 * See the License for the specific language governing permissions and
 * limitations under the License.
 */
package org.labkey.api;

import org.junit.Assert;
import org.junit.Test;
<<<<<<< HEAD
import org.labkey.api.settings.AppProps;
import org.labkey.api.util.VersionNumber;
=======
>>>>>>> 06af881e

import java.time.Year;
import java.util.Collection;
import java.util.Collections;
import java.util.LinkedList;
import java.util.Set;
import java.util.function.Function;

/**
 * This class provides a single place to update system-wide constants used for sizing caches and other purposes.
 *
 * Created by adam on 10/22/2016.
 */
public class Constants
{
    /**
     * Returns the earliest core module schema version that this server will upgrade. This constant should be updated
     * every major release.
     */
    public static double getEarliestUpgradeVersion()
    {
        return 17.3;
    }

    /**
     * Returns the documentation folder name associated with this version of LabKey. These names have typically been the
     * version numbers of each major release, therefore, this constant should be updated just before every major release.
     */
    public static String getDocumentationVersion()
    {
<<<<<<< HEAD
        return "19.3";
=======
        return "20.3";
>>>>>>> 06af881e
    }

    /**
     * Returns the current "base" schema version, the lowest schema version for modules that LabKey manages. The year
     * portion gets incremented annually in late December, just before we create the xx.1 branch.
     */
    public static double getLowestSchemaVersion()
    {
        return 20.000;
    }

    /**
     * Returns the maximum number of modules supported by the system
     */
    public static int getMaxModules()
    {
        return 200;
    }

    /**
     * Returns the maximum number of containers supported by the system
     */
    public static int getMaxContainers()
    {
        return 100_000;
    }

    public static Collection<Double> getMajorSchemaVersions()
    {
        return SCHEMA_VERSIONS;
    }

    /**
     * Returns the next major schema version number, based on LabKey's standard schema numbering sequence, accommodating
     * the schema versioning change made in January 2020.
     */
    private static double getNextReleaseVersion()
    {
        return incrementVersion(getLowestSchemaVersion());
    }

    private static double incrementVersion(double version)
    {
        if (version == 19.30)
            return 20.000;

        return version < 19.30 ? changeVersion(version, fractional -> (3 == fractional ? 8 : 1)) : version + 1;
    }

    private static double decrementVersion(double version)
    {
        if (version == 20.000)
            return 19.30;

        return version < 20.000 ? changeVersion(version, fractional -> -(1 == fractional ? 8 : 1)) : version - 1;
    }

    private static double changeVersion(double version, Function<Integer, Integer> function)
    {
        int round = (int) Math.round(version * 10.0); // 163 or 171 or 182
        int fractional = round % 10;  // [1, 2, 3]

        return (round + function.apply(fractional)) / 10.0;
    }

    private static final Collection<Double> SCHEMA_VERSIONS;

    static
    {
        Collection<Double> list = new LinkedList<>();
        double version = getEarliestUpgradeVersion();

        while (version <= getNextReleaseVersion())
        {
            list.add(version);
            version = incrementVersion(version);
        }

        SCHEMA_VERSIONS = Collections.unmodifiableCollection(list);
    }

    public static class TestCase extends Assert
    {
        @Test
        public void testVersions()
        {
            double version = 16.20;

            for (double expected : new double[]{16.30, 17.10, 17.20, 17.30, 18.10, 18.20, 18.30, 19.10, 19.20, 19.30, 20.000, 21.000, 22.000, 23.000})
            {
                double previous = version;
                version = incrementVersion(version);
                assertEquals(expected, version, 0);
                assertEquals(previous, decrementVersion(version), 0);
            }
        }

        @Test
        public void testLowestSchemaVersion()
        {
            double lowest = getLowestSchemaVersion();
            double expected = Math.round(Year.now().getValue() / 100.0);
            assertEquals("It's time to update Constants.getLowestSchemaVersion()!", expected, lowest, 0.0);
        }
<<<<<<< HEAD

        @Test
        public void testDocumentationLink()
        {
            String releaseVersion = AppProps.getInstance().getReleaseVersion();

            if (!AppProps.UNKNOWN_VERSION.equals(releaseVersion))
            {
                // If this is a production release version (e.g., 20.7, 21.3, 22.11) then the doc link should match
                VersionNumber vn = new VersionNumber(releaseVersion);
                if (Set.of(3, 7, 11).contains(vn.getMinor()))
                {
                    String currentVersion = vn.getMajor() + "." + vn.getMinor();
                    assertEquals("It's time to update Constants.getDocumentationVersion()!", currentVersion, getDocumentationVersion());
                }
            }
        }
=======
>>>>>>> 06af881e
    }
}
<|MERGE_RESOLUTION|>--- conflicted
+++ resolved
@@ -1,185 +1,175 @@
-/*
- * Copyright (c) 2016-2019 LabKey Corporation
- *
- * Licensed under the Apache License, Version 2.0 (the "License");
- * you may not use this file except in compliance with the License.
- * You may obtain a copy of the License at
- *
- *     http://www.apache.org/licenses/LICENSE-2.0
- *
- * Unless required by applicable law or agreed to in writing, software
- * distributed under the License is distributed on an "AS IS" BASIS,
- * WITHOUT WARRANTIES OR CONDITIONS OF ANY KIND, either express or implied.
- * See the License for the specific language governing permissions and
- * limitations under the License.
- */
-package org.labkey.api;
-
-import org.junit.Assert;
-import org.junit.Test;
-<<<<<<< HEAD
-import org.labkey.api.settings.AppProps;
-import org.labkey.api.util.VersionNumber;
-=======
->>>>>>> 06af881e
-
-import java.time.Year;
-import java.util.Collection;
-import java.util.Collections;
-import java.util.LinkedList;
-import java.util.Set;
-import java.util.function.Function;
-
-/**
- * This class provides a single place to update system-wide constants used for sizing caches and other purposes.
- *
- * Created by adam on 10/22/2016.
- */
-public class Constants
-{
-    /**
-     * Returns the earliest core module schema version that this server will upgrade. This constant should be updated
-     * every major release.
-     */
-    public static double getEarliestUpgradeVersion()
-    {
-        return 17.3;
-    }
-
-    /**
-     * Returns the documentation folder name associated with this version of LabKey. These names have typically been the
-     * version numbers of each major release, therefore, this constant should be updated just before every major release.
-     */
-    public static String getDocumentationVersion()
-    {
-<<<<<<< HEAD
-        return "19.3";
-=======
-        return "20.3";
->>>>>>> 06af881e
-    }
-
-    /**
-     * Returns the current "base" schema version, the lowest schema version for modules that LabKey manages. The year
-     * portion gets incremented annually in late December, just before we create the xx.1 branch.
-     */
-    public static double getLowestSchemaVersion()
-    {
-        return 20.000;
-    }
-
-    /**
-     * Returns the maximum number of modules supported by the system
-     */
-    public static int getMaxModules()
-    {
-        return 200;
-    }
-
-    /**
-     * Returns the maximum number of containers supported by the system
-     */
-    public static int getMaxContainers()
-    {
-        return 100_000;
-    }
-
-    public static Collection<Double> getMajorSchemaVersions()
-    {
-        return SCHEMA_VERSIONS;
-    }
-
-    /**
-     * Returns the next major schema version number, based on LabKey's standard schema numbering sequence, accommodating
-     * the schema versioning change made in January 2020.
-     */
-    private static double getNextReleaseVersion()
-    {
-        return incrementVersion(getLowestSchemaVersion());
-    }
-
-    private static double incrementVersion(double version)
-    {
-        if (version == 19.30)
-            return 20.000;
-
-        return version < 19.30 ? changeVersion(version, fractional -> (3 == fractional ? 8 : 1)) : version + 1;
-    }
-
-    private static double decrementVersion(double version)
-    {
-        if (version == 20.000)
-            return 19.30;
-
-        return version < 20.000 ? changeVersion(version, fractional -> -(1 == fractional ? 8 : 1)) : version - 1;
-    }
-
-    private static double changeVersion(double version, Function<Integer, Integer> function)
-    {
-        int round = (int) Math.round(version * 10.0); // 163 or 171 or 182
-        int fractional = round % 10;  // [1, 2, 3]
-
-        return (round + function.apply(fractional)) / 10.0;
-    }
-
-    private static final Collection<Double> SCHEMA_VERSIONS;
-
-    static
-    {
-        Collection<Double> list = new LinkedList<>();
-        double version = getEarliestUpgradeVersion();
-
-        while (version <= getNextReleaseVersion())
-        {
-            list.add(version);
-            version = incrementVersion(version);
-        }
-
-        SCHEMA_VERSIONS = Collections.unmodifiableCollection(list);
-    }
-
-    public static class TestCase extends Assert
-    {
-        @Test
-        public void testVersions()
-        {
-            double version = 16.20;
-
-            for (double expected : new double[]{16.30, 17.10, 17.20, 17.30, 18.10, 18.20, 18.30, 19.10, 19.20, 19.30, 20.000, 21.000, 22.000, 23.000})
-            {
-                double previous = version;
-                version = incrementVersion(version);
-                assertEquals(expected, version, 0);
-                assertEquals(previous, decrementVersion(version), 0);
-            }
-        }
-
-        @Test
-        public void testLowestSchemaVersion()
-        {
-            double lowest = getLowestSchemaVersion();
-            double expected = Math.round(Year.now().getValue() / 100.0);
-            assertEquals("It's time to update Constants.getLowestSchemaVersion()!", expected, lowest, 0.0);
-        }
-<<<<<<< HEAD
-
-        @Test
-        public void testDocumentationLink()
-        {
-            String releaseVersion = AppProps.getInstance().getReleaseVersion();
-
-            if (!AppProps.UNKNOWN_VERSION.equals(releaseVersion))
-            {
-                // If this is a production release version (e.g., 20.7, 21.3, 22.11) then the doc link should match
-                VersionNumber vn = new VersionNumber(releaseVersion);
-                if (Set.of(3, 7, 11).contains(vn.getMinor()))
-                {
-                    String currentVersion = vn.getMajor() + "." + vn.getMinor();
-                    assertEquals("It's time to update Constants.getDocumentationVersion()!", currentVersion, getDocumentationVersion());
-                }
-            }
-        }
-=======
->>>>>>> 06af881e
-    }
-}
+/*
+ * Copyright (c) 2016-2019 LabKey Corporation
+ *
+ * Licensed under the Apache License, Version 2.0 (the "License");
+ * you may not use this file except in compliance with the License.
+ * You may obtain a copy of the License at
+ *
+ *     http://www.apache.org/licenses/LICENSE-2.0
+ *
+ * Unless required by applicable law or agreed to in writing, software
+ * distributed under the License is distributed on an "AS IS" BASIS,
+ * WITHOUT WARRANTIES OR CONDITIONS OF ANY KIND, either express or implied.
+ * See the License for the specific language governing permissions and
+ * limitations under the License.
+ */
+package org.labkey.api;
+
+import org.junit.Assert;
+import org.junit.Test;
+import org.labkey.api.settings.AppProps;
+import org.labkey.api.util.VersionNumber;
+
+import java.time.Year;
+import java.util.Collection;
+import java.util.Collections;
+import java.util.LinkedList;
+import java.util.Set;
+import java.util.function.Function;
+
+/**
+ * This class provides a single place to update system-wide constants used for sizing caches and other purposes.
+ *
+ * Created by adam on 10/22/2016.
+ */
+public class Constants
+{
+    /**
+     * Returns the earliest core module schema version that this server will upgrade. This constant should be updated
+     * every major release.
+     */
+    public static double getEarliestUpgradeVersion()
+    {
+        return 17.3;
+    }
+
+    /**
+     * Returns the documentation folder name associated with this version of LabKey. These names have typically been the
+     * version numbers of each major release, therefore, this constant should be updated just before every major release.
+     */
+    public static String getDocumentationVersion()
+    {
+        return "20.3";
+    }
+
+    /**
+     * Returns the current "base" schema version, the lowest schema version for modules that LabKey manages. The year
+     * portion gets incremented annually in late December, just before we create the xx.1 branch.
+     */
+    public static double getLowestSchemaVersion()
+    {
+        return 20.000;
+    }
+
+    /**
+     * Returns the maximum number of modules supported by the system
+     */
+    public static int getMaxModules()
+    {
+        return 200;
+    }
+
+    /**
+     * Returns the maximum number of containers supported by the system
+     */
+    public static int getMaxContainers()
+    {
+        return 100_000;
+    }
+
+    public static Collection<Double> getMajorSchemaVersions()
+    {
+        return SCHEMA_VERSIONS;
+    }
+
+    /**
+     * Returns the next major schema version number, based on LabKey's standard schema numbering sequence, accommodating
+     * the schema versioning change made in January 2020.
+     */
+    private static double getNextReleaseVersion()
+    {
+        return incrementVersion(getLowestSchemaVersion());
+    }
+
+    private static double incrementVersion(double version)
+    {
+        if (version == 19.30)
+            return 20.000;
+
+        return version < 19.30 ? changeVersion(version, fractional -> (3 == fractional ? 8 : 1)) : version + 1;
+    }
+
+    private static double decrementVersion(double version)
+    {
+        if (version == 20.000)
+            return 19.30;
+
+        return version < 20.000 ? changeVersion(version, fractional -> -(1 == fractional ? 8 : 1)) : version - 1;
+    }
+
+    private static double changeVersion(double version, Function<Integer, Integer> function)
+    {
+        int round = (int) Math.round(version * 10.0); // 163 or 171 or 182
+        int fractional = round % 10;  // [1, 2, 3]
+
+        return (round + function.apply(fractional)) / 10.0;
+    }
+
+    private static final Collection<Double> SCHEMA_VERSIONS;
+
+    static
+    {
+        Collection<Double> list = new LinkedList<>();
+        double version = getEarliestUpgradeVersion();
+
+        while (version <= getNextReleaseVersion())
+        {
+            list.add(version);
+            version = incrementVersion(version);
+        }
+
+        SCHEMA_VERSIONS = Collections.unmodifiableCollection(list);
+    }
+
+    public static class TestCase extends Assert
+    {
+        @Test
+        public void testVersions()
+        {
+            double version = 16.20;
+
+            for (double expected : new double[]{16.30, 17.10, 17.20, 17.30, 18.10, 18.20, 18.30, 19.10, 19.20, 19.30, 20.000, 21.000, 22.000, 23.000})
+            {
+                double previous = version;
+                version = incrementVersion(version);
+                assertEquals(expected, version, 0);
+                assertEquals(previous, decrementVersion(version), 0);
+            }
+        }
+
+        @Test
+        public void testLowestSchemaVersion()
+        {
+            double lowest = getLowestSchemaVersion();
+            double expected = Math.round(Year.now().getValue() / 100.0);
+            assertEquals("It's time to update Constants.getLowestSchemaVersion()!", expected, lowest, 0.0);
+        }
+
+        @Test
+        public void testDocumentationLink()
+        {
+            String releaseVersion = AppProps.getInstance().getReleaseVersion();
+
+            if (!AppProps.UNKNOWN_VERSION.equals(releaseVersion))
+            {
+                // If this is a production release version (e.g., 20.7, 21.3, 22.11) then the doc link should match
+                VersionNumber vn = new VersionNumber(releaseVersion);
+                if (Set.of(3, 7, 11).contains(vn.getMinor()))
+                {
+                    String currentVersion = vn.getMajor() + "." + vn.getMinor();
+                    assertEquals("It's time to update Constants.getDocumentationVersion()!", currentVersion, getDocumentationVersion());
+                }
+            }
+        }
+    }
+}