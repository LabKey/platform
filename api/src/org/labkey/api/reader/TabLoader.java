--- conflicted
+++ resolved
@@ -285,13 +285,8 @@
         if (null == _reader)
         {
             _reader = _readerFactory.getReader();
-<<<<<<< HEAD
-            // Allocate a reasonably large buffer for "infer fields" scanning: 10K per row. #23437, #40544
-            _reader.mark(_scanAheadLineCount * 10 * 1024);
-=======
             // Allocate a reasonably large buffer for "infer fields" scanning: 5K per row. #23437, #40544
             _reader.mark(_scanAheadLineCount * 5 * 1024);
->>>>>>> 8db3dbca
         }
 
         return _reader;
