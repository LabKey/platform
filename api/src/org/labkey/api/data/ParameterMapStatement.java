package org.labkey.api.data;

import org.apache.logging.log4j.Level;
import org.jetbrains.annotations.NotNull;
import org.jetbrains.annotations.Nullable;
import org.labkey.api.arrays.IntegerArray;
import org.labkey.api.collections.CaseInsensitiveHashMap;
import org.labkey.api.data.dialect.SqlDialect;
import org.labkey.api.data.dialect.StatementWrapper;
import org.labkey.api.exp.api.ExperimentService;
import org.labkey.api.query.ValidationException;
import org.labkey.api.util.ExceptionUtil;
import org.labkey.api.util.ResultSetUtil;
import org.springframework.dao.DataAccessException;
import org.springframework.dao.DataIntegrityViolationException;
import org.springframework.jdbc.support.SQLErrorCodeSQLExceptionTranslator;
import org.springframework.jdbc.support.SQLExceptionTranslator;

import java.sql.Connection;
import java.sql.PreparedStatement;
import java.sql.ResultSet;
import java.sql.SQLException;
import java.util.ArrayList;
import java.util.Collection;
import java.util.IdentityHashMap;
import java.util.List;
import java.util.Map;

/**
 * This is a wrapper over a Prepared statement that handles named (instead of positional) parameters.
 * Named parameters can be updated using clearParameters(), put(String,Object), putAll(Map) or select(Map).
 * Any unnamed parameters provided by SqlFragment are set once the constructor.
 */
public class ParameterMapStatement implements AutoCloseable
{
    SQLFragment _sqlf;
    PreparedStatement _stmt;
    boolean _selectRowId = false;
    Integer _selectObjectIdIndex = null;
    Integer _rowId;
    Integer _objectId;
    Integer _objectUriIndex = null;
    String _objectURI;
    protected CaseInsensitiveHashMap<Integer> _map;
    protected Parameter[] _parameters;
    final @NotNull DbScope _scope;
    Connection _conn;       // only used for copy()
    SqlDialect _dialect;
    boolean _closed = false;

    private ExceptionFramework _exceptionFramework = ExceptionFramework.Spring;

    protected ParameterMapStatement()
    {
        //for testing subclasses (see NoopParameterMap)
        _scope = CoreSchema.getInstance().getScope();
    }

    public ParameterMapStatement(@NotNull DbScope scope, PreparedStatement stmt, Collection<Parameter> parameters)
    {
        this(scope, stmt, parameters, null);
    }

    public ParameterMapStatement(@NotNull DbScope scope, PreparedStatement stmt, Collection<Parameter> parameters, @Nullable Map<String, String> remap)
    {
        _scope = scope;
        init(stmt, parameters, remap);
    }

    public ParameterMapStatement copy()
    {
        if (null == _sqlf || null == _conn)
            throw new IllegalStateException("Copy can only be used on ParameterMap constructed with SQL");
        return new ParameterMapStatement(this);
    }

    protected ParameterMapStatement(ParameterMapStatement from)
    {
        _scope = from._scope;
        _sqlf = from._sqlf;
        _debugSql = from._debugSql;
        _conn = from._conn;
        _selectRowId = from._selectRowId;
        _selectObjectIdIndex = from._selectObjectIdIndex;
        _rowId = from._rowId;
        _objectId = from._objectId;
        _dialect = from._dialect;
        _map = from._map;
        _parameters = new Parameter[from._parameters.length];
        _exceptionFramework = from._exceptionFramework;
        try
        {
            _stmt = createStatement(_conn, _sqlf);
            for (int i = 0; i < from._parameters.length; i++)
                _parameters[i] = from._parameters[i].copy(_stmt);
        }
        catch (SQLException x)
        {
            throw _exceptionFramework.translate(_scope, "Duplicate statement", x);
        }
    }


    /** throws RuntimeSQLException if getConnection) fails */
    public static ParameterMapStatement create(@NotNull DbScope scope, SQLFragment sql, Map<String, String> remap)
    {
        Connection conn;
        try
        {
             conn = scope.getConnection();
        }
        catch (SQLException x)
        {
            throw new RuntimeSQLException(x);
        }
        return new ParameterMapStatement(scope, conn, sql, remap);
    }


    @Deprecated // use create(scope) or ParameterMap(scope,conn) to avoid SQLException
    public ParameterMapStatement(@NotNull DbScope scope, SQLFragment sql, Map<String, String> remap) throws SQLException
    {
        this(scope, scope.getConnection(), sql, remap);
    }


    /**
     *  sql bound to constants or Parameters, compute the index array for each named Parameter
     *
     *  Will throw RuntimeSQLException if createStatement fails.
     */
    public ParameterMapStatement(@NotNull DbScope scope, Connection conn, SQLFragment sql, Map<String, String> remap)
    {
        // TODO SQLFragment doesn't seem to actually handle CTE with named parameters, but we can "flatten" it
        _scope = scope;
        _sqlf = sql;
        _conn = conn;

        PreparedStatement stmt;
        try
        {
            stmt = createStatement(_conn, _sqlf);
        }
        catch (SQLException x)
        {
            throw new RuntimeSQLException(x);
        }

        IdentityHashMap<Parameter, IntegerArray> paramMap = new IdentityHashMap<>();
        List<Object> paramList = _sqlf.getParams();
        List<Parameter> parameters = new ArrayList<>(paramList.size());

        for (int i = 0; i < paramList.size(); i++)
        {
            Object o = paramList.get(i);
            if (o instanceof Parameter)
            {
                Parameter p = (Parameter)o;
                if (!paramMap.containsKey(p))
                    paramMap.put(p, new IntegerArray());
                paramMap.get(p).add(i+1);
            }
        }

        for (Map.Entry<Parameter, IntegerArray> e : paramMap.entrySet())
        {
            e.getKey()._indexes = e.getValue().toArray(null);
            parameters.add(e.getKey());
        }

        init(stmt, parameters, remap);
    }


    // set constant parameters
    static PreparedStatement createStatement(Connection conn, SQLFragment sqlf) throws SQLException
    {
        PreparedStatement stmt;
        if (sqlf.getSQL().startsWith("{call"))
            stmt = conn.prepareCall(sqlf.getSQL());
        else
            stmt = conn.prepareStatement(sqlf.getSQL());
        var params = sqlf.getParams();
        for (int i = 0; i < params.size(); i++)
        {
            var value = params.get(i);
            // skip names parameters
            if (!(value instanceof Parameter))
                new Parameter(stmt, i + 1).setValue(value);
        }
        return stmt;
    }


    public void setExceptionFramework(ExceptionFramework f)
    {
        _exceptionFramework = f;
    }

    
    private void init(PreparedStatement stmt, Collection<Parameter> parameters, @Nullable Map<String, String> remap)
    {
        _dialect = _scope.getSqlDialect();
        _map = new CaseInsensitiveHashMap<>(parameters.size() * 2);
        _parameters = parameters.toArray(new Parameter[parameters.size()]);
        _stmt = stmt;

        for (int i=0 ; i<_parameters.length ; i++)
        {
            Parameter p = _parameters[i];
            if (null == p._name)
                throw new IllegalStateException();
            p._stmt = stmt;
            String name = p._name;
            if (null != remap && remap.containsKey(name))
                name = remap.get(name);
            if (_map.containsKey(name))
                throw new IllegalArgumentException("duplicate parameter name: " + name);
            _map.put(name, i);
            if (null != p._uri)
            {
                String uri = p._uri;
                if (null != remap && remap.containsKey(uri))
                    uri = remap.get(uri);
                if (_map.containsKey(uri))
                    throw new IllegalArgumentException("duplicate property uri: " + uri);
                _map.put(uri, i);
            }
        }
    }


    public void setSelectRowId(boolean selectRowId)
    {
        _selectRowId = selectRowId;
    }

    public void setObjectIdIndex(Integer i)
    {
        _selectObjectIdIndex = i;
    }

    public void setObjectUriIndex(Integer objectUriIndex)
    {
        _objectUriIndex = objectUriIndex;
    }

    public boolean hasReselectRowId()
    {
        return _selectRowId;
    }

    public boolean hasReselectObjectId()
    {
        return null != _objectId;
    }

    public int size()
    {
        return _map.size();
    }


    public boolean containsKey(String name)
    {
        return _map.containsKey(name);
    }


    public Parameter getParameter(String name)
    {
        Integer i = _map.get(name);
        return null==i ? null : _parameters[i];
    }


    public void executeBatch()
    {
        try
        {
            prepareParametersBeforeExecute();

            _objectId = null;
            _rowId = null;
            _stmt.executeBatch();
        }
        catch (SQLException x)
        {
            throw _exceptionFramework.translate(_scope, "Attempting to prepare a statement", x);
        }
    }


<<<<<<< HEAD
    public int execute() throws SQLException
=======
    public boolean execute()
>>>>>>> bd716a89
    {
        prepareParametersBeforeExecute();

        ResultSet rs = null;
        _rowId = null;
        _objectId = null;

        try
        {
            if (_selectRowId || _selectObjectIdIndex != null || _objectUriIndex != null)
                rs = _dialect.executeWithResults(_stmt);
            else
                _stmt.execute();
            int rowcount = _stmt.getUpdateCount();

            Integer firstInt = null, secondInt = null;

            if (null != rs)
            {
                rs.next();
                if (_selectRowId || _selectObjectIdIndex != null)
                {
                    firstInt = rs.getInt(1);
                    if (rs.wasNull())
                        firstInt = null;
                    if (rs.getMetaData().getColumnCount() >= 2 && _selectObjectIdIndex != null)
                    {
                        secondInt = rs.getInt(2);
                        if (rs.wasNull())
                            secondInt = null;
                    }
                }

                if (_objectUriIndex != null)
                    _objectURI = rs.getString(_objectUriIndex);
            }

            if (null == _selectObjectIdIndex)
            {}
            else if (_selectObjectIdIndex == 2)
            {
                _objectId = secondInt;
            }
            else if (_selectObjectIdIndex == 1)
            {
                _objectId = firstInt;
                firstInt = secondInt;
            }

            if (_selectRowId)
                _rowId = firstInt;

            return rowcount;
        }
        catch (SQLException x)
        {
            throw _exceptionFramework.translate(_scope, "Attempting to prepare a statement", x);
        }
        finally
        {
            ResultSetUtil.close(rs);
        }
    }


    public Integer getRowId()
    {
        return _rowId;
    }

    public Integer getObjectId()
    {
        return _objectId;
    }

    public String getObjectURI()
    {
        return _objectURI;
    }

    private void prepareParametersBeforeExecute()
    {
        try
        {
            for (Parameter p : _parameters)
            {
                if (!p._isSet)
                {
                    assert !p._constant;
                    if (!p._isNull)
                        p.setValue(null);
                }
            }
        }
        catch (RuntimeSQLException x)
        {
            throw _exceptionFramework.translate(_scope, "Attempting to prepare a statement", x);
        }
    }


    public void addBatch()
    {
        try
        {
            prepareParametersBeforeExecute();
            _stmt.addBatch();
        }
        catch (SQLException x)
        {
            throw _exceptionFramework.translate(_scope, "Attempting to prepare a statement", x);
        }
    }


    @Override
    public void close()
    {
        if (!_closed)
        {
            try
            {
                if (null != _stmt)
                {
                    _stmt.close();
                }
            }
            catch (SQLException e)
            {
                Parameter.LOG.warn("Failed to close backing statement during close operation", e);
                if (_stmt instanceof StatementWrapper)
                {
                    Throwable t = ((StatementWrapper) _stmt).getClosingStackTrace();
                    if (t != null)
                    {
                        Parameter.LOG.warn("Stack trace of the operation that previously closed the statement:", t);
                    }
                }
            }
            finally
            {
                afterClose();
                _closed = true;
            }
        }
        // Stop referring to the old values
        _parameters = new Parameter[0];
    }

    public boolean isClosed()
    {
        return _closed;
    }

//        public PreparedStatement getStatement()
//        {
//            return _stmt;
//        }

    public void clearParameters()
    {
        for (Parameter p : _parameters)
            if (!p._constant)
                p._isSet = false;
    }


    public void put(String name, Object value) throws ValidationException
    {
        try
        {
            Parameter p = getParameter(name);
            if (null == p)
                throw new IllegalArgumentException("parameter not found: " + name + ", available parameters are: " + _map.keySet());
            if (p._constant)
                throw new IllegalStateException("Can't set constant parameter: " + name);
            p.setValue(value);
        }
        catch (RuntimeSQLException e)
        {
            SQLException sqlx = e.getSQLException();
            SQLExceptionTranslator translator = new SQLErrorCodeSQLExceptionTranslator(_scope.getDataSource());
            DataAccessException translated = translator.translate("Message", null, sqlx);
            if (translated instanceof DataIntegrityViolationException)
                throw new ValidationException(sqlx.getMessage() == null ? translated.getMessage() : sqlx.getMessage());
            throw _exceptionFramework.translate(_scope, "Binding parameter", sqlx);
        }
    }


    public void putAll(Map<String,Object> values)
    {
        try
        {
            for (Map.Entry<String,Object> e : values.entrySet())
            {
                Parameter p = getParameter(e.getKey());
                if (null != p)
                    p.setValue(e.getValue());
            }
        }
        catch (RuntimeSQLException sqlx)
        {
            throw _exceptionFramework.translate(_scope, "Attempting to prepare a statement", sqlx);
        }
    }


    Runnable _onClose = null;
    boolean _runAfterTransaction = true;

    public void onClose(Runnable r)
    {
        if (null != _onClose)
            throw new IllegalStateException("only one onClose() callback supported");
        _onClose = r;
    }


    protected void afterClose()
    {
        if (null != _onClose)
        {
            if (_runAfterTransaction && _scope.isTransactionActive())
                _scope.addCommitTask(_onClose, DbScope.CommitTaskOption.POSTCOMMIT);
            else
                _onClose.run();
        }
        _onClose = null;
    }


    @Override
    protected void finalize() throws Throwable
    {
        super.finalize();
        assert null == _onClose;
        if (null != _onClose)
            _onClose.run();
    }


    String _debugSql;

    public String getDebugSql()
    {
        if (null != _debugSql)
            return _debugSql;
        if (_stmt instanceof StatementWrapper)
            return ((StatementWrapper)_stmt).getDebugSql();
        return null!=_sqlf ? _sqlf.toString() : null;
    }

    public void setDebugSql(String sql)
    {
        _debugSql = sql;
    }

    public DbScope getScope()
    {
        return _scope;
    }

    public Selector selector()
    {
        try
        {
            prepareParametersBeforeExecute();
            ResultSet rs = _stmt.executeQuery();
            return new ResultSetSelector(_scope, rs);
        }
        catch (SQLException e)
        {
            if (null == _debugSql && null != _sqlf)
                _debugSql = _sqlf.toDebugString();
            if (null != _debugSql)
            {
                Table.logException(new SQLFragment(_debugSql), _conn, e, Level.ERROR);
                ExceptionUtil.decorateException(e, ExceptionUtil.ExceptionInfo.DialectSQL, _debugSql, false);
            }

            throw ExceptionFramework.Spring.translate(_scope, "ParameterMap", e);
        }
    }

    public Selector selector(Map<String,Object> values)
    {
        putAll(values);
        return selector();
    }
}<|MERGE_RESOLUTION|>--- conflicted
+++ resolved
@@ -197,7 +197,7 @@
         _exceptionFramework = f;
     }
 
-    
+
     private void init(PreparedStatement stmt, Collection<Parameter> parameters, @Nullable Map<String, String> remap)
     {
         _dialect = _scope.getSqlDialect();
@@ -291,11 +291,7 @@
     }
 
 
-<<<<<<< HEAD
-    public int execute() throws SQLException
-=======
-    public boolean execute()
->>>>>>> bd716a89
+    public int execute()
     {
         prepareParametersBeforeExecute();
 
