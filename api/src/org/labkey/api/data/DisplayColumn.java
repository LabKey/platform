/*
 * Copyright (c) 2004-2018 Fred Hutchinson Cancer Research Center
 *
 * Licensed under the Apache License, Version 2.0 (the "License");
 * you may not use this file except in compliance with the License.
 * You may obtain a copy of the License at
 *
 *     http://www.apache.org/licenses/LICENSE-2.0
 *
 * Unless required by applicable law or agreed to in writing, software
 * distributed under the License is distributed on an "AS IS" BASIS,
 * WITHOUT WARRANTIES OR CONDITIONS OF ANY KIND, either express or implied.
 * See the License for the specific language governing permissions and
 * limitations under the License.
 */

package org.labkey.api.data;

import org.apache.commons.beanutils.ConvertUtils;
import org.apache.commons.lang3.BooleanUtils;
import org.apache.commons.lang3.StringUtils;
import org.apache.commons.lang3.time.FastDateFormat;
import org.apache.logging.log4j.LogManager;
import org.apache.logging.log4j.Logger;
import org.jetbrains.annotations.NotNull;
import org.jetbrains.annotations.Nullable;
import org.labkey.api.action.HasViewContext;
import org.labkey.api.collections.NullPreventingSet;
<<<<<<< HEAD
import org.labkey.api.compliance.PhiTransformedColumnInfo;
=======
import org.labkey.api.ontology.Concept;
import org.labkey.api.ontology.OntologyService;
>>>>>>> 1f0c9c15
import org.labkey.api.query.FieldKey;
import org.labkey.api.stats.ColumnAnalyticsProvider;
import org.labkey.api.util.DateUtil;
import org.labkey.api.util.Formats;
import org.labkey.api.util.HtmlString;
import org.labkey.api.util.PageFlowUtil;
import org.labkey.api.util.StringExpression;
import org.labkey.api.util.StringExpressionFactory;
import org.labkey.api.util.element.Input;
import org.labkey.api.view.ActionURL;
import org.labkey.api.view.NavTree;
import org.labkey.api.view.PopupMenuView;
import org.labkey.api.view.ViewContext;
import org.labkey.api.view.template.ClientDependency;

import java.io.IOException;
import java.io.StringWriter;
import java.io.Writer;
import java.math.BigDecimal;
import java.text.DecimalFormat;
import java.text.DecimalFormatSymbols;
import java.text.Format;
import java.util.ArrayList;
import java.util.Date;
import java.util.HashSet;
import java.util.LinkedHashSet;
import java.util.List;
import java.util.Set;

/**
 * A column in a grid, details, insert, update, or similar view. May wrap a column from the underlying database,
 * or may get its value/rendering from elsewhere.
 */
public abstract class DisplayColumn extends RenderColumn
{
    private static final Logger LOG = LogManager.getLogger(DisplayColumn.class);

    protected String _textAlign = null;
    protected boolean _nowrap = false;
    protected String _width = null;
    protected String _linkTarget = null;
    protected String _linkCls = null;
    protected String _onClick = null;
    protected String _excelFormatString = null;
    protected Format _format = null;
    protected Format _tsvFormat = null;
    private StringExpression _textExpression = null;
    private StringExpression _textExpressionCompiled = null;
    protected String _gridHeaderClass = "labkey-col-header-filter";
    private String _inputPrefix = "";
    private String _description = null;
    protected boolean _requiresHtmlFiltering = true;
    private String _displayClass;

    // for URL generation
    private String _url;
    private StringExpression _urlExpression;
    private StringExpression _urlCompiled;

    private StringExpression _urlTitle = null;
    private StringExpression _urlTitleCompiled = null;

    protected Set<ClientDependency> _clientDependencies = new LinkedHashSet<>();
    private List<ColumnAnalyticsProvider> _analyticsProviders = new ArrayList<>();

    public abstract void renderGridCellContents(RenderContext ctx, Writer out) throws IOException;

    public abstract void renderDetailsCellContents(RenderContext ctx, Writer out) throws IOException;

    @Deprecated
    public abstract void renderTitle(RenderContext ctx, Writer out) throws IOException;

    public String getTitle(RenderContext ctx)
    {
        return null;
    }

    /** @return whether the underlying column knows how to sort the query that was executed (via SQL ORDER BY) */
    public abstract boolean isSortable();

    /** @return whether the underlying column knows how to filter the query that was executed (via SQL WHERE) */
    public abstract boolean isFilterable();

    public abstract boolean isEditable();

    public abstract void renderFilterOnClick(RenderContext ctx, Writer out) throws IOException;

    public abstract void renderInputHtml(RenderContext ctx, Writer out, Object value) throws IOException;

    // Do nothing by default
    public void renderGridEnd(RenderContext ctx, Writer out) throws IOException
    {
    }

    public String renderURL(RenderContext ctx)
    {
        StringExpression s = compileExpression(ctx.getViewContext());
        return null == s ? null : s.eval(ctx);
    }

    public String getURL()
    {
        return _url != null ? _url : _urlExpression != null ? _urlExpression.getSource() : null;
    }

    public void setURL(String url)
    {
        _url = url;
        _urlExpression = null;
        _urlCompiled = null;
    }

    public void setURLExpression(StringExpression se)
    {
        if (se == AbstractTableInfo.LINK_DISABLER)
            _urlExpression = null;
        else
            _urlExpression = se;
        _url = null;
        _urlCompiled = null;
    }


    public StringExpression getURLExpression()
    {
        return _urlExpression;
    }

    public boolean includeURL() {
        return _urlExpression != null || _url != null;
    }

    public StringExpression compileExpression(ViewContext context)
    {
        if (null == _urlCompiled)
        {
            if (null != _urlExpression)
                _urlCompiled = _urlExpression.copy();
            else if (null != _url)
                _urlCompiled = StringExpressionFactory.createURL(_url);
            if (_urlCompiled instanceof HasViewContext)
                ((HasViewContext) _urlCompiled).setViewContext(context);
        }
        return _urlCompiled;
    }

    public void setURLTitle(StringExpression urlTitle)
    {
        _urlTitle = urlTitle;
    }

    public StringExpression getURLTitle()
    {
        return _urlTitle;
    }

    @Nullable
    public String renderURLTitle(RenderContext ctx)
    {
        if (_urlTitleCompiled == null)
        {
            if (null != _urlTitle)
            {
                _urlTitleCompiled = _urlTitle.copy();
                if (_urlTitleCompiled instanceof HasViewContext)
                    ((HasViewContext) _urlTitleCompiled).setViewContext(ctx.getViewContext());
            }
        }

        if (_urlTitleCompiled == null)
            return null;

        return _urlTitleCompiled.eval(ctx);
    }

    public @NotNull Set<ClientDependency> getClientDependencies()
    {
        return _clientDependencies;
    }

    public @NotNull List<ColumnAnalyticsProvider> getAnalyticsProviders()
    {
        return _analyticsProviders;
    }

    protected  void addAnalyticsProvider(@NotNull ColumnAnalyticsProvider analyticsProvider)
    {
        _analyticsProviders.add(analyticsProvider);
    }

    public abstract boolean isQueryColumn();


    /** return a set of FieldKeys that this DisplayColumn depends on */
    public void addQueryFieldKeys(Set<FieldKey> keys)
    {
        ColumnInfo col = getColumnInfo();
        if (col != null)
            keys.add(col.getFieldKey());

        StringExpression se = null;
        if (null != _urlExpression)
            se = _urlExpression;
        else if (null != _url)
            se = StringExpressionFactory.createURL(_url);

        if (se instanceof StringExpressionFactory.FieldKeyStringExpression)
        {
            Set<FieldKey> fields = ((StringExpressionFactory.FieldKeyStringExpression)se).getFieldKeys();
            keys.addAll(fields);
        }

        if (_urlTitle instanceof StringExpressionFactory.FieldKeyStringExpression)
        {
            Set<FieldKey> fields = ((StringExpressionFactory.FieldKeyStringExpression) _urlTitle).getFieldKeys();
            keys.addAll(fields);
        }

        if (_textExpression instanceof StringExpressionFactory.FieldKeyStringExpression)
        {
            Set<FieldKey> fields = ((StringExpressionFactory.FieldKeyStringExpression) _textExpression).getFieldKeys();
            keys.addAll(fields);
        }
    }


    /** implement addQueryFieldKeys() instead */
    @Deprecated
    public void addQueryColumns(Set<ColumnInfo> columns)
    {
    }

    public abstract ColumnInfo getColumnInfo();

    public ColumnInfo getDisplayColumnInfo()
    {
        return getColumnInfo();
    }

    public abstract Object getValue(RenderContext ctx);

    public abstract Class getValueClass();

    public Object getJsonValue(RenderContext ctx)
    {
        return getValue(ctx);
    }

    @Override
    public String getName()
    {
        if (null != getColumnInfo())
            return getColumnInfo().getPropertyName();
        else
            return super.getName();
    }

    protected String getInputPrefix()
    {
        return _inputPrefix;
    }

    protected void setInputPrefix(String inputPrefix)
    {
        _inputPrefix = inputPrefix;
    }

    /** If width is null, no width will be requested in the HTML table */
    public void setWidth(@Nullable String width)
    {
        _width = width;
    }

    public String getWidth()
    {
        return _width;
    }


    public void setNoWrap(boolean nowrap)
    {
        _nowrap = nowrap;
    }


    // Ideally, this would just set the string... and defer creation of the Format object until render time, when we would
    // have a Container and other context. That would avoid creating multiple Formats per DisplayColumn.
    @Override
    public void setFormatString(String formatString)
    {
        super.setFormatString(formatString);
        _format = createFormat(formatString, null);
        if (null == getTsvFormatString() && null == getTsvFormat())
            _tsvFormat = createFormat(formatString, tsvFormatSymbols);
    }


    // java 7 changed to using infinity symbols for formatting, which is challenging for tsv import/export
    // use old school "Infinity" for now
    static DecimalFormatSymbols tsvFormatSymbols = new DecimalFormatSymbols();
    static
    {
        tsvFormatSymbols.setInfinity(String.valueOf(Double.POSITIVE_INFINITY));
        tsvFormatSymbols.setNaN(String.valueOf(Double.NaN));
    }

    @Override
    public void setTsvFormatString(String formatString)
    {
        if (null == getTsvFormatString() && null == formatString)
            return;
        super.setTsvFormatString(formatString);
        _tsvFormat = createFormat(formatString, tsvFormatSymbols);
    }


    private Format createFormat(String formatString, @Nullable DecimalFormatSymbols dfs)
    {
        if (null != formatString)
        {
            Class valueClass = getDisplayValueClass();

            try
            {
                if (Boolean.class.isAssignableFrom(valueClass) || boolean.class.isAssignableFrom(valueClass))
                    return new BooleanFormat(formatString);

                if (valueClass.isPrimitive() || Number.class.isAssignableFrom(valueClass))
                {
                    if (null == dfs)
                        return new DecimalFormat(formatString);
                    else
                        return new DecimalFormat(formatString, dfs);
                }
                else if (Date.class.isAssignableFrom(valueClass))
                {
                    return FastDateFormat.getInstance(formatString);
                }
            }
            catch (IllegalArgumentException ignored)
            {
            }
        }

        return null;
    }


    public Format getFormat()
    {
        return _format;
    }


    public Format getTsvFormat()
    {
        return _tsvFormat;
    }

    public StringExpression getTextExpression()
    {
        return _textExpression;
    }

    public void setTextExpression(StringExpression expr)
    {
        _textExpression = expr;
        _textExpressionCompiled = null;
    }

    public StringExpression getTextExpressionCompiled(RenderContext ctx)
    {
        if (_textExpressionCompiled == null)
        {
            if (_textExpression != null)
            {
                _textExpressionCompiled = _textExpression.copy();
                if (_textExpressionCompiled instanceof HasViewContext)
                    ((HasViewContext)_textExpressionCompiled).setViewContext(ctx.getViewContext());
            }
        }
        return _textExpressionCompiled;
    }

    /**
     * Format the display value as html for rendering within the DataRegion grid,
     * including encoding html.
     *
     * @return the HTML version of this column's value.
     */
    @NotNull
    public HtmlString getFormattedHtml(RenderContext ctx)
    {
        Format format = getFormat();
        return HtmlString.of(formatValue(ctx, getDisplayValue(ctx), getTextExpressionCompiled(ctx), format));
    }

    /**
     * Format the display value as text <i>only</i> if there is a text expression or format configured for
     * the display column (which includes any project date and number format settings),
     * otherwise return null.
     *
     * <b>No html encoding should be performed</b>
     * @see #getFormattedHtml(RenderContext)
     */
    @Nullable
    public String getFormattedText(RenderContext ctx)
    {
        Object value = getDisplayValue(ctx);
        if (null == value)
            return null;

        StringExpression expr = getTextExpressionCompiled(ctx);
        if (expr != null && expr.canRender(ctx.getFieldMap().keySet()))
            return expr.eval(ctx);

        Format format = getFormat();
        if (null != format)
            return format.format(value);

        return null;
    }


    /**
     * Render the value as text using the <code>expr</code> or <code>format</code> if provided without
     * any html encoding.
     */
    @NotNull
    protected final String formatValue(RenderContext ctx, Object value, StringExpression expr, Format format)
    {
        if (null == value)
            return "";

        if (null != expr && expr.canRender(ctx.getFieldMap().keySet()))
        {
            return expr.eval(ctx);
        }
        else if (null != format)
        {
            try
            {
                return format.format(value);
            }
            catch (IllegalArgumentException e)
            {
                LOG.warn("Unable to apply format, likely a SQL type mismatch between XML metadata and actual ResultSet");
                return ConvertUtils.convert(value);
            }
        }
        else if (value instanceof String)
            return (String)value;

        return ConvertUtils.convert(value);
    }


    /** @return the TSV formatted value. Should not include surrounding quotes - the caller will handle this. */
    public String getTsvFormattedValue(RenderContext ctx)
    {
        Format format = getTsvFormat();
        if (format == null)
        {
            format = getFormat();
        }
        return formatValue(ctx, getDisplayValue(ctx), getTextExpressionCompiled(ctx), format);
    }

    public Object getExcelCompatibleValue(RenderContext ctx)
    {
        return getDisplayValue(ctx);
    }

    /**
     * Returns the JSON type name for the column's display value,
     * which might be different than its value (e.g., lookup column)
     * @return JSON type name
     */
    public String getDisplayJsonTypeName()
    {
        return getJsonTypeName(getDisplayValueClass());
    }

    /**
     * Returns the JSON type name for the column's value
     * @return JSON type name
     */
    public String getJsonTypeName()
    {
        return getJsonTypeName(getValueClass());
    }

    public static String getJsonTypeName(Class valueClass)
    {
        if (String.class.isAssignableFrom(valueClass))
            return "string";
        else if (Boolean.class.isAssignableFrom(valueClass) || boolean.class.isAssignableFrom(valueClass))
            return "boolean";
        else if (Integer.class.isAssignableFrom(valueClass) || int.class.isAssignableFrom(valueClass)
                 || Long.class.isAssignableFrom(valueClass) || long.class.isAssignableFrom(valueClass)
                 || Byte.class.isAssignableFrom(valueClass) || byte.class.isAssignableFrom(valueClass)
                 || Short.class.isAssignableFrom(valueClass) || short.class.isAssignableFrom(valueClass))
            return "int";
        else if (Double.class.isAssignableFrom(valueClass) || double.class.isAssignableFrom(valueClass)
                || Float.class.isAssignableFrom(valueClass) || float.class.isAssignableFrom(valueClass)
                || BigDecimal.class.isAssignableFrom(valueClass))
            return "float";
        else if (Date.class.isAssignableFrom(valueClass))
            return "date";
        return "string";
    }

    public static Class getClassFromJsonTypeName(String typeName)
    {
        if (typeName == null)
            return String.class;

        switch (typeName)
        {
            case "boolean":  return Boolean.class;
            case "int":      return Integer.class;
            case "float":    return Float.class;
            case "date":     return Date.class;
            case "string":
            default:         return String.class;
        }
    }


    /** The value to display. Not HTML or otherwise encoded. */
    public Object getDisplayValue(RenderContext ctx)
    {
        return getValue(ctx);
    }

    public Class getDisplayValueClass()
    {
        return getValueClass();
    }

    public void setTextAlign(String textAlign)
    {
        _textAlign = textAlign;
    }

    public String getTextAlign()
    {
        return _textAlign;
    }

    public void setGridHeaderClass(String headerClass)
    {
        _gridHeaderClass = headerClass;
    }

    public void addGridHeaderClass(String headerClass)
    {
        if (_gridHeaderClass == null)
        {
            _gridHeaderClass = headerClass;
        }
        else if (!_gridHeaderClass.contains(headerClass))
        {
            _gridHeaderClass = _gridHeaderClass + " " + headerClass;
        }
    }

    public String getGridHeaderClass()
    {
        return _gridHeaderClass;
    }

    public void renderColTag(Writer out, boolean isLast) throws IOException
    {
        out.write("<col />");
    }

    public String getDefaultHeaderStyle()
    {
        return "";
    }

    public void renderGridHeaderCell(RenderContext ctx, Writer out) throws IOException
    {
        renderGridHeaderCell(ctx, out, null);
    }

    public boolean hasFilterKey(FieldKey fieldKey)
    {
        FieldKey fk = getFilterKey();
        return fk != null && fk.equals(fieldKey);
    }

    @Nullable
    public FieldKey getFilterKey()
    {
        return null;
    }

    private Sort.SortField getSortColumn(Sort sort)
    {
        if (sort != null)
        {
            Set<ColumnInfo> ret = new NullPreventingSet<>(new HashSet<>());
            addQueryColumns(ret);
            for (ColumnInfo info : ret)
            {
                Sort.SortField sortField = sort.getSortColumn(info.getFieldKey());
                if (sortField != null)
                    return sortField;
            }
        }
        return null;
    }

    public void renderGridHeaderCell(RenderContext ctx, Writer out, String headerClass) throws IOException
    {
        Sort sort = getSort(ctx);
        Sort.SortField sortField = getSortColumn(sort);
        boolean filtered = isFiltered(ctx);
        String columnName = (getColumnInfo() != null ? getColumnInfo().getFieldKey() : super.getName()).toString();
        String baseId = ctx.getCurrentRegion().getName() + ":" + columnName;
        baseId = PageFlowUtil.filter(baseId);

        NavTree navTree = getPopupNavTree(ctx, baseId, sort, filtered);
        boolean hasMenu = navTree != null;

        out.write("<th class=\"labkey-column-header ");
        if (hasMenu)
            out.write("dropdown dropdown-rollup ");
        out.write(getGridHeaderClass());
        if (sortField != null)
        {
            if (sortField.getSortDirection() == Sort.SortDirection.ASC)
                out.write(" labkey-sort-asc");
            else
                out.write(" labkey-sort-desc");
        }
        if (filtered)
            out.write(" labkey-filtered");
        if (headerClass != null)
        {
            out.write(" " + headerClass);
        }
        if (_displayClass != null)
        {
            out.write(" " + _displayClass);
        }
        if (isPhiProtected())
        {
            out.write(" labkey-phi-protected");
        }
        out.write("\""); // end of "class"

        StringBuilder tooltip = new StringBuilder();
        if (null != getDescription())
        {
            tooltip.append(getDescription());
        }

        if (null != getColumnInfo())
        {
            if (!getColumnInfo().getFieldKey().toString().equals(getColumnInfo().getLabel()))
            {
                boolean suffix = tooltip.length() > 0;
                if (suffix)
                {
                    tooltip.append(" (");
                }
                tooltip.append(getColumnInfo().getFieldKey().toString());
                if (suffix)
                {
                    tooltip.append(")");
                }
            }

            if (null != getColumnInfo().getPrincipalConceptCode())
            {
                String conceptDisplay = getColumnInfo().getPrincipalConceptCode();
                var ontologyService = OntologyService.get();
                if (null != ontologyService)
                {
                    Concept concept = ontologyService.resolveCode(getColumnInfo().getPrincipalConceptCode());
                    if (null != concept)
                        conceptDisplay = concept.getLabel() + " (" + conceptDisplay + ")";
                }
                tooltip.append("\nConcept Annotation: " + conceptDisplay);
            }
        }
        if (isPhiProtected())
        {
            if (tooltip.length() > 0)
                tooltip.append("\n");
            tooltip.append("(PHI protected data removed)");
        }

        if (tooltip.length() > 0)
        {
            out.write(" title=\"");
            out.write(PageFlowUtil.filter(tooltip.toString()));
            out.write("\"");
        }

        out.write(" column-name=\"");
        out.write(PageFlowUtil.filter(ctx.getCurrentRegion().getName() + ":" + columnName));
        out.write("\">");

        String style = getDefaultHeaderStyle();
        if (style == null)
            style = "";

        // 34871: Support for column display width
        if (!StringUtils.isBlank(getWidth()))
            style += ";width:" + getWidth() + "px;";

        out.write("<div ");
        if (!"".equals(style))
        {
            out.write("style=\"");
            out.write(style);
            out.write("\"");
        }
        out.write(">");

        renderTitle(ctx, out);

        out.write("<span class=\"fa fa-filter\"></span>");
        out.write("<span class=\"fa fa-sort-up\"></span>");
        out.write("<span class=\"fa fa-sort-down\"></span>");

        if (hasMenu)
        {
            out.write("<span class=\"fa fa-chevron-circle-down\"></span>");

            // 31304: click target should fill the entire cell
            out.write("<div class=\"dropdown-toggle\" data-toggle=\"dropdown\"></div>");
            out.write("<ul class=\"dropdown-menu\"");
            if (tooltip.length() > 0) // 36050
                out.write(" title=\"\"");
            out.write(">");
            PopupMenuView.renderTree(navTree, out);
            out.write("</ul>");
        }

        out.write("</div>");
        out.write("</th>");
    }

    private Sort getSort(RenderContext ctx)
    {
        DataRegion rgn = ctx.getCurrentRegion();
        assert null != rgn;

        if (isSortable() && rgn.isSortable())
        {
            Sort sort = (Sort)ctx.get(rgn.getName() + ".sort");
            if (null == sort)
            {
                sort = ctx.getBaseSort();
                if (sort == null)
                    sort = new Sort();
                ActionURL url = ctx.getViewContext().getActionURL();
                sort.addURLSort(url, rgn.getName());
                ctx.put(rgn.getName() + ".sort", sort);
            }

            return sort;
        }
        return null;
    }

    private boolean isFiltered(RenderContext ctx)
    {
        DataRegion rgn = ctx.getCurrentRegion();
        assert null != rgn;

        if (isFilterable() && rgn.getShowFilters())
        {
            Set<FieldKey> filteredColSet = (Set<FieldKey>) ctx.get(rgn.getName() + ".filteredCols");

            if (null == filteredColSet)
            {
                TableInfo tinfo = rgn.getTable();
                assert null != tinfo;
                ActionURL url = ctx.getSortFilterURLHelper();
                SimpleFilter filter = new SimpleFilter(url, rgn.getName());

                filteredColSet = new HashSet<>();
                for (FieldKey fieldKey : filter.getWhereParamFieldKeys())
                {
                    filteredColSet.add(fieldKey);
                }
                ctx.put(rgn.getName() + ".filteredCols", filteredColSet);
            }

            return (null != this.getColumnInfo() &&
                    (filteredColSet.contains(this.getColumnInfo().getFieldKey())) ||
                        (this.getColumnInfo().getDisplayField() != null &&
                        filteredColSet.contains(this.getColumnInfo().getDisplayField().getFieldKey())));
        }
        return false;
    }

    private boolean isPhiProtected()
    {
        return getColumnInfo() instanceof PhiTransformedColumnInfo;
    }

    private NavTree getPopupNavTree(RenderContext ctx, String baseId, Sort sort, boolean filtered)
    {
        DataRegion rgn = ctx.getCurrentRegion();
        NavTree navtree = null;
        boolean addSortItems = isSortable() &&  rgn.isSortable();
        boolean addFilterItems = isFilterable() && rgn.getShowFilters();

        if (addSortItems || addFilterItems)
        {
            navtree = new NavTree();
            navtree.setId(baseId + ":menu");

            if (addSortItems)
            {
                Sort.SortField sortField = null;
                boolean primarySort = false;
                boolean isRemoveableSort = false;
                boolean colIsNumeric = getColumnInfo() != null && getColumnInfo().isNumericType();

                if (sort != null)
                {
                    sortField = getSortColumn(sort);
                    primarySort = sort.indexOf(getColumnInfo().getFieldKey()) == 0;
                    isRemoveableSort = isUserSort(ctx);
                }

                boolean selected = sortField != null && sortField.getSortDirection() == Sort.SortDirection.ASC;
                NavTree asc = new NavTree("Sort Ascending");
                asc.setImageCls(colIsNumeric ? "fa fa-sort-numeric-asc" : "fa fa-sort-alpha-asc");
                asc.setScript(getSortHandler(ctx, Sort.SortDirection.ASC));
                asc.setSelected(selected);
                asc.setDisabled(primarySort && selected);
                navtree.addChild(asc);

                selected = sortField != null && sortField.getSortDirection() == Sort.SortDirection.DESC;
                NavTree desc = new NavTree("Sort Descending");
                desc.setImageCls(colIsNumeric ? "fa fa-sort-numeric-desc" : "fa fa-sort-alpha-desc");
                desc.setScript(getSortHandler(ctx, Sort.SortDirection.DESC));
                desc.setSelected(selected);
                desc.setDisabled(primarySort && selected);
                navtree.addChild(desc);

                NavTree clearSort = new NavTree("Clear Sort");
                clearSort.setDisabled(null == sortField || !isRemoveableSort);
                if(null != sortField)
                    clearSort.setScript(getClearSortScript(ctx));
                navtree.addChild(clearSort);
            }

            if (addFilterItems)
            {
                if (navtree.hasChildren())
                    navtree.addSeparator();

                // Give a harmless URL to prevent an Ext event handling problem that causes the page to navigate to Ext's
                // default URL, #. See https://www.labkey.org/issues/home/Developer/issues/details.view?issueId=11925
                NavTree filterItem = new NavTree("Filter...");
                filterItem.setImageCls("fa fa-filter");
                filterItem.setId(baseId + ":filter");//PageFlowUtil.filter(baseId + ":filter"));
                filterItem.setScript(getFilterOnClick(ctx));
                navtree.addChild(filterItem);
                
                NavTree clearFilterItem = new NavTree("Clear Filter");
                clearFilterItem.setId(baseId + ":clear-filter");//PageFlowUtil.filter(baseId + ":clear-filter"));
                clearFilterItem.setDisabled(!filtered);
                clearFilterItem.setScript(getClearFilter(ctx));
                navtree.addChild(clearFilterItem);
            }

            boolean disableAnalytics = (rgn.getSettings() != null && !rgn.getSettings().isShowReports()) || BooleanUtils.toBoolean(ctx.getViewContext().getActionURL().getParameter(rgn.getName() + ".disableAnalytics"));
            boolean allowCustomizeView = rgn.getSettings() != null && rgn.getSettings().isAllowCustomizeView();
            if (!disableAnalytics && allowCustomizeView && !getAnalyticsProviders().isEmpty())
            {
                boolean toAddSeparator = true;

                for (ColumnAnalyticsProvider analyticsProvider : getAnalyticsProviders())
                {
                    if (analyticsProvider.isVisible(ctx, rgn.getSettings(), getColumnInfo()))
                    {
                        ActionURL providerUrl = analyticsProvider.getActionURL(ctx, rgn.getSettings(), getColumnInfo());
                        String onClickScript = analyticsProvider.getScript(ctx, rgn.getSettings(), getColumnInfo());
                        if (providerUrl != null || onClickScript != null)
                        {
                            if (toAddSeparator && navtree.hasChildren())
                            {
                                navtree.addSeparator();
                                toAddSeparator = false;
                            }

                            NavTree item = new NavTree();
                            item.setId(baseId + ":analytics-" + analyticsProvider.getName());
                            item.setText(analyticsProvider.getLabel());
                            item.setImageCls(analyticsProvider.getIconCls(ctx, rgn.getSettings(), getColumnInfo()));
                            if (!analyticsProvider.alwaysEnabled())
                                item.setDisabled(getColumnInfo() != null && ctx.containsAnalyticsProvider(getColumnInfo().getFieldKey(), analyticsProvider.getName()));
                            if (providerUrl != null)
                                item.setHref(providerUrl.getLocalURIString());
                            if (onClickScript != null)
                                item.setScript(onClickScript);

                            if (analyticsProvider.getGroupingHeader() != null)
                            {
                                NavTree subtree = navtree.findSubtree(analyticsProvider.getGroupingHeader());
                                if (subtree == null)
                                {
                                    subtree = navtree.addChild(analyticsProvider.getGroupingHeader());
                                    subtree.setImageCls(analyticsProvider.getGroupingHeaderIconCls());
                                }
                                subtree.addChild(item);
                            }
                            else
                            {
                                navtree.addChild(item);
                            }
                        }
                    }
                }
            }
        }
        return navtree;
    }

    public boolean isUserSort(RenderContext ctx)
    {
        Sort userSort = new Sort(ctx.getViewContext().getActionURL(), ctx.getCurrentRegion().getName());
        return null != getSortColumn(userSort);
    }

    public String getGridDataCell(RenderContext ctx)
    {
        StringWriter writer = new StringWriter();
        try
        {
            renderGridDataCell(ctx, writer);
        }
        catch (Exception e)
        {
            writer.write(e.getMessage());
        }
        return writer.toString();
    }

    public final void renderGridDataCell(RenderContext ctx, Writer out) throws IOException
    {
        out.write("<td");
        String displayClass = getDisplayClass(ctx);
        if (!displayClass.isEmpty())
        {
            out.write(" class='" + displayClass + "'");
        }
        if (_textAlign != null)
        {
            out.write(" align=" + _textAlign);
        }
        String style = getCssStyle(ctx);
        if (!style.isEmpty())
        {
            out.write(" style='" + style + "'");
        }
        String hoverContent = getHoverContent(ctx);
        if (hoverContent != null)
        {
            StringBuilder showHelpDivArgs = new StringBuilder("this, '" + getHoverTitle(ctx) + "',");
            // The value of the javascript string literal is used to set the innerHTML of an element.  For this reason, if
            // it is text, we escape it to make it HTML.  Then, we have to escape it to turn it into a javascript string.
            // Finally, since this is script inside of an attribute, it must be HTML escaped again.
            showHelpDivArgs.append(PageFlowUtil.filter(PageFlowUtil.jsString(hoverContent)));
            showHelpDivArgs.append(", null, 1000");
            out.append("\" onMouseOut=\"return hideHelpDivDelay();\" onMouseOver=\"return showHelpDivDelay(");
            out.append(showHelpDivArgs).append(");\"");
        }
        out.write(">");
        renderGridCellContents(ctx, out);
        out.write("</td>");
    }

    protected String getHoverContent(RenderContext ctx)
    {
        return null;
    }

    protected String getHoverTitle(RenderContext ctx)
    {
        return null;
    }

    @NotNull /** Always return a non-null string to make it easy to concatenate values */
    public String getDisplayClass(RenderContext ctx)
    {
        return _displayClass != null ? _displayClass : "";
    }

    @NotNull /** Always return a non-null string to make it easy to concatenate values */
    public String getCssStyle(RenderContext ctx)
    {
        String style = "";

        if (_nowrap)
            style += "white-space:nowrap;";

        // 40893: Support for column display width
        if (!StringUtils.isBlank(getWidth()))
            style += "overflow-wrap:anywhere;";

        return style;
    }

    @Override
    public String getCaption()
    {
        return getCaption(null);
    }

    @Override
    public String getCaption(RenderContext ctx)
    {
        return getCaption(ctx, true);
    }
    
    public String getCaption(RenderContext ctx, boolean htmlEncode)
    {
        if (htmlEncode)
        {
            StringWriter writer = new StringWriter();
            try
            {
                renderTitle(ctx, writer);
            }
            catch (Exception e)
            {
                writer.write(e.getMessage());
            }
            return writer.toString();
        }

        return _caption == null ? getName() : _caption.eval(ctx);
    }


    public String getDetailsCaptionCell(RenderContext ctx)
    {
        StringWriter writer = new StringWriter();
        try
        {
            renderDetailsCaptionCell(ctx, writer, null);
        }
        catch (Exception e)
        {
            writer.write(e.getMessage());
        }
        return writer.toString();
    }

    public void renderDetailsCaptionCell(RenderContext ctx, Writer out, @Nullable String cls) throws IOException
    {
        if (null == _caption)
            return;

        out.write("<td class=\"" + (cls != null ? cls : "lk-form-label") + "\">");
        renderTitle(ctx, out);
        out.write("</td>");
    }

    public String getDetailsData(RenderContext ctx)
    {
        StringWriter writer = new StringWriter();
        try
        {
            renderDetailsData(ctx, writer);
        }
        catch (Exception e)
        {
            writer.write(e.getMessage());
        }
        return writer.toString();
    }

    public void renderDetailsData(RenderContext ctx, Writer out) throws IOException
    {
        renderDetailsCellContents(ctx, out);
    }

    public String getInputCell(RenderContext ctx)
    {
        StringWriter writer = new StringWriter();
        try
        {
            renderInputCell(ctx, writer);
        }
        catch (Exception e)
        {
            writer.write(e.getMessage());
        }
        return writer.toString();
    }

    /** Get typed value or string value if form type conversion failed. */
    protected Object getInputValue(RenderContext ctx)
    {
        ColumnInfo col = getColumnInfo();
        Object val = null;
        TableViewForm viewForm = ctx.getForm();

        if (col != null)
        {
            if (null != viewForm && viewForm.contains(this, ctx))
            {
                String formFieldName = getFormFieldName(ctx);
                if (viewForm.hasTypedValue(formFieldName))
                    val = viewForm.getTypedValue(formFieldName);
                else
                    val = viewForm.get(formFieldName);
            }
            else if (ctx.getRow() != null)
                val = col.getValue(ctx);
        }

        return val;
    }

    public String getFormFieldName(RenderContext ctx)
    {
        if (ctx.getForm() != null && getColumnInfo() != null)
            return ctx.getForm().getFormFieldName(getColumnInfo());
        return getName();
    }

    protected void outputName(RenderContext ctx, Writer out, String formFieldName) throws IOException
    {
        out.write(" name=\"");
        out.write(PageFlowUtil.filter(getInputPrefix() + formFieldName));
        out.write("\"");

        String setFocusId = (String)ctx.get("setFocusId");
        if (null != setFocusId)
        {
            out.write(" id=\"" + PageFlowUtil.filter(setFocusId) + "\"");
            ctx.remove("setFocusId");
        }
    }

    public void renderHiddenFormInput(RenderContext ctx, Writer out) throws IOException
    {
        renderHiddenFormInput(ctx, out, getFormFieldName(ctx), getInputValue(ctx));
    }

    protected void renderHiddenFormInput(RenderContext ctx, Writer out, String formFieldName, Object value) throws IOException
    {
        out.write(new Input.InputBuilder()
            .name(getInputPrefix() + formFieldName)
            .type("hidden")
            .value(null != value ? value.toString() : null)
            .toString());
    }

    public void renderInputWrapperBegin(Writer out) throws IOException
    {
        out.write("<td>");
    }

    public void renderInputWrapperEnd(Writer out) throws IOException
    {
        out.write("</td>");
    }

    public void renderInputCell(RenderContext ctx, Writer out) throws IOException
    {
        renderInputWrapperBegin(out);
        renderInputHtml(ctx, out, getInputValue(ctx));
        renderInputWrapperEnd(out);
    }

    public String getSortHandler(RenderContext ctx, Sort.SortDirection sort)
    {
        return "";
    }

    public String getFilterOnClick(RenderContext ctx)
    {
        StringWriter writer = new StringWriter();
        try
        {
            renderFilterOnClick(ctx, writer);
        }
        catch (Exception e)
        {
            writer.write(e.getMessage());
        }
        return writer.toString();
    }

    public String getClearFilter(RenderContext ctx)
    {
        return "";
    }

    public String getClearSortScript(RenderContext ctx)
    {
        return "";
    }

    public String getInputHtml(RenderContext ctx)
    {
        Object value = getInputValue(ctx);
        StringWriter writer = new StringWriter();
        try
        {
            renderInputHtml(ctx, writer, value);
        }
        catch (Exception e)
        {
            writer.write(e.getMessage());
        }
        return writer.toString();
    }

    public boolean getRequiresHtmlFiltering()
    {
        return _requiresHtmlFiltering;
    }

    public void setRequiresHtmlFiltering(boolean requiresHtmlFiltering)
    {
        _requiresHtmlFiltering = requiresHtmlFiltering;
    }

    public void setLinkTarget(String linkTarget)
    {
        _linkTarget = linkTarget;
    }

    public String getLinkTarget()
    {
        return _linkTarget;
    }

    public void setLinkCls(String linkCls)
    {
        _linkCls = linkCls;
    }

    public String getLinkCls()
    {
        return _linkCls;
    }

    public void setOnClick(String onClick)
    {
        _onClick = onClick;
    }

    public String getOnClick()
    {
        return _onClick;
    }

    public String getExcelFormatString()
    {
        return _excelFormatString;
    }

    public void setExcelFormatString(String excelFormatString)
    {
        _excelFormatString = excelFormatString;
    }

    public String getDescription()
    {
        return _description;
    }

    public void setDescription(String description)
    {
        _description = description;
    }

    public void addDisplayClass(String className)
    {
        if (_displayClass == null)
        {
            _displayClass = className;
        }
        else if (!_displayClass.contains(className))
        {
            _displayClass += " " + className;
        }
    }

    /**
     * This is the chance for one-time DisplayColumn setup that requires the current context. At the moment, all
     * we do is override the date & number formats to reflect the folder defaults.
     */
    public void prepare(Container c)
    {
        String formatString = getFormatString();
        ColumnInfo col = getColumnInfo();

        if (col != null)
        {
            if (col.isDateTimeType())
            {
                if (null == formatString)
                {
                    // No display format on this column, so apply the appropriate default display format based on underlying type
                    setFormatString(col.getJdbcType() == JdbcType.DATE ? DateUtil.getDateFormatString(c) : DateUtil.getDateTimeFormatString(c));
                }
                else
                {
                    // Replace special named formats with the current default display format strings in this folder
                    if (DataRegion.DEFAULTDATETIME.equalsIgnoreCase(formatString))
                        setFormatString(DateUtil.getDateTimeFormatString(c));
                    else if (DataRegion.DEFAULTDATE.equalsIgnoreCase(formatString))
                        setFormatString(DateUtil.getDateFormatString(c));
                    else if (DataRegion.DEFAULTTIME.equalsIgnoreCase(formatString))
                        setFormatString(DateUtil.getTimeFormatString(c));
                }
            }
            else if (null == formatString && col.isNumericType())
            {
                setFormatString(Formats.getNumberFormatString(c));
            }
        }
    }
}<|MERGE_RESOLUTION|>--- conflicted
+++ resolved
@@ -26,12 +26,9 @@
 import org.jetbrains.annotations.Nullable;
 import org.labkey.api.action.HasViewContext;
 import org.labkey.api.collections.NullPreventingSet;
-<<<<<<< HEAD
 import org.labkey.api.compliance.PhiTransformedColumnInfo;
-=======
 import org.labkey.api.ontology.Concept;
 import org.labkey.api.ontology.OntologyService;
->>>>>>> 1f0c9c15
 import org.labkey.api.query.FieldKey;
 import org.labkey.api.stats.ColumnAnalyticsProvider;
 import org.labkey.api.util.DateUtil;
@@ -720,12 +717,13 @@
                 }
                 tooltip.append("\nConcept Annotation: " + conceptDisplay);
             }
-        }
-        if (isPhiProtected())
-        {
-            if (tooltip.length() > 0)
-                tooltip.append("\n");
-            tooltip.append("(PHI protected data removed)");
+
+            if (isPhiProtected())
+            {
+                if (tooltip.length() > 0)
+                    tooltip.append("\n");
+                tooltip.append("(PHI protected data removed)");
+            }
         }
 
         if (tooltip.length() > 0)
