/*
 * Copyright (c) 2015-2018 LabKey Corporation
 *
 * Licensed under the Apache License, Version 2.0 (the "License");
 * you may not use this file except in compliance with the License.
 * You may obtain a copy of the License at
 *
 *     http://www.apache.org/licenses/LICENSE-2.0
 *
 * Unless required by applicable law or agreed to in writing, software
 * distributed under the License is distributed on an "AS IS" BASIS,
 * WITHOUT WARRANTIES OR CONDITIONS OF ANY KIND, either express or implied.
 * See the License for the specific language governing permissions and
 * limitations under the License.
 */
package org.labkey.api.data.triggers;

import org.jetbrains.annotations.NotNull;
import org.jetbrains.annotations.Nullable;
import org.labkey.api.data.Container;
import org.labkey.api.data.DbScope;
import org.labkey.api.data.PHI;
import org.labkey.api.data.TableInfo;
import org.labkey.api.query.BatchValidationException;
import org.labkey.api.query.ValidationException;
import org.labkey.api.script.ScriptReference;
import org.labkey.api.security.User;
import org.labkey.api.util.UnexpectedException;
import org.labkey.api.view.ActionURL;
import org.labkey.api.view.HttpView;
import org.labkey.api.view.ViewContext;

import javax.script.ScriptException;
import java.sql.SQLException;
import java.util.ArrayList;
import java.util.Arrays;
import java.util.HashMap;
import java.util.List;
import java.util.Map;
import java.util.Objects;
import java.util.function.Supplier;

/**
 * Implements a trigger for table operations backed by JavaScript code.
 * User: kevink
 * Date: 12/21/15
 */
/* package */ class ScriptTrigger implements Trigger
{
    @NotNull protected final Container _container;
    @NotNull protected final TableInfo _table;
    @NotNull protected final ScriptReference _script;

    protected ScriptTrigger(@NotNull Container c, @NotNull TableInfo table, @NotNull ScriptReference script)
    {
        _container = c;
        _table = table;
        _script = script;
    }

    @Override
    public String getName()
    {
        return _script.getPath().toString();
    }

    @Override
    public String getModuleName()
    {
        return _script.getModuleName();
    }

    @Override
    public String getSource()
    {
        return _script.getPath().toString();
    }

    @Override
    public List<TableInfo.TriggerMethod> getEvents()
    {
        User user = _table.getUserSchema() != null ? _table.getUserSchema().getUser() : null;

        List<TableInfo.TriggerMethod> events = new ArrayList<>(8);

        for (TableInfo.TriggerMethod m : TableInfo.TriggerMethod.values())
        {
            if (_hasFn(_container, user, m.name()))
                events.add(m);
        }

        return events;
    }

    @Override
    public boolean canStream()
    {
        // TODO: introspect the script to see if we can stream
        return false;
    }

    /**
     * To avoid leaking PHI through log files, avoid including the full row info in the error detail when any of the
     * columns in the target table is considered PHI
     */
    private Supplier<String> filterErrorDetailByPhi(TableInfo table, Supplier<String> errorDetail)
    {
        if (table.getMaxPhiLevel() != PHI.NotPHI)
        {
            return () -> null;
        }
        return errorDetail;
    }

    @Override
    public void init(TableInfo table, Container c, User user, TableInfo.TriggerType event, BatchValidationException errors, Map<String, Object> extraContext)
    {
        invokeTableScript(table, c, user, "init", errors, extraContext, () -> null, event.name().toLowerCase());
    }

    @Override
    public void complete(TableInfo table, Container c, User user, TableInfo.TriggerType event, BatchValidationException errors, Map<String, Object> extraContext)
    {
        invokeTableScript(table, c, user, "complete", errors, extraContext, () -> null, event.name().toLowerCase());
    }


    @Override
    public void beforeInsert(TableInfo table, Container c,
                             User user, @Nullable Map<String, Object> newRow,
                             ValidationException errors, Map<String, Object> extraContext)
    {
        invokeTableScript(table,
                c,
                user,
                "beforeInsert",
                errors,
                extraContext,
                filterErrorDetailByPhi(table, () -> "New row data: " + newRow),
                newRow);
    }

    @Override
    public void beforeUpdate(TableInfo table, Container c,
                             User user, @Nullable Map<String, Object> newRow, @Nullable Map<String, Object> oldRow,
                             ValidationException errors, Map<String, Object> extraContext)
    {
        invokeTableScript(table, c, user, "beforeUpdate", errors, extraContext, filterErrorDetailByPhi(table, () -> "New row: " + newRow + ". Old row: "  + oldRow), newRow, oldRow);
    }

    @Override
    public void beforeDelete(TableInfo table, Container c,
                             User user, @Nullable Map<String, Object> oldRow,
                             ValidationException errors, Map<String, Object> extraContext)
    {
        invokeTableScript(table, c, user, "beforeDelete", errors, extraContext,  filterErrorDetailByPhi(table, () -> "Old row: "  + oldRow), oldRow);
    }

    @Override
    public void afterInsert(TableInfo table, Container c,
                            User user, @Nullable Map<String, Object> newRow,
                            ValidationException errors, Map<String, Object> extraContext)
    {
        invokeTableScript(table, c, user, "afterInsert", errors, extraContext,  filterErrorDetailByPhi(table, () -> "New row: " + newRow), newRow);
    }

    @Override
    public void afterUpdate(TableInfo table, Container c,
                            User user, @Nullable Map<String, Object> newRow, @Nullable Map<String, Object> oldRow,
                            ValidationException errors, Map<String, Object> extraContext)
    {
        invokeTableScript(table, c, user, "afterUpdate", errors, extraContext, filterErrorDetailByPhi(table, () -> "New row: " + newRow + ". Old row: "  + oldRow), newRow, oldRow);
    }

    @Override
    public void afterDelete(TableInfo table, Container c,
                            User user, @Nullable Map<String, Object> oldRow,
                            ValidationException errors, Map<String, Object> extraContext)
    {
        invokeTableScript(table, c, user, "afterDelete", errors, extraContext, filterErrorDetailByPhi(table, () -> "Old row: "  + oldRow), oldRow);
    }


    protected void invokeTableScript(TableInfo table, Container c, User user, String methodName, BatchValidationException errors, Map<String, Object> extraContext, Supplier<String> errorDetail, Object... args)
    {
        Object[] allArgs = Arrays.copyOf(args, args.length+1);
        allArgs[allArgs.length-1] = errors;
        Boolean success = _invokeTableScript(c, user, Boolean.class, methodName, extraContext, errorDetail, allArgs);
        if (success != null && !success)
            errors.addRowError(new ValidationException(methodName + " validation failed"));
        if (isConnectionClosed(table.getSchema().getScope()))
            errors.addRowError(new ValidationException("script error: " + methodName + " trigger closed the connection, possibly due to constraint violation"));
    }


    protected void invokeTableScript(TableInfo table, Container c, User user, String methodName, ValidationException errors, Map<String, Object> extraContext, Supplier<String> errorDetail, Object... args)
    {
        Object[] allArgs = Arrays.copyOf(args, args.length+1);
        allArgs[allArgs.length-1] = errors;
        Boolean success = _invokeTableScript(c, user, Boolean.class, methodName, extraContext, errorDetail, allArgs);
        if (success != null && !success)
            errors.addGlobalError(methodName + " validation failed");
        if (isConnectionClosed(table.getSchema().getScope()))
            errors.addGlobalError("script error: " + methodName + " trigger closed the connection, possibly due to constraint violation");
    }


<<<<<<< HEAD
    private boolean _hasFn(Container c, User user, String methodName)
    {
        return _try(c, user, null, (script) -> _script.hasFn(methodName));
    }

    private <T> T _invokeTableScript(Container c, User user, Class<T> resultType, String methodName, Map<String, Object> extraContext, Object... args)
=======
    private <T> T _invokeTableScript(Container c, User user, Class<T> resultType, String methodName, Map<String, Object> extraContext, Supplier<String> errorDetail, Object... args)
>>>>>>> 3582014b
    {
        return _try(c, user, extraContext, (script) -> {
            if (_script.hasFn(methodName))
            {
                return _script.invokeFn(resultType, methodName, args);
            }

            return null;
        });
    }

    private <T> T _try(Container c, User user, Map<String, Object> extraContext, ScriptFn<T> fn)
    {
        try
        {
            ViewContext.StackResetter viewContextResetter = null;
            if (!HttpView.hasCurrentView())
            {
                // Push a view context if we don't already have one available. It will be pulled if labkey.js
                // is required by the trigger script being invoked, via the call to PageFlowUtil.jsInitObject() in
                // server/modules/core/resources/scripts/labkey/init.js
                viewContextResetter = ViewContext.pushMockViewContext(user, c, new ActionURL("dummy", "dummy", c));
            }
            try
            {
                if (!_script.evaluated())
                {
                    Map<String, Object> bindings = new HashMap<>();
                    if (extraContext == null)
                        extraContext = new HashMap<>();
                    bindings.put("extraContext", extraContext);
                    bindings.put("schemaName", _table.getPublicSchemaName());
                    bindings.put("tableName", _table.getPublicName());

                    _script.eval(bindings);
                }

                return fn.apply(_script);
            }
            finally
            {
                if (viewContextResetter != null)
                {
                    viewContextResetter.close();
                }
            }
        }
        catch (NoSuchMethodException | ScriptException e)
        {
            String extraErrorMessage = errorDetail.get();
            throw UnexpectedException.wrap(e, "Script execution failed for " + methodName + "()" + (extraErrorMessage == null ? "" : " " + extraErrorMessage));
        }
    }

    interface ScriptFn<R>
    {
        R apply(ScriptReference scriptReference) throws NoSuchMethodException, ScriptException;
    }


    private boolean isConnectionClosed(DbScope scope)
    {
        DbScope.Transaction tx = scope.getCurrentTransaction();
        if (null == tx)
            return false;
        try
        {
            return tx.getConnection().isClosed();
        }
        catch (SQLException x)
        {
            return true;
        }
    }

    @Override
    public boolean equals(Object o)
    {
        if (this == o) return true;
        if (o == null || getClass() != o.getClass()) return false;
        ScriptTrigger that = (ScriptTrigger) o;
        return Objects.equals(_container, that._container) &&
                Objects.equals(_table, that._table) &&
                Objects.equals(_script, that._script);
    }

    @Override
    public int hashCode()
    {

        return Objects.hash(_container, _table, _script);
    }
}<|MERGE_RESOLUTION|>--- conflicted
+++ resolved
@@ -205,16 +205,12 @@
     }
 
 
-<<<<<<< HEAD
     private boolean _hasFn(Container c, User user, String methodName)
     {
         return _try(c, user, null, (script) -> _script.hasFn(methodName));
     }
 
-    private <T> T _invokeTableScript(Container c, User user, Class<T> resultType, String methodName, Map<String, Object> extraContext, Object... args)
-=======
     private <T> T _invokeTableScript(Container c, User user, Class<T> resultType, String methodName, Map<String, Object> extraContext, Supplier<String> errorDetail, Object... args)
->>>>>>> 3582014b
     {
         return _try(c, user, extraContext, (script) -> {
             if (_script.hasFn(methodName))
