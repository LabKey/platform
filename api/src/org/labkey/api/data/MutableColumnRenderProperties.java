package org.labkey.api.data;

import org.labkey.api.exp.PropertyType;
import org.labkey.api.gwt.client.DefaultScaleType;
import org.labkey.api.gwt.client.FacetingBehaviorType;
import org.labkey.api.query.FieldKey;
import org.labkey.api.util.StringExpression;

import java.util.Set;

public interface MutableColumnRenderProperties extends ColumnRenderProperties
{
    void setSortDirection(Sort.SortDirection sortDirection);

    void setInputType(String inputType);

    void setInputLength(int inputLength);

    void setInputRows(int inputRows);

    void setDisplayWidth(String displayWidth);

    void setFormat(String format);

    void setExcelFormatString(String excelFormatString);

    void setTsvFormatString(String tsvFormatString);

    void setTextExpression(StringExpression expr);

    void setLabel(String label);

    void setShortLabel(String shortLabel);

    void setDescription(String description);

    void setHidden(boolean hidden);

    void setShownInDetailsView(boolean shownInDetailsView);

    void setShownInInsertView(boolean shownInInsertView);

    void setShownInUpdateView(boolean shownInUpdateView);

    void setURL(StringExpression url);

    void setURLTargetWindow(String urlTargetWindow);

    void setURLCls(String urlCls);

    void setOnClick(String onClick);

    void setRecommendedVariable(boolean recommendedVariable);

    void setDefaultScale(DefaultScaleType defaultScale);

    void setMeasure(boolean measure);

    void setDimension(boolean dimension);

    void setNullable(boolean nullable);

    void setRequired(boolean required);

    void setImportAliasesSet(Set<String> importAliases);

    void setPropertyType(PropertyType propertyType);

    void setFacetingBehaviorType(FacetingBehaviorType type);

    void setCrosstabColumnDimension(FieldKey crosstabColumnDimension);

    void setCrosstabColumnMember(CrosstabMember member);

    void setPHI(PHI phi);

    void setRedactedText(String redactedText);

    void setExcludeFromShifting(boolean isExcludeFromShifting);

    void setScale(int scale);

<<<<<<< HEAD
    void setSourceOntology(String abbr);

    void setConceptImportColumn(String name);

    void setConceptLabelColumn(String name);
=======
    void setPrecision(int scale);
>>>>>>> ab4b2631

    void setPrincipalConceptCode(String code);
}<|MERGE_RESOLUTION|>--- conflicted
+++ resolved
@@ -80,15 +80,13 @@
 
     void setScale(int scale);
 
-<<<<<<< HEAD
+    void setPrecision(int scale);
+
     void setSourceOntology(String abbr);
 
     void setConceptImportColumn(String name);
 
     void setConceptLabelColumn(String name);
-=======
-    void setPrecision(int scale);
->>>>>>> ab4b2631
 
     void setPrincipalConceptCode(String code);
 }