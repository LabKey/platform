/*
 * Copyright (c) 2008-2019 LabKey Corporation
 *
 * Licensed under the Apache License, Version 2.0 (the "License");
 * you may not use this file except in compliance with the License.
 * You may obtain a copy of the License at
 *
 *     http://www.apache.org/licenses/LICENSE-2.0
 *
 * Unless required by applicable law or agreed to in writing, software
 * distributed under the License is distributed on an "AS IS" BASIS,
 * WITHOUT WARRANTIES OR CONDITIONS OF ANY KIND, either express or implied.
 * See the License for the specific language governing permissions and
 * limitations under the License.
 */

package org.labkey.api.data;

import org.labkey.api.data.dialect.SqlDialect;
import org.labkey.api.util.Pair;

import java.util.List;
<<<<<<< HEAD
=======
import java.util.stream.Collectors;
>>>>>>> afd9c4d3

/**
 * A method on a table.
 * Most tables do not have methods.  Methods are often used to expose lookup columns, where the lookup column
 * name is not known at query design time.
 * It's unfortunate that both the method "getSQL" and "createColumnInfo" need to exist.
 *
 */
public interface MethodInfo
{
    /**
     * Return a {@link ColumnInfo} whose {@link ColumnInfo#getValueSql } will be the result of evaluating the method.
     */
    BaseColumnInfo createColumnInfo(TableInfo parentTable, ColumnInfo[] arguments, String alias);

    SQLFragment getSQL(SqlDialect dialect, SQLFragment[] arguments);

    // subclass can override this method for more control, the Boolean in the Pair<> represents whether the argument is a constant or not
    default SQLFragment getSQL(SqlDialect dialect, List<Pair<SQLFragment,Boolean>> arguments)
    {
<<<<<<< HEAD
        SQLFragment[] arr = (SQLFragment[])arguments.stream().map(p -> p.first).toArray();
=======
        SQLFragment[] arr = arguments.stream().map(p -> p.first).collect(Collectors.toList()).toArray(new SQLFragment[0]);
>>>>>>> afd9c4d3
        return getSQL(dialect, arr);
    }

    // for table methods
    SQLFragment getSQL(String tableAlias, DbSchema schema, SQLFragment[] arguments);

    JdbcType getJdbcType(JdbcType[] args);
}
<|MERGE_RESOLUTION|>--- conflicted
+++ resolved
@@ -1,59 +1,52 @@
-/*
- * Copyright (c) 2008-2019 LabKey Corporation
- *
- * Licensed under the Apache License, Version 2.0 (the "License");
- * you may not use this file except in compliance with the License.
- * You may obtain a copy of the License at
- *
- *     http://www.apache.org/licenses/LICENSE-2.0
- *
- * Unless required by applicable law or agreed to in writing, software
- * distributed under the License is distributed on an "AS IS" BASIS,
- * WITHOUT WARRANTIES OR CONDITIONS OF ANY KIND, either express or implied.
- * See the License for the specific language governing permissions and
- * limitations under the License.
- */
-
-package org.labkey.api.data;
-
-import org.labkey.api.data.dialect.SqlDialect;
-import org.labkey.api.util.Pair;
-
-import java.util.List;
-<<<<<<< HEAD
-=======
-import java.util.stream.Collectors;
->>>>>>> afd9c4d3
-
-/**
- * A method on a table.
- * Most tables do not have methods.  Methods are often used to expose lookup columns, where the lookup column
- * name is not known at query design time.
- * It's unfortunate that both the method "getSQL" and "createColumnInfo" need to exist.
- *
- */
-public interface MethodInfo
-{
-    /**
-     * Return a {@link ColumnInfo} whose {@link ColumnInfo#getValueSql } will be the result of evaluating the method.
-     */
-    BaseColumnInfo createColumnInfo(TableInfo parentTable, ColumnInfo[] arguments, String alias);
-
-    SQLFragment getSQL(SqlDialect dialect, SQLFragment[] arguments);
-
-    // subclass can override this method for more control, the Boolean in the Pair<> represents whether the argument is a constant or not
-    default SQLFragment getSQL(SqlDialect dialect, List<Pair<SQLFragment,Boolean>> arguments)
-    {
-<<<<<<< HEAD
-        SQLFragment[] arr = (SQLFragment[])arguments.stream().map(p -> p.first).toArray();
-=======
-        SQLFragment[] arr = arguments.stream().map(p -> p.first).collect(Collectors.toList()).toArray(new SQLFragment[0]);
->>>>>>> afd9c4d3
-        return getSQL(dialect, arr);
-    }
-
-    // for table methods
-    SQLFragment getSQL(String tableAlias, DbSchema schema, SQLFragment[] arguments);
-
-    JdbcType getJdbcType(JdbcType[] args);
-}
+/*
+ * Copyright (c) 2008-2019 LabKey Corporation
+ *
+ * Licensed under the Apache License, Version 2.0 (the "License");
+ * you may not use this file except in compliance with the License.
+ * You may obtain a copy of the License at
+ *
+ *     http://www.apache.org/licenses/LICENSE-2.0
+ *
+ * Unless required by applicable law or agreed to in writing, software
+ * distributed under the License is distributed on an "AS IS" BASIS,
+ * WITHOUT WARRANTIES OR CONDITIONS OF ANY KIND, either express or implied.
+ * See the License for the specific language governing permissions and
+ * limitations under the License.
+ */
+
+package org.labkey.api.data;
+
+import org.labkey.api.data.dialect.SqlDialect;
+import org.labkey.api.util.Pair;
+
+import java.util.List;
+import java.util.stream.Collectors;
+
+/**
+ * A method on a table.
+ * Most tables do not have methods.  Methods are often used to expose lookup columns, where the lookup column
+ * name is not known at query design time.
+ * It's unfortunate that both the method "getSQL" and "createColumnInfo" need to exist.
+ *
+ */
+public interface MethodInfo
+{
+    /**
+     * Return a {@link ColumnInfo} whose {@link ColumnInfo#getValueSql } will be the result of evaluating the method.
+     */
+    BaseColumnInfo createColumnInfo(TableInfo parentTable, ColumnInfo[] arguments, String alias);
+
+    SQLFragment getSQL(SqlDialect dialect, SQLFragment[] arguments);
+
+    // subclass can override this method for more control, the Boolean in the Pair<> represents whether the argument is a constant or not
+    default SQLFragment getSQL(SqlDialect dialect, List<Pair<SQLFragment,Boolean>> arguments)
+    {
+        SQLFragment[] arr = arguments.stream().map(p -> p.first).collect(Collectors.toList()).toArray(new SQLFragment[0]);
+        return getSQL(dialect, arr);
+    }
+
+    // for table methods
+    SQLFragment getSQL(String tableAlias, DbSchema schema, SQLFragment[] arguments);
+
+    JdbcType getJdbcType(JdbcType[] args);
+}