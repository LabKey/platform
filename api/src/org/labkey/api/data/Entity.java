/*
 * Copyright (c) 2005-2015 Fred Hutchinson Cancer Research Center
 *
 * Licensed under the Apache License, Version 2.0 (the "License");
 * you may not use this file except in compliance with the License.
 * You may obtain a copy of the License at
 *
 *     http://www.apache.org/licenses/LICENSE-2.0
 *
 * Unless required by applicable law or agreed to in writing, software
 * distributed under the License is distributed on an "AS IS" BASIS,
 * WITHOUT WARRANTIES OR CONDITIONS OF ANY KIND, either express or implied.
 * See the License for the specific language governing permissions and
 * limitations under the License.
 */

package org.labkey.api.data;

import org.jetbrains.annotations.Nullable;
import org.labkey.api.security.User;
import org.labkey.api.util.GUID;
import org.labkey.api.util.MemTracker;

import java.util.Date;


/**
 * User: mbellew
 * Date: Feb 16, 2005
 * Time: 11:34:34 AM
 */
public class Entity implements java.io.Serializable, Ownable
{
    protected GUID entityId;
    private int createdBy;
    private long created = 0;
    private int modifiedBy;
    private long modified;
    private GUID containerId;

<<<<<<< HEAD
    public Entity(Entity copyFrom)
    {
        this.entityId = copyFrom.entityId;
        this.createdBy = copyFrom.createdBy;
        this.created = copyFrom.created;
        this.modifiedBy = copyFrom.modifiedBy;
        this.modified = copyFrom.modified;
        this.containerId = copyFrom.containerId;
    }

=======
>>>>>>> 6288da34
    protected void copyTo(Entity to)
    {
        to.entityId = entityId;
        to.createdBy = createdBy;
        to.created = created;
        to.modifiedBy = modifiedBy;
        to.modified = modified;
        to.containerId = containerId;
    }


    public void beforeUpdate(User user)
    {
        if (user != null)
            modifiedBy = user.getUserId();
        modified = System.currentTimeMillis();
    }


    public void beforeUpdate(User user, Entity cur)
    {
        entityId = cur.entityId;
        containerId = cur.containerId;
        createdBy = cur.createdBy;
        created = cur.created;

        beforeUpdate(user);
    }

    public void beforeInsert(User user, String containerId)
    {
        if (null == entityId)
            entityId = new GUID();
        this.containerId = new GUID(containerId);
        if (user != null)
            createdBy = user.getUserId();
        created = System.currentTimeMillis();
        modifiedBy = createdBy;
        modified = created;
    }


    protected Entity()
    {
        MemTracker.getInstance().put(this);
    }


    public int getCreatedBy()
    {
        return createdBy;
    }


    public void setCreatedBy(int createdBy)
    {
        this.createdBy = createdBy;
    }


    public Date getCreated()
    {
        return new Date(created);
    }


    public void setCreated(Date created)
    {
        this.created = created.getTime();
    }


    public int getModifiedBy()
    {
        return modifiedBy;
    }


    public void setModifiedBy(int modifiedBy)
    {
        this.modifiedBy = modifiedBy;
    }


    public Date getModified()
    {
        return new Date(modified);
    }


    public void setModified(Date modified)
    {
        this.modified = modified.getTime();
    }


    public String getContainerId()
    {
        return null==containerId?null:containerId.toString();
    }


    public void setContainerId(String containerId)
    {
        this.containerId = containerId == null ? null : new GUID(containerId);
    }


    // for Table layer
    public void setContainer(String containerId)
    {
        setContainerId(containerId);
    }

    @Nullable
    public String getEntityId()
    {
        return null==entityId ? null : entityId.toString();
    }

    public void setEntityId(String entityIdStr)
    {
        GUID entityId = ConvertHelper.convert(entityIdStr, GUID.class);
        if (this.entityId != null && !this.entityId.equals(entityId))
            throw new IllegalStateException("can't change entityid");
        this.entityId = entityId;
    }

    @Nullable
    public Container lookupContainer()
    {
        if (null != containerId)
        {
            return ContainerManager.getForId(containerId);
        }
        return null;
    }

    public String getContainerPath()
    {
        if (null != containerId)
        {
            Container c = ContainerManager.getForId(containerId);
            if (null != c)
                return c.getPath();
        }
        return "";
    }
}
<|MERGE_RESOLUTION|>--- conflicted
+++ resolved
@@ -1,202 +1,189 @@
-/*
- * Copyright (c) 2005-2015 Fred Hutchinson Cancer Research Center
- *
- * Licensed under the Apache License, Version 2.0 (the "License");
- * you may not use this file except in compliance with the License.
- * You may obtain a copy of the License at
- *
- *     http://www.apache.org/licenses/LICENSE-2.0
- *
- * Unless required by applicable law or agreed to in writing, software
- * distributed under the License is distributed on an "AS IS" BASIS,
- * WITHOUT WARRANTIES OR CONDITIONS OF ANY KIND, either express or implied.
- * See the License for the specific language governing permissions and
- * limitations under the License.
- */
-
-package org.labkey.api.data;
-
-import org.jetbrains.annotations.Nullable;
-import org.labkey.api.security.User;
-import org.labkey.api.util.GUID;
-import org.labkey.api.util.MemTracker;
-
-import java.util.Date;
-
-
-/**
- * User: mbellew
- * Date: Feb 16, 2005
- * Time: 11:34:34 AM
- */
-public class Entity implements java.io.Serializable, Ownable
-{
-    protected GUID entityId;
-    private int createdBy;
-    private long created = 0;
-    private int modifiedBy;
-    private long modified;
-    private GUID containerId;
-
-<<<<<<< HEAD
-    public Entity(Entity copyFrom)
-    {
-        this.entityId = copyFrom.entityId;
-        this.createdBy = copyFrom.createdBy;
-        this.created = copyFrom.created;
-        this.modifiedBy = copyFrom.modifiedBy;
-        this.modified = copyFrom.modified;
-        this.containerId = copyFrom.containerId;
-    }
-
-=======
->>>>>>> 6288da34
-    protected void copyTo(Entity to)
-    {
-        to.entityId = entityId;
-        to.createdBy = createdBy;
-        to.created = created;
-        to.modifiedBy = modifiedBy;
-        to.modified = modified;
-        to.containerId = containerId;
-    }
-
-
-    public void beforeUpdate(User user)
-    {
-        if (user != null)
-            modifiedBy = user.getUserId();
-        modified = System.currentTimeMillis();
-    }
-
-
-    public void beforeUpdate(User user, Entity cur)
-    {
-        entityId = cur.entityId;
-        containerId = cur.containerId;
-        createdBy = cur.createdBy;
-        created = cur.created;
-
-        beforeUpdate(user);
-    }
-
-    public void beforeInsert(User user, String containerId)
-    {
-        if (null == entityId)
-            entityId = new GUID();
-        this.containerId = new GUID(containerId);
-        if (user != null)
-            createdBy = user.getUserId();
-        created = System.currentTimeMillis();
-        modifiedBy = createdBy;
-        modified = created;
-    }
-
-
-    protected Entity()
-    {
-        MemTracker.getInstance().put(this);
-    }
-
-
-    public int getCreatedBy()
-    {
-        return createdBy;
-    }
-
-
-    public void setCreatedBy(int createdBy)
-    {
-        this.createdBy = createdBy;
-    }
-
-
-    public Date getCreated()
-    {
-        return new Date(created);
-    }
-
-
-    public void setCreated(Date created)
-    {
-        this.created = created.getTime();
-    }
-
-
-    public int getModifiedBy()
-    {
-        return modifiedBy;
-    }
-
-
-    public void setModifiedBy(int modifiedBy)
-    {
-        this.modifiedBy = modifiedBy;
-    }
-
-
-    public Date getModified()
-    {
-        return new Date(modified);
-    }
-
-
-    public void setModified(Date modified)
-    {
-        this.modified = modified.getTime();
-    }
-
-
-    public String getContainerId()
-    {
-        return null==containerId?null:containerId.toString();
-    }
-
-
-    public void setContainerId(String containerId)
-    {
-        this.containerId = containerId == null ? null : new GUID(containerId);
-    }
-
-
-    // for Table layer
-    public void setContainer(String containerId)
-    {
-        setContainerId(containerId);
-    }
-
-    @Nullable
-    public String getEntityId()
-    {
-        return null==entityId ? null : entityId.toString();
-    }
-
-    public void setEntityId(String entityIdStr)
-    {
-        GUID entityId = ConvertHelper.convert(entityIdStr, GUID.class);
-        if (this.entityId != null && !this.entityId.equals(entityId))
-            throw new IllegalStateException("can't change entityid");
-        this.entityId = entityId;
-    }
-
-    @Nullable
-    public Container lookupContainer()
-    {
-        if (null != containerId)
-        {
-            return ContainerManager.getForId(containerId);
-        }
-        return null;
-    }
-
-    public String getContainerPath()
-    {
-        if (null != containerId)
-        {
-            Container c = ContainerManager.getForId(containerId);
-            if (null != c)
-                return c.getPath();
-        }
-        return "";
-    }
-}
+/*
+ * Copyright (c) 2005-2015 Fred Hutchinson Cancer Research Center
+ *
+ * Licensed under the Apache License, Version 2.0 (the "License");
+ * you may not use this file except in compliance with the License.
+ * You may obtain a copy of the License at
+ *
+ *     http://www.apache.org/licenses/LICENSE-2.0
+ *
+ * Unless required by applicable law or agreed to in writing, software
+ * distributed under the License is distributed on an "AS IS" BASIS,
+ * WITHOUT WARRANTIES OR CONDITIONS OF ANY KIND, either express or implied.
+ * See the License for the specific language governing permissions and
+ * limitations under the License.
+ */
+
+package org.labkey.api.data;
+
+import org.jetbrains.annotations.Nullable;
+import org.labkey.api.security.User;
+import org.labkey.api.util.GUID;
+import org.labkey.api.util.MemTracker;
+
+import java.util.Date;
+
+
+/**
+ * User: mbellew
+ * Date: Feb 16, 2005
+ * Time: 11:34:34 AM
+ */
+public class Entity implements java.io.Serializable, Ownable
+{
+    protected GUID entityId;
+    private int createdBy;
+    private long created = 0;
+    private int modifiedBy;
+    private long modified;
+    private GUID containerId;
+
+    protected void copyTo(Entity to)
+    {
+        to.entityId = entityId;
+        to.createdBy = createdBy;
+        to.created = created;
+        to.modifiedBy = modifiedBy;
+        to.modified = modified;
+        to.containerId = containerId;
+    }
+
+
+    public void beforeUpdate(User user)
+    {
+        if (user != null)
+            modifiedBy = user.getUserId();
+        modified = System.currentTimeMillis();
+    }
+
+
+    public void beforeUpdate(User user, Entity cur)
+    {
+        entityId = cur.entityId;
+        containerId = cur.containerId;
+        createdBy = cur.createdBy;
+        created = cur.created;
+
+        beforeUpdate(user);
+    }
+
+    public void beforeInsert(User user, String containerId)
+    {
+        if (null == entityId)
+            entityId = new GUID();
+        this.containerId = new GUID(containerId);
+        if (user != null)
+            createdBy = user.getUserId();
+        created = System.currentTimeMillis();
+        modifiedBy = createdBy;
+        modified = created;
+    }
+
+
+    protected Entity()
+    {
+        MemTracker.getInstance().put(this);
+    }
+
+
+    public int getCreatedBy()
+    {
+        return createdBy;
+    }
+
+
+    public void setCreatedBy(int createdBy)
+    {
+        this.createdBy = createdBy;
+    }
+
+
+    public Date getCreated()
+    {
+        return new Date(created);
+    }
+
+
+    public void setCreated(Date created)
+    {
+        this.created = created.getTime();
+    }
+
+
+    public int getModifiedBy()
+    {
+        return modifiedBy;
+    }
+
+
+    public void setModifiedBy(int modifiedBy)
+    {
+        this.modifiedBy = modifiedBy;
+    }
+
+
+    public Date getModified()
+    {
+        return new Date(modified);
+    }
+
+
+    public void setModified(Date modified)
+    {
+        this.modified = modified.getTime();
+    }
+
+
+    public String getContainerId()
+    {
+        return null==containerId?null:containerId.toString();
+    }
+
+
+    public void setContainerId(String containerId)
+    {
+        this.containerId = containerId == null ? null : new GUID(containerId);
+    }
+
+
+    // for Table layer
+    public void setContainer(String containerId)
+    {
+        setContainerId(containerId);
+    }
+
+    @Nullable
+    public String getEntityId()
+    {
+        return null==entityId ? null : entityId.toString();
+    }
+
+    public void setEntityId(String entityIdStr)
+    {
+        GUID entityId = ConvertHelper.convert(entityIdStr, GUID.class);
+        if (this.entityId != null && !this.entityId.equals(entityId))
+            throw new IllegalStateException("can't change entityid");
+        this.entityId = entityId;
+    }
+
+    @Nullable
+    public Container lookupContainer()
+    {
+        if (null != containerId)
+        {
+            return ContainerManager.getForId(containerId);
+        }
+        return null;
+    }
+
+    public String getContainerPath()
+    {
+        if (null != containerId)
+        {
+            Container c = ContainerManager.getForId(containerId);
+            if (null != c)
+                return c.getPath();
+        }
+        return "";
+    }
+}