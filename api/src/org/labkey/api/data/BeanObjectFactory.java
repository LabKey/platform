--- conflicted
+++ resolved
@@ -39,10 +39,6 @@
 import java.sql.SQLException;
 import java.util.ArrayList;
 import java.util.Arrays;
-<<<<<<< HEAD
-import java.util.HashMap;
-=======
->>>>>>> 580ca8db
 import java.util.HashSet;
 import java.util.Map;
 
@@ -54,7 +50,7 @@
     private Class<K> _class;
 
     // for performance pre-calculate readable/writeable properties
-    protected HashMap<String,PropertyDescriptor> _writeableProperties = null;
+    protected HashSet<String> _writeableProperties = null;
     protected HashSet<String> _readableProperties = null;
 
     protected BeanObjectFactory()
@@ -65,7 +61,7 @@
     public BeanObjectFactory(Class<K> clss)
     {
         _class = clss;
-        _writeableProperties = new HashMap<>();
+        _writeableProperties = new HashSet<>();
         _readableProperties = new HashSet<>();
 
         K bean;
@@ -79,11 +75,7 @@
         }
 
         PropertyDescriptor[] origDescriptors = PropertyUtils.getPropertyDescriptors(bean);
-<<<<<<< HEAD
-        _writeableProperties = new HashMap<>(origDescriptors.length * 2);
-=======
         _writeableProperties = new HashSet<>(origDescriptors.length * 2);
->>>>>>> 580ca8db
         _readableProperties = new HashSet<>(origDescriptors.length * 2);
 
         for (PropertyDescriptor origDescriptor : origDescriptors)
@@ -101,7 +93,7 @@
                 }
             }
             if (PropertyUtils.isWriteable(bean, name))
-                _writeableProperties.put(name,origDescriptor);
+                _writeableProperties.add(name);
         }
     }
 
@@ -141,14 +133,8 @@
         if (!(m instanceof CaseInsensitiveHashMap))
             m = new CaseInsensitiveHashMap<>(m);
 
-<<<<<<< HEAD
-        for (var entry : _writeableProperties.entrySet())
-=======
         for (var prop : _writeableProperties)
->>>>>>> 580ca8db
-        {
-            String prop = entry.getKey();
-
+        {
             // If the map contains the key, assuming that we should use the map's value, even if it's null.
             // Otherwise, don't set a value on the bean.
             if (m.containsKey(prop))
@@ -259,7 +245,7 @@
         ResultSetMetaData md = rs.getMetaData();
         int count = md.getColumnCount();
         CaseInsensitiveHashMap<String> propMap = new CaseInsensitiveHashMap<>(count * 2);
-        for (String prop : _writeableProperties.keySet())
+        for (String prop : _writeableProperties)
             propMap.put(prop, prop);
 
         String[] properties = new String[count + 1];
