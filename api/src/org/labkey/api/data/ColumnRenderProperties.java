--- conflicted
+++ resolved
@@ -178,39 +178,34 @@
     * */
     int getScale();
 
-<<<<<<< HEAD
-
-    // Properties loaded by OntologyService
-    default boolean isConceptColumn()
-    {
-        return getJdbcType().isText() && conceptCodeConceptURI.equals(getConceptURI()) && null != OntologyService.get();
-    }
-
-    default String getSourceOntology()
-    {
-        return null;
-    }
-
-    default String getConceptImportColumn()
-    {
-        return null;
-    }
-
-    default String getConceptLabelColumn()
-    {
-        return null;
-    }
-
-    default String getPrincipalConceptCode()
-    {
-        return null;
-    }
-=======
     /**
      * Only used for decimal values. This is the total number of digits in the value
      */
     int getPrecision();
 
-    String getPrincipalConceptCode();
->>>>>>> ab4b2631
+    // Properties loaded by OntologyService
+    default boolean isConceptColumn()
+    {
+        return getJdbcType().isText() && conceptCodeConceptURI.equals(getConceptURI()) && null != OntologyService.get();
+    }
+
+    default String getSourceOntology()
+    {
+        return null;
+    }
+
+    default String getConceptImportColumn()
+    {
+        return null;
+    }
+
+    default String getConceptLabelColumn()
+    {
+        return null;
+    }
+
+    default String getPrincipalConceptCode()
+    {
+        return null;
+    }
 }