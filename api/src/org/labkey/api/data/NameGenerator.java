/*
 * Copyright (c) 2018-2019 LabKey Corporation
 *
 * Licensed under the Apache License, Version 2.0 (the "License");
 * you may not use this file except in compliance with the License.
 * You may obtain a copy of the License at
 *
 *     http://www.apache.org/licenses/LICENSE-2.0
 *
 * Unless required by applicable law or agreed to in writing, software
 * distributed under the License is distributed on an "AS IS" BASIS,
 * WITHOUT WARRANTIES OR CONDITIONS OF ANY KIND, either express or implied.
 * See the License for the specific language governing permissions and
 * limitations under the License.
 */
package org.labkey.api.data;

import org.apache.commons.beanutils.ConvertUtils;
import org.apache.commons.lang3.StringUtils;
import org.jetbrains.annotations.NotNull;
import org.jetbrains.annotations.Nullable;
import org.junit.After;
import org.junit.Assert;
import org.junit.Test;
import org.labkey.api.collections.CaseInsensitiveHashMap;
import org.labkey.api.collections.CaseInsensitiveHashSet;
import org.labkey.api.exp.Identifiable;
import org.labkey.api.exp.LsidManager;
import org.labkey.api.exp.PropertyType;
import org.labkey.api.exp.api.ExpData;
import org.labkey.api.exp.api.ExpDataClass;
import org.labkey.api.exp.api.ExpLineage;
import org.labkey.api.exp.api.ExpLineageOptions;
import org.labkey.api.exp.api.ExpMaterial;
import org.labkey.api.exp.api.ExpObject;
import org.labkey.api.exp.api.ExpRunItem;
import org.labkey.api.exp.api.ExpSampleType;
import org.labkey.api.exp.api.ExperimentService;
import org.labkey.api.exp.api.SampleTypeService;
import org.labkey.api.exp.property.Domain;
import org.labkey.api.exp.property.DomainProperty;
import org.labkey.api.gwt.client.model.GWTPropertyDescriptor;
import org.labkey.api.query.FieldKey;
import org.labkey.api.query.QueryService;
import org.labkey.api.query.RuntimeValidationException;
import org.labkey.api.query.UserSchema;
import org.labkey.api.query.ValidationException;
import org.labkey.api.reader.TabLoader;
import org.labkey.api.security.User;
import org.labkey.api.settings.AppProps;
import org.labkey.api.util.GUID;
import org.labkey.api.util.JunitUtil;
import org.labkey.api.util.Pair;
import org.labkey.api.util.StringExpression;
import org.labkey.api.util.StringExpressionFactory;
import org.labkey.api.util.StringExpressionFactory.AbstractStringExpression.NullValueBehavior;
import org.labkey.api.util.StringExpressionFactory.FieldKeyStringExpression;
import org.labkey.api.util.StringUtilsLabKey;
import org.labkey.api.util.SubstitutionFormat;
import org.labkey.api.util.Tuple3;

import java.io.IOException;
import java.sql.SQLException;
import java.text.ParseException;
import java.text.SimpleDateFormat;
import java.util.ArrayList;
import java.util.Arrays;
import java.util.Collection;
import java.util.Collections;
import java.util.Date;
import java.util.GregorianCalendar;
import java.util.HashMap;
import java.util.HashSet;
import java.util.LinkedHashSet;
import java.util.LinkedList;
import java.util.List;
import java.util.ListIterator;
import java.util.Map;
import java.util.Optional;
import java.util.Set;
import java.util.function.Function;
import java.util.function.Supplier;
import java.util.regex.Matcher;
import java.util.regex.Pattern;
import java.util.stream.Collectors;
import java.util.stream.Stream;

import static org.labkey.api.exp.api.ExpRunItem.INPUT_PARENT;
import static org.labkey.api.exp.api.ExpRunItem.PARENT_IMPORT_ALIAS_MAP_PROP;
import static org.labkey.api.util.SubstitutionFormat.dailySampleCount;
import static org.labkey.api.util.SubstitutionFormat.monthlySampleCount;
import static org.labkey.api.util.SubstitutionFormat.weeklySampleCount;
import static org.labkey.api.util.SubstitutionFormat.yearlySampleCount;

public class NameGenerator
{
    /**
     * full expression: ${NamePrefix:withCounter(counterStartIndex?: number, counterNumberFormat?: string, extraparam: enum)}
     * use regex to match the content inside the outer ${}
     * Examples:
     *  ${AliquotedFrom}-:withCounter   : parentSample-1
     *  ${AliquotedFrom}-${SourceParent/Property}-:withCounter  : parentSample-parentSource-1
     *  ${AliquotedFrom}.:withCounter() : parentSample.1
     *  ${AliquotedFrom}-:withCounter(1000) : parentSample-1000
     *  ${AliquotedFrom}-:withCounter(1, '000') : parentSample-001
     *  ${AliquotedFrom}-:withCounter(1, '000', NoGap) : parentSample-001
     */
    public static final String WITH_COUNTER_REGEX = "(.+):withCounter\\(?(\\d*)?,?\\s*'?(\\d*)?'?,?\\s*'?([a-zA-Z]*)?'?\\)?";
    public static final Pattern WITH_COUNTER_PATTERN = Pattern.compile(WITH_COUNTER_REGEX, Pattern.CASE_INSENSITIVE);
    public static final String WITH_COUNTER_NO_GAP_PARAM = "NoGap"; // named parameter to enforce continuity in sequence

    public static final String EXPERIMENTAL_WITH_COUNTER = "UseStrictIncrementCounter";

    /**
     * Examples:
     *  ${genId:minValue(100)}
     *  ${genId:minValue('100')}
     */
    public static final String GENID_WITH_START_IND_REGEX = ".*\\$\\{genId:minValue\\('?(\\d*)?'?\\)}.*";
    public static final Pattern GENID_WITH_START_IND_PATTERN = Pattern.compile(GENID_WITH_START_IND_REGEX);

    /**
     * Ancestor lookup example:
     * ..[MaterialInputs]
     * ..[DataInputs]
     * ..[MaterialInputs/SampleType1]
     * ..[MaterialInputs::SampleType1]
     */
    public static final String ANCESTOR_INPUT_PREFIX_MATERIAL = "..[MaterialInputs/";
    public static final String ANCESTOR_INPUT_PREFIX_MATERIAL_NOSLASH = "..[MaterialInputs::";
    public static final String ANCESTOR_INPUT_PREFIX_DATA = "..[DataInputs/";
    public static final String ANCESTOR_INPUT_PREFIX_DATA_NOSLASH = "..[DataInputs::";
    public static final String ANCESTOR_INPUT_REGEX = "\\.\\.\\[((Material|Data)Inputs(/|::)?(.*))]";
    public static final Pattern ANCESTOR_INPUT_PATTERN = Pattern.compile(ANCESTOR_INPUT_REGEX);

    public static Date PREVIEW_DATE_VALUE;
    public static Date PREVIEW_MODIFIED_DATE_VALUE;

    static
    {
        try
        {
            PREVIEW_DATE_VALUE = new SimpleDateFormat("yyyy/MM/dd").parse("2021/04/28");
            PREVIEW_MODIFIED_DATE_VALUE = new SimpleDateFormat("yyyy/MM/dd").parse("2021/05/11");
        }
        catch (ParseException e)
        {
            PREVIEW_DATE_VALUE = null;
            PREVIEW_MODIFIED_DATE_VALUE = null;
        }
    }

    public static final String COUNTER_SEQ_PREFIX = "NameGenCounter-";

    public enum SubstitutionValue
    {
        AliquotedFrom("Sample112"),
        DataInputs("Data101"),
        Inputs("Parent101"),
        MaterialInputs("Sample101"),
        batchRandomId(3294),
        containerPath("containerPathValue"),
        contextPath("contextPathValue"),
        dailySampleCount(14), // sample counts can both be SubstitutionValue as well as modifiers
        dataRegionName("dataRegionNameValue"),
        genId(1001),
        monthlySampleCount(150),
        now(null)
                {
                    @Override
                    public Object getPreviewValue()
                    {
                        return PREVIEW_DATE_VALUE;
                    }
                },
        queryName("queryNameValue"),
        randomId(3294),
        schemaName("schemaNameValue"),
        schemaPath("schemaPathValue"),
        selectionKey("selectionKeyValue"),
        weeklySampleCount(25),
        withCounter(null), // see CounterExpressionPart.getValue
        yearlySampleCount(412),
        folderPrefix("folderPrefixValue");

        private final Object _previewValue;

        SubstitutionValue(Object previewValue)
        {
            _previewValue = previewValue;
        }

        public Object getPreviewValue()
        {
            return _previewValue;
        }

        public static Map<String, Object> getValuesMap()
        {
            Map<String, Object> values = new CaseInsensitiveHashMap<>();
            for (SubstitutionValue substitutionValue : SubstitutionValue.values())
            {
                values.put(substitutionValue.name(), substitutionValue.getPreviewValue());
            }

            return values;
        }

    }

    public static final Set<String> SAMPLE_COUNTER_SUBSTITUTIONS = new HashSet<>(Arrays.asList(SubstitutionValue.dailySampleCount.name(), SubstitutionValue.weeklySampleCount.name(), SubstitutionValue.monthlySampleCount.name(), SubstitutionValue.yearlySampleCount.name()));

    private final TableInfo _parentTable;

    public FieldKeyStringExpression getParsedNameExpression()
    {
        return _parsedNameExpression;
    }

    private final FieldKeyStringExpression _parsedNameExpression;

    // extracted from name expression after parsing
    private boolean _exprHasSampleCounterFormats = false;
    private boolean _exprHasLineageInputs = false;
    private boolean _exprHasLineageLookup = false;
    private Map<FieldKey, TableInfo> _exprLookups = Collections.emptyMap();
    private Map<String, List<String>> _expLineageLookupFields = new CaseInsensitiveHashMap<>();
    private Map<String/*part field key*/, NameExpressionAncestorPartOption> _partAncestorOptions;

    private final Map<String, ExpSampleType> _sampleTypes = new HashMap<>();
    private final Map<String, ExpDataClass> _dataClasses = new HashMap<>();
    private final Map<Integer, ExpMaterial> materialCache = new HashMap<>();
    private final Map<Integer, ExpData> dataCache = new HashMap<>();
    private RemapCache renameCache;
    private final Map<String, Map<String, Object>> objectPropertiesCache = new HashMap<>();

    private final Container _container;

    private final boolean _validateSyntax;
    private final List<String> _syntaxErrors = new ArrayList<>();
    private final List<String> _syntaxWarnings = new ArrayList<>();
    private String _previewName;

    private final List<? extends GWTPropertyDescriptor> _domainProperties; // used for name expression validation at creation time, before the tableInfo is available

    private final String _currentDataTypeName; // used for name expression validation/preview at creation time, before the SampleType or DataClass is created

    public NameGenerator(@NotNull String nameExpression, @Nullable TableInfo parentTable, boolean allowSideEffects, @Nullable Map<String, String> importAliases, @Nullable Container container, Function<String, Long> getNonConflictCountFn, String counterSeqPrefix, boolean validateSyntax, @Nullable List<? extends GWTPropertyDescriptor> domainProperties, String currentDataTypeName, boolean allBulkRemapCache)
    {
        _parentTable = parentTable;
        _container = container;
        _parsedNameExpression = NameGenerationExpression.create(nameExpression, false, NullValueBehavior.ReplaceNullWithBlank, allowSideEffects, container, getNonConflictCountFn, counterSeqPrefix, validateSyntax);
        _validateSyntax = validateSyntax;
        _domainProperties = domainProperties;
        _currentDataTypeName = currentDataTypeName;
        renameCache = new RemapCache(allBulkRemapCache);
        initialize(importAliases);
    }

    public NameGenerator(@NotNull String nameExpression, @Nullable TableInfo parentTable, boolean allowSideEffects, @Nullable Map<String, String> importAliases, @Nullable Container container, Function<String, Long> getNonConflictCountFn, String counterSeqPrefix, boolean validateSyntax, @Nullable List<? extends GWTPropertyDescriptor> domainProperties, String currentDataTypeName)
    {
        this(nameExpression, parentTable, allowSideEffects, importAliases, container, getNonConflictCountFn, counterSeqPrefix, validateSyntax, domainProperties, currentDataTypeName, false);
    }

    public NameGenerator(@NotNull String nameExpression, @Nullable TableInfo parentTable, boolean allowSideEffects, @Nullable Map<String, String> importAliases, @Nullable Container container, Function<String, Long> getNonConflictCountFn, String counterSeqPrefix, boolean validateSyntax, @Nullable List<? extends GWTPropertyDescriptor> domainProperties)
    {
        this(nameExpression, parentTable, allowSideEffects, importAliases, container, getNonConflictCountFn, counterSeqPrefix, validateSyntax, domainProperties, null);
    }

    public NameGenerator(@NotNull String nameExpression, @Nullable TableInfo parentTable, boolean allowSideEffects, @Nullable Map<String, String> importAliases, @Nullable Container container, Function<String, Long> getNonConflictCountFn, String counterSeqPrefix)
    {
        this(nameExpression, parentTable, allowSideEffects, importAliases, container, getNonConflictCountFn, counterSeqPrefix, false, null);
    }

    public NameGenerator(@NotNull String nameExpression, @Nullable TableInfo parentTable, boolean allowSideEffects, Container container, Function<String, Long> getNonConflictCountFn, String counterSeqPrefix)
    {
        this(nameExpression, parentTable, allowSideEffects, null, container, getNonConflictCountFn, counterSeqPrefix);
    }

    public NameGenerator(@NotNull FieldKeyStringExpression nameExpression, @Nullable TableInfo parentTable, @Nullable Container container)
    {
        _parentTable = parentTable;
        _parsedNameExpression = nameExpression;
        _container = container;
        _validateSyntax = false;
        _domainProperties = null;
        _currentDataTypeName = null;
        renameCache = new RemapCache(true);
        initialize(null);
    }

    public NameGenerator(@NotNull FieldKeyStringExpression nameExpression, @Nullable TableInfo parentTable)
    {
        this(nameExpression, parentTable, null);
    }

    public List<String> getSyntaxErrors()
    {
        return _syntaxErrors;
    }

    public List<String> getSyntaxWarnings()
    {
        return _syntaxWarnings;
    }

    public String getPreviewName()
    {
        return _previewName;
    }

    public void setPreviewName(String previewName)
    {
        _previewName = previewName;
    }

    public static NameExpressionValidationResult getValidationMessages(@Nullable String currentDataTypeName, @NotNull String nameExpression, @Nullable List<? extends GWTPropertyDescriptor> properties, @Nullable Map<String, String> importAliases, @NotNull Container container)
    {
        List<String> errorMessages = getMismatchedTagErrors(nameExpression);
        Pair<List<String>, List<String>> reservedFieldResults = getReservedFieldValidationResults(nameExpression);
        errorMessages.addAll(reservedFieldResults.first);
        List<String> warningMessages = new ArrayList<>(reservedFieldResults.second);
        if (!errorMessages.isEmpty())
            return new NameExpressionValidationResult(errorMessages, warningMessages, null);

        warningMessages.addAll(getFieldMissingBracesWarnings(nameExpression, properties, importAliases));

        NameExpressionValidationResult fieldMessages = getSubstitutionPartValidationResults(nameExpression, properties, importAliases, container, currentDataTypeName);
        errorMessages.addAll(fieldMessages.errors());
        warningMessages.addAll(fieldMessages.warnings());
        return new NameExpressionValidationResult(errorMessages, warningMessages, fieldMessages.previews());
    }

    static NameExpressionValidationResult getSubstitutionPartValidationResults(@NotNull String nameExpression, @Nullable List<? extends GWTPropertyDescriptor> properties, @Nullable Map<String, String> importAliases, @NotNull Container container, @Nullable String currentDataTypeName)
    {
        NameGenerator generator = new NameGenerator(nameExpression, null,true, importAliases, container, null, null, true, properties, currentDataTypeName);
        return new NameExpressionValidationResult(generator.getSyntaxErrors(), generator.getSyntaxWarnings(), generator.getPreviewName() != null ? Collections.singletonList(generator.getPreviewName()) : null);
    }

    static List<String> getFieldMissingBracesWarnings(@NotNull String nameExpression, @Nullable List<? extends GWTPropertyDescriptor> properties, @Nullable Map<String, String> importAliases)
    {
        Set<String> substitutionFields = new CaseInsensitiveHashSet();
        if (importAliases != null)
            substitutionFields.addAll(importAliases.keySet());

        if (properties != null)
            properties.forEach(field -> substitutionFields.add(field.getName()));

        substitutionFields.remove(null);

        if (substitutionFields.isEmpty())
            return Collections.emptyList();

        List<String> warningMessages = new ArrayList<>();
        String lcExpression = nameExpression.toLowerCase();
        String allFieldsLc = StringUtils.join(substitutionFields, "\n").toLowerCase();
        for (String subField : substitutionFields)
        {
            String lcSub = subField.toLowerCase();
            int lcIndex = lcExpression.indexOf(lcSub);

            if (lcIndex != -1)
            {
                if (lcIndex > 0)
                {
                    char preChar = lcExpression.charAt(lcIndex - 1);
                    if (Character.isLetter(preChar))
                        continue;
                    else
                    {
                        // Check if expression is substring of another expression, which is enclosed by ${}.
                        // If both 'Exp Name' and 'Name' fields are present, ${Exp Name} should by pass check on 'Name' field.
                        if (StringUtils.countMatches(allFieldsLc, lcSub) >= 2)
                        {
                            String prevStr = nameExpression.substring(0, lcIndex);
                            int prevOpenCount = StringUtils.countMatches(prevStr, "${");
                            int prevCloseCount = StringUtils.countMatches(prevStr, "}");
                            if ((prevOpenCount - prevCloseCount) == 1)
                                continue;
                        }

                    }
                }
                if (lcExpression.length() > (lcIndex + lcSub.length()))
                {
                    char postChar = lcExpression.charAt(lcIndex + lcSub.length());
                    if (Character.isLetter(postChar))
                        continue;
                }

                warningMessages.addAll(SubstitutionFormat.validateNonFunctionalSyntax(subField, nameExpression, lcIndex, "field", true));
            }
        }

        return warningMessages;

    }

    static Pair<List<String>, List<String>> getReservedFieldValidationResults(String nameExpression)
    {
        // For each substitution format, find its location in the string
        // validate punctuation and arguments.

        List<String> warningMessages = new ArrayList<>();
        List<String> errorMessages = new ArrayList<>();
        String lcExpression = nameExpression.toLowerCase();
        SubstitutionFormat.getFormatNames().forEach(formatName -> {
            String lcFormatName = formatName.toLowerCase();
            int lcIndex = lcExpression.indexOf(":" + lcFormatName);
            if (lcIndex > -1)
                errorMessages.addAll(SubstitutionFormat.validateSyntax(formatName, nameExpression, lcIndex));
        });
        for (SubstitutionValue subValue : SubstitutionValue.values())
        {
            String lcSub = subValue.name().toLowerCase();
            int lcIndex = lcExpression.indexOf(lcSub);
            if (lcIndex != -1)
            {
                 /*
                 * also check that the part is not preceded by an alphabetic letter
                 * - "unknown" contains "now", but should bypass reserved key word check
                 * - "DataInputs" contains "Input", but should bypass "Input" check
                 */
                if (lcIndex > 0)
                {
                    char preChar = lcExpression.charAt(lcIndex - 1);
                    if (Character.isLetter(preChar))
                        continue;
                }
                if (lcExpression.length() > (lcIndex + lcSub.length()))
                {
                    char postChar = lcExpression.charAt(lcIndex + lcSub.length());
                    if (Character.isLetter(postChar))
                        continue;
                }

                if (subValue.equals(SubstitutionValue.withCounter))
                {
                    Pair<List<String>, List<String>> withCounterResults = validateWithCounterSyntax(nameExpression, lcIndex);
                    errorMessages.addAll(withCounterResults.first);
                    warningMessages.addAll(withCounterResults.second);
                }
                else
                {
                    warningMessages.addAll(SubstitutionFormat.validateNonFunctionalSyntax(subValue.name(), nameExpression, lcIndex));
                }
            }
        }
        return new Pair<>(errorMessages, warningMessages);
    }

    static Pair<List<String>, List<String>> validateWithCounterSyntax(String nameExpression, int index)
    {
        List<String> warningMessages = new ArrayList<>();
        List<String> errorMessages = new ArrayList<>();
        int start = index;

        // check withCount is inside ${}
        String prevStr = nameExpression.substring(0, index);
        int prevOpenCount = StringUtils.countMatches(prevStr, "${");
        int prevCloseCount = StringUtils.countMatches(prevStr, "}");
        String postStr = nameExpression.substring(index);
        int postOpenCount = StringUtils.countMatches(postStr, "${");
        int postCloseCount = StringUtils.countMatches(postStr, "}");
        if ((prevOpenCount - prevCloseCount) != 1 || (postCloseCount - postOpenCount) != 1)
            warningMessages.add(String.format("The '%s' substitution pattern starting at position %d should be enclosed in ${}.", SubstitutionValue.withCounter.name(), start));

        if (nameExpression.charAt(index-1) != ':')
            warningMessages.add(String.format("The '%s' substitution pattern starting at position %d should be preceded by a colon.", SubstitutionValue.withCounter.name(), start));
        else
            start = start-1;

        int startParen = index + SubstitutionValue.withCounter.name().length();
        if (startParen >= nameExpression.length() || nameExpression.charAt(startParen) != '(')
            return new Pair<>(errorMessages, warningMessages);

        int endParen = nameExpression.indexOf(")", start);
        if (endParen == -1)
            errorMessages.add(String.format("No ending parentheses found for the '%s' substitution pattern starting at index %d.", SubstitutionValue.withCounter.name(), start));
        else
        {

            int commaIndex = nameExpression.indexOf(",", start);
            int secondCommaIndex = nameExpression.indexOf(",", commaIndex + 1);
            String startVal = null;
            String format = null;
            String thirdParam = null;
            if (secondCommaIndex > -1)
            {
                // 3 arguments
                startVal = nameExpression.substring(startParen+1, commaIndex).trim();
                format = nameExpression.substring(commaIndex + 1, secondCommaIndex).trim();
                thirdParam = nameExpression.substring(secondCommaIndex + 1, endParen).trim();
            }
            else if (commaIndex > startParen && commaIndex < endParen)
            {
                // two arguments
                startVal = nameExpression.substring(startParen+1, commaIndex).trim();
                format = nameExpression.substring(commaIndex + 1, endParen).trim();
            }
            else
            {
                startVal = nameExpression.substring(startParen+1, endParen).trim();
            }
            // find the value of the first argument, if any, and validate it is an integer
            if (!StringUtils.isEmpty(startVal))
            {
                try
                {
                    Integer.parseInt(startVal);
                }
                catch (NumberFormatException e)
                {
                    errorMessages.add(String.format("Invalid starting value %s for 'withCounter' starting at position %d.", startVal, index));
                }
            }
            if (!StringUtils.isEmpty(format))
            {
                if (format.charAt(0) != '\'' || format.charAt(format.length()-1) != '\'')
                    errorMessages.add(String.format("Format string starting at position %d for 'withCounter' substitution pattern should be enclosed in single quotes.", commaIndex + 1));
            }
            if (!StringUtils.isEmpty(thirdParam))
            {
                if (!(WITH_COUNTER_NO_GAP_PARAM.equalsIgnoreCase(thirdParam)))
                    errorMessages.add(String.format("Param at position %d for 'withCounter' substitution pattern is invalid. Supported params include: " + WITH_COUNTER_NO_GAP_PARAM + ".", commaIndex + 1));
            }
        }
        return new Pair<>(errorMessages, warningMessages);
    }

    static List<String> getMismatchedTagErrors(String nameExpression)
    {
        int start = 0;
        int openIndex;
        final String openTag = "${";
        final char closeTag = '}';
        List<String> errors = new ArrayList<>();
        List<Integer> unmatchedOpen = new ArrayList<>();
        List<Integer> unmatchedClosed = new ArrayList<>();
        LinkedList<Integer> openIndexes = new LinkedList<>();

        while (start < nameExpression.length() && (openIndex = nameExpression.indexOf(openTag, start)) >= 0)
        {
            openIndexes.clear();
            openIndexes.push(openIndex);
            int subInd = openIndex + 2;

            while (subInd < nameExpression.length())
            {
                int nextOpen = nameExpression.indexOf(openTag, subInd);
                int nextClose = nameExpression.indexOf(closeTag, subInd);

                // no more opens or closes
                if (nextOpen == -1 && nextClose == -1)
                    break;

                // more opens but no more closes, continue in order to pick up all the open indexes
                if (nextOpen > 0 && nextClose == -1)
                {
                    openIndexes.add(nextOpen);
                    subInd = nextOpen + 2;
                }
                else if (nextOpen == -1 || nextClose < nextOpen)
                {
                    if (openIndexes.isEmpty()) // Can this actually happen?
                        unmatchedClosed.add(nextClose);
                    else
                    {
                        openIndexes.pop();
                        subInd = nextClose + 1;
                    }
                }
                else if (nextClose > nextOpen)
                {
                    openIndexes.push(nextOpen);
                    subInd = nextOpen + 2;
                }

                if (openIndexes.isEmpty())
                    break;
            }

            if (!openIndexes.isEmpty())
                unmatchedOpen.addAll(openIndexes.stream().map(index -> index+1).collect(Collectors.toList()));
            start = subInd;
        }
        if (!unmatchedOpen.isEmpty())
        {
            if (unmatchedOpen.size() == 1)
                errors.add("No closing brace found for the substitution pattern starting at position " + unmatchedOpen.get(0) + ".");
            else
                errors.add("No closing braces found for the substitution patterns starting at positions " + StringUtils.join(unmatchedOpen, ", ") + ".");
        }
        if (!unmatchedClosed.isEmpty())
        {
            errors.add("Unmatched closing brace found at position" + (unmatchedClosed.size() == 1 ? " " : "s ") + StringUtils.join(unmatchedClosed, ", ") + ".");
        }
        return errors;
    }

    public static Stream<String> parentNames(Object value, String parentColName)
    {
        if (value == null)
            return Stream.empty();

        Stream<String> values;
        if (value instanceof String)
        {
            if (StringUtils.isEmpty(((String) value).trim()))
                return Stream.empty();

            // Issue 44841: The names of the parents may include commas, so we parse the set of parent names
            // using TabLoader instead of just splitting on the comma.
            try (TabLoader tabLoader = new TabLoader((String) value))
            {
                tabLoader.setDelimiterCharacter(',');
                tabLoader.setUnescapeBackslashes(false);
                try
                {
                    String[][] parsedValues = tabLoader.getFirstNLines(1);
                    values = Arrays.stream(parsedValues[0]);
                }
                catch (IOException e)
                {
                    throw new IllegalStateException("Unable to parse parent names from " + value, e);
                }
            }
        }
        else if (value instanceof Collection)
        {
            Collection<?> coll = (Collection)value;
            values = coll.stream().map(String::valueOf);
        }
        else
        {
            throw new IllegalStateException("Expected string or collection for '" + parentColName + "': " + value);
        }

        return values
                .map(String::trim)
                .filter(s -> !s.isEmpty());
    }

    public static boolean isLineageInput(Object token, @Nullable Map<String, String> importAliases, @Nullable String currentDataTypeName, Container container, User user)
    {
        return isLineageToken(token, importAliases) || isLineageInputWithDataType(token.toString().split("/"), currentDataTypeName, container, user);
    }

    public static boolean isLineageLookup(List<String> fieldParts, @Nullable Map<String, String> importAliases, @Nullable String currentDataTypeName, Container container, User user)
    {
        if (!isLineageToken(fieldParts.get(0), importAliases))
            return false;

        if (fieldParts.size() == 2 && isLineageInputWithDataType(fieldParts.toArray(String[]::new), currentDataTypeName, container, user))
        {
            return false;
        }

        return true;
    }

    public static boolean isLineageToken(Object token, @Nullable Map<String, String> importAliases)
    {
        String sTok = token.toString();
        Map<String, String> aliasesInsensitive = new CaseInsensitiveHashMap<>();
        if (importAliases != null)
            aliasesInsensitive.putAll(importAliases);

        return INPUT_PARENT.equalsIgnoreCase(sTok)
                || ExpData.DATA_INPUT_PARENT.equalsIgnoreCase(sTok)
                || ExpMaterial.MATERIAL_INPUT_PARENT.equalsIgnoreCase(sTok)
                || aliasesInsensitive.containsKey(sTok);
    }

    public static boolean isLineageInputWithDataType(String[] parts, @Nullable String currentDataTypeName, Container container, User user)
    {
        if (parts.length != 2)
            return false;

        String inputToken = parts[0];
        String dataType = parts[1];

        boolean isInput = INPUT_PARENT.equalsIgnoreCase(inputToken);
        boolean isData = ExpData.DATA_INPUT_PARENT.equalsIgnoreCase(inputToken);
        boolean isMaterial = ExpMaterial.MATERIAL_INPUT_PARENT.equalsIgnoreCase(inputToken);

        if (!(isInput || isData || isMaterial))
            return false;

        if (dataType.equalsIgnoreCase(currentDataTypeName))
            return true;

        if (isMaterial || isInput)
        {
            if (SampleTypeService.get().getSampleType(container, user, dataType) != null)
                return true;

            if (isMaterial)
                return false;
        }

        return ExperimentService.get().getDataClass(container, user, dataType) != null;
    }

    private Object getLineageLookupTokenPreview(String currentDataType, FieldKey fkTok, String inputPrefix, @Nullable String inputDataType, List<Pair<ExpLineageOptions.LineageExpType, String>> ancestorPaths, String lookupField, User user, Map<String, String> dataClassNames, Map<String, String> sampleTypeNames)
    {
        boolean isMaterial = inputPrefix.toLowerCase().startsWith("materialinputs") || inputPrefix.toLowerCase().startsWith("inputs");
        boolean isData = inputPrefix.toLowerCase().startsWith("datainputs") || inputPrefix.toLowerCase().startsWith("inputs");
        boolean isAncestor = ancestorPaths != null && !ancestorPaths.isEmpty();
        if (isAncestor)
        {
            Pair<ExpLineageOptions.LineageExpType, String> ancestorType = ancestorPaths.get(ancestorPaths.size() - 1);
            isMaterial = ExpLineageOptions.LineageExpType.Material == ancestorType.first;
            isData = ExpLineageOptions.LineageExpType.Data == ancestorType.first;
            if (!StringUtils.isEmpty(ancestorType.second))
                inputDataType = isMaterial ? sampleTypeNames.get(ancestorType.second) : dataClassNames.get(ancestorType.second);
            else
                inputDataType = null;
        }
        switch (lookupField.toLowerCase())
        {
            case "rowid":
            case "createdby":
            case "modifiedby":
                return 1005;
            case "name":
            case "lsid":
            case "description":
                return (isAncestor ? "ancestor" : "parent") + lookupField;
            case "created":
                return PREVIEW_DATE_VALUE;
            case "modified":
                return PREVIEW_MODIFIED_DATE_VALUE;
        }

        List<ExpObject> dataTypes = new ArrayList<>();
        if (isMaterial)
        {
            if (!StringUtils.isEmpty(inputDataType))
            {
                ExpSampleType sampleType = SampleTypeService.get().getSampleType(_container, user, inputDataType);
                if (sampleType != null)
                    dataTypes.add(sampleType);
            }
            else
                dataTypes.addAll(SampleTypeService.get().getSampleTypes(_container, user, true));
        }
        if (isData)
        {
            if (!StringUtils.isEmpty(inputDataType))
            {
                ExpDataClass dataClass = ExperimentService.get().getDataClass(_container, user, inputDataType);
                if (dataClass != null)
                    dataTypes.add(dataClass);
            }
            else
                dataTypes.addAll(ExperimentService.get().getDataClasses(_container, user, true));
        }

        boolean isCurrentDataType = inputDataType != null && inputDataType.equals(currentDataType);

        if (inputDataType != null && dataTypes.isEmpty())
        {
            if (!isCurrentDataType)
            {
                _syntaxErrors.add("Invalid lineage lookup: " + fkTok.toString() + ".");
                return null;
            }
        }

        for (ExpObject dataType : dataTypes)
        {
            Domain domain = null;
            if (dataType instanceof ExpSampleType)
            {
                domain = ((ExpSampleType)dataType).getDomain();
            }
            else if (dataType instanceof ExpDataClass)
            {
                domain = ((ExpDataClass)dataType).getDomain();
            }
            if (domain != null)
            {
                List<? extends DomainProperty> domainProperties = domain.getProperties();
                for (DomainProperty domainProperty : domainProperties)
                {
                    if (domainProperty.getName().equalsIgnoreCase(lookupField))
                    {
                        Object result = getNamePartPreviewValue(domainProperty.getPropertyType(), lookupField);
                        if (result instanceof String)
                            return (isAncestor ? "ancestor" : "parent") + result;
                        return result;
                    }
                }
            }

        }

        if ((isCurrentDataType || inputDataType == null) && _domainProperties != null && !_domainProperties.isEmpty())
        {
            Map<String, GWTPropertyDescriptor> domainFields = new CaseInsensitiveHashMap<>();
            _domainProperties.forEach(prop -> domainFields.put(prop.getName(), prop));

            GWTPropertyDescriptor col = domainFields.get(lookupField);
            if (col != null)
            {
                PropertyType pt = null;
                if (col.getConceptURI() != null || col.getRangeURI() != null)
                    pt = PropertyType.getFromURI(col.getConceptURI(), col.getRangeURI(), null);

                if (pt != null)
                    return getNamePartPreviewValue(pt, lookupField);
                else
                {
                    _syntaxErrors.add("Invalid lineage lookup: " + fkTok.toString() + ".");
                    return null;
                }
            }
        }

        _syntaxErrors.add("Lineage lookup field does not exist: " + fkTok.toString());
        return null;
    }

    // Inspect the expression looking for:
    //   (a) any sample counter formats bound to a column, e.g. ${column:dailySampleCount}
    //   (b) any lineage input tokens
    //   (c) any replacement tokens that include a lookup, e.g., ${foo/bar}
    private void initialize(@Nullable Map<String, String> importAliases)
    {
        assert _parsedNameExpression != null;

        boolean hasSampleCounterFormat = false;
        boolean hasLineageInputs = false;
        boolean hasLineageLookup = false;
        List<FieldKey> lookups = new ArrayList<>();
        Map<String, List<String>> lineageLookupFields = new CaseInsensitiveHashMap<>();
        Set<String> substitutionValues = new CaseInsensitiveHashSet();
        for (SubstitutionValue value : SubstitutionValue.values())
        {
            substitutionValues.add(value.name());
        }

        Map<String, GWTPropertyDescriptor> domainFields = new CaseInsensitiveHashMap<>();
        if (_domainProperties != null && !_domainProperties.isEmpty())
            _domainProperties.forEach(prop -> domainFields.put(prop.getName(), prop));
        User user = User.getSearchUser();

        // check for all parts, including those in sub nested expressions
        List<StringExpressionFactory.StringPart> parts = _parsedNameExpression.getDeepParsedExpression();

        Map<String, Object> previewCtx = new CaseInsensitiveHashMap<>();
        if (_validateSyntax)
        {
            previewCtx.putAll(SubstitutionValue.getValuesMap());
            if (importAliases != null)
            {
                for (String alias : importAliases.keySet())
                {
                    previewCtx.put(alias, SubstitutionValue.Inputs.getPreviewValue());
                }
            }
        }

        Map<String, NameExpressionAncestorPartOption> partAncestorOptions = new HashMap<>();

        Map<String, String> dataClassLSIDs = new CaseInsensitiveHashMap<>();
        Map<String, String> dataClassNames = new CaseInsensitiveHashMap<>();
        Map<String, String> sampleTypeLSIDs = new CaseInsensitiveHashMap<>();
        Map<String, String> sampleTypeNames = new CaseInsensitiveHashMap<>();

        if (_container != null)
        {
            for (ExpDataClass dataClass : ExperimentService.get().getDataClasses(_container, user, true))
            {
                dataClassLSIDs.put(dataClass.getName(), dataClass.getLSID());
                dataClassNames.put(dataClass.getLSID(), dataClass.getName());
            }


            for (ExpSampleType sampleType : SampleTypeService.get().getSampleTypes(_container, user, true))
            {
                sampleTypeLSIDs.put(sampleType.getName(), sampleType.getLSID());
                sampleTypeNames.put(sampleType.getLSID(), sampleType.getName());
            }
        }

        for (StringExpressionFactory.StringPart part : parts)
        {
            boolean isLineagePart = false;
            if (!part.isConstant())
            {
                Object token = part.getToken();
                Collection<SubstitutionFormat> formats = part.getFormats();
                for (SubstitutionFormat format : formats)
                {
                    if (format == dailySampleCount || format == weeklySampleCount || format == monthlySampleCount || format == yearlySampleCount)
                        hasSampleCounterFormat = true;
                }

                String sTok = token.toString().toLowerCase();
                if (isLineageInput(sTok, importAliases, _currentDataTypeName, _container, user))
                {
                    isLineagePart = true;
                    hasLineageInputs = true;
                }

                if (token instanceof FieldKey fkTok)
                {
                    int previousErrorCount = _syntaxErrors.size();
                    List<String> fieldParts = processFieldParts(fkTok, partAncestorOptions, user, dataClassLSIDs, sampleTypeLSIDs);
                    if (!_syntaxErrors.isEmpty() && _syntaxErrors.size() > previousErrorCount) // if ancestor lookup syntax error, continue
                        continue;
                    List<Pair<ExpLineageOptions.LineageExpType, String>> ancestorPaths = null;
                    if (partAncestorOptions.containsKey(fkTok.encode()))
                        ancestorPaths = partAncestorOptions.get(fkTok.encode()).ancestorPaths();

                    // for simple token with no lookups, e.g. ${genId}, don't need to do anything special
                    if (fieldParts.size() == 1)
                    {
                        if (_validateSyntax)
                        {
                            String fieldName = fieldParts.get(0);
                            if (!substitutionValues.contains(fieldName) && !isLineagePart)
                            {
                                boolean isColPresent = false;
                                PropertyType pt = null;
                                if (_parentTable != null)
                                {
                                    ColumnInfo col = _parentTable.getColumn(fieldName);
                                    isColPresent = col != null;
                                    if (isColPresent)
                                        pt = col.getPropertyType();
                                }
                                else if (!domainFields.isEmpty())
                                {
                                    GWTPropertyDescriptor col = domainFields.get(fieldName);
                                    isColPresent = col != null;
                                    if (isColPresent)
                                    {
                                        if (col.getConceptURI() != null || col.getRangeURI() != null)
                                            pt = PropertyType.getFromURI(col.getConceptURI(), col.getRangeURI(), null);
                                    }
                                }

                                if (!isColPresent)
                                    _syntaxErrors.add("Invalid substitution token: ${" + token.toString() + "}.");
                                else if (pt != null)
                                    previewCtx.put(fieldName, getNamePartPreviewValue(pt, fieldName));
                            }
                        }
                        continue;
                    }

                    boolean isLineageLookup = isLineageLookup(fieldParts, importAliases, _currentDataTypeName, _container, user);

                    if (isLineageLookup)
                    {

                        String alias = fieldParts.get(0);
                        boolean isParentAlias = importAliases != null && importAliases.containsKey(alias);

                        Object lookupValuePreview = null;
                        hasLineageLookup = true;
                        if (isParentAlias && fieldParts.size() == 2)
                        {
                            String lookupField = fieldParts.get(1);
                            // alias/lookup
                            String dataTypeToken = importAliases.get(alias);
                            lineageLookupFields.computeIfAbsent(dataTypeToken, (s) -> new ArrayList<>()).add(fieldParts.get(1));

                            String[] inputParts = dataTypeToken.split("/");
                            lookupValuePreview = getLineageLookupTokenPreview(_currentDataTypeName, fkTok, inputParts[0], inputParts[1], ancestorPaths, lookupField, user, dataClassNames, sampleTypeNames);
                        }
                        else if (!isParentAlias && fieldParts.size() <= 3)
                        {
                            if (fieldParts.size() == 2)
                            {
                                // Inputs/lookup, MaterialInputs/lookup, DataInputs/lookup, MaterialInputs/SampleType1
                                lineageLookupFields.computeIfAbsent(fieldParts.get(0), (s) -> new ArrayList<>()).add(fieldParts.get(1));

                                lookupValuePreview = getLineageLookupTokenPreview(_currentDataTypeName, fkTok, fieldParts.get(0), null, ancestorPaths, fieldParts.get(1), user, dataClassNames, sampleTypeNames);
                            }
                            else if (fieldParts.size() == 3)
                            {
                                // MaterialInputs/SampleType/lookup, DataInputs/DataClass/lookup
                                lineageLookupFields.computeIfAbsent(fieldParts.get(0) + "/" + fieldParts.get(1), (s) -> new ArrayList<>()).add(fieldParts.get(2));
                                lookupValuePreview = getLineageLookupTokenPreview(_currentDataTypeName, fkTok, fieldParts.get(0), fieldParts.get(1), ancestorPaths, fieldParts.get(2), user, dataClassNames, sampleTypeNames);
                            }
                        }
                        else
                        {
                            String errorMsg = "Only one level of lookup is supported for lineage input: " + fkTok + ".";
                            if (_validateSyntax)
                                _syntaxErrors.add(errorMsg);
                            else
                                throw new UnsupportedOperationException(errorMsg);
                        }

                        if (lookupValuePreview != null)
                        {
                            String fkTokStr = fkTok.toString();
                            if (ancestorPaths != null && !ancestorPaths.isEmpty())
                            {
                                fkTokStr = fkTok.encode();
                            }

                            previewCtx.put(fkTokStr, lookupValuePreview);
                        }

                        continue;
                    }
                    else if (fieldParts.size() > 2)
                    {
                        // for now, we only support one level of lookup: ${ingredient/name}
                        // future versions could support multiple levels
                        String errorMsg = "Only one level of lookup is supported: " + fkTok + ".";
                        if (_validateSyntax)
                            _syntaxErrors.add(errorMsg);
                        else
                            throw new UnsupportedOperationException(errorMsg);
                    }

                    if (isLineagePart)
                    {
                        boolean isInput = sTok.startsWith(INPUT_PARENT.toLowerCase());
                        boolean isMaterial = sTok.startsWith(ExpMaterial.MATERIAL_INPUT_PARENT.toLowerCase());
                        Object preview = isInput ? SubstitutionValue.Inputs.getPreviewValue() : (isMaterial ? SubstitutionValue.MaterialInputs.getPreviewValue() : SubstitutionValue.DataInputs.getPreviewValue());
                        previewCtx.put(fkTok.toString(), preview);
                    }
                    else
                    {
                        if (_parentTable == null && domainFields.isEmpty())
                        {
                            String errorMsg = "Parent table is required for name expressions with lookups: " + fkTok + ".";
                            if (_validateSyntax)
                                _syntaxErrors.add(errorMsg);
                            else
                                throw new UnsupportedOperationException(errorMsg);
                        }

                        lookups.add(fkTok);
                    }
                }
            }
        }

        if (!_syntaxErrors.isEmpty())
            return;

        // for each token with a lookup, get the lookup table and stash it for later
        if (!lookups.isEmpty())
        {
            Map<FieldKey, TableInfo> fieldKeyLookup = new HashMap<>();
            for (FieldKey fieldKey : lookups)
            {
                List<String> fieldParts = fieldKey.getParts();

                if (hasLineageInputs && fieldParts.size() == 3)
                    continue;;

                assert _validateSyntax || fieldParts.size() == 2;

                // find column matching the root
                String root = fieldParts.get(0);
                String lookupFieldName = fieldParts.get(1);
                boolean lookupExist = false;

                PropertyType pt = null;
                if (_parentTable != null)
                {
                    ColumnInfo col = _parentTable.getColumn(root);
                    if (col != null)
                    {
                        ForeignKey fk = col.getFk();
                        if (fk == null)
                            continue;

                        TableInfo lookupTable = fk.getLookupTableInfo();
                        if (lookupTable == null)
                            continue;

                        List<ColumnInfo> pkCols = lookupTable.getPkColumns();
                        if (pkCols.size() != 1)
                        {
                            if (_validateSyntax)
                                _syntaxErrors.add("Lookup field not supported on table with multiple primary key fields: " + root + ".");
                            continue;
                        }

                        fieldKeyLookup.put(fieldKey, lookupTable);

                        ColumnInfo lookupCol = lookupTable.getColumn(lookupFieldName);
                        if (lookupCol != null)
                        {
                            lookupExist = true;
                            pt = lookupCol.getPropertyType();
                        }

                    }
                }
                else if (_validateSyntax && !domainFields.isEmpty())
                {
                    GWTPropertyDescriptor col = domainFields.get(root);
                    if (col != null)
                    {
                        Container lookupContainer = null;
                        String containerId = StringUtils.trimToNull(col.getLookupContainer());
                        if (containerId != null)
                        {
                            if (GUID.isGUID(containerId))
                                lookupContainer = ContainerManager.getForId(containerId);
                            if (null == lookupContainer)
                                lookupContainer = ContainerManager.getForPath(containerId);
                        }
                        UserSchema fkSchema = QueryService.get().getUserSchema(user, lookupContainer == null ? _container : lookupContainer, col.getLookupSchema());

                        if (fkSchema != null)
                        {
                            TableInfo lookupTable = fkSchema.getTable(col.getLookupQuery());
                            if (lookupTable != null)
                            {
                                List<String> pkCols = lookupTable.getPkColumnNames();
                                if (pkCols.size() != 1)
                                {
                                    _syntaxErrors.add("Lookup field not supported on table with multiple primary key fields: " + root + ". ");
                                    continue;
                                }
                                else
                                {
                                    ColumnInfo lookupCol = lookupTable.getColumn(lookupFieldName);
                                    if (lookupCol != null)
                                    {
                                        lookupExist = true;
                                        if (lookupCol.getConceptURI() != null || lookupCol.getRangeURI() != null)
                                            pt = PropertyType.getFromURI(lookupCol.getConceptURI(), lookupCol.getRangeURI(), null);
                                    }

                                }
                            }
                        }
                    }
                }

                if (_validateSyntax)
                {
                    if (!lookupExist)
                    {
                        _syntaxErrors.add("Lookup field does not exist: " + fieldKey.toString());
                    }
                    else if (pt != null)
                    {
                        previewCtx.put(fieldKey.toString(), getNamePartPreviewValue(pt, lookupFieldName));
                    }
                }

            }

            _exprLookups = fieldKeyLookup;
        }

        _exprHasSampleCounterFormats = hasSampleCounterFormat;
        _exprHasLineageInputs = hasLineageInputs;
        _exprHasLineageLookup = hasLineageLookup;
        _expLineageLookupFields = lineageLookupFields;
        _partAncestorOptions = partAncestorOptions;
        if (_validateSyntax && _syntaxErrors.isEmpty())
            _previewName = _parsedNameExpression.eval(previewCtx);
    }

    private List<String> processFieldParts(FieldKey fkTok, Map<String, NameExpressionAncestorPartOption> partAncestorOptions, User user, Map<String, String> dataClassLSIDs, Map<String, String> sampleTypeLSIDs)
    {
        List<Pair<ExpLineageOptions.LineageExpType, String>> ancestorTypes = new ArrayList<>();
        List<String> allFieldParts = fkTok.getParts();

        List<String> fieldParts = new ArrayList<>();
        int partInd = 0, ancestorLevel = 0;

        String fkTokDisplay = fkTok.toString().replaceAll("\\$P", ".").replaceAll("::", "/");
        boolean hasLookupColumn = false; // needs to specify an explicit ancestor lookup column: ..[MaterialInput/Type]/lookupColumnName
        for (String fPart : allFieldParts)
        {
            if (!StringUtils.isEmpty(fPart) && !isAncestorPart(fPart))
            {
                hasLookupColumn = true;
                fieldParts.add(fPart);
            }
            else
            {
                hasLookupColumn = false;
                ancestorLevel++;

                if (partInd == 0)
                {
                    // Syntax should be ${MaterialInput/..[MaterialInputs]/name} where the first input is the direct parent, instead of ${..[MaterialInputs]/name}.
                    _syntaxErrors.add("Invalid substitution token, parent input must be specified for ancestor lookup: ${" + fkTokDisplay + "}.");
                    return fieldParts;
                }

                if (ancestorLevel > 4) // 1 generation of direct parent + 4 extra generations of ancestors
                {
                    _syntaxErrors.add("Invalid substitution token, a max of 5 generations of ancestor lookup is supported: ${" + fkTokDisplay + "}.");
                    return fieldParts;
                }

                Pair<ExpLineageOptions.LineageExpType, String> ancestorPart = getAncestorPart(fPart, dataClassLSIDs, sampleTypeLSIDs);
                ancestorTypes.add(ancestorPart);
            }

            partInd++;
        }

        if (!ancestorTypes.isEmpty())
        {
            if (!hasLookupColumn)
            {
                _syntaxErrors.add("Invalid substitution token, lookup column name not specified: ${" + fkTokDisplay + "}.");
                return fieldParts;
            }

            ExpLineageOptions options = new ExpLineageOptions();
            options.setForLookup(false);
            options.setParents(true);
            options.setChildren(false);
            options.setDepth((ancestorTypes.size() + 1) * 2); // (ancestor + 1 direct parent) * 2 (1 for data, 1 for run)

            partAncestorOptions.put(fkTok.encode(), new NameExpressionAncestorPartOption(options, ancestorTypes, allFieldParts.get(allFieldParts.size() - 1)));
        }

        return fieldParts;
    }

    public static Pair<ExpLineageOptions.LineageExpType, String> getAncestorPart(String part, Map<String, String> dataClassLSIDs, Map<String, String> sampleTypeLSIDs)
    {
        Matcher ancestorTypeMatcher = ANCESTOR_INPUT_PATTERN.matcher(part);
        if (ancestorTypeMatcher.find())
        {
            ExpLineageOptions.LineageExpType expType = ExpLineageOptions.LineageExpType.Material;
            String expTypeStr = ancestorTypeMatcher.group(2);
            if (ExpLineageOptions.LineageExpType.Data.name().equalsIgnoreCase(expTypeStr))
                expType = ExpLineageOptions.LineageExpType.Data;

            String dataType = ancestorTypeMatcher.group(4);

            if (!StringUtils.isEmpty(dataType))
                dataType = expType == ExpLineageOptions.LineageExpType.Data ? dataClassLSIDs.get(dataType) : sampleTypeLSIDs.get(dataType);

            return new Pair<>(expType, dataType);
        }
        return null;
    }

    public static boolean isAncestorPart(String part)
    {
        Matcher ancestorTypeMatcher = ANCESTOR_INPUT_PATTERN.matcher(part);
        return ancestorTypeMatcher.find();
    }

    public static Object getNamePartPreviewValue(PropertyType pt, @Nullable String prefix)
    {
        return pt.getPreviewValue(prefix);
    }

    public static long getGenIdStartValue(@Nullable String nameExpression)
    {
        long startInd = 0;
        if (StringUtils.isEmpty(nameExpression))
            return startInd;

        Matcher genIdMatcher = GENID_WITH_START_IND_PATTERN.matcher(nameExpression);
        if (genIdMatcher.find())
        {
            String startIndStr = genIdMatcher.group(1);
            if (!StringUtils.isEmpty(startIndStr))
            {
                try
                {
                    startInd = Integer.valueOf(startIndStr);
                }
                catch (NumberFormatException e)
                {
                    // ignore illegal startInd
                }
            }
        }
        return startInd;
    }

    public void generateNames(@NotNull State state,
                              @NotNull List<Map<String, Object>> maps,
                              @Nullable Set<ExpData> parentDatas, @Nullable Set<ExpMaterial> parentSamples,
                              @Nullable List<Supplier<Map<String, Object>>> extraPropsFns,
                              boolean skipDuplicates)
            throws NameGenerationException
    {
        ListIterator<Map<String, Object>> li = maps.listIterator();
        while (li.hasNext())
        {
            Map<String, Object> map = li.next();
            try
            {
                String name = state.nextName(map, parentDatas, parentSamples, extraPropsFns, null);
                map.put("name", name);
            }
            catch (DuplicateNameException dup)
            {
                if (skipDuplicates)
                {
                    // Issue 23384: SampleSet: import should ignore duplicate rows when ignore duplicates is selected
                    li.remove();
                }
                else
                    throw dup;
            }
        }
    }

    /**
     * Create new state object for a batch of names.
     * @param incrementSampleCounts Increment the sample counters for each name generated.
     */
    @NotNull
    public State createState(boolean incrementSampleCounts)
    {
        return new State(incrementSampleCounts);
    }

    public String generateName(@NotNull State state, @NotNull Map<String, Object> rowMap) throws NameGenerationException
    {
        return state.nextName(rowMap, null, null, null, null);
    }

    public String generateName(@NotNull State state, @NotNull Map<String, Object> rowMap,
                               @Nullable Set<ExpData> parentDatas, @Nullable Set<ExpMaterial> parentSamples,
                               @Nullable List<Supplier<Map<String, Object>>> extraPropsFns) throws NameGenerationException
    {
        return state.nextName(rowMap, parentDatas, parentSamples, extraPropsFns, null);
    }

    public String generateName(@NotNull State state, @NotNull Map<String, Object> rowMap,
                               @Nullable Set<ExpData> parentDatas, @Nullable Set<ExpMaterial> parentSamples,
                               @Nullable List<Supplier<Map<String, Object>>> extraPropsFns, @Nullable FieldKeyStringExpression altExpression) throws NameGenerationException
    {
        return state.nextName(rowMap, parentDatas, parentSamples, extraPropsFns, altExpression);
    }

    public class State implements AutoCloseable
    {
        private final boolean _incrementSampleCounts;
        private final User _user;
        private final Map<String, Object> _batchExpressionContext;
        private Function<Map<String,Long>,Map<String,Long>> getSampleCountsFunction;
        private final Map<String, Integer> _newNames = new CaseInsensitiveHashMap<>();

        private int _rowNumber = 0;
        private final Map<Tuple3<String, Object, FieldKey>, Object> _lookupCache;
        private final Map<String, ArrayList<Object>> _ancestorCache;
        private final Map<String, Map<String, DbSequence>> _prefixCounterSequences;

        private boolean _prefixCounterSequencesCleaned = false;

        private State(boolean incrementSampleCounts)
        {
            _incrementSampleCounts = incrementSampleCounts;

            // Create the name expression context shared for the entire batch of rows
            Map<String, Object> batchContext = new CaseInsensitiveHashMap<>();
            batchContext.put("BatchRandomId", StringUtilsLabKey.getUniquifier(4));
            batchContext.put("Now", new Date());
            _batchExpressionContext = Collections.unmodifiableMap(batchContext);
            _user = User.getSearchUser();
            _lookupCache = new HashMap<>();
            _ancestorCache = new HashMap<>();
            _prefixCounterSequences = new HashMap<>();
        }

        public Map<String, Map<String, DbSequence>> getPrefixCounterSequences()
        {
            return _prefixCounterSequences;
        }

        public void cleanUp()
        {
            if (_prefixCounterSequencesCleaned)
                return;

            for (Map<String, DbSequence> counterSequences : _prefixCounterSequences.values())
            {
                for (DbSequence seq: counterSequences.values())
                    if (seq != null)
                        seq.sync();
            }

            _prefixCounterSequencesCleaned = true;
        }

        @Override
        public void close()
        {
            _rowNumber = -1;
            cleanUp();
        }

        private String nextName(Map<String, Object> rowMap,
                                Set<ExpData> parentDatas,
                                Set<ExpMaterial> parentSamples,
                                @Nullable List<Supplier<Map<String, Object>>> extraPropsFns,
                                @Nullable FieldKeyStringExpression altExpression)
                throws NameGenerationException
        {
            if (_rowNumber == -1)
                throw new IllegalStateException("closed");

            _rowNumber++;
            String name;
            try
            {
                name = genName(rowMap, parentDatas, parentSamples, extraPropsFns, altExpression);
            }
            catch (IllegalArgumentException e)
            {
                throw new NameGenerationException(_rowNumber, e);
            }

            if (_newNames.containsKey(name))
            {
                throw new DuplicateNameException(name, _rowNumber);
            }
            else
            {
                _newNames.put(name, 1);
            }

            return name;
        }

        private String genName(@NotNull Map<String, Object> rowMap,
                               @Nullable Set<ExpData> parentDatas,
                               @Nullable Set<ExpMaterial> parentSamples,
                               @Nullable List<Supplier<Map<String, Object>>> extraPropsFns,
                               @Nullable FieldKeyStringExpression altExpression)
                throws IllegalArgumentException
        {
            // If sample counters bound to a column are found, e.g. in the expression "${myDate:dailySampleCount}" the dailySampleCount is bound to myDate column,
            // the sample counters will be incremented for that date when the expression is evaluated -- see SubstitutionFormat.SampleCountSubstitutionFormat.
            // Otherwise, update the sample counters for today's date immediately even if the expression doesn't contain a counter replacement token
            // and put the sample counts into the context so that any sample counters not bound to a column will be replaced; e.g, "${dailySampleCount}".
            // It is important to do this even if a "name" is explicitly provided so the sample counts are accurate.
            Map<String, Long> sampleCounts = null;
            if (_incrementSampleCounts && !_exprHasSampleCounterFormats)
            {
                if (null == getSampleCountsFunction)
                {
                    Date now = (Date)_batchExpressionContext.get("now");
                    getSampleCountsFunction = SampleTypeService.get().getSampleCountsFunction(now);
                }
                sampleCounts = getSampleCountsFunction.apply(null);
            }

            // Always execute the extraPropsFns, if available, to increment the ${genId} counter in the non-QueryUpdateService code path.
            // The DataClass and SampleType DataIterators increment the genId value using SimpleTranslator.addSequenceColumn()
            Map<String, Object> extraProps = new HashMap<>();
            if (extraPropsFns != null)
            {
                for (Supplier<Map<String, Object>> fn : extraPropsFns)
                {
                    Map<String, Object> props = fn.get();
                    if (props != null)
                        extraProps.putAll(props);
                }
            }

            // If a name is already provided, just use it as is
            Object currNameObj = rowMap.get("Name");
            if (currNameObj != null)
            {
                String currName = currNameObj.toString();
                if (StringUtils.isNotBlank(currName))
                    return currName.trim();
            }

            // Add extra context variables
            Map<String, Object> ctx = additionalContext(rowMap, parentDatas, parentSamples, sampleCounts, extraProps);

            // allow using alternative expression for evaluation.
            // for example, use AliquotNameExpression instead of NameExpression if sample is aliquot
            FieldKeyStringExpression expression = altExpression != null ? altExpression : _parsedNameExpression;
            String name = null;
            if (expression instanceof NameGenerationExpression)
                name = ((NameGenerationExpression) expression).eval(ctx, _prefixCounterSequences);
            else
                name = expression.eval(ctx);
            if (name == null || name.length() == 0)
                throw new IllegalArgumentException("The data provided are not sufficient to create a name using the naming pattern '" + expression.getSource() + "'.  Check the pattern syntax and data values.");

            return name;
        }

        private Object getParentFieldValue(ExpObject parentObject, String fieldStr)
        {
            String field = fieldStr.toLowerCase();

            switch (field)
            {
                case "rowid":
                    return parentObject.getRowId();
                case "lsid":
                    return parentObject.getLSID();
                case "name":
                    return parentObject.getName();
                case "description":
                {
                    if (parentObject instanceof ExpMaterial material)
                        return material.getDescription();
                    else if (parentObject instanceof ExpData data)
                        return data.getDescription();
                }
                case "created":
                    return parentObject.getCreated();
                case "modified":
                    return parentObject.getModified();
                case "createdby":
                    return parentObject.getCreatedBy();
                case "modifiedby":
                    return parentObject.getModifiedBy();
                default:
                {
                    if (objectPropertiesCache.containsKey(parentObject.getLSID()))
                        return objectPropertiesCache.get(parentObject.getLSID()).get(field);
                    Map<String, Object> properties = new CaseInsensitiveHashMap<>();
                    parentObject.getObjectProperties(_user).values().forEach(prop -> {
                        PropertyType pt = null;
                        if (prop.getConceptURI() != null || prop.getRangeURI() != null)
                            pt = PropertyType.getFromURI(prop.getConceptURI(), prop.getRangeURI(), null);
                        if (pt != null)
                        {
                            Object rawObj = prop.getObjectValue();
                            if ("Boolean".equals(pt.getXmlName()) && rawObj instanceof Double)
                            {
                                rawObj = (Double) rawObj < 1.0 ? Boolean.FALSE : Boolean.TRUE;
                            }

                            properties.put(prop.getName(), pt.convert(rawObj));
                        }
                        else
                            properties.put(prop.getName(), prop.getObjectValue());
                    });
                    objectPropertiesCache.put(parentObject.getLSID(), properties);
                    return properties.get(field);
                }
            }
        }

        private void addParentLookupValues(String parentTypeName,
                                           boolean isMaterialParent,
                                           @Nullable Map<String, String> parentImportAliases,
                                           ExpObject parentObject,
                                           Map<String, ArrayList<Object>> inputLookupValues)
        {
            String inputType = isMaterialParent ? ExpMaterial.MATERIAL_INPUT_PARENT : ExpData.DATA_INPUT_PARENT;
            String inputCol = inputType + "/" + parentTypeName;

            List<String> fieldNames = new ArrayList<>();
            if (_expLineageLookupFields.containsKey(inputCol))
                fieldNames.addAll(_expLineageLookupFields.get(inputCol));
            if (_expLineageLookupFields.containsKey(inputType))
                fieldNames.addAll(_expLineageLookupFields.get(inputType));
            if (_expLineageLookupFields.containsKey(INPUT_PARENT))
                fieldNames.addAll(_expLineageLookupFields.get(INPUT_PARENT));

            for (String fieldName : fieldNames)
            {
                Object lookupValue = getParentFieldValue(parentObject, fieldName);
                if (lookupValue == null)
                    continue;

                // add to Input/<LookupField>
                inputLookupValues.computeIfAbsent(INPUT_PARENT + "/" + fieldName, (s) -> new ArrayList<>()).add(lookupValue);

                // add to importAlias/<LookupField>
                if (parentImportAliases != null)
                {
                    parentImportAliases
                            .entrySet()
                            .stream()
                            .filter(entry -> inputCol.equalsIgnoreCase(entry.getValue()))
                            .forEach(entry -> inputLookupValues.computeIfAbsent(entry.getKey() + "/" + fieldName, (s) -> new ArrayList<>()).add(lookupValue));
                }

                // add to <Type>Inputs/<LookupField>
                inputLookupValues.computeIfAbsent(inputType + "/" + fieldName, (s) -> new ArrayList<>()).add(lookupValue);
                // add to <Type>Inputs/<TypeName>/<LookupField>
                inputLookupValues.computeIfAbsent(inputCol + "/" + fieldName, (s) -> new ArrayList<>()).add(lookupValue);
            }
        }

        private void addAncestorLookupValues(ExpRunItem parentObject, Map<String, ArrayList<Object>> inputLookupValues)
        {
            String parentLsid = parentObject.getLSID();

            for (String ancestorFieldKey : _partAncestorOptions.keySet())
            {
                NameExpressionAncestorPartOption ancestorOptions = _partAncestorOptions.get(ancestorFieldKey);
                if (ancestorOptions != null)
                {
                    String ancestorKey = ancestorFieldKey + "-" + parentObject.getObjectId();

                    ArrayList<Object> ancestorLookupValues = new ArrayList<>();

                    if (_ancestorCache.containsKey(ancestorKey))
                        ancestorLookupValues = _ancestorCache.get(ancestorKey);
                    else
                    {
                        ExpLineageOptions options = ancestorOptions.options();
                        List<Pair<ExpLineageOptions.LineageExpType, String>> ancestorPaths = ancestorOptions.ancestorPaths();
                        String fieldName = ancestorOptions.lookupColumn();
                        Identifiable seed = LsidManager.get().getObject(parentLsid);
                        ExpLineage lineage = ExperimentService.get().getLineage(_container, _user, seed, options);

                        Set<Identifiable> ancestorObjects = lineage.findAncestorObjects(parentObject, ancestorPaths);

                        for (Identifiable ancestorObject : ancestorObjects)
                        {
                            if (ancestorObject instanceof ExpMaterial || ancestorObject instanceof ExpData)
                            {
                                Object lookupValue = getParentFieldValue((ExpObject) ancestorObject, fieldName);
                                if (lookupValue != null)
                                    ancestorLookupValues.add(lookupValue);
                            }
                        }

                        _ancestorCache.put(ancestorFieldKey + "-" + parentObject.getObjectId(), ancestorLookupValues);
                    }

                    if (!ancestorLookupValues.isEmpty())
                        inputLookupValues.put(ancestorFieldKey, ancestorLookupValues);

                }
            }

        }

        private void addLineageLookupContext(String parentTypeName,
                                             String parentName,
                                             boolean isMaterialParent,
                                             @Nullable Map<String, String> parentImportAliases,
                                             Map<String, ArrayList<Object>> inputLookupValues)
        {
            if (!_exprHasLineageLookup || StringUtils.isEmpty(parentTypeName) || StringUtils.isEmpty(parentName))
                return;

            boolean hasTypeLookup = _expLineageLookupFields.containsKey(INPUT_PARENT);

            if (!hasTypeLookup)
            {
                if (isMaterialParent)
                {
                    if (_expLineageLookupFields.containsKey(ExpMaterial.MATERIAL_INPUT_PARENT))
                        hasTypeLookup = true;
                    else if (_expLineageLookupFields.containsKey(ExpMaterial.MATERIAL_INPUT_PARENT + "/" + parentTypeName))
                        hasTypeLookup = true;
                }
                else
                {
                    if (_expLineageLookupFields.containsKey(ExpData.DATA_INPUT_PARENT))
                        hasTypeLookup = true;
                    else if (_expLineageLookupFields.containsKey(ExpData.DATA_INPUT_PARENT + "/" + parentTypeName))
                        hasTypeLookup = true;
                }
            }

            if (!hasTypeLookup)
                return;

            ExpObject parentObjectType = isMaterialParent ?
                    _sampleTypes.computeIfAbsent(parentTypeName, (name) -> SampleTypeService.get().getSampleType(_container, _user, name))
                    : _dataClasses.computeIfAbsent(parentTypeName, (name) -> ExperimentService.get().getDataClass(_container, _user, name));
            if (parentObjectType == null)
                throw new RuntimeValidationException("Invalid parent type: " + parentTypeName);

            try
            {
                ExpRunItem parentObject = isMaterialParent ?
                        ExperimentService.get().findExpMaterial(_container, _user, (ExpSampleType) parentObjectType, parentTypeName, parentName, renameCache, materialCache)
                        : ExperimentService.get().findExpData(_container, _user, (ExpDataClass) parentObjectType, parentTypeName, parentName, renameCache, dataCache);

                if (parentObject == null)
                    throw new RuntimeValidationException("Unable to find parent " + parentName);

                addParentLookupValues(parentTypeName, isMaterialParent, parentImportAliases, parentObject, inputLookupValues);

                addAncestorLookupValues(parentObject, inputLookupValues);
            }
            catch (ValidationException validationErrors)
            {
                throw new RuntimeValidationException("Unable to find parent " + parentName);
            }
        }

        private Map<String, Object> additionalContext(@NotNull Map<String, Object> rowMap,
                                                      Set<ExpData> parentDatas,
                                                      Set<ExpMaterial> parentSamples,
                                                      @Nullable Map<String, Long> sampleCounts,
                                                      @Nullable Map<String, Object> extraProps)
        {
            Map<String, Object> ctx = new CaseInsensitiveHashMap<>();
            ctx.putAll(_batchExpressionContext);
            ctx.put("_rowNumber", _rowNumber);
            ctx.put("RandomId", StringUtilsLabKey.getUniquifier(4));
            if (sampleCounts != null)
                ctx.putAll(sampleCounts);
            if (extraProps != null)
                ctx.putAll(extraProps);
            ctx.putAll(rowMap);

            // UploadSamplesHelper uses propertyURIs in the rowMap -- add short column names to the map
            if (_parentTable != null)
            {
                for (ColumnInfo col : _parentTable.getColumns())
                {
                   String propURI = col.getPropertyURI();
                   if (rowMap.containsKey(propURI))
                       ctx.put(col.getName(), rowMap.get(propURI));
                }
            }

            // If needed, add the parent names to the replacement map
            if (_exprHasLineageInputs || _exprHasLineageLookup)
            {
                Map<String, Set<String>> inputs = new HashMap<>();
                Map<String, ArrayList<Object>> inputLookupValues = new CaseInsensitiveHashMap<>();

                inputs.put(INPUT_PARENT, new LinkedHashSet<>());
                inputs.put(ExpData.DATA_INPUT_PARENT, new LinkedHashSet<>());
                inputs.put(ExpMaterial.MATERIAL_INPUT_PARENT, new LinkedHashSet<>());

                Map<String, String> parentImportAliases = (Map<String, String>) ctx.get(PARENT_IMPORT_ALIAS_MAP_PROP);

                if (parentDatas != null)
                {
                    if (_exprHasLineageInputs)
                    {
                        parentDatas.stream().map(ExpObject::getName).forEachOrdered(parentName -> {
                            inputs.get(INPUT_PARENT).add(parentName);
                            inputs.get(ExpData.DATA_INPUT_PARENT).add(parentName);
                        });
                    }

                    if (_exprHasLineageLookup)
                    {
                        for (ExpData parentObject : parentDatas)
                        {
                            addParentLookupValues(parentObject.getDataClass(_user).getName(), false, parentImportAliases, parentObject, inputLookupValues);
                            addAncestorLookupValues(parentObject, inputLookupValues);
                        }
                    }
                }

                if (parentSamples != null)
                {
                    if (_exprHasLineageInputs)
                    {
                        parentSamples.stream().map(ExpObject::getName).forEachOrdered(parentName -> {
                            inputs.get(INPUT_PARENT).add(parentName);
                            inputs.get(ExpMaterial.MATERIAL_INPUT_PARENT).add(parentName);
                        });
                    }
                    if (_exprHasLineageLookup)
                    {
                        for (ExpMaterial parentObject : parentSamples)
                        {
                            addParentLookupValues(parentObject.getSampleType().getName(), true, parentImportAliases, parentObject, inputLookupValues);
                            addAncestorLookupValues(parentObject, inputLookupValues);
                        }
                    }
                }

                for (String colName : rowMap.keySet())
                {
                    Object value = rowMap.get(colName);
                    if (value == null)
                        continue;

                    String[] parts = colName.split("/", 2);

                    if (parts.length == 2)
                    {
                        if (_exprHasLineageInputs)
                            addInputs(parts, colName, value, inputs, parentImportAliases);
                        if (_exprHasLineageLookup)
                            addLineageLookupInput(parts, colName, value, parentImportAliases, inputLookupValues);
                    }
                    else if (parentImportAliases != null && parentImportAliases.containsKey(colName))
                    {
                        String colNameForAlias = parentImportAliases.get(colName);
                        parts = colNameForAlias.split("/", 2);
                        if (_exprHasLineageInputs)
                            addInputs(parts, colNameForAlias, value, inputs, parentImportAliases);
                        if (_exprHasLineageLookup)
                            addLineageLookupInput(parts, colName, value, parentImportAliases, inputLookupValues);
                    }
                }

                // if a single input or lookup is found, return the object, not the list
                Map<String, Object> inputValues = new HashMap<>();
                inputs.forEach((key, value) -> {
                    Object inputValue = value;
                    if (value.size() == 1)
                        inputValue = value.iterator().next();
                    else if (value.size() == 0)
                        inputValue = null;
                    inputValues.put(key, inputValue);
                });
                ctx.putAll(inputValues);

                Map<String, Object> lookupValues = new HashMap<>();
                inputLookupValues.forEach((key, value) -> lookupValues.put(key, value.size() > 1 ? value : value.get(0)));
                ctx.putAll(lookupValues);
            }

            // If needed, query to find lookup values
            if (!_exprLookups.isEmpty())
            {
                for (Map.Entry<FieldKey, TableInfo> pair : _exprLookups.entrySet())
                {
                    FieldKey fieldKey = pair.getKey();
                    TableInfo lookupTable = pair.getValue();

                    String rootName = fieldKey.getRootName();
                    Object rootValue = ctx.get(rootName);
                    if (rootValue != null)
                    {
                        List<ColumnInfo> pkCols = lookupTable.getPkColumns();
                        if (pkCols.size() != 1)
                            continue;

                        ColumnInfo pkCol = pkCols.get(0);
                        // convert the rootValue to the target pkColumn type
                        if (rootValue instanceof String && !pkCol.isStringType())
                            rootValue = ConvertUtils.convert((String)rootValue, pkCol.getJavaClass());

                        // Cache lookupValues by (rootName, rootValue, fieldKey) -> lookupValue
                        // CONSIDER: Cache key could be (lookupSchema, lookupQuery, lookupColName, value)
                        // TODO: support for multi-valued FKs
                        Tuple3<String, Object, FieldKey> key = Tuple3.of(rootName, rootValue, fieldKey);
                        Object value = _lookupCache.computeIfAbsent(key, (tuple3) -> {
                            Object rootVal = tuple3.second;
                            SimpleFilter filter = new SimpleFilter();
                            filter.addCondition(pkCol, rootVal);

                            FieldKey relativeFieldKey = fieldKey.removeParent(rootName);
                            Collection<FieldKey> fields = Collections.singleton(relativeFieldKey);
                            Map<FieldKey, ColumnInfo> cols = QueryService.get().getColumns(lookupTable, fields);

                            try (Results results = QueryService.get().select(lookupTable, cols.values(), filter, null))
                            {
                                if (results.next())
                                {
                                    return results.getFieldKeyRowMap().get(relativeFieldKey);
                                }
                            }
                            catch (SQLException e)
                            {
                                throw new RuntimeSQLException(e);
                            }

                            return null;
                        });

                        ctx.put(fieldKey.toString(), value);
                    }
                }
            }

            return ctx;
        }

        private void addLineageLookupInput(String[] parts,
                                           String colName,
                                           Object value,
                                           @Nullable Map<String, String> parentImportAliases,
                                           Map<String, ArrayList<Object>> inputLookupValues)
        {
            boolean isMaterialParent = parts[0].equalsIgnoreCase(ExpMaterial.MATERIAL_INPUT_PARENT);
            boolean isDataParent = parts[0].equalsIgnoreCase(ExpData.DATA_INPUT_PARENT);
            if (isMaterialParent || isDataParent)
            {
                for (String parent : parentNames(value, colName))
                    addLineageLookupContext(parts[1], parent, isMaterialParent, parentImportAliases, inputLookupValues);
            }
        }

        private Collection<String> parentNames(Object value, String parentColName)
        {
            return NameGenerator.parentNames(value, parentColName).collect(Collectors.toList());
        }

        private void addInputs(String[] parts,
                               String colName,
                               Object value,
                               Map<String, Set<String>> inputs,
                               @Nullable Map<String, String> parentImportAliases)
        {
            if (parts.length == 2)
            {
                String inputsCategory = null;
                if (parts[0].equalsIgnoreCase(ExpData.DATA_INPUT_PARENT))
                    inputsCategory = ExpData.DATA_INPUT_PARENT;
                else if (parts[0].equalsIgnoreCase(ExpMaterial.MATERIAL_INPUT_PARENT))
                    inputsCategory = ExpMaterial.MATERIAL_INPUT_PARENT;
                if (inputsCategory != null)
                {
                    Collection<String> parents = parentNames(value, colName);
                    inputs.get(INPUT_PARENT).addAll(parents);
                    inputs.computeIfAbsent(INPUT_PARENT + "/" + parts[1],  (s) -> new LinkedHashSet<>()).addAll(parents); // add Inputs/SampleType1
                    inputs.get(inputsCategory).addAll(parents);
                    // if import aliases are defined, also add in the inputs under the aliases in case those are used in the name expression
                    if (parentImportAliases != null)
                    {
                        Optional<Map.Entry<String, String>> aliasEntry = parentImportAliases.entrySet().stream().filter(entry -> entry.getValue().equalsIgnoreCase(colName)).findFirst();
                        aliasEntry.ifPresent(entry -> {
                            inputs.computeIfAbsent(entry.getKey(),  (s) -> new LinkedHashSet<>()).addAll(parents);
                        });
                    }

                    if (value instanceof String) // convert "parent1,parent2" to [parent1, parent2]
                        inputs.computeIfAbsent(parts[0] + "/" + parts[1],  (s) -> new LinkedHashSet<>()).addAll(parents);
                }
            }
        }
    }

    /**
     *  Same as FieldKeyExpression, but supports :withCounter syntax
     */
    public static class NameGenerationExpression extends FieldKeyStringExpression
    {
        private final Container _container;
        private Function<String, Long> _getNonConflictCountFn;
        private String _counterSeqPrefix;
        private boolean _validateSyntax;

        private final List<String> _syntaxErrors = new ArrayList<>();

        NameGenerationExpression(String source, boolean urlEncodeSubstitutions, NullValueBehavior nullValueBehavior, boolean allowSideEffects, Container container)
        {
            super(source, urlEncodeSubstitutions, nullValueBehavior, allowSideEffects);
            _container = container;
        }

        NameGenerationExpression(String source, boolean urlEncodeSubstitutions, NullValueBehavior nullValueBehavior, boolean allowSideEffects, Container container, Function<String, Long> getNonConflictCountFn, String counterSeqPrefix, boolean validateSyntax)
        {
            this(source, urlEncodeSubstitutions, nullValueBehavior, allowSideEffects, container);
            _getNonConflictCountFn = getNonConflictCountFn;
            _counterSeqPrefix = counterSeqPrefix;
            _validateSyntax = validateSyntax;
        }

        public static NameGenerationExpression create(String source, boolean urlEncodeSubstitutions)
        {
            return new NameGenerationExpression(source, urlEncodeSubstitutions, NullValueBehavior.ReplaceNullWithBlank, true, null, null, null, false);
        }

        public static NameGenerationExpression create(String source, boolean urlEncodeSubstitutions, NullValueBehavior nullValueBehavior, boolean allowSideEffects, Container container, Function<String, Long> getNonConflictCountFn)
        {
            return new NameGenerationExpression(source, urlEncodeSubstitutions, nullValueBehavior, allowSideEffects, container, getNonConflictCountFn, null, false);
        }
        
        public static NameGenerationExpression create(String source, boolean urlEncodeSubstitutions, NullValueBehavior nullValueBehavior, boolean allowSideEffects, Container container, Function<String, Long> getNonConflictCountFn, String counterSeqPrefix, boolean validateSyntax)
        {
            return new NameGenerationExpression(source, urlEncodeSubstitutions, nullValueBehavior, allowSideEffects, container, getNonConflictCountFn, counterSeqPrefix, validateSyntax);
        }

        public List<String> getSyntaxErrors()
        {
            return _syntaxErrors;
        }

        @Override
        protected StringExpressionFactory.StringPart parsePart(String expression)
        {
            Matcher counterMatcher = WITH_COUNTER_PATTERN.matcher(expression);
            if (counterMatcher.find())
            {
                String namePrefixExpression = counterMatcher.group(1);
                int startInd = 0;
                String startIndStr = counterMatcher.group(2);
                String numberFormat = counterMatcher.group(3);
                String param = counterMatcher.group(4);
                boolean ensureNoGap = false;
                if (!StringUtils.isEmpty(startIndStr))
                {
                    try
                    {
                        startInd = Integer.valueOf(startIndStr);
                    }
                    catch (NumberFormatException e)
                    {
                        // ignore illegal startInd
                    }
                }
                if (!StringUtils.isEmpty(param))
                {
                    ensureNoGap = param.equalsIgnoreCase(WITH_COUNTER_NO_GAP_PARAM);
                }

                return new NameGenerator.CounterExpressionPart(namePrefixExpression, startInd, numberFormat, ensureNoGap, _container, _getNonConflictCountFn, _counterSeqPrefix);
            }

            // if contains ancestor expression, substitute ..[MaterialInputs/type1] with ..[MaterialInputs::type1] before parsing, to avoid splitting at /.
            if (ANCESTOR_INPUT_PATTERN.matcher(expression).find())
            {
                expression = expression.replaceAll(ANCESTOR_INPUT_PREFIX_MATERIAL.replace("[", "\\["), ANCESTOR_INPUT_PREFIX_MATERIAL_NOSLASH);
                expression = expression.replaceAll(ANCESTOR_INPUT_PREFIX_DATA.replace("[", "\\["), ANCESTOR_INPUT_PREFIX_DATA_NOSLASH);
            }

            return super.parsePart(expression);
        }

        @Override
        protected void parse()
        {
            _parsedExpression = new ArrayList<>();
            int start = 0;
            int openIndex;
            int openCount = 0;
            final String openTag = "${";
            final char closeTag = '}';

            while (start < _source.length() && (openIndex = _source.indexOf(openTag, start)) >= 0)
            {
                if (openIndex > 0)
                    _parsedExpression.add(new StringExpressionFactory.ConstantPart(_source.substring(start, openIndex)));

                int subInd = openIndex + 2;
                openCount = 1;

                while (subInd < _source.length())
                {
                    int nextOpen = _source.indexOf(openTag, subInd);
                    int nextClose = _source.indexOf(closeTag, subInd);

                    if (nextOpen == -1 && nextClose == -1)
                        break;

                    if (nextOpen == -1 || nextClose < nextOpen)
                    {
                        openCount--;
                        subInd = nextClose + 1;
                    }
                    else if (nextClose > nextOpen)
                    {
                        openCount++;
                        subInd = nextOpen + 2;
                    }

                    if (openCount == 0)
                        break;

                    if (openCount < 0)
                    {
                        if (_validateSyntax) // unmatched {} are already checked previously
                            return;
                        throw new IllegalArgumentException("Illegal expression: open and close tags are not matched.");
                    }
                }

                if (openCount == 0)
                {
                    String sub = _source.substring(openIndex + 2, subInd - 1);
                    StringExpressionFactory.StringPart part = parsePart(sub);
                    if (_validateSyntax)
                        part.setPreviewMode(true);

                    if (part.hasSideEffects() && !_allowSideEffects)
                    {
                        if (_validateSyntax)
                            return;
                        throw new IllegalArgumentException("Side-effecting expression part not allowed: " + sub);
                    }

                    _parsedExpression.add(part);
                    start = subInd;
                }
                else
                {
                    if (_validateSyntax)
                        return;
                    throw new IllegalArgumentException("Illegal expression: open and close tags are not matched.");
                }
            }

            if (start < _source.length())
                _parsedExpression.add(new StringExpressionFactory.ConstantPart(_source.substring(start)));
        }

        /**
         *
         * @param context The map of values to evaluate from
         * @param prefixCounterSequences if prefixCounterSequences is null, dont' use cache. Otherwise, put counter DBSequence in cache for reuse
         * @return
         */
        public String eval(Map context, @Nullable Map<String, Map<String, DbSequence>> prefixCounterSequences)
        {
            ArrayList<StringExpressionFactory.StringPart> parts = getParsedExpression();
            if (parts.size() == 1)
            {
                try
                {
                    if (parts.get(0) instanceof CounterExpressionPart)
                    {
                        Map<String, DbSequence> counterSequences = prefixCounterSequences == null ? null : prefixCounterSequences.computeIfAbsent(_counterSeqPrefix,  (s) -> new HashMap<>());
                        return nullFilter(((CounterExpressionPart) parts.get(0)).getValue(context, counterSequences));
                    }
                    return nullFilter(parts.get(0).getValue(context));
                }
                catch (StopIteratingException e)
                {
                    return null;
                }
            }

            try
            {
                StringBuilder builder = new StringBuilder();
                for (int i = 0; i < parts.size(); i++)
                {
                    StringExpressionFactory.StringPart part = parts.get(i);
                    String value;
                    if (part instanceof CounterExpressionPart)
                    {
                        Map<String, DbSequence> counterSequences = prefixCounterSequences == null ? null : prefixCounterSequences.computeIfAbsent(_counterSeqPrefix,  (s) -> new HashMap<>());
                        value = nullFilter(((CounterExpressionPart) part).getValue(context, counterSequences));
                    }
                    else
                        value = nullFilter(part.getValue(context));
                    builder.append(value);
                }
                return builder.toString();
            }
            catch (StopIteratingException e)
            {
                return null;
            }
        }

    }

    public static class CounterExpressionPart extends StringExpressionFactory.StringPart
    {
        private final static long WITH_COUNTER_PREVIEW_VALUE = 1;

        private final String _prefixExpression;
        private final Integer _startIndex;

        private final FieldKeyStringExpression _parsedNameExpression;

        private final Function<String, Long> _getNonConflictCountFn;

        private final boolean _strictIncremental;
        private SubstitutionFormat _counterFormat;

        private final Container _container;

        private final String _counterSeqPrefix;

        public CounterExpressionPart(String expression, int startIndex, String counterFormatStr, boolean strictIncremental, Container container, Function<String, Long> getNonConflictCountFn, String counterSeqPrefix)
        {
            _prefixExpression = expression;
            _parsedNameExpression = FieldKeyStringExpression.create(expression, false, StringExpressionFactory.AbstractStringExpression.NullValueBehavior.ReplaceNullWithBlank, true);
            _startIndex = startIndex;
            _strictIncremental = strictIncremental;
            _container = container;
            _getNonConflictCountFn = getNonConflictCountFn;
            _counterSeqPrefix = StringUtils.isBlank(counterSeqPrefix) ? COUNTER_SEQ_PREFIX : counterSeqPrefix;
            if (!StringUtils.isEmpty(counterFormatStr))
                _counterFormat = new SubstitutionFormat.NumberSubstitutionFormat(counterFormatStr);
        }

        @Override
        public boolean isConstant() { return false; }

        @Override
        public Object getToken()
        {
            return _prefixExpression;
        }

        @NotNull
        @Override
        public Collection<SubstitutionFormat> getFormats()
        {
            return Collections.emptyList();
        }

        @Override
        public String getValue(Map map)
        {
            return this.getValue(map, null);
        }

        public String getValue(Map map, @Nullable Map<String, DbSequence> counterSequences)
        {
            String prefix = _parsedNameExpression.eval(map);

            long count;
            if (isPreviewMode())
            {
                count = _startIndex > WITH_COUNTER_PREVIEW_VALUE ? _startIndex : WITH_COUNTER_PREVIEW_VALUE;
            }
            else
            {
                if (StringUtils.isEmpty(prefix))
                    return null;

                DbSequence counterSeq = null;
                boolean noCache = counterSequences == null;
                if (noCache || !counterSequences.containsKey(prefix) || _strictIncremental)
                {
                    long existingCount = -1;

<<<<<<< HEAD
                    if (counterSequences == null) // no cache
                        counterSeq = DbSequenceManager.get(_container, _counterSeqPrefix + prefix);
=======
                    if (_getNonConflictCountFn != null)
                        existingCount = _getNonConflictCountFn.apply(prefix);

                    if (_strictIncremental || AppProps.getInstance().isExperimentalFeatureEnabled(EXPERIMENTAL_WITH_COUNTER))
                    {
                        // TODO: use DbSequence.ReclaimableDbSequence for 23.3 and investigate enabling ReclaimablePreallocateSequence in develop
                        counterSeq = DbSequenceManager.getReclaimable(_container, _counterSeqPrefix + prefix, 0);
//                        if (_strictIncremental)
//                            counterSeq = DbSequenceManager.getReclaimable(_container, _counterSeqPrefix + prefix, 0);
//                        else
//                        {
//                            // use PreallocatingSequence to handle generating multiple aliquots from the same sample
//                            // PreallocatingSequences opened by CounterExpressionPart are cleaned up by State.close()
//                            counterSeq = DbSequenceManager.getReclaimablePreallocateSequence(_container, _counterSeqPrefix + prefix, 0, noCache ? 1 : 100);
//                        }
                    }
>>>>>>> 53e101fb
                    else
                    {
                        if (noCache)
                            counterSeq = DbSequenceManager.get(_container, _counterSeqPrefix + prefix, 0);
                        else
                            counterSeq = DbSequenceManager.getPreallocatingSequence(_container, _counterSeqPrefix + prefix, 0, 100);
                    }

                    long currentSeqMax = counterSeq.current();

                    if (_getNonConflictCountFn != null)
                        existingCount = _getNonConflictCountFn.apply(prefix);

                    if (existingCount > currentSeqMax || (_startIndex - 1) > currentSeqMax)
                        counterSeq.ensureMinimum(existingCount > (_startIndex - 1) ? existingCount : (_startIndex - 1));

                    if (!noCache)
                        counterSequences.put(prefix, counterSeq);
                }
                else
                    counterSeq = counterSequences.get(prefix);

                count = counterSeq.next();

                if (noCache)
                    counterSeq.sync();
            }


            Object countStr;
            if (_counterFormat != null)
                countStr = _counterFormat.format(count);
            else
                countStr = String.valueOf(count);

            return prefix + countStr;
        }

        public FieldKeyStringExpression getParsedNameExpression()
        {
            return _parsedNameExpression;
        }

        @Override
        public boolean hasSideEffects()
        {
            return false;
        }

        @Override
        public String toString()
        {
            return "${" + _prefixExpression + "}";
        }
    }

    public class NameGenerationException extends Exception
    {
        private final int _rowNumber;

        NameGenerationException(String message, int rowNumber)
        {
            super(message);
            _rowNumber = rowNumber;
        }

        NameGenerationException(int rowNumber, Throwable t)
        {
            super(t);
            _rowNumber = rowNumber;
        }

        public int getRowNumber()
        {
            return _rowNumber;
        }
    }

    public class DuplicateNameException extends NameGenerationException
    {
        private final String _name;

        DuplicateNameException(String name, int rowNumber)
        {
            super("Duplicate name '" + name + "' on row " + rowNumber, rowNumber);
            _name = name;
        }

        public String getName()
        {
            return _name;
        }
    }

    public static class TestCase extends Assert
    {
        final String aliquotedFrom = "S100";
        final String sourceMeta = "mouse1";

        @Test
        public void testDateFormats()
        {
            Date d = new GregorianCalendar(2011, 11, 3).getTime();
            Map<Object, Object> m = new HashMap<>();
            m.put("d", d);

            {
                StringExpression se = NameGenerationExpression.create("${d:date}", false);
                String s = se.eval(m);
                assertEquals("20111203", s);
            }

            {
                StringExpression se = NameGenerationExpression.create("${d:date('yy-MM-dd')}", false);
                String s = se.eval(m);
                assertEquals("11-12-03", s);
            }

            {
                StringExpression se = NameGenerationExpression.create("${d:date('& yy-MM-dd'):htmlEncode}", false);
                String s = se.eval(m);
                assertEquals("&amp; 11-12-03", s);
            }

            {
                StringExpression se = NameGenerationExpression.create("${d:date('ISO_ORDINAL_DATE')}", false);
                String s = se.eval(m);
                assertEquals("2011-337", s);
            }

            {
                // invalid date format
                StringExpression se = NameGenerationExpression.create("${d:date('yyy-MMMMM-dd')}", false);
                String s = se.eval(m);
                assertEquals("2011-D-03", s);
            }

            {
                // parse a non date value
                StringExpression se = NameGenerationExpression.create("${d:date('yyy-MM-dd')}", false);
                Map<Object, Object> m2 = new HashMap<>();
                m.put("d", "Not a date");
                String s = se.eval(m2);
                assertNull(s);
            }

        }

        @Test
        public void testNumberFormats()
        {
            Double d = 123456.789;
            Map<Object, Object> m = new HashMap<>();
            m.put("d", d);

            {
                StringExpression se = NameGenerationExpression.create("${d:number('0.0000')}", false);
                String s = se.eval(m);
                assertEquals("123456.7890", s);
            }

            {
                StringExpression se = NameGenerationExpression.create("${d:number('000000000')}", false);
                String s = se.eval(m);
                assertEquals("000123457", s);
            }

            {
                // invalid number format
                StringExpression se = NameGenerationExpression.create("${d:number('abcde')}", false);
                String s = se.eval(m);
                assertEquals("abcde123457", s);

            }

            {
                // parse a non number
                try
                {
                    Map<Object, Object> m2 = new HashMap<>();
                    m2.put("d", "not a number");

                    StringExpression se = NameGenerationExpression.create("${d:number('0.00')}", false);
                    se.eval(m2);
                    fail("Expected exception");
                }
                catch (IllegalArgumentException e)
                {
                    // ok
                }

            }
        }

        @Test
        public void testStringFormats()
        {
            Map<Object, Object> m = new HashMap<>();
            m.put("a", "A");
            m.put("b", " B ");
            m.put("empty", "");
            m.put("null", null);
            m.put("list", Arrays.asList("a", "b", "c"));

            {
                StringExpression se = NameGenerationExpression.create(
                        "${null:defaultValue('foo')}|${empty:defaultValue('bar')}|${a:defaultValue('blee')}", false);

                String s = se.eval(m);
                assertEquals("foo|bar|A", s);
            }

            {
                StringExpression se = NameGenerationExpression.create(
                        "${b}|${b:trim}|${empty:trim}|${null:trim}", false);
                String s = se.eval(m);
                assertEquals(" B |B||", s);
            }

            {
                StringExpression se = NameGenerationExpression.create(
                        "${a:prefix('!')}|${a:suffix('?')}|${null:suffix('#')}|${empty:suffix('*')}|${empty:defaultValue('foo'):suffix('@')}", false);
                String s = se.eval(m);
                assertEquals("!A|A?|||foo@", s);
            }

            {
                StringExpression se = NameGenerationExpression.create(
                        "${a:join('-')}|${list:join('-')}|${list:join('_'):prefix('['):suffix(']')}|${empty:join('-')}|${null:join('-')}", false);
                String s = se.eval(m);
                assertEquals("A|a-b-c|[a_b_c]||", s);
            }
        }

        @Test
        public void testCollectionFormats()
        {
            Map<Object, Object> m = new HashMap<>();
            m.put("a", "A");
            m.put("empty", Collections.emptyList());
            m.put("null", null);
            m.put("list", Arrays.asList("a", "b", "c"));

            // CONSIDER: We may want to allow empty string to pass through the collection methods untouched
            {
                StringExpression se = NameGenerationExpression.create("${a:first}", false);

                String s = se.eval(m);
                assertEquals("A", s);
            }

            {
                StringExpression se = NameGenerationExpression.create("${null:first}|${empty:first}|${list:first}", false);

                String s = se.eval(m);
                assertEquals("||a", s);
            }

            {
                StringExpression se = NameGenerationExpression.create(
                        "${null:rest}|${empty:rest:join('-')}|${list:rest:join('-')}", false);

                String s = se.eval(m);
                assertEquals("||b-c", s);
            }

            {
                StringExpression se = NameGenerationExpression.create(
                        "${null:last}|${empty:last}|${list:last}", false);

                String s = se.eval(m);
                assertEquals("||c", s);
            }
        }

        private void resetCounter()
        {
            Container c = JunitUtil.getTestContainer();

            DbSequenceManager.delete(c, COUNTER_SEQ_PREFIX + aliquotedFrom + '.');
            DbSequenceManager.delete(c, COUNTER_SEQ_PREFIX + aliquotedFrom + "..");
            DbSequenceManager.delete(c, COUNTER_SEQ_PREFIX + aliquotedFrom + "...");
            DbSequenceManager.delete(c, COUNTER_SEQ_PREFIX + aliquotedFrom + '.' + sourceMeta + ".");
            DbSequenceManager.delete(c, COUNTER_SEQ_PREFIX + aliquotedFrom + ".mouse2.");
            DbSequenceManager.delete(c, COUNTER_SEQ_PREFIX + aliquotedFrom + '-');
            DbSequenceManager.delete(c, COUNTER_SEQ_PREFIX + aliquotedFrom + '-' + sourceMeta + "-");
            DbSequenceManager.delete(c, COUNTER_SEQ_PREFIX + aliquotedFrom + '_');
        }

        @Test
        public void testWithCounter()
        {

            Map<Object, Object> m = new HashMap<>();
            m.put("AliquotedFrom", aliquotedFrom);
            m.put("SourceMeta", sourceMeta);

            Container c = JunitUtil.getTestContainer();
            resetCounter();

            {
                FieldKeyStringExpression se = NameGenerationExpression.create(
                        "${${AliquotedFrom}.:withCounter}", false, NullValueBehavior.ReplaceNullWithBlank, true, c, null);

                ArrayList<StringExpressionFactory.StringPart> parsedExpressions = se.getParsedExpression();

                assertEquals(1, parsedExpressions.size());
                assertEquals(2, se.getDeepParsedExpression().size());
                assertTrue(parsedExpressions.get(0) instanceof NameGenerator.CounterExpressionPart);

                String s = se.eval(m);
                assertEquals("S100.1", s);
            }

            {
                FieldKeyStringExpression se = NameGenerationExpression.create(
                        "${${AliquotedFrom}.${SourceMeta}.:withCounter}", false, NullValueBehavior.ReplaceNullWithBlank, true, c, null);

                ArrayList<StringExpressionFactory.StringPart> parsedExpressions = se.getParsedExpression();

                assertEquals(1, parsedExpressions.size());
                assertEquals(4, se.getDeepParsedExpression().size());
                assertTrue(parsedExpressions.get(0) instanceof NameGenerator.CounterExpressionPart);

                String s = se.eval(m);
                assertEquals("S100.mouse1.1", s);
                s = se.eval(m);
                assertEquals("S100.mouse1.2", s);

                Map<Object, Object> m2 = new HashMap<>();
                m2.put("AliquotedFrom", aliquotedFrom);
                m2.put("SourceMeta", "mouse2");

                s = se.eval(m2);
                assertEquals("S100.mouse2.1", s);
            }

            {
                FieldKeyStringExpression se = NameGenerationExpression.create(
                        "${${AliquotedFrom}-:withCounter}-${SourceMeta}-suffix", false, NullValueBehavior.ReplaceNullWithBlank, true, c, null);

                ArrayList<StringExpressionFactory.StringPart> parsedExpressions = se.getParsedExpression();

                assertEquals(4, parsedExpressions.size());
                assertEquals(5, se.getDeepParsedExpression().size());
                assertTrue(parsedExpressions.get(0) instanceof NameGenerator.CounterExpressionPart);
                assertTrue(parsedExpressions.get(1) instanceof StringExpressionFactory.ConstantPart);
                assertTrue(parsedExpressions.get(2) instanceof StringExpressionFactory.FieldPart);

                String s = se.eval(m);
                assertEquals("S100-1-mouse1-suffix", s);
            }

            {
                FieldKeyStringExpression se = NameGenerationExpression.create(
                        "${${AliquotedFrom}_:withCounter()}", false, NullValueBehavior.ReplaceNullWithBlank, true, c, null);

                ArrayList<StringExpressionFactory.StringPart> parsedExpressions = se.getParsedExpression();

                assertEquals(1, parsedExpressions.size());
                assertEquals(2, se.getDeepParsedExpression().size());
                assertTrue(parsedExpressions.get(0) instanceof NameGenerator.CounterExpressionPart);

                String s = se.eval(m);
                assertEquals("S100_1", s);
                s = se.eval(m);
                assertEquals("S100_2", s);
            }

            {
                FieldKeyStringExpression se = NameGenerationExpression.create(
                        "${${AliquotedFrom}..:withCounter(101)}", false, NullValueBehavior.ReplaceNullWithBlank, true, c, null);

                ArrayList<StringExpressionFactory.StringPart> parsedExpressions = se.getParsedExpression();

                assertEquals(1, parsedExpressions.size());
                assertEquals(2, se.getDeepParsedExpression().size());
                assertTrue(parsedExpressions.get(0) instanceof NameGenerator.CounterExpressionPart);
                NameGenerator.CounterExpressionPart counterPart = (NameGenerator.CounterExpressionPart) parsedExpressions.get(0);
                assertEquals((Integer) 101, counterPart._startIndex);

                String s = se.eval(m);
                assertEquals("S100..101", s);
            }

            {
                FieldKeyStringExpression se = NameGenerationExpression.create(
                        "${${AliquotedFrom}...:withCounter(111, '0000')}", false, NullValueBehavior.ReplaceNullWithBlank, true, c, null);

                ArrayList<StringExpressionFactory.StringPart> parsedExpressions = se.getParsedExpression();

                assertEquals(1, parsedExpressions.size());
                assertEquals(2, se.getDeepParsedExpression().size());
                assertTrue(parsedExpressions.get(0) instanceof NameGenerator.CounterExpressionPart);

                String s = se.eval(m);
                assertEquals("S100...0111", s);
            }

        }

        @Test
        public void testNoMismatchedBraces()
        {
            assertEquals(0, getMismatchedTagErrors("Good-${genId}").size());
            assertEquals(0, getMismatchedTagErrors("No-subs").size());
            assertEquals(0, getMismatchedTagErrors("${genId}-Many-${batchCounter}").size());
            assertEquals(0, getMismatchedTagErrors("${${AliquotedFrom}.:withCounter}").size());
        }

        @Test
        public void testMismatchedOpeningBraces()
        {
            List<String> errors = getMismatchedTagErrors("One-${genId");
            assertArrayEquals(new String[]{"No closing brace found for the substitution pattern starting at position 5."}, errors.toArray());
            errors = getMismatchedTagErrors("${genId{-One");
            assertArrayEquals(new String[]{"No closing brace found for the substitution pattern starting at position 1."}, errors.toArray());
            errors = getMismatchedTagErrors("Bad-${genId ${genId");
            assertArrayEquals(new String[]{"No closing braces found for the substitution patterns starting at positions 5, 13."}, errors.toArray());
            errors = getMismatchedTagErrors("Bad-${${xyz");
            assertArrayEquals(new String[]{"No closing braces found for the substitution patterns starting at positions 5, 7."}, errors.toArray());
            errors = getMismatchedTagErrors("Mixed-${genId-${xyz}-${open");
            assertArrayEquals(new String[]{"No closing braces found for the substitution patterns starting at positions 7, 22."}, errors.toArray());
        }

        private void validateNameResult(String expression, NameExpressionValidationResult expectedResult, @Nullable Map<String, String> importAliases, @Nullable List<GWTPropertyDescriptor> fields)
        {
            Container c = JunitUtil.getTestContainer();
            NameExpressionValidationResult results = getValidationMessages("SampleTypeBeingCreated", expression, fields, importAliases, c);
            assertEquals(expectedResult, results);
        }

        private void validateNameResult(String expression, NameExpressionValidationResult errorMsg, @Nullable Map<String, String> importAliases)
        {
            validateNameResult(expression, errorMsg, importAliases, null);
        }

        private void validateNameResult(String expression, NameExpressionValidationResult errorMsg)
        {
            validateNameResult(expression, errorMsg, null);
        }

        private NameExpressionValidationResult withErrors(String... errors)
        {
            List<String> errorsList = new ArrayList<>();
            Collections.addAll(errorsList, errors);
            return new NameExpressionValidationResult(errorsList, Collections.emptyList(), null);
        }

        private NameExpressionValidationResult withWarnings(String preview, String... warnings)
        {
            List<String> warningsList = new ArrayList<>();
            Collections.addAll(warningsList, warnings);
            return new NameExpressionValidationResult(Collections.emptyList(), warningsList, Collections.singletonList(preview));
        }

        @Test
        public void testNameExpressionTokenFieldErrors()
        {
            validateNameResult("One-${genId", withErrors("No closing brace found for the substitution pattern starting at position 5."));

            validateNameResult("S-${FieldA}-${FieldB}", withErrors("Invalid substitution token: ${FieldA}.", "Invalid substitution token: ${FieldB}."));

            GWTPropertyDescriptor descriptor = new GWTPropertyDescriptor("FieldA", "http://www.w3.org/2001/XMLSchema#string");
            List<GWTPropertyDescriptor> fields = Collections.singletonList(descriptor);
            validateNameResult("S-${FieldA}-${FieldB}", withErrors("Invalid substitution token: ${FieldB}."), null, fields);
        }

        @Test
        public void testNameExpressionLookupFieldErrors()
        {
            validateNameResult("One-${A/B/C}", withErrors("Only one level of lookup is supported: A/B/C.", "Parent table is required for name expressions with lookups: A/B/C."));

            validateNameResult("S-${parentAlias/a/b}", withErrors("Only one level of lookup is supported for lineage input: parentAlias/a/b."), Collections.singletonMap("parentAlias", "MaterialInputs/SampleTypeA"));

            validateNameResult("S-${Inputs/a/b/d}", withErrors("Only one level of lookup is supported for lineage input: Inputs/a/b/d."));

            validateNameResult("S-${Inputs/SampleTypeNotExist}", withErrors("Lineage lookup field does not exist: Inputs/SampleTypeNotExist"));
        }

        @Test
        public void testNameExpressionSubstitutionFormatErrors()
        {
            validateNameResult("${genId:number}", withErrors("No starting parentheses found for the 'number' substitution pattern starting at index 7.",
                    "No ending parentheses found for the 'number' substitution pattern starting at index 7."));

            validateNameResult("${genId:number(000)}", withErrors("Value in parentheses starting at index 14 should be enclosed in single quotes."));

            validateNameResult("${genId:number(}", withErrors("No ending parentheses found for the 'number' substitution pattern starting at index 7.",
                    "Value in parentheses starting at index 14 should be enclosed in single quotes."));

            validateNameResult("${genId:number('000)}", withErrors("No ending quote for the 'number' substitution pattern value starting at index 7."));

            validateNameResult("${genId:minValue}", withErrors("No starting parentheses found for the 'minValue' substitution pattern starting at index 7.", "No ending parentheses found for the 'minValue' substitution pattern starting at index 7."));

            validateNameResult("${genId:minValue(}", withErrors("No ending parentheses found for the 'minValue' substitution pattern starting at index 7."));
        }

        @Test
        public void testNameExpressionReservedTokenWarnings()
        {
            validateNameResult("S-genId", withWarnings("S-genId", "The 'genId' substitution pattern starting at position 2 should be preceded by the string '${'."));

            validateNameResult("S-genId-now-001", withWarnings("S-genId-now-001", "The 'genId' substitution pattern starting at position 2 should be preceded by the string '${'.",
                    "The 'now' substitution pattern starting at position 8 should be preceded by the string '${'."));

            validateNameResult("S-Inputs", withWarnings("S-Inputs", "The 'Inputs' substitution pattern starting at position 2 should be preceded by the string '${'."));

            validateNameResult("S-MaterialInputs/lookupfield", withWarnings("S-MaterialInputs/lookupfield","The 'MaterialInputs' substitution pattern starting at position 2 should be preceded by the string '${'."));

            validateNameResult("AliquotedFrom-001", withWarnings("AliquotedFrom-001", "The 'AliquotedFrom' substitution pattern starting at position 0 should be preceded by the string '${'."));
        }

        @Test
        public void testNameExpressionAbsentFieldBraceWarnings()
        {
            GWTPropertyDescriptor stringField = new GWTPropertyDescriptor("FieldStr", "http://www.w3.org/2001/XMLSchema#string");
            GWTPropertyDescriptor intField = new GWTPropertyDescriptor("FieldInt", "http://www.w3.org/2001/XMLSchema#int");
            List<GWTPropertyDescriptor> fields = new ArrayList<>();
            fields.add(stringField);
            fields.add(intField);

            Map<String, String> importAliases = Collections.singletonMap("parentAlias", "MaterialInputs/SampleTypeA");

            validateNameResult("S-FieldStr", new NameExpressionValidationResult(Collections.emptyList(), Collections.singletonList("The 'fieldstr' field starting at position 2 should be preceded by the string '${'."), Collections.singletonList("S-FieldStr")), null, fields);

            validateNameResult("S-${FieldStr}-FieldInt", new NameExpressionValidationResult(Collections.emptyList(), Collections.singletonList("The 'fieldint' field starting at position 14 should be preceded by the string '${'."), Collections.singletonList("S-FieldStrValue-FieldInt")), null, fields);

            validateNameResult("S-parentAlias", new NameExpressionValidationResult(Collections.emptyList(), Collections.singletonList("The 'parentalias' field starting at position 2 should be preceded by the string '${'."), Collections.singletonList("S-parentAlias")), importAliases, null);
         }

        @Test
        public void testNameExpressionWithCounterSyntax()
        {
            validateNameResult("${AliquotedFrom}-:withCounter", withWarnings("Sample112-:withCounter", "The 'withCounter' substitution pattern starting at position 18 should be enclosed in ${}."));

            validateNameResult("${genId}-${AliquotedFrom}-:withCounter}", withWarnings("1001-Sample112-:withCounter}", "The 'withCounter' substitution pattern starting at position 27 should be enclosed in ${}."));

            validateNameResult("${${AliquotedFrom}-:withCounter(}", withErrors("No ending parentheses found for the 'withCounter' substitution pattern starting at index 19."));

            validateNameResult("${${AliquotedFrom}-:withCounter(abc)}", withErrors("Invalid starting value abc for 'withCounter' starting at position 20."));

            validateNameResult("${${AliquotedFrom}-:withCounter(100, 000)}", withErrors("Format string starting at position 36 for 'withCounter' substitution pattern should be enclosed in single quotes."));

            validateNameResult("${${AliquotedFrom}-:withCounter(100, '000', badparam)}", withErrors("Param at position 36 for 'withCounter' substitution pattern is invalid. Supported params include: NoGap."));
        }

        @Test
        public void testNameExpressionAncestorLookupFieldErrors()
        {
            validateNameResult("S-${..[MaterialInputs]/name}", withErrors("Invalid substitution token, parent input must be specified for ancestor lookup: ${..[MaterialInputs]/name}."));
            validateNameResult("S-${MaterialInputs/CurrentType/..[MaterialInputs]/..[DataInputs]/..[MaterialInputs]/..[MaterialInputs]/..[MaterialInputs]/name}", withErrors("Invalid substitution token, a max of 5 generations of ancestor lookup is supported: ${MaterialInputs/CurrentType/..[MaterialInputs]/..[DataInputs]/..[MaterialInputs]/..[MaterialInputs]/..[MaterialInputs]/name}."));
            validateNameResult("S-${parentAlias/..[MaterialInputs]/..[DataInputs]/..[MaterialInputs]/..[MaterialInputs]/..[MaterialInputs]/name}", withErrors("Invalid substitution token, a max of 5 generations of ancestor lookup is supported: ${parentAlias/..[MaterialInputs]/..[DataInputs]/..[MaterialInputs]/..[MaterialInputs]/..[MaterialInputs]/name}."));
            validateNameResult("S-${parentAlias/..[MaterialInputs/G1]/..[DataInputs/G2]/..[MaterialInputs/G3]/..[MaterialInputs/G4]/..[MaterialInputs/G5]/name}", withErrors("Invalid substitution token, a max of 5 generations of ancestor lookup is supported: ${parentAlias/..[MaterialInputs/G1]/..[DataInputs/G2]/..[MaterialInputs/G3]/..[MaterialInputs/G4]/..[MaterialInputs/G5]/name}."));
            validateNameResult("S-${MaterialInputs/CurrentType/..[MaterialInputs]}", withErrors("Invalid substitution token, lookup column name not specified: ${MaterialInputs/CurrentType/..[MaterialInputs]}."));
            validateNameResult("S-${MaterialInputs/CurrentType/..[MaterialInputs]/}", withErrors("Invalid substitution token, lookup column name not specified: ${MaterialInputs/CurrentType/..[MaterialInputs]/}."));

        }

        private void verifyPreview(String expression, String preview, @Nullable Map<String, String> importAliases, @Nullable List<GWTPropertyDescriptor> fields)
        {
            validateNameResult(expression, new NameExpressionValidationResult(Collections.emptyList(), Collections.emptyList(), Collections.singletonList(preview)), importAliases, fields);
        }

        private void verifyPreview(String expression, String preview)
        {
            verifyPreview(expression, preview, null, null);
        }

        @Test
        public void testNameExpressionPreviews()
        {
            // tokens can be substring, examples:  now in snow, genId in genIdentification
            verifyPreview("S-snow-genIdentification", "S-snow-genIdentification");

            // with reserved field
            verifyPreview("S-${genId}", "S-1001");
            verifyPreview("S-${genId:minValue(100)}", "S-1001");
            verifyPreview("S-${genId:minValue(2000)}", "S-2000");
            verifyPreview("S-${genId:minValue('10000')}", "S-10000");
            verifyPreview("S-${weeklySampleCount:number('00000')}", "S-00025");
            verifyPreview("S-${now:date('yyyy.MM.dd')}", "S-2021.04.28");
            verifyPreview("S-${AliquotedFrom}", "S-Sample112");

            // withCounter
            verifyPreview("${${AliquotedFrom}-:withCounter}", "Sample112-1");
            verifyPreview("${${AliquotedFrom}-:withCounter(123)}", "Sample112-123");
            verifyPreview("${${AliquotedFrom}-:withCounter(11, '000')}", "Sample112-011");
            verifyPreview("${${AliquotedFrom}-:withCounter(11, '000', NoGap)}", "Sample112-011");

            // with table columns
            GWTPropertyDescriptor stringField = new GWTPropertyDescriptor("FieldStr", "http://www.w3.org/2001/XMLSchema#string");
            GWTPropertyDescriptor intField = new GWTPropertyDescriptor("FieldInt", "http://www.w3.org/2001/XMLSchema#int");
            GWTPropertyDescriptor dateField = new GWTPropertyDescriptor("FieldDate", "http://www.w3.org/2001/XMLSchema#date");
            List<GWTPropertyDescriptor> fields = new ArrayList<>();
            fields.add(stringField);
            fields.add(intField);
            fields.add(dateField);
            verifyPreview("S-${FieldStr}-${FieldInt:number('00000')}", "S-FieldStrValue-00003", null, fields);
            verifyPreview("S-${FieldStr}-${FieldInt:minValue(1234)}", "S-FieldStrValue-1234", null, fields);
            verifyPreview("S-${FieldStr}-${FieldInt:minValue('5678')}", "S-FieldStrValue-5678", null, fields);

            verifyPreview("S-${FieldStr}-${FieldDate:date('yyyy.MM.dd')}", "S-FieldStrValue-2021.04.28", null, fields);
            verifyPreview("${${FieldStr}-:withCounter}", "FieldStrValue-1", null, fields);

            verifyPreview("S-${FieldStr}-${FieldDate:dailySampleCount}", "S-FieldStrValue-14", null, fields);
            verifyPreview("S-${FieldStr}-${FieldDate:yearlySampleCount}", "S-FieldStrValue-412", null, fields);
            verifyPreview("S-${FieldStr}-${dailySampleCount}", "S-FieldStrValue-14", null, fields);
            verifyPreview("S-${FieldStr}-${yearlySampleCount}", "S-FieldStrValue-412", null, fields);

            // with input
            verifyPreview("S-${Inputs}", "S-Parent101");
            verifyPreview("S-${Inputs/SampleTypeBeingCreated}", "S-Parent101");
            verifyPreview("S-${MaterialInputs/SampleTypeBeingCreated}", "S-Sample101");
            verifyPreview("S-${Inputs/name}", "S-parentname");
            verifyPreview("S-${Inputs/SampleTypeBeingCreated/name}", "S-parentname");
            verifyPreview("S-${parentAlias}", "S-Parent101", Collections.singletonMap("parentAlias", "MaterialInputs/SampleTypeA"), null);
            verifyPreview("S-${parentAlias/name}", "S-parentname", Collections.singletonMap("parentAlias", "MaterialInputs/SampleTypeA"), null);

            // ancestor lookup
            verifyPreview("S-${MaterialInputs/..[MaterialInputs]/name}", "S-ancestorname");
            verifyPreview("S-${MaterialInputs/SampleTypeBeingCreated/..[MaterialInputs/GrandParentSampleType]/name}", "S-ancestorname");
            verifyPreview("S-${MaterialInputs/SampleTypeBeingCreated/..[MaterialInputs/GrandParentSampleType]/..[DataInputs/GreatGrandParentDataType]/name}", "S-ancestorname");
            verifyPreview("S-${parentAlias/..[MaterialInputs/GrandParentSampleType]/name}", "S-ancestorname", Collections.singletonMap("parentAlias", "MaterialInputs/SampleTypeA"), null);
            verifyPreview("S-${MaterialInputs/SampleTypeBeingCreated/..[MaterialInputs]/..[DataInputs]/..[MaterialInputs]/..[MaterialInputs]/name}", "S-ancestorname");
            verifyPreview("S-${MaterialInputs/SampleTypeBeingCreated/..[MaterialInputs/G1]/..[DataInputs/G2]/..[MaterialInputs/G3]/..[MaterialInputs/G4]/name}", "S-ancestorname");
            verifyPreview("S-${parentAlias/..[MaterialInputs/G1]/..[DataInputs/G2]/..[MaterialInputs/G3]/..[MaterialInputs/G4]/name}", "S-ancestorname", Collections.singletonMap("parentAlias", "MaterialInputs/SampleTypeA"), null);
        }

        @After
        public void cleanup()
        {
            resetCounter();
        }

    }

}

<|MERGE_RESOLUTION|>--- conflicted
+++ resolved
@@ -2219,13 +2219,6 @@
                 {
                     long existingCount = -1;
 
-<<<<<<< HEAD
-                    if (counterSequences == null) // no cache
-                        counterSeq = DbSequenceManager.get(_container, _counterSeqPrefix + prefix);
-=======
-                    if (_getNonConflictCountFn != null)
-                        existingCount = _getNonConflictCountFn.apply(prefix);
-
                     if (_strictIncremental || AppProps.getInstance().isExperimentalFeatureEnabled(EXPERIMENTAL_WITH_COUNTER))
                     {
                         // TODO: use DbSequence.ReclaimableDbSequence for 23.3 and investigate enabling ReclaimablePreallocateSequence in develop
@@ -2239,7 +2232,6 @@
 //                            counterSeq = DbSequenceManager.getReclaimablePreallocateSequence(_container, _counterSeqPrefix + prefix, 0, noCache ? 1 : 100);
 //                        }
                     }
->>>>>>> 53e101fb
                     else
                     {
                         if (noCache)
