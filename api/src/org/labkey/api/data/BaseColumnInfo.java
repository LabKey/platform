--- conflicted
+++ resolved
@@ -1231,8 +1231,6 @@
         }
     }
 
-<<<<<<< HEAD
-=======
     public void setSortFieldKeysFromXml(String xml)
     {
         List<FieldKey> keys = new ArrayList<>();
@@ -1244,7 +1242,6 @@
         setSortFieldKeys(keys);
     }
 
->>>>>>> d51f16f8
     public static String labelFromName(String name)
     {
         if (name == null)
