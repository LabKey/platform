/*
 * Copyright (c) 2008-2019 LabKey Corporation
 *
 * Licensed under the Apache License, Version 2.0 (the "License");
 * you may not use this file except in compliance with the License.
 * You may obtain a copy of the License at
 *
 *     http://www.apache.org/licenses/LICENSE-2.0
 *
 * Unless required by applicable law or agreed to in writing, software
 * distributed under the License is distributed on an "AS IS" BASIS,
 * WITHOUT WARRANTIES OR CONDITIONS OF ANY KIND, either express or implied.
 * See the License for the specific language governing permissions and
 * limitations under the License.
 */

package org.labkey.api.data;

import org.jetbrains.annotations.NotNull;
import org.jetbrains.annotations.Nullable;
import org.labkey.api.audit.AuditHandler;
import org.labkey.api.collections.CaseInsensitiveHashSet;
import org.labkey.api.collections.NamedObjectList;
import org.labkey.api.compliance.ComplianceService;
import org.labkey.api.data.dialect.SqlDialect;
import org.labkey.api.exp.property.Domain;
import org.labkey.api.exp.property.DomainKind;
import org.labkey.api.gwt.client.AuditBehaviorType;
import org.labkey.api.query.AggregateRowConfig;
import org.labkey.api.query.BatchValidationException;
import org.labkey.api.query.FieldKey;
import org.labkey.api.query.QueryAction;
import org.labkey.api.query.QueryException;
import org.labkey.api.query.QueryService;
import org.labkey.api.query.QueryUpdateService;
import org.labkey.api.query.SchemaTreeNode;
import org.labkey.api.query.UserSchema;
import org.labkey.api.query.ValidationException;
import org.labkey.api.security.HasPermission;
import org.labkey.api.security.User;
import org.labkey.api.security.permissions.ReadPermission;
import org.labkey.api.util.ContainerContext;
import org.labkey.api.util.Pair;
import org.labkey.api.util.Path;
import org.labkey.api.util.StringExpression;
import org.labkey.api.view.ActionURL;
import org.labkey.api.view.UnauthorizedException;
import org.labkey.api.view.ViewContext;
import org.labkey.data.xml.TableType;
import org.labkey.data.xml.queryCustomView.FilterType;

import java.util.Collection;
import java.util.Collections;
import java.util.Comparator;
import java.util.List;
import java.util.Map;
import java.util.Set;

/**
 * Representation of a queryable unit in the database. Might be backed by a "physical" table, a database VIEW,
 * or an arbitrary generated chunk of SELECT SQL.
 *
 * User: Matthew
 * Date: Apr 27, 2006
 */
public interface TableInfo extends TableDescription, HasPermission, SchemaTreeNode
{
    /** Get title, falling back to the name if title is null **/
    String getTitle();

    /** Get title field, whether null or not **/
    @Nullable
    String getTitleField();

    /**
     * simple name that can be used directly in SQL statement
     *
     * use only for tables known to be real database tables, usually
     * for INSERT/UPDATE/DELETE. For SELECT use getFromSQL(alias).
     */
    @Nullable
    String getSelectName();


    @Nullable
    String getMetaDataName();

    /**
     * SQL representing this table, e.g.
     *     "Issues.Issues <alias>"
     *     "(SELECT * FROM Issues.Issues WHERE Container='...') <alias>"
     **/
    @NotNull
    SQLFragment getFromSQL(String alias);

    /* For most tables this is the same as getFromSQL().
     * However, for some tables that want to help optimize generated SQL
     * we can ask for the columns we need to be accessible.
     *
     * Only columns returned by getColumn() or resolveColumn() should be handed in (no lookups)
     *
     * This is really intended for QueryTable
     */
    SQLFragment getFromSQL(String alias, Set<FieldKey> cols);

    DbSchema getSchema();

    @Nullable
    UserSchema getUserSchema();

    /** getSchema().getSqlDialect() */
    SqlDialect getSqlDialect();

    @NotNull List<ColumnInfo> getPkColumns();

    /** Gets all of the constraints that guarantee uniqueness in the underlying table. This includes both PRIMARY KEY and UNIQUE constraints */
    @NotNull
    Map<String, Pair<IndexType, List<ColumnInfo>>> getUniqueIndices();

    /** Gets all of the indices from the underlying table. This includes PRIMARY KEY and UNIQUE constraints, as well as non-unique INDEX */
    @NotNull
    Map<String, Pair<IndexType, List<ColumnInfo>>> getAllIndices();

    class _DoNothingAuditHandler implements AuditHandler
    {
        @Override
        public void addSummaryAuditEvent(User user, Container c, TableInfo table, QueryService.AuditAction action, Integer dataRowCount, @Nullable AuditBehaviorType auditBehaviorType)
        {
        }

        @Override
        public void addAuditEvent(User user, Container c, TableInfo table, @Nullable AuditBehaviorType auditType, @Nullable String userComment, QueryService.AuditAction action, List<Map<String, Object>> rows, @Nullable List<Map<String, Object>> updatedRows)
        {
        }
    }

    default AuditHandler getAuditHandler(@Nullable AuditBehaviorType auditBehaviorOverride)
    {
        if (!supportsAuditTracking() || auditBehaviorOverride == AuditBehaviorType.NONE || (auditBehaviorOverride == null && getAuditBehavior() == AuditBehaviorType.NONE))
            return new _DoNothingAuditHandler();
        return QueryService.get().getDefaultAuditHandler();
    }

    enum IndexType
    {
        Primary(org.labkey.data.xml.IndexType.Type.PRIMARY, true),
        Unique(org.labkey.data.xml.IndexType.Type.UNIQUE, true),
        NonUnique(org.labkey.data.xml.IndexType.Type.NON_UNIQUE, false);

        private final org.labkey.data.xml.IndexType.Type.Enum _xmlIndexType;
        private final boolean _unique;

        IndexType(org.labkey.data.xml.IndexType.Type.Enum xmlIndexType, boolean unique)
        {
            _xmlIndexType = xmlIndexType;
            _unique = unique;
        }

        public org.labkey.data.xml.IndexType.Type.Enum getXmlIndexType()
        {
            return _xmlIndexType;
        }

        public boolean isUnique()
        {
            return _unique;
        }

        public static IndexType getForXmlIndexType(org.labkey.data.xml.IndexType.Type.Enum xmlIndexType)
        {
            for (IndexType indexType : IndexType.values())
            {
                if(indexType.getXmlIndexType().equals(xmlIndexType)){
                    return indexType;
                }
            }
            throw new EnumConstantNotPresentException(IndexType.class, xmlIndexType.toString());
        }
    }

    /** Get a list of columns that specifies a unique key, may return the same result as getPKColumns()
     * However, whereas getPkColumns() will usually return a 'short' pk, such as "rowid" or "lsid", this
     * should return a more verbose AK that is most semantically useful.
     *
     * For instance for a flow result it might return (container, run, sample, stim, populationName) rather
     * than (container, analysisId)
     *
     * NOTE: unlike PK, this does not guarantee that columns are NON-NULL
     * NOTE: Postgres does not consider rows with NULL values to be "equal" so NULLs may be repeated!
     */
    @NotNull List<ColumnInfo> getAlternateKeyColumns();

    ColumnInfo getVersionColumn();

    String getVersionColumnName();

    boolean hasDefaultTitleColumn();

    DatabaseTableType getTableType();

    /**
     * Get select list for named (hopefully unique!) column to title column, including filter on table.
     * If maxRows is exceeded, the NamedObjectList will be marked as incomplete.
     * When maxRows is null a default maxRows will be used. To select all rows, set maxRows to {@link Table#ALL_ROWS}.
     * @see NamedObjectList#isComplete()
     */
    @NotNull NamedObjectList getSelectList(String columnName, List<FilterType> filters, Integer maxRows, String titleColumn);

    ColumnInfo getColumn(@NotNull String colName);

    // same as getColumn(colName.getName()), does not need to support lookup columns
    ColumnInfo getColumn(@NotNull FieldKey colName);

    List<ColumnInfo> getColumns();

    List<ColumnInfo> getUserEditableColumns();

    /** @param colNames comma separated column names */
    List<ColumnInfo> getColumns(String colNames);

    List<ColumnInfo> getColumns(String... colNameArray);

    Set<String> getColumnNameSet();

    default String getDbSequenceName(String columnName)
    {
        return (this.getSchema().getName() + ":" + this.getName() + ":" + columnName).toLowerCase();
    }

    /**
     * Return a list of ColumnInfos that make up the extended set of
     * columns that could be considered a part of this table by default.
     * For the majority of tables, this is simply the columns returned from
     * {@link TableInfo#getColumns()} plus any additional columns from
     * {@link TableInfo#getDefaultVisibleColumns()).
     *
     * For other tables, the extended column set could include some columns
     * from lookup tables.
     *
     * @param includeHidden Include hidden columns.
     * @return All columns.
     */
    Map<FieldKey, ColumnInfo> getExtendedColumns(boolean includeHidden);


    /**
     * @return the {@link org.labkey.api.query.FieldKey}s that should be part of the default view of the table,
     * assuming that no other default view has been configured.
     */
    List<FieldKey> getDefaultVisibleColumns();

    /**
     * @param keys the new set of columns to show when there is no explicit default view defined. Use null to indicate
     * that the list should be inferred based on the column metadata
     */
    void setDefaultVisibleColumns(@Nullable Iterable<FieldKey> keys);

    ButtonBarConfig getButtonBarConfig();

    AggregateRowConfig getAggregateRowConfig();

    /**
     * Return the default query grid view URL for the table or null.
     * Instead of calling this method directly, callers should pass
     * {@link QueryAction#executeQuery} to
     * {@link org.labkey.api.query.QueryView#urlFor(QueryAction)} or
     * {@link org.labkey.api.query.UserSchema#urlFor(org.labkey.api.query.QueryAction)}.
     */
    ActionURL getGridURL(Container container);

    /**
     * Return the insert URL expression for the table or null.
     * If the table provides an update service via {@link #getUpdateService()},
     * a default insert view will be provided.
     * Instead of calling this method directly, callers should pass
     * {@link QueryAction#insertQueryRow} to
     * {@link org.labkey.api.query.QueryView#urlFor(QueryAction)} or
     * {@link org.labkey.api.query.UserSchema#urlFor(org.labkey.api.query.QueryAction)}.
     */
    ActionURL getInsertURL(Container container);

    /**
     * Return the import URL expression for the table or null.
     * If the table provides an update service via {@link #getUpdateService()},
     * a default import view will be provided.
     * Instead of calling this method directly, callers should pass
     * {@link QueryAction#importData} to
     * {@link org.labkey.api.query.QueryView#urlFor(QueryAction)} or
     * {@link org.labkey.api.query.UserSchema#urlFor(org.labkey.api.query.QueryAction)}.
     */
    ActionURL getImportDataURL(Container container);

    /**
     * Return the delete URL expression for the table or null.
     * If the table provides an update service via {@link #getUpdateService()},
     * a default action will be provided.
     * Instead of calling this method directly, callers should pass
     * {@link QueryAction#deleteQueryRows} to
     * {@link org.labkey.api.query.QueryView#urlFor(QueryAction)} or
     * {@link org.labkey.api.query.UserSchema#urlFor(org.labkey.api.query.QueryAction)}.
     */
    ActionURL getDeleteURL(Container container);

    /**
     * Return the update URL expression for a particular record or null.
     * If the table provides an update service via {@link #getUpdateService()},
     * a default update view will be provided.
     * Instead of calling this method directly, callers should pass
     * {@link QueryAction#updateQueryRow} to
     * {@link org.labkey.api.query.QueryView#urlFor(QueryAction)} or
     * {@link org.labkey.api.query.UserSchema#urlFor(org.labkey.api.query.QueryAction)}.
     * @param columns if null, implementations should simply return their first (and potentially only) details URL,
     *                or null if they don't have one.
     *                If non-null, the set of columns that are available from the ResultSet so that an appropriate
     *                URL can be chosen
     */
    StringExpression getUpdateURL(@Nullable Set<FieldKey> columns, Container container);

    /**
     * Return the details URL expression for a particular record or null.
     * @param columns if null, implementations should simply return their first (and potentially only) details URL,
     *                or null if they don't have one.
     *                If non-null, the set of columns that are available from the ResultSet so that an appropriate
     *                URL can be chosen
     */
    StringExpression getDetailsURL(@Nullable Set<FieldKey> columns, Container container);
    boolean hasDetailsURL();

    /**
     * Return the method of a given name.  Methods are accessible via the QueryModule's query
     * language.  Most tables do not have methods. 
     */
    default MethodInfo getMethod(String name)
    {
        return null;
    }

    /**
     * return the fieldkeys of the columns that methods in on this table depend on.
     * We could do this per method, but in practice it's a short list.
     */
    default Set<FieldKey> getMethodRequiredFieldKeys()
    {
        return Set.of();
    }

    /**
     * Returns a string that will appear on the default import page and as the top line
     * of the default generated Excel template
     */
    String getImportMessage();

    /**
     * Returns a list of templates (label / URL) that should be used as the options for excel upload
     * Each URL should either point to a static template file or an action to generate the template.
     * If no custom templates have been provided, it will return the default URL
     */
    List<Pair<String, String>> getImportTemplates(ViewContext ctx);

    /**
     * Returns a list of the raw import templates (without substituting the container).  This is intended to be
     * used by FilteredTable or other instances that need to copy the raw values from a parent table.  In general,
     * getImportTemplates() should be used instead
     */
    List<Pair<String, StringExpression>> getRawImportTemplates();

    // Most datasets do not have a container column
    boolean hasContainerColumn();

    boolean needsContainerClauseAdded();

    @Nullable
    ContainerFilter getContainerFilter();

    /**
     * Finds and applies the first metadata xml from active modules in the schema's container and then the first user-created metadata in the container hierarchy.
     *
     * @see QueryService#findMetadataOverride(UserSchema, String, boolean, boolean, Collection, Path)
     */
    void overlayMetadata(String tableName, UserSchema schema, Collection<QueryException> errors);

    void overlayMetadata(Collection<TableType> metadata, UserSchema schema, Collection<QueryException> errors);

    /** @return whether this table accepts XML metadata configuration to be overlaid on the default level of metadata */
    boolean isMetadataOverrideable();

    ColumnInfo getLookupColumn(ColumnInfo parent, String name);

    int getCacheSize();

    String getDescription();

    /**
     * Get Domain associated with this TableInfo if any.
     */
    @Nullable
    Domain getDomain();

    /**
     * Get DomainKind associated with this TableInfo if any.
     * Domain may or may not exist even if DomainKind is available.
     */
    @Nullable
    DomainKind getDomainKind();

    /**
     * Returns a QueryUpdateService implementation for this TableInfo,
     * or null if the table/query is not updatable.
     * @return A QueryUpdateService implementation for this table/query or null.
     */
    @Nullable
    QueryUpdateService getUpdateService();

    enum TriggerType
    {
        INSERT, UPDATE, DELETE, SELECT, TRUNCATE;

        public String getMethodName()
        {
            String name = name();
            return name.substring(0, 1) + name.toLowerCase().substring(1, name.length());
        }
    }

    /**
     * Enumeration of trigger methods that may be implemented in trigger scripts.
     */
    enum TriggerMethod
    {
        init, complete,
        beforeInsert, afterInsert,
        beforeUpdate, afterUpdate,
        beforeDelete, afterDelete
    }


    /**
     * Queries may have named parameters, SELECT queries (the only kind we have right now) may
     * return TableInfos.  This is how you find out if a TableInfo representing a query has named
     * parameters
     */

    @NotNull
    Collection<QueryService.ParameterDecl> getNamedParameters();

    /**
     * Executes any trigger scripts for this table.
     *
     * The trigger should be called once before and once after an entire set of rows for each of the
     * INSERT, UPDATE, DELETE trigger types.  A trigger script may set up data structures to be used
     * during validation.  In particular, the trigger script might want to do a query to populate a set of
     * legal values.
     * <p>
     * The <code>errors</code> parameter holds validation error messages for the entire row set.
     * If errors are created during the row level trigger script, they should be added as nested ValidationExceptions.
     * The ValidationException will be thrown after executing the trigger scripts if it contains any errors.
     * <p>
     * Example usage:
     * <pre>
     *   ValidationException errors = new ValidationException();
     *   getQueryTable().fireBatchTrigger(container, TableInfo.TriggerType.UPDATE, true, errors);
     *
     *   List&lt;Map&lt;String, Object>> result = new ArrayList&lt;Map&lt;String, Object>>(rows.size());
     *   for (int i = 0; i &lt; rows.size(); i++)
     *   {
     *       try
     *       {
     *           Map<String, Object> row = rows.get(i);
     *           Map<String, Object> oldRow = getRow( ... );
     *           if (oldRow == null)
     *               throw new NotFoundException("The existing row was not found.");
     *
     *           getQueryTable().fireRowTrigger(container, TableInfo.TriggerType.UPDATE, true, i, row, oldRow);
     *           Map<String, Object> updatedRow = updateRow(user, container, row, oldRow);
     *           if (updatedRow == null)
     *               continue;
     *
     *           getQueryTable().fireRowTrigger(container, TableInfo.TriggerType.UPDATE, false, i, updatedRow, oldRow);
     *           result.add(updatedRow);
     *       }
     *       catch (ValidationException vex)
     *       {
     *           errors.addNested(vex);
     *       }
     *   }
     *
     *   // Firing the after batch trigger will throw a ValidationException if
     *   // any errors were generated during the row triggers or the during after batch trigger.
     *   getQueryTable().fireBatchTrigger(container, TableInfo.TriggerType.UPDATE, false, errors);
     * </pre>
     *
     * @param c The current Container.
     * @param user the current user
     * @param type The TriggerType for the event.
     * @param before true if the trigger is before the event, false if after the event.
     * @param errors Any errors created by the validation script will be added to the errors collection.
     * @param extraContext Optional additional bindings to set in the script's context when evaluating.
     * @throws BatchValidationException if the trigger function returns false or the errors map isn't empty.
     */
    void fireBatchTrigger(Container c, User user, TriggerType type, boolean before, BatchValidationException errors, Map<String, Object> extraContext)
            throws BatchValidationException;

    /**
     * Fire trigger for a single row.
     * <p>
     * The trigger is called once before and once after each row for each of the INSERT, UPDATE, DELETE
     * trigger types.
     * <p>
     * The following table describes the parameters for each of the trigger types:
     * <dl>
     *   <dt><code>INSERT</code>:
     *   <dd><ul>
     *       <li>before: <code>newRow</code> contains the row values to be inserted, <code>oldRow</code> is null.
     *       <li>after: <code>newRow</code> contains the inserted row values, <code>oldRow</code> is null.
     *       </li>
     *
     *   <dt><code>UPDATE</code>:
     *   <dd><ul>
     *       <li>before: <code>newRow</code> contains the row values to be updated, <code>oldRow</code> contains the previous version of the row.
     *       <li>after: <code>newRow</code> contains the updated row values, <code>oldRow</code> contains the previous version of the row.
     *       </ul>
     *
     *   <dt><code>DELETE</code>:
     *   <dd><ul>
     *       <li>before: <code>oldRow</code> contains the previous version of the row.
     *       <li>after: <code>newRow</code> is null, <code>oldRow</code> contains the previous version of the row.
     *       </li>
     * </dl>
     *
     * @param c The current Container.
     * @param user the current user
     * @param type The TriggerType for the event.
     * @param before true if the trigger is before the event, false if after the event.
     * @param newRow The new row for INSERT and UPDATE.
     * @param oldRow The previous row for UPDATE and DELETE
     * @param extraContext Optional additional bindings to set in the script's context when evaluating.
     * @throws ValidationException if the trigger function returns false or the errors map isn't empty.
     */
    void fireRowTrigger(Container c, User user, TriggerType type, boolean before, int rowNumber,
                        @Nullable Map<String, Object> newRow, @Nullable Map<String, Object> oldRow, Map<String, Object> extraContext)
            throws ValidationException;

    /**
     * Return true if there are trigger scripts associated with this table.
     */
    boolean hasTriggers(@Nullable Container c);

    /**
     * Return true if all trigger scripts support streaming.
     */
    default boolean canStreamTriggers(Container c) { return false; }

    /**
     * Reset the trigger script context by reloading them. Note there could still be caches that need to be reset
     * and script init() to rerun.
     *
     * @param c The current container
     */
    void resetTriggers(Container c);

    /**
     * Returns true if the underlying database table has triggers.
     */
    default boolean hasDbTriggers() { return false; }

    /**
     * TableInfos that can be associated with a DbCache need a reliable key other than a TableInfo instance.
     * Return null if DbCache is not supported.
     *
     * We should probably kill DbCache, but let's fix this for now (https://www.labkey.org/issues/home/Developer/issues/details.view?issueId=10508)
     */
    Path getNotificationKey();

    /* for asserting that tableinfo is not changed unexpectedly */
    void setLocked(boolean b);
    boolean isLocked();

    boolean supportsContainerFilter();
    boolean hasUnionTable();

    /**
     * Returns a ContainerContext for this table or null if ContainerContext is not supported.
     *
     * @return The ContainerContext for this table or null.
     */
    @Nullable
    ContainerContext getContainerContext();

    /**
     * Return the FieldKey of the Container column for this table.
     * If the value is non-null then getContainerContext() will
     * return a FieldKeyContext using the container FieldKey.
     *
     * @return FieldKey of the Container column.
     */
    @Nullable
    public FieldKey getContainerFieldKey();

    /**
     * Returns whether this table supports audit tracking of insert, updates and deletes by implementing the
     * AuditConfigurable interface.
     */
    boolean supportsAuditTracking();

    /**
     * @return set of all columns involved in the query
     */
    Set<ColumnInfo> getAllInvolvedColumns(Collection<ColumnInfo> selectColumns);

    /** see interface AuditConfigurable */
    default AuditBehaviorType getAuditBehavior()
    {
        return AuditBehaviorType.NONE;
    }

    /**
     * Retrieves the audit behavior for this table taking into account, in order of precedence:
     *  - the setting from the XML file (always returned if there is a value set)
     *  - the override value provided
     *  - the value supplied by this table's implementation
     *
     * @param overrideValue value used to override the behavior type provided by the table implementation
     * @return audit behavior for this table
     */
    default AuditBehaviorType getAuditBehavior(@Nullable AuditBehaviorType overrideValue)
    {
        AuditBehaviorType type = getXmlAuditBehaviorType();
        if (type != null)
            return type;
        if (overrideValue != null)
            return overrideValue;
        return getAuditBehavior();
    }

    default AuditBehaviorType getAuditBehavior(@Nullable String overrideValue)
    {
        if (overrideValue != null)
        {
            try
            {
                return getAuditBehavior(AuditBehaviorType.valueOf(overrideValue));
            }
            catch (IllegalArgumentException ignored)
            {
            }
        }
        return getAuditBehavior();
    }

    /* Can be used to distinguish AuditBehaviorType.NONE vs absent xml audit config */
    default AuditBehaviorType getXmlAuditBehaviorType()
    {
        return null;
    }

    /* fields to include in detailed UPDATE audit log, even if no change is made to field value */
    @NotNull
    default Set<String> getExtraDetailedUpdateAuditFields()
    {
        return Collections.emptySet();
    }


    // we exclude these from the detailed record because they are already on the audit record itself and
    // depending on the data iterator behavior (e.g., for ExpDataIteraotrs.getDataIterator), these values
    // time of creating the audit log may actually already have been updated so the difference shown will be incorrect.
    Set<String> defaultExcludedDetailedUpdateAuditFields = CaseInsensitiveHashSet.of("Modified", "ModifiedBy", "Created", "CreatedBy");

    @NotNull
    default Set<String> getExcludedDetailedUpdateAuditFields()
    {
        return defaultExcludedDetailedUpdateAuditFields;
    }


    /**
     * Returns the row primary key column to use for audit history details. Note, this must
     * be a single key as we don't support multiple column primary keys for audit details.
     */
    @Nullable
    default FieldKey getAuditRowPk()
    {
        return null;
    }

    default boolean hasInsertURLOverride()
    {
        return false;
    }

    default boolean hasUpdateURLOverride()
    {
        return false;
    }

    default boolean hasDeleteURLOverride()
    {
        return false;
    }

    /**
     * Allow QueryView to render insert, update, and other buttons if the metadata xml provides URL
     * overrides and the underlying table doesn't support insert/update/delete operations,
     * such as a query table.
     */
    default boolean allowQueryTableURLOverrides()
    {
        return false;
    };

    /**
     * Max PHI across all columns in the table.
     */
    default PHI getMaxPhiLevel()
    {
        return getColumns().stream()
                .map(ColumnRenderProperties::getPHI)
                .max(Comparator.comparingInt(PHI::getRank))
                .orElse(PHI.NotPHI);
    }

    /**
     * Get the max allowed PHI for the current user in the current container.
     */
    default PHI getUserMaxAllowedPhiLevel()
    {
        UserSchema schema = getUserSchema();
        if (schema == null)
            return PHI.NotPHI;

        return ComplianceService.get().getMaxAllowedPhi(schema.getContainer(), schema.getUser());
    }

    /**
     * Return true if the current user is allowed the maximum phi level set across all columns.
     */
    default boolean canUserAccessPhi()
    {
        return getMaxPhiLevel().isLevelAllowed(getUserMaxAllowedPhiLevel());
    }

    /**
     * Useful helper to combine permission check/throw.  This is especially useful for tables where permissions can
     * differ from the containing schema/container.
     *
     * TableInfo users should still always check hasPermission() as early as possible for best error handling, and
     * to fail-fast (or degrade gracefully).
     */
    default void checkReadBeforeExecute()
    {
        assert null != getUserSchema(); // this is only for tables in UserSchema
        if (null != getUserSchema() && !hasPermission(getUserSchema().getUser(), ReadPermission.class))
            throw new UnauthorizedException(getUserSchema().getSchemaName() + "." + getName());
    }

    default List<Sort.SortField> getSortFields()
    {
        return List.of();
    }

<<<<<<< HEAD
    default boolean supportInsertOption(QueryUpdateService.InsertOption option)
=======
    default boolean supportsInsertOption(QueryUpdateService.InsertOption option)
>>>>>>> 9ed35c59
    {
        return true;
    }
}
<|MERGE_RESOLUTION|>--- conflicted
+++ resolved
@@ -1,769 +1,765 @@
-/*
- * Copyright (c) 2008-2019 LabKey Corporation
- *
- * Licensed under the Apache License, Version 2.0 (the "License");
- * you may not use this file except in compliance with the License.
- * You may obtain a copy of the License at
- *
- *     http://www.apache.org/licenses/LICENSE-2.0
- *
- * Unless required by applicable law or agreed to in writing, software
- * distributed under the License is distributed on an "AS IS" BASIS,
- * WITHOUT WARRANTIES OR CONDITIONS OF ANY KIND, either express or implied.
- * See the License for the specific language governing permissions and
- * limitations under the License.
- */
-
-package org.labkey.api.data;
-
-import org.jetbrains.annotations.NotNull;
-import org.jetbrains.annotations.Nullable;
-import org.labkey.api.audit.AuditHandler;
-import org.labkey.api.collections.CaseInsensitiveHashSet;
-import org.labkey.api.collections.NamedObjectList;
-import org.labkey.api.compliance.ComplianceService;
-import org.labkey.api.data.dialect.SqlDialect;
-import org.labkey.api.exp.property.Domain;
-import org.labkey.api.exp.property.DomainKind;
-import org.labkey.api.gwt.client.AuditBehaviorType;
-import org.labkey.api.query.AggregateRowConfig;
-import org.labkey.api.query.BatchValidationException;
-import org.labkey.api.query.FieldKey;
-import org.labkey.api.query.QueryAction;
-import org.labkey.api.query.QueryException;
-import org.labkey.api.query.QueryService;
-import org.labkey.api.query.QueryUpdateService;
-import org.labkey.api.query.SchemaTreeNode;
-import org.labkey.api.query.UserSchema;
-import org.labkey.api.query.ValidationException;
-import org.labkey.api.security.HasPermission;
-import org.labkey.api.security.User;
-import org.labkey.api.security.permissions.ReadPermission;
-import org.labkey.api.util.ContainerContext;
-import org.labkey.api.util.Pair;
-import org.labkey.api.util.Path;
-import org.labkey.api.util.StringExpression;
-import org.labkey.api.view.ActionURL;
-import org.labkey.api.view.UnauthorizedException;
-import org.labkey.api.view.ViewContext;
-import org.labkey.data.xml.TableType;
-import org.labkey.data.xml.queryCustomView.FilterType;
-
-import java.util.Collection;
-import java.util.Collections;
-import java.util.Comparator;
-import java.util.List;
-import java.util.Map;
-import java.util.Set;
-
-/**
- * Representation of a queryable unit in the database. Might be backed by a "physical" table, a database VIEW,
- * or an arbitrary generated chunk of SELECT SQL.
- *
- * User: Matthew
- * Date: Apr 27, 2006
- */
-public interface TableInfo extends TableDescription, HasPermission, SchemaTreeNode
-{
-    /** Get title, falling back to the name if title is null **/
-    String getTitle();
-
-    /** Get title field, whether null or not **/
-    @Nullable
-    String getTitleField();
-
-    /**
-     * simple name that can be used directly in SQL statement
-     *
-     * use only for tables known to be real database tables, usually
-     * for INSERT/UPDATE/DELETE. For SELECT use getFromSQL(alias).
-     */
-    @Nullable
-    String getSelectName();
-
-
-    @Nullable
-    String getMetaDataName();
-
-    /**
-     * SQL representing this table, e.g.
-     *     "Issues.Issues <alias>"
-     *     "(SELECT * FROM Issues.Issues WHERE Container='...') <alias>"
-     **/
-    @NotNull
-    SQLFragment getFromSQL(String alias);
-
-    /* For most tables this is the same as getFromSQL().
-     * However, for some tables that want to help optimize generated SQL
-     * we can ask for the columns we need to be accessible.
-     *
-     * Only columns returned by getColumn() or resolveColumn() should be handed in (no lookups)
-     *
-     * This is really intended for QueryTable
-     */
-    SQLFragment getFromSQL(String alias, Set<FieldKey> cols);
-
-    DbSchema getSchema();
-
-    @Nullable
-    UserSchema getUserSchema();
-
-    /** getSchema().getSqlDialect() */
-    SqlDialect getSqlDialect();
-
-    @NotNull List<ColumnInfo> getPkColumns();
-
-    /** Gets all of the constraints that guarantee uniqueness in the underlying table. This includes both PRIMARY KEY and UNIQUE constraints */
-    @NotNull
-    Map<String, Pair<IndexType, List<ColumnInfo>>> getUniqueIndices();
-
-    /** Gets all of the indices from the underlying table. This includes PRIMARY KEY and UNIQUE constraints, as well as non-unique INDEX */
-    @NotNull
-    Map<String, Pair<IndexType, List<ColumnInfo>>> getAllIndices();
-
-    class _DoNothingAuditHandler implements AuditHandler
-    {
-        @Override
-        public void addSummaryAuditEvent(User user, Container c, TableInfo table, QueryService.AuditAction action, Integer dataRowCount, @Nullable AuditBehaviorType auditBehaviorType)
-        {
-        }
-
-        @Override
-        public void addAuditEvent(User user, Container c, TableInfo table, @Nullable AuditBehaviorType auditType, @Nullable String userComment, QueryService.AuditAction action, List<Map<String, Object>> rows, @Nullable List<Map<String, Object>> updatedRows)
-        {
-        }
-    }
-
-    default AuditHandler getAuditHandler(@Nullable AuditBehaviorType auditBehaviorOverride)
-    {
-        if (!supportsAuditTracking() || auditBehaviorOverride == AuditBehaviorType.NONE || (auditBehaviorOverride == null && getAuditBehavior() == AuditBehaviorType.NONE))
-            return new _DoNothingAuditHandler();
-        return QueryService.get().getDefaultAuditHandler();
-    }
-
-    enum IndexType
-    {
-        Primary(org.labkey.data.xml.IndexType.Type.PRIMARY, true),
-        Unique(org.labkey.data.xml.IndexType.Type.UNIQUE, true),
-        NonUnique(org.labkey.data.xml.IndexType.Type.NON_UNIQUE, false);
-
-        private final org.labkey.data.xml.IndexType.Type.Enum _xmlIndexType;
-        private final boolean _unique;
-
-        IndexType(org.labkey.data.xml.IndexType.Type.Enum xmlIndexType, boolean unique)
-        {
-            _xmlIndexType = xmlIndexType;
-            _unique = unique;
-        }
-
-        public org.labkey.data.xml.IndexType.Type.Enum getXmlIndexType()
-        {
-            return _xmlIndexType;
-        }
-
-        public boolean isUnique()
-        {
-            return _unique;
-        }
-
-        public static IndexType getForXmlIndexType(org.labkey.data.xml.IndexType.Type.Enum xmlIndexType)
-        {
-            for (IndexType indexType : IndexType.values())
-            {
-                if(indexType.getXmlIndexType().equals(xmlIndexType)){
-                    return indexType;
-                }
-            }
-            throw new EnumConstantNotPresentException(IndexType.class, xmlIndexType.toString());
-        }
-    }
-
-    /** Get a list of columns that specifies a unique key, may return the same result as getPKColumns()
-     * However, whereas getPkColumns() will usually return a 'short' pk, such as "rowid" or "lsid", this
-     * should return a more verbose AK that is most semantically useful.
-     *
-     * For instance for a flow result it might return (container, run, sample, stim, populationName) rather
-     * than (container, analysisId)
-     *
-     * NOTE: unlike PK, this does not guarantee that columns are NON-NULL
-     * NOTE: Postgres does not consider rows with NULL values to be "equal" so NULLs may be repeated!
-     */
-    @NotNull List<ColumnInfo> getAlternateKeyColumns();
-
-    ColumnInfo getVersionColumn();
-
-    String getVersionColumnName();
-
-    boolean hasDefaultTitleColumn();
-
-    DatabaseTableType getTableType();
-
-    /**
-     * Get select list for named (hopefully unique!) column to title column, including filter on table.
-     * If maxRows is exceeded, the NamedObjectList will be marked as incomplete.
-     * When maxRows is null a default maxRows will be used. To select all rows, set maxRows to {@link Table#ALL_ROWS}.
-     * @see NamedObjectList#isComplete()
-     */
-    @NotNull NamedObjectList getSelectList(String columnName, List<FilterType> filters, Integer maxRows, String titleColumn);
-
-    ColumnInfo getColumn(@NotNull String colName);
-
-    // same as getColumn(colName.getName()), does not need to support lookup columns
-    ColumnInfo getColumn(@NotNull FieldKey colName);
-
-    List<ColumnInfo> getColumns();
-
-    List<ColumnInfo> getUserEditableColumns();
-
-    /** @param colNames comma separated column names */
-    List<ColumnInfo> getColumns(String colNames);
-
-    List<ColumnInfo> getColumns(String... colNameArray);
-
-    Set<String> getColumnNameSet();
-
-    default String getDbSequenceName(String columnName)
-    {
-        return (this.getSchema().getName() + ":" + this.getName() + ":" + columnName).toLowerCase();
-    }
-
-    /**
-     * Return a list of ColumnInfos that make up the extended set of
-     * columns that could be considered a part of this table by default.
-     * For the majority of tables, this is simply the columns returned from
-     * {@link TableInfo#getColumns()} plus any additional columns from
-     * {@link TableInfo#getDefaultVisibleColumns()).
-     *
-     * For other tables, the extended column set could include some columns
-     * from lookup tables.
-     *
-     * @param includeHidden Include hidden columns.
-     * @return All columns.
-     */
-    Map<FieldKey, ColumnInfo> getExtendedColumns(boolean includeHidden);
-
-
-    /**
-     * @return the {@link org.labkey.api.query.FieldKey}s that should be part of the default view of the table,
-     * assuming that no other default view has been configured.
-     */
-    List<FieldKey> getDefaultVisibleColumns();
-
-    /**
-     * @param keys the new set of columns to show when there is no explicit default view defined. Use null to indicate
-     * that the list should be inferred based on the column metadata
-     */
-    void setDefaultVisibleColumns(@Nullable Iterable<FieldKey> keys);
-
-    ButtonBarConfig getButtonBarConfig();
-
-    AggregateRowConfig getAggregateRowConfig();
-
-    /**
-     * Return the default query grid view URL for the table or null.
-     * Instead of calling this method directly, callers should pass
-     * {@link QueryAction#executeQuery} to
-     * {@link org.labkey.api.query.QueryView#urlFor(QueryAction)} or
-     * {@link org.labkey.api.query.UserSchema#urlFor(org.labkey.api.query.QueryAction)}.
-     */
-    ActionURL getGridURL(Container container);
-
-    /**
-     * Return the insert URL expression for the table or null.
-     * If the table provides an update service via {@link #getUpdateService()},
-     * a default insert view will be provided.
-     * Instead of calling this method directly, callers should pass
-     * {@link QueryAction#insertQueryRow} to
-     * {@link org.labkey.api.query.QueryView#urlFor(QueryAction)} or
-     * {@link org.labkey.api.query.UserSchema#urlFor(org.labkey.api.query.QueryAction)}.
-     */
-    ActionURL getInsertURL(Container container);
-
-    /**
-     * Return the import URL expression for the table or null.
-     * If the table provides an update service via {@link #getUpdateService()},
-     * a default import view will be provided.
-     * Instead of calling this method directly, callers should pass
-     * {@link QueryAction#importData} to
-     * {@link org.labkey.api.query.QueryView#urlFor(QueryAction)} or
-     * {@link org.labkey.api.query.UserSchema#urlFor(org.labkey.api.query.QueryAction)}.
-     */
-    ActionURL getImportDataURL(Container container);
-
-    /**
-     * Return the delete URL expression for the table or null.
-     * If the table provides an update service via {@link #getUpdateService()},
-     * a default action will be provided.
-     * Instead of calling this method directly, callers should pass
-     * {@link QueryAction#deleteQueryRows} to
-     * {@link org.labkey.api.query.QueryView#urlFor(QueryAction)} or
-     * {@link org.labkey.api.query.UserSchema#urlFor(org.labkey.api.query.QueryAction)}.
-     */
-    ActionURL getDeleteURL(Container container);
-
-    /**
-     * Return the update URL expression for a particular record or null.
-     * If the table provides an update service via {@link #getUpdateService()},
-     * a default update view will be provided.
-     * Instead of calling this method directly, callers should pass
-     * {@link QueryAction#updateQueryRow} to
-     * {@link org.labkey.api.query.QueryView#urlFor(QueryAction)} or
-     * {@link org.labkey.api.query.UserSchema#urlFor(org.labkey.api.query.QueryAction)}.
-     * @param columns if null, implementations should simply return their first (and potentially only) details URL,
-     *                or null if they don't have one.
-     *                If non-null, the set of columns that are available from the ResultSet so that an appropriate
-     *                URL can be chosen
-     */
-    StringExpression getUpdateURL(@Nullable Set<FieldKey> columns, Container container);
-
-    /**
-     * Return the details URL expression for a particular record or null.
-     * @param columns if null, implementations should simply return their first (and potentially only) details URL,
-     *                or null if they don't have one.
-     *                If non-null, the set of columns that are available from the ResultSet so that an appropriate
-     *                URL can be chosen
-     */
-    StringExpression getDetailsURL(@Nullable Set<FieldKey> columns, Container container);
-    boolean hasDetailsURL();
-
-    /**
-     * Return the method of a given name.  Methods are accessible via the QueryModule's query
-     * language.  Most tables do not have methods. 
-     */
-    default MethodInfo getMethod(String name)
-    {
-        return null;
-    }
-
-    /**
-     * return the fieldkeys of the columns that methods in on this table depend on.
-     * We could do this per method, but in practice it's a short list.
-     */
-    default Set<FieldKey> getMethodRequiredFieldKeys()
-    {
-        return Set.of();
-    }
-
-    /**
-     * Returns a string that will appear on the default import page and as the top line
-     * of the default generated Excel template
-     */
-    String getImportMessage();
-
-    /**
-     * Returns a list of templates (label / URL) that should be used as the options for excel upload
-     * Each URL should either point to a static template file or an action to generate the template.
-     * If no custom templates have been provided, it will return the default URL
-     */
-    List<Pair<String, String>> getImportTemplates(ViewContext ctx);
-
-    /**
-     * Returns a list of the raw import templates (without substituting the container).  This is intended to be
-     * used by FilteredTable or other instances that need to copy the raw values from a parent table.  In general,
-     * getImportTemplates() should be used instead
-     */
-    List<Pair<String, StringExpression>> getRawImportTemplates();
-
-    // Most datasets do not have a container column
-    boolean hasContainerColumn();
-
-    boolean needsContainerClauseAdded();
-
-    @Nullable
-    ContainerFilter getContainerFilter();
-
-    /**
-     * Finds and applies the first metadata xml from active modules in the schema's container and then the first user-created metadata in the container hierarchy.
-     *
-     * @see QueryService#findMetadataOverride(UserSchema, String, boolean, boolean, Collection, Path)
-     */
-    void overlayMetadata(String tableName, UserSchema schema, Collection<QueryException> errors);
-
-    void overlayMetadata(Collection<TableType> metadata, UserSchema schema, Collection<QueryException> errors);
-
-    /** @return whether this table accepts XML metadata configuration to be overlaid on the default level of metadata */
-    boolean isMetadataOverrideable();
-
-    ColumnInfo getLookupColumn(ColumnInfo parent, String name);
-
-    int getCacheSize();
-
-    String getDescription();
-
-    /**
-     * Get Domain associated with this TableInfo if any.
-     */
-    @Nullable
-    Domain getDomain();
-
-    /**
-     * Get DomainKind associated with this TableInfo if any.
-     * Domain may or may not exist even if DomainKind is available.
-     */
-    @Nullable
-    DomainKind getDomainKind();
-
-    /**
-     * Returns a QueryUpdateService implementation for this TableInfo,
-     * or null if the table/query is not updatable.
-     * @return A QueryUpdateService implementation for this table/query or null.
-     */
-    @Nullable
-    QueryUpdateService getUpdateService();
-
-    enum TriggerType
-    {
-        INSERT, UPDATE, DELETE, SELECT, TRUNCATE;
-
-        public String getMethodName()
-        {
-            String name = name();
-            return name.substring(0, 1) + name.toLowerCase().substring(1, name.length());
-        }
-    }
-
-    /**
-     * Enumeration of trigger methods that may be implemented in trigger scripts.
-     */
-    enum TriggerMethod
-    {
-        init, complete,
-        beforeInsert, afterInsert,
-        beforeUpdate, afterUpdate,
-        beforeDelete, afterDelete
-    }
-
-
-    /**
-     * Queries may have named parameters, SELECT queries (the only kind we have right now) may
-     * return TableInfos.  This is how you find out if a TableInfo representing a query has named
-     * parameters
-     */
-
-    @NotNull
-    Collection<QueryService.ParameterDecl> getNamedParameters();
-
-    /**
-     * Executes any trigger scripts for this table.
-     *
-     * The trigger should be called once before and once after an entire set of rows for each of the
-     * INSERT, UPDATE, DELETE trigger types.  A trigger script may set up data structures to be used
-     * during validation.  In particular, the trigger script might want to do a query to populate a set of
-     * legal values.
-     * <p>
-     * The <code>errors</code> parameter holds validation error messages for the entire row set.
-     * If errors are created during the row level trigger script, they should be added as nested ValidationExceptions.
-     * The ValidationException will be thrown after executing the trigger scripts if it contains any errors.
-     * <p>
-     * Example usage:
-     * <pre>
-     *   ValidationException errors = new ValidationException();
-     *   getQueryTable().fireBatchTrigger(container, TableInfo.TriggerType.UPDATE, true, errors);
-     *
-     *   List&lt;Map&lt;String, Object>> result = new ArrayList&lt;Map&lt;String, Object>>(rows.size());
-     *   for (int i = 0; i &lt; rows.size(); i++)
-     *   {
-     *       try
-     *       {
-     *           Map<String, Object> row = rows.get(i);
-     *           Map<String, Object> oldRow = getRow( ... );
-     *           if (oldRow == null)
-     *               throw new NotFoundException("The existing row was not found.");
-     *
-     *           getQueryTable().fireRowTrigger(container, TableInfo.TriggerType.UPDATE, true, i, row, oldRow);
-     *           Map<String, Object> updatedRow = updateRow(user, container, row, oldRow);
-     *           if (updatedRow == null)
-     *               continue;
-     *
-     *           getQueryTable().fireRowTrigger(container, TableInfo.TriggerType.UPDATE, false, i, updatedRow, oldRow);
-     *           result.add(updatedRow);
-     *       }
-     *       catch (ValidationException vex)
-     *       {
-     *           errors.addNested(vex);
-     *       }
-     *   }
-     *
-     *   // Firing the after batch trigger will throw a ValidationException if
-     *   // any errors were generated during the row triggers or the during after batch trigger.
-     *   getQueryTable().fireBatchTrigger(container, TableInfo.TriggerType.UPDATE, false, errors);
-     * </pre>
-     *
-     * @param c The current Container.
-     * @param user the current user
-     * @param type The TriggerType for the event.
-     * @param before true if the trigger is before the event, false if after the event.
-     * @param errors Any errors created by the validation script will be added to the errors collection.
-     * @param extraContext Optional additional bindings to set in the script's context when evaluating.
-     * @throws BatchValidationException if the trigger function returns false or the errors map isn't empty.
-     */
-    void fireBatchTrigger(Container c, User user, TriggerType type, boolean before, BatchValidationException errors, Map<String, Object> extraContext)
-            throws BatchValidationException;
-
-    /**
-     * Fire trigger for a single row.
-     * <p>
-     * The trigger is called once before and once after each row for each of the INSERT, UPDATE, DELETE
-     * trigger types.
-     * <p>
-     * The following table describes the parameters for each of the trigger types:
-     * <dl>
-     *   <dt><code>INSERT</code>:
-     *   <dd><ul>
-     *       <li>before: <code>newRow</code> contains the row values to be inserted, <code>oldRow</code> is null.
-     *       <li>after: <code>newRow</code> contains the inserted row values, <code>oldRow</code> is null.
-     *       </li>
-     *
-     *   <dt><code>UPDATE</code>:
-     *   <dd><ul>
-     *       <li>before: <code>newRow</code> contains the row values to be updated, <code>oldRow</code> contains the previous version of the row.
-     *       <li>after: <code>newRow</code> contains the updated row values, <code>oldRow</code> contains the previous version of the row.
-     *       </ul>
-     *
-     *   <dt><code>DELETE</code>:
-     *   <dd><ul>
-     *       <li>before: <code>oldRow</code> contains the previous version of the row.
-     *       <li>after: <code>newRow</code> is null, <code>oldRow</code> contains the previous version of the row.
-     *       </li>
-     * </dl>
-     *
-     * @param c The current Container.
-     * @param user the current user
-     * @param type The TriggerType for the event.
-     * @param before true if the trigger is before the event, false if after the event.
-     * @param newRow The new row for INSERT and UPDATE.
-     * @param oldRow The previous row for UPDATE and DELETE
-     * @param extraContext Optional additional bindings to set in the script's context when evaluating.
-     * @throws ValidationException if the trigger function returns false or the errors map isn't empty.
-     */
-    void fireRowTrigger(Container c, User user, TriggerType type, boolean before, int rowNumber,
-                        @Nullable Map<String, Object> newRow, @Nullable Map<String, Object> oldRow, Map<String, Object> extraContext)
-            throws ValidationException;
-
-    /**
-     * Return true if there are trigger scripts associated with this table.
-     */
-    boolean hasTriggers(@Nullable Container c);
-
-    /**
-     * Return true if all trigger scripts support streaming.
-     */
-    default boolean canStreamTriggers(Container c) { return false; }
-
-    /**
-     * Reset the trigger script context by reloading them. Note there could still be caches that need to be reset
-     * and script init() to rerun.
-     *
-     * @param c The current container
-     */
-    void resetTriggers(Container c);
-
-    /**
-     * Returns true if the underlying database table has triggers.
-     */
-    default boolean hasDbTriggers() { return false; }
-
-    /**
-     * TableInfos that can be associated with a DbCache need a reliable key other than a TableInfo instance.
-     * Return null if DbCache is not supported.
-     *
-     * We should probably kill DbCache, but let's fix this for now (https://www.labkey.org/issues/home/Developer/issues/details.view?issueId=10508)
-     */
-    Path getNotificationKey();
-
-    /* for asserting that tableinfo is not changed unexpectedly */
-    void setLocked(boolean b);
-    boolean isLocked();
-
-    boolean supportsContainerFilter();
-    boolean hasUnionTable();
-
-    /**
-     * Returns a ContainerContext for this table or null if ContainerContext is not supported.
-     *
-     * @return The ContainerContext for this table or null.
-     */
-    @Nullable
-    ContainerContext getContainerContext();
-
-    /**
-     * Return the FieldKey of the Container column for this table.
-     * If the value is non-null then getContainerContext() will
-     * return a FieldKeyContext using the container FieldKey.
-     *
-     * @return FieldKey of the Container column.
-     */
-    @Nullable
-    public FieldKey getContainerFieldKey();
-
-    /**
-     * Returns whether this table supports audit tracking of insert, updates and deletes by implementing the
-     * AuditConfigurable interface.
-     */
-    boolean supportsAuditTracking();
-
-    /**
-     * @return set of all columns involved in the query
-     */
-    Set<ColumnInfo> getAllInvolvedColumns(Collection<ColumnInfo> selectColumns);
-
-    /** see interface AuditConfigurable */
-    default AuditBehaviorType getAuditBehavior()
-    {
-        return AuditBehaviorType.NONE;
-    }
-
-    /**
-     * Retrieves the audit behavior for this table taking into account, in order of precedence:
-     *  - the setting from the XML file (always returned if there is a value set)
-     *  - the override value provided
-     *  - the value supplied by this table's implementation
-     *
-     * @param overrideValue value used to override the behavior type provided by the table implementation
-     * @return audit behavior for this table
-     */
-    default AuditBehaviorType getAuditBehavior(@Nullable AuditBehaviorType overrideValue)
-    {
-        AuditBehaviorType type = getXmlAuditBehaviorType();
-        if (type != null)
-            return type;
-        if (overrideValue != null)
-            return overrideValue;
-        return getAuditBehavior();
-    }
-
-    default AuditBehaviorType getAuditBehavior(@Nullable String overrideValue)
-    {
-        if (overrideValue != null)
-        {
-            try
-            {
-                return getAuditBehavior(AuditBehaviorType.valueOf(overrideValue));
-            }
-            catch (IllegalArgumentException ignored)
-            {
-            }
-        }
-        return getAuditBehavior();
-    }
-
-    /* Can be used to distinguish AuditBehaviorType.NONE vs absent xml audit config */
-    default AuditBehaviorType getXmlAuditBehaviorType()
-    {
-        return null;
-    }
-
-    /* fields to include in detailed UPDATE audit log, even if no change is made to field value */
-    @NotNull
-    default Set<String> getExtraDetailedUpdateAuditFields()
-    {
-        return Collections.emptySet();
-    }
-
-
-    // we exclude these from the detailed record because they are already on the audit record itself and
-    // depending on the data iterator behavior (e.g., for ExpDataIteraotrs.getDataIterator), these values
-    // time of creating the audit log may actually already have been updated so the difference shown will be incorrect.
-    Set<String> defaultExcludedDetailedUpdateAuditFields = CaseInsensitiveHashSet.of("Modified", "ModifiedBy", "Created", "CreatedBy");
-
-    @NotNull
-    default Set<String> getExcludedDetailedUpdateAuditFields()
-    {
-        return defaultExcludedDetailedUpdateAuditFields;
-    }
-
-
-    /**
-     * Returns the row primary key column to use for audit history details. Note, this must
-     * be a single key as we don't support multiple column primary keys for audit details.
-     */
-    @Nullable
-    default FieldKey getAuditRowPk()
-    {
-        return null;
-    }
-
-    default boolean hasInsertURLOverride()
-    {
-        return false;
-    }
-
-    default boolean hasUpdateURLOverride()
-    {
-        return false;
-    }
-
-    default boolean hasDeleteURLOverride()
-    {
-        return false;
-    }
-
-    /**
-     * Allow QueryView to render insert, update, and other buttons if the metadata xml provides URL
-     * overrides and the underlying table doesn't support insert/update/delete operations,
-     * such as a query table.
-     */
-    default boolean allowQueryTableURLOverrides()
-    {
-        return false;
-    };
-
-    /**
-     * Max PHI across all columns in the table.
-     */
-    default PHI getMaxPhiLevel()
-    {
-        return getColumns().stream()
-                .map(ColumnRenderProperties::getPHI)
-                .max(Comparator.comparingInt(PHI::getRank))
-                .orElse(PHI.NotPHI);
-    }
-
-    /**
-     * Get the max allowed PHI for the current user in the current container.
-     */
-    default PHI getUserMaxAllowedPhiLevel()
-    {
-        UserSchema schema = getUserSchema();
-        if (schema == null)
-            return PHI.NotPHI;
-
-        return ComplianceService.get().getMaxAllowedPhi(schema.getContainer(), schema.getUser());
-    }
-
-    /**
-     * Return true if the current user is allowed the maximum phi level set across all columns.
-     */
-    default boolean canUserAccessPhi()
-    {
-        return getMaxPhiLevel().isLevelAllowed(getUserMaxAllowedPhiLevel());
-    }
-
-    /**
-     * Useful helper to combine permission check/throw.  This is especially useful for tables where permissions can
-     * differ from the containing schema/container.
-     *
-     * TableInfo users should still always check hasPermission() as early as possible for best error handling, and
-     * to fail-fast (or degrade gracefully).
-     */
-    default void checkReadBeforeExecute()
-    {
-        assert null != getUserSchema(); // this is only for tables in UserSchema
-        if (null != getUserSchema() && !hasPermission(getUserSchema().getUser(), ReadPermission.class))
-            throw new UnauthorizedException(getUserSchema().getSchemaName() + "." + getName());
-    }
-
-    default List<Sort.SortField> getSortFields()
-    {
-        return List.of();
-    }
-
-<<<<<<< HEAD
-    default boolean supportInsertOption(QueryUpdateService.InsertOption option)
-=======
-    default boolean supportsInsertOption(QueryUpdateService.InsertOption option)
->>>>>>> 9ed35c59
-    {
-        return true;
-    }
-}
+/*
+ * Copyright (c) 2008-2019 LabKey Corporation
+ *
+ * Licensed under the Apache License, Version 2.0 (the "License");
+ * you may not use this file except in compliance with the License.
+ * You may obtain a copy of the License at
+ *
+ *     http://www.apache.org/licenses/LICENSE-2.0
+ *
+ * Unless required by applicable law or agreed to in writing, software
+ * distributed under the License is distributed on an "AS IS" BASIS,
+ * WITHOUT WARRANTIES OR CONDITIONS OF ANY KIND, either express or implied.
+ * See the License for the specific language governing permissions and
+ * limitations under the License.
+ */
+
+package org.labkey.api.data;
+
+import org.jetbrains.annotations.NotNull;
+import org.jetbrains.annotations.Nullable;
+import org.labkey.api.audit.AuditHandler;
+import org.labkey.api.collections.CaseInsensitiveHashSet;
+import org.labkey.api.collections.NamedObjectList;
+import org.labkey.api.compliance.ComplianceService;
+import org.labkey.api.data.dialect.SqlDialect;
+import org.labkey.api.exp.property.Domain;
+import org.labkey.api.exp.property.DomainKind;
+import org.labkey.api.gwt.client.AuditBehaviorType;
+import org.labkey.api.query.AggregateRowConfig;
+import org.labkey.api.query.BatchValidationException;
+import org.labkey.api.query.FieldKey;
+import org.labkey.api.query.QueryAction;
+import org.labkey.api.query.QueryException;
+import org.labkey.api.query.QueryService;
+import org.labkey.api.query.QueryUpdateService;
+import org.labkey.api.query.SchemaTreeNode;
+import org.labkey.api.query.UserSchema;
+import org.labkey.api.query.ValidationException;
+import org.labkey.api.security.HasPermission;
+import org.labkey.api.security.User;
+import org.labkey.api.security.permissions.ReadPermission;
+import org.labkey.api.util.ContainerContext;
+import org.labkey.api.util.Pair;
+import org.labkey.api.util.Path;
+import org.labkey.api.util.StringExpression;
+import org.labkey.api.view.ActionURL;
+import org.labkey.api.view.UnauthorizedException;
+import org.labkey.api.view.ViewContext;
+import org.labkey.data.xml.TableType;
+import org.labkey.data.xml.queryCustomView.FilterType;
+
+import java.util.Collection;
+import java.util.Collections;
+import java.util.Comparator;
+import java.util.List;
+import java.util.Map;
+import java.util.Set;
+
+/**
+ * Representation of a queryable unit in the database. Might be backed by a "physical" table, a database VIEW,
+ * or an arbitrary generated chunk of SELECT SQL.
+ *
+ * User: Matthew
+ * Date: Apr 27, 2006
+ */
+public interface TableInfo extends TableDescription, HasPermission, SchemaTreeNode
+{
+    /** Get title, falling back to the name if title is null **/
+    String getTitle();
+
+    /** Get title field, whether null or not **/
+    @Nullable
+    String getTitleField();
+
+    /**
+     * simple name that can be used directly in SQL statement
+     *
+     * use only for tables known to be real database tables, usually
+     * for INSERT/UPDATE/DELETE. For SELECT use getFromSQL(alias).
+     */
+    @Nullable
+    String getSelectName();
+
+
+    @Nullable
+    String getMetaDataName();
+
+    /**
+     * SQL representing this table, e.g.
+     *     "Issues.Issues <alias>"
+     *     "(SELECT * FROM Issues.Issues WHERE Container='...') <alias>"
+     **/
+    @NotNull
+    SQLFragment getFromSQL(String alias);
+
+    /* For most tables this is the same as getFromSQL().
+     * However, for some tables that want to help optimize generated SQL
+     * we can ask for the columns we need to be accessible.
+     *
+     * Only columns returned by getColumn() or resolveColumn() should be handed in (no lookups)
+     *
+     * This is really intended for QueryTable
+     */
+    SQLFragment getFromSQL(String alias, Set<FieldKey> cols);
+
+    DbSchema getSchema();
+
+    @Nullable
+    UserSchema getUserSchema();
+
+    /** getSchema().getSqlDialect() */
+    SqlDialect getSqlDialect();
+
+    @NotNull List<ColumnInfo> getPkColumns();
+
+    /** Gets all of the constraints that guarantee uniqueness in the underlying table. This includes both PRIMARY KEY and UNIQUE constraints */
+    @NotNull
+    Map<String, Pair<IndexType, List<ColumnInfo>>> getUniqueIndices();
+
+    /** Gets all of the indices from the underlying table. This includes PRIMARY KEY and UNIQUE constraints, as well as non-unique INDEX */
+    @NotNull
+    Map<String, Pair<IndexType, List<ColumnInfo>>> getAllIndices();
+
+    class _DoNothingAuditHandler implements AuditHandler
+    {
+        @Override
+        public void addSummaryAuditEvent(User user, Container c, TableInfo table, QueryService.AuditAction action, Integer dataRowCount, @Nullable AuditBehaviorType auditBehaviorType)
+        {
+        }
+
+        @Override
+        public void addAuditEvent(User user, Container c, TableInfo table, @Nullable AuditBehaviorType auditType, @Nullable String userComment, QueryService.AuditAction action, List<Map<String, Object>> rows, @Nullable List<Map<String, Object>> updatedRows)
+        {
+        }
+    }
+
+    default AuditHandler getAuditHandler(@Nullable AuditBehaviorType auditBehaviorOverride)
+    {
+        if (!supportsAuditTracking() || auditBehaviorOverride == AuditBehaviorType.NONE || (auditBehaviorOverride == null && getAuditBehavior() == AuditBehaviorType.NONE))
+            return new _DoNothingAuditHandler();
+        return QueryService.get().getDefaultAuditHandler();
+    }
+
+    enum IndexType
+    {
+        Primary(org.labkey.data.xml.IndexType.Type.PRIMARY, true),
+        Unique(org.labkey.data.xml.IndexType.Type.UNIQUE, true),
+        NonUnique(org.labkey.data.xml.IndexType.Type.NON_UNIQUE, false);
+
+        private final org.labkey.data.xml.IndexType.Type.Enum _xmlIndexType;
+        private final boolean _unique;
+
+        IndexType(org.labkey.data.xml.IndexType.Type.Enum xmlIndexType, boolean unique)
+        {
+            _xmlIndexType = xmlIndexType;
+            _unique = unique;
+        }
+
+        public org.labkey.data.xml.IndexType.Type.Enum getXmlIndexType()
+        {
+            return _xmlIndexType;
+        }
+
+        public boolean isUnique()
+        {
+            return _unique;
+        }
+
+        public static IndexType getForXmlIndexType(org.labkey.data.xml.IndexType.Type.Enum xmlIndexType)
+        {
+            for (IndexType indexType : IndexType.values())
+            {
+                if(indexType.getXmlIndexType().equals(xmlIndexType)){
+                    return indexType;
+                }
+            }
+            throw new EnumConstantNotPresentException(IndexType.class, xmlIndexType.toString());
+        }
+    }
+
+    /** Get a list of columns that specifies a unique key, may return the same result as getPKColumns()
+     * However, whereas getPkColumns() will usually return a 'short' pk, such as "rowid" or "lsid", this
+     * should return a more verbose AK that is most semantically useful.
+     *
+     * For instance for a flow result it might return (container, run, sample, stim, populationName) rather
+     * than (container, analysisId)
+     *
+     * NOTE: unlike PK, this does not guarantee that columns are NON-NULL
+     * NOTE: Postgres does not consider rows with NULL values to be "equal" so NULLs may be repeated!
+     */
+    @NotNull List<ColumnInfo> getAlternateKeyColumns();
+
+    ColumnInfo getVersionColumn();
+
+    String getVersionColumnName();
+
+    boolean hasDefaultTitleColumn();
+
+    DatabaseTableType getTableType();
+
+    /**
+     * Get select list for named (hopefully unique!) column to title column, including filter on table.
+     * If maxRows is exceeded, the NamedObjectList will be marked as incomplete.
+     * When maxRows is null a default maxRows will be used. To select all rows, set maxRows to {@link Table#ALL_ROWS}.
+     * @see NamedObjectList#isComplete()
+     */
+    @NotNull NamedObjectList getSelectList(String columnName, List<FilterType> filters, Integer maxRows, String titleColumn);
+
+    ColumnInfo getColumn(@NotNull String colName);
+
+    // same as getColumn(colName.getName()), does not need to support lookup columns
+    ColumnInfo getColumn(@NotNull FieldKey colName);
+
+    List<ColumnInfo> getColumns();
+
+    List<ColumnInfo> getUserEditableColumns();
+
+    /** @param colNames comma separated column names */
+    List<ColumnInfo> getColumns(String colNames);
+
+    List<ColumnInfo> getColumns(String... colNameArray);
+
+    Set<String> getColumnNameSet();
+
+    default String getDbSequenceName(String columnName)
+    {
+        return (this.getSchema().getName() + ":" + this.getName() + ":" + columnName).toLowerCase();
+    }
+
+    /**
+     * Return a list of ColumnInfos that make up the extended set of
+     * columns that could be considered a part of this table by default.
+     * For the majority of tables, this is simply the columns returned from
+     * {@link TableInfo#getColumns()} plus any additional columns from
+     * {@link TableInfo#getDefaultVisibleColumns()).
+     *
+     * For other tables, the extended column set could include some columns
+     * from lookup tables.
+     *
+     * @param includeHidden Include hidden columns.
+     * @return All columns.
+     */
+    Map<FieldKey, ColumnInfo> getExtendedColumns(boolean includeHidden);
+
+
+    /**
+     * @return the {@link org.labkey.api.query.FieldKey}s that should be part of the default view of the table,
+     * assuming that no other default view has been configured.
+     */
+    List<FieldKey> getDefaultVisibleColumns();
+
+    /**
+     * @param keys the new set of columns to show when there is no explicit default view defined. Use null to indicate
+     * that the list should be inferred based on the column metadata
+     */
+    void setDefaultVisibleColumns(@Nullable Iterable<FieldKey> keys);
+
+    ButtonBarConfig getButtonBarConfig();
+
+    AggregateRowConfig getAggregateRowConfig();
+
+    /**
+     * Return the default query grid view URL for the table or null.
+     * Instead of calling this method directly, callers should pass
+     * {@link QueryAction#executeQuery} to
+     * {@link org.labkey.api.query.QueryView#urlFor(QueryAction)} or
+     * {@link org.labkey.api.query.UserSchema#urlFor(org.labkey.api.query.QueryAction)}.
+     */
+    ActionURL getGridURL(Container container);
+
+    /**
+     * Return the insert URL expression for the table or null.
+     * If the table provides an update service via {@link #getUpdateService()},
+     * a default insert view will be provided.
+     * Instead of calling this method directly, callers should pass
+     * {@link QueryAction#insertQueryRow} to
+     * {@link org.labkey.api.query.QueryView#urlFor(QueryAction)} or
+     * {@link org.labkey.api.query.UserSchema#urlFor(org.labkey.api.query.QueryAction)}.
+     */
+    ActionURL getInsertURL(Container container);
+
+    /**
+     * Return the import URL expression for the table or null.
+     * If the table provides an update service via {@link #getUpdateService()},
+     * a default import view will be provided.
+     * Instead of calling this method directly, callers should pass
+     * {@link QueryAction#importData} to
+     * {@link org.labkey.api.query.QueryView#urlFor(QueryAction)} or
+     * {@link org.labkey.api.query.UserSchema#urlFor(org.labkey.api.query.QueryAction)}.
+     */
+    ActionURL getImportDataURL(Container container);
+
+    /**
+     * Return the delete URL expression for the table or null.
+     * If the table provides an update service via {@link #getUpdateService()},
+     * a default action will be provided.
+     * Instead of calling this method directly, callers should pass
+     * {@link QueryAction#deleteQueryRows} to
+     * {@link org.labkey.api.query.QueryView#urlFor(QueryAction)} or
+     * {@link org.labkey.api.query.UserSchema#urlFor(org.labkey.api.query.QueryAction)}.
+     */
+    ActionURL getDeleteURL(Container container);
+
+    /**
+     * Return the update URL expression for a particular record or null.
+     * If the table provides an update service via {@link #getUpdateService()},
+     * a default update view will be provided.
+     * Instead of calling this method directly, callers should pass
+     * {@link QueryAction#updateQueryRow} to
+     * {@link org.labkey.api.query.QueryView#urlFor(QueryAction)} or
+     * {@link org.labkey.api.query.UserSchema#urlFor(org.labkey.api.query.QueryAction)}.
+     * @param columns if null, implementations should simply return their first (and potentially only) details URL,
+     *                or null if they don't have one.
+     *                If non-null, the set of columns that are available from the ResultSet so that an appropriate
+     *                URL can be chosen
+     */
+    StringExpression getUpdateURL(@Nullable Set<FieldKey> columns, Container container);
+
+    /**
+     * Return the details URL expression for a particular record or null.
+     * @param columns if null, implementations should simply return their first (and potentially only) details URL,
+     *                or null if they don't have one.
+     *                If non-null, the set of columns that are available from the ResultSet so that an appropriate
+     *                URL can be chosen
+     */
+    StringExpression getDetailsURL(@Nullable Set<FieldKey> columns, Container container);
+    boolean hasDetailsURL();
+
+    /**
+     * Return the method of a given name.  Methods are accessible via the QueryModule's query
+     * language.  Most tables do not have methods. 
+     */
+    default MethodInfo getMethod(String name)
+    {
+        return null;
+    }
+
+    /**
+     * return the fieldkeys of the columns that methods in on this table depend on.
+     * We could do this per method, but in practice it's a short list.
+     */
+    default Set<FieldKey> getMethodRequiredFieldKeys()
+    {
+        return Set.of();
+    }
+
+    /**
+     * Returns a string that will appear on the default import page and as the top line
+     * of the default generated Excel template
+     */
+    String getImportMessage();
+
+    /**
+     * Returns a list of templates (label / URL) that should be used as the options for excel upload
+     * Each URL should either point to a static template file or an action to generate the template.
+     * If no custom templates have been provided, it will return the default URL
+     */
+    List<Pair<String, String>> getImportTemplates(ViewContext ctx);
+
+    /**
+     * Returns a list of the raw import templates (without substituting the container).  This is intended to be
+     * used by FilteredTable or other instances that need to copy the raw values from a parent table.  In general,
+     * getImportTemplates() should be used instead
+     */
+    List<Pair<String, StringExpression>> getRawImportTemplates();
+
+    // Most datasets do not have a container column
+    boolean hasContainerColumn();
+
+    boolean needsContainerClauseAdded();
+
+    @Nullable
+    ContainerFilter getContainerFilter();
+
+    /**
+     * Finds and applies the first metadata xml from active modules in the schema's container and then the first user-created metadata in the container hierarchy.
+     *
+     * @see QueryService#findMetadataOverride(UserSchema, String, boolean, boolean, Collection, Path)
+     */
+    void overlayMetadata(String tableName, UserSchema schema, Collection<QueryException> errors);
+
+    void overlayMetadata(Collection<TableType> metadata, UserSchema schema, Collection<QueryException> errors);
+
+    /** @return whether this table accepts XML metadata configuration to be overlaid on the default level of metadata */
+    boolean isMetadataOverrideable();
+
+    ColumnInfo getLookupColumn(ColumnInfo parent, String name);
+
+    int getCacheSize();
+
+    String getDescription();
+
+    /**
+     * Get Domain associated with this TableInfo if any.
+     */
+    @Nullable
+    Domain getDomain();
+
+    /**
+     * Get DomainKind associated with this TableInfo if any.
+     * Domain may or may not exist even if DomainKind is available.
+     */
+    @Nullable
+    DomainKind getDomainKind();
+
+    /**
+     * Returns a QueryUpdateService implementation for this TableInfo,
+     * or null if the table/query is not updatable.
+     * @return A QueryUpdateService implementation for this table/query or null.
+     */
+    @Nullable
+    QueryUpdateService getUpdateService();
+
+    enum TriggerType
+    {
+        INSERT, UPDATE, DELETE, SELECT, TRUNCATE;
+
+        public String getMethodName()
+        {
+            String name = name();
+            return name.substring(0, 1) + name.toLowerCase().substring(1, name.length());
+        }
+    }
+
+    /**
+     * Enumeration of trigger methods that may be implemented in trigger scripts.
+     */
+    enum TriggerMethod
+    {
+        init, complete,
+        beforeInsert, afterInsert,
+        beforeUpdate, afterUpdate,
+        beforeDelete, afterDelete
+    }
+
+
+    /**
+     * Queries may have named parameters, SELECT queries (the only kind we have right now) may
+     * return TableInfos.  This is how you find out if a TableInfo representing a query has named
+     * parameters
+     */
+
+    @NotNull
+    Collection<QueryService.ParameterDecl> getNamedParameters();
+
+    /**
+     * Executes any trigger scripts for this table.
+     *
+     * The trigger should be called once before and once after an entire set of rows for each of the
+     * INSERT, UPDATE, DELETE trigger types.  A trigger script may set up data structures to be used
+     * during validation.  In particular, the trigger script might want to do a query to populate a set of
+     * legal values.
+     * <p>
+     * The <code>errors</code> parameter holds validation error messages for the entire row set.
+     * If errors are created during the row level trigger script, they should be added as nested ValidationExceptions.
+     * The ValidationException will be thrown after executing the trigger scripts if it contains any errors.
+     * <p>
+     * Example usage:
+     * <pre>
+     *   ValidationException errors = new ValidationException();
+     *   getQueryTable().fireBatchTrigger(container, TableInfo.TriggerType.UPDATE, true, errors);
+     *
+     *   List&lt;Map&lt;String, Object>> result = new ArrayList&lt;Map&lt;String, Object>>(rows.size());
+     *   for (int i = 0; i &lt; rows.size(); i++)
+     *   {
+     *       try
+     *       {
+     *           Map<String, Object> row = rows.get(i);
+     *           Map<String, Object> oldRow = getRow( ... );
+     *           if (oldRow == null)
+     *               throw new NotFoundException("The existing row was not found.");
+     *
+     *           getQueryTable().fireRowTrigger(container, TableInfo.TriggerType.UPDATE, true, i, row, oldRow);
+     *           Map<String, Object> updatedRow = updateRow(user, container, row, oldRow);
+     *           if (updatedRow == null)
+     *               continue;
+     *
+     *           getQueryTable().fireRowTrigger(container, TableInfo.TriggerType.UPDATE, false, i, updatedRow, oldRow);
+     *           result.add(updatedRow);
+     *       }
+     *       catch (ValidationException vex)
+     *       {
+     *           errors.addNested(vex);
+     *       }
+     *   }
+     *
+     *   // Firing the after batch trigger will throw a ValidationException if
+     *   // any errors were generated during the row triggers or the during after batch trigger.
+     *   getQueryTable().fireBatchTrigger(container, TableInfo.TriggerType.UPDATE, false, errors);
+     * </pre>
+     *
+     * @param c The current Container.
+     * @param user the current user
+     * @param type The TriggerType for the event.
+     * @param before true if the trigger is before the event, false if after the event.
+     * @param errors Any errors created by the validation script will be added to the errors collection.
+     * @param extraContext Optional additional bindings to set in the script's context when evaluating.
+     * @throws BatchValidationException if the trigger function returns false or the errors map isn't empty.
+     */
+    void fireBatchTrigger(Container c, User user, TriggerType type, boolean before, BatchValidationException errors, Map<String, Object> extraContext)
+            throws BatchValidationException;
+
+    /**
+     * Fire trigger for a single row.
+     * <p>
+     * The trigger is called once before and once after each row for each of the INSERT, UPDATE, DELETE
+     * trigger types.
+     * <p>
+     * The following table describes the parameters for each of the trigger types:
+     * <dl>
+     *   <dt><code>INSERT</code>:
+     *   <dd><ul>
+     *       <li>before: <code>newRow</code> contains the row values to be inserted, <code>oldRow</code> is null.
+     *       <li>after: <code>newRow</code> contains the inserted row values, <code>oldRow</code> is null.
+     *       </li>
+     *
+     *   <dt><code>UPDATE</code>:
+     *   <dd><ul>
+     *       <li>before: <code>newRow</code> contains the row values to be updated, <code>oldRow</code> contains the previous version of the row.
+     *       <li>after: <code>newRow</code> contains the updated row values, <code>oldRow</code> contains the previous version of the row.
+     *       </ul>
+     *
+     *   <dt><code>DELETE</code>:
+     *   <dd><ul>
+     *       <li>before: <code>oldRow</code> contains the previous version of the row.
+     *       <li>after: <code>newRow</code> is null, <code>oldRow</code> contains the previous version of the row.
+     *       </li>
+     * </dl>
+     *
+     * @param c The current Container.
+     * @param user the current user
+     * @param type The TriggerType for the event.
+     * @param before true if the trigger is before the event, false if after the event.
+     * @param newRow The new row for INSERT and UPDATE.
+     * @param oldRow The previous row for UPDATE and DELETE
+     * @param extraContext Optional additional bindings to set in the script's context when evaluating.
+     * @throws ValidationException if the trigger function returns false or the errors map isn't empty.
+     */
+    void fireRowTrigger(Container c, User user, TriggerType type, boolean before, int rowNumber,
+                        @Nullable Map<String, Object> newRow, @Nullable Map<String, Object> oldRow, Map<String, Object> extraContext)
+            throws ValidationException;
+
+    /**
+     * Return true if there are trigger scripts associated with this table.
+     */
+    boolean hasTriggers(@Nullable Container c);
+
+    /**
+     * Return true if all trigger scripts support streaming.
+     */
+    default boolean canStreamTriggers(Container c) { return false; }
+
+    /**
+     * Reset the trigger script context by reloading them. Note there could still be caches that need to be reset
+     * and script init() to rerun.
+     *
+     * @param c The current container
+     */
+    void resetTriggers(Container c);
+
+    /**
+     * Returns true if the underlying database table has triggers.
+     */
+    default boolean hasDbTriggers() { return false; }
+
+    /**
+     * TableInfos that can be associated with a DbCache need a reliable key other than a TableInfo instance.
+     * Return null if DbCache is not supported.
+     *
+     * We should probably kill DbCache, but let's fix this for now (https://www.labkey.org/issues/home/Developer/issues/details.view?issueId=10508)
+     */
+    Path getNotificationKey();
+
+    /* for asserting that tableinfo is not changed unexpectedly */
+    void setLocked(boolean b);
+    boolean isLocked();
+
+    boolean supportsContainerFilter();
+    boolean hasUnionTable();
+
+    /**
+     * Returns a ContainerContext for this table or null if ContainerContext is not supported.
+     *
+     * @return The ContainerContext for this table or null.
+     */
+    @Nullable
+    ContainerContext getContainerContext();
+
+    /**
+     * Return the FieldKey of the Container column for this table.
+     * If the value is non-null then getContainerContext() will
+     * return a FieldKeyContext using the container FieldKey.
+     *
+     * @return FieldKey of the Container column.
+     */
+    @Nullable
+    public FieldKey getContainerFieldKey();
+
+    /**
+     * Returns whether this table supports audit tracking of insert, updates and deletes by implementing the
+     * AuditConfigurable interface.
+     */
+    boolean supportsAuditTracking();
+
+    /**
+     * @return set of all columns involved in the query
+     */
+    Set<ColumnInfo> getAllInvolvedColumns(Collection<ColumnInfo> selectColumns);
+
+    /** see interface AuditConfigurable */
+    default AuditBehaviorType getAuditBehavior()
+    {
+        return AuditBehaviorType.NONE;
+    }
+
+    /**
+     * Retrieves the audit behavior for this table taking into account, in order of precedence:
+     *  - the setting from the XML file (always returned if there is a value set)
+     *  - the override value provided
+     *  - the value supplied by this table's implementation
+     *
+     * @param overrideValue value used to override the behavior type provided by the table implementation
+     * @return audit behavior for this table
+     */
+    default AuditBehaviorType getAuditBehavior(@Nullable AuditBehaviorType overrideValue)
+    {
+        AuditBehaviorType type = getXmlAuditBehaviorType();
+        if (type != null)
+            return type;
+        if (overrideValue != null)
+            return overrideValue;
+        return getAuditBehavior();
+    }
+
+    default AuditBehaviorType getAuditBehavior(@Nullable String overrideValue)
+    {
+        if (overrideValue != null)
+        {
+            try
+            {
+                return getAuditBehavior(AuditBehaviorType.valueOf(overrideValue));
+            }
+            catch (IllegalArgumentException ignored)
+            {
+            }
+        }
+        return getAuditBehavior();
+    }
+
+    /* Can be used to distinguish AuditBehaviorType.NONE vs absent xml audit config */
+    default AuditBehaviorType getXmlAuditBehaviorType()
+    {
+        return null;
+    }
+
+    /* fields to include in detailed UPDATE audit log, even if no change is made to field value */
+    @NotNull
+    default Set<String> getExtraDetailedUpdateAuditFields()
+    {
+        return Collections.emptySet();
+    }
+
+
+    // we exclude these from the detailed record because they are already on the audit record itself and
+    // depending on the data iterator behavior (e.g., for ExpDataIteraotrs.getDataIterator), these values
+    // time of creating the audit log may actually already have been updated so the difference shown will be incorrect.
+    Set<String> defaultExcludedDetailedUpdateAuditFields = CaseInsensitiveHashSet.of("Modified", "ModifiedBy", "Created", "CreatedBy");
+
+    @NotNull
+    default Set<String> getExcludedDetailedUpdateAuditFields()
+    {
+        return defaultExcludedDetailedUpdateAuditFields;
+    }
+
+
+    /**
+     * Returns the row primary key column to use for audit history details. Note, this must
+     * be a single key as we don't support multiple column primary keys for audit details.
+     */
+    @Nullable
+    default FieldKey getAuditRowPk()
+    {
+        return null;
+    }
+
+    default boolean hasInsertURLOverride()
+    {
+        return false;
+    }
+
+    default boolean hasUpdateURLOverride()
+    {
+        return false;
+    }
+
+    default boolean hasDeleteURLOverride()
+    {
+        return false;
+    }
+
+    /**
+     * Allow QueryView to render insert, update, and other buttons if the metadata xml provides URL
+     * overrides and the underlying table doesn't support insert/update/delete operations,
+     * such as a query table.
+     */
+    default boolean allowQueryTableURLOverrides()
+    {
+        return false;
+    };
+
+    /**
+     * Max PHI across all columns in the table.
+     */
+    default PHI getMaxPhiLevel()
+    {
+        return getColumns().stream()
+                .map(ColumnRenderProperties::getPHI)
+                .max(Comparator.comparingInt(PHI::getRank))
+                .orElse(PHI.NotPHI);
+    }
+
+    /**
+     * Get the max allowed PHI for the current user in the current container.
+     */
+    default PHI getUserMaxAllowedPhiLevel()
+    {
+        UserSchema schema = getUserSchema();
+        if (schema == null)
+            return PHI.NotPHI;
+
+        return ComplianceService.get().getMaxAllowedPhi(schema.getContainer(), schema.getUser());
+    }
+
+    /**
+     * Return true if the current user is allowed the maximum phi level set across all columns.
+     */
+    default boolean canUserAccessPhi()
+    {
+        return getMaxPhiLevel().isLevelAllowed(getUserMaxAllowedPhiLevel());
+    }
+
+    /**
+     * Useful helper to combine permission check/throw.  This is especially useful for tables where permissions can
+     * differ from the containing schema/container.
+     *
+     * TableInfo users should still always check hasPermission() as early as possible for best error handling, and
+     * to fail-fast (or degrade gracefully).
+     */
+    default void checkReadBeforeExecute()
+    {
+        assert null != getUserSchema(); // this is only for tables in UserSchema
+        if (null != getUserSchema() && !hasPermission(getUserSchema().getUser(), ReadPermission.class))
+            throw new UnauthorizedException(getUserSchema().getSchemaName() + "." + getName());
+    }
+
+    default List<Sort.SortField> getSortFields()
+    {
+        return List.of();
+    }
+
+    default boolean supportsInsertOption(QueryUpdateService.InsertOption option)
+    {
+        return true;
+    }
+}