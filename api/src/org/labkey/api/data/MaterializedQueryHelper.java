/*
 * Copyright (c) 2016-2019 LabKey Corporation
 *
 * Licensed under the Apache License, Version 2.0 (the "License");
 * you may not use this file except in compliance with the License.
 * You may obtain a copy of the License at
 *
 *     http://www.apache.org/licenses/LICENSE-2.0
 *
 * Unless required by applicable law or agreed to in writing, software
 * distributed under the License is distributed on an "AS IS" BASIS,
 * WITHOUT WARRANTIES OR CONDITIONS OF ANY KIND, either express or implied.
 * See the License for the specific language governing permissions and
 * limitations under the License.
 */
package org.labkey.api.data;

import org.apache.commons.lang3.StringUtils;
import org.jetbrains.annotations.NotNull;
import org.jetbrains.annotations.Nullable;
import org.junit.After;
import org.junit.Assert;
import org.junit.Before;
import org.junit.Test;
import org.labkey.api.action.SpringActionController;
import org.labkey.api.cache.CacheListener;
import org.labkey.api.cache.CacheManager;
import org.labkey.api.test.TestWhen;
import org.labkey.api.util.GUID;
import org.labkey.api.util.HeartBeat;
import org.labkey.api.util.MemTracker;
import org.labkey.api.util.UnexpectedException;

import java.util.ArrayList;
import java.util.Collection;
import java.util.Collections;
import java.util.LinkedHashMap;
import java.util.List;
import java.util.Map;
import java.util.Random;
import java.util.Set;
import java.util.concurrent.TimeUnit;
import java.util.concurrent.atomic.AtomicInteger;
import java.util.concurrent.atomic.AtomicLong;
import java.util.concurrent.atomic.AtomicReference;
import java.util.concurrent.locks.Lock;
import java.util.concurrent.locks.ReentrantLock;
import java.util.function.Supplier;

import static org.labkey.api.test.TestWhen.When.BVT;

/**
 *  Helper for creating materialized SQL into temp-tables with invalidation
 */
public class MaterializedQueryHelper implements CacheListener, AutoCloseable
{
    public static class Materialized
    {
        MaterializedQueryHelper _mqh;
        private final long _created;
        private final String _cacheKey;
        private final String _fromSql;
        private final String _tableName;
        private final ArrayList<Invalidator> _invalidators = new ArrayList<>(3);

        protected final Lock _loadingLock = new ReentrantLock();
        enum LoadingState { BEFORELOAD, LOADING, LOADED, ERROR };
        private final AtomicReference<LoadingState> _loadingState = new AtomicReference<>(LoadingState.BEFORELOAD);
        private RuntimeException _loadException = null;


        public Materialized(MaterializedQueryHelper parent, String tableName, String cacheKey, long created, String sql)
        {
            _mqh = parent;
            _created = created;
            _cacheKey = cacheKey;
            _tableName = tableName;
            _fromSql = sql;
        }

        public void addUpToDateQuery(SQLFragment uptodate)
        {
            if (null != uptodate)
                _invalidators.add(new SqlInvalidator(_mqh, uptodate));
        }

        public void addMaxTimeToCache(long max)
        {
            if (max != CacheManager.UNLIMITED)
                _invalidators.add(new TimeInvalidator(max));
        }

        public void addInvalidator(Supplier<String> sup)
        {
            if (null != sup)
                _invalidators.add(new SupplierInvalidator(sup));
        }

        public void reset()
        {
            long now = HeartBeat.currentTimeMillis();
            for (Invalidator i : _invalidators)
                i.stillValid(now);
        }


        /** return false if we did not acquire the loadingLock */
        boolean load(SQLFragment selectQuery, boolean isSelectInto)
        {
            boolean lockAcquired = false;
            try
            {
                try
                {
                    if (!(lockAcquired = _loadingLock.tryLock(5, TimeUnit.MINUTES)))
                        return false;
                }
                catch (InterruptedException x)
                {
                    throw UnexpectedException.wrap(x);
                }

                if (LoadingState.LOADED == _loadingState.get())
                    return true;
                if (null != _loadException)
                    throw _loadException;

                assert LoadingState.LOADING != _loadingState.get();
                _loadingState.set(LoadingState.LOADING);

                DbSchema temp = DbSchema.getTemp();
                TempTableTracker.track(_tableName, this);

                SQLFragment selectInto;
                if (isSelectInto)
                {
                    String sql = selectQuery.getSQL().replace("${NAME}", _tableName);
                    List<Object> params = selectQuery.getParams();
                    selectInto = new SQLFragment(sql,params);
                }
                else
                {
                    selectInto = new SQLFragment("SELECT * INTO ").appendIdentifier("\"" + temp.getName() + "\"").append(".").appendIdentifier("\"" + _tableName + "\"").append("\nFROM (\n");
                    selectInto.append(selectQuery);
                    selectInto.append("\n) _sql_");
                }
                new SqlExecutor(_mqh._scope).execute(selectInto);

                try (var ignored = SpringActionController.ignoreSqlUpdates())
                {
                    for (String index : _mqh._indexes)
                    {
                        new SqlExecutor(_mqh._scope).execute(StringUtils.replace(index, "${NAME}", _tableName));
                    }
                }

                _loadingState.set(LoadingState.LOADED);
                return true;
            }
            catch (RuntimeException rex)
            {
                _loadException = rex;
                _loadingState.set(LoadingState.ERROR);
                throw _loadException;
            }
            finally
            {
                if (lockAcquired)
                    _loadingLock.unlock();
            }
        }
    }


    enum CacheCheck
    {
        OK,             // looks fine
        COALESCE,       // invalid, but within coalesce/delay window
                        // a) treat COALESCE==OK,
                        // b) treat COALESCE==INVALID,
                        // c) return cached value but invalidate cache
                        // d) return cached value and reload in background
        INVALID         // invalid
    }

    public static abstract class Invalidator
    {
        private int _coalesceDelay = 0;

        public CacheCheck checkValid(long createdTime)
        {
            boolean valid = stillValid(createdTime);
            if (valid)
                return CacheCheck.OK;
            if (_coalesceDelay == 0 || createdTime + _coalesceDelay < HeartBeat.currentTimeMillis())
                return CacheCheck.INVALID;
            return CacheCheck.COALESCE;
        }
        public abstract boolean stillValid(long createdTime);
    }


    private static class SqlInvalidator extends Invalidator
    {
        final MaterializedQueryHelper mqh;
        final SQLFragment upToDateSql;
        final AtomicReference<String> result = new AtomicReference<>();

        SqlInvalidator(MaterializedQueryHelper mqh, SQLFragment sql)
        {
            this.mqh = mqh;
            this.upToDateSql = sql;
        }

        /* Has anything changed since last time stillValid() was called, this method must keep its own state */
        @Override
        public boolean stillValid(long createdTime)
        {
            String prevResult = result.get();
            String newResult = new SqlSelector(mqh._scope, mqh._uptodateQuery).getObject(String.class);
            if (StringUtils.equals(prevResult,newResult))
                return true;
            result.set(newResult);
            return false;
        }
    }


    private static class TimeInvalidator extends Invalidator
    {
        private final long _maxTime;

        TimeInvalidator(long t)
        {
            _maxTime = t;
        }

        @Override
        public boolean stillValid(long createdTime)
        {
            return _maxTime != -1 && createdTime + _maxTime > HeartBeat.currentTimeMillis();
        }
    }


    public static class SupplierInvalidator extends Invalidator
    {
        private final Supplier<String> _supplier;
        private final AtomicReference<String> _result = new AtomicReference<>();

        public SupplierInvalidator(Supplier<String> sup)
        {
            _supplier = sup;
        }

        @Override
        public boolean stillValid(long createdTime)
        {
            String prevResult = _result.get();
            String newResult = _supplier.get();
            if (StringUtils.equals(prevResult,newResult))
                return true;
            _result.set(newResult);
            return false;
        }
    }


    private String makeKey(DbScope.Transaction t)
    {
        return (null == t ? "-" : t.getId());
    }


    protected final String _prefix;
    protected final DbScope _scope;
    private final SQLFragment _selectQuery;
    private final boolean _isSelectIntoSql;
    protected final SQLFragment _uptodateQuery;
    protected final Supplier<String> _supplier;
    private final List<String> _indexes = new ArrayList<>();
    protected final long _maxTimeToCache;
    private final Map<String, Materialized> _map = Collections.synchronizedMap(new LinkedHashMap<>()
    {
        @Override
        protected boolean removeEldestEntry(Map.Entry<String, Materialized> eldest)
        {
            if (_maxTimeToCache == 0) return false;
            if (_maxTimeToCache == -1) return true;
            return eldest.getValue()._created + _maxTimeToCache < HeartBeat.currentTimeMillis();
        }
    });
    private final ReentrantLock materializeLock = new ReentrantLock();

    // DEBUG variables
    private final AtomicInteger _countGetFromSql = new AtomicInteger();
    private final AtomicInteger _countSelectInto = new AtomicInteger();
    private final AtomicLong _lastUsed = new AtomicLong(HeartBeat.currentTimeMillis());

    private boolean _closed = false;

    protected MaterializedQueryHelper(String prefix, DbScope scope, SQLFragment select, @Nullable SQLFragment uptodate, Supplier<String> supplier, @Nullable Collection<String> indexes, long maxTimeToCache,
                                    boolean isSelectIntoSql)
    {
        _prefix = StringUtils.defaultString(prefix,"mat");
        _scope = scope;
        _selectQuery = select;
        _uptodateQuery = uptodate;
        _supplier = supplier;
        _maxTimeToCache = maxTimeToCache;
        if (null != indexes)
            _indexes.addAll(indexes);
        _isSelectIntoSql = isSelectIntoSql;
        assert MemTracker.get().put(this);
    }


    /** this is only expected to be used for test cases */
    @Override
    public void close()
    {
        CacheManager.removeListener(this);
        _closed = true;
    }


    @Override
    public void clearCaches()
    {
        _map.clear();
    }

    /**
     * NOTE: invalidating within a transaction, may NOT force re-materialize for subsequent call within the transaction
     * because it could re-use the global cached result.
     *
     * TODO: if that's a problem we could put a marker into the cache
     */
    public synchronized void uncache(final Container c)
    {
        assert null == c;
        try
        {
            materializeLock.lock();
            final String txCacheKey = makeKey(_scope.getCurrentTransaction());
            _map.remove(txCacheKey);
            if (_scope.isTransactionActive())
                _scope.getCurrentTransaction().addCommitTask(() -> _map.remove(makeKey(null)), DbScope.CommitTaskOption.POSTCOMMIT);
        }
        finally
        {
            materializeLock.unlock();
        }
    }


    private Set<Integer> _pending = null;

    // this is a method so you can subclass MaterializedQueryHelper
    protected String getUpToDateKey()
    {
        if (null != _uptodateQuery)
            return new SqlSelector(_scope, _uptodateQuery).getObject(String.class);
        return null;
    }

    public SQLFragment getFromSql(String tableAlias)
    {
        if (null == _selectQuery)
            throw new IllegalStateException("Must specify source query in constructor or in getFromSql()");
        return getFromSql(_selectQuery, _isSelectIntoSql, tableAlias);
    }

    public SQLFragment getViewSourceSql()
    {
        return new SQLFragment(_selectQuery);
    }
<<<<<<< HEAD

=======
>>>>>>> affc660a


    public int upsert(SQLFragment sqlf)
    {
        // We want to avoid materializing the table if it has never been used.
        if (null == _map.get(makeKey(null)))
        {
            var tx = _scope.getCurrentTransaction();
            if (null == tx || null == _map.get(makeKey(tx)))
                return -1;
        }
        // We also don't want to execute the update if it will be materialized by the next user (e.g. after invalidation check)
        Materialized m = getMaterialized(true);
        if (Materialized.LoadingState.BEFORELOAD == m._loadingState.get())
            return -1;

        // execute incremental update
        SQLFragment copy = new SQLFragment(sqlf);
        copy.setSqlUnsafe(sqlf.getSQL().replace("${NAME}", m._tableName));
        try (var ignored = SpringActionController.ignoreSqlUpdates())
        {
            return new SqlExecutor(_scope).execute(copy);
        }
    }


    /* used by FLow directly for some reason */
    public SQLFragment getFromSql(@NotNull SQLFragment selectQuery, String tableAlias)
    {
        return getFromSql(selectQuery, false, tableAlias);
    }


    public SQLFragment getFromSql(@NotNull SQLFragment selectQuery, boolean isSelectInto, String tableAlias)
    {
        Materialized materialized = getMaterializedAndLoad(selectQuery, isSelectInto);
        incrementalUpdateBeforeSelect(materialized);

        _lastUsed.set(HeartBeat.currentTimeMillis());
        SQLFragment sqlf = new SQLFragment(materialized._fromSql);
        if (!StringUtils.isBlank(tableAlias))
            sqlf.append(" ").append(tableAlias);
        sqlf.addTempToken(materialized);
        _countGetFromSql.incrementAndGet();
        return sqlf;
    }


    protected void incrementalUpdateBeforeSelect(Materialized m)
    {
    }


    /**
     * A Materialized represents a particular instance of materialized view (stored in a temp table).
     * We want to avoid two threads materializing the same view.  This is why we synchronize first creating the
     * Materialized and then executing the SELECT INTO.  This is conceptually simple.  The tricky part is error
     * handling.  When something goes wrong fall-back on using non-shared Materialized objects (and therefore non-shared temp
     * tables) and toss out the cached Materialized if appropriate.
     */
    @NotNull
    private Materialized getMaterialized(boolean forWrite)
    {
        if (_closed)
            throw new IllegalStateException();

        Materialized materialized = null;
        String txCacheKey = makeKey(_scope.getCurrentTransaction());
        boolean hasLock = false;

        try
        {
            try
            {
                hasLock = materializeLock.tryLock(1, TimeUnit.MINUTES);
            }
            catch (InterruptedException x)
            {
                throw UnexpectedException.wrap(x);
            }

            // If we fail to get a lock, it could be due to contention on other threads.  We will
            // skip using the cache and create a new one-time-use Materialized object.

            if (hasLock)
            {
                if (!_scope.isTransactionActive())
                {
                    materialized = _map.get(makeKey(null));
                    if (null != materialized && Materialized.LoadingState.ERROR == materialized._loadingState.get())
                        materialized = null;
                }
                else
                {
                    materialized = _map.get(txCacheKey);
                    if (null != materialized && Materialized.LoadingState.ERROR == materialized._loadingState.get())
                        materialized = null;
                    if (null == materialized && !forWrite)
                        materialized = _map.get(makeKey(null));
                    if (null != materialized && Materialized.LoadingState.ERROR == materialized._loadingState.get())
                        materialized = null;
                }

                if (null != materialized)
                {
                    boolean replace = false;
                    for (Invalidator i : materialized._invalidators)
                    {
                        CacheCheck cc = i.checkValid(materialized._created);
                        if (cc != CacheCheck.OK)
                            replace = true;
                    }
                    if (replace)
                        materialized = null;
                }
            }

            if (null == materialized)
            {
                materialized = createMaterialized(txCacheKey);
                if (hasLock)
                    _map.put(materialized._cacheKey, materialized);
            }

            return materialized;
        }
        finally
        {
            if (hasLock)
                materializeLock.unlock();
        }
    }


    private Materialized getMaterializedAndLoad(SQLFragment selectQuery, boolean isSelectIntoSql)
    {
        Materialized materialized = getMaterialized(false);

        if (materialized.load(selectQuery, isSelectIntoSql))
            return materialized;

        // If there was a problem (but no thrown exception), try one more time from scratch;
        materialized = createMaterialized(materialized._cacheKey);
        if (materialized.load(selectQuery, isSelectIntoSql))
            return materialized;

        // load() shouldn't get here.  Materialized is not shared, so there should be no way to get a timeout.
        throw new IllegalStateException("Failed to create materialized table");
    }

    protected Materialized createMaterialized(String txCacheKey)
    {
        DbSchema temp = DbSchema.getTemp();
        String name = _prefix + "_" + GUID.makeHash();
        Materialized materialized = new Materialized(this, name, txCacheKey, HeartBeat.currentTimeMillis(), "\"" + temp.getName() + "\".\"" + name + "\"");
        initMaterialized(materialized);
        return materialized;
    }

    protected void initMaterialized(Materialized materialized)
    {
        materialized.addMaxTimeToCache(_maxTimeToCache);
        materialized.addUpToDateQuery(_uptodateQuery);
        materialized.addInvalidator(_supplier);
        materialized.reset();
    }

    /**
     *  To be consistent with CacheManager maxTimeToCache==0 means UNLIMITED, so we use maxTimeToCache==-1 to mean no caching, just materialize and return
     *
     *  NOTE: the uptodate query should be very fast WRT the select query, the caller should use "uncache" as the primary means of making
     *  sure the materialized table is kept consistent.
     *
     *  If you are not putting your MQH in a Cache, you may want to do
     *    CacheManager.addListener(mqh);
     *
     *  that will hook up your MQH to the global cache clear event
     */

    @Deprecated // use Builder
    public static MaterializedQueryHelper create(String prefix, DbScope scope, SQLFragment select, @Nullable SQLFragment uptodate, Collection<String> indexes, long maxTimeToCache)
    {
        return new MaterializedQueryHelper(prefix, scope, select, uptodate, null, indexes, maxTimeToCache, false);
    }


    @Deprecated // use Builder
    public static MaterializedQueryHelper create(String prefix, DbScope scope, SQLFragment select, Supplier<String> uptodate, Collection<String> indexes, long maxTimeToCache)
    {
        return new MaterializedQueryHelper(prefix, scope, select, null, uptodate, indexes, maxTimeToCache, false);
    }


    public static class Builder implements org.labkey.api.data.Builder<MaterializedQueryHelper>
    {
        protected final String _prefix;
        protected final DbScope _scope;
        protected final SQLFragment _select;

        protected boolean _isSelectInto = false;
        protected long _max = CacheManager.UNLIMITED;
        protected SQLFragment _uptodate = null;
        protected Supplier<String> _supplier = null;
        protected Collection<String> _indexes = new ArrayList<>();

        public Builder(String prefix, DbScope scope, SQLFragment select)
        {
            _prefix = prefix;
            _scope = scope;
            _select = select;
        }

        /** This property indicates that the SQLFragment is formatted as a SELECT INTO query (rather than a simple SELECT) */
        public Builder setIsSelectInto(boolean b)
        {
            _isSelectInto = b;
            return this;
        }

        public Builder upToDateSql(SQLFragment uptodate)
        {
            _uptodate = uptodate;
            return this;
        }

        public Builder maxTimeToCache(long max)
        {
            _max = max;
            return this;
        }

        public Builder addInvalidCheck(Supplier<String> supplier)
        {
            _supplier = supplier;
            return this;
        }

        public Builder addIndex(String index)
        {
            _indexes.add(index);
            return this;
        }

        @Override
        public MaterializedQueryHelper build()
        {
            return new MaterializedQueryHelper(_prefix, _scope, _select, _uptodate, _supplier, _indexes, _max, _isSelectInto);
        }
    }


    @TestWhen(BVT)
    public static class TestCase extends Assert
    {
        @Before
        public void setup()
        {
            DbSchema temp = DbSchema.getTemp();
            temp.dropTableIfExists("MQH_TESTCASE");
            new SqlExecutor(temp).execute("CREATE TABLE temp.MQH_TESTCASE (x INT)");
        }

        @After
        public void cleanup()
        {
            DbSchema temp = DbSchema.getTemp();
            new SqlExecutor(temp).execute("DROP TABLE temp.MQH_TESTCASE");
        }

        @Test
        public void testSimple()
        {
            DbSchema temp = DbSchema.getTemp();
            DbScope s = temp.getScope();
            SQLFragment select = new SQLFragment("SELECT * FROM temp.MQH_TESTCASE");
            SQLFragment uptodate = new SQLFragment("SELECT COALESCE(CAST(SUM(x) AS VARCHAR(40)),'-') FROM temp.MQH_TESTCASE");
            try (MaterializedQueryHelper  mqh = MaterializedQueryHelper.create("test", s,select,uptodate,null,CacheManager.UNLIMITED))
            {
                SQLFragment emptyA = mqh.getFromSql("_");
                SQLFragment emptyB = mqh.getFromSql("_");
                assertEquals(emptyA,emptyB);
                new SqlExecutor(temp).execute("INSERT INTO temp.MQH_TESTCASE (x) VALUES (1)");
                SQLFragment one = mqh.getFromSql("_");
                assertNotEquals(emptyA, one);
            }
        }

        @Test
        public void testThreads() throws Exception
        {
            final AtomicReference<Exception> error = new AtomicReference<>();
            final AtomicInteger queries = new AtomicInteger();
            final long stop = System.currentTimeMillis() + 5000;
            final Random r = new Random();

            DbSchema temp = DbSchema.getTemp();
            DbScope s = temp.getScope();
            SQLFragment select = new SQLFragment("SELECT x, x*x as y FROM temp.MQH_TESTCASE");
            SQLFragment uptodate = new SQLFragment("SELECT COALESCE(CAST(SUM(x) AS VARCHAR(40)),'-') FROM temp.MQH_TESTCASE");
            try (final MaterializedQueryHelper  mqh = MaterializedQueryHelper.create("test", s,select,uptodate,null,CacheManager.UNLIMITED))
            {
                Runnable inserter = () ->
                {
                    try
                    {
                        while (System.currentTimeMillis() < stop)
                        {
                            new SqlExecutor(temp).execute("INSERT INTO temp.MQH_TESTCASE (x) VALUES (" + r.nextInt()%1000 + ")");
                            queries.incrementAndGet();
                            try { Thread.sleep(100); } catch (InterruptedException x) {/* */}
                        }
                    }
                    catch (Exception x)
                    {
                        error.set(x);
                    }
                };
                Runnable reader = () ->
                {
                    try
                    {
                        while (System.currentTimeMillis() < stop)
                        {
                            new SqlSelector(temp, new SQLFragment("SELECT * FROM ").append(mqh.getFromSql("_"))).getMapCollection();
                            queries.incrementAndGet();
                        }
                    }
                    catch (Exception x)
                    {
                        error.set(x);
                    }
                };

                List<Thread> list = new ArrayList<>();
                _run(list, inserter);
                for (int i=1 ; i<3 ; i++)
                    _run(list, reader);
                _join(list);
                Exception x = error.get();
                if (null != x)
                    throw x;
            }
        }

        private void _run(List<Thread> list, Runnable r)
        {
            Thread t = new Thread(r);
            list.add(t);
            t.start();
        }
        private void _join(List<Thread> list)
        {
            list.forEach((t) -> {try{t.join();}catch(InterruptedException x){/* */}});
        }
    }
}
<|MERGE_RESOLUTION|>--- conflicted
+++ resolved
@@ -1,737 +1,733 @@
-/*
- * Copyright (c) 2016-2019 LabKey Corporation
- *
- * Licensed under the Apache License, Version 2.0 (the "License");
- * you may not use this file except in compliance with the License.
- * You may obtain a copy of the License at
- *
- *     http://www.apache.org/licenses/LICENSE-2.0
- *
- * Unless required by applicable law or agreed to in writing, software
- * distributed under the License is distributed on an "AS IS" BASIS,
- * WITHOUT WARRANTIES OR CONDITIONS OF ANY KIND, either express or implied.
- * See the License for the specific language governing permissions and
- * limitations under the License.
- */
-package org.labkey.api.data;
-
-import org.apache.commons.lang3.StringUtils;
-import org.jetbrains.annotations.NotNull;
-import org.jetbrains.annotations.Nullable;
-import org.junit.After;
-import org.junit.Assert;
-import org.junit.Before;
-import org.junit.Test;
-import org.labkey.api.action.SpringActionController;
-import org.labkey.api.cache.CacheListener;
-import org.labkey.api.cache.CacheManager;
-import org.labkey.api.test.TestWhen;
-import org.labkey.api.util.GUID;
-import org.labkey.api.util.HeartBeat;
-import org.labkey.api.util.MemTracker;
-import org.labkey.api.util.UnexpectedException;
-
-import java.util.ArrayList;
-import java.util.Collection;
-import java.util.Collections;
-import java.util.LinkedHashMap;
-import java.util.List;
-import java.util.Map;
-import java.util.Random;
-import java.util.Set;
-import java.util.concurrent.TimeUnit;
-import java.util.concurrent.atomic.AtomicInteger;
-import java.util.concurrent.atomic.AtomicLong;
-import java.util.concurrent.atomic.AtomicReference;
-import java.util.concurrent.locks.Lock;
-import java.util.concurrent.locks.ReentrantLock;
-import java.util.function.Supplier;
-
-import static org.labkey.api.test.TestWhen.When.BVT;
-
-/**
- *  Helper for creating materialized SQL into temp-tables with invalidation
- */
-public class MaterializedQueryHelper implements CacheListener, AutoCloseable
-{
-    public static class Materialized
-    {
-        MaterializedQueryHelper _mqh;
-        private final long _created;
-        private final String _cacheKey;
-        private final String _fromSql;
-        private final String _tableName;
-        private final ArrayList<Invalidator> _invalidators = new ArrayList<>(3);
-
-        protected final Lock _loadingLock = new ReentrantLock();
-        enum LoadingState { BEFORELOAD, LOADING, LOADED, ERROR };
-        private final AtomicReference<LoadingState> _loadingState = new AtomicReference<>(LoadingState.BEFORELOAD);
-        private RuntimeException _loadException = null;
-
-
-        public Materialized(MaterializedQueryHelper parent, String tableName, String cacheKey, long created, String sql)
-        {
-            _mqh = parent;
-            _created = created;
-            _cacheKey = cacheKey;
-            _tableName = tableName;
-            _fromSql = sql;
-        }
-
-        public void addUpToDateQuery(SQLFragment uptodate)
-        {
-            if (null != uptodate)
-                _invalidators.add(new SqlInvalidator(_mqh, uptodate));
-        }
-
-        public void addMaxTimeToCache(long max)
-        {
-            if (max != CacheManager.UNLIMITED)
-                _invalidators.add(new TimeInvalidator(max));
-        }
-
-        public void addInvalidator(Supplier<String> sup)
-        {
-            if (null != sup)
-                _invalidators.add(new SupplierInvalidator(sup));
-        }
-
-        public void reset()
-        {
-            long now = HeartBeat.currentTimeMillis();
-            for (Invalidator i : _invalidators)
-                i.stillValid(now);
-        }
-
-
-        /** return false if we did not acquire the loadingLock */
-        boolean load(SQLFragment selectQuery, boolean isSelectInto)
-        {
-            boolean lockAcquired = false;
-            try
-            {
-                try
-                {
-                    if (!(lockAcquired = _loadingLock.tryLock(5, TimeUnit.MINUTES)))
-                        return false;
-                }
-                catch (InterruptedException x)
-                {
-                    throw UnexpectedException.wrap(x);
-                }
-
-                if (LoadingState.LOADED == _loadingState.get())
-                    return true;
-                if (null != _loadException)
-                    throw _loadException;
-
-                assert LoadingState.LOADING != _loadingState.get();
-                _loadingState.set(LoadingState.LOADING);
-
-                DbSchema temp = DbSchema.getTemp();
-                TempTableTracker.track(_tableName, this);
-
-                SQLFragment selectInto;
-                if (isSelectInto)
-                {
-                    String sql = selectQuery.getSQL().replace("${NAME}", _tableName);
-                    List<Object> params = selectQuery.getParams();
-                    selectInto = new SQLFragment(sql,params);
-                }
-                else
-                {
-                    selectInto = new SQLFragment("SELECT * INTO ").appendIdentifier("\"" + temp.getName() + "\"").append(".").appendIdentifier("\"" + _tableName + "\"").append("\nFROM (\n");
-                    selectInto.append(selectQuery);
-                    selectInto.append("\n) _sql_");
-                }
-                new SqlExecutor(_mqh._scope).execute(selectInto);
-
-                try (var ignored = SpringActionController.ignoreSqlUpdates())
-                {
-                    for (String index : _mqh._indexes)
-                    {
-                        new SqlExecutor(_mqh._scope).execute(StringUtils.replace(index, "${NAME}", _tableName));
-                    }
-                }
-
-                _loadingState.set(LoadingState.LOADED);
-                return true;
-            }
-            catch (RuntimeException rex)
-            {
-                _loadException = rex;
-                _loadingState.set(LoadingState.ERROR);
-                throw _loadException;
-            }
-            finally
-            {
-                if (lockAcquired)
-                    _loadingLock.unlock();
-            }
-        }
-    }
-
-
-    enum CacheCheck
-    {
-        OK,             // looks fine
-        COALESCE,       // invalid, but within coalesce/delay window
-                        // a) treat COALESCE==OK,
-                        // b) treat COALESCE==INVALID,
-                        // c) return cached value but invalidate cache
-                        // d) return cached value and reload in background
-        INVALID         // invalid
-    }
-
-    public static abstract class Invalidator
-    {
-        private int _coalesceDelay = 0;
-
-        public CacheCheck checkValid(long createdTime)
-        {
-            boolean valid = stillValid(createdTime);
-            if (valid)
-                return CacheCheck.OK;
-            if (_coalesceDelay == 0 || createdTime + _coalesceDelay < HeartBeat.currentTimeMillis())
-                return CacheCheck.INVALID;
-            return CacheCheck.COALESCE;
-        }
-        public abstract boolean stillValid(long createdTime);
-    }
-
-
-    private static class SqlInvalidator extends Invalidator
-    {
-        final MaterializedQueryHelper mqh;
-        final SQLFragment upToDateSql;
-        final AtomicReference<String> result = new AtomicReference<>();
-
-        SqlInvalidator(MaterializedQueryHelper mqh, SQLFragment sql)
-        {
-            this.mqh = mqh;
-            this.upToDateSql = sql;
-        }
-
-        /* Has anything changed since last time stillValid() was called, this method must keep its own state */
-        @Override
-        public boolean stillValid(long createdTime)
-        {
-            String prevResult = result.get();
-            String newResult = new SqlSelector(mqh._scope, mqh._uptodateQuery).getObject(String.class);
-            if (StringUtils.equals(prevResult,newResult))
-                return true;
-            result.set(newResult);
-            return false;
-        }
-    }
-
-
-    private static class TimeInvalidator extends Invalidator
-    {
-        private final long _maxTime;
-
-        TimeInvalidator(long t)
-        {
-            _maxTime = t;
-        }
-
-        @Override
-        public boolean stillValid(long createdTime)
-        {
-            return _maxTime != -1 && createdTime + _maxTime > HeartBeat.currentTimeMillis();
-        }
-    }
-
-
-    public static class SupplierInvalidator extends Invalidator
-    {
-        private final Supplier<String> _supplier;
-        private final AtomicReference<String> _result = new AtomicReference<>();
-
-        public SupplierInvalidator(Supplier<String> sup)
-        {
-            _supplier = sup;
-        }
-
-        @Override
-        public boolean stillValid(long createdTime)
-        {
-            String prevResult = _result.get();
-            String newResult = _supplier.get();
-            if (StringUtils.equals(prevResult,newResult))
-                return true;
-            _result.set(newResult);
-            return false;
-        }
-    }
-
-
-    private String makeKey(DbScope.Transaction t)
-    {
-        return (null == t ? "-" : t.getId());
-    }
-
-
-    protected final String _prefix;
-    protected final DbScope _scope;
-    private final SQLFragment _selectQuery;
-    private final boolean _isSelectIntoSql;
-    protected final SQLFragment _uptodateQuery;
-    protected final Supplier<String> _supplier;
-    private final List<String> _indexes = new ArrayList<>();
-    protected final long _maxTimeToCache;
-    private final Map<String, Materialized> _map = Collections.synchronizedMap(new LinkedHashMap<>()
-    {
-        @Override
-        protected boolean removeEldestEntry(Map.Entry<String, Materialized> eldest)
-        {
-            if (_maxTimeToCache == 0) return false;
-            if (_maxTimeToCache == -1) return true;
-            return eldest.getValue()._created + _maxTimeToCache < HeartBeat.currentTimeMillis();
-        }
-    });
-    private final ReentrantLock materializeLock = new ReentrantLock();
-
-    // DEBUG variables
-    private final AtomicInteger _countGetFromSql = new AtomicInteger();
-    private final AtomicInteger _countSelectInto = new AtomicInteger();
-    private final AtomicLong _lastUsed = new AtomicLong(HeartBeat.currentTimeMillis());
-
-    private boolean _closed = false;
-
-    protected MaterializedQueryHelper(String prefix, DbScope scope, SQLFragment select, @Nullable SQLFragment uptodate, Supplier<String> supplier, @Nullable Collection<String> indexes, long maxTimeToCache,
-                                    boolean isSelectIntoSql)
-    {
-        _prefix = StringUtils.defaultString(prefix,"mat");
-        _scope = scope;
-        _selectQuery = select;
-        _uptodateQuery = uptodate;
-        _supplier = supplier;
-        _maxTimeToCache = maxTimeToCache;
-        if (null != indexes)
-            _indexes.addAll(indexes);
-        _isSelectIntoSql = isSelectIntoSql;
-        assert MemTracker.get().put(this);
-    }
-
-
-    /** this is only expected to be used for test cases */
-    @Override
-    public void close()
-    {
-        CacheManager.removeListener(this);
-        _closed = true;
-    }
-
-
-    @Override
-    public void clearCaches()
-    {
-        _map.clear();
-    }
-
-    /**
-     * NOTE: invalidating within a transaction, may NOT force re-materialize for subsequent call within the transaction
-     * because it could re-use the global cached result.
-     *
-     * TODO: if that's a problem we could put a marker into the cache
-     */
-    public synchronized void uncache(final Container c)
-    {
-        assert null == c;
-        try
-        {
-            materializeLock.lock();
-            final String txCacheKey = makeKey(_scope.getCurrentTransaction());
-            _map.remove(txCacheKey);
-            if (_scope.isTransactionActive())
-                _scope.getCurrentTransaction().addCommitTask(() -> _map.remove(makeKey(null)), DbScope.CommitTaskOption.POSTCOMMIT);
-        }
-        finally
-        {
-            materializeLock.unlock();
-        }
-    }
-
-
-    private Set<Integer> _pending = null;
-
-    // this is a method so you can subclass MaterializedQueryHelper
-    protected String getUpToDateKey()
-    {
-        if (null != _uptodateQuery)
-            return new SqlSelector(_scope, _uptodateQuery).getObject(String.class);
-        return null;
-    }
-
-    public SQLFragment getFromSql(String tableAlias)
-    {
-        if (null == _selectQuery)
-            throw new IllegalStateException("Must specify source query in constructor or in getFromSql()");
-        return getFromSql(_selectQuery, _isSelectIntoSql, tableAlias);
-    }
-
-    public SQLFragment getViewSourceSql()
-    {
-        return new SQLFragment(_selectQuery);
-    }
-<<<<<<< HEAD
-
-=======
->>>>>>> affc660a
-
-
-    public int upsert(SQLFragment sqlf)
-    {
-        // We want to avoid materializing the table if it has never been used.
-        if (null == _map.get(makeKey(null)))
-        {
-            var tx = _scope.getCurrentTransaction();
-            if (null == tx || null == _map.get(makeKey(tx)))
-                return -1;
-        }
-        // We also don't want to execute the update if it will be materialized by the next user (e.g. after invalidation check)
-        Materialized m = getMaterialized(true);
-        if (Materialized.LoadingState.BEFORELOAD == m._loadingState.get())
-            return -1;
-
-        // execute incremental update
-        SQLFragment copy = new SQLFragment(sqlf);
-        copy.setSqlUnsafe(sqlf.getSQL().replace("${NAME}", m._tableName));
-        try (var ignored = SpringActionController.ignoreSqlUpdates())
-        {
-            return new SqlExecutor(_scope).execute(copy);
-        }
-    }
-
-
-    /* used by FLow directly for some reason */
-    public SQLFragment getFromSql(@NotNull SQLFragment selectQuery, String tableAlias)
-    {
-        return getFromSql(selectQuery, false, tableAlias);
-    }
-
-
-    public SQLFragment getFromSql(@NotNull SQLFragment selectQuery, boolean isSelectInto, String tableAlias)
-    {
-        Materialized materialized = getMaterializedAndLoad(selectQuery, isSelectInto);
-        incrementalUpdateBeforeSelect(materialized);
-
-        _lastUsed.set(HeartBeat.currentTimeMillis());
-        SQLFragment sqlf = new SQLFragment(materialized._fromSql);
-        if (!StringUtils.isBlank(tableAlias))
-            sqlf.append(" ").append(tableAlias);
-        sqlf.addTempToken(materialized);
-        _countGetFromSql.incrementAndGet();
-        return sqlf;
-    }
-
-
-    protected void incrementalUpdateBeforeSelect(Materialized m)
-    {
-    }
-
-
-    /**
-     * A Materialized represents a particular instance of materialized view (stored in a temp table).
-     * We want to avoid two threads materializing the same view.  This is why we synchronize first creating the
-     * Materialized and then executing the SELECT INTO.  This is conceptually simple.  The tricky part is error
-     * handling.  When something goes wrong fall-back on using non-shared Materialized objects (and therefore non-shared temp
-     * tables) and toss out the cached Materialized if appropriate.
-     */
-    @NotNull
-    private Materialized getMaterialized(boolean forWrite)
-    {
-        if (_closed)
-            throw new IllegalStateException();
-
-        Materialized materialized = null;
-        String txCacheKey = makeKey(_scope.getCurrentTransaction());
-        boolean hasLock = false;
-
-        try
-        {
-            try
-            {
-                hasLock = materializeLock.tryLock(1, TimeUnit.MINUTES);
-            }
-            catch (InterruptedException x)
-            {
-                throw UnexpectedException.wrap(x);
-            }
-
-            // If we fail to get a lock, it could be due to contention on other threads.  We will
-            // skip using the cache and create a new one-time-use Materialized object.
-
-            if (hasLock)
-            {
-                if (!_scope.isTransactionActive())
-                {
-                    materialized = _map.get(makeKey(null));
-                    if (null != materialized && Materialized.LoadingState.ERROR == materialized._loadingState.get())
-                        materialized = null;
-                }
-                else
-                {
-                    materialized = _map.get(txCacheKey);
-                    if (null != materialized && Materialized.LoadingState.ERROR == materialized._loadingState.get())
-                        materialized = null;
-                    if (null == materialized && !forWrite)
-                        materialized = _map.get(makeKey(null));
-                    if (null != materialized && Materialized.LoadingState.ERROR == materialized._loadingState.get())
-                        materialized = null;
-                }
-
-                if (null != materialized)
-                {
-                    boolean replace = false;
-                    for (Invalidator i : materialized._invalidators)
-                    {
-                        CacheCheck cc = i.checkValid(materialized._created);
-                        if (cc != CacheCheck.OK)
-                            replace = true;
-                    }
-                    if (replace)
-                        materialized = null;
-                }
-            }
-
-            if (null == materialized)
-            {
-                materialized = createMaterialized(txCacheKey);
-                if (hasLock)
-                    _map.put(materialized._cacheKey, materialized);
-            }
-
-            return materialized;
-        }
-        finally
-        {
-            if (hasLock)
-                materializeLock.unlock();
-        }
-    }
-
-
-    private Materialized getMaterializedAndLoad(SQLFragment selectQuery, boolean isSelectIntoSql)
-    {
-        Materialized materialized = getMaterialized(false);
-
-        if (materialized.load(selectQuery, isSelectIntoSql))
-            return materialized;
-
-        // If there was a problem (but no thrown exception), try one more time from scratch;
-        materialized = createMaterialized(materialized._cacheKey);
-        if (materialized.load(selectQuery, isSelectIntoSql))
-            return materialized;
-
-        // load() shouldn't get here.  Materialized is not shared, so there should be no way to get a timeout.
-        throw new IllegalStateException("Failed to create materialized table");
-    }
-
-    protected Materialized createMaterialized(String txCacheKey)
-    {
-        DbSchema temp = DbSchema.getTemp();
-        String name = _prefix + "_" + GUID.makeHash();
-        Materialized materialized = new Materialized(this, name, txCacheKey, HeartBeat.currentTimeMillis(), "\"" + temp.getName() + "\".\"" + name + "\"");
-        initMaterialized(materialized);
-        return materialized;
-    }
-
-    protected void initMaterialized(Materialized materialized)
-    {
-        materialized.addMaxTimeToCache(_maxTimeToCache);
-        materialized.addUpToDateQuery(_uptodateQuery);
-        materialized.addInvalidator(_supplier);
-        materialized.reset();
-    }
-
-    /**
-     *  To be consistent with CacheManager maxTimeToCache==0 means UNLIMITED, so we use maxTimeToCache==-1 to mean no caching, just materialize and return
-     *
-     *  NOTE: the uptodate query should be very fast WRT the select query, the caller should use "uncache" as the primary means of making
-     *  sure the materialized table is kept consistent.
-     *
-     *  If you are not putting your MQH in a Cache, you may want to do
-     *    CacheManager.addListener(mqh);
-     *
-     *  that will hook up your MQH to the global cache clear event
-     */
-
-    @Deprecated // use Builder
-    public static MaterializedQueryHelper create(String prefix, DbScope scope, SQLFragment select, @Nullable SQLFragment uptodate, Collection<String> indexes, long maxTimeToCache)
-    {
-        return new MaterializedQueryHelper(prefix, scope, select, uptodate, null, indexes, maxTimeToCache, false);
-    }
-
-
-    @Deprecated // use Builder
-    public static MaterializedQueryHelper create(String prefix, DbScope scope, SQLFragment select, Supplier<String> uptodate, Collection<String> indexes, long maxTimeToCache)
-    {
-        return new MaterializedQueryHelper(prefix, scope, select, null, uptodate, indexes, maxTimeToCache, false);
-    }
-
-
-    public static class Builder implements org.labkey.api.data.Builder<MaterializedQueryHelper>
-    {
-        protected final String _prefix;
-        protected final DbScope _scope;
-        protected final SQLFragment _select;
-
-        protected boolean _isSelectInto = false;
-        protected long _max = CacheManager.UNLIMITED;
-        protected SQLFragment _uptodate = null;
-        protected Supplier<String> _supplier = null;
-        protected Collection<String> _indexes = new ArrayList<>();
-
-        public Builder(String prefix, DbScope scope, SQLFragment select)
-        {
-            _prefix = prefix;
-            _scope = scope;
-            _select = select;
-        }
-
-        /** This property indicates that the SQLFragment is formatted as a SELECT INTO query (rather than a simple SELECT) */
-        public Builder setIsSelectInto(boolean b)
-        {
-            _isSelectInto = b;
-            return this;
-        }
-
-        public Builder upToDateSql(SQLFragment uptodate)
-        {
-            _uptodate = uptodate;
-            return this;
-        }
-
-        public Builder maxTimeToCache(long max)
-        {
-            _max = max;
-            return this;
-        }
-
-        public Builder addInvalidCheck(Supplier<String> supplier)
-        {
-            _supplier = supplier;
-            return this;
-        }
-
-        public Builder addIndex(String index)
-        {
-            _indexes.add(index);
-            return this;
-        }
-
-        @Override
-        public MaterializedQueryHelper build()
-        {
-            return new MaterializedQueryHelper(_prefix, _scope, _select, _uptodate, _supplier, _indexes, _max, _isSelectInto);
-        }
-    }
-
-
-    @TestWhen(BVT)
-    public static class TestCase extends Assert
-    {
-        @Before
-        public void setup()
-        {
-            DbSchema temp = DbSchema.getTemp();
-            temp.dropTableIfExists("MQH_TESTCASE");
-            new SqlExecutor(temp).execute("CREATE TABLE temp.MQH_TESTCASE (x INT)");
-        }
-
-        @After
-        public void cleanup()
-        {
-            DbSchema temp = DbSchema.getTemp();
-            new SqlExecutor(temp).execute("DROP TABLE temp.MQH_TESTCASE");
-        }
-
-        @Test
-        public void testSimple()
-        {
-            DbSchema temp = DbSchema.getTemp();
-            DbScope s = temp.getScope();
-            SQLFragment select = new SQLFragment("SELECT * FROM temp.MQH_TESTCASE");
-            SQLFragment uptodate = new SQLFragment("SELECT COALESCE(CAST(SUM(x) AS VARCHAR(40)),'-') FROM temp.MQH_TESTCASE");
-            try (MaterializedQueryHelper  mqh = MaterializedQueryHelper.create("test", s,select,uptodate,null,CacheManager.UNLIMITED))
-            {
-                SQLFragment emptyA = mqh.getFromSql("_");
-                SQLFragment emptyB = mqh.getFromSql("_");
-                assertEquals(emptyA,emptyB);
-                new SqlExecutor(temp).execute("INSERT INTO temp.MQH_TESTCASE (x) VALUES (1)");
-                SQLFragment one = mqh.getFromSql("_");
-                assertNotEquals(emptyA, one);
-            }
-        }
-
-        @Test
-        public void testThreads() throws Exception
-        {
-            final AtomicReference<Exception> error = new AtomicReference<>();
-            final AtomicInteger queries = new AtomicInteger();
-            final long stop = System.currentTimeMillis() + 5000;
-            final Random r = new Random();
-
-            DbSchema temp = DbSchema.getTemp();
-            DbScope s = temp.getScope();
-            SQLFragment select = new SQLFragment("SELECT x, x*x as y FROM temp.MQH_TESTCASE");
-            SQLFragment uptodate = new SQLFragment("SELECT COALESCE(CAST(SUM(x) AS VARCHAR(40)),'-') FROM temp.MQH_TESTCASE");
-            try (final MaterializedQueryHelper  mqh = MaterializedQueryHelper.create("test", s,select,uptodate,null,CacheManager.UNLIMITED))
-            {
-                Runnable inserter = () ->
-                {
-                    try
-                    {
-                        while (System.currentTimeMillis() < stop)
-                        {
-                            new SqlExecutor(temp).execute("INSERT INTO temp.MQH_TESTCASE (x) VALUES (" + r.nextInt()%1000 + ")");
-                            queries.incrementAndGet();
-                            try { Thread.sleep(100); } catch (InterruptedException x) {/* */}
-                        }
-                    }
-                    catch (Exception x)
-                    {
-                        error.set(x);
-                    }
-                };
-                Runnable reader = () ->
-                {
-                    try
-                    {
-                        while (System.currentTimeMillis() < stop)
-                        {
-                            new SqlSelector(temp, new SQLFragment("SELECT * FROM ").append(mqh.getFromSql("_"))).getMapCollection();
-                            queries.incrementAndGet();
-                        }
-                    }
-                    catch (Exception x)
-                    {
-                        error.set(x);
-                    }
-                };
-
-                List<Thread> list = new ArrayList<>();
-                _run(list, inserter);
-                for (int i=1 ; i<3 ; i++)
-                    _run(list, reader);
-                _join(list);
-                Exception x = error.get();
-                if (null != x)
-                    throw x;
-            }
-        }
-
-        private void _run(List<Thread> list, Runnable r)
-        {
-            Thread t = new Thread(r);
-            list.add(t);
-            t.start();
-        }
-        private void _join(List<Thread> list)
-        {
-            list.forEach((t) -> {try{t.join();}catch(InterruptedException x){/* */}});
-        }
-    }
-}
+/*
+ * Copyright (c) 2016-2019 LabKey Corporation
+ *
+ * Licensed under the Apache License, Version 2.0 (the "License");
+ * you may not use this file except in compliance with the License.
+ * You may obtain a copy of the License at
+ *
+ *     http://www.apache.org/licenses/LICENSE-2.0
+ *
+ * Unless required by applicable law or agreed to in writing, software
+ * distributed under the License is distributed on an "AS IS" BASIS,
+ * WITHOUT WARRANTIES OR CONDITIONS OF ANY KIND, either express or implied.
+ * See the License for the specific language governing permissions and
+ * limitations under the License.
+ */
+package org.labkey.api.data;
+
+import org.apache.commons.lang3.StringUtils;
+import org.jetbrains.annotations.NotNull;
+import org.jetbrains.annotations.Nullable;
+import org.junit.After;
+import org.junit.Assert;
+import org.junit.Before;
+import org.junit.Test;
+import org.labkey.api.action.SpringActionController;
+import org.labkey.api.cache.CacheListener;
+import org.labkey.api.cache.CacheManager;
+import org.labkey.api.test.TestWhen;
+import org.labkey.api.util.GUID;
+import org.labkey.api.util.HeartBeat;
+import org.labkey.api.util.MemTracker;
+import org.labkey.api.util.UnexpectedException;
+
+import java.util.ArrayList;
+import java.util.Collection;
+import java.util.Collections;
+import java.util.LinkedHashMap;
+import java.util.List;
+import java.util.Map;
+import java.util.Random;
+import java.util.Set;
+import java.util.concurrent.TimeUnit;
+import java.util.concurrent.atomic.AtomicInteger;
+import java.util.concurrent.atomic.AtomicLong;
+import java.util.concurrent.atomic.AtomicReference;
+import java.util.concurrent.locks.Lock;
+import java.util.concurrent.locks.ReentrantLock;
+import java.util.function.Supplier;
+
+import static org.labkey.api.test.TestWhen.When.BVT;
+
+/**
+ *  Helper for creating materialized SQL into temp-tables with invalidation
+ */
+public class MaterializedQueryHelper implements CacheListener, AutoCloseable
+{
+    public static class Materialized
+    {
+        MaterializedQueryHelper _mqh;
+        private final long _created;
+        private final String _cacheKey;
+        private final String _fromSql;
+        private final String _tableName;
+        private final ArrayList<Invalidator> _invalidators = new ArrayList<>(3);
+
+        protected final Lock _loadingLock = new ReentrantLock();
+        enum LoadingState { BEFORELOAD, LOADING, LOADED, ERROR };
+        private final AtomicReference<LoadingState> _loadingState = new AtomicReference<>(LoadingState.BEFORELOAD);
+        private RuntimeException _loadException = null;
+
+
+        public Materialized(MaterializedQueryHelper parent, String tableName, String cacheKey, long created, String sql)
+        {
+            _mqh = parent;
+            _created = created;
+            _cacheKey = cacheKey;
+            _tableName = tableName;
+            _fromSql = sql;
+        }
+
+        public void addUpToDateQuery(SQLFragment uptodate)
+        {
+            if (null != uptodate)
+                _invalidators.add(new SqlInvalidator(_mqh, uptodate));
+        }
+
+        public void addMaxTimeToCache(long max)
+        {
+            if (max != CacheManager.UNLIMITED)
+                _invalidators.add(new TimeInvalidator(max));
+        }
+
+        public void addInvalidator(Supplier<String> sup)
+        {
+            if (null != sup)
+                _invalidators.add(new SupplierInvalidator(sup));
+        }
+
+        public void reset()
+        {
+            long now = HeartBeat.currentTimeMillis();
+            for (Invalidator i : _invalidators)
+                i.stillValid(now);
+        }
+
+
+        /** return false if we did not acquire the loadingLock */
+        boolean load(SQLFragment selectQuery, boolean isSelectInto)
+        {
+            boolean lockAcquired = false;
+            try
+            {
+                try
+                {
+                    if (!(lockAcquired = _loadingLock.tryLock(5, TimeUnit.MINUTES)))
+                        return false;
+                }
+                catch (InterruptedException x)
+                {
+                    throw UnexpectedException.wrap(x);
+                }
+
+                if (LoadingState.LOADED == _loadingState.get())
+                    return true;
+                if (null != _loadException)
+                    throw _loadException;
+
+                assert LoadingState.LOADING != _loadingState.get();
+                _loadingState.set(LoadingState.LOADING);
+
+                DbSchema temp = DbSchema.getTemp();
+                TempTableTracker.track(_tableName, this);
+
+                SQLFragment selectInto;
+                if (isSelectInto)
+                {
+                    String sql = selectQuery.getSQL().replace("${NAME}", _tableName);
+                    List<Object> params = selectQuery.getParams();
+                    selectInto = new SQLFragment(sql,params);
+                }
+                else
+                {
+                    selectInto = new SQLFragment("SELECT * INTO ").appendIdentifier("\"" + temp.getName() + "\"").append(".").appendIdentifier("\"" + _tableName + "\"").append("\nFROM (\n");
+                    selectInto.append(selectQuery);
+                    selectInto.append("\n) _sql_");
+                }
+                new SqlExecutor(_mqh._scope).execute(selectInto);
+
+                try (var ignored = SpringActionController.ignoreSqlUpdates())
+                {
+                    for (String index : _mqh._indexes)
+                    {
+                        new SqlExecutor(_mqh._scope).execute(StringUtils.replace(index, "${NAME}", _tableName));
+                    }
+                }
+
+                _loadingState.set(LoadingState.LOADED);
+                return true;
+            }
+            catch (RuntimeException rex)
+            {
+                _loadException = rex;
+                _loadingState.set(LoadingState.ERROR);
+                throw _loadException;
+            }
+            finally
+            {
+                if (lockAcquired)
+                    _loadingLock.unlock();
+            }
+        }
+    }
+
+
+    enum CacheCheck
+    {
+        OK,             // looks fine
+        COALESCE,       // invalid, but within coalesce/delay window
+                        // a) treat COALESCE==OK,
+                        // b) treat COALESCE==INVALID,
+                        // c) return cached value but invalidate cache
+                        // d) return cached value and reload in background
+        INVALID         // invalid
+    }
+
+    public static abstract class Invalidator
+    {
+        private int _coalesceDelay = 0;
+
+        public CacheCheck checkValid(long createdTime)
+        {
+            boolean valid = stillValid(createdTime);
+            if (valid)
+                return CacheCheck.OK;
+            if (_coalesceDelay == 0 || createdTime + _coalesceDelay < HeartBeat.currentTimeMillis())
+                return CacheCheck.INVALID;
+            return CacheCheck.COALESCE;
+        }
+        public abstract boolean stillValid(long createdTime);
+    }
+
+
+    private static class SqlInvalidator extends Invalidator
+    {
+        final MaterializedQueryHelper mqh;
+        final SQLFragment upToDateSql;
+        final AtomicReference<String> result = new AtomicReference<>();
+
+        SqlInvalidator(MaterializedQueryHelper mqh, SQLFragment sql)
+        {
+            this.mqh = mqh;
+            this.upToDateSql = sql;
+        }
+
+        /* Has anything changed since last time stillValid() was called, this method must keep its own state */
+        @Override
+        public boolean stillValid(long createdTime)
+        {
+            String prevResult = result.get();
+            String newResult = new SqlSelector(mqh._scope, mqh._uptodateQuery).getObject(String.class);
+            if (StringUtils.equals(prevResult,newResult))
+                return true;
+            result.set(newResult);
+            return false;
+        }
+    }
+
+
+    private static class TimeInvalidator extends Invalidator
+    {
+        private final long _maxTime;
+
+        TimeInvalidator(long t)
+        {
+            _maxTime = t;
+        }
+
+        @Override
+        public boolean stillValid(long createdTime)
+        {
+            return _maxTime != -1 && createdTime + _maxTime > HeartBeat.currentTimeMillis();
+        }
+    }
+
+
+    public static class SupplierInvalidator extends Invalidator
+    {
+        private final Supplier<String> _supplier;
+        private final AtomicReference<String> _result = new AtomicReference<>();
+
+        public SupplierInvalidator(Supplier<String> sup)
+        {
+            _supplier = sup;
+        }
+
+        @Override
+        public boolean stillValid(long createdTime)
+        {
+            String prevResult = _result.get();
+            String newResult = _supplier.get();
+            if (StringUtils.equals(prevResult,newResult))
+                return true;
+            _result.set(newResult);
+            return false;
+        }
+    }
+
+
+    private String makeKey(DbScope.Transaction t)
+    {
+        return (null == t ? "-" : t.getId());
+    }
+
+
+    protected final String _prefix;
+    protected final DbScope _scope;
+    private final SQLFragment _selectQuery;
+    private final boolean _isSelectIntoSql;
+    protected final SQLFragment _uptodateQuery;
+    protected final Supplier<String> _supplier;
+    private final List<String> _indexes = new ArrayList<>();
+    protected final long _maxTimeToCache;
+    private final Map<String, Materialized> _map = Collections.synchronizedMap(new LinkedHashMap<>()
+    {
+        @Override
+        protected boolean removeEldestEntry(Map.Entry<String, Materialized> eldest)
+        {
+            if (_maxTimeToCache == 0) return false;
+            if (_maxTimeToCache == -1) return true;
+            return eldest.getValue()._created + _maxTimeToCache < HeartBeat.currentTimeMillis();
+        }
+    });
+    private final ReentrantLock materializeLock = new ReentrantLock();
+
+    // DEBUG variables
+    private final AtomicInteger _countGetFromSql = new AtomicInteger();
+    private final AtomicInteger _countSelectInto = new AtomicInteger();
+    private final AtomicLong _lastUsed = new AtomicLong(HeartBeat.currentTimeMillis());
+
+    private boolean _closed = false;
+
+    protected MaterializedQueryHelper(String prefix, DbScope scope, SQLFragment select, @Nullable SQLFragment uptodate, Supplier<String> supplier, @Nullable Collection<String> indexes, long maxTimeToCache,
+                                    boolean isSelectIntoSql)
+    {
+        _prefix = StringUtils.defaultString(prefix,"mat");
+        _scope = scope;
+        _selectQuery = select;
+        _uptodateQuery = uptodate;
+        _supplier = supplier;
+        _maxTimeToCache = maxTimeToCache;
+        if (null != indexes)
+            _indexes.addAll(indexes);
+        _isSelectIntoSql = isSelectIntoSql;
+        assert MemTracker.get().put(this);
+    }
+
+
+    /** this is only expected to be used for test cases */
+    @Override
+    public void close()
+    {
+        CacheManager.removeListener(this);
+        _closed = true;
+    }
+
+
+    @Override
+    public void clearCaches()
+    {
+        _map.clear();
+    }
+
+    /**
+     * NOTE: invalidating within a transaction, may NOT force re-materialize for subsequent call within the transaction
+     * because it could re-use the global cached result.
+     *
+     * TODO: if that's a problem we could put a marker into the cache
+     */
+    public synchronized void uncache(final Container c)
+    {
+        assert null == c;
+        try
+        {
+            materializeLock.lock();
+            final String txCacheKey = makeKey(_scope.getCurrentTransaction());
+            _map.remove(txCacheKey);
+            if (_scope.isTransactionActive())
+                _scope.getCurrentTransaction().addCommitTask(() -> _map.remove(makeKey(null)), DbScope.CommitTaskOption.POSTCOMMIT);
+        }
+        finally
+        {
+            materializeLock.unlock();
+        }
+    }
+
+
+    private Set<Integer> _pending = null;
+
+    // this is a method so you can subclass MaterializedQueryHelper
+    protected String getUpToDateKey()
+    {
+        if (null != _uptodateQuery)
+            return new SqlSelector(_scope, _uptodateQuery).getObject(String.class);
+        return null;
+    }
+
+    public SQLFragment getFromSql(String tableAlias)
+    {
+        if (null == _selectQuery)
+            throw new IllegalStateException("Must specify source query in constructor or in getFromSql()");
+        return getFromSql(_selectQuery, _isSelectIntoSql, tableAlias);
+    }
+
+    public SQLFragment getViewSourceSql()
+    {
+        return new SQLFragment(_selectQuery);
+    }
+
+
+    public int upsert(SQLFragment sqlf)
+    {
+        // We want to avoid materializing the table if it has never been used.
+        if (null == _map.get(makeKey(null)))
+        {
+            var tx = _scope.getCurrentTransaction();
+            if (null == tx || null == _map.get(makeKey(tx)))
+                return -1;
+        }
+        // We also don't want to execute the update if it will be materialized by the next user (e.g. after invalidation check)
+        Materialized m = getMaterialized(true);
+        if (Materialized.LoadingState.BEFORELOAD == m._loadingState.get())
+            return -1;
+
+        // execute incremental update
+        SQLFragment copy = new SQLFragment(sqlf);
+        copy.setSqlUnsafe(sqlf.getSQL().replace("${NAME}", m._tableName));
+        try (var ignored = SpringActionController.ignoreSqlUpdates())
+        {
+            return new SqlExecutor(_scope).execute(copy);
+        }
+    }
+
+
+    /* used by FLow directly for some reason */
+    public SQLFragment getFromSql(@NotNull SQLFragment selectQuery, String tableAlias)
+    {
+        return getFromSql(selectQuery, false, tableAlias);
+    }
+
+
+    public SQLFragment getFromSql(@NotNull SQLFragment selectQuery, boolean isSelectInto, String tableAlias)
+    {
+        Materialized materialized = getMaterializedAndLoad(selectQuery, isSelectInto);
+        incrementalUpdateBeforeSelect(materialized);
+
+        _lastUsed.set(HeartBeat.currentTimeMillis());
+        SQLFragment sqlf = new SQLFragment(materialized._fromSql);
+        if (!StringUtils.isBlank(tableAlias))
+            sqlf.append(" ").append(tableAlias);
+        sqlf.addTempToken(materialized);
+        _countGetFromSql.incrementAndGet();
+        return sqlf;
+    }
+
+
+    protected void incrementalUpdateBeforeSelect(Materialized m)
+    {
+    }
+
+
+    /**
+     * A Materialized represents a particular instance of materialized view (stored in a temp table).
+     * We want to avoid two threads materializing the same view.  This is why we synchronize first creating the
+     * Materialized and then executing the SELECT INTO.  This is conceptually simple.  The tricky part is error
+     * handling.  When something goes wrong fall-back on using non-shared Materialized objects (and therefore non-shared temp
+     * tables) and toss out the cached Materialized if appropriate.
+     */
+    @NotNull
+    private Materialized getMaterialized(boolean forWrite)
+    {
+        if (_closed)
+            throw new IllegalStateException();
+
+        Materialized materialized = null;
+        String txCacheKey = makeKey(_scope.getCurrentTransaction());
+        boolean hasLock = false;
+
+        try
+        {
+            try
+            {
+                hasLock = materializeLock.tryLock(1, TimeUnit.MINUTES);
+            }
+            catch (InterruptedException x)
+            {
+                throw UnexpectedException.wrap(x);
+            }
+
+            // If we fail to get a lock, it could be due to contention on other threads.  We will
+            // skip using the cache and create a new one-time-use Materialized object.
+
+            if (hasLock)
+            {
+                if (!_scope.isTransactionActive())
+                {
+                    materialized = _map.get(makeKey(null));
+                    if (null != materialized && Materialized.LoadingState.ERROR == materialized._loadingState.get())
+                        materialized = null;
+                }
+                else
+                {
+                    materialized = _map.get(txCacheKey);
+                    if (null != materialized && Materialized.LoadingState.ERROR == materialized._loadingState.get())
+                        materialized = null;
+                    if (null == materialized && !forWrite)
+                        materialized = _map.get(makeKey(null));
+                    if (null != materialized && Materialized.LoadingState.ERROR == materialized._loadingState.get())
+                        materialized = null;
+                }
+
+                if (null != materialized)
+                {
+                    boolean replace = false;
+                    for (Invalidator i : materialized._invalidators)
+                    {
+                        CacheCheck cc = i.checkValid(materialized._created);
+                        if (cc != CacheCheck.OK)
+                            replace = true;
+                    }
+                    if (replace)
+                        materialized = null;
+                }
+            }
+
+            if (null == materialized)
+            {
+                materialized = createMaterialized(txCacheKey);
+                if (hasLock)
+                    _map.put(materialized._cacheKey, materialized);
+            }
+
+            return materialized;
+        }
+        finally
+        {
+            if (hasLock)
+                materializeLock.unlock();
+        }
+    }
+
+
+    private Materialized getMaterializedAndLoad(SQLFragment selectQuery, boolean isSelectIntoSql)
+    {
+        Materialized materialized = getMaterialized(false);
+
+        if (materialized.load(selectQuery, isSelectIntoSql))
+            return materialized;
+
+        // If there was a problem (but no thrown exception), try one more time from scratch;
+        materialized = createMaterialized(materialized._cacheKey);
+        if (materialized.load(selectQuery, isSelectIntoSql))
+            return materialized;
+
+        // load() shouldn't get here.  Materialized is not shared, so there should be no way to get a timeout.
+        throw new IllegalStateException("Failed to create materialized table");
+    }
+
+    protected Materialized createMaterialized(String txCacheKey)
+    {
+        DbSchema temp = DbSchema.getTemp();
+        String name = _prefix + "_" + GUID.makeHash();
+        Materialized materialized = new Materialized(this, name, txCacheKey, HeartBeat.currentTimeMillis(), "\"" + temp.getName() + "\".\"" + name + "\"");
+        initMaterialized(materialized);
+        return materialized;
+    }
+
+    protected void initMaterialized(Materialized materialized)
+    {
+        materialized.addMaxTimeToCache(_maxTimeToCache);
+        materialized.addUpToDateQuery(_uptodateQuery);
+        materialized.addInvalidator(_supplier);
+        materialized.reset();
+    }
+
+    /**
+     *  To be consistent with CacheManager maxTimeToCache==0 means UNLIMITED, so we use maxTimeToCache==-1 to mean no caching, just materialize and return
+     *
+     *  NOTE: the uptodate query should be very fast WRT the select query, the caller should use "uncache" as the primary means of making
+     *  sure the materialized table is kept consistent.
+     *
+     *  If you are not putting your MQH in a Cache, you may want to do
+     *    CacheManager.addListener(mqh);
+     *
+     *  that will hook up your MQH to the global cache clear event
+     */
+
+    @Deprecated // use Builder
+    public static MaterializedQueryHelper create(String prefix, DbScope scope, SQLFragment select, @Nullable SQLFragment uptodate, Collection<String> indexes, long maxTimeToCache)
+    {
+        return new MaterializedQueryHelper(prefix, scope, select, uptodate, null, indexes, maxTimeToCache, false);
+    }
+
+
+    @Deprecated // use Builder
+    public static MaterializedQueryHelper create(String prefix, DbScope scope, SQLFragment select, Supplier<String> uptodate, Collection<String> indexes, long maxTimeToCache)
+    {
+        return new MaterializedQueryHelper(prefix, scope, select, null, uptodate, indexes, maxTimeToCache, false);
+    }
+
+
+    public static class Builder implements org.labkey.api.data.Builder<MaterializedQueryHelper>
+    {
+        protected final String _prefix;
+        protected final DbScope _scope;
+        protected final SQLFragment _select;
+
+        protected boolean _isSelectInto = false;
+        protected long _max = CacheManager.UNLIMITED;
+        protected SQLFragment _uptodate = null;
+        protected Supplier<String> _supplier = null;
+        protected Collection<String> _indexes = new ArrayList<>();
+
+        public Builder(String prefix, DbScope scope, SQLFragment select)
+        {
+            _prefix = prefix;
+            _scope = scope;
+            _select = select;
+        }
+
+        /** This property indicates that the SQLFragment is formatted as a SELECT INTO query (rather than a simple SELECT) */
+        public Builder setIsSelectInto(boolean b)
+        {
+            _isSelectInto = b;
+            return this;
+        }
+
+        public Builder upToDateSql(SQLFragment uptodate)
+        {
+            _uptodate = uptodate;
+            return this;
+        }
+
+        public Builder maxTimeToCache(long max)
+        {
+            _max = max;
+            return this;
+        }
+
+        public Builder addInvalidCheck(Supplier<String> supplier)
+        {
+            _supplier = supplier;
+            return this;
+        }
+
+        public Builder addIndex(String index)
+        {
+            _indexes.add(index);
+            return this;
+        }
+
+        @Override
+        public MaterializedQueryHelper build()
+        {
+            return new MaterializedQueryHelper(_prefix, _scope, _select, _uptodate, _supplier, _indexes, _max, _isSelectInto);
+        }
+    }
+
+
+    @TestWhen(BVT)
+    public static class TestCase extends Assert
+    {
+        @Before
+        public void setup()
+        {
+            DbSchema temp = DbSchema.getTemp();
+            temp.dropTableIfExists("MQH_TESTCASE");
+            new SqlExecutor(temp).execute("CREATE TABLE temp.MQH_TESTCASE (x INT)");
+        }
+
+        @After
+        public void cleanup()
+        {
+            DbSchema temp = DbSchema.getTemp();
+            new SqlExecutor(temp).execute("DROP TABLE temp.MQH_TESTCASE");
+        }
+
+        @Test
+        public void testSimple()
+        {
+            DbSchema temp = DbSchema.getTemp();
+            DbScope s = temp.getScope();
+            SQLFragment select = new SQLFragment("SELECT * FROM temp.MQH_TESTCASE");
+            SQLFragment uptodate = new SQLFragment("SELECT COALESCE(CAST(SUM(x) AS VARCHAR(40)),'-') FROM temp.MQH_TESTCASE");
+            try (MaterializedQueryHelper  mqh = MaterializedQueryHelper.create("test", s,select,uptodate,null,CacheManager.UNLIMITED))
+            {
+                SQLFragment emptyA = mqh.getFromSql("_");
+                SQLFragment emptyB = mqh.getFromSql("_");
+                assertEquals(emptyA,emptyB);
+                new SqlExecutor(temp).execute("INSERT INTO temp.MQH_TESTCASE (x) VALUES (1)");
+                SQLFragment one = mqh.getFromSql("_");
+                assertNotEquals(emptyA, one);
+            }
+        }
+
+        @Test
+        public void testThreads() throws Exception
+        {
+            final AtomicReference<Exception> error = new AtomicReference<>();
+            final AtomicInteger queries = new AtomicInteger();
+            final long stop = System.currentTimeMillis() + 5000;
+            final Random r = new Random();
+
+            DbSchema temp = DbSchema.getTemp();
+            DbScope s = temp.getScope();
+            SQLFragment select = new SQLFragment("SELECT x, x*x as y FROM temp.MQH_TESTCASE");
+            SQLFragment uptodate = new SQLFragment("SELECT COALESCE(CAST(SUM(x) AS VARCHAR(40)),'-') FROM temp.MQH_TESTCASE");
+            try (final MaterializedQueryHelper  mqh = MaterializedQueryHelper.create("test", s,select,uptodate,null,CacheManager.UNLIMITED))
+            {
+                Runnable inserter = () ->
+                {
+                    try
+                    {
+                        while (System.currentTimeMillis() < stop)
+                        {
+                            new SqlExecutor(temp).execute("INSERT INTO temp.MQH_TESTCASE (x) VALUES (" + r.nextInt()%1000 + ")");
+                            queries.incrementAndGet();
+                            try { Thread.sleep(100); } catch (InterruptedException x) {/* */}
+                        }
+                    }
+                    catch (Exception x)
+                    {
+                        error.set(x);
+                    }
+                };
+                Runnable reader = () ->
+                {
+                    try
+                    {
+                        while (System.currentTimeMillis() < stop)
+                        {
+                            new SqlSelector(temp, new SQLFragment("SELECT * FROM ").append(mqh.getFromSql("_"))).getMapCollection();
+                            queries.incrementAndGet();
+                        }
+                    }
+                    catch (Exception x)
+                    {
+                        error.set(x);
+                    }
+                };
+
+                List<Thread> list = new ArrayList<>();
+                _run(list, inserter);
+                for (int i=1 ; i<3 ; i++)
+                    _run(list, reader);
+                _join(list);
+                Exception x = error.get();
+                if (null != x)
+                    throw x;
+            }
+        }
+
+        private void _run(List<Thread> list, Runnable r)
+        {
+            Thread t = new Thread(r);
+            list.add(t);
+            t.start();
+        }
+        private void _join(List<Thread> list)
+        {
+            list.forEach((t) -> {try{t.join();}catch(InterruptedException x){/* */}});
+        }
+    }
+}