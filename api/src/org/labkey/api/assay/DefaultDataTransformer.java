--- conflicted
+++ resolved
@@ -1,290 +1,286 @@
-/*
- * Copyright (c) 2009-2019 LabKey Corporation
- *
- * Licensed under the Apache License, Version 2.0 (the "License");
- * you may not use this file except in compliance with the License.
- * You may obtain a copy of the License at
- *
- *     http://www.apache.org/licenses/LICENSE-2.0
- *
- * Unless required by applicable law or agreed to in writing, software
- * distributed under the License is distributed on an "AS IS" BASIS,
- * WITHOUT WARRANTIES OR CONDITIONS OF ANY KIND, either express or implied.
- * See the License for the specific language governing permissions and
- * limitations under the License.
- */
-
-package org.labkey.api.assay;
-
-import org.apache.logging.log4j.Level;
-import org.jetbrains.annotations.NotNull;
-import org.jetbrains.annotations.Nullable;
-import org.labkey.api.data.Container;
-import org.labkey.api.exp.ExperimentException;
-import org.labkey.api.exp.api.ExpProtocol;
-import org.labkey.api.exp.api.ExpRun;
-import org.labkey.api.exp.property.DomainProperty;
-import org.labkey.api.qc.DataExchangeHandler;
-import org.labkey.api.qc.DataTransformer;
-import org.labkey.api.qc.DefaultTransformResult;
-import org.labkey.api.qc.TransformResult;
-import org.labkey.api.query.ValidationException;
-import org.labkey.api.reader.Readers;
-import org.labkey.api.reports.ExternalScriptEngine;
-<<<<<<< HEAD
-import org.labkey.api.reports.LabKeyScriptEngineManager;
-=======
-import org.labkey.api.reports.LabkeyScriptEngineManager;
-import org.labkey.api.reports.report.r.ParamReplacementSvc;
->>>>>>> 6a28520f
-import org.labkey.api.security.SecurityManager;
-import org.labkey.api.services.ServiceRegistry;
-import org.labkey.api.settings.AppProps;
-import org.labkey.api.util.CSRFUtil;
-import org.labkey.api.util.FileUtil;
-import org.labkey.api.util.PageFlowUtil;
-import org.labkey.api.util.Pair;
-
-import javax.script.Bindings;
-import javax.script.ScriptContext;
-import javax.script.ScriptEngine;
-import javax.servlet.http.HttpServletRequest;
-import java.io.BufferedReader;
-import java.io.File;
-import java.util.HashMap;
-import java.util.Map;
-import java.util.Set;
-
-/**
- * Runs the selected data file(s) through the assay design's transform scripts. Writes the data to a standard TSV
- * format when possible to make it easier for the scripts to consume. Loads the script's output into a TransformResult
- * so it can be consumed/imported by other code.
- *
- * User: klum
- * Date: Sep 22, 2009
- */
-public class DefaultDataTransformer<ProviderType extends AssayProvider> implements DataTransformer<ProviderType>
-{
-    public static final String RUN_INFO_REPLACEMENT = "runInfo";
-    public static final String SRC_DIR_REPLACEMENT = "srcDirectory";
-    public static final String R_SESSIONID_REPLACEMENT = "rLabkeySessionId";
-    public static final String LEGACY_SESSION_ID_REPLACEMENT = "httpSessionId";
-    public static final String LEGACY_SESSION_COOKIE_NAME_REPLACEMENT = "sessionCookieName";
-    public static final String BASE_SERVER_URL_REPLACEMENT = "baseServerURL";
-    public static final String CONTAINER_PATH = "containerPath";
-
-    @Override
-    public TransformResult transformAndValidate(AssayRunUploadContext<ProviderType> context, ExpRun run) throws ValidationException
-    {
-        boolean isDefault = isDefault(context.getProtocol());
-        TransformResult result = DefaultTransformResult.createEmptyResult();
-        DataExchangeHandler dataHandler = context.getProvider().createDataExchangeHandler();
-        if (dataHandler == null)
-        {
-            return result;
-        }
-
-        Map<DomainProperty, String> batchProperties;
-        Map<DomainProperty, String> runProperties;
-        try
-        {
-            batchProperties = context.getBatchProperties();
-            runProperties = context.getRunProperties();
-        }
-        catch (ExperimentException e)
-        {
-            throw new ValidationException(e.getMessage() == null ? e.toString() : e.getMessage());
-        }
-        
-        for (File scriptFile : context.getProvider().getValidationAndAnalysisScripts(context.getProtocol(), AssayProvider.Scope.ALL))
-        {
-            // read the contents of the script file
-            if (scriptFile.exists())
-            {
-                // TODO: don't bother slurping the contents of binary scripts
-                StringBuilder sb = new StringBuilder();
-                try (BufferedReader br = Readers.getReader(scriptFile))
-                {
-                    String l;
-                    while ((l = br.readLine()) != null)
-                        sb.append(l).append('\n');
-                }
-                catch (Exception e)
-                {
-                    throw new ValidationException(e.getMessage());
-                }
-
-                ScriptEngine engine = LabKeyScriptEngineManager.get()
-                        .getEngineByExtension(context.getContainer(), FileUtil.getExtension(scriptFile), LabKeyScriptEngineManager.EngineContext.pipeline);
-                if (engine != null)
-                {
-                    File scriptDir = getScriptDir(context.getProtocol(), scriptFile, isDefault);
-                    // issue 13643: ensure script dir is initially empty
-                    FileUtil.deleteDirectoryContents(scriptDir);
-
-                    // issue 19748: need alternative to JSESSIONID for pipeline job transform script usage
-                    final String apiKey = SecurityManager.beginTransformSessionApiKey(context.getUser());
-
-                    try
-                    {
-                        Bindings bindings = engine.getBindings(ScriptContext.ENGINE_SCOPE);
-                        String script = sb.toString();
-                        Pair<File, Set<File>> files = dataHandler.createTransformationRunInfo(context, run, scriptDir, runProperties, batchProperties);
-                        File runInfo = files.getKey();
-
-                        bindings.put(ExternalScriptEngine.WORKING_DIRECTORY, scriptDir.getAbsolutePath());
-                        bindings.put(ExternalScriptEngine.SCRIPT_PATH, scriptFile.getAbsolutePath());
-
-                        Map<String, String> paramMap = new HashMap<>();
-
-                        paramMap.put(RUN_INFO_REPLACEMENT, runInfo.getAbsolutePath().replaceAll("\\\\", "/"));
-
-                        addStandardParameters(context.getRequest(), context.getContainer(), scriptFile, apiKey, paramMap);
-
-                        bindings.put(ExternalScriptEngine.PARAM_REPLACEMENT_MAP, paramMap);
-
-                        Object output = engine.eval(script);
-
-                        File rewrittenScriptFile;
-                        if (bindings.get(ExternalScriptEngine.REWRITTEN_SCRIPT_FILE) instanceof File)
-                        {
-                            rewrittenScriptFile = (File)bindings.get(ExternalScriptEngine.REWRITTEN_SCRIPT_FILE);
-                        }
-                        else
-                        {
-                            rewrittenScriptFile = scriptFile;
-                        }
-
-                        // process any output from the transformation script
-                        result = dataHandler.processTransformationOutput(context, runInfo, run, rewrittenScriptFile, result, files.getValue());
-
-                        // Propagate any transformed batch properties on to the next script
-                        if (result.getBatchProperties() != null && !result.getBatchProperties().isEmpty())
-                        {
-                            batchProperties = result.getBatchProperties();
-                        }
-                        // Propagate any transformed run properties on to the next script
-                        if (result.getRunProperties() != null && !result.getRunProperties().isEmpty())
-                        {
-                            runProperties = result.getRunProperties();
-                        }
-
-                        context.setTransformResult(result);
-                    }
-                    catch (ValidationException e)
-                    {
-                        throw e;
-                    }
-                    catch (Exception e)
-                    {
-                        throw new ValidationException(e.getMessage() == null ? e.toString() : e.getMessage());
-                    }
-                    finally
-                    {
-                        // clean up temp directory
-                        if (!isDefault)
-                        {
-                            if (FileUtil.deleteDir(scriptDir))
-                            {
-                                File parent = scriptDir.getParentFile();
-                                if (parent != null)
-                                    parent.delete();
-                            }
-                        }
-
-                        SecurityManager.endTransformSessionApiKey(apiKey);
-                    }
-                }
-                else
-                {
-                    // we may just want to log an error rather than fail the upload due to an engine config problem.
-                    throw new ValidationException("A script engine implementation was not found for the specified QC script (" + scriptFile.getName() + "). " +
-                            "Check configurations in the Admin Console.");
-                }
-            }
-            else
-            {
-                throw new ValidationException("The validation script: " + scriptFile.getAbsolutePath() + " configured for this Assay does not exist. Please check " +
-                        "the configuration for this Assay design.");
-            }
-        }
-        return result;
-    }
-
-    public static void addStandardParameters(@Nullable HttpServletRequest request, Container container, @Nullable File scriptFile, String apiKey, @NotNull Map<String, String> paramMap)
-    {
-        if (scriptFile != null)
-        {
-            File srcDir = scriptFile.getParentFile();
-            if (srcDir != null && srcDir.exists())
-                paramMap.put(SRC_DIR_REPLACEMENT, srcDir.getAbsolutePath().replaceAll("\\\\", "/"));
-        }
-        paramMap.put(R_SESSIONID_REPLACEMENT, getSessionInfo(request, apiKey));
-        paramMap.put(LEGACY_SESSION_COOKIE_NAME_REPLACEMENT, getSessionCookieName(request));
-        paramMap.put(LEGACY_SESSION_ID_REPLACEMENT, getSessionId(request, apiKey));
-        paramMap.put(SecurityManager.API_KEY, apiKey);
-        paramMap.put(BASE_SERVER_URL_REPLACEMENT, AppProps.getInstance().getBaseServerUrl()
-                                                    + AppProps.getInstance().getContextPath());
-        paramMap.put(CONTAINER_PATH, container.getPath());
-    }
-
-    @Deprecated
-    private static String getSessionCookieName(@Nullable HttpServletRequest request)
-    {
-        if (request != null)
-        {
-            return CSRFUtil.SESSION_COOKIE_NAME;
-        }
-        // issue 19748: need alternative to JSESSIONID for pipeline job transform script usage
-        return SecurityManager.TRANSFORM_SESSION_ID;
-    }
-
-    protected File getScriptDir(ExpProtocol protocol, File scriptFile, boolean isDefault)
-    {
-        File tempDir = new File(System.getProperty("java.io.tmpdir"));
-        File tempRoot = new File(tempDir, ExternalScriptEngine.DEFAULT_WORKING_DIRECTORY);
-
-        if (isDefault && scriptFile.exists())
-        {
-            tempDir = scriptFile.getParentFile();
-            tempRoot = new File(tempDir, "TransformAndValidationFiles");
-        }
-
-        if (!tempRoot.exists())
-            tempRoot.mkdirs();
-
-        File tempParent = new File(tempRoot.getAbsolutePath() + File.separator + "AssayId_" + protocol.getRowId());
-        File tempFolder = AssayFileWriter.findUniqueFileName("work", tempParent);
-        if (!tempFolder.exists())
-            tempFolder.mkdirs();
-
-        return tempFolder;
-    }
-
-    protected boolean isDefault(ExpProtocol protocol)
-    {
-        AssayProvider provider = AssayService.get().getProvider(protocol);
-        if (provider != null)
-            return provider.isSaveScriptFiles(protocol);
-        return false;
-    }
-
-    /**
-     * Creates the session information string
-     */
-    private static String getSessionInfo(@Nullable HttpServletRequest request, String apiKey)
-    {
-        return "labkey.sessionCookieName = \"" + getSessionCookieName(request) + "\"\n" +
-               "labkey.sessionCookieContents = \"" + getSessionId(request, apiKey) + "\"\n";
-    }
-
-    @Deprecated
-    private static String getSessionId(@Nullable HttpServletRequest request, String apiKey)
-    {
-        if (request != null)
-        {
-            return PageFlowUtil.getCookieValue(request.getCookies(), CSRFUtil.SESSION_COOKIE_NAME, "");
-        }
-        return apiKey;
-    }
-}
+/*
+ * Copyright (c) 2009-2019 LabKey Corporation
+ *
+ * Licensed under the Apache License, Version 2.0 (the "License");
+ * you may not use this file except in compliance with the License.
+ * You may obtain a copy of the License at
+ *
+ *     http://www.apache.org/licenses/LICENSE-2.0
+ *
+ * Unless required by applicable law or agreed to in writing, software
+ * distributed under the License is distributed on an "AS IS" BASIS,
+ * WITHOUT WARRANTIES OR CONDITIONS OF ANY KIND, either express or implied.
+ * See the License for the specific language governing permissions and
+ * limitations under the License.
+ */
+
+package org.labkey.api.assay;
+
+import org.apache.logging.log4j.Level;
+import org.jetbrains.annotations.NotNull;
+import org.jetbrains.annotations.Nullable;
+import org.labkey.api.data.Container;
+import org.labkey.api.exp.ExperimentException;
+import org.labkey.api.exp.api.ExpProtocol;
+import org.labkey.api.exp.api.ExpRun;
+import org.labkey.api.exp.property.DomainProperty;
+import org.labkey.api.qc.DataExchangeHandler;
+import org.labkey.api.qc.DataTransformer;
+import org.labkey.api.qc.DefaultTransformResult;
+import org.labkey.api.qc.TransformResult;
+import org.labkey.api.query.ValidationException;
+import org.labkey.api.reader.Readers;
+import org.labkey.api.reports.ExternalScriptEngine;
+import org.labkey.api.reports.LabKeyScriptEngineManager;
+import org.labkey.api.reports.report.r.ParamReplacementSvc;
+import org.labkey.api.security.SecurityManager;
+import org.labkey.api.services.ServiceRegistry;
+import org.labkey.api.settings.AppProps;
+import org.labkey.api.util.CSRFUtil;
+import org.labkey.api.util.FileUtil;
+import org.labkey.api.util.PageFlowUtil;
+import org.labkey.api.util.Pair;
+
+import javax.script.Bindings;
+import javax.script.ScriptContext;
+import javax.script.ScriptEngine;
+import javax.servlet.http.HttpServletRequest;
+import java.io.BufferedReader;
+import java.io.File;
+import java.util.HashMap;
+import java.util.Map;
+import java.util.Set;
+
+/**
+ * Runs the selected data file(s) through the assay design's transform scripts. Writes the data to a standard TSV
+ * format when possible to make it easier for the scripts to consume. Loads the script's output into a TransformResult
+ * so it can be consumed/imported by other code.
+ *
+ * User: klum
+ * Date: Sep 22, 2009
+ */
+public class DefaultDataTransformer<ProviderType extends AssayProvider> implements DataTransformer<ProviderType>
+{
+    public static final String RUN_INFO_REPLACEMENT = "runInfo";
+    public static final String SRC_DIR_REPLACEMENT = "srcDirectory";
+    public static final String R_SESSIONID_REPLACEMENT = "rLabkeySessionId";
+    public static final String LEGACY_SESSION_ID_REPLACEMENT = "httpSessionId";
+    public static final String LEGACY_SESSION_COOKIE_NAME_REPLACEMENT = "sessionCookieName";
+    public static final String BASE_SERVER_URL_REPLACEMENT = "baseServerURL";
+    public static final String CONTAINER_PATH = "containerPath";
+
+    @Override
+    public TransformResult transformAndValidate(AssayRunUploadContext<ProviderType> context, ExpRun run) throws ValidationException
+    {
+        boolean isDefault = isDefault(context.getProtocol());
+        TransformResult result = DefaultTransformResult.createEmptyResult();
+        DataExchangeHandler dataHandler = context.getProvider().createDataExchangeHandler();
+        if (dataHandler == null)
+        {
+            return result;
+        }
+
+        Map<DomainProperty, String> batchProperties;
+        Map<DomainProperty, String> runProperties;
+        try
+        {
+            batchProperties = context.getBatchProperties();
+            runProperties = context.getRunProperties();
+        }
+        catch (ExperimentException e)
+        {
+            throw new ValidationException(e.getMessage() == null ? e.toString() : e.getMessage());
+        }
+        
+        for (File scriptFile : context.getProvider().getValidationAndAnalysisScripts(context.getProtocol(), AssayProvider.Scope.ALL))
+        {
+            // read the contents of the script file
+            if (scriptFile.exists())
+            {
+                // TODO: don't bother slurping the contents of binary scripts
+                StringBuilder sb = new StringBuilder();
+                try (BufferedReader br = Readers.getReader(scriptFile))
+                {
+                    String l;
+                    while ((l = br.readLine()) != null)
+                        sb.append(l).append('\n');
+                }
+                catch (Exception e)
+                {
+                    throw new ValidationException(e.getMessage());
+                }
+
+                ScriptEngine engine = LabKeyScriptEngineManager.get()
+                        .getEngineByExtension(context.getContainer(), FileUtil.getExtension(scriptFile), LabKeyScriptEngineManager.EngineContext.pipeline);
+                if (engine != null)
+                {
+                    File scriptDir = getScriptDir(context.getProtocol(), scriptFile, isDefault);
+                    // issue 13643: ensure script dir is initially empty
+                    FileUtil.deleteDirectoryContents(scriptDir);
+
+                    // issue 19748: need alternative to JSESSIONID for pipeline job transform script usage
+                    final String apiKey = SecurityManager.beginTransformSessionApiKey(context.getUser());
+
+                    try
+                    {
+                        Bindings bindings = engine.getBindings(ScriptContext.ENGINE_SCOPE);
+                        String script = sb.toString();
+                        Pair<File, Set<File>> files = dataHandler.createTransformationRunInfo(context, run, scriptDir, runProperties, batchProperties);
+                        File runInfo = files.getKey();
+
+                        bindings.put(ExternalScriptEngine.WORKING_DIRECTORY, scriptDir.getAbsolutePath());
+                        bindings.put(ExternalScriptEngine.SCRIPT_PATH, scriptFile.getAbsolutePath());
+
+                        Map<String, String> paramMap = new HashMap<>();
+
+                        paramMap.put(RUN_INFO_REPLACEMENT, runInfo.getAbsolutePath().replaceAll("\\\\", "/"));
+
+                        addStandardParameters(context.getRequest(), context.getContainer(), scriptFile, apiKey, paramMap);
+
+                        bindings.put(ExternalScriptEngine.PARAM_REPLACEMENT_MAP, paramMap);
+
+                        Object output = engine.eval(script);
+
+                        File rewrittenScriptFile;
+                        if (bindings.get(ExternalScriptEngine.REWRITTEN_SCRIPT_FILE) instanceof File)
+                        {
+                            rewrittenScriptFile = (File)bindings.get(ExternalScriptEngine.REWRITTEN_SCRIPT_FILE);
+                        }
+                        else
+                        {
+                            rewrittenScriptFile = scriptFile;
+                        }
+
+                        // process any output from the transformation script
+                        result = dataHandler.processTransformationOutput(context, runInfo, run, rewrittenScriptFile, result, files.getValue());
+
+                        // Propagate any transformed batch properties on to the next script
+                        if (result.getBatchProperties() != null && !result.getBatchProperties().isEmpty())
+                        {
+                            batchProperties = result.getBatchProperties();
+                        }
+                        // Propagate any transformed run properties on to the next script
+                        if (result.getRunProperties() != null && !result.getRunProperties().isEmpty())
+                        {
+                            runProperties = result.getRunProperties();
+                        }
+
+                        context.setTransformResult(result);
+                    }
+                    catch (ValidationException e)
+                    {
+                        throw e;
+                    }
+                    catch (Exception e)
+                    {
+                        throw new ValidationException(e.getMessage() == null ? e.toString() : e.getMessage());
+                    }
+                    finally
+                    {
+                        // clean up temp directory
+                        if (!isDefault)
+                        {
+                            if (FileUtil.deleteDir(scriptDir))
+                            {
+                                File parent = scriptDir.getParentFile();
+                                if (parent != null)
+                                    parent.delete();
+                            }
+                        }
+
+                        SecurityManager.endTransformSessionApiKey(apiKey);
+                    }
+                }
+                else
+                {
+                    // we may just want to log an error rather than fail the upload due to an engine config problem.
+                    throw new ValidationException("A script engine implementation was not found for the specified QC script (" + scriptFile.getName() + "). " +
+                            "Check configurations in the Admin Console.");
+                }
+            }
+            else
+            {
+                throw new ValidationException("The validation script: " + scriptFile.getAbsolutePath() + " configured for this Assay does not exist. Please check " +
+                        "the configuration for this Assay design.");
+            }
+        }
+        return result;
+    }
+
+    public static void addStandardParameters(@Nullable HttpServletRequest request, Container container, @Nullable File scriptFile, String apiKey, @NotNull Map<String, String> paramMap)
+    {
+        if (scriptFile != null)
+        {
+            File srcDir = scriptFile.getParentFile();
+            if (srcDir != null && srcDir.exists())
+                paramMap.put(SRC_DIR_REPLACEMENT, srcDir.getAbsolutePath().replaceAll("\\\\", "/"));
+        }
+        paramMap.put(R_SESSIONID_REPLACEMENT, getSessionInfo(request, apiKey));
+        paramMap.put(LEGACY_SESSION_COOKIE_NAME_REPLACEMENT, getSessionCookieName(request));
+        paramMap.put(LEGACY_SESSION_ID_REPLACEMENT, getSessionId(request, apiKey));
+        paramMap.put(SecurityManager.API_KEY, apiKey);
+        paramMap.put(BASE_SERVER_URL_REPLACEMENT, AppProps.getInstance().getBaseServerUrl()
+                                                    + AppProps.getInstance().getContextPath());
+        paramMap.put(CONTAINER_PATH, container.getPath());
+    }
+
+    @Deprecated
+    private static String getSessionCookieName(@Nullable HttpServletRequest request)
+    {
+        if (request != null)
+        {
+            return CSRFUtil.SESSION_COOKIE_NAME;
+        }
+        // issue 19748: need alternative to JSESSIONID for pipeline job transform script usage
+        return SecurityManager.TRANSFORM_SESSION_ID;
+    }
+
+    protected File getScriptDir(ExpProtocol protocol, File scriptFile, boolean isDefault)
+    {
+        File tempDir = new File(System.getProperty("java.io.tmpdir"));
+        File tempRoot = new File(tempDir, ExternalScriptEngine.DEFAULT_WORKING_DIRECTORY);
+
+        if (isDefault && scriptFile.exists())
+        {
+            tempDir = scriptFile.getParentFile();
+            tempRoot = new File(tempDir, "TransformAndValidationFiles");
+        }
+
+        if (!tempRoot.exists())
+            tempRoot.mkdirs();
+
+        File tempParent = new File(tempRoot.getAbsolutePath() + File.separator + "AssayId_" + protocol.getRowId());
+        File tempFolder = AssayFileWriter.findUniqueFileName("work", tempParent);
+        if (!tempFolder.exists())
+            tempFolder.mkdirs();
+
+        return tempFolder;
+    }
+
+    protected boolean isDefault(ExpProtocol protocol)
+    {
+        AssayProvider provider = AssayService.get().getProvider(protocol);
+        if (provider != null)
+            return provider.isSaveScriptFiles(protocol);
+        return false;
+    }
+
+    /**
+     * Creates the session information string
+     */
+    private static String getSessionInfo(@Nullable HttpServletRequest request, String apiKey)
+    {
+        return "labkey.sessionCookieName = \"" + getSessionCookieName(request) + "\"\n" +
+               "labkey.sessionCookieContents = \"" + getSessionId(request, apiKey) + "\"\n";
+    }
+
+    @Deprecated
+    private static String getSessionId(@Nullable HttpServletRequest request, String apiKey)
+    {
+        if (request != null)
+        {
+            return PageFlowUtil.getCookieValue(request.getCookies(), CSRFUtil.SESSION_COOKIE_NAME, "");
+        }
+        return apiKey;
+    }
+}