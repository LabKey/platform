package org.labkey.api.assay.plate;

import org.jetbrains.annotations.NotNull;
import org.labkey.api.assay.AssayProvider;
import org.labkey.api.data.Container;
import org.labkey.api.data.ContainerManager;
import org.labkey.api.exp.ExperimentException;
import org.labkey.api.exp.OntologyManager;
import org.labkey.api.exp.api.ExpData;
import org.labkey.api.exp.api.ExpProtocol;
import org.labkey.api.exp.api.ExpRun;
<<<<<<< HEAD
=======
import org.labkey.api.exp.property.Domain;
import org.labkey.api.iterator.CloseableIterator;
import org.labkey.api.iterator.ValidatingDataRowIterator;
>>>>>>> f4e48b4e
import org.labkey.api.security.User;
import org.labkey.api.services.ServiceRegistry;
import org.labkey.api.settings.ExperimentalFeatureService;
import org.labkey.api.util.Pair;

import java.io.File;
import java.util.List;
import java.util.Map;
import java.util.function.Supplier;

public interface AssayPlateMetadataService
{
    String PLATE_SET_COLUMN_NAME = "PlateSet";
    String EXPERIMENTAL_APP_PLATE_SUPPORT = "experimental-app-plate-support";

    static void setInstance(AssayPlateMetadataService serviceImpl)
    {
        ServiceRegistry.get().registerService(AssayPlateMetadataService.class, serviceImpl);
    }

    static boolean isExperimentalAppPlateEnabled()
    {
        return ExperimentalFeatureService.get().isFeatureEnabled(EXPERIMENTAL_APP_PLATE_SUPPORT);
    }

    static boolean isBiologicsFolder(Container container)
    {
        if (container.getProject() != null)
            return "Biologics".equals(ContainerManager.getFolderTypeName(container.getProject()));

        return false;
    }

    static AssayPlateMetadataService get()
    {
        return ServiceRegistry.get().getService(AssayPlateMetadataService.class);
    }

    /**
<<<<<<< HEAD
=======
     * Return the domain representing the plate metadata columns that are created at data import time for the
     * assay protocol. The domain is populated from the properties parsed from the plate metadata JSON file.
     *
     * @return the Domain or null if no import has been performed yet
     */
    @Nullable Domain getPlateDataDomain(ExpProtocol protocol);

    /**
     * Adds plate metadata to the run, this is called as part of AssayRunCreator.saveExperimentRun and after the
     * result data has been imported
     *
     * @param plateMetadata the parsed plate metadata, use the parsePlateMetadata methods to convert from File or JSON objects.
     */
    OntologyManager.RowCallback getAssayPlateMetadataRowCallback(
        ExpData resultData,
        Map<String, MetadataLayer> plateMetadata,
        Container container,
        User user,
        ExpRun run,
        AssayProvider provider,
        ExpProtocol protocol
    ) throws ExperimentException;

    /**
>>>>>>> f4e48b4e
     * Merges the results data with the plate metadata to produce a single row map
     *
     * @return the merged rows
     */
    Supplier<ValidatingDataRowIterator> mergePlateMetadata(
        Container container,
        User user,
        Integer plateSetId,
<<<<<<< HEAD
        List<Map<String, Object>> rows,
=======
        Supplier<ValidatingDataRowIterator> rows,
        @Nullable Map<String, MetadataLayer> plateMetadata,
>>>>>>> f4e48b4e
        AssayProvider provider,
        ExpProtocol protocol
    ) throws ExperimentException;

    /**
     * Handles the validation and parsing of the plate data (or data file) including plate graphical formats as
     * well as cases where plate identifiers have not been supplied.
     * TODO - convert to take a ValidatingDataRowIterator instead of a list of maps
     */
    Supplier<ValidatingDataRowIterator> parsePlateData(
        Container container,
        User user,
        AssayProvider provider,
        ExpProtocol protocol,
        Integer plateSetId,
        File dataFile,
        Supplier<ValidatingDataRowIterator> data
    ) throws ExperimentException;

    /**
     * Returns an import helper to help join assay results data to well data and metadata that is associated
     * with the plate used in the assay run import
     */
    @NotNull
    OntologyManager.UpdateableTableImportHelper getImportHelper(
        Container container,
        User user,
        ExpRun run,
        ExpData data,
        ExpProtocol protocol,
        AssayProvider provider
    ) throws ExperimentException;
}<|MERGE_RESOLUTION|>--- conflicted
+++ resolved
@@ -9,20 +9,12 @@
 import org.labkey.api.exp.api.ExpData;
 import org.labkey.api.exp.api.ExpProtocol;
 import org.labkey.api.exp.api.ExpRun;
-<<<<<<< HEAD
-=======
-import org.labkey.api.exp.property.Domain;
-import org.labkey.api.iterator.CloseableIterator;
 import org.labkey.api.iterator.ValidatingDataRowIterator;
->>>>>>> f4e48b4e
 import org.labkey.api.security.User;
 import org.labkey.api.services.ServiceRegistry;
 import org.labkey.api.settings.ExperimentalFeatureService;
-import org.labkey.api.util.Pair;
 
 import java.io.File;
-import java.util.List;
-import java.util.Map;
 import java.util.function.Supplier;
 
 public interface AssayPlateMetadataService
@@ -54,33 +46,6 @@
     }
 
     /**
-<<<<<<< HEAD
-=======
-     * Return the domain representing the plate metadata columns that are created at data import time for the
-     * assay protocol. The domain is populated from the properties parsed from the plate metadata JSON file.
-     *
-     * @return the Domain or null if no import has been performed yet
-     */
-    @Nullable Domain getPlateDataDomain(ExpProtocol protocol);
-
-    /**
-     * Adds plate metadata to the run, this is called as part of AssayRunCreator.saveExperimentRun and after the
-     * result data has been imported
-     *
-     * @param plateMetadata the parsed plate metadata, use the parsePlateMetadata methods to convert from File or JSON objects.
-     */
-    OntologyManager.RowCallback getAssayPlateMetadataRowCallback(
-        ExpData resultData,
-        Map<String, MetadataLayer> plateMetadata,
-        Container container,
-        User user,
-        ExpRun run,
-        AssayProvider provider,
-        ExpProtocol protocol
-    ) throws ExperimentException;
-
-    /**
->>>>>>> f4e48b4e
      * Merges the results data with the plate metadata to produce a single row map
      *
      * @return the merged rows
@@ -89,12 +54,7 @@
         Container container,
         User user,
         Integer plateSetId,
-<<<<<<< HEAD
-        List<Map<String, Object>> rows,
-=======
         Supplier<ValidatingDataRowIterator> rows,
-        @Nullable Map<String, MetadataLayer> plateMetadata,
->>>>>>> f4e48b4e
         AssayProvider provider,
         ExpProtocol protocol
     ) throws ExperimentException;
