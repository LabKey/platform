package org.labkey.api.assay.plate;

import org.jetbrains.annotations.NotNull;
import org.jetbrains.annotations.Nullable;
import org.labkey.api.assay.AssayProvider;
import org.labkey.api.assay.AssayRunUploadContext;
import org.labkey.api.data.Container;
import org.labkey.api.data.ContainerManager;
import org.labkey.api.dataiterator.DataIteratorBuilder;
import org.labkey.api.exp.ExperimentException;
import org.labkey.api.exp.Lsid;
import org.labkey.api.exp.OntologyManager;
import org.labkey.api.exp.api.ExpData;
import org.labkey.api.exp.api.ExpProtocol;
import org.labkey.api.exp.api.ExpRun;
import org.labkey.api.exp.property.Domain;
import org.labkey.api.gwt.client.model.GWTDomain;
import org.labkey.api.gwt.client.model.GWTPropertyDescriptor;
import org.labkey.api.qc.DataLoaderSettings;
import org.labkey.api.security.User;
import org.labkey.api.services.ServiceRegistry;
import org.labkey.api.settings.OptionalFeatureService;

import java.io.File;
import java.util.List;
import java.util.Map;

public interface AssayPlateMetadataService
{
    String PLATE_SET_COLUMN_NAME = "PlateSet";
    String EXPERIMENTAL_APP_PLATE_SUPPORT = "experimental-app-plate-support";

    static void setInstance(AssayPlateMetadataService serviceImpl)
    {
        ServiceRegistry.get().registerService(AssayPlateMetadataService.class, serviceImpl);
    }

    static boolean isExperimentalAppPlateEnabled()
    {
        return OptionalFeatureService.get().isFeatureEnabled(EXPERIMENTAL_APP_PLATE_SUPPORT);
    }

    static boolean isBiologicsFolder(Container container)
    {
        if (container.getProject() != null)
            return "Biologics".equals(ContainerManager.getFolderTypeName(container.getProject()));

        return false;
    }

    static AssayPlateMetadataService get()
    {
        return ServiceRegistry.get().getService(AssayPlateMetadataService.class);
    }

    /**
     * Merges the results data with the plate metadata to produce a single row map
     *
     * @return the merged rows
     */
    DataIteratorBuilder mergePlateMetadata(
        Container container,
        User user,
        Integer plateSetId,
        DataIteratorBuilder rows,
        AssayProvider provider,
        ExpProtocol protocol
    ) throws ExperimentException;

    /**
     * Handles the validation and parsing of the plate data (or data file) including plate graphical formats as
     * well as cases where plate identifiers have not been supplied.
     */
    DataIteratorBuilder parsePlateData(
        Container container,
        User user,
        @NotNull AssayRunUploadContext<?> context,
        ExpData data,
        AssayProvider provider,
        ExpProtocol protocol,
        Integer plateSetId,
<<<<<<< HEAD
        File dataFile,
        DataLoaderSettings settings
=======
        File dataFile,          // TODO File->FileLike
        DataIteratorBuilder data
>>>>>>> ee338aef
    ) throws ExperimentException;

    /**
     * Returns an import helper to help join assay results data to well data and metadata that is associated
     * with the plate used in the assay run import
     */
    @NotNull
    OntologyManager.UpdateableTableImportHelper getImportHelper(
        Container container,
        User user,
        ExpRun run,
        ExpData data,
        ExpProtocol protocol,
        AssayProvider provider,
        @Nullable AssayRunUploadContext<?> context
    ) throws ExperimentException;

    /**
     * Return the domain representing the plate replicate statistical columns that are created for plate based
     * assays with replicate well groups.
     */
    @Nullable Domain getPlateReplicateStatsDomain(ExpProtocol protocol);

    /**
     * Called when a plate enabled protocol has changes to its results domain. This is to allow analogous changes
     * to the replicate table to create/delete fields to track replicate statistics.
     */
    void updateReplicateStatsDomain(
        User user,
        ExpProtocol protocol,
        GWTDomain<GWTPropertyDescriptor> update,
        Domain resultsDomain
    ) throws ExperimentException;

    /**
     * Computes and inserts replicate statistics into the protocol schema table.
     *
     * @param run The run associated with the replicate values, only required in the insert case
     * @param forInsert Boolean value to indicate insert or update of the table rows
     * @param replicateRows The assay result rows grouped by replicate well lsid.
     */
    void insertReplicateStats(
            Container container,
            User user,
            ExpProtocol protocol,
            @Nullable ExpRun run,
            boolean forInsert,
            Map<Lsid, List<Map<String, Object>>> replicateRows
    ) throws ExperimentException;

    void deleteReplicateStats(
            Container container,
            User user,
            ExpProtocol protocol,
            List<Map<String, Object>> keys
    ) throws ExperimentException;
}<|MERGE_RESOLUTION|>--- conflicted
+++ resolved
@@ -20,6 +20,7 @@
 import org.labkey.api.security.User;
 import org.labkey.api.services.ServiceRegistry;
 import org.labkey.api.settings.OptionalFeatureService;
+import org.labkey.vfs.FileLike;
 
 import java.io.File;
 import java.util.List;
@@ -79,13 +80,8 @@
         AssayProvider provider,
         ExpProtocol protocol,
         Integer plateSetId,
-<<<<<<< HEAD
-        File dataFile,
+        FileLike dataFile,
         DataLoaderSettings settings
-=======
-        File dataFile,          // TODO File->FileLike
-        DataIteratorBuilder data
->>>>>>> ee338aef
     ) throws ExperimentException;
 
     /**
