<%
/*
 * Copyright (c) 2017-2019 LabKey Corporation
 *
 * Licensed under the Apache License, Version 2.0 (the "License");
 * you may not use this file except in compliance with the License.
 * You may obtain a copy of the License at
 *
 *     http://www.apache.org/licenses/LICENSE-2.0
 *
 * Unless required by applicable law or agreed to in writing, software
 * distributed under the License is distributed on an "AS IS" BASIS,
 * WITHOUT WARRANTIES OR CONDITIONS OF ANY KIND, either express or implied.
 * See the License for the specific language governing permissions and
 * limitations under the License.
 */
%>
<%@ page import="org.labkey.api.assay.AssayProvider" %>
<%@ page import="org.labkey.api.assay.actions.AssayRunUploadForm" %>
<%@ page import="org.labkey.api.assay.actions.AssayRunsAction" %>
<%@ page import="org.labkey.api.study.actions.TransformResultsAction" %>
<<<<<<< HEAD
<%@ page import="org.labkey.api.util.PageFlowUtil" %>
=======
>>>>>>> 5cd887d7
<%@ page import="org.labkey.api.view.ActionURL" %>
<%@ page import="org.labkey.api.view.HttpView" %>
<%@ page import="org.labkey.api.view.JspView" %>
<%@ page import="org.labkey.api.view.template.ClientDependencies" %>
<%@ page import="java.io.File" %>
<%@ page extends="org.labkey.api.jsp.JspBase" %>
<%!
    @Override
    public void addClientDependencies(ClientDependencies dependencies)
    {
        dependencies.add("internal/jQuery");
        dependencies.add("completion");
    }
%>
<%
    JspView<AssayRunUploadForm> me = (JspView<AssayRunUploadForm>) HttpView.currentView();
    AssayRunUploadForm<? extends AssayProvider> bean = me.getModelBean();

    ActionURL returnURL = new ActionURL(AssayRunsAction.class, getContainer()).addParameter("rowId", bean.getRowId())
            .addParameter("uploadAttemptID", bean.getUploadAttemptID());

    if (bean.getTransformResult().getWarnings() != null)
    {
%>
        <div class="labkey-error"><%= text(bean.getTransformResult().getWarnings()) %></div>
<%
        if (!bean.getTransformResult().getFiles().isEmpty())
        {
%>
            <br/>
            <div style="font-weight: bold;">Output Files</div>
<%
            for (File file : bean.getTransformResult().getFiles())
            {
%>
                <div>
                    <a class="labkey-text-link" href='<%= new ActionURL(TransformResultsAction.class,getContainer())
                        .addParameter("name",file.getName()).addParameter("uploadAttemptID", bean.getUploadAttemptID())%>'><%= h(file.getName())%></a>
                </div>
<%
            }
        }
%>
        <br/>
        <%= button("Proceed").onClick("submitForm(getRegionForm()); return false;") %>
        <%= button("Cancel").href(returnURL).style("margin: 0 0 0 10px;") %>
<%
    }
%>

<script type="text/javascript">

    (function($) {

        <%-- Used by button handlers --%>
        window.getRegionForm = function() {
            var form = $('form[lk-region-form="Runs"]');
            if (form.length == 1) {
                return form[0];
            }
            else {
                throw new Error('Unable to resolve region form. Did the "lk-region-form" selector change?');
            }
        };

        <%
        if (bean.getTransformResult().getWarnings() != null)
        {
        %>
        $(function() {

            var form = getRegionForm();

            <%-- Mark inputs as disabled or readonly and check the option to use the previous result --%>
            var elements = form.elements;
            for (var i = 0, len = elements.length; i < len; ++i) {
                if (elements[i].type != "hidden") {
                    if (elements[i].type == "radio") {
                        if (elements[i].id == "Previouslyuploadedfiles")
                            elements[i].checked = true;
                        else
                            elements[i].disabled = true;
                    }
                    else
                        elements[i].readOnly = true;
                }
            }

            <%-- disable buttons in the form --%>
            $('.labkey-button', form).addClass('labkey-disabled-button');

            <%-- populate name field --%>
            $('input[name=name]').val(<%= q(bean.getName()) %>);
            <% if (bean.getComments() != null) { %>
            $('input[name=comments]').val(<%= q(bean.getComments()) %>);
            <% } %>

            hideAllCollectors();
            showCollector('Previously uploaded files');
        });
        <%
        }
        %>

    })(jQuery);

</script>
<|MERGE_RESOLUTION|>--- conflicted
+++ resolved
@@ -1,132 +1,128 @@
-<%
-/*
- * Copyright (c) 2017-2019 LabKey Corporation
- *
- * Licensed under the Apache License, Version 2.0 (the "License");
- * you may not use this file except in compliance with the License.
- * You may obtain a copy of the License at
- *
- *     http://www.apache.org/licenses/LICENSE-2.0
- *
- * Unless required by applicable law or agreed to in writing, software
- * distributed under the License is distributed on an "AS IS" BASIS,
- * WITHOUT WARRANTIES OR CONDITIONS OF ANY KIND, either express or implied.
- * See the License for the specific language governing permissions and
- * limitations under the License.
- */
-%>
-<%@ page import="org.labkey.api.assay.AssayProvider" %>
-<%@ page import="org.labkey.api.assay.actions.AssayRunUploadForm" %>
-<%@ page import="org.labkey.api.assay.actions.AssayRunsAction" %>
-<%@ page import="org.labkey.api.study.actions.TransformResultsAction" %>
-<<<<<<< HEAD
-<%@ page import="org.labkey.api.util.PageFlowUtil" %>
-=======
->>>>>>> 5cd887d7
-<%@ page import="org.labkey.api.view.ActionURL" %>
-<%@ page import="org.labkey.api.view.HttpView" %>
-<%@ page import="org.labkey.api.view.JspView" %>
-<%@ page import="org.labkey.api.view.template.ClientDependencies" %>
-<%@ page import="java.io.File" %>
-<%@ page extends="org.labkey.api.jsp.JspBase" %>
-<%!
-    @Override
-    public void addClientDependencies(ClientDependencies dependencies)
-    {
-        dependencies.add("internal/jQuery");
-        dependencies.add("completion");
-    }
-%>
-<%
-    JspView<AssayRunUploadForm> me = (JspView<AssayRunUploadForm>) HttpView.currentView();
-    AssayRunUploadForm<? extends AssayProvider> bean = me.getModelBean();
-
-    ActionURL returnURL = new ActionURL(AssayRunsAction.class, getContainer()).addParameter("rowId", bean.getRowId())
-            .addParameter("uploadAttemptID", bean.getUploadAttemptID());
-
-    if (bean.getTransformResult().getWarnings() != null)
-    {
-%>
-        <div class="labkey-error"><%= text(bean.getTransformResult().getWarnings()) %></div>
-<%
-        if (!bean.getTransformResult().getFiles().isEmpty())
-        {
-%>
-            <br/>
-            <div style="font-weight: bold;">Output Files</div>
-<%
-            for (File file : bean.getTransformResult().getFiles())
-            {
-%>
-                <div>
-                    <a class="labkey-text-link" href='<%= new ActionURL(TransformResultsAction.class,getContainer())
-                        .addParameter("name",file.getName()).addParameter("uploadAttemptID", bean.getUploadAttemptID())%>'><%= h(file.getName())%></a>
-                </div>
-<%
-            }
-        }
-%>
-        <br/>
-        <%= button("Proceed").onClick("submitForm(getRegionForm()); return false;") %>
-        <%= button("Cancel").href(returnURL).style("margin: 0 0 0 10px;") %>
-<%
-    }
-%>
-
-<script type="text/javascript">
-
-    (function($) {
-
-        <%-- Used by button handlers --%>
-        window.getRegionForm = function() {
-            var form = $('form[lk-region-form="Runs"]');
-            if (form.length == 1) {
-                return form[0];
-            }
-            else {
-                throw new Error('Unable to resolve region form. Did the "lk-region-form" selector change?');
-            }
-        };
-
-        <%
-        if (bean.getTransformResult().getWarnings() != null)
-        {
-        %>
-        $(function() {
-
-            var form = getRegionForm();
-
-            <%-- Mark inputs as disabled or readonly and check the option to use the previous result --%>
-            var elements = form.elements;
-            for (var i = 0, len = elements.length; i < len; ++i) {
-                if (elements[i].type != "hidden") {
-                    if (elements[i].type == "radio") {
-                        if (elements[i].id == "Previouslyuploadedfiles")
-                            elements[i].checked = true;
-                        else
-                            elements[i].disabled = true;
-                    }
-                    else
-                        elements[i].readOnly = true;
-                }
-            }
-
-            <%-- disable buttons in the form --%>
-            $('.labkey-button', form).addClass('labkey-disabled-button');
-
-            <%-- populate name field --%>
-            $('input[name=name]').val(<%= q(bean.getName()) %>);
-            <% if (bean.getComments() != null) { %>
-            $('input[name=comments]').val(<%= q(bean.getComments()) %>);
-            <% } %>
-
-            hideAllCollectors();
-            showCollector('Previously uploaded files');
-        });
-        <%
-        }
-        %>
-
-    })(jQuery);
-
-</script>
+<%
+/*
+ * Copyright (c) 2017-2019 LabKey Corporation
+ *
+ * Licensed under the Apache License, Version 2.0 (the "License");
+ * you may not use this file except in compliance with the License.
+ * You may obtain a copy of the License at
+ *
+ *     http://www.apache.org/licenses/LICENSE-2.0
+ *
+ * Unless required by applicable law or agreed to in writing, software
+ * distributed under the License is distributed on an "AS IS" BASIS,
+ * WITHOUT WARRANTIES OR CONDITIONS OF ANY KIND, either express or implied.
+ * See the License for the specific language governing permissions and
+ * limitations under the License.
+ */
+%>
+<%@ page import="org.labkey.api.assay.AssayProvider" %>
+<%@ page import="org.labkey.api.assay.actions.AssayRunUploadForm" %>
+<%@ page import="org.labkey.api.assay.actions.AssayRunsAction" %>
+<%@ page import="org.labkey.api.study.actions.TransformResultsAction" %>
+<%@ page import="org.labkey.api.view.ActionURL" %>
+<%@ page import="org.labkey.api.view.HttpView" %>
+<%@ page import="org.labkey.api.view.JspView" %>
+<%@ page import="org.labkey.api.view.template.ClientDependencies" %>
+<%@ page import="java.io.File" %>
+<%@ page extends="org.labkey.api.jsp.JspBase" %>
+<%!
+    @Override
+    public void addClientDependencies(ClientDependencies dependencies)
+    {
+        dependencies.add("internal/jQuery");
+        dependencies.add("completion");
+    }
+%>
+<%
+    JspView<AssayRunUploadForm> me = (JspView<AssayRunUploadForm>) HttpView.currentView();
+    AssayRunUploadForm<? extends AssayProvider> bean = me.getModelBean();
+
+    ActionURL returnURL = new ActionURL(AssayRunsAction.class, getContainer()).addParameter("rowId", bean.getRowId())
+            .addParameter("uploadAttemptID", bean.getUploadAttemptID());
+
+    if (bean.getTransformResult().getWarnings() != null)
+    {
+%>
+        <div class="labkey-error"><%= text(bean.getTransformResult().getWarnings()) %></div>
+<%
+        if (!bean.getTransformResult().getFiles().isEmpty())
+        {
+%>
+            <br/>
+            <div style="font-weight: bold;">Output Files</div>
+<%
+            for (File file : bean.getTransformResult().getFiles())
+            {
+%>
+                <div>
+                    <a class="labkey-text-link" href='<%= new ActionURL(TransformResultsAction.class,getContainer())
+                        .addParameter("name",file.getName()).addParameter("uploadAttemptID", bean.getUploadAttemptID())%>'><%= h(file.getName())%></a>
+                </div>
+<%
+            }
+        }
+%>
+        <br/>
+        <%= button("Proceed").onClick("submitForm(getRegionForm()); return false;") %>
+        <%= button("Cancel").href(returnURL).style("margin: 0 0 0 10px;") %>
+<%
+    }
+%>
+
+<script type="text/javascript">
+
+    (function($) {
+
+        <%-- Used by button handlers --%>
+        window.getRegionForm = function() {
+            var form = $('form[lk-region-form="Runs"]');
+            if (form.length == 1) {
+                return form[0];
+            }
+            else {
+                throw new Error('Unable to resolve region form. Did the "lk-region-form" selector change?');
+            }
+        };
+
+        <%
+        if (bean.getTransformResult().getWarnings() != null)
+        {
+        %>
+        $(function() {
+
+            var form = getRegionForm();
+
+            <%-- Mark inputs as disabled or readonly and check the option to use the previous result --%>
+            var elements = form.elements;
+            for (var i = 0, len = elements.length; i < len; ++i) {
+                if (elements[i].type != "hidden") {
+                    if (elements[i].type == "radio") {
+                        if (elements[i].id == "Previouslyuploadedfiles")
+                            elements[i].checked = true;
+                        else
+                            elements[i].disabled = true;
+                    }
+                    else
+                        elements[i].readOnly = true;
+                }
+            }
+
+            <%-- disable buttons in the form --%>
+            $('.labkey-button', form).addClass('labkey-disabled-button');
+
+            <%-- populate name field --%>
+            $('input[name=name]').val(<%= q(bean.getName()) %>);
+            <% if (bean.getComments() != null) { %>
+            $('input[name=comments]').val(<%= q(bean.getComments()) %>);
+            <% } %>
+
+            hideAllCollectors();
+            showCollector('Previously uploaded files');
+        });
+        <%
+        }
+        %>
+
+    })(jQuery);
+
+</script>