/*
 * Copyright (c) 2008-2019 LabKey Corporation
 *
 * Licensed under the Apache License, Version 2.0 (the "License");
 * you may not use this file except in compliance with the License.
 * You may obtain a copy of the License at
 *
 *     http://www.apache.org/licenses/LICENSE-2.0
 *
 * Unless required by applicable law or agreed to in writing, software
 * distributed under the License is distributed on an "AS IS" BASIS,
 * WITHOUT WARRANTIES OR CONDITIONS OF ANY KIND, either express or implied.
 * See the License for the specific language governing permissions and
 * limitations under the License.
 */

package org.labkey.api.assay;

import org.apache.commons.lang3.StringUtils;
import org.apache.log4j.Logger;
import org.jetbrains.annotations.Nullable;
import org.json.JSONArray;
import org.labkey.api.assay.plate.PlateMetadataDataHandler;
import org.labkey.api.assay.plate.AssayPlateMetadataService;
import org.labkey.api.collections.CaseInsensitiveHashMap;
import org.labkey.api.collections.CaseInsensitiveHashSet;
import org.labkey.api.collections.Sets;
import org.labkey.api.data.ColumnInfo;
import org.labkey.api.data.CompareType;
import org.labkey.api.data.Container;
import org.labkey.api.data.ContainerFilter;
import org.labkey.api.data.DbSchema;
import org.labkey.api.data.DbScope;
import org.labkey.api.data.ForeignKey;
import org.labkey.api.data.ImportAliasable;
import org.labkey.api.data.MvUtil;
import org.labkey.api.data.RemapCache;
import org.labkey.api.data.RuntimeSQLException;
import org.labkey.api.data.SQLFragment;
import org.labkey.api.data.SimpleFilter;
import org.labkey.api.data.Sort;
import org.labkey.api.data.SqlExecutor;
import org.labkey.api.data.SqlSelector;
import org.labkey.api.data.TableInfo;
import org.labkey.api.data.TableResultSet;
import org.labkey.api.data.TableSelector;
import org.labkey.api.data.UpdateableTableInfo;
import org.labkey.api.data.dialect.SqlDialect;
import org.labkey.api.data.validator.ColumnValidator;
import org.labkey.api.data.validator.ColumnValidators;
import org.labkey.api.exp.ExperimentException;
import org.labkey.api.exp.MvColumn;
import org.labkey.api.exp.MvFieldWrapper;
import org.labkey.api.exp.OntologyManager;
import org.labkey.api.exp.PropertyType;
import org.labkey.api.exp.XarContext;
import org.labkey.api.exp.api.AbstractExperimentDataHandler;
import org.labkey.api.exp.api.DataType;
import org.labkey.api.exp.api.ExpData;
import org.labkey.api.exp.api.ExpMaterial;
import org.labkey.api.exp.api.ExpProtocol;
import org.labkey.api.exp.api.ExpProtocolApplication;
import org.labkey.api.exp.api.ExpRun;
import org.labkey.api.exp.api.ExpSampleSet;
import org.labkey.api.exp.api.ExperimentService;
import org.labkey.api.exp.api.ProvenanceService;
import org.labkey.api.exp.property.Domain;
import org.labkey.api.exp.property.DomainProperty;
import org.labkey.api.exp.property.ValidatorContext;
import org.labkey.api.qc.DataLoaderSettings;
import org.labkey.api.qc.ValidationDataHandler;
import org.labkey.api.query.FieldKey;
import org.labkey.api.query.PropertyValidationError;
import org.labkey.api.query.ValidationError;
import org.labkey.api.query.ValidationException;
import org.labkey.api.reader.ColumnDescriptor;
import org.labkey.api.reader.DataLoader;
import org.labkey.api.reader.TabLoader;
import org.labkey.api.security.User;
import org.labkey.api.study.ParticipantVisit;
import org.labkey.api.study.Study;
import org.labkey.api.study.StudyService;
import org.labkey.api.study.assay.ParticipantVisitResolver;
import org.labkey.api.util.PageFlowUtil;
import org.labkey.api.util.Pair;
import org.labkey.api.util.ResultSetUtil;
import org.labkey.api.view.ActionURL;
import org.labkey.api.view.ViewBackgroundInfo;
import org.springframework.jdbc.BadSqlGrammarException;

import java.io.File;
import java.io.IOException;
import java.sql.SQLException;
import java.util.ArrayList;
import java.util.Arrays;
import java.util.Collection;
import java.util.Collections;
import java.util.Date;
import java.util.HashMap;
import java.util.HashSet;
import java.util.LinkedHashMap;
import java.util.LinkedHashSet;
import java.util.List;
import java.util.ListIterator;
import java.util.Map;
import java.util.Objects;
import java.util.Set;
import java.util.stream.Collectors;

/**
 * User: jeckels
 * Date: Jan 3, 2008
 */
public abstract class AbstractAssayTsvDataHandler extends AbstractExperimentDataHandler implements ValidationDataHandler
{
    protected static final Object ERROR_VALUE = new Object() {
        @Override
        public String toString()
        {
            return "{AbstractAssayTsvDataHandler.ERROR_VALUE}";
        }
    };

    private static final Logger LOG = Logger.getLogger(AbstractAssayTsvDataHandler.class);

    protected abstract boolean allowEmptyData();

    public void importFile(ExpData data, File dataFile, ViewBackgroundInfo info, Logger log, XarContext context) throws ExperimentException
    {
        ExpProtocolApplication sourceApplication = data.getSourceApplication();
        if (sourceApplication == null)
        {
            throw new ExperimentException("Cannot import a TSV without knowing its assay definition");
        }
        ExpRun run = sourceApplication.getRun();
        ExpProtocol protocol = run.getProtocol();
        AssayProvider provider = AssayService.get().getProvider(protocol);

        DataLoaderSettings settings = new DataLoaderSettings();

        Map<DataType, List<Map<String, Object>>> rawData = getValidationDataMap(data, dataFile, info, log, context, settings);
        assert(rawData.size() <= 1);
        try
        {
            importRows(data, info.getUser(), run, protocol, provider, rawData.values().iterator().next(), settings);
        }
        catch (ValidationException e)
        {
            throw new ExperimentException(e.toString(), e);
        }
    }

    public void importTransformDataMap(ExpData data, AssayRunUploadContext context, ExpRun run, List<Map<String, Object>> dataMap) throws ExperimentException
    {
        try
        {
            DataLoaderSettings settings = new DataLoaderSettings();
            importRows(data, context.getUser(), run, context.getProtocol(), context.getProvider(), dataMap, settings);
        }
        catch (ValidationException e)
        {
            throw new ExperimentException(e.toString(), e);
        }
    }

    @Override
    public Map<DataType, List<Map<String, Object>>> getValidationDataMap(ExpData data, File dataFile, ViewBackgroundInfo info, Logger log, XarContext context, DataLoaderSettings settings) throws ExperimentException
    {
        ExpProtocol protocol = data.getRun().getProtocol();
        AssayProvider provider = AssayService.get().getProvider(protocol);

        Domain dataDomain = provider.getResultsDomain(protocol);

        try (DataLoader loader = createLoaderForImport(dataFile, dataDomain, settings, true))
        {
            Map<DataType, List<Map<String, Object>>> datas = new HashMap<>();
            List<Map<String, Object>> dataRows = loader.load();

            // loader did not parse any rows
            if (dataRows.isEmpty() && !settings.isAllowEmptyData() && dataDomain.getProperties().size() > 0)
                throw new ExperimentException("Unable to load any rows from the input data. Please check the format of the input data to make sure it matches the assay data columns.");
            if (!dataRows.isEmpty())
                adjustFirstRowOrder(dataRows, loader);

            datas.put(getDataType(), dataRows);
            return datas;
        }
        catch (IOException ioe)
        {
            throw new ExperimentException("There was a problem loading the data file. " + (ioe.getMessage() == null ? "" : ioe.getMessage()), ioe);
        }
    }

    /**
     * Creates a DataLoader that can handle missing value indicators if the columns on the domain
     * are configured to support it.
     *
     * @throws ExperimentException
     */
    public static DataLoader createLoaderForImport(File dataFile, @Nullable Domain dataDomain, DataLoaderSettings settings, boolean shouldInferTypes) throws ExperimentException
    {
        Map<String, DomainProperty> aliases = new HashMap<>();
        Set<String> mvEnabledColumns = Sets.newCaseInsensitiveHashSet();
        Set<String> mvIndicatorColumns = Sets.newCaseInsensitiveHashSet();

        if (dataDomain != null)
        {
            List<? extends DomainProperty> columns = dataDomain.getProperties();
            aliases = dataDomain.createImportMap(false);
            for (DomainProperty col : columns)
            {
                if (col.isMvEnabled())
                {
                    // Check for all of the possible names for the column in the incoming data when deciding if we should
                    // check it for missing values
                    Set<String> columnAliases = ImportAliasable.Helper.createImportMap(Collections.singletonList(col), false).keySet();
                    mvEnabledColumns.addAll(columnAliases);
                    mvIndicatorColumns.add(col.getName() + MvColumn.MV_INDICATOR_SUFFIX);
                }
            }
        }

        try
        {
            DataLoader loader = DataLoader.get().createLoader(dataFile, null, true, null, TabLoader.TSV_FILE_TYPE);
            loader.setThrowOnErrors(settings.isThrowOnErrors());
            loader.setInferTypes(shouldInferTypes);

            for (ColumnDescriptor column : loader.getColumns())
            {
                if (dataDomain != null)
                {
                    if (mvEnabledColumns.contains(column.name))
                    {
                        column.setMvEnabled(dataDomain.getContainer());
                    }
                    else if (mvIndicatorColumns.contains(column.name))
                    {
                        column.setMvIndicator(dataDomain.getContainer());
                        column.clazz = String.class;
                    }
                    DomainProperty prop = aliases.get(column.name);
                    if (prop != null)
                    {
                        // Allow String values through if the column is a lookup and the settings allow lookups by alternate key.
                        // The lookup table unique indices or display column value will be used to convert the column to the lookup value.
                        if (!(settings.isAllowLookupByAlternateKey() && column.clazz == String.class && prop.getLookup() != null))
                        {
                            // Otherwise, just use the expected PropertyDescriptor's column type
                            column.clazz = prop.getPropertyDescriptor().getPropertyType().getJavaType();
                        }
                    }
                    else
                    {
                        // It's not an expected column. Is it an MV indicator column?
                        if (!settings.isAllowUnexpectedColumns() && !mvIndicatorColumns.contains(column.name))
                        {
                            column.load = false;
                        }
                    }
                }

                if (settings.isBestEffortConversion())
                    column.errorValues = DataLoader.ERROR_VALUE_USE_ORIGINAL;
                else
                    column.errorValues = ERROR_VALUE;
            }
            return loader;

        }
        catch (IOException ioe)
        {
            throw new ExperimentException("There was a problem loading the data file. " + (ioe.getMessage() == null ? "" : ioe.getMessage()), ioe);
        }
    }

    /**
     * Reorders the first row of the list of rows to be in original column order. This is usually enough
     * to cause serializers for tsv formats to respect the original file column order. A bit of a hack but
     * the way row maps are generated make it difficult to preserve order at row map generation time.
     */
    private void adjustFirstRowOrder(List<Map<String, Object>> dataRows, DataLoader loader) throws IOException
    {
        Map<String, Object> firstRow = dataRows.remove(0);
        Map<String, Object> newRow = new LinkedHashMap<>();

        for (ColumnDescriptor column : loader.getColumns())
        {
            if (firstRow.containsKey(column.name))
                newRow.put(column.name, firstRow.get(column.name));
        }
        dataRows.add(0, newRow);
    }

    @Override
    public void beforeDeleteData(List<ExpData> data, User user) throws ExperimentException
    {
        for (ExpData d : data)
        {
            ExpProtocolApplication sourceApplication = d.getSourceApplication();
            if (sourceApplication != null)
            {
                ExpRun run = sourceApplication.getRun();
                if (run != null)
                {
                    ExpProtocol protocol = run.getProtocol();
                    AssayProvider provider = AssayService.get().getProvider(protocol);
                    FieldKey assayResultLsidFieldKey = provider.getTableMetadata(protocol).getResultLsidFieldKey();

                    SQLFragment assayResultLsidSql = null;

                    Domain domain;
                    if (provider != null && assayResultLsidFieldKey != null)
                    {
                        domain = provider.getResultsDomain(protocol);

                        AssayProtocolSchema assayProtocolSchema = provider.createProtocolSchema(user, protocol.getContainer(), protocol, null);
                        TableInfo assayDataTable = assayProtocolSchema.createDataTable(ContainerFilter.EVERYTHING, false);
                        if (assayDataTable != null)
                        {
                            ColumnInfo lsidCol = assayDataTable.getColumn(assayResultLsidFieldKey);
                            ColumnInfo dataIdCol = assayDataTable.getColumn("DataId");
                            if (lsidCol == null || dataIdCol == null)
                                throw new IllegalStateException("Assay results table expected to have dataId lookup column and " + assayResultLsidFieldKey + " column");

                            // select the assay results LSID column for all rows referenced by the data
                            assayResultLsidSql = new SQLFragment("SELECT ").append(lsidCol.getValueSql("X")).append(" AS ObjectURI")
                                    .append(" FROM ").append(assayDataTable.getFromSQL("X"))
                                    .append(" WHERE ").append(dataIdCol.getValueSql("X")).append(" = ").append(d.getRowId());
                        }
                    }
                    else
                    {
                        // Be tolerant of the AssayProvider no longer being available. See if we have the default
                        // results/data domain for TSV-style assays
                        try
                        {
                            domain = AbstractAssayProvider.getDomainByPrefix(protocol, ExpProtocol.ASSAY_DOMAIN_DATA);
                        }
                        catch (IllegalStateException ignored)
                        {
                            domain = null;
                            // Be tolerant of not finding a domain anymore, if the provider has gone away
                        }

                        // TODO: create assayResultLsidSql when provider no longer exists
                    }

                    // delete the assay result row exp.objects
                    if (assayResultLsidSql != null)
                    {
                        if (LOG.isDebugEnabled())
                        {
                            SQLFragment t = new SQLFragment("SELECT o.*")
                                    .append(" FROM ").append(OntologyManager.getTinfoObject(), "o")
                                    .append(" WHERE Container = ?").add(run.getContainer())
                                    .append(" AND ObjectURI IN (")
                                    .append(assayResultLsidSql)
                                    .append(")");
                            SqlSelector ss = new SqlSelector(ExperimentService.get().getSchema(), t);
                            try (TableResultSet rs = ss.getResultSet())
                            {
                                ResultSetUtil.logData(rs, LOG);
                            }
                            catch (SQLException x)
                            {
                                throw new RuntimeSQLException(x);
                            }
                        }

                        // call pvs to delete assay result rows provenance
                        ProvenanceService pvs = ProvenanceService.get();
                        if (null != pvs)
                        {
                            pvs.deleteAssayResultProvenance(assayResultLsidSql);
                        }

                        OntologyManager.deleteOntologyObjects(ExperimentService.get().getSchema(), assayResultLsidSql, run.getContainer(), false);
                    }

                    if (domain != null && domain.getStorageTableName() != null)
                    {
                        SQLFragment deleteSQL = new SQLFragment("DELETE FROM ");
                        deleteSQL.append(domain.getDomainKind().getStorageSchemaName());
                        deleteSQL.append(".");
                        deleteSQL.append(domain.getStorageTableName());
                        deleteSQL.append(" WHERE DataId = ?");
                        deleteSQL.add(d.getRowId());

                        try
                        {
                            new SqlExecutor(DbSchema.get(domain.getDomainKind().getStorageSchemaName())).execute(deleteSQL);
                        }
                        catch (BadSqlGrammarException x)
                        {
                            // (18035) presumably this is an optimistic concurrency problem and the table is gone
                            // postgres returns 42P01 in this case... SQL Server?
                            if (SqlDialect.isObjectNotFoundException(x))
                            {
                                // CONSIDER: unfortunately we can't swallow this exception, because Postgres leaves
                                // the connection in an unusable state
                            }
                            throw x;
                        }
                    }
                }
            }
        }
    }

    public void importRows(ExpData data, User user, ExpRun run, ExpProtocol protocol, AssayProvider provider, List<Map<String, Object>> rawData)
            throws ExperimentException, ValidationException
    {
        importRows(data, user, run, protocol, provider, rawData, null);
    }

    public void importRows(ExpData data, User user, ExpRun run, ExpProtocol protocol, AssayProvider provider, List<Map<String, Object>> rawData, @Nullable DataLoaderSettings settings)
            throws ExperimentException, ValidationException
    {
        if (settings == null)
            settings = new DataLoaderSettings();

        try (DbScope.Transaction transaction = ExperimentService.get().ensureTransaction())
        {
            Container container = data.getContainer();
            ParticipantVisitResolver resolver = createResolver(user, run, protocol, provider, container);

            Domain dataDomain = provider.getResultsDomain(protocol);

            if (rawData.size() == 0)
            {
                if (allowEmptyData() || dataDomain.getProperties().isEmpty())
                {
                    transaction.commit();
                    return;
                }
                else
                {
                    throw new ExperimentException("Data file contained zero data rows");
                }
            }

            final TableInfo dataTable = provider.createProtocolSchema(user, container, protocol, null).createDataTable(null);

            Map<ExpMaterial, String> inputMaterials = checkData(container, user, protocol, provider, dataTable, dataDomain, rawData, settings, resolver);

            List<Map<String, Object>> fileData = convertPropertyNamesToURIs(rawData, dataDomain);

            // Insert the data into the assay's data table.
            // On insert, the raw data will have the provisioned table's rowId added to the list of maps
            List<Map<String, Object>> inserted = insertRowData(data, user, container, run, protocol, provider, dataDomain, fileData, dataTable);

            ProvenanceService pvs = ProvenanceService.get();
            Map<Integer, String> rowIdToLsidMap = Collections.emptyMap();
            if (pvs != null || provider.isPlateMetadataEnabled(protocol))
                rowIdToLsidMap = getRowIdtoLsidMap(user, container, provider, protocol, run, inserted);

            // Attach run's final protocol application with output LSIDs for Assay Result rows
            addAssayResultRowsProvenance(container, run, inserted, rowIdToLsidMap);

            // add plate metadata if the assay is configured to support it
            addAssayPlateMetadata(container, user, run, provider, protocol, data, inserted, rowIdToLsidMap);

            if (shouldAddInputMaterials())
            {
                AbstractAssayProvider.addInputMaterials(run, user, inputMaterials);
            }

            transaction.commit();
        }
        catch (SQLException e)
        {
            throw new RuntimeSQLException(e);
        }
        catch (IOException e)
        {
            throw new ExperimentException(e);
        }
    }

<<<<<<< HEAD
    /**
     * The insertedData collection that is returned from insertRowData contains the actual rowId but the wrong lsid. This
     * utiility will return a map of rowId to lsid that can be used during the construction of ontology objects attached
     * to the result data row.
     */
    private Map<Integer, String> getRowIdtoLsidMap(User user, Container container, AssayProvider provider, ExpProtocol protocol,
                                                   ExpRun run, List<Map<String, Object>> insertedData)
    {
=======

    private void addAssayResultRowsProvenance(
            User user, Container container,
            ExpProtocol protocol, ExpRun run,
            AssayProvider provider,
            List<Map<String, Object>> insertedData) throws ExperimentException
    {
        ProvenanceService pvs = ProvenanceService.get();
        if (pvs == null)
            return;

        if (provider.getResultRowLSIDPrefix() == null)
        {
            LOG.info("Can't add provenance to run '" + run.getName() + "; Assay provider '" + provider.getName() + "' for assay '" + protocol.getName() + "' has no result row lsid prefix");
            return;
        }

        FieldKey assayResultFieldKey = provider.getTableMetadata(protocol).getResultLsidFieldKey();
        if (assayResultFieldKey == null)
            throw new IllegalStateException("provenance error: Assay result table for assay '" + protocol.getName() + "' has no LSID column");

>>>>>>> a17c492a
        // get the LSID for the newly inserted assay result data rows
        TableInfo dataTable = provider.createProtocolSchema(user, container, protocol, null).createDataTable(null);
        if (dataTable == null)
            throw new IllegalStateException("Assay results table required to attach provenance");

        ColumnInfo lsidCol = dataTable.getColumn(assayResultFieldKey);
        if (lsidCol == null)
            throw new IllegalStateException("Assay results table LSID column required to attach provenance");

        ColumnInfo rowIdCol = dataTable.getColumn("RowId");
        if (rowIdCol == null)
            throw new IllegalStateException("Assay results table RowId column required to attach provenance");

        List<Integer> rowIds = insertedData.stream().map(row -> (Integer)row.get("rowId")).collect(Collectors.toList());

        SimpleFilter filter = new SimpleFilter(FieldKey.fromParts("run"), run.getRowId());
        filter.addCondition(rowIdCol, rowIds, CompareType.IN);
        Sort sort = new Sort(FieldKey.fromParts("rowId"));

        return new TableSelector(dataTable, List.of(rowIdCol, lsidCol), filter, sort).getValueMap();
    }

    private void addAssayResultRowsProvenance(Container container, ExpRun run, List<Map<String, Object>> insertedData, Map<Integer, String> rowIdToLsid)
    {
        ProvenanceService pvs = ProvenanceService.get();
        if (pvs == null)
            return;

        Set<Pair<String, String>> provPairs = new HashSet<>(insertedData.size());
        for (Map<String, Object> insertedRow : insertedData)
        {
            Integer rowId = (Integer)insertedRow.get("rowId");
            if (rowId == null)
                throw new IllegalStateException("Assay results rowId required to attach provenance: " + insertedRow);

            String rowOutputLsid = rowIdToLsid.get(rowId);
            if (rowOutputLsid == null)
                throw new IllegalStateException("Assay results LSID required to attach provenance: " + insertedRow);

            Set<String> rowInputLsids = (Set<String>)insertedRow.get(ProvenanceService.PROVENANCE_INPUT_PROPERTY);
            if (rowInputLsids != null && !rowInputLsids.isEmpty())
            {
                for (String rowInputLsid : rowInputLsids)
                {
                    provPairs.add(Pair.of(rowInputLsid, rowOutputLsid));
                }
            }
            else
            {
                provPairs.add(Pair.of(null, rowOutputLsid));
            }
        }

        ExpProtocolApplication outputProtocolApp = run.getOutputProtocolApplication();

        if (!provPairs.isEmpty())
        {
            pvs.addProvenance(container, outputProtocolApp, provPairs);
        }
    }

    private void addAssayPlateMetadata(Container container, User user, ExpRun run, AssayProvider provider, ExpProtocol protocol,
                                       ExpData resultData, List<Map<String, Object>> inserted, Map<Integer, String> rowIdToLsidMap) throws ExperimentException
    {
        if (provider.isPlateMetadataEnabled(protocol))
        {
            // find the ExpData object for the plate metadata
            List<? extends ExpData> datas = run.getOutputDatas(PlateMetadataDataHandler.DATA_TYPE);
            if (datas.size() == 1)
            {
                ExpData plateMetadata = datas.get(0);
                AssayPlateMetadataService svc = AssayPlateMetadataService.getService((AssayDataType)plateMetadata.getDataType());
                if (svc != null)
                    svc.addAssayPlateMetadata(resultData, plateMetadata, container, user, run, provider, protocol, inserted, rowIdToLsidMap);
                else
                    throw new ExperimentException("No PlateMetadataService registered for data type : " + plateMetadata.getDataType().toString());
            }
            else
                throw new ExperimentException("Unable to locate the ExpData with the plate metadata");
        }
    }

    protected ParticipantVisitResolver createResolver(User user, ExpRun run, ExpProtocol protocol, AssayProvider provider, Container container)
            throws IOException, ExperimentException
    {
        return AssayService.get().createResolver(user, run, protocol, provider, null);
    }

    /** Insert the data into the database.  Transaction is active. */
    protected List<Map<String, Object>> insertRowData(ExpData data, User user, Container container, ExpRun run, ExpProtocol protocol, AssayProvider provider, Domain dataDomain, List<Map<String, Object>> fileData, TableInfo tableInfo)
            throws SQLException, ValidationException
    {
        if (tableInfo instanceof UpdateableTableInfo)
        {
            return OntologyManager.insertTabDelimited(tableInfo, container, user, new SimpleAssayDataImportHelper(data), fileData, LOG);
        }
        else
        {
            Integer id = OntologyManager.ensureObject(container, data.getLSID());
            List<String> lsids = OntologyManager.insertTabDelimited(container, user, id,
                    new SimpleAssayDataImportHelper(data), dataDomain, fileData, false);
            // TODO: Add LSID values into return value rows
            return fileData;
        }
    }

    protected abstract boolean shouldAddInputMaterials();

    // NOTE: Calls filterColumns which mutates rawData in-place
    private void checkColumns(Domain dataDomain, Set<String> actual, List<String> missing, List<String> unexpected, List<Map<String, Object>> rawData, boolean strict)
    {
        Set<String> checkSet = new CaseInsensitiveHashSet();
        List<? extends DomainProperty> expected = dataDomain.getProperties();
        for (DomainProperty pd : expected)
        {
            checkSet.add(pd.getName());
            if (pd.isMvEnabled())
                checkSet.add((pd.getName() + MvColumn.MV_INDICATOR_SUFFIX));
        }
        for (String col : actual)
        {
            if (!checkSet.contains(col))
                unexpected.add(col);
        }
        if (!strict)
        {
            if (unexpected.size() > 0)
                filterColumns(dataDomain, actual, rawData);
            unexpected.clear();
        }

        // Now figure out what's missing but required
        Map<String, DomainProperty> importMap = dataDomain.createImportMap(true);
        // Consider all of them initially
        LinkedHashSet<DomainProperty> missingProps = new LinkedHashSet<>(expected);

        // Iterate through the ones we got
        for (String col : actual)
        {
            // Find the property that it maps to (via name, label, import alias, etc)
            DomainProperty prop = importMap.get(col);
            if (prop != null)
            {
                // If there's a match, don't consider it missing any more
                missingProps.remove(prop);
            }
        }

        for (DomainProperty pd : missingProps)
        {
            if ((pd.isRequired() || strict))
                missing.add(pd.getName());
        }
    }

    // NOTE: Mutates the rawData list in-place
    private void filterColumns(Domain domain, Set<String> actual, List<Map<String, Object>> rawData)
    {
        Map<String,String> expectedKey2ActualKey = new HashMap<>();
        for (Map.Entry<String,DomainProperty> aliased : domain.createImportMap(true).entrySet())
        {
            for (String actualKey : actual)
            {
                if (actualKey.equalsIgnoreCase(aliased.getKey()))
                {
                    expectedKey2ActualKey.put(aliased.getValue().getName(), actualKey);
                }

                if (actualKey.equalsIgnoreCase(ProvenanceService.PROVENANCE_INPUT_PROPERTY))
                {
                    expectedKey2ActualKey.put(actualKey, actualKey);
                }
            }
        }
        ListIterator<Map<String, Object>> iter = rawData.listIterator();
        while (iter.hasNext())
        {
            Map<String, Object> filteredMap = new HashMap<>();
            Map<String, Object> rawDataRow = iter.next();
            for (Map.Entry<String,String> expectedAndActualKeys : expectedKey2ActualKey.entrySet())
            {
                filteredMap.put(expectedAndActualKeys.getKey(), rawDataRow.get(expectedAndActualKeys.getValue()));
            }
            iter.set(filteredMap);
        }
    }

    /**
     * TODO: Replace with a DataIterator pipeline
     * NOTE: Mutates the rawData list in-place
     * @return the set of materials that are inputs to this run
     */
    private Map<ExpMaterial, String> checkData(Container container, User user, ExpProtocol protocol, AssayProvider provider, TableInfo dataTable, Domain dataDomain, List<Map<String, Object>> rawData, DataLoaderSettings settings, ParticipantVisitResolver resolver)
            throws ValidationException, ExperimentException
    {
        final ExperimentService exp = ExperimentService.get();
        final ProvenanceService pvs = ProvenanceService.get();

        List<String> missing = new ArrayList<>();
        List<String> unexpected = new ArrayList<>();

        Set<String> columnNames = Collections.emptySet();
        if (rawData != null && !rawData.isEmpty() && rawData.get(0) != null)
            columnNames = rawData.get(0).keySet();

        // For now, we'll only enforce that required columns are present.  In the future, we'd like to
        // do a strict check first, and then present ignorable warnings.
        checkColumns(dataDomain, columnNames, missing, unexpected, rawData, false);
        if (!missing.isEmpty() || !unexpected.isEmpty())
        {
            StringBuilder builder = new StringBuilder();
            if (!missing.isEmpty())
            {
                builder.append("Expected columns were not found: ");
                for (java.util.Iterator<String> it = missing.iterator(); it.hasNext();)
                {
                    builder.append(it.next());
                    if (it.hasNext())
                        builder.append(", ");
                    else
                        builder.append(".  ");
                }
            }
            if (!unexpected.isEmpty())
            {
                builder.append("Unexpected columns were found: ");
                for (java.util.Iterator<String> it = unexpected.iterator(); it.hasNext();)
                {
                    builder.append(it.next());
                    if (it.hasNext())
                        builder.append(", ");
                }
            }
            throw new ValidationException(builder.toString());
        }

        DomainProperty participantPD = null;
        DomainProperty specimenPD = null;
        DomainProperty visitPD = null;
        DomainProperty datePD = null;
        DomainProperty targetStudyPD = null;

        RemapCache cache = new RemapCache();
        Map<DomainProperty, TableInfo> remappableLookup = new HashMap<>();
        Map<Integer, ExpMaterial> materialCache = new HashMap<>();

        Map<DomainProperty, ExpSampleSet> lookupToSampleSetByName = new HashMap<>();
        Map<DomainProperty, ExpSampleSet> lookupToSampleSetById = new HashMap<>();
        Set<DomainProperty> lookupToAllSamplesByName = new HashSet<>();
        Set<DomainProperty> lookupToAllSamplesById = new HashSet<>();

        List<? extends DomainProperty> columns = dataDomain.getProperties();
        Map<DomainProperty, List<ColumnValidator>> validatorMap = new HashMap<>();

        for (DomainProperty pd : columns)
        {
            // initialize the DomainProperty validator map
            validatorMap.put(pd, ColumnValidators.create(null, pd));

            if (pd.getName().equalsIgnoreCase(AbstractAssayProvider.PARTICIPANTID_PROPERTY_NAME) &&
                    pd.getPropertyDescriptor().getPropertyType() == PropertyType.STRING)
            {
                participantPD = pd;
            }
            else if (pd.getName().equalsIgnoreCase(AbstractAssayProvider.SPECIMENID_PROPERTY_NAME) &&
                    pd.getPropertyDescriptor().getPropertyType() == PropertyType.STRING)
            {
                specimenPD = pd;
            }
            else if (pd.getName().equalsIgnoreCase(AbstractAssayProvider.VISITID_PROPERTY_NAME) &&
                    pd.getPropertyDescriptor().getPropertyType() == PropertyType.DOUBLE)
            {
                visitPD = pd;
            }
            else if (pd.getName().equalsIgnoreCase(AbstractAssayProvider.DATE_PROPERTY_NAME) &&
                    pd.getPropertyDescriptor().getPropertyType() == PropertyType.DATE_TIME)
            {
                datePD = pd;
            }
            else if (pd.getName().equalsIgnoreCase(AbstractAssayProvider.TARGET_STUDY_PROPERTY_NAME) &&
                    pd.getPropertyDescriptor().getPropertyType() == PropertyType.STRING)
            {
                targetStudyPD = pd;
            }
            else
            {
                ExpSampleSet ss = DefaultAssayRunCreator.getLookupSampleSet(pd, container, user);
                if (ss != null)
                {
                    if (pd.getPropertyType().getJdbcType().isText())
                    {
                        lookupToSampleSetByName.put(pd, ss);
                    }
                    else
                    {
                        lookupToSampleSetById.put(pd, ss);
                    }
                }
                else if (DefaultAssayRunCreator.isLookupToMaterials(pd))
                {
                    if (pd.getPropertyType().getJdbcType().isText())
                        lookupToAllSamplesByName.add(pd);
                    else
                        lookupToAllSamplesById.add(pd);
                }
            }

            if (dataTable != null && settings.isAllowLookupByAlternateKey())
            {
                ColumnInfo column = dataTable.getColumn(pd.getName());
                ForeignKey fk = column != null ? column.getFk() : null;
                if (fk != null && fk.allowImportByAlternateKey())
                {
                    remappableLookup.put(pd, fk.getLookupTableInfo());
                }
            }
        }

        boolean resolveMaterials = specimenPD != null || visitPD != null || datePD != null || targetStudyPD != null;

        Set<String> wrongTypes = new HashSet<>();

        Map<ExpMaterial, String> materialInputs = new LinkedHashMap<>();

        Map<String, DomainProperty> aliasMap = dataDomain.createImportMap(true);

        // We want to share canonical casing between data rows, or we end up with an extra Map instance for each
        // data row which can add up quickly
        CaseInsensitiveHashMap<Object> caseMapping = new CaseInsensitiveHashMap<>();
        ValidatorContext validatorContext = new ValidatorContext(container, user);

        int rowNum = 0;
        for (ListIterator<Map<String, Object>> iter = rawData.listIterator(); iter.hasNext();)
        {
            rowNum++;
            Collection<ValidationError> errors = new ArrayList<>();
            Set<String> rowInputLSIDs = new HashSet<>();

            Map<String, Object> originalMap = iter.next();
            Map<String, Object> map = new CaseInsensitiveHashMap<>(caseMapping);
            // Rekey the map, resolving aliases to the actual property names
            for (Map.Entry<String, Object> entry : originalMap.entrySet())
            {
                DomainProperty prop = aliasMap.get(entry.getKey());
                if (prop != null)
                {
                    map.put(prop.getName(), entry.getValue());
                }
                else if (entry.getKey().equalsIgnoreCase(ProvenanceService.PROVENANCE_INPUT_PROPERTY))
                {
                    map.put(entry.getKey(), entry.getValue());
                }
            }

            String participantID = null;
            String specimenID = null;
            Double visitID = null;
            Date date = null;
            Container targetStudy = null;

            for (DomainProperty pd : columns)
            {
                Object o = map.get(pd.getName());
                if (o instanceof String)
                {
                    o = StringUtils.trimToNull((String) o);
                    map.put(pd.getName(), o);
                    iter.set(map);
                }

                // validate the data value
                if (validatorMap.containsKey(pd))
                {
                    for (ColumnValidator validator : validatorMap.get(pd))
                    {
                        String error = validator.validate(rowNum, o, validatorContext);
                        if (error != null)
                            errors.add(new PropertyValidationError(error, pd.getName()));
                    }
                }

                if (participantPD == pd)
                {
                    participantID = o instanceof String ? (String)o : null;
                }
                else if (specimenPD == pd)
                {
                    specimenID = o instanceof String ? (String)o : null;
                }
                else if (visitPD == pd && o != null)
                {
                    visitID = o instanceof Number ? ((Number)o).doubleValue() : null;
                }
                else if (datePD == pd && o != null)
                {
                    date = o instanceof Date ? (Date) o : null;
                }
                else if (targetStudyPD == pd && o != null)
                {
                    Set<Study> studies = StudyService.get().findStudy(o, null);
                    if (studies.isEmpty())
                    {
                        errors.add(new PropertyValidationError("Couldn't resolve " + pd.getName() + " '" + o.toString() + "' to a study folder.", pd.getName()));
                    }
                    else if (studies.size() > 1)
                    {
                        errors.add(new PropertyValidationError("Ambiguous " + pd.getName() + " '" + o.toString() + "'.", pd.getName()));
                    }
                    if (!studies.isEmpty())
                    {
                        Study study = studies.iterator().next();
                        targetStudy = study != null ? study.getContainer() : null;
                    }
                }

                boolean valueMissing;
                if (o == null)
                {
                    valueMissing = true;
                }
                else if (o instanceof MvFieldWrapper)
                {
                    MvFieldWrapper mvWrapper = (MvFieldWrapper)o;
                    if (mvWrapper.isEmpty())
                        valueMissing = true;
                    else
                    {
                        valueMissing = false;
                        if (!MvUtil.isValidMvIndicator(mvWrapper.getMvIndicator(), dataDomain.getContainer()))
                        {
                            String columnName = pd.getName() + MvColumn.MV_INDICATOR_SUFFIX;
                            wrongTypes.add(columnName);
                            errors.add(new PropertyValidationError(columnName + " must be a valid MV indicator.", columnName));
                        }
                    }

                }
                else
                {
                    valueMissing = false;
                }

                // If the column is a file link or attachment, resolve the value to a File object
                String uri = pd.getType().getTypeURI();
                if (uri.equals(PropertyType.FILE_LINK.getTypeUri()) || uri.equals(PropertyType.ATTACHMENT.getTypeUri()))
                {
                    if ("".equals(o))
                    {
                        // Issue 36502: If the original input was an empty value, set it to null so we won't store an empty string in the database
                        o = null;
                        map.put(pd.getName(), null);
                    }
                    else
                    {
                        // File column values are stored as the absolute resolved path
                        File resolvedFile = AssayUploadFileResolver.resolve(o, container, pd);
                        if (resolvedFile != null)
                        {
                            o = resolvedFile;
                            map.put(pd.getName(), o);
                            iter.set(map);
                        }
                    }
                }

                // If we have a String value for a lookup column, attempt to use the table's unique indices or display value to convert the String into the lookup value
                // See similar conversion performed in SimpleTranslator.RemapPostConvertColumn
                if (o instanceof String && remappableLookup.containsKey(pd))
                {
                    TableInfo lookupTable = remappableLookup.get(pd);
                    Object remapped = cache.remap(lookupTable, (String)o);
                    if (remapped == null)
                    {
                        errors.add(new PropertyValidationError("Failed to convert '" + pd.getName() + "': Could not translate value: " + o, pd.getName()));
                    }
                    else if (o != remapped)
                    {
                        o = remapped;
                        map.put(pd.getName(), remapped);
                        iter.set(map);
                    }
                }

                if (!valueMissing && o == ERROR_VALUE && !wrongTypes.contains(pd.getName()))
                {
                    wrongTypes.add(pd.getName());
                    errors.add(new PropertyValidationError(pd.getName() + " must be of type " + ColumnInfo.getFriendlyTypeName(pd.getPropertyDescriptor().getPropertyType().getJavaType()) + ".", pd.getName()));
                }

                // Collect sample names or ids for each of the SampleSet lookup columns
                // Add any sample inputs to the rowInputLSIDs
                ExpSampleSet byNameSS = lookupToSampleSetByName.get(pd);
                if (o instanceof String && (byNameSS != null || lookupToAllSamplesByName.contains(pd)))
                {
                    String ssName = byNameSS != null ? byNameSS.getName() : null;
                    ExpMaterial material = exp.findExpMaterial(container, user, ssName, (String)o, cache, materialCache);
                    if (material != null)
                    {
                        materialInputs.putIfAbsent(material, pd.getName());
                        rowInputLSIDs.add(material.getLSID());
                    }
                }

                if (o instanceof Integer && (lookupToSampleSetById.containsKey(pd) || lookupToAllSamplesById.contains(pd)))
                {
                    ExpMaterial material = materialCache.computeIfAbsent((Integer)o, exp::getExpMaterial);
                    if (material != null)
                    {
                        materialInputs.putIfAbsent(material, pd.getName());
                        rowInputLSIDs.add(material.getLSID());
                    }
                }
            }

            if (!errors.isEmpty())
                throw new ValidationException(errors, rowNum);

            ParticipantVisit participantVisit = resolver.resolve(specimenID, participantID, visitID, date, targetStudy);
            if (participantPD != null && map.get(participantPD.getName()) == null)
            {
                map.put(participantPD.getName(), participantVisit.getParticipantID());
                iter.set(map);
            }
            if (visitPD != null && map.get(visitPD.getName()) == null)
            {
                map.put(visitPD.getName(), participantVisit.getVisitID());
                iter.set(map);
            }
            if (datePD != null && map.get(datePD.getName()) == null)
            {
                map.put(datePD.getName(), participantVisit.getDate());
                iter.set(map);
            }
            if (targetStudyPD != null && participantVisit.getStudyContainer() != null)
            {
                // Original TargetStudy value may have been a container id, container path, or a study label.
                // Store all TargetStudy values as Container ID string.
                map.put(targetStudyPD.getName(), participantVisit.getStudyContainer().getId());
                iter.set(map);
            }

            if (resolveMaterials)
            {
                ExpMaterial material = participantVisit.getMaterial();
                if (material != null)
                {
                    materialInputs.putIfAbsent(material, null);
                    rowInputLSIDs.add(material.getLSID());
                }
            }

            // Add any “prov:objectInputs” to the rowInputLSIDs
            var provenanceInputs = map.get(ProvenanceService.PROVENANCE_INPUT_PROPERTY);
            if (null != provenanceInputs)
            {
                if (pvs == null)
                    throw new ExperimentException("Provenance service not available");

                if (provenanceInputs instanceof JSONArray)
                {
                    JSONArray inputJSONArr = (JSONArray) provenanceInputs;
                    Object[] inputArr = inputJSONArr.toArray();
                    for (Object lsid: inputArr)
                    {
                        rowInputLSIDs.add(lsid.toString());
                    }
                }
                else if (provenanceInputs instanceof Collection)
                {
                    for (Object obj : (Collection)provenanceInputs)
                    {
                        rowInputLSIDs.add(Objects.toString(obj));
                    }
                }
                else
                {
                    String lsids = (String) map.get(ProvenanceService.PROVENANCE_INPUT_PROPERTY);
                    String[] lsidArr = lsids.split(",");
                    rowInputLSIDs.addAll(Arrays.asList(lsidArr));
                }
            }

            if (!rowInputLSIDs.isEmpty())
            {
                map.put(ProvenanceService.PROVENANCE_INPUT_PROPERTY, rowInputLSIDs);
                iter.set(map);
            }
        }

        return materialInputs;
    }


    /** Wraps each map in a version that can be queried based on on any of the aliases (name, property URI, import
     * aliases, etc for a given property */
    // NOTE: Mutates the rawData list in place
    protected List<Map<String, Object>> convertPropertyNamesToURIs(List<Map<String, Object>> dataMaps, Domain domain)
    {
        // Get the mapping of different names to the set of domain properties
        final Map<String, DomainProperty> importMap = domain.createImportMap(true);

        // For a given property, find all the potential names it by which it could be referenced
        final Map<DomainProperty, Set<String>> propToNames = new HashMap<>();
        for (Map.Entry<String, DomainProperty> entry : importMap.entrySet())
        {
            Set<String> allNames = propToNames.get(entry.getValue());
            if (allNames == null)
            {
                allNames = new HashSet<>();
                propToNames.put(entry.getValue(), allNames);
            }
            allNames.add(entry.getKey());
        }
        
        // We want to share canonical casing between data rows, or we end up with an extra Map instance for each
        // data row which can add up quickly
        CaseInsensitiveHashMap<Object> caseMapping = new CaseInsensitiveHashMap<>();
        for (ListIterator<Map<String, Object>> i = dataMaps.listIterator(); i.hasNext(); )
        {
            Map<String, Object> dataMap = i.next();
            CaseInsensitiveHashMap<Object> newMap = new PropertyLookupMap(dataMap, caseMapping, importMap, propToNames);

            // Swap out the entry in the list with the transformed map
            i.set(newMap);
        }
        return dataMaps;
    }

    public void deleteData(ExpData data, Container container, User user)
    {
        OntologyManager.deleteOntologyObjects(container, data.getLSID());
    }

    public ActionURL getContentURL(ExpData data)
    {
        ExpRun run = data.getRun();
        if (run != null)
        {
            ExpProtocol protocol = run.getProtocol();
            return PageFlowUtil.urlProvider(AssayUrls.class).getAssayResultsURL(data.getContainer(), protocol, run.getRowId());
        }
        return null;
    }

    /** Wrapper around a row's key->value map that can find the values based on any of the DomainProperty's potential
     * aliases, like the property name, URI, import aliases, etc */
    private static class PropertyLookupMap extends CaseInsensitiveHashMap<Object>
    {
        private final Map<String, DomainProperty> _importMap;
        private final Map<DomainProperty, Set<String>> _propToNames;

        public PropertyLookupMap(Map<String, Object> dataMap, CaseInsensitiveHashMap<Object> caseMapping, Map<String, DomainProperty> importMap, Map<DomainProperty, Set<String>> propToNames)
        {
            super(dataMap, caseMapping);
            _importMap = importMap;
            _propToNames = propToNames;
        }

        @Override
        public Object get(Object key)
        {
            Object result = super.get(key);

            // If we can't find the value based on the name that was passed in, try any of its alternatives
            if (result == null && key instanceof String)
            {
                // Find the property that's associated with that name
                DomainProperty property = _importMap.get(key);
                if (property != null)
                {
                    // Find all of the potential synonyms
                    Set<String> allNames = _propToNames.get(property);
                    if (allNames != null)
                    {
                        for (String name : allNames)
                        {
                            // Look for a value under that name
                            result = super.get(name);
                            if (result != null)
                            {
                                break;
                            }
                        }
                    }
                }
            }
            return result;
        }
    }
}<|MERGE_RESOLUTION|>--- conflicted
+++ resolved
@@ -20,31 +20,12 @@
 import org.apache.log4j.Logger;
 import org.jetbrains.annotations.Nullable;
 import org.json.JSONArray;
+import org.labkey.api.assay.plate.AssayPlateMetadataService;
 import org.labkey.api.assay.plate.PlateMetadataDataHandler;
-import org.labkey.api.assay.plate.AssayPlateMetadataService;
 import org.labkey.api.collections.CaseInsensitiveHashMap;
 import org.labkey.api.collections.CaseInsensitiveHashSet;
 import org.labkey.api.collections.Sets;
-import org.labkey.api.data.ColumnInfo;
-import org.labkey.api.data.CompareType;
-import org.labkey.api.data.Container;
-import org.labkey.api.data.ContainerFilter;
-import org.labkey.api.data.DbSchema;
-import org.labkey.api.data.DbScope;
-import org.labkey.api.data.ForeignKey;
-import org.labkey.api.data.ImportAliasable;
-import org.labkey.api.data.MvUtil;
-import org.labkey.api.data.RemapCache;
-import org.labkey.api.data.RuntimeSQLException;
-import org.labkey.api.data.SQLFragment;
-import org.labkey.api.data.SimpleFilter;
-import org.labkey.api.data.Sort;
-import org.labkey.api.data.SqlExecutor;
-import org.labkey.api.data.SqlSelector;
-import org.labkey.api.data.TableInfo;
-import org.labkey.api.data.TableResultSet;
-import org.labkey.api.data.TableSelector;
-import org.labkey.api.data.UpdateableTableInfo;
+import org.labkey.api.data.*;
 import org.labkey.api.data.dialect.SqlDialect;
 import org.labkey.api.data.validator.ColumnValidator;
 import org.labkey.api.data.validator.ColumnValidators;
@@ -453,7 +434,14 @@
             ProvenanceService pvs = ProvenanceService.get();
             Map<Integer, String> rowIdToLsidMap = Collections.emptyMap();
             if (pvs != null || provider.isPlateMetadataEnabled(protocol))
+            {
+                if (provider.getResultRowLSIDPrefix() == null)
+                {
+                    LOG.info("Can't add provenance to run '" + run.getName() + "; Assay provider '" + provider.getName() + "' for assay '" + protocol.getName() + "' has no result row lsid prefix");
+                    return;
+                }
                 rowIdToLsidMap = getRowIdtoLsidMap(user, container, provider, protocol, run, inserted);
+            }
 
             // Attach run's final protocol application with output LSIDs for Assay Result rows
             addAssayResultRowsProvenance(container, run, inserted, rowIdToLsidMap);
@@ -478,7 +466,6 @@
         }
     }
 
-<<<<<<< HEAD
     /**
      * The insertedData collection that is returned from insertRowData contains the actual rowId but the wrong lsid. This
      * utiility will return a map of rowId to lsid that can be used during the construction of ontology objects attached
@@ -487,29 +474,10 @@
     private Map<Integer, String> getRowIdtoLsidMap(User user, Container container, AssayProvider provider, ExpProtocol protocol,
                                                    ExpRun run, List<Map<String, Object>> insertedData)
     {
-=======
-
-    private void addAssayResultRowsProvenance(
-            User user, Container container,
-            ExpProtocol protocol, ExpRun run,
-            AssayProvider provider,
-            List<Map<String, Object>> insertedData) throws ExperimentException
-    {
-        ProvenanceService pvs = ProvenanceService.get();
-        if (pvs == null)
-            return;
-
-        if (provider.getResultRowLSIDPrefix() == null)
-        {
-            LOG.info("Can't add provenance to run '" + run.getName() + "; Assay provider '" + provider.getName() + "' for assay '" + protocol.getName() + "' has no result row lsid prefix");
-            return;
-        }
-
         FieldKey assayResultFieldKey = provider.getTableMetadata(protocol).getResultLsidFieldKey();
         if (assayResultFieldKey == null)
             throw new IllegalStateException("provenance error: Assay result table for assay '" + protocol.getName() + "' has no LSID column");
 
->>>>>>> a17c492a
         // get the LSID for the newly inserted assay result data rows
         TableInfo dataTable = provider.createProtocolSchema(user, container, protocol, null).createDataTable(null);
         if (dataTable == null)
