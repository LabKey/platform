/*
 * Copyright (c) 2008-2019 LabKey Corporation
 *
 * Licensed under the Apache License, Version 2.0 (the "License");
 * you may not use this file except in compliance with the License.
 * You may obtain a copy of the License at
 *
 *     http://www.apache.org/licenses/LICENSE-2.0
 *
 * Unless required by applicable law or agreed to in writing, software
 * distributed under the License is distributed on an "AS IS" BASIS,
 * WITHOUT WARRANTIES OR CONDITIONS OF ANY KIND, either express or implied.
 * See the License for the specific language governing permissions and
 * limitations under the License.
 */

package org.labkey.api.assay;

import org.apache.commons.beanutils.ConversionException;
import org.apache.commons.lang3.StringUtils;
import org.apache.logging.log4j.Logger;
import org.jetbrains.annotations.NotNull;
import org.jetbrains.annotations.Nullable;
import org.json.JSONArray;
import org.labkey.api.assay.plate.AssayPlateMetadataService;
import org.labkey.api.assay.sample.AssaySampleLookupContext;
import org.labkey.api.collections.CaseInsensitiveHashMap;
import org.labkey.api.collections.CaseInsensitiveHashSet;
import org.labkey.api.collections.Sets;
import org.labkey.api.data.AssayResultsFileConverter;
import org.labkey.api.data.ColumnInfo;
import org.labkey.api.data.Container;
import org.labkey.api.data.ContainerFilter;
import org.labkey.api.data.DbSchema;
import org.labkey.api.data.DbSchemaType;
import org.labkey.api.data.DbScope;
import org.labkey.api.data.ForeignKey;
import org.labkey.api.data.ImportAliasable;
import org.labkey.api.data.MvUtil;
import org.labkey.api.data.RemapCache;
import org.labkey.api.data.RuntimeSQLException;
import org.labkey.api.data.SQLFragment;
import org.labkey.api.data.SqlExecutor;
import org.labkey.api.data.SqlSelector;
import org.labkey.api.data.TableInfo;
import org.labkey.api.data.TableResultSet;
import org.labkey.api.data.UpdateableTableInfo;
import org.labkey.api.data.dialect.SqlDialect;
import org.labkey.api.data.validator.ColumnValidator;
import org.labkey.api.data.validator.ColumnValidators;
import org.labkey.api.dataiterator.DataIterator;
import org.labkey.api.dataiterator.DataIteratorBuilder;
import org.labkey.api.dataiterator.DataIteratorContext;
import org.labkey.api.dataiterator.DataIteratorUtil;
import org.labkey.api.dataiterator.WrapperDataIterator;
import org.labkey.api.exp.ExperimentException;
import org.labkey.api.exp.MvColumn;
import org.labkey.api.exp.MvFieldWrapper;
import org.labkey.api.exp.OntologyManager;
import org.labkey.api.exp.PropertyType;
import org.labkey.api.exp.XarContext;
import org.labkey.api.exp.api.AbstractExperimentDataHandler;
import org.labkey.api.exp.api.DataType;
import org.labkey.api.exp.api.ExpData;
import org.labkey.api.exp.api.ExpMaterial;
import org.labkey.api.exp.api.ExpProtocol;
import org.labkey.api.exp.api.ExpProtocolApplication;
import org.labkey.api.exp.api.ExpRun;
import org.labkey.api.exp.api.ExpSampleType;
import org.labkey.api.exp.api.ExperimentService;
import org.labkey.api.exp.api.ProvenanceService;
import org.labkey.api.exp.api.SampleTypeService;
import org.labkey.api.exp.property.Domain;
import org.labkey.api.exp.property.DomainProperty;
import org.labkey.api.exp.property.ValidatorContext;
import org.labkey.api.qc.DataLoaderSettings;
import org.labkey.api.qc.ValidationDataHandler;
import org.labkey.api.query.BatchValidationException;
import org.labkey.api.query.FieldKey;
import org.labkey.api.query.PropertyValidationError;
import org.labkey.api.query.QueryService;
import org.labkey.api.query.RuntimeValidationException;
import org.labkey.api.query.ValidationError;
import org.labkey.api.query.ValidationException;
import org.labkey.api.reader.ColumnDescriptor;
import org.labkey.api.reader.DataLoader;
import org.labkey.api.reader.TabLoader;
import org.labkey.api.security.User;
import org.labkey.api.study.ParticipantVisit;
import org.labkey.api.study.Study;
import org.labkey.api.study.StudyService;
import org.labkey.api.study.assay.ParticipantVisitResolver;
import org.labkey.api.study.publish.StudyPublishService;
import org.labkey.api.util.PageFlowUtil;
import org.labkey.api.util.ResultSetUtil;
import org.labkey.api.util.UnexpectedException;
import org.labkey.api.util.logging.LogHelper;
import org.labkey.api.view.ActionURL;
import org.labkey.api.view.ViewBackgroundInfo;
import org.labkey.vfs.FileLike;
import org.labkey.vfs.FileSystemLike;
import org.springframework.jdbc.BadSqlGrammarException;

import java.io.File;
import java.io.IOException;
import java.sql.SQLException;
import java.util.ArrayList;
import java.util.Arrays;
import java.util.Collection;
import java.util.Collections;
import java.util.Date;
import java.util.HashMap;
import java.util.HashSet;
import java.util.LinkedHashMap;
import java.util.LinkedHashSet;
import java.util.List;
import java.util.Map;
import java.util.Objects;
import java.util.Set;
import java.util.function.Function;

import static java.util.stream.Collectors.toList;
import static org.labkey.api.exp.OntologyManager.NO_OP_ROW_CALLBACK;
import static org.labkey.api.gwt.client.ui.PropertyType.SAMPLE_CONCEPT_URI;

public abstract class AbstractAssayTsvDataHandler extends AbstractExperimentDataHandler implements ValidationDataHandler
{
    protected static final Object ERROR_VALUE = new Object() {
        @Override
        public String toString()
        {
            return "{AbstractAssayTsvDataHandler.ERROR_VALUE}";
        }
    };

    private static final Logger LOG = LogHelper.getLogger(AbstractAssayTsvDataHandler.class, "Info related to assay data import");

    protected abstract boolean allowEmptyData();

    @Override
    public void importFile(@NotNull ExpData data, File dataFile, @NotNull ViewBackgroundInfo info, @NotNull Logger log, @NotNull XarContext context) throws ExperimentException
    {
        importFile(data, dataFile, info, log, context, true);
    }

    @Override
    public void importFile(@NotNull ExpData data, File dataFile, @NotNull ViewBackgroundInfo info, @NotNull Logger log, @NotNull XarContext context, boolean allowLookupByAlternateKey) throws ExperimentException
    {
        importFile(data, dataFile, info, log, context, allowLookupByAlternateKey, false);
    }

    @Override
    public void importFile(@NotNull ExpData data, File dataFile, @NotNull ViewBackgroundInfo info, @NotNull Logger log, @NotNull XarContext context, boolean allowLookupByAlternateKey, boolean autoFillDefaultResultColumns) throws ExperimentException
    {
        ExpProtocolApplication sourceApplication = data.getSourceApplication();
        if (sourceApplication == null)
        {
            throw new ExperimentException("Cannot import a TSV without knowing its assay definition");
        }
        ExpRun run = sourceApplication.getRun();
        ExpProtocol protocol = run.getProtocol();
        AssayProvider provider = AssayService.get().getProvider(protocol);

        DataLoaderSettings settings = new DataLoaderSettings();
        settings.setAllowLookupByAlternateKey(allowLookupByAlternateKey);

        // Issue 48243: For the assay import of lookup columns, we want to allow for the original value to be used when
        // attempting to resolve the lookup (for example, the SampleId column might be type int but the original value
        // could be a string or double, and we want that original value to have a chance to resolve instead of giving a
        // type conversion error).
        settings.setBestEffortConversion(true);

        FileLike fo = FileSystemLike.wrapFile(dataFile);
        Map<DataType, DataIteratorBuilder> rawData = getValidationDataMap(data, fo, info, log, context, settings);
        assert(rawData.size() <= 1);
        try
        {
            AssayRunUploadContext<?> runUploadContext = context instanceof AssayUploadXarContext ? ((AssayUploadXarContext)context).getContext() : null;
            importRows(data, info.getUser(), run, protocol, provider, rawData.values().iterator().next(), settings, autoFillDefaultResultColumns, runUploadContext);
        }
        catch (BatchValidationException e)
        {
            throw new ExperimentException(e.getMessage() == null ? e.toString() : e.getMessage(), e);
        }
    }

    public void importTransformDataMap(ExpData data, AssayRunUploadContext<?> context, ExpRun run, DataIteratorBuilder dataMap) throws ExperimentException
    {
        try
        {
            DataLoaderSettings settings = new DataLoaderSettings();
            importRows(data, context.getUser(), run, context.getProtocol(), context.getProvider(), dataMap, settings, context.shouldAutoFillDefaultResultColumns(), context);
        }
        catch (BatchValidationException e)
        {
            throw new ExperimentException(e.toString(), e);
        }
    }

    @Override
<<<<<<< HEAD
    public Map<DataType, DataIteratorBuilder> getValidationDataMap(
            ExpData data,
            File dataFile,
            ViewBackgroundInfo info,
            Logger log,
            XarContext context,
            DataLoaderSettings settings) throws ExperimentException
=======
    public Map<DataType, DataIteratorBuilder> getValidationDataMap(ExpData data, FileLike dataFile, ViewBackgroundInfo info, Logger log, XarContext context, DataLoaderSettings settings) throws ExperimentException
>>>>>>> ee338aef
    {
        ExpProtocol protocol = data.getRun().getProtocol();
        AssayProvider provider = AssayService.get().getProvider(protocol);
        Domain dataDomain = provider.getResultsDomain(protocol);
        boolean plateMetadataEnabled = provider.isPlateMetadataEnabled(protocol);
        DataIteratorBuilder dataRows;

        if (plateMetadataEnabled && AssayPlateMetadataService.isExperimentalAppPlateEnabled())
        {
            dataRows = parsePlateData(context.getContainer(), context.getUser(), protocol, data, dataFile, context, settings);
        }
        else
        {
            try (DataLoader loader = createLoaderForImport(dataFile, data.getRun(), dataDomain, settings, true))
            {
<<<<<<< HEAD
                dataRows = (diContext) -> loader.getDataIterator(diContext);
=======
                Integer plateSetId = getPlateSetValueFromRunProps(context, provider, protocol);
                dataRows = AssayPlateMetadataService.get().parsePlateData(context.getContainer(), context.getUser(), provider, protocol, plateSetId, dataFile.toNioPathForRead().toFile(), dataRows);
>>>>>>> ee338aef
            }
        }
        return Map.of(getDataType(), dataRows);
    }

    private DataIteratorBuilder parsePlateData(
            Container container,
            User user,
            ExpProtocol protocol,
            ExpData data,
            File dataFile,
            XarContext context,
            DataLoaderSettings settings) throws ExperimentException
    {
        AssayProvider provider = AssayService.get().getProvider(protocol);
        Integer plateSetId = getPlateSetValueFromRunProps(context, provider, protocol);
        DataIteratorBuilder dataRows = AssayPlateMetadataService.get().parsePlateData(container, user, ((AssayUploadXarContext)context).getContext(), data, provider,
                protocol, plateSetId, dataFile, settings);

        // assays with plate metadata support will merge the plate metadata with the data rows to make it easier for
        // transform scripts to perform metadata related calculations
        Domain runDomain = provider.getRunDomain(protocol);
        DomainProperty propertyPlateSet = runDomain.getPropertyByName(AssayPlateMetadataService.PLATE_SET_COLUMN_NAME);
        if (propertyPlateSet != null)
            dataRows = AssayPlateMetadataService.get().mergePlateMetadata(container, user, plateSetId, dataRows, provider, protocol);

        return dataRows;
    }

    @Nullable
    private Integer getPlateSetValueFromRunProps(XarContext context, AssayProvider provider, ExpProtocol protocol) throws ExperimentException
    {
        Domain runDomain = provider.getRunDomain(protocol);
        DomainProperty propertyPlateSet = runDomain.getPropertyByName(AssayPlateMetadataService.PLATE_SET_COLUMN_NAME);
        if (AssayPlateMetadataService.isExperimentalAppPlateEnabled() && propertyPlateSet == null)
        {
            throw new ExperimentException("The assay run domain for the assay '" + protocol.getName() + "' does not contain a plate set property.");
        }

        Map<DomainProperty, String> runProps = ((AssayUploadXarContext)context).getContext().getRunProperties();
        Object plateSetVal = runProps.getOrDefault(propertyPlateSet, null);
        return plateSetVal != null ? Integer.parseInt(String.valueOf(plateSetVal)) : null;
    }

    /**
     * Creates a DataLoader that can handle missing value indicators if the columns on the domain
     * are configured to support it.
     */
    public static DataLoader createLoaderForImport(FileLike dataFile, ExpRun run, @Nullable Domain dataDomain, DataLoaderSettings settings, boolean shouldInferTypes)
    {
        Map<String, DomainProperty> aliases = new HashMap<>();
        Set<String> mvEnabledColumns = Sets.newCaseInsensitiveHashSet();
        Set<String> mvIndicatorColumns = Sets.newCaseInsensitiveHashSet();

        if (dataDomain != null)
        {
            List<? extends DomainProperty> columns = dataDomain.getProperties();
            aliases = dataDomain.createImportMap(false);
            for (DomainProperty col : columns)
            {
                if (col.isMvEnabled())
                {
                    // Check for all possible names for the column in the incoming data when deciding if we should
                    // check it for missing values
                    Set<String> columnAliases = ImportAliasable.Helper.createImportMap(Collections.singletonList(col), false).keySet();
                    mvEnabledColumns.addAll(columnAliases);
                    mvIndicatorColumns.add(col.getName() + MvColumn.MV_INDICATOR_SUFFIX);
                }
            }
        }

        try (DataLoader loader = DataLoader.get().createLoader(dataFile, null, true, null, TabLoader.TSV_FILE_TYPE))
        {
            loader.setThrowOnErrors(settings.isThrowOnErrors());
            loader.setInferTypes(shouldInferTypes);

            for (ColumnDescriptor column : loader.getColumns())
            {
                if (dataDomain != null)
                {
                    if (mvEnabledColumns.contains(column.name))
                    {
                        column.setMvEnabled(dataDomain.getContainer());
                    }
                    else if (mvIndicatorColumns.contains(column.name))
                    {
                        column.setMvIndicator(dataDomain.getContainer());
                        column.clazz = String.class;
                    }
                    DomainProperty prop = aliases.get(column.name);
                    if (prop != null)
                    {
                        // Allow String values through if the column is a lookup and the settings allow lookups by alternate key.
                        // The lookup table unique indices or display column value will be used to convert the column to the lookup value.
                        if (!(settings.isAllowLookupByAlternateKey() && column.clazz == String.class && prop.getLookup() != null))
                        {
                            // Otherwise, just use the expected PropertyDescriptor's column type
                            column.clazz = prop.getPropertyDescriptor().getPropertyType().getJavaType();
                        }
                    }
                    else
                    {
                        // It's not an expected column. Is it an MV indicator column or prov:objectInput column?
                        if (!settings.isAllowUnexpectedColumns() &&
                                !mvIndicatorColumns.contains(column.name) &&
                                !column.name.equalsIgnoreCase(ProvenanceService.PROVENANCE_INPUT_PROPERTY))
                        {
                            column.load = false;
                        }
                    }
                }

                if (settings.isBestEffortConversion())
                    column.errorValues = DataLoader.ERROR_VALUE_USE_ORIGINAL;
                else
                    column.errorValues = ERROR_VALUE;

                if (run != null && column.clazz == File.class)
                    column.converter = new AssayResultsFileConverter(run);
            }
            return loader;

        }
        catch (IOException ioe)
        {
            throw UnexpectedException.wrap(ioe);
        }
    }

    @Override
    public void beforeDeleteData(List<ExpData> data, User user) throws ExperimentException
    {
        // Group data by source run
        Map<ExpRun, List<ExpData>> grouping = new HashMap<>();
        for (ExpData d : data)
        {
            ExpProtocolApplication sourceApplication = d.getSourceApplication();
            if (sourceApplication != null)
            {
                ExpRun run = sourceApplication.getRun();
                if (run != null)
                {
                    var dataForRun = grouping.computeIfAbsent(run, x -> new ArrayList<>());
                    dataForRun.add(d);
                }
            }
        }

        for (Map.Entry<ExpRun, List<ExpData>> entry : grouping.entrySet())
        {
            ExpRun run = entry.getKey();
            List<ExpData> dataForRun = entry.getValue();
            List<Integer> dataIds = dataForRun.stream().map(ExpData::getRowId).collect(toList());

            ExpProtocol protocol = run.getProtocol();
            AssayProvider provider = AssayService.get().getProvider(protocol);
            FieldKey assayResultLsidFieldKey = provider != null ? provider.getTableMetadata(protocol).getResultLsidFieldKey() : null;

            SQLFragment assayResultLsidSql = null;

            Domain domain;
            if (provider != null && assayResultLsidFieldKey != null)
            {
                domain = provider.getResultsDomain(protocol);

                AssayProtocolSchema assayProtocolSchema = provider.createProtocolSchema(user, protocol.getContainer(), protocol, null);
                TableInfo assayDataTable = assayProtocolSchema.createDataTable(ContainerFilter.EVERYTHING, false);
                if (assayDataTable != null)
                {
                    ColumnInfo lsidCol = assayDataTable.getColumn(assayResultLsidFieldKey);
                    ColumnInfo dataIdCol = assayDataTable.getColumn("DataId");
                    if (lsidCol == null || dataIdCol == null)
                        throw new IllegalStateException("Assay results table expected to have dataId lookup column and " + assayResultLsidFieldKey + " column");

                    // select the assay results LSID column for all rows referenced by the data
                    assayResultLsidSql = new SQLFragment("SELECT ").append(lsidCol.getValueSql("X")).append(" AS ObjectURI")
                            .append(" FROM ").append(assayDataTable.getFromSQL("X"))
                            .append(" WHERE ").append(dataIdCol.getValueSql("X")).appendInClause(dataIds, assayDataTable.getSqlDialect());
                }
            }
            else
            {
                // Be tolerant of the AssayProvider no longer being available. See if we have the default
                // results/data domain for TSV-style assays
                try
                {
                    domain = AbstractAssayProvider.getDomainByPrefixIfExists(protocol, ExpProtocol.ASSAY_DOMAIN_DATA) ;
                }
                catch (IllegalStateException ignored)
                {
                    domain = null;
                    // Be tolerant of not finding a domain anymore, if the provider has gone away
                }

                // TODO: create assayResultLsidSql when provider no longer exists
            }

            // delete the assay result row exp.objects
            if (assayResultLsidSql != null)
            {
                if (LOG.isDebugEnabled())
                {
                    SQLFragment t = new SQLFragment("SELECT o.*")
                            .append(" FROM ").append(OntologyManager.getTinfoObject(), "o")
                            .append(" WHERE Container = ?").add(run.getContainer())
                            .append(" AND ObjectURI IN (")
                            .append(assayResultLsidSql)
                            .append(")");
                    SqlSelector ss = new SqlSelector(ExperimentService.get().getSchema(), t);
                    try (TableResultSet rs = ss.getResultSet())
                    {
                        LOG.debug("objects that will be deleted:");
                        ResultSetUtil.logData(rs, LOG);
                    }
                    catch (SQLException x)
                    {
                        throw new RuntimeSQLException(x);
                    }
                }

                // delete provenance for assay result rows
                ProvenanceService.get().deleteProvenanceByLsids(run.getContainer(), user, new SQLFragment(" IN (").append(assayResultLsidSql).append(")"), true, Set.of(StudyPublishService.STUDY_PUBLISH_PROTOCOL_LSID));

                int count = OntologyManager.deleteOntologyObjects(ExperimentService.get().getSchema(), assayResultLsidSql, run.getContainer());
                LOG.debug("AbstractAssayTsvDataHandler.beforeDeleteData: deleted " + count + " ontology objects for assay result lsids");
            }

            if (domain != null && domain.getStorageTableName() != null)
            {
                SQLFragment deleteSQL = new SQLFragment("DELETE FROM ");
                deleteSQL.append(domain.getDomainKind().getStorageSchemaName());
                deleteSQL.append(".");
                deleteSQL.append(domain.getStorageTableName());
                deleteSQL.append(" WHERE DataId ").appendInClause(dataIds, ExperimentService.get().getSchema().getSqlDialect());

                try
                {
                    int count = new SqlExecutor(DbSchema.get(domain.getDomainKind().getStorageSchemaName(), DbSchemaType.Provisioned)).execute(deleteSQL);
                    LOG.debug("AbstractAssayTsvDataHandler.beforeDeleteData: deleted " + count + " assay result rows");
                }
                catch (BadSqlGrammarException x)
                {
                    // (18035) presumably this is an optimistic concurrency problem and the table is gone
                    // postgres returns 42P01 in this case... SQL Server?
                    if (SqlDialect.isObjectNotFoundException(x))
                    {
                        // CONSIDER: unfortunately we can't swallow this exception, because Postgres leaves
                        // the connection in an unusable state
                    }
                    throw x;
                }
            }
        }
    }

    public void importRows(
            ExpData data,
            User user,
            ExpRun run,
            ExpProtocol protocol,
            AssayProvider provider,
            DataIteratorBuilder rawData,
            @Nullable DataLoaderSettings settings,
            boolean autoFillDefaultResultColumns,
            @Nullable AssayRunUploadContext<?> context
    )
            throws ExperimentException, BatchValidationException
    {
        if (settings == null)
            settings = new DataLoaderSettings();

        Domain dataDomain = provider.getResultsDomain(protocol);

        try (DbScope.Transaction transaction = ExperimentService.get().ensureTransaction();
             DataIterator rawIter = rawData.getDataIterator(new DataIteratorContext()))
        {
            DataIterator iter = new WrapperDataIterator(rawIter)
            {
                boolean foundRow = false;
                @Override
                public boolean next() throws BatchValidationException
                {
                    boolean result = super.next();
                    foundRow = foundRow || result;
                    if (!foundRow)
                    {
                        throw new NoRowsException();
                    }
                    return result;
                }
            };

            Container container = data.getContainer();
            ParticipantVisitResolver resolver = createResolver(user, run, protocol, provider, container);

            final ContainerFilter cf = QueryService.get().getContainerFilterForLookups(container, user);
            final TableInfo dataTable = provider.createProtocolSchema(user, container, protocol, null).createDataTable(cf);

            Map<String, ExpMaterial> protocolInputMaterials = new HashMap<>();
            List<? extends ExpProtocolApplication> protocolApplications = run.getProtocolApplications();
            if (protocolApplications != null)
            {
                for (ExpProtocolApplication protocolApplication : protocolApplications)
                {
                    for (ExpMaterial material : protocolApplication.getInputMaterials())
                        protocolInputMaterials.put(material.getName(), material);
                }
            }
            Map<ExpMaterial, String> rowBasedInputMaterials = new LinkedHashMap<>();

            DataIterator fileData = checkData(container, user, dataTable, dataDomain, iter, settings, resolver, protocolInputMaterials, cf, rowBasedInputMaterials);
            fileData = convertPropertyNamesToURIs(fileData, dataDomain);

            OntologyManager.RowCallback rowCallback = NO_OP_ROW_CALLBACK;
            ProvenanceService pvs = ProvenanceService.get();
            if (pvs.isProvenanceSupported() || provider.isPlateMetadataEnabled(protocol))
            {
                if (provider.getResultRowLSIDPrefix() == null)
                {
                    LOG.info("Import failed for run '" + run.getName() + "; Assay provider '" + provider.getName() + "' for assay '" + protocol.getName() + "' has no result row lsid prefix");
                    transaction.commit();
                    return;
                }

                // Attach run's final protocol application with output LSIDs for Assay Result rows
                rowCallback = rowCallback.chain(pvs.getAssayRowCallback(run, container));
            }

            try
            {
                // Insert the data into the assay's data table.
                // On insert, the raw data will have the provisioned table's rowId added to the list of maps
                // autoFillDefaultResultColumns - only populate created/modified/by for results created separately from runs
                insertRowData(data, user, container, run, protocol, provider, dataDomain, fileData, dataTable, autoFillDefaultResultColumns, rowCallback, context);
            }
            catch (NoRowsException e)
            {
                if (!allowEmptyData() && !dataDomain.getProperties().isEmpty())
                {
                    throw new ExperimentException("Data file contained zero data rows");
                }
            }

            SampleTypeService sampleService = SampleTypeService.get();
            Collection<? extends ExpMaterial> lockedSamples = sampleService.getSamplesNotPermitted(rowBasedInputMaterials.keySet(), SampleTypeService.SampleOperations.AddAssayData);
            if (!lockedSamples.isEmpty())
                throw new ExperimentException(sampleService.getOperationNotPermittedMessage(lockedSamples, SampleTypeService.SampleOperations.AddAssayData));

            if (shouldAddInputMaterials())
            {
                AbstractAssayProvider.addInputMaterials(run, user, rowBasedInputMaterials);
            }

            transaction.commit();
        }
        catch (SQLException e)
        {
            throw new RuntimeSQLException(e);
        }
        catch (IOException e)
        {
            throw new ExperimentException(e);
        }
    }

    protected ParticipantVisitResolver createResolver(User user, ExpRun run, ExpProtocol protocol, AssayProvider provider, Container container)
            throws IOException, ExperimentException
    {
        return AssayService.get().createResolver(user, run, protocol, provider, null);
    }

    /** Insert the data into the database. Transaction is active. */
    protected void insertRowData(
        ExpData data,
        User user,
        Container container,
        ExpRun run,
        ExpProtocol protocol,
        AssayProvider provider,
        Domain dataDomain,
        DataIterator fileData,
        TableInfo tableInfo,
        boolean autoFillDefaultColumns,
        OntologyManager.RowCallback rowCallback,
        @Nullable AssayRunUploadContext<?> context
    ) throws SQLException, BatchValidationException, ExperimentException
    {
        OntologyManager.UpdateableTableImportHelper importHelper = new SimpleAssayDataImportHelper(data, protocol, provider);
        if (provider.isPlateMetadataEnabled(protocol))
            importHelper = AssayPlateMetadataService.get().getImportHelper(container, user, run, data, protocol, provider, context);

        if (tableInfo instanceof UpdateableTableInfo uti)
        {
            OntologyManager.insertTabDelimited(uti, container, user, importHelper, fileData, autoFillDefaultColumns, LOG, rowCallback);
        }
        else
        {
            Integer id = OntologyManager.ensureObject(container, data.getLSID());
            OntologyManager.insertTabDelimited(container, user, id, importHelper, dataDomain, fileData, false, rowCallback);
        }
    }

    /** Signals that an import found no row to import. In some cases this is allowed, in others it's an error condition. */
    private static class NoRowsException extends RuntimeException
    {
    }

    protected abstract boolean shouldAddInputMaterials();

    private void checkColumns(Domain dataDomain, DataIterator rawData) throws BatchValidationException
    {
        List<String> missing = new ArrayList<>();

        Set<String> checkSet = new CaseInsensitiveHashSet();
        List<? extends DomainProperty> expected = dataDomain.getProperties();
        for (DomainProperty pd : expected)
        {
            checkSet.add(pd.getName());
            if (pd.isMvEnabled())
                checkSet.add((pd.getName() + MvColumn.MV_INDICATOR_SUFFIX));
        }

        // Now figure out what's missing but required
        Map<String, DomainProperty> importMap = dataDomain.createImportMap(true);
        // Consider all of them initially
        LinkedHashSet<DomainProperty> missingProps = new LinkedHashSet<>(expected);

        // Iterate through the ones we got
        for (int i = 1; i <= rawData.getColumnCount(); i++)
        {
            String col = rawData.getColumnInfo(i).getName();
            // Find the property that it maps to (via name, label, import alias, etc)
            DomainProperty prop = importMap.get(col);
            if (prop != null)
            {
                // If there's a match, don't consider it missing anymore
                missingProps.remove(prop);
            }
        }

        for (DomainProperty pd : missingProps)
        {
            if ((pd.isRequired()))
                missing.add(pd.getName());
        }

        if (!missing.isEmpty())
        {
            StringBuilder builder = new StringBuilder();
            builder.append("Expected columns were not found: ");
            for (java.util.Iterator<String> it = missing.iterator(); it.hasNext(); )
            {
                builder.append(it.next());
                if (it.hasNext())
                    builder.append(", ");
                else
                    builder.append(".  ");
            }
            throw new BatchValidationException(new ValidationException(builder.toString()));
        }
    }

    /**
     * @param rowBasedInputMaterials the map of materials that are inputs to this run based on the data rows
     */
    private DataIterator checkData(
        Container container,
        User user,
        TableInfo dataTable,
        Domain dataDomain,
        DataIterator rawData,
        DataLoaderSettings settings,
        ParticipantVisitResolver resolver,
        Map<String, ExpMaterial> inputMaterials,
        ContainerFilter containerFilter,
        Map<ExpMaterial, String> rowBasedInputMaterials
    ) throws BatchValidationException
    {
        final ExperimentService exp = ExperimentService.get();

        // For now, we'll only enforce that required columns are present.  In the future, we'd like to
        // do a strict check first, and then present ignorable warnings.
        checkColumns(dataDomain, rawData);

        DomainProperty participantPropFinder = null;
        DomainProperty specimenPropFinder = null;
        DomainProperty visitPropFinder = null;
        DomainProperty datePropFinder = null;
        DomainProperty targetStudyPropFinder = null;

        RemapCache cache = new RemapCache();
        Map<DomainProperty, TableInfo> remappableLookup = new HashMap<>();
        Map<Integer, ExpMaterial> materialCache = new HashMap<>();

        Map<DomainProperty, ExpSampleType> lookupToSampleTypeByName = new HashMap<>();
        Map<DomainProperty, ExpSampleType> lookupToSampleTypeById = new HashMap<>();
        Set<DomainProperty> lookupToAllSamplesByName = new HashSet<>();
        Set<DomainProperty> lookupToAllSamplesById = new HashSet<>();

        List<? extends DomainProperty> columns = dataDomain.getProperties();
        Map<DomainProperty, List<ColumnValidator>> validatorMap = new HashMap<>();

        for (DomainProperty pd : columns)
        {
            // initialize the DomainProperty validator map
            validatorMap.put(pd, ColumnValidators.create(null, pd));

            if (pd.getName().equalsIgnoreCase(AbstractAssayProvider.PARTICIPANTID_PROPERTY_NAME) &&
                    pd.getPropertyDescriptor().getPropertyType() == PropertyType.STRING)
            {
                participantPropFinder = pd;
            }
            else if (pd.getName().equalsIgnoreCase(AbstractAssayProvider.SPECIMENID_PROPERTY_NAME) &&
                    pd.getPropertyDescriptor().getPropertyType() == PropertyType.STRING)
            {
                specimenPropFinder = pd;
            }
            else if (pd.getName().equalsIgnoreCase(AbstractAssayProvider.VISITID_PROPERTY_NAME) &&
                    pd.getPropertyDescriptor().getPropertyType() == PropertyType.DOUBLE)
            {
                visitPropFinder = pd;
            }
            else if (pd.getName().equalsIgnoreCase(AbstractAssayProvider.DATE_PROPERTY_NAME) &&
                    pd.getPropertyDescriptor().getPropertyType() == PropertyType.DATE_TIME)
            {
                datePropFinder = pd;
            }
            else if (pd.getName().equalsIgnoreCase(AbstractAssayProvider.TARGET_STUDY_PROPERTY_NAME) &&
                    pd.getPropertyDescriptor().getPropertyType() == PropertyType.STRING)
            {
                targetStudyPropFinder = pd;
            }
            else
            {
                var sampleLookup = AssaySampleLookupContext.checkSampleLookup(container, user, pd);
                if (sampleLookup.expSampleType() != null)
                {
                    if (pd.getPropertyType().getJdbcType().isText())
                        lookupToSampleTypeByName.put(pd, sampleLookup.expSampleType());
                    else
                        lookupToSampleTypeById.put(pd, sampleLookup.expSampleType());
                }
                else if (sampleLookup.isLookup())
                {
                    if (pd.getPropertyType().getJdbcType().isText())
                        lookupToAllSamplesByName.add(pd);
                    else
                        lookupToAllSamplesById.add(pd);
                }
            }

            if (dataTable != null && settings.isAllowLookupByAlternateKey())
            {
                ColumnInfo column = dataTable.getColumn(pd.getName());
                ForeignKey fk = column != null ? column.getFk() : null;
                if (fk != null && fk.allowImportByAlternateKey())
                {
                    remappableLookup.put(pd, fk.getLookupTableInfo());
                }
            }
        }

        boolean resolveMaterials = specimenPropFinder != null || visitPropFinder != null || datePropFinder != null || targetStudyPropFinder != null;

        Set<String> wrongTypes = new HashSet<>();

        Map<String, DomainProperty> aliasMap = dataDomain.createImportMap(true);

        // We want to share canonical casing between data rows, or we end up with an extra Map instance for each
        // data row which can add up quickly
        CaseInsensitiveHashMap<Object> caseMapping = new CaseInsensitiveHashMap<>();
        ValidatorContext validatorContext = new ValidatorContext(container, user);

        DomainProperty participantPD = participantPropFinder;
        DomainProperty specimenPD = specimenPropFinder;
        DomainProperty visitPD = visitPropFinder;
        DomainProperty datePD = datePropFinder;
        DomainProperty targetStudyPD = targetStudyPropFinder;

        return DataIteratorUtil.mapTransformer(rawData, inputCols ->
        {
            List<String> result = new ArrayList<>(inputCols);
            result.addAll(aliasMap.values().stream().map(ImportAliasable::getName).toList());
            return result;
        }, new Function<>()
        {
            int rowNum = 0;

            @Override
            public Map<String, Object> apply(Map<String, Object> originalMap)
            {
                rowNum++;
                Collection<ValidationError> errors = new ArrayList<>();
                Set<String> rowInputLSIDs = new HashSet<>();

                Map<String, Object> map = new CaseInsensitiveHashMap<>(caseMapping);
                // Rekey the map, resolving aliases to the actual property names
                for (Map.Entry<String, Object> entry : originalMap.entrySet())
                {
                    DomainProperty prop = aliasMap.get(entry.getKey());
                    if (prop != null)
                    {
                        // Don't stomp over existing non-null values, as mvIndicator columns map to the same property
                        map.putIfAbsent(prop.getName(), entry.getValue());
                    }
                    else if (entry.getKey().equalsIgnoreCase(ProvenanceService.PROVENANCE_INPUT_PROPERTY))
                    {
                        map.putIfAbsent(entry.getKey(), entry.getValue());
                    }
                }

                String participantID = null;
                String specimenID = null;
                Double visitID = null;
                Date date = null;
                Container targetStudy = null;

                for (DomainProperty pd : columns)
                {
                    Object o = map.get(pd.getName());
                    if (o instanceof String)
                    {
                        o = StringUtils.trimToNull((String) o);
                        map.put(pd.getName(), o);
                    }

                    // validate the data value for the non-sample lookup fields
                    // note that sample lookup mapping and validation will happen separately below in the code which handles populating materialInputs
                    boolean isSampleLookupById = lookupToAllSamplesById.contains(pd) || lookupToSampleTypeById.containsKey(pd);
                    boolean isSampleLookupByName = lookupToAllSamplesByName.contains(pd) || lookupToSampleTypeByName.containsKey(pd);
                    if (validatorMap.containsKey(pd) && !isSampleLookupById && !isSampleLookupByName)
                    {
                        for (ColumnValidator validator : validatorMap.get(pd))
                        {
                            String error = validator.validate(rowNum, o, validatorContext);
                            if (error != null)
                                errors.add(new PropertyValidationError(error, pd.getName()));
                        }
                    }

                    if (participantPD == pd)
                    {
                        participantID = o instanceof String ? (String) o : null;
                    }
                    else if (specimenPD == pd)
                    {
                        specimenID = o instanceof String ? (String) o : null;
                    }
                    else if (visitPD == pd && o != null)
                    {
                        visitID = o instanceof Number ? ((Number) o).doubleValue() : null;
                    }
                    else if (datePD == pd && o != null)
                    {
                        date = o instanceof Date ? (Date) o : null;
                    }
                    else if (targetStudyPD == pd && o != null)
                    {
                        Set<Study> studies = StudyService.get().findStudy(o, null);
                        if (studies.isEmpty())
                        {
                            errors.add(new PropertyValidationError("Couldn't resolve " + pd.getName() + " '" + o + "' to a study folder.", pd.getName()));
                        }
                        else if (studies.size() > 1)
                        {
                            errors.add(new PropertyValidationError("Ambiguous " + pd.getName() + " '" + o + "'.", pd.getName()));
                        }
                        if (!studies.isEmpty())
                        {
                            Study study = studies.iterator().next();
                            targetStudy = study != null ? study.getContainer() : null;
                        }
                    }

                    boolean valueMissing;
                    if (o == null)
                    {
                        valueMissing = true;
                    }
                    else if (o instanceof MvFieldWrapper mvWrapper)
                    {
                        if (mvWrapper.isEmpty())
                            valueMissing = true;
                        else
                        {
                            valueMissing = false;
                            if (!MvUtil.isValidMvIndicator(mvWrapper.getMvIndicator(), dataDomain.getContainer()))
                            {
                                String columnName = pd.getName() + MvColumn.MV_INDICATOR_SUFFIX;
                                wrongTypes.add(columnName);
                                errors.add(new PropertyValidationError(columnName + " must be a valid MV indicator.", columnName));
                            }
                        }
                    }
                    else
                    {
                        valueMissing = false;
                    }

                    // If the column is a file link or attachment, resolve the value to a File object
                    String uri = pd.getType().getTypeURI();
                    if (uri.equals(PropertyType.FILE_LINK.getTypeUri()) || uri.equals(PropertyType.ATTACHMENT.getTypeUri()))
                    {
                        if ("".equals(o))
                        {
                            // Issue 36502: If the original input was an empty value, set it to null so we won't store an empty string in the database
                            o = null;
                            map.put(pd.getName(), null);
                        }
                        else
                        {
                            // File column values are stored as the absolute resolved path
                            try
                            {
                                File resolvedFile = AssayUploadFileResolver.resolve(o, container, pd);
                                if (resolvedFile != null)
                                {
                                    o = resolvedFile;
                                    map.put(pd.getName(), o);
                                }
                            }
                            catch (ValidationException e)
                            {
                                throw new RuntimeValidationException(e);
                            }
                        }
                    }

                    // If we have a String value for a lookup column, attempt to use the table's unique indices or display value to convert the String into the lookup value
                    // See similar conversion performed in SimpleTranslator.RemapPostConvertColumn
                    // Issue 47509: if the value is a string and is for a SampleId lookup field, let the code below which handles populating materialInputs take care of the remapping.
                    if (o instanceof String s && remappableLookup.containsKey(pd) && !isSampleLookupById)
                    {
                        TableInfo lookupTable = remappableLookup.get(pd);
                        try
                        {
                            Object remapped = cache.remap(lookupTable, s, true);
                            if (remapped == null)
                            {
                                if (pd.getConceptURI() != null && SAMPLE_CONCEPT_URI.equals(pd.getConceptURI()))
                                    errors.add(new PropertyValidationError(o + " not found in the current context.", pd.getName()));
                                else
                                    errors.add(new PropertyValidationError("Failed to convert '" + pd.getName() + "': Could not translate value: " + o, pd.getName()));
                            }
                            else if (o != remapped)
                            {
                                o = remapped;
                                map.put(pd.getName(), remapped);
                            }
                        }
                        catch (ConversionException e)
                        {
                            errors.add(new PropertyValidationError(e.getMessage(), pd.getName()));
                        }
                    }

                    if (!valueMissing && o == ERROR_VALUE && !wrongTypes.contains(pd.getName()))
                    {
                        wrongTypes.add(pd.getName());
                        errors.add(new PropertyValidationError(pd.getName() + " must be of type " + ColumnInfo.getFriendlyTypeName(pd.getPropertyDescriptor().getPropertyType().getJavaType()) + ".", pd.getName()));
                    }

                    // Collect sample names or ids for each of the SampleType lookup columns
                    // Add any sample inputs to the rowInputLSIDs
                    if (o != null && (isSampleLookupById || isSampleLookupByName))
                    {
                        ExpSampleType byNameSS = isSampleLookupByName ? lookupToSampleTypeByName.get(pd) : lookupToSampleTypeById.get(pd);
                        Container lookupContainer = pd.getLookup().getContainer() != null ? pd.getLookup().getContainer() : container;

                        // Issue 47509: When samples have names that are numbers, they can be incorrectly interpreted as rowIds during the insert.
                        // If allowLookupByAlternateKey is true or the sample lookup is by name, we call findExpMaterial which will attempt to resolve by name first and then rowId.
                        // If allowLookupByAlternateKey is false, we will only try resolving by the rowId.
                        ExpMaterial material = null;
                        if (settings.isAllowLookupByAlternateKey() || isSampleLookupByName)
                        {
                            String materialName = o.toString();
                            if (inputMaterials.containsKey(materialName))
                                material = inputMaterials.get(materialName);
                            try
                            {
                                if (material == null)
                                    material = exp.findExpMaterial(lookupContainer, user, materialName, byNameSS, cache, materialCache);
                            }
                            catch (ValidationException ve)
                            {
                                throw new RuntimeValidationException(ve);
                            }
                        }
                        else if (o instanceof Number n)
                            material = materialCache.computeIfAbsent(n.intValue(), (id) -> exp.getExpMaterial(id, containerFilter));

                        if (material != null)
                        {
                            rowBasedInputMaterials.putIfAbsent(material, AssayService.get().getPropertyInputLineageRole(pd));
                            rowInputLSIDs.add(material.getLSID());

                            // If the lookup was defined with an explicit container, verify that the sample is in that container
                            boolean matchesLookupContainer = pd.getLookup().getContainer() == null || material.getContainer().equals(pd.getLookup().getContainer());

                            // Issue 47509: Since we have resolved the material here, adjust the data to be imported to the
                            // results table to use the rowIds of the input sample if the lookup is lookupToSampleTypeById.
                            // (note this updates the rawData object passed in to checkData which is used by convertPropertyNamesToURIs to create the fileData object).
                            if (isSampleLookupById && matchesLookupContainer)
                                map.put(pd.getName(), material.getRowId());
                        }
                        // show better error message then the "failed to convert" message that will be hit downstream
                        else if (o instanceof String && isSampleLookupById)
                        {
                            errors.add(new PropertyValidationError(o + " not found in the current context.", pd.getName()));
                        }
                        // check for sample Lookup Validator
                        else if (validatorMap.containsKey(pd))
                        {
                            for (ColumnValidator validator : validatorMap.get(pd))
                            {
                                String error = validator.validate(rowNum, o, validatorContext);
                                if (error != null)
                                    errors.add(new PropertyValidationError(error, pd.getName()));
                            }
                        }
                    }
                }

                if (!errors.isEmpty())
                    throw new RuntimeValidationException(new ValidationException(errors, rowNum));

                try
                {
                    ParticipantVisit participantVisit = resolver.resolve(specimenID, participantID, visitID, date, targetStudy);
                    if (participantPD != null && map.get(participantPD.getName()) == null)
                    {
                        map.put(participantPD.getName(), participantVisit.getParticipantID());
                    }
                    if (visitPD != null && map.get(visitPD.getName()) == null)
                    {
                        map.put(visitPD.getName(), participantVisit.getVisitID());
                    }
                    if (datePD != null && map.get(datePD.getName()) == null)
                    {
                        map.put(datePD.getName(), participantVisit.getDate());
                    }
                    if (targetStudyPD != null && participantVisit.getStudyContainer() != null)
                    {
                        // Original TargetStudy value may have been a container id, container path, or a study label.
                        // Store all TargetStudy values as Container ID string.
                        map.put(targetStudyPD.getName(), participantVisit.getStudyContainer().getId());
                    }

                    if (resolveMaterials)
                    {
                        ExpMaterial material = participantVisit.getMaterial(false);
                        if (material != null)
                        {
                            rowBasedInputMaterials.putIfAbsent(material, null);
                            rowInputLSIDs.add(material.getLSID());
                        }
                    }
                }
                catch (ExperimentException e)
                {
                    LOG.debug("Failed to resolve participant visit information", e);
                    ValidationException ve = new ValidationException(e.getMessage() == null ? "Failed to resolve participant visit information" : e.getMessage());
                    ve.setRowNumber(rowNum);
                    ve.initCause(e);
                    throw new RuntimeValidationException(ve);
                }

                // Add any “prov:objectInputs” to the rowInputLSIDs
                var provenanceInputs = map.get(ProvenanceService.PROVENANCE_INPUT_PROPERTY);
                if (null != provenanceInputs)
                {
                    if (provenanceInputs instanceof JSONArray inputJSONArr)
                    {
                        for (Object lsid : inputJSONArr.toList())
                        {
                            rowInputLSIDs.add(lsid.toString());
                        }
                    }
                    else if (provenanceInputs instanceof Collection<?> col)
                    {
                        for (Object obj : col)
                        {
                            rowInputLSIDs.add(Objects.toString(obj));
                        }
                    }
                    else
                    {
                        String lsids = (String) map.get(ProvenanceService.PROVENANCE_INPUT_PROPERTY);
                        String[] lsidArr = lsids.split(",");
                        rowInputLSIDs.addAll(Arrays.asList(lsidArr));
                    }
                }

                if (!rowInputLSIDs.isEmpty())
                {
                    map.put(ProvenanceService.PROVENANCE_INPUT_PROPERTY, rowInputLSIDs);
                }
                return map;
            }
        }).getDataIterator(new DataIteratorContext());
    }


    /** Wraps each map in a version that can be queried based on any of the aliases (name, property URI, import
     * aliases, etc.) for a given property */
    protected DataIterator convertPropertyNamesToURIs(DataIterator dataMaps, Domain domain)
    {
        // Get the mapping of different names to the set of domain properties
        final Map<String, DomainProperty> importMap = domain.createImportMap(true);

        // For a given property, find all the potential names it by which it could be referenced
        final Map<DomainProperty, Set<String>> propToNames = new HashMap<>();
        for (Map.Entry<String, DomainProperty> entry : importMap.entrySet())
        {
            Set<String> allNames = propToNames.computeIfAbsent(entry.getValue(), k -> new HashSet<>());
            allNames.add(entry.getKey());
        }
        
        // We want to share canonical casing between data rows, or we end up with an extra Map instance for each
        // data row which can add up quickly
        CaseInsensitiveHashMap<Object> caseMapping = new CaseInsensitiveHashMap<>();
        return DataIteratorUtil.mapTransformer(dataMaps, null, dataMap ->
                new PropertyLookupMap(dataMap, caseMapping, importMap, propToNames)
        ).getDataIterator(new DataIteratorContext());
    }

    @Override
    public void deleteData(ExpData data, Container container, User user)
    {
    }

    @Override
    public ActionURL getContentURL(ExpData data)
    {
        ExpRun run = data.getRun();
        if (run != null)
        {
            ExpProtocol protocol = run.getProtocol();
            return PageFlowUtil.urlProvider(AssayUrls.class).getAssayResultsURL(data.getContainer(), protocol, run.getRowId());
        }
        return null;
    }

    /** Wrapper around a row's key->value map that can find the values based on any of the DomainProperty's potential
     * aliases, like the property name, URI, import aliases, etc */
    private static class PropertyLookupMap extends CaseInsensitiveHashMap<Object>
    {
        private final Map<String, DomainProperty> _importMap;
        private final Map<DomainProperty, Set<String>> _propToNames;

        public PropertyLookupMap(Map<String, Object> dataMap, CaseInsensitiveHashMap<Object> caseMapping, Map<String, DomainProperty> importMap, Map<DomainProperty, Set<String>> propToNames)
        {
            super(dataMap, caseMapping);
            _importMap = importMap;
            _propToNames = propToNames;
        }

        @Override
        public Object get(Object key)
        {
            Object result = super.get(key);

            // If we can't find the value based on the name that was passed in, try any of its alternatives
            if (result == null && key instanceof String)
            {
                // Find the property that's associated with that name
                DomainProperty property = _importMap.get(key);
                if (property != null)
                {
                    // Find all the potential synonyms
                    Set<String> allNames = _propToNames.get(property);
                    if (allNames != null)
                    {
                        for (String name : allNames)
                        {
                            // Look for a value under that name
                            result = super.get(name);
                            if (result != null)
                            {
                                break;
                            }
                        }
                    }
                }
            }
            return result;
        }
    }
}<|MERGE_RESOLUTION|>--- conflicted
+++ resolved
@@ -198,17 +198,13 @@
     }
 
     @Override
-<<<<<<< HEAD
     public Map<DataType, DataIteratorBuilder> getValidationDataMap(
             ExpData data,
-            File dataFile,
+            FileLike dataFile,
             ViewBackgroundInfo info,
             Logger log,
             XarContext context,
             DataLoaderSettings settings) throws ExperimentException
-=======
-    public Map<DataType, DataIteratorBuilder> getValidationDataMap(ExpData data, FileLike dataFile, ViewBackgroundInfo info, Logger log, XarContext context, DataLoaderSettings settings) throws ExperimentException
->>>>>>> ee338aef
     {
         ExpProtocol protocol = data.getRun().getProtocol();
         AssayProvider provider = AssayService.get().getProvider(protocol);
@@ -224,12 +220,7 @@
         {
             try (DataLoader loader = createLoaderForImport(dataFile, data.getRun(), dataDomain, settings, true))
             {
-<<<<<<< HEAD
                 dataRows = (diContext) -> loader.getDataIterator(diContext);
-=======
-                Integer plateSetId = getPlateSetValueFromRunProps(context, provider, protocol);
-                dataRows = AssayPlateMetadataService.get().parsePlateData(context.getContainer(), context.getUser(), provider, protocol, plateSetId, dataFile.toNioPathForRead().toFile(), dataRows);
->>>>>>> ee338aef
             }
         }
         return Map.of(getDataType(), dataRows);
@@ -240,7 +231,7 @@
             User user,
             ExpProtocol protocol,
             ExpData data,
-            File dataFile,
+            FileLike dataFile,
             XarContext context,
             DataLoaderSettings settings) throws ExperimentException
     {
