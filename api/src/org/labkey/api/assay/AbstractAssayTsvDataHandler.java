/*
 * Copyright (c) 2008-2019 LabKey Corporation
 *
 * Licensed under the Apache License, Version 2.0 (the "License");
 * you may not use this file except in compliance with the License.
 * You may obtain a copy of the License at
 *
 *     http://www.apache.org/licenses/LICENSE-2.0
 *
 * Unless required by applicable law or agreed to in writing, software
 * distributed under the License is distributed on an "AS IS" BASIS,
 * WITHOUT WARRANTIES OR CONDITIONS OF ANY KIND, either express or implied.
 * See the License for the specific language governing permissions and
 * limitations under the License.
 */

package org.labkey.api.assay;

import org.apache.commons.beanutils.ConversionException;
import org.apache.commons.lang3.StringUtils;
import org.apache.logging.log4j.Logger;
import org.jetbrains.annotations.NotNull;
import org.jetbrains.annotations.Nullable;
import org.json.JSONArray;
import org.labkey.api.assay.plate.AssayPlateMetadataService;
import org.labkey.api.collections.CaseInsensitiveHashMap;
import org.labkey.api.collections.CaseInsensitiveHashSet;
import org.labkey.api.collections.Sets;
import org.labkey.api.data.AssayResultsFileConverter;
import org.labkey.api.data.ColumnInfo;
import org.labkey.api.data.CompareType;
import org.labkey.api.data.Container;
import org.labkey.api.data.ContainerFilter;
import org.labkey.api.data.DbSchema;
import org.labkey.api.data.DbSchemaType;
import org.labkey.api.data.DbScope;
import org.labkey.api.data.ForeignKey;
import org.labkey.api.data.ImportAliasable;
import org.labkey.api.data.MvUtil;
import org.labkey.api.data.RemapCache;
import org.labkey.api.data.RuntimeSQLException;
import org.labkey.api.data.SQLFragment;
import org.labkey.api.data.SimpleFilter;
import org.labkey.api.data.Sort;
import org.labkey.api.data.SqlExecutor;
import org.labkey.api.data.SqlSelector;
import org.labkey.api.data.TableInfo;
import org.labkey.api.data.TableResultSet;
import org.labkey.api.data.TableSelector;
import org.labkey.api.data.UpdateableTableInfo;
import org.labkey.api.data.dialect.SqlDialect;
import org.labkey.api.data.validator.ColumnValidator;
import org.labkey.api.data.validator.ColumnValidators;
import org.labkey.api.exp.ExperimentException;
import org.labkey.api.exp.MvColumn;
import org.labkey.api.exp.MvFieldWrapper;
import org.labkey.api.exp.OntologyManager;
import org.labkey.api.exp.PropertyType;
import org.labkey.api.exp.XarContext;
import org.labkey.api.exp.api.AbstractExperimentDataHandler;
import org.labkey.api.exp.api.DataType;
import org.labkey.api.exp.api.ExpData;
import org.labkey.api.exp.api.ExpMaterial;
import org.labkey.api.exp.api.ExpProtocol;
import org.labkey.api.exp.api.ExpProtocolApplication;
import org.labkey.api.exp.api.ExpRun;
import org.labkey.api.exp.api.ExpSampleType;
import org.labkey.api.exp.api.ExperimentService;
import org.labkey.api.exp.api.ProvenanceService;
import org.labkey.api.exp.api.SampleTypeService;
import org.labkey.api.exp.property.Domain;
import org.labkey.api.exp.property.DomainProperty;
import org.labkey.api.exp.property.ValidatorContext;
import org.labkey.api.iterator.ValidatingDataRowIterator;
import org.labkey.api.qc.DataLoaderSettings;
import org.labkey.api.qc.ValidationDataHandler;
import org.labkey.api.query.FieldKey;
import org.labkey.api.query.PropertyValidationError;
import org.labkey.api.query.QueryService;
import org.labkey.api.query.ValidationError;
import org.labkey.api.query.ValidationException;
import org.labkey.api.reader.ColumnDescriptor;
import org.labkey.api.reader.DataLoader;
import org.labkey.api.reader.TabLoader;
import org.labkey.api.security.User;
import org.labkey.api.study.ParticipantVisit;
import org.labkey.api.study.Study;
import org.labkey.api.study.StudyService;
import org.labkey.api.study.assay.ParticipantVisitResolver;
import org.labkey.api.study.publish.StudyPublishService;
import org.labkey.api.util.PageFlowUtil;
import org.labkey.api.util.ResultSetUtil;
import org.labkey.api.util.logging.LogHelper;
import org.labkey.api.view.ActionURL;
import org.labkey.api.view.ViewBackgroundInfo;
import org.springframework.jdbc.BadSqlGrammarException;

import java.io.File;
import java.io.IOException;
import java.sql.SQLException;
import java.util.ArrayList;
import java.util.Arrays;
import java.util.Collection;
import java.util.Collections;
import java.util.Date;
import java.util.HashMap;
import java.util.HashSet;
import java.util.LinkedHashMap;
import java.util.LinkedHashSet;
import java.util.List;
import java.util.Map;
import java.util.Objects;
import java.util.Set;
import java.util.function.Supplier;

import static java.util.stream.Collectors.toList;
import static org.labkey.api.exp.OntologyManager.NO_OP_ROW_CALLBACK;
import static org.labkey.api.gwt.client.ui.PropertyType.SAMPLE_CONCEPT_URI;

public abstract class AbstractAssayTsvDataHandler extends AbstractExperimentDataHandler implements ValidationDataHandler
{
    protected static final Object ERROR_VALUE = new Object() {
        @Override
        public String toString()
        {
            return "{AbstractAssayTsvDataHandler.ERROR_VALUE}";
        }
    };

    private static final Logger LOG = LogHelper.getLogger(AbstractAssayTsvDataHandler.class, "Info related to assay data import");

    protected abstract boolean allowEmptyData();

    @Override
    public void importFile(@NotNull ExpData data, File dataFile, @NotNull ViewBackgroundInfo info, @NotNull Logger log, @NotNull XarContext context) throws ExperimentException
    {
        importFile(data, dataFile, info, log, context, true);
    }

    @Override
    public void importFile(@NotNull ExpData data, File dataFile, @NotNull ViewBackgroundInfo info, @NotNull Logger log, @NotNull XarContext context, boolean allowLookupByAlternateKey) throws ExperimentException
    {
        importFile(data, dataFile, info, log, context, allowLookupByAlternateKey, false);
    }

    @Override
    public void importFile(@NotNull ExpData data, File dataFile, @NotNull ViewBackgroundInfo info, @NotNull Logger log, @NotNull XarContext context, boolean allowLookupByAlternateKey, boolean autoFillDefaultResultColumns) throws ExperimentException
    {
        ExpProtocolApplication sourceApplication = data.getSourceApplication();
        if (sourceApplication == null)
        {
            throw new ExperimentException("Cannot import a TSV without knowing its assay definition");
        }
        ExpRun run = sourceApplication.getRun();
        ExpProtocol protocol = run.getProtocol();
        AssayProvider provider = AssayService.get().getProvider(protocol);

        DataLoaderSettings settings = new DataLoaderSettings();
        settings.setAllowLookupByAlternateKey(allowLookupByAlternateKey);

        // Issue 48243: For the assay import of lookup columns, we want to allow for the original value to be used when
        // attempting to resolve the lookup (for example, the SampleId column might be type int but the original value
        // could be a string or double, and we want that original value to have a chance to resolve instead of giving a
        // type conversion error).
        settings.setBestEffortConversion(true);

        Map<DataType, Supplier<ValidatingDataRowIterator>> rawData = getValidationDataMap(data, dataFile, info, log, context, settings);
        assert(rawData.size() <= 1);
        try
        {
            importRows(data, info.getUser(), run, protocol, provider, rawData.values().iterator().next(), settings, autoFillDefaultResultColumns);
        }
        catch (ValidationException e)
        {
            throw new ExperimentException(e.toString(), e);
        }
    }

    public void importTransformDataMap(ExpData data, AssayRunUploadContext<?> context, ExpRun run, Supplier<ValidatingDataRowIterator> dataMap) throws ExperimentException
    {
        try
        {
            DataLoaderSettings settings = new DataLoaderSettings();
            importRows(data, context.getUser(), run, context.getProtocol(), context.getProvider(), dataMap, settings, context.shouldAutoFillDefaultResultColumns());
        }
        catch (ValidationException e)
        {
            throw new ExperimentException(e.toString(), e);
        }
    }

    @Override
    public Map<DataType, Supplier<ValidatingDataRowIterator>> getValidationDataMap(ExpData data, File dataFile, ViewBackgroundInfo info, Logger log, XarContext context, DataLoaderSettings settings) throws ExperimentException
    {
        ExpProtocol protocol = data.getRun().getProtocol();
        AssayProvider provider = AssayService.get().getProvider(protocol);
        Domain dataDomain = provider.getResultsDomain(protocol);
        boolean plateMetadataEnabled = provider.isPlateMetadataEnabled(protocol);
<<<<<<< HEAD
=======
        File plateMetadataFile = null;
        Map<String, AssayPlateMetadataService.MetadataLayer> rawPlateMetadata = null;

        if (plateMetadataEnabled)
        {
            if (context instanceof AssayUploadXarContext assayContext)
            {
                // the plate metadata will either be uploaded as a file or in a raw, already parsed form depending on
                // how the run is imported.
                rawPlateMetadata = assayContext.getContext().getRawPlateMetadata();
                plateMetadataFile = assayContext.getContext().getUploadedData().get(AssayDataCollector.PLATE_METADATA_FILE);
                if (plateMetadataFile != null)
                {
                    // don't serialize the plate metadata file to the transform script working dir
                    if (plateMetadataFile.getPath().equals(dataFile.getPath()))
                        return Collections.emptyMap();
                }
            }
        }
>>>>>>> f4e48b4e

        try (DataLoader loader = createLoaderForImport(dataFile, data.getRun(), dataDomain, settings, true))
        {
            Map<DataType, Supplier<ValidatingDataRowIterator>> datas = new HashMap<>();
            Supplier<ValidatingDataRowIterator> dataRows = () -> ValidatingDataRowIterator.of(loader.iterator());

            if (plateMetadataEnabled && AssayPlateMetadataService.isExperimentalAppPlateEnabled())
            {
                Integer plateSetId = getPlateSetValueFromRunProps(context, provider, protocol);
                dataRows = AssayPlateMetadataService.get().parsePlateData(context.getContainer(), context.getUser(), provider, protocol, plateSetId, dataFile, dataRows);
            }

            dataRows = adjustFirstRowOrder(dataRows, loader, settings, dataDomain);

            // assays with plate metadata support will merge the plate metadata with the data rows to make it easier for
            // transform scripts to perform metadata related calculations
            if (plateMetadataEnabled)
                dataRows = mergePlateMetadata(context, provider, protocol, dataRows);

            datas.put(getDataType(), dataRows);

            return datas;
        }
        catch (IOException ioe)
        {
            throw new ExperimentException("There was a problem loading the data file. " + (ioe.getMessage() == null ? "" : ioe.getMessage()), ioe);
        }
    }

<<<<<<< HEAD
    private List<Map<String, Object>> mergePlateMetadata(XarContext context, AssayProvider provider, ExpProtocol protocol, List<Map<String, Object>> dataRows) throws ExperimentException
=======
    private Supplier<ValidatingDataRowIterator> mergePlateMetadata(XarContext context, AssayProvider provider, ExpProtocol protocol, Supplier<ValidatingDataRowIterator> dataRows,
                                                         Map<String, AssayPlateMetadataService.MetadataLayer> rawPlateMetadata, File plateMetadataFile)
            throws ExperimentException
>>>>>>> f4e48b4e
    {
        Domain runDomain = provider.getRunDomain(protocol);
        DomainProperty propertyPlateSet = runDomain.getPropertyByName(AssayPlateMetadataService.PLATE_SET_COLUMN_NAME);
        if (propertyPlateSet != null)
        {
            Integer plateSetId = getPlateSetValueFromRunProps(context, provider, protocol);
            return AssayPlateMetadataService.get().mergePlateMetadata(context.getContainer(), context.getUser(), plateSetId, dataRows, provider, protocol);
        }

        return dataRows;
    }

    @Nullable
    private Integer getPlateSetValueFromRunProps(XarContext context, AssayProvider provider, ExpProtocol protocol) throws ExperimentException
    {
        Domain runDomain = provider.getRunDomain(protocol);
        DomainProperty propertyPlateSet = runDomain.getPropertyByName(AssayPlateMetadataService.PLATE_SET_COLUMN_NAME);
        if (AssayPlateMetadataService.isExperimentalAppPlateEnabled() && propertyPlateSet == null)
        {
            throw new ExperimentException("The assay run domain for the assay '" + protocol.getName() + "' does not contain a plate set property.");
        }

        Map<DomainProperty, String> runProps = ((AssayUploadXarContext)context).getContext().getRunProperties();
        Object plateSetVal = runProps.getOrDefault(propertyPlateSet, null);
        return plateSetVal != null ? Integer.parseInt(String.valueOf(plateSetVal)) : null;
    }

    /**
     * Creates a DataLoader that can handle missing value indicators if the columns on the domain
     * are configured to support it.
     */
    public static DataLoader createLoaderForImport(File dataFile, ExpRun run, @Nullable Domain dataDomain, DataLoaderSettings settings, boolean shouldInferTypes) throws ExperimentException
    {
        Map<String, DomainProperty> aliases = new HashMap<>();
        Set<String> mvEnabledColumns = Sets.newCaseInsensitiveHashSet();
        Set<String> mvIndicatorColumns = Sets.newCaseInsensitiveHashSet();

        if (dataDomain != null)
        {
            List<? extends DomainProperty> columns = dataDomain.getProperties();
            aliases = dataDomain.createImportMap(false);
            for (DomainProperty col : columns)
            {
                if (col.isMvEnabled())
                {
                    // Check for all possible names for the column in the incoming data when deciding if we should
                    // check it for missing values
                    Set<String> columnAliases = ImportAliasable.Helper.createImportMap(Collections.singletonList(col), false).keySet();
                    mvEnabledColumns.addAll(columnAliases);
                    mvIndicatorColumns.add(col.getName() + MvColumn.MV_INDICATOR_SUFFIX);
                }
            }
        }

        try (DataLoader loader = DataLoader.get().createLoader(dataFile, null, true, null, TabLoader.TSV_FILE_TYPE))
        {
            loader.setThrowOnErrors(settings.isThrowOnErrors());
            loader.setInferTypes(shouldInferTypes);

            for (ColumnDescriptor column : loader.getColumns())
            {
                if (dataDomain != null)
                {
                    if (mvEnabledColumns.contains(column.name))
                    {
                        column.setMvEnabled(dataDomain.getContainer());
                    }
                    else if (mvIndicatorColumns.contains(column.name))
                    {
                        column.setMvIndicator(dataDomain.getContainer());
                        column.clazz = String.class;
                    }
                    DomainProperty prop = aliases.get(column.name);
                    if (prop != null)
                    {
                        // Allow String values through if the column is a lookup and the settings allow lookups by alternate key.
                        // The lookup table unique indices or display column value will be used to convert the column to the lookup value.
                        if (!(settings.isAllowLookupByAlternateKey() && column.clazz == String.class && prop.getLookup() != null))
                        {
                            // Otherwise, just use the expected PropertyDescriptor's column type
                            column.clazz = prop.getPropertyDescriptor().getPropertyType().getJavaType();
                        }
                    }
                    else
                    {
                        // It's not an expected column. Is it an MV indicator column or prov:objectInput column?
                        if (!settings.isAllowUnexpectedColumns() &&
                                !mvIndicatorColumns.contains(column.name) &&
                                !column.name.equalsIgnoreCase(ProvenanceService.PROVENANCE_INPUT_PROPERTY))
                        {
                            column.load = false;
                        }
                    }
                }

                if (settings.isBestEffortConversion())
                    column.errorValues = DataLoader.ERROR_VALUE_USE_ORIGINAL;
                else
                    column.errorValues = ERROR_VALUE;

                if (run != null && column.clazz == File.class)
                    column.converter = new AssayResultsFileConverter(run);
            }
            return loader;

        }
        catch (IOException ioe)
        {
            throw new ExperimentException("There was a problem loading the data file. " + (ioe.getMessage() == null ? "" : ioe.getMessage()), ioe);
        }
    }

    /**
     * Reorders the first row of the list of rows to be in original column order. This is usually enough
     * to cause serializers for tsv formats to respect the original file column order. A bit of a hack but
     * the way row maps are generated make it difficult to preserve order at row map generation time.
     */
    private Supplier<ValidatingDataRowIterator> adjustFirstRowOrder(Supplier<ValidatingDataRowIterator> iter, DataLoader loader, DataLoaderSettings settings, Domain dataDomain) throws IOException
    {
        ColumnDescriptor[] columns = loader.getColumns();

        return () -> new ValidatingDataRowIterator.Wrapper(iter.get())
        {
            @Override
            public boolean hasNext() throws ValidationException
            {
                boolean result = super.hasNext();
                if (!result && getCurrentRowNumber() == -1 && !settings.isAllowEmptyData() && !dataDomain.getProperties().isEmpty())
                {
                    throw new ValidationException("Unable to load any rows from the input data. Please check the format of the input data to make sure it matches the assay data columns.");
                }
                return result;
             }

            @Override
            public Map<String, Object> next() throws ValidationException
            {
                Map<String, Object> result = super.next();
                if (getCurrentRowNumber() == 0)
                {
                    Set<String> remainingFields = new HashSet<>(result.keySet());
                    Map<String, Object> newRow = new LinkedHashMap<>();
                    for (ColumnDescriptor column : columns)
                    {
                        if (result.containsKey(column.name))
                        {
                            remainingFields.remove(column.name);
                            newRow.put(column.name, result.get(column.name));
                        }
                    }
                    // Now propagate anything that's doesn't match exactly with a column
                    for (String key : remainingFields)
                    {
                        newRow.put(key, result.get(key));
                    }
                    return newRow;
                }
                return result;
            }
        };
    }

    @Override
    public void beforeDeleteData(List<ExpData> data, User user) throws ExperimentException
    {
        // Group data by source run
        Map<ExpRun, List<ExpData>> grouping = new HashMap<>();
        for (ExpData d : data)
        {
            ExpProtocolApplication sourceApplication = d.getSourceApplication();
            if (sourceApplication != null)
            {
                ExpRun run = sourceApplication.getRun();
                if (run != null)
                {
                    var dataForRun = grouping.computeIfAbsent(run, x -> new ArrayList<>());
                    dataForRun.add(d);
                }
            }
        }

        for (Map.Entry<ExpRun, List<ExpData>> entry : grouping.entrySet())
        {
            ExpRun run = entry.getKey();
            List<ExpData> dataForRun = entry.getValue();
            List<Integer> dataIds = dataForRun.stream().map(ExpData::getRowId).collect(toList());

            ExpProtocol protocol = run.getProtocol();
            AssayProvider provider = AssayService.get().getProvider(protocol);
            FieldKey assayResultLsidFieldKey = provider != null ? provider.getTableMetadata(protocol).getResultLsidFieldKey() : null;

            SQLFragment assayResultLsidSql = null;

            Domain domain;
            if (provider != null && assayResultLsidFieldKey != null)
            {
                domain = provider.getResultsDomain(protocol);

                AssayProtocolSchema assayProtocolSchema = provider.createProtocolSchema(user, protocol.getContainer(), protocol, null);
                TableInfo assayDataTable = assayProtocolSchema.createDataTable(ContainerFilter.EVERYTHING, false);
                if (assayDataTable != null)
                {
                    ColumnInfo lsidCol = assayDataTable.getColumn(assayResultLsidFieldKey);
                    ColumnInfo dataIdCol = assayDataTable.getColumn("DataId");
                    if (lsidCol == null || dataIdCol == null)
                        throw new IllegalStateException("Assay results table expected to have dataId lookup column and " + assayResultLsidFieldKey + " column");

                    // select the assay results LSID column for all rows referenced by the data
                    assayResultLsidSql = new SQLFragment("SELECT ").append(lsidCol.getValueSql("X")).append(" AS ObjectURI")
                            .append(" FROM ").append(assayDataTable.getFromSQL("X"))
                            .append(" WHERE ").append(dataIdCol.getValueSql("X")).appendInClause(dataIds, assayDataTable.getSqlDialect());
                }
            }
            else
            {
                // Be tolerant of the AssayProvider no longer being available. See if we have the default
                // results/data domain for TSV-style assays
                try
                {
                    domain = AbstractAssayProvider.getDomainByPrefixIfExists(protocol, ExpProtocol.ASSAY_DOMAIN_DATA) ;
                }
                catch (IllegalStateException ignored)
                {
                    domain = null;
                    // Be tolerant of not finding a domain anymore, if the provider has gone away
                }

                // TODO: create assayResultLsidSql when provider no longer exists
            }

            // delete the assay result row exp.objects
            if (assayResultLsidSql != null)
            {
                if (LOG.isDebugEnabled())
                {
                    SQLFragment t = new SQLFragment("SELECT o.*")
                            .append(" FROM ").append(OntologyManager.getTinfoObject(), "o")
                            .append(" WHERE Container = ?").add(run.getContainer())
                            .append(" AND ObjectURI IN (")
                            .append(assayResultLsidSql)
                            .append(")");
                    SqlSelector ss = new SqlSelector(ExperimentService.get().getSchema(), t);
                    try (TableResultSet rs = ss.getResultSet())
                    {
                        LOG.debug("objects that will be deleted:");
                        ResultSetUtil.logData(rs, LOG);
                    }
                    catch (SQLException x)
                    {
                        throw new RuntimeSQLException(x);
                    }
                }

                // delete provenance for assay result rows
                ProvenanceService.get().deleteProvenanceByLsids(run.getContainer(), user, new SQLFragment(" IN (").append(assayResultLsidSql).append(")"), true, Set.of(StudyPublishService.STUDY_PUBLISH_PROTOCOL_LSID));

                int count = OntologyManager.deleteOntologyObjects(ExperimentService.get().getSchema(), assayResultLsidSql, run.getContainer());
                LOG.debug("AbstractAssayTsvDataHandler.beforeDeleteData: deleted " + count + " ontology objects for assay result lsids");
            }

            if (domain != null && domain.getStorageTableName() != null)
            {
                SQLFragment deleteSQL = new SQLFragment("DELETE FROM ");
                deleteSQL.append(domain.getDomainKind().getStorageSchemaName());
                deleteSQL.append(".");
                deleteSQL.append(domain.getStorageTableName());
                deleteSQL.append(" WHERE DataId ").appendInClause(dataIds, ExperimentService.get().getSchema().getSqlDialect());

                try
                {
                    int count = new SqlExecutor(DbSchema.get(domain.getDomainKind().getStorageSchemaName(), DbSchemaType.Provisioned)).execute(deleteSQL);
                    LOG.debug("AbstractAssayTsvDataHandler.beforeDeleteData: deleted " + count + " assay result rows");
                }
                catch (BadSqlGrammarException x)
                {
                    // (18035) presumably this is an optimistic concurrency problem and the table is gone
                    // postgres returns 42P01 in this case... SQL Server?
                    if (SqlDialect.isObjectNotFoundException(x))
                    {
                        // CONSIDER: unfortunately we can't swallow this exception, because Postgres leaves
                        // the connection in an unusable state
                    }
                    throw x;
                }
            }
        }
    }

    public void importRows(ExpData data, User user, ExpRun run, ExpProtocol protocol, AssayProvider provider, Supplier<ValidatingDataRowIterator> rawData, @Nullable DataLoaderSettings settings, boolean autoFillDefaultResultColumns)
            throws ExperimentException, ValidationException
    {
        if (settings == null)
            settings = new DataLoaderSettings();

        try (DbScope.Transaction transaction = ExperimentService.get().ensureTransaction();
             ValidatingDataRowIterator iter = rawData.get())
        {
            Container container = data.getContainer();
            ParticipantVisitResolver resolver = createResolver(user, run, protocol, provider, container);

            Domain dataDomain = provider.getResultsDomain(protocol);

            if (!iter.hasNext())
            {
                if (allowEmptyData() || dataDomain.getProperties().isEmpty())
                {
                    transaction.commit();
                    return;
                }
                else
                {
                    throw new ExperimentException("Data file contained zero data rows");
                }
            }

            final ContainerFilter cf = QueryService.get().getContainerFilterForLookups(container, user);
            final TableInfo dataTable = provider.createProtocolSchema(user, container, protocol, null).createDataTable(cf);

            Map<String, ExpMaterial> protocolInputMaterials = new HashMap<>();
            List<? extends ExpProtocolApplication> protocolApplications = run.getProtocolApplications();
            if (protocolApplications != null)
            {
                for (ExpProtocolApplication protocolApplication : protocolApplications)
                {
                    for (ExpMaterial material : protocolApplication.getInputMaterials())
                        protocolInputMaterials.put(material.getName(), material);
                }
            }
            Map<ExpMaterial, String> rowBasedInputMaterials = new LinkedHashMap<>();

            ValidatingDataRowIterator fileData = checkData(container, user, dataTable, dataDomain, iter, settings, resolver, protocolInputMaterials, cf, rowBasedInputMaterials);
            fileData = convertPropertyNamesToURIs(fileData, dataDomain);

            OntologyManager.RowCallback rowCallback = NO_OP_ROW_CALLBACK;
            ProvenanceService pvs = ProvenanceService.get();
            if (pvs.isProvenanceSupported() || provider.isPlateMetadataEnabled(protocol))
            {
                if (provider.getResultRowLSIDPrefix() == null)
                {
                    LOG.info("Import failed for run '" + run.getName() + "; Assay provider '" + provider.getName() + "' for assay '" + protocol.getName() + "' has no result row lsid prefix");
                    return;
                }

                // Attach run's final protocol application with output LSIDs for Assay Result rows
                rowCallback = rowCallback.chain(pvs.getAssayRowCallback(run, container));

                // add plate metadata if the assay is configured to support it
                rowCallback = rowCallback.chain(addAssayPlateMetadata(container, user, run, provider, protocol, data));
            }

            // Insert the data into the assay's data table.
            // On insert, the raw data will have the provisioned table's rowId added to the list of maps
            // autoFillDefaultResultColumns - only populate created/modified/by for results created separately from runs
            insertRowData(data, user, container, run, protocol, provider, dataDomain, fileData, dataTable, autoFillDefaultResultColumns, rowCallback);

<<<<<<< HEAD
=======
            SampleTypeService sampleService = SampleTypeService.get();
            Collection<? extends ExpMaterial> lockedSamples = sampleService.getSamplesNotPermitted(rowBasedInputMaterials.keySet(), SampleTypeService.SampleOperations.AddAssayData);
            if (!lockedSamples.isEmpty())
                throw new ValidationException(sampleService.getOperationNotPermittedMessage(lockedSamples, SampleTypeService.SampleOperations.AddAssayData));

>>>>>>> f4e48b4e
            if (shouldAddInputMaterials())
            {
                AbstractAssayProvider.addInputMaterials(run, user, rowBasedInputMaterials);
            }

            transaction.commit();
        }
        catch (SQLException e)
        {
            throw new RuntimeSQLException(e);
        }
        catch (IOException e)
        {
            throw new ExperimentException(e);
        }
    }

<<<<<<< HEAD
    /**
     * The insertedData collection that is returned from insertRowData contains the actual rowId but the wrong lsid. This
     * utility will return a map of rowId to lsid that can be used during the construction of ontology objects attached
     * to the result data row.
     */
    private Map<Integer, String> getRowIdtoLsidMap(User user, Container container, AssayProvider provider, ExpProtocol protocol,
                                                   ExpRun run, List<Map<String, Object>> insertedData)
    {
        FieldKey assayResultFieldKey = provider.getTableMetadata(protocol).getResultLsidFieldKey();
        if (assayResultFieldKey == null)
            throw new IllegalStateException("provenance error: Assay result table for assay '" + protocol.getName() + "' has no LSID column");

        // get the LSID for the newly inserted assay result data rows
        TableInfo dataTable = provider.createProtocolSchema(user, container, protocol, null).createDataTable(null);
        if (dataTable == null)
            throw new IllegalStateException("Assay results table required to attach provenance");

        ColumnInfo lsidCol = dataTable.getColumn(assayResultFieldKey);
        if (lsidCol == null)
            throw new IllegalStateException("Assay results table LSID column required to attach provenance");

        ColumnInfo rowIdCol = dataTable.getColumn("RowId");
        if (rowIdCol == null)
            throw new IllegalStateException("Assay results table RowId column required to attach provenance");

        List<Integer> rowIds = insertedData.stream().map(row -> (Integer)row.get("rowId")).collect(toList());

        SimpleFilter filter = new SimpleFilter(FieldKey.fromParts("run"), run.getRowId());
        filter.addCondition(rowIdCol, rowIds, CompareType.IN);
        Sort sort = new Sort(FieldKey.fromParts("rowId"));

        return new TableSelector(dataTable, List.of(rowIdCol, lsidCol), filter, sort).getValueMap();
    }

    private void addAssayResultRowsProvenance(Container container, ExpRun run, List<Map<String, Object>> insertedData, Map<Integer, String> rowIdToLsid)
    {
        ProvenanceService pvs = ProvenanceService.get();
        if (!pvs.isProvenanceSupported())
            return;

        Set<Pair<String, String>> provPairs = new HashSet<>(insertedData.size());
        for (Map<String, Object> insertedRow : insertedData)
        {
            Integer rowId = (Integer)insertedRow.get("rowId");
            if (rowId == null)
                throw new IllegalStateException("Assay results rowId required to attach provenance: " + insertedRow);

            String rowOutputLsid = rowIdToLsid.get(rowId);
            if (rowOutputLsid == null)
                throw new IllegalStateException("Assay results LSID required to attach provenance: " + insertedRow);

            Set<String> rowInputLsids = (Set<String>)insertedRow.get(ProvenanceService.PROVENANCE_INPUT_PROPERTY);
            if (rowInputLsids != null && !rowInputLsids.isEmpty())
            {
                for (String rowInputLsid : rowInputLsids)
                {
                    provPairs.add(Pair.of(rowInputLsid, rowOutputLsid));
                }
            }
            else
            {
                provPairs.add(Pair.of(null, rowOutputLsid));
            }
        }

        ExpProtocolApplication outputProtocolApp = run.getOutputProtocolApplication();

        if (!provPairs.isEmpty())
        {
            pvs.addProvenance(container, outputProtocolApp, provPairs);
=======
    private OntologyManager.RowCallback addAssayPlateMetadata(
        Container container,
        User user,
        ExpRun run,
        AssayProvider provider,
        ExpProtocol protocol,
        ExpData resultData
    ) throws ExperimentException
    {
        if (!provider.isPlateMetadataEnabled(protocol))
            return NO_OP_ROW_CALLBACK;

        // find the ExpData object for the plate metadata
        List<? extends ExpData> datas = run.getOutputDatas(PlateMetadataDataHandler.DATA_TYPE);
        if (datas.size() == 1)
        {
            ExpData plateData = datas.get(0);
            Map<String, AssayPlateMetadataService.MetadataLayer> plateMetadata;

            if (plateData.getFile() != null)
                plateMetadata = AssayPlateMetadataService.get().parsePlateMetadata(plateData.getFile());
            else if (getRawPlateMetadata() != null)
                plateMetadata = getRawPlateMetadata();
            else
                throw new ExperimentException("There was no plate metadata JSON available for this run");

            return AssayPlateMetadataService.get().getAssayPlateMetadataRowCallback(resultData, plateMetadata, container, user, run, provider, protocol);
        }
        else
        {
            // plate metadata is optional if the experimental plate flag is enabled
            if (!AssayPlateMetadataService.isExperimentalAppPlateEnabled())
                throw new ExperimentException("Unable to locate the ExpData with the plate metadata");
            return NO_OP_ROW_CALLBACK;
>>>>>>> f4e48b4e
        }
    }

    protected ParticipantVisitResolver createResolver(User user, ExpRun run, ExpProtocol protocol, AssayProvider provider, Container container)
            throws IOException, ExperimentException
    {
        return AssayService.get().createResolver(user, run, protocol, provider, null);
    }

    /** Insert the data into the database. Transaction is active. */
    protected void insertRowData(
        ExpData data,
        User user,
        Container container,
        ExpRun run,
        ExpProtocol protocol,
        AssayProvider provider,
        Domain dataDomain,
        ValidatingDataRowIterator fileData,
        TableInfo tableInfo,
        boolean autoFillDefaultColumns,
        OntologyManager.RowCallback rowCallback
    ) throws SQLException, ValidationException, ExperimentException
    {
        OntologyManager.UpdateableTableImportHelper importHelper = new SimpleAssayDataImportHelper(data, protocol, provider);
        if (provider.isPlateMetadataEnabled(protocol))
            importHelper = AssayPlateMetadataService.get().getImportHelper(container, user, run, data, protocol, provider);

        if (tableInfo instanceof UpdateableTableInfo)
        {
            OntologyManager.insertTabDelimited(tableInfo, container, user, importHelper, fileData, autoFillDefaultColumns, LOG, rowCallback);
        }
        else
        {
            Integer id = OntologyManager.ensureObject(container, data.getLSID());
            OntologyManager.insertTabDelimited(container, user, id, importHelper, dataDomain, fileData, false, rowCallback);
        }
    }

    protected abstract boolean shouldAddInputMaterials();

    private ValidatingDataRowIterator checkColumns(Domain dataDomain, Set<String> actual, ValidatingDataRowIterator rawData) throws ValidationException
    {
        List<String> missing = new ArrayList<>();
        List<String> unexpected = new ArrayList<>();

        ValidatingDataRowIterator result = rawData;
        Set<String> checkSet = new CaseInsensitiveHashSet();
        List<? extends DomainProperty> expected = dataDomain.getProperties();
        for (DomainProperty pd : expected)
        {
            checkSet.add(pd.getName());
            if (pd.isMvEnabled())
                checkSet.add((pd.getName() + MvColumn.MV_INDICATOR_SUFFIX));
        }
        for (String col : actual)
        {
            if (!checkSet.contains(col))
                unexpected.add(col);
        }

        if (!unexpected.isEmpty())
            result = filterColumns(dataDomain, actual, result);
        unexpected.clear();

        // Now figure out what's missing but required
        Map<String, DomainProperty> importMap = dataDomain.createImportMap(true);
        // Consider all of them initially
        LinkedHashSet<DomainProperty> missingProps = new LinkedHashSet<>(expected);

        // Iterate through the ones we got
        for (String col : actual)
        {
            // Find the property that it maps to (via name, label, import alias, etc)
            DomainProperty prop = importMap.get(col);
            if (prop != null)
            {
                // If there's a match, don't consider it missing any more
                missingProps.remove(prop);
            }
        }

        for (DomainProperty pd : missingProps)
        {
            if ((pd.isRequired()))
                missing.add(pd.getName());
        }

        if (!missing.isEmpty())
        {
            StringBuilder builder = new StringBuilder();
            builder.append("Expected columns were not found: ");
            for (java.util.Iterator<String> it = missing.iterator(); it.hasNext(); )
            {
                builder.append(it.next());
                if (it.hasNext())
                    builder.append(", ");
                else
                    builder.append(".  ");
            }
            throw new ValidationException(builder.toString());
        }

        return result;
    }

    private ValidatingDataRowIterator filterColumns(Domain domain, Set<String> actual, ValidatingDataRowIterator rawData)
    {
        Map<String,String> expectedKey2ActualKey = new HashMap<>();
        for (Map.Entry<String,DomainProperty> aliased : domain.createImportMap(true).entrySet())
        {
            for (String actualKey : actual)
            {
                if (actualKey.equalsIgnoreCase(aliased.getKey()))
                {
                    expectedKey2ActualKey.put(aliased.getValue().getName(), actualKey);
                }

                if (actualKey.equalsIgnoreCase(ProvenanceService.PROVENANCE_INPUT_PROPERTY))
                {
                    expectedKey2ActualKey.put(actualKey, actualKey);
                }
            }
        }
        return new ValidatingDataRowIterator.Wrapper(rawData)
        {
            @Override
            public Map<String, Object> next() throws ValidationException
            {
                Map<String, Object> filteredMap = new HashMap<>();
                Map<String, Object> rawDataRow = super.next();
                for (Map.Entry<String, String> expectedAndActualKeys : expectedKey2ActualKey.entrySet())
                {
                    filteredMap.put(expectedAndActualKeys.getKey(), rawDataRow.get(expectedAndActualKeys.getValue()));
                }
                return filteredMap;
            }
        };
    }

    /**
     * TODO: Replace with a DataIterator pipeline
     * @param rowBasedInputMaterials the map of materials that are inputs to this run based on the data rows
     */
    private ValidatingDataRowIterator checkData(Container container,
                                               User user,
                                               TableInfo dataTable,
                                               Domain dataDomain,
                                               ValidatingDataRowIterator rawData,
                                               DataLoaderSettings settings,
                                               ParticipantVisitResolver resolver,
                                               Map<String, ExpMaterial> inputMaterials,
                                               ContainerFilter containerFilter,
                                               Map<ExpMaterial, String> rowBasedInputMaterials)
            throws ValidationException
    {
        final ExperimentService exp = ExperimentService.get();

        Set<String> columnNames = Collections.emptySet();
        assert rawData.getCurrentRowNumber() == -1;

        Map<String, Object> firstRow = rawData.peek();
        if (firstRow != null)
        {
            columnNames = firstRow.keySet();
        }

        // For now, we'll only enforce that required columns are present.  In the future, we'd like to
        // do a strict check first, and then present ignorable warnings.
        ValidatingDataRowIterator transformed = checkColumns(dataDomain, columnNames, rawData);

        DomainProperty participantPropFinder = null;
        DomainProperty specimenPropFinder = null;
        DomainProperty visitPropFinder = null;
        DomainProperty datePropFinder = null;
        DomainProperty targetStudyPropFinder = null;

        RemapCache cache = new RemapCache();
        Map<DomainProperty, TableInfo> remappableLookup = new HashMap<>();
        Map<Integer, ExpMaterial> materialCache = new HashMap<>();

        Map<DomainProperty, ExpSampleType> lookupToSampleTypeByName = new HashMap<>();
        Map<DomainProperty, ExpSampleType> lookupToSampleTypeById = new HashMap<>();
        Set<DomainProperty> lookupToAllSamplesByName = new HashSet<>();
        Set<DomainProperty> lookupToAllSamplesById = new HashSet<>();

        List<? extends DomainProperty> columns = dataDomain.getProperties();
        Map<DomainProperty, List<ColumnValidator>> validatorMap = new HashMap<>();

        for (DomainProperty pd : columns)
        {
            // initialize the DomainProperty validator map
            validatorMap.put(pd, ColumnValidators.create(null, pd));

            if (pd.getName().equalsIgnoreCase(AbstractAssayProvider.PARTICIPANTID_PROPERTY_NAME) &&
                    pd.getPropertyDescriptor().getPropertyType() == PropertyType.STRING)
            {
                participantPropFinder = pd;
            }
            else if (pd.getName().equalsIgnoreCase(AbstractAssayProvider.SPECIMENID_PROPERTY_NAME) &&
                    pd.getPropertyDescriptor().getPropertyType() == PropertyType.STRING)
            {
                specimenPropFinder = pd;
            }
            else if (pd.getName().equalsIgnoreCase(AbstractAssayProvider.VISITID_PROPERTY_NAME) &&
                    pd.getPropertyDescriptor().getPropertyType() == PropertyType.DOUBLE)
            {
                visitPropFinder = pd;
            }
            else if (pd.getName().equalsIgnoreCase(AbstractAssayProvider.DATE_PROPERTY_NAME) &&
                    pd.getPropertyDescriptor().getPropertyType() == PropertyType.DATE_TIME)
            {
                datePropFinder = pd;
            }
            else if (pd.getName().equalsIgnoreCase(AbstractAssayProvider.TARGET_STUDY_PROPERTY_NAME) &&
                    pd.getPropertyDescriptor().getPropertyType() == PropertyType.STRING)
            {
                targetStudyPropFinder = pd;
            }
            else
            {
                ExpSampleType st = DefaultAssayRunCreator.getLookupSampleType(pd, container, user);
                if (st != null)
                {
                    if (pd.getPropertyType().getJdbcType().isText())
                    {
                        lookupToSampleTypeByName.put(pd, st);
                    }
                    else
                    {
                        lookupToSampleTypeById.put(pd, st);
                    }
                }
                else if (DefaultAssayRunCreator.isLookupToMaterials(pd))
                {
                    if (pd.getPropertyType().getJdbcType().isText())
                        lookupToAllSamplesByName.add(pd);
                    else
                        lookupToAllSamplesById.add(pd);
                }
            }

            if (dataTable != null && settings.isAllowLookupByAlternateKey())
            {
                ColumnInfo column = dataTable.getColumn(pd.getName());
                ForeignKey fk = column != null ? column.getFk() : null;
                if (fk != null && fk.allowImportByAlternateKey())
                {
                    remappableLookup.put(pd, fk.getLookupTableInfo());
                }
            }
        }

        boolean resolveMaterials = specimenPropFinder != null || visitPropFinder != null || datePropFinder != null || targetStudyPropFinder != null;

        Set<String> wrongTypes = new HashSet<>();

        Map<String, DomainProperty> aliasMap = dataDomain.createImportMap(true);

        // We want to share canonical casing between data rows, or we end up with an extra Map instance for each
        // data row which can add up quickly
        CaseInsensitiveHashMap<Object> caseMapping = new CaseInsensitiveHashMap<>();
        ValidatorContext validatorContext = new ValidatorContext(container, user);

        DomainProperty participantPD = participantPropFinder;
        DomainProperty specimenPD = specimenPropFinder;
        DomainProperty visitPD = visitPropFinder;
        DomainProperty datePD = datePropFinder;
        DomainProperty targetStudyPD = targetStudyPropFinder;

        return new ValidatingDataRowIterator.Wrapper(transformed)
        {
            int rowNum = 0;
            @Override
            public Map<String, Object> next() throws ValidationException
            {
                Map<String, Object> originalMap = super.next();

                rowNum++;
                Collection<ValidationError> errors = new ArrayList<>();
                Set<String> rowInputLSIDs = new HashSet<>();

                Map<String, Object> map = new CaseInsensitiveHashMap<>(caseMapping);
                // Rekey the map, resolving aliases to the actual property names
                for (Map.Entry<String, Object> entry : originalMap.entrySet())
                {
                    DomainProperty prop = aliasMap.get(entry.getKey());
                    if (prop != null)
                    {
                        map.put(prop.getName(), entry.getValue());
                    }
                    else if (entry.getKey().equalsIgnoreCase(ProvenanceService.PROVENANCE_INPUT_PROPERTY))
                    {
                        map.put(entry.getKey(), entry.getValue());
                    }
                }

                String participantID = null;
                String specimenID = null;
                Double visitID = null;
                Date date = null;
                Container targetStudy = null;

                for (DomainProperty pd : columns)
                {
                    Object o = map.get(pd.getName());
                    if (o instanceof String)
                    {
                        o = StringUtils.trimToNull((String) o);
                        map.put(pd.getName(), o);
                    }

                    // validate the data value for the non-sample lookup fields
                    // note that sample lookup mapping and validation will happen separately below in the code which handles populating materialInputs
                    boolean isSampleLookupById = lookupToAllSamplesById.contains(pd) || lookupToSampleTypeById.containsKey(pd);
                    boolean isSampleLookupByName = lookupToAllSamplesByName.contains(pd) || lookupToSampleTypeByName.containsKey(pd);
                    if (validatorMap.containsKey(pd) && !isSampleLookupById && !isSampleLookupByName)
                    {
                        for (ColumnValidator validator : validatorMap.get(pd))
                        {
                            String error = validator.validate(rowNum, o, validatorContext);
                            if (error != null)
                                errors.add(new PropertyValidationError(error, pd.getName()));
                        }
                    }

                    if (participantPD == pd)
                    {
                        participantID = o instanceof String ? (String)o : null;
                    }
                    else if (specimenPD == pd)
                    {
                        specimenID = o instanceof String ? (String)o : null;
                    }
                    else if (visitPD == pd && o != null)
                    {
                        visitID = o instanceof Number ? ((Number)o).doubleValue() : null;
                    }
                    else if (datePD == pd && o != null)
                    {
                        date = o instanceof Date ? (Date) o : null;
                    }
                    else if (targetStudyPD == pd && o != null)
                    {
                        Set<Study> studies = StudyService.get().findStudy(o, null);
                        if (studies.isEmpty())
                        {
                            errors.add(new PropertyValidationError("Couldn't resolve " + pd.getName() + " '" + o + "' to a study folder.", pd.getName()));
                        }
                        else if (studies.size() > 1)
                        {
                            errors.add(new PropertyValidationError("Ambiguous " + pd.getName() + " '" + o + "'.", pd.getName()));
                        }
                        if (!studies.isEmpty())
                        {
                            Study study = studies.iterator().next();
                            targetStudy = study != null ? study.getContainer() : null;
                        }
                    }

                    boolean valueMissing;
                    if (o == null)
                    {
                        valueMissing = true;
                    }
                    else if (o instanceof MvFieldWrapper mvWrapper)
                    {
                        if (mvWrapper.isEmpty())
                            valueMissing = true;
                        else
                        {
                            valueMissing = false;
                            if (!MvUtil.isValidMvIndicator(mvWrapper.getMvIndicator(), dataDomain.getContainer()))
                            {
                                String columnName = pd.getName() + MvColumn.MV_INDICATOR_SUFFIX;
                                wrongTypes.add(columnName);
                                errors.add(new PropertyValidationError(columnName + " must be a valid MV indicator.", columnName));
                            }
                        }

                    }
                    else
                    {
                        valueMissing = false;
                    }

                    // If the column is a file link or attachment, resolve the value to a File object
                    String uri = pd.getType().getTypeURI();
                    if (uri.equals(PropertyType.FILE_LINK.getTypeUri()) || uri.equals(PropertyType.ATTACHMENT.getTypeUri()))
                    {
                        if ("".equals(o))
                        {
                            // Issue 36502: If the original input was an empty value, set it to null so we won't store an empty string in the database
                            o = null;
                            map.put(pd.getName(), null);
                        }
                        else
                        {
                            // File column values are stored as the absolute resolved path
                            File resolvedFile = AssayUploadFileResolver.resolve(o, container, pd);
                            if (resolvedFile != null)
                            {
                                o = resolvedFile;
                                map.put(pd.getName(), o);
                            }
                        }
                    }

                    // If we have a String value for a lookup column, attempt to use the table's unique indices or display value to convert the String into the lookup value
                    // See similar conversion performed in SimpleTranslator.RemapPostConvertColumn
                    // Issue 47509: if the value is a string and is for a SampleId lookup field, let the code below which handles populating materialInputs take care of the remapping.
                    if (o instanceof String s && remappableLookup.containsKey(pd) && !isSampleLookupById)
                    {
                        TableInfo lookupTable = remappableLookup.get(pd);
                        try
                        {
                            Object remapped = cache.remap(lookupTable, s, true);
                            if (remapped == null)
                            {
                                if (pd.getConceptURI() != null && SAMPLE_CONCEPT_URI.equals(pd.getConceptURI()))
                                    errors.add(new PropertyValidationError(  o + " not found in the current context.", pd.getName()));
                                else
                                    errors.add(new PropertyValidationError("Failed to convert '" + pd.getName() + "': Could not translate value: " + o, pd.getName()));
                            }
                            else if (o != remapped)
                            {
                                o = remapped;
                                map.put(pd.getName(), remapped);
                            }
                        }
                        catch (ConversionException e)
                        {
                            errors.add(new PropertyValidationError(e.getMessage(), pd.getName()));
                        }
                    }

                    if (!valueMissing && o == ERROR_VALUE && !wrongTypes.contains(pd.getName()))
                    {
                        wrongTypes.add(pd.getName());
                        errors.add(new PropertyValidationError(pd.getName() + " must be of type " + ColumnInfo.getFriendlyTypeName(pd.getPropertyDescriptor().getPropertyType().getJavaType()) + ".", pd.getName()));
                    }

                    // Collect sample names or ids for each of the SampleType lookup columns
                    // Add any sample inputs to the rowInputLSIDs
                    if (o != null && (isSampleLookupById || isSampleLookupByName))
                    {
                        ExpSampleType byNameSS = isSampleLookupByName ? lookupToSampleTypeByName.get(pd) : lookupToSampleTypeById.get(pd);
                        String ssName = byNameSS != null ? byNameSS.getName() : null;
                        Container lookupContainer = pd.getLookup().getContainer() != null ? pd.getLookup().getContainer() : container;

                        // Issue 47509: When samples have names that are numbers, they can be incorrectly interpreted as rowIds during the insert.
                        // If allowLookupByAlternateKey is true or the sample lookup is by name, we call findExpMaterial which will attempt to resolve by name first and then rowId.
                        // If allowLookupByAlternateKey is false, we will only try resolving by the rowId.
                        ExpMaterial material = null;
                        if (settings.isAllowLookupByAlternateKey() || isSampleLookupByName)
                        {
                            String materialName = o.toString();
                            if (inputMaterials.containsKey(materialName))
                                material = inputMaterials.get(materialName);
                            if (material == null)
                                material = exp.findExpMaterial(lookupContainer, user, byNameSS, ssName, materialName, cache, materialCache);
                        }
                        else if (o instanceof Number n)
                            material = materialCache.computeIfAbsent(n.intValue(), (id) -> exp.getExpMaterial(id, containerFilter));

                        if (material != null)
                        {
                            rowBasedInputMaterials.putIfAbsent(material, pd.getName());
                            rowInputLSIDs.add(material.getLSID());

                            // If the lookup was defined with an explicit container, verify that the sample is in that container
                            boolean matchesLookupContainer = pd.getLookup().getContainer() == null || material.getContainer().equals(pd.getLookup().getContainer());

                            // Issue 47509: Since we have resolved the material here, adjust the data to be imported to the
                            // results table to use the rowIds of the input sample if the lookup is lookupToSampleTypeById.
                            // (note this updates the rawData object passed in to checkData which is used by convertPropertyNamesToURIs to create the fileData object).
                            if (isSampleLookupById && matchesLookupContainer)
                                map.put(pd.getName(), material.getRowId());
                        }
                        // show better error message then the "failed to convert" message that will be hit downstream
                        else if (o instanceof String && isSampleLookupById)
                        {
                            errors.add(new PropertyValidationError(  o + " not found in the current context.", pd.getName()));
                        }
                        // check for sample Lookup Validator
                        else if (validatorMap.containsKey(pd))
                        {
                            for (ColumnValidator validator : validatorMap.get(pd))
                            {
                                String error = validator.validate(rowNum, o, validatorContext);
                                if (error != null)
                                    errors.add(new PropertyValidationError(error, pd.getName()));
                            }
                        }
                    }
                }

                if (!errors.isEmpty())
                    throw new ValidationException(errors, rowNum);

                try
                {
                    ParticipantVisit participantVisit = resolver.resolve(specimenID, participantID, visitID, date, targetStudy);
                    if (participantPD != null && map.get(participantPD.getName()) == null)
                    {
                        map.put(participantPD.getName(), participantVisit.getParticipantID());
                    }
                    if (visitPD != null && map.get(visitPD.getName()) == null)
                    {
                        map.put(visitPD.getName(), participantVisit.getVisitID());
                    }
                    if (datePD != null && map.get(datePD.getName()) == null)
                    {
                        map.put(datePD.getName(), participantVisit.getDate());
                    }
                    if (targetStudyPD != null && participantVisit.getStudyContainer() != null)
                    {
                        // Original TargetStudy value may have been a container id, container path, or a study label.
                        // Store all TargetStudy values as Container ID string.
                        map.put(targetStudyPD.getName(), participantVisit.getStudyContainer().getId());
                    }

                    if (resolveMaterials)
                    {
                        ExpMaterial material = participantVisit.getMaterial(false);
                        if (material != null)
                        {
                            rowBasedInputMaterials.putIfAbsent(material, null);
                            rowInputLSIDs.add(material.getLSID());
                        }
                    }
                }
                catch (ExperimentException e)
                {
                    LOG.debug("Failed to resolve participant visit information", e);
                    ValidationException ve = new ValidationException(e.getMessage() == null ? "Failed to resolve participant visit information" : e.getMessage());
                    ve.setRowNumber(rowNum);
                    ve.initCause(e);
                    throw ve;
                }

                // Add any “prov:objectInputs” to the rowInputLSIDs
                var provenanceInputs = map.get(ProvenanceService.PROVENANCE_INPUT_PROPERTY);
                if (null != provenanceInputs)
                {
                    if (provenanceInputs instanceof JSONArray inputJSONArr)
                    {
                        for (Object lsid: inputJSONArr.toList())
                        {
                            rowInputLSIDs.add(lsid.toString());
                        }
                    }
                    else if (provenanceInputs instanceof Collection<?> col)
                    {
                        for (Object obj : col)
                        {
                            rowInputLSIDs.add(Objects.toString(obj));
                        }
                    }
                    else
                    {
                        String lsids = (String) map.get(ProvenanceService.PROVENANCE_INPUT_PROPERTY);
                        String[] lsidArr = lsids.split(",");
                        rowInputLSIDs.addAll(Arrays.asList(lsidArr));
                    }
                }

                if (!rowInputLSIDs.isEmpty())
                {
                    map.put(ProvenanceService.PROVENANCE_INPUT_PROPERTY, rowInputLSIDs);
                }
                return map;
            }
        };
    }


    /** Wraps each map in a version that can be queried based on any of the aliases (name, property URI, import
     * aliases, etc for a given property */
    protected ValidatingDataRowIterator convertPropertyNamesToURIs(ValidatingDataRowIterator dataMaps, Domain domain)
    {
        // Get the mapping of different names to the set of domain properties
        final Map<String, DomainProperty> importMap = domain.createImportMap(true);

        // For a given property, find all the potential names it by which it could be referenced
        final Map<DomainProperty, Set<String>> propToNames = new HashMap<>();
        for (Map.Entry<String, DomainProperty> entry : importMap.entrySet())
        {
            Set<String> allNames = propToNames.computeIfAbsent(entry.getValue(), k -> new HashSet<>());
            allNames.add(entry.getKey());
        }
        
        // We want to share canonical casing between data rows, or we end up with an extra Map instance for each
        // data row which can add up quickly
        CaseInsensitiveHashMap<Object> caseMapping = new CaseInsensitiveHashMap<>();
        return new ValidatingDataRowIterator.Wrapper(dataMaps)
        {
            @Override
            public Map<String, Object> next() throws ValidationException
            {
                Map<String, Object> dataMap = super.next();
                return new PropertyLookupMap(dataMap, caseMapping, importMap, propToNames);
            }
        };
    }

    @Override
    public void deleteData(ExpData data, Container container, User user)
    {
    }

    @Override
    public ActionURL getContentURL(ExpData data)
    {
        ExpRun run = data.getRun();
        if (run != null)
        {
            ExpProtocol protocol = run.getProtocol();
            return PageFlowUtil.urlProvider(AssayUrls.class).getAssayResultsURL(data.getContainer(), protocol, run.getRowId());
        }
        return null;
    }

    /** Wrapper around a row's key->value map that can find the values based on any of the DomainProperty's potential
     * aliases, like the property name, URI, import aliases, etc */
    private static class PropertyLookupMap extends CaseInsensitiveHashMap<Object>
    {
        private final Map<String, DomainProperty> _importMap;
        private final Map<DomainProperty, Set<String>> _propToNames;

        public PropertyLookupMap(Map<String, Object> dataMap, CaseInsensitiveHashMap<Object> caseMapping, Map<String, DomainProperty> importMap, Map<DomainProperty, Set<String>> propToNames)
        {
            super(dataMap, caseMapping);
            _importMap = importMap;
            _propToNames = propToNames;
        }

        @Override
        public Object get(Object key)
        {
            Object result = super.get(key);

            // If we can't find the value based on the name that was passed in, try any of its alternatives
            if (result == null && key instanceof String)
            {
                // Find the property that's associated with that name
                DomainProperty property = _importMap.get(key);
                if (property != null)
                {
                    // Find all the potential synonyms
                    Set<String> allNames = _propToNames.get(property);
                    if (allNames != null)
                    {
                        for (String name : allNames)
                        {
                            // Look for a value under that name
                            result = super.get(name);
                            if (result != null)
                            {
                                break;
                            }
                        }
                    }
                }
            }
            return result;
        }
    }
}<|MERGE_RESOLUTION|>--- conflicted
+++ resolved
@@ -28,7 +28,6 @@
 import org.labkey.api.collections.Sets;
 import org.labkey.api.data.AssayResultsFileConverter;
 import org.labkey.api.data.ColumnInfo;
-import org.labkey.api.data.CompareType;
 import org.labkey.api.data.Container;
 import org.labkey.api.data.ContainerFilter;
 import org.labkey.api.data.DbSchema;
@@ -40,13 +39,10 @@
 import org.labkey.api.data.RemapCache;
 import org.labkey.api.data.RuntimeSQLException;
 import org.labkey.api.data.SQLFragment;
-import org.labkey.api.data.SimpleFilter;
-import org.labkey.api.data.Sort;
 import org.labkey.api.data.SqlExecutor;
 import org.labkey.api.data.SqlSelector;
 import org.labkey.api.data.TableInfo;
 import org.labkey.api.data.TableResultSet;
-import org.labkey.api.data.TableSelector;
 import org.labkey.api.data.UpdateableTableInfo;
 import org.labkey.api.data.dialect.SqlDialect;
 import org.labkey.api.data.validator.ColumnValidator;
@@ -196,28 +192,6 @@
         AssayProvider provider = AssayService.get().getProvider(protocol);
         Domain dataDomain = provider.getResultsDomain(protocol);
         boolean plateMetadataEnabled = provider.isPlateMetadataEnabled(protocol);
-<<<<<<< HEAD
-=======
-        File plateMetadataFile = null;
-        Map<String, AssayPlateMetadataService.MetadataLayer> rawPlateMetadata = null;
-
-        if (plateMetadataEnabled)
-        {
-            if (context instanceof AssayUploadXarContext assayContext)
-            {
-                // the plate metadata will either be uploaded as a file or in a raw, already parsed form depending on
-                // how the run is imported.
-                rawPlateMetadata = assayContext.getContext().getRawPlateMetadata();
-                plateMetadataFile = assayContext.getContext().getUploadedData().get(AssayDataCollector.PLATE_METADATA_FILE);
-                if (plateMetadataFile != null)
-                {
-                    // don't serialize the plate metadata file to the transform script working dir
-                    if (plateMetadataFile.getPath().equals(dataFile.getPath()))
-                        return Collections.emptyMap();
-                }
-            }
-        }
->>>>>>> f4e48b4e
 
         try (DataLoader loader = createLoaderForImport(dataFile, data.getRun(), dataDomain, settings, true))
         {
@@ -247,13 +221,7 @@
         }
     }
 
-<<<<<<< HEAD
-    private List<Map<String, Object>> mergePlateMetadata(XarContext context, AssayProvider provider, ExpProtocol protocol, List<Map<String, Object>> dataRows) throws ExperimentException
-=======
-    private Supplier<ValidatingDataRowIterator> mergePlateMetadata(XarContext context, AssayProvider provider, ExpProtocol protocol, Supplier<ValidatingDataRowIterator> dataRows,
-                                                         Map<String, AssayPlateMetadataService.MetadataLayer> rawPlateMetadata, File plateMetadataFile)
-            throws ExperimentException
->>>>>>> f4e48b4e
+    private Supplier<ValidatingDataRowIterator> mergePlateMetadata(XarContext context, AssayProvider provider, ExpProtocol protocol, Supplier<ValidatingDataRowIterator> dataRows) throws ExperimentException
     {
         Domain runDomain = provider.getRunDomain(protocol);
         DomainProperty propertyPlateSet = runDomain.getPropertyByName(AssayPlateMetadataService.PLATE_SET_COLUMN_NAME);
@@ -599,9 +567,6 @@
 
                 // Attach run's final protocol application with output LSIDs for Assay Result rows
                 rowCallback = rowCallback.chain(pvs.getAssayRowCallback(run, container));
-
-                // add plate metadata if the assay is configured to support it
-                rowCallback = rowCallback.chain(addAssayPlateMetadata(container, user, run, provider, protocol, data));
             }
 
             // Insert the data into the assay's data table.
@@ -609,14 +574,11 @@
             // autoFillDefaultResultColumns - only populate created/modified/by for results created separately from runs
             insertRowData(data, user, container, run, protocol, provider, dataDomain, fileData, dataTable, autoFillDefaultResultColumns, rowCallback);
 
-<<<<<<< HEAD
-=======
             SampleTypeService sampleService = SampleTypeService.get();
             Collection<? extends ExpMaterial> lockedSamples = sampleService.getSamplesNotPermitted(rowBasedInputMaterials.keySet(), SampleTypeService.SampleOperations.AddAssayData);
             if (!lockedSamples.isEmpty())
                 throw new ValidationException(sampleService.getOperationNotPermittedMessage(lockedSamples, SampleTypeService.SampleOperations.AddAssayData));
 
->>>>>>> f4e48b4e
             if (shouldAddInputMaterials())
             {
                 AbstractAssayProvider.addInputMaterials(run, user, rowBasedInputMaterials);
@@ -631,116 +593,6 @@
         catch (IOException e)
         {
             throw new ExperimentException(e);
-        }
-    }
-
-<<<<<<< HEAD
-    /**
-     * The insertedData collection that is returned from insertRowData contains the actual rowId but the wrong lsid. This
-     * utility will return a map of rowId to lsid that can be used during the construction of ontology objects attached
-     * to the result data row.
-     */
-    private Map<Integer, String> getRowIdtoLsidMap(User user, Container container, AssayProvider provider, ExpProtocol protocol,
-                                                   ExpRun run, List<Map<String, Object>> insertedData)
-    {
-        FieldKey assayResultFieldKey = provider.getTableMetadata(protocol).getResultLsidFieldKey();
-        if (assayResultFieldKey == null)
-            throw new IllegalStateException("provenance error: Assay result table for assay '" + protocol.getName() + "' has no LSID column");
-
-        // get the LSID for the newly inserted assay result data rows
-        TableInfo dataTable = provider.createProtocolSchema(user, container, protocol, null).createDataTable(null);
-        if (dataTable == null)
-            throw new IllegalStateException("Assay results table required to attach provenance");
-
-        ColumnInfo lsidCol = dataTable.getColumn(assayResultFieldKey);
-        if (lsidCol == null)
-            throw new IllegalStateException("Assay results table LSID column required to attach provenance");
-
-        ColumnInfo rowIdCol = dataTable.getColumn("RowId");
-        if (rowIdCol == null)
-            throw new IllegalStateException("Assay results table RowId column required to attach provenance");
-
-        List<Integer> rowIds = insertedData.stream().map(row -> (Integer)row.get("rowId")).collect(toList());
-
-        SimpleFilter filter = new SimpleFilter(FieldKey.fromParts("run"), run.getRowId());
-        filter.addCondition(rowIdCol, rowIds, CompareType.IN);
-        Sort sort = new Sort(FieldKey.fromParts("rowId"));
-
-        return new TableSelector(dataTable, List.of(rowIdCol, lsidCol), filter, sort).getValueMap();
-    }
-
-    private void addAssayResultRowsProvenance(Container container, ExpRun run, List<Map<String, Object>> insertedData, Map<Integer, String> rowIdToLsid)
-    {
-        ProvenanceService pvs = ProvenanceService.get();
-        if (!pvs.isProvenanceSupported())
-            return;
-
-        Set<Pair<String, String>> provPairs = new HashSet<>(insertedData.size());
-        for (Map<String, Object> insertedRow : insertedData)
-        {
-            Integer rowId = (Integer)insertedRow.get("rowId");
-            if (rowId == null)
-                throw new IllegalStateException("Assay results rowId required to attach provenance: " + insertedRow);
-
-            String rowOutputLsid = rowIdToLsid.get(rowId);
-            if (rowOutputLsid == null)
-                throw new IllegalStateException("Assay results LSID required to attach provenance: " + insertedRow);
-
-            Set<String> rowInputLsids = (Set<String>)insertedRow.get(ProvenanceService.PROVENANCE_INPUT_PROPERTY);
-            if (rowInputLsids != null && !rowInputLsids.isEmpty())
-            {
-                for (String rowInputLsid : rowInputLsids)
-                {
-                    provPairs.add(Pair.of(rowInputLsid, rowOutputLsid));
-                }
-            }
-            else
-            {
-                provPairs.add(Pair.of(null, rowOutputLsid));
-            }
-        }
-
-        ExpProtocolApplication outputProtocolApp = run.getOutputProtocolApplication();
-
-        if (!provPairs.isEmpty())
-        {
-            pvs.addProvenance(container, outputProtocolApp, provPairs);
-=======
-    private OntologyManager.RowCallback addAssayPlateMetadata(
-        Container container,
-        User user,
-        ExpRun run,
-        AssayProvider provider,
-        ExpProtocol protocol,
-        ExpData resultData
-    ) throws ExperimentException
-    {
-        if (!provider.isPlateMetadataEnabled(protocol))
-            return NO_OP_ROW_CALLBACK;
-
-        // find the ExpData object for the plate metadata
-        List<? extends ExpData> datas = run.getOutputDatas(PlateMetadataDataHandler.DATA_TYPE);
-        if (datas.size() == 1)
-        {
-            ExpData plateData = datas.get(0);
-            Map<String, AssayPlateMetadataService.MetadataLayer> plateMetadata;
-
-            if (plateData.getFile() != null)
-                plateMetadata = AssayPlateMetadataService.get().parsePlateMetadata(plateData.getFile());
-            else if (getRawPlateMetadata() != null)
-                plateMetadata = getRawPlateMetadata();
-            else
-                throw new ExperimentException("There was no plate metadata JSON available for this run");
-
-            return AssayPlateMetadataService.get().getAssayPlateMetadataRowCallback(resultData, plateMetadata, container, user, run, provider, protocol);
-        }
-        else
-        {
-            // plate metadata is optional if the experimental plate flag is enabled
-            if (!AssayPlateMetadataService.isExperimentalAppPlateEnabled())
-                throw new ExperimentException("Unable to locate the ExpData with the plate metadata");
-            return NO_OP_ROW_CALLBACK;
->>>>>>> f4e48b4e
         }
     }
 
