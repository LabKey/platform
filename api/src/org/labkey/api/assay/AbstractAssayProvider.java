--- conflicted
+++ resolved
@@ -1,1723 +1,1719 @@
-/*
- * Copyright (c) 2008-2019 LabKey Corporation
- *
- * Licensed under the Apache License, Version 2.0 (the "License");
- * you may not use this file except in compliance with the License.
- * You may obtain a copy of the License at
- *
- *     http://www.apache.org/licenses/LICENSE-2.0
- *
- * Unless required by applicable law or agreed to in writing, software
- * distributed under the License is distributed on an "AS IS" BASIS,
- * WITHOUT WARRANTIES OR CONDITIONS OF ANY KIND, either express or implied.
- * See the License for the specific language governing permissions and
- * limitations under the License.
- */
-
-package org.labkey.api.assay;
-
-import org.jetbrains.annotations.NotNull;
-import org.jetbrains.annotations.Nullable;
-import org.labkey.api.assay.actions.AssayRunUploadForm;
-import org.labkey.api.assay.actions.DesignerAction;
-import org.labkey.api.assay.actions.UploadWizardAction;
-import org.labkey.api.assay.pipeline.AssayRunAsyncContext;
-import org.labkey.api.assay.plate.AssayPlateMetadataService;
-import org.labkey.api.assay.plate.PlateMetadataDataHandler;
-import org.labkey.api.assay.security.DesignAssayPermission;
-import org.labkey.api.audit.AuditLogService;
-import org.labkey.api.data.ActionButton;
-import org.labkey.api.data.ButtonBar;
-import org.labkey.api.data.ColumnInfo;
-import org.labkey.api.data.Container;
-import org.labkey.api.data.ContainerFilter;
-import org.labkey.api.data.ContainerManager;
-import org.labkey.api.data.DataRegion;
-import org.labkey.api.data.DetailsColumn;
-import org.labkey.api.data.DisplayColumn;
-import org.labkey.api.data.Filter;
-import org.labkey.api.data.RuntimeSQLException;
-import org.labkey.api.data.SQLFragment;
-import org.labkey.api.data.SimpleFilter;
-import org.labkey.api.data.SqlSelector;
-import org.labkey.api.data.Table;
-import org.labkey.api.data.TableInfo;
-import org.labkey.api.data.TableSelector;
-import org.labkey.api.defaults.DefaultValueService;
-import org.labkey.api.exp.DomainNotFoundException;
-import org.labkey.api.exp.ExperimentException;
-import org.labkey.api.exp.Lsid;
-import org.labkey.api.exp.LsidManager;
-import org.labkey.api.exp.ObjectProperty;
-import org.labkey.api.exp.OntologyManager;
-import org.labkey.api.exp.PropertyDescriptor;
-import org.labkey.api.exp.PropertyType;
-import org.labkey.api.exp.XarContext;
-import org.labkey.api.exp.api.DataType;
-import org.labkey.api.exp.api.ExpData;
-import org.labkey.api.exp.api.ExpDataRunInput;
-import org.labkey.api.exp.api.ExpExperiment;
-import org.labkey.api.exp.api.ExpMaterial;
-import org.labkey.api.exp.api.ExpObject;
-import org.labkey.api.exp.api.ExpProtocol;
-import org.labkey.api.exp.api.ExpProtocolApplication;
-import org.labkey.api.exp.api.ExpRun;
-import org.labkey.api.exp.api.ExpSampleType;
-import org.labkey.api.exp.api.ExperimentService;
-import org.labkey.api.exp.api.ExperimentUrls;
-import org.labkey.api.exp.api.IAssayDomainType;
-import org.labkey.api.exp.property.Domain;
-import org.labkey.api.exp.property.DomainProperty;
-import org.labkey.api.exp.property.PropertyService;
-import org.labkey.api.exp.query.ExpRunTable;
-import org.labkey.api.gwt.client.DefaultValueType;
-import org.labkey.api.gwt.client.model.GWTDomain;
-import org.labkey.api.gwt.client.model.GWTPropertyDescriptor;
-import org.labkey.api.module.Module;
-import org.labkey.api.pipeline.PipeRoot;
-import org.labkey.api.pipeline.PipelineService;
-import org.labkey.api.qc.DataExchangeHandler;
-import org.labkey.api.query.FieldKey;
-import org.labkey.api.query.QueryService;
-import org.labkey.api.query.QuerySettings;
-import org.labkey.api.query.QueryView;
-<<<<<<< HEAD
-import org.labkey.api.reports.LabKeyScriptEngineManager;
-=======
-import org.labkey.api.query.SimpleValidationError;
-import org.labkey.api.query.ValidationException;
-import org.labkey.api.query.ValidationException.SEVERITY;
-import org.labkey.api.reports.ExternalScriptEngine;
-import org.labkey.api.reports.LabkeyScriptEngineManager;
-import org.labkey.api.reports.report.r.ParamReplacementSvc;
->>>>>>> 6a28520f
-import org.labkey.api.security.User;
-import org.labkey.api.security.permissions.AdminPermission;
-import org.labkey.api.security.permissions.DeletePermission;
-import org.labkey.api.services.ServiceRegistry;
-import org.labkey.api.settings.AppProps;
-import org.labkey.api.study.Dataset;
-import org.labkey.api.study.Study;
-import org.labkey.api.study.StudyService;
-import org.labkey.api.study.TimepointType;
-import org.labkey.api.study.assay.AssayPublishKey;
-import org.labkey.api.study.assay.AssayPublishService;
-import org.labkey.api.study.assay.ParticipantVisitResolverType;
-import org.labkey.api.util.FileUtil;
-import org.labkey.api.util.HelpTopic;
-import org.labkey.api.util.PageFlowUtil;
-import org.labkey.api.util.Pair;
-import org.labkey.api.util.StringUtilsLabKey;
-import org.labkey.api.view.ActionURL;
-import org.labkey.api.view.DetailsView;
-import org.labkey.api.view.NavTree;
-import org.labkey.api.view.NotFoundException;
-import org.labkey.api.view.ViewContext;
-import org.springframework.validation.BindException;
-import org.springframework.web.servlet.ModelAndView;
-import org.springframework.web.servlet.mvc.Controller;
-
-import javax.script.ScriptEngine;
-import javax.servlet.http.HttpServletRequest;
-import java.io.File;
-import java.io.IOException;
-import java.nio.file.Files;
-import java.sql.ResultSet;
-import java.sql.SQLException;
-import java.util.ArrayList;
-import java.util.Arrays;
-import java.util.Collection;
-import java.util.Collections;
-import java.util.Comparator;
-import java.util.Date;
-import java.util.HashMap;
-import java.util.HashSet;
-import java.util.Iterator;
-import java.util.LinkedHashMap;
-import java.util.List;
-import java.util.ListIterator;
-import java.util.Map;
-import java.util.Set;
-
-/**
- * User: jeckels
- * Date: Sep 14, 2007
- */
-public abstract class AbstractAssayProvider implements AssayProvider
-{
-    public static final String ASSAY_NAME_SUBSTITUTION = "${AssayName}";
-    public static final String TARGET_STUDY_PROPERTY_NAME = "TargetStudy";
-    public static final String TARGET_STUDY_PROPERTY_CAPTION = "Target Study";
-
-    public static final String PARTICIPANT_VISIT_RESOLVER_PROPERTY_NAME = "ParticipantVisitResolver";
-    public static final String PARTICIPANT_VISIT_RESOLVER_PROPERTY_CAPTION = "Participant Visit Resolver";
-
-    public static final String PARTICIPANTID_PROPERTY_NAME = "ParticipantID";
-    public static final String VISITID_PROPERTY_NAME = "VisitID";
-    public static final String PARTICIPANTID_PROPERTY_CAPTION = "Participant ID";
-    public static final String VISITID_PROPERTY_CAPTION = "Visit ID";
-    public static final String SPECIMENID_PROPERTY_NAME = "SpecimenID";
-    public static final String SPECIMENID_PROPERTY_CAPTION = "Specimen ID";
-    public static final String DATE_PROPERTY_NAME = "Date";
-    public static final String DATE_PROPERTY_CAPTION = "Date";
-
-    public static final String ASSAY_SPECIMEN_MATCH_COLUMN_NAME = "AssayMatch";
-
-    public static final String IMPORT_DATA_LINK_NAME = "Import Data";
-    public static final String MANAGE_ASSAY_DESIGN_LINK = "Manage assay design";
-    public static final String SET_DEFAULT_VALUES_LINK = "Set default values";
-
-    public static final FieldKey BATCH_ROWID_FROM_RUN = FieldKey.fromParts(AssayService.BATCH_COLUMN_NAME, "RowId");
-
-    public static final DataType RELATED_FILE_DATA_TYPE = new DataType("RelatedFile");
-    public static final String SAVE_SCRIPT_FILES_PROPERTY_SUFFIX = "SaveScriptFiles";
-    public static final String EDITABLE_RUNS_PROPERTY_SUFFIX = "EditableRuns";
-    public static final String EDITABLE_RESULTS_PROPERTY_SUFFIX = "EditableResults";
-    public static final String BACKGROUND_UPLOAD_PROPERTY_SUFFIX = "BackgroundUpload";
-    public static final String QC_ENABLED_PROPERTY_SUFFIX = "QCEnabled";
-    public static final String PLATE_METADATA_PROPERTY_SUFFIX = "PlateMetadata";
-
-    // The result row LSID namespace prefix <code>_resultRowLSIDPrefix</code> should end with this constant.
-    public static final String RESULT_LSID_PREFIX_PART = "AssayResultRow";
-
-    protected final String _protocolLSIDPrefix;
-    protected final String _runLSIDPrefix;
-    protected final String _resultRowLSIDPrefix;
-    protected final Set<Module> _requiredModules = new HashSet<>();
-
-    private final Module _declaringModule;
-    @Nullable protected AssayDataType _dataType;
-
-    public int _maxFileInputs = 1;
-
-    public AbstractAssayProvider(String protocolLSIDPrefix, String runLSIDPrefix, @Nullable AssayDataType dataType, Module declaringModule)
-    {
-        this(protocolLSIDPrefix, runLSIDPrefix, null, dataType, declaringModule);
-    }
-
-    public AbstractAssayProvider(String protocolLSIDPrefix, String runLSIDPrefix, String resultRowLSIDPrefix, @Nullable AssayDataType dataType, Module declaringModule)
-    {
-        _protocolLSIDPrefix = protocolLSIDPrefix;
-        _runLSIDPrefix = runLSIDPrefix;
-        _resultRowLSIDPrefix = resultRowLSIDPrefix;
-        if (resultRowLSIDPrefix != null && !resultRowLSIDPrefix.endsWith(RESULT_LSID_PREFIX_PART))
-            throw new IllegalArgumentException("Assay result row LSID prefix should end with '" + RESULT_LSID_PREFIX_PART + "': " + resultRowLSIDPrefix);
-
-        _declaringModule = declaringModule;
-        _dataType = dataType;
-    }
-
-    @Override
-    public AssayProviderSchema createProviderSchema(User user, Container container, Container targetStudy)
-    {
-        return new AssayProviderSchema(user, container, this, targetStudy);
-    }
-
-    @Override
-    public ActionURL copyToStudy(User user, Container assayDataContainer, ExpProtocol protocol, @Nullable Container study, Map<Integer, AssayPublishKey> dataKeys, List<String> errors)
-    {
-        try
-        {
-            SimpleFilter filter = new SimpleFilter();
-            filter.addInClause(getTableMetadata(protocol).getResultRowIdFieldKey(), dataKeys.keySet());
-
-            AssayProtocolSchema schema = createProtocolSchema(user, assayDataContainer, protocol, study);
-            TableInfo dataTable = schema.createDataTable(ContainerFilter.Type.CurrentAndSubfolders.create(schema));
-
-            FieldKey objectIdFK = getTableMetadata(protocol).getResultRowIdFieldKey();
-            FieldKey runLSIDFK = new FieldKey(getTableMetadata(protocol).getRunFieldKeyFromResults(), ExpRunTable.Column.LSID.toString());
-
-            Map<FieldKey, ColumnInfo> columns = QueryService.get().getColumns(dataTable, Arrays.asList(objectIdFK, runLSIDFK));
-            ColumnInfo rowIdColumn = columns.get(objectIdFK);
-            ColumnInfo runLSIDColumn = columns.get(runLSIDFK);
-
-            SQLFragment sql = QueryService.get().getSelectSQL(dataTable, columns.values(), filter, null, Table.ALL_ROWS, Table.NO_OFFSET, false);
-
-            List<Map<String, Object>> dataMaps = new ArrayList<>();
-            Container sourceContainer = null;
-            Map<Container, Set<Integer>> rowIdsByTargetContainer = new HashMap<>();
-
-            try (ResultSet rs = new SqlSelector(dataTable.getSchema(), sql).getResultSet())
-            {
-                while (rs.next())
-                {
-                    AssayPublishKey publishKey = dataKeys.get(((Number)rowIdColumn.getValue(rs)).intValue());
-
-                    Container targetStudyContainer = study;
-                    if (publishKey.getTargetStudy() != null)
-                        targetStudyContainer = publishKey.getTargetStudy();
-                    assert targetStudyContainer != null;
-
-                    TimepointType studyType = AssayPublishService.get().getTimepointType(targetStudyContainer);
-
-                    Map<String, Object> dataMap = new HashMap<>();
-
-                    String runLSID = (String)runLSIDColumn.getValue(rs);
-                    int resultRowId = (int)rowIdColumn.getValue(rs);
-                    String sourceLSID = getSourceLSID(runLSID, publishKey.getDataId(), resultRowId);
-
-                    if (sourceContainer == null)
-                    {
-                        sourceContainer = ExperimentService.get().getExpRun(runLSID).getContainer();
-                    }
-
-                    dataMap.put(AssayPublishService.PARTICIPANTID_PROPERTY_NAME, publishKey.getParticipantId());
-
-                    if (!studyType.isVisitBased())
-                    {
-                        dataMap.put(AssayPublishService.DATE_PROPERTY_NAME, publishKey.getDate());
-                    }
-                    else
-                    {
-                        // add the sequencenum only for visit-based studies, a date based sequencenum will get calculated
-                        // for date-based studies in the ETL layer
-                        dataMap.put(AssayPublishService.SEQUENCENUM_PROPERTY_NAME, publishKey.getVisitId());
-                    }
-
-                    dataMap.put(AssayPublishService.SOURCE_LSID_PROPERTY_NAME, sourceLSID);
-                    dataMap.put(getTableMetadata(protocol).getDatasetRowIdPropertyName(), publishKey.getDataId());
-                    dataMap.put(AssayPublishService.TARGET_STUDY_PROPERTY_NAME, targetStudyContainer);
-
-                    // Remember which rows we're planning to copy, partitioned by the target study
-                    Set<Integer> rowIds = rowIdsByTargetContainer.get(targetStudyContainer);
-                    if (rowIds == null)
-                    {
-                        rowIds = new HashSet<>();
-                        rowIdsByTargetContainer.put(targetStudyContainer, rowIds);
-                    }
-                    rowIds.add(publishKey.getDataId());
-
-                    dataMaps.add(dataMap);
-                }
-
-                checkForAlreadyCopiedRows(user, protocol, errors, rowIdsByTargetContainer);
-
-                if (!errors.isEmpty())
-                {
-                    return null;
-                }
-                
-                return AssayPublishService.get().publishAssayData(user, sourceContainer, study, protocol.getName(), protocol,
-                        dataMaps, getTableMetadata(protocol).getDatasetRowIdPropertyName(), errors);
-            }
-        }
-        catch (SQLException e)
-        {
-            throw new RuntimeSQLException(e);
-        }
-    }
-
-    private void checkForAlreadyCopiedRows(User user, ExpProtocol protocol, List<String> errors, Map<Container, Set<Integer>> rowIdsByTargetContainer)
-    {
-        for (Map.Entry<Container, Set<Integer>> entry : rowIdsByTargetContainer.entrySet())
-        {
-            Study targetStudy = StudyService.get().getStudy(entry.getKey());
-
-            // Look for an existing dataset backed by this assay definition
-            for (Dataset dataset : targetStudy.getDatasets())
-            {
-                if (protocol.equals(dataset.getAssayProtocol()) && dataset.getKeyPropertyName() != null)
-                {
-                    // Check to see if it already has the data rows that are being copied
-                    TableInfo tableInfo = dataset.getTableInfo(user, false);
-                    Filter datasetFilter = new SimpleFilter(new SimpleFilter.InClause(FieldKey.fromParts(dataset.getKeyPropertyName()), entry.getValue()));
-                    long existingRowCount = new TableSelector(tableInfo, datasetFilter, null).getRowCount();
-                    if (existingRowCount > 0)
-                    {
-                        // If so, don't let the user copy them again, even if they have different participant/visit/date info
-                        String errorMessage = existingRowCount == 1 ? "One of the selected rows has" : (existingRowCount + " of the selected rows have");
-                        errorMessage += " already been copied to the study \"" + targetStudy.getLabel() + "\" in " + entry.getKey().getPath();
-                        errorMessage += " (RowIds: " + entry.getValue() + ")";
-                        errors.add(errorMessage);
-                    }
-                }
-            }
-        }
-    }
-
-    protected String getSourceLSID(String runLSID, int dataId, int resultRowId)
-    {
-        return runLSID;
-    }
-
-    @Override
-    public void registerLsidHandler()
-    {
-        LsidManager.get().registerHandler(_runLSIDPrefix, new LsidManager.ExpRunLsidHandler());
-        String resultRowLSIDPrefix = getResultRowLSIDPrefix();
-        if (resultRowLSIDPrefix != null)
-        {
-            LsidManager.get().registerHandler(resultRowLSIDPrefix, new LsidManager.AssayResultLsidHandler(this));
-        }
-    }
-
-    @Override
-    public Priority getPriority(ExpProtocol protocol)
-    {
-        if (ExpProtocol.ApplicationType.ExperimentRun.equals(protocol.getApplicationType()))
-        {
-            Lsid lsid = new Lsid(protocol.getLSID());
-            if (_protocolLSIDPrefix.equals(lsid.getNamespacePrefix()))
-            {
-                return Priority.HIGH;
-            }
-        }
-        return null;
-    }
-
-    @Override
-    public String getProtocolPattern()
-    {
-        return "%:" + Lsid.encodePart(_protocolLSIDPrefix).replace("%", "\\%") + ".%";
-    }
-
-    @Override
-    @NotNull
-    public abstract AssayTableMetadata getTableMetadata(@NotNull ExpProtocol protocol);
-
-    public static String getDomainURIForPrefix(ExpProtocol protocol, String domainPrefix)
-    {
-        String result = getDomainURIForPrefixIfExists(protocol, domainPrefix);
-        if (result == null)
-        {
-            throw new IllegalArgumentException("No domain match for prefix '" + domainPrefix + "' in protocol with LSID '" + protocol.getLSID() + "'");
-        }
-        return result;
-    }
-
-    @Nullable
-    public static String getDomainURIForPrefixIfExists(ExpProtocol protocol, String domainPrefix)
-    {
-        String result = null;
-        for (String uri : protocol.getObjectProperties().keySet())
-        {
-            Lsid uriLSID = new Lsid(uri);
-            if (uriLSID.getNamespacePrefix() != null && uriLSID.getNamespacePrefix().startsWith(domainPrefix))
-            {
-                if (result == null)
-                {
-                    result = uri;
-                }
-                else
-                {
-                    throw new IllegalStateException("More than one domain matches for prefix '" + domainPrefix + "' in protocol with LSID '" + protocol.getLSID() + "'");
-                }
-            }
-        }
-        return result;
-    }
-
-    public static Domain getDomainByPrefix(ExpProtocol protocol, String domainPrefix)
-    {
-        Container container = protocol.getContainer();
-        return PropertyService.get().getDomain(container, getDomainURIForPrefix(protocol, domainPrefix));
-    }
-
-    @Nullable
-    public static Domain getDomainByPrefixIfExists(ExpProtocol protocol, String domainPrefix)
-    {
-        String domainURI = getDomainURIForPrefixIfExists(protocol, domainPrefix);
-        if (null == domainURI)
-            return null;
-        Container container = protocol.getContainer();
-        return PropertyService.get().getDomain(container, domainURI);
-    }
-
-    @Override
-    public Domain getResultsDomain(ExpProtocol protocol)
-    {
-        return getDomainByPrefix(protocol, ExpProtocol.ASSAY_DOMAIN_DATA);
-    }
-
-    @Override
-    public void changeDomain(User user, ExpProtocol protocol, GWTDomain<GWTPropertyDescriptor> orig, GWTDomain<GWTPropertyDescriptor> update)
-    {
-        // NOTE: this will only be needed in HaplotypeAssayProvider; thus this is no-op.
-    }
-
-    @Override
-    public Domain getBatchDomain(ExpProtocol protocol)
-    {
-        return getDomainByPrefix(protocol, ExpProtocol.ASSAY_DOMAIN_BATCH);
-    }
-
-    @Override
-    public Domain getRunDomain(ExpProtocol protocol)
-    {
-        return getDomainByPrefix(protocol, ExpProtocol.ASSAY_DOMAIN_RUN);
-    }
-
-    protected PropertyDescriptor addProperty(Container sourceContainer, String name, Integer value, Map<String, Object> dataMap, Collection<PropertyDescriptor> types)
-    {
-        return addProperty(sourceContainer, name, value, PropertyType.INTEGER, dataMap, types);
-    }
-
-    protected PropertyDescriptor addProperty(Container sourceContainer, String name, Double value, Map<String, Object> dataMap, Collection<PropertyDescriptor> types)
-    {
-        return addProperty(sourceContainer, name, value, PropertyType.DOUBLE, dataMap, types);
-    }
-
-    protected PropertyDescriptor addProperty(Container sourceContainer, String name, Boolean value, Map<String, Object> dataMap, Collection<PropertyDescriptor> types)
-    {
-        return addProperty(sourceContainer, name, value, PropertyType.BOOLEAN, dataMap, types);
-    }
-
-    protected PropertyDescriptor addProperty(Container sourceContainer, String name, Date value, Map<String, Object> dataMap, Collection<PropertyDescriptor> types)
-    {
-        return addProperty(sourceContainer, name, value, PropertyType.DATE_TIME, dataMap, types);
-    }
-
-    protected PropertyDescriptor addProperty(Container sourceContainer, String name, String value, Map<String, Object> dataMap, Collection<PropertyDescriptor> types)
-    {
-        return addProperty(sourceContainer, name, value, PropertyType.STRING, dataMap, types);
-    }
-
-    protected PropertyDescriptor addProperty(PropertyDescriptor pd, ObjectProperty value, Map<String, Object> dataMap, Collection<PropertyDescriptor> types)
-    {
-        return addProperty(pd, value == null ? null : value.getValueMvAware(), dataMap, types);
-    }
-
-    protected PropertyDescriptor addProperty(PropertyDescriptor pd, Object value, Map<String, Object> dataMap, Collection<PropertyDescriptor> types)
-    {
-        dataMap.put(pd.getName(), value);
-        if (types != null)
-            types.add(pd);
-        return pd;
-    }
-
-    protected PropertyDescriptor addProperty(Container sourceContainer, String name, Object value, PropertyType type, Map<String, Object> dataMap, Collection<PropertyDescriptor> types)
-    {
-        return addProperty(createPublishPropertyDescriptor(sourceContainer, name, type), value, dataMap, types);
-    }
-
-    protected PropertyDescriptor createPublishPropertyDescriptor(Container sourceContainer, String name, PropertyType type)
-    {
-        String label = name;
-        if (name.contains(" "))
-            name = name.replace(" ", "");
-        PropertyDescriptor pd = new PropertyDescriptor(null, type, name, label, sourceContainer);
-        if (type.getJavaType() == Double.class)
-            pd.setFormat("0.###");
-        return pd;
-    }
-
-    protected DomainProperty addProperty(Domain domain, String name, PropertyType type)
-    {
-        return addProperty(domain, name, name, type);
-    }
-
-    protected DomainProperty addProperty(Domain domain, String name, String label, PropertyType type)
-    {
-        return addProperty(domain, name, label, type, null);
-    }
-
-    protected DomainProperty addProperty(Domain domain, String name, String label, PropertyType type, @Nullable String description)
-    {
-        DomainProperty prop = domain.addProperty();
-        prop.setLabel(label);
-        prop.setName(name);
-        prop.setType(PropertyService.get().getType(domain.getContainer(), type.getXmlName()));
-        prop.setDescription(description);
-        if (AbstractAssayProvider.PARTICIPANTID_PROPERTY_NAME.equals(prop.getName()))
-            prop.setDimension(true);
-        if (AbstractAssayProvider.VISITID_PROPERTY_NAME.equals(prop.getName()))
-            prop.setMeasure(false);
-
-        if (allowDefaultValues(domain))
-        {
-            if (AbstractAssayProvider.PARTICIPANTID_PROPERTY_NAME.equals(prop.getName()) ||
-                AbstractAssayProvider.SPECIMENID_PROPERTY_NAME.equals(prop.getName()) ||
-                AbstractAssayProvider.VISITID_PROPERTY_NAME.equals(prop.getName()) ||
-                AbstractAssayProvider.DATE_PROPERTY_NAME.equals(prop.getName()))
-            {
-                prop.setDefaultValueTypeEnum(DefaultValueType.FIXED_EDITABLE);
-            }
-            else
-            {
-                prop.setDefaultValueTypeEnum(getDefaultValueDefault(domain));
-            }
-        }
-        return prop;
-    }
-
-    public static String getPresubstitutionLsid(String prefix)
-    {
-        return "urn:lsid:" + XarContext.LSID_AUTHORITY_SUBSTITUTION + ":" + prefix + ".Folder-" + XarContext.CONTAINER_ID_SUBSTITUTION + ":" + ASSAY_NAME_SUBSTITUTION;
-    }
-
-    protected Pair<Domain, Map<DomainProperty, Object>> createRunDomain(Container c, User user)
-    {
-        Domain domain = PropertyService.get().createDomain(c, getPresubstitutionLsid(ExpProtocol.ASSAY_DOMAIN_RUN), "Run Fields");
-        domain.setDescription("Define the run fields for this assay design. The user is prompted for these fields once per run and they will be applied to all rows in the run.");
-        return new Pair<>(domain, Collections.emptyMap());
-    }
-
-    protected Pair<Domain, Map<DomainProperty, Object>> createBatchDomain(Container c, User user)
-    {
-        return createBatchDomain(c, user, true);
-    }
-
-    protected Pair<Domain, Map<DomainProperty, Object>> createBatchDomain(Container c, User user, boolean includeStandardProperties)
-    {
-        Domain domain = PropertyService.get().createDomain(c, getPresubstitutionLsid(ExpProtocol.ASSAY_DOMAIN_BATCH), "Batch Fields");
-        domain.setDescription("Define the batch fields for this assay design. The user is prompted for these fields once for each set of runs they import to this assay.");
-
-        if (includeStandardProperties)
-        {
-            List<ParticipantVisitResolverType> resolverTypes = getParticipantVisitResolverTypes();
-            if (resolverTypes != null && resolverTypes.size() > 0)
-            {
-                DomainProperty resolverProperty = addProperty(domain, PARTICIPANT_VISIT_RESOLVER_PROPERTY_NAME, PARTICIPANT_VISIT_RESOLVER_PROPERTY_CAPTION, PropertyType.STRING);
-                resolverProperty.setHidden(true);
-            }
-
-            DomainProperty studyProp = addProperty(domain, TARGET_STUDY_PROPERTY_NAME, TARGET_STUDY_PROPERTY_CAPTION, PropertyType.STRING);
-            studyProp.setShownInInsertView(true);
-        }
-
-        return new Pair<>(domain, Collections.emptyMap());
-    }
-
-    /**
-     * @return domains and their default property values
-     */
-    @Override
-    public List<Pair<Domain, Map<DomainProperty, Object>>> createDefaultDomains(Container c, User user)
-    {
-        List<Pair<Domain, Map<DomainProperty, Object>>> result = new ArrayList<>();
-
-        result.add(createBatchDomain(c, user));
-        result.add(createRunDomain(c, user));
-
-        return result;
-    }
-
-    @Override
-    public List<AssayDataCollector> getDataCollectors(@Nullable Map<String, File> uploadedFiles, AssayRunUploadForm context)
-    {
-        return getDataCollectors(uploadedFiles, context, true);
-    }
-
-    @Override
-    public String getResourceName()
-    {
-        return getName();
-    }
-
-    public List<AssayDataCollector> getDataCollectors(@Nullable Map<String, File> uploadedFiles, AssayRunUploadForm context, boolean allowFileReuseOnReRun)
-    {
-        List<AssayDataCollector> result = new ArrayList<>();
-        if (!PipelineDataCollector.getFileQueue(context).isEmpty())
-        {
-            result.add(new PipelineDataCollector());
-        }
-        else
-        {
-            if (allowFileReuseOnReRun && context.getReRun() != null)
-            {
-                // In the re-run scenario, figure out what files to offer up for reuse
-
-                Map<String, File> reusableFiles = new HashMap<>();
-                // Include any files that were uploaded as part of this request
-                if (uploadedFiles != null && !uploadedFiles.isEmpty())
-                {
-                    reusableFiles.putAll(uploadedFiles);
-                }
-                else
-                {
-                    // Look for input data files to the original version of the run
-                    List<? extends ExpData> inputDatas = context.getReRun().getInputDatas(ExpDataRunInput.DEFAULT_ROLE, ExpProtocol.ApplicationType.ExperimentRunOutput);
-                    if (inputDatas.size() == 1)
-                    {
-                        // There's exactly one input, so just use it
-                        addReusableData(reusableFiles, inputDatas.get(0));
-                    }
-                    else if (inputDatas.size() > 1)
-                    {
-                        // The original run was likely run through a transform script
-                        // See https://www.labkey.org/issues/home/Developer/issues/details.view?issueId=16952
-                        for (ExpData inputData : inputDatas)
-                        {
-                            // Look for a file that was created by the "core" step in the protocol. Transformed files
-                            // are created by the ExperimentRunOutput step, and will have a different ActionSequence
-                            if (inputData.getSourceApplication().getApplicationType() == ExpProtocol.ApplicationType.ProtocolApplication && inputData.getSourceApplication().getActionSequence() == ExperimentService.SIMPLE_PROTOCOL_CORE_STEP_SEQUENCE && inputData.getSourceApplication().getActionSequence() == ExperimentService.SIMPLE_PROTOCOL_CORE_STEP_SEQUENCE)
-                            {
-                                if (reusableFiles.size() >= getMaxFileInputs())
-                                {
-                                    throw new IllegalStateException("More than " + getMaxFileInputs() + " primary data file(s) associated with run: " + context.getReRun().getRowId() + "(\"" + reusableFiles.values() + "\" and \"" + inputData + "\")");
-                                }
-                                addReusableData(reusableFiles, inputData);
-                            }
-                        }
-                    }
-                }
-
-                // Filter out any files that aren't under the current pipeline root, since we won't be able to resolve
-                // them successfully due to security restrictions for what's an allowable input to the new run. See issue 18387.
-                PipeRoot pipeRoot = PipelineService.get().findPipelineRoot(context.getContainer());
-                for (Iterator<Map.Entry<String, File>> iter = reusableFiles.entrySet().iterator(); iter.hasNext(); )
-                {
-                    Map.Entry<String, File> entry = iter.next();
-                    // If it's not under the current pipeline root
-                    if (pipeRoot == null || !pipeRoot.isUnderRoot(entry.getValue()))
-                    {
-                        // Remove it from the collection
-                        iter.remove();
-                    }
-                }
-
-                if (getMaxFileInputs() == 1)
-                {
-                    // This assay only allows for one input file, so keep it simple with separate options
-                    // to reuse or re-upload
-                    if (!reusableFiles.isEmpty())
-                    {
-                        result.add(new PreviouslyUploadedDataCollector(reusableFiles));
-                    }
-                    result.add(new FileUploadDataCollector(getMaxFileInputs()));
-                }
-                else
-                {
-                    // We allow multiple files per assay run, so give a UI that lets the user mix and match
-                    // between existing ones and new ones
-                    result.add(new FileUploadDataCollector(getMaxFileInputs(), reusableFiles));
-                }
-            }
-            else
-            {
-                // Normal (non-rerun) scenario
-                if (uploadedFiles != null)
-                {
-                    result.add(new PreviouslyUploadedDataCollector(uploadedFiles));
-                }
-                result.add(new FileUploadDataCollector(getMaxFileInputs()));
-            }
-        }
-        return result;
-    }
-
-    private void addReusableData(Map<String, File> reusableFiles, ExpData inputData)
-    {
-        // Not all datas are associated with a file
-        if (inputData.getFile() != null)
-        {
-            reusableFiles.put(AssayDataCollector.PRIMARY_FILE + (reusableFiles.size() == 0 ? "" : Integer.toString(reusableFiles.size())), inputData.getFile());
-        }
-    }
-
-    @Override
-    public @Nullable AssayDataCollector getPlateMetadataDataCollector(AssayRunUploadForm context)
-    {
-        return null;
-    }
-
-    @Override
-    public @Nullable ActionURL getPlateMetadataTemplateURL(Container container)
-    {
-        return null;
-    }
-
-    @Override
-    public AssayRunCreator getRunCreator()
-    {
-        return new DefaultAssayRunCreator<>(this);
-    }
-
-    @Override
-    public ExpProtocol createAssayDefinition(User user, Container container, String name, String description)
-            throws ExperimentException
-    {
-        String protocolLsid = new Lsid(_protocolLSIDPrefix, "Folder-" + container.getRowId(), name).toString();
-
-        ExpProtocol protocol = ExperimentService.get().createExpProtocol(container, ExpProtocol.ApplicationType.ExperimentRun, name);
-        protocol.setProtocolDescription(description);
-        protocol.setLSID(protocolLsid);
-        protocol.setMaxInputMaterialPerInstance(1);
-        protocol.setMaxInputDataPerInstance(1);
-
-        return ExperimentService.get().insertSimpleProtocol(protocol, user);
-    }
-
-    @Override
-    @Nullable
-    public Pair<ExpProtocol.AssayDomainTypes, DomainProperty> findTargetStudyProperty(ExpProtocol protocol)
-    {
-        DomainProperty targetStudyDP;
-
-        Domain domain = getResultsDomain(protocol);
-        if (domain != null && null != (targetStudyDP = domain.getPropertyByName(AbstractAssayProvider.TARGET_STUDY_PROPERTY_NAME)))
-            return new Pair<>(ExpProtocol.AssayDomainTypes.Result, targetStudyDP);
-
-        domain = getRunDomain(protocol);
-        if (domain != null && null != (targetStudyDP = domain.getPropertyByName(AbstractAssayProvider.TARGET_STUDY_PROPERTY_NAME)))
-            return new Pair<>(ExpProtocol.AssayDomainTypes.Run, targetStudyDP);
-
-        domain = getBatchDomain(protocol);
-        if (domain != null && null != (targetStudyDP = domain.getPropertyByName(AbstractAssayProvider.TARGET_STUDY_PROPERTY_NAME)))
-            return new Pair<>(ExpProtocol.AssayDomainTypes.Batch, targetStudyDP);
-
-        return null;
-    }
-
-    // CONSIDER: combining with .getTargetStudy()
-    // UNDONE: Doesn't look at TargetStudy in Results domain yet.
-    @Override
-    public Container getAssociatedStudyContainer(ExpProtocol protocol, Object dataId)
-    {
-        Pair<ExpProtocol.AssayDomainTypes, DomainProperty> pair = findTargetStudyProperty(protocol);
-        if (pair == null)
-            return null;
-
-        DomainProperty targetStudyColumn = pair.second;
-
-        ExpData data = getDataForDataRow(dataId, protocol);
-        if (data == null)
-            return null;
-        ExpRun run = data.getRun();
-        if (run == null)
-            return null;
-
-        ExpObject source;
-        switch (pair.first)
-        {
-
-            case Run:
-                source = run;
-                break;
-
-            case Result:
-                // Ignore Results domain TargetStudy for now.
-                // The participant resolver will find the TargetStudy on the row.
-            case Batch:
-            default:
-                source = AssayService.get().findBatch(run);
-                break;
-        }
-
-        if (source != null)
-        {
-            Map<String, Object> properties = OntologyManager.getProperties(source.getContainer(), source.getLSID());
-            String targetStudyId = (String) properties.get(targetStudyColumn.getPropertyURI());
-
-            if (targetStudyId != null)
-                return ContainerManager.getForId(targetStudyId);
-        }
-        
-        return null;
-    }
-
-    public abstract ExpData getDataForDataRow(Object dataRowId, ExpProtocol protocol);
-
-
-    @Override
-    public ActionURL getImportURL(Container container, ExpProtocol protocol)
-    {
-        return PageFlowUtil.urlProvider(AssayUrls.class).getProtocolURL(container, protocol, UploadWizardAction.class);
-    }
-
-    public static ParticipantVisitResolverType findType(String name, List<ParticipantVisitResolverType> types)
-    {
-        if (name == null)
-        {
-            return null;
-        }
-
-        String decodedName = ParticipantVisitResolverType.Serializer.decodeBaseStringValue(name);
-        if (decodedName == null)
-        {
-            return null;
-        }
-        for (ParticipantVisitResolverType type : types)
-        {
-            if (decodedName.equals(type.getName()))
-            {
-                return type;
-            }
-        }
-        throw new NotFoundException("Unexpected resolver type: " + name);
-    }
-
-    private Set<String> getPropertyDomains(ExpProtocol protocol)
-    {
-        Set<String> result = new HashSet<>();
-        for (ObjectProperty prop : protocol.getObjectProperties().values())
-        {
-            Lsid lsid = new Lsid(prop.getPropertyURI());
-            if (lsid.getNamespacePrefix() != null && lsid.getNamespacePrefix().startsWith(ExpProtocol.ASSAY_DOMAIN_PREFIX))
-            {
-                result.add(prop.getPropertyURI());
-            }
-        }
-        return result;
-    }
-
-    @Override
-    public List<Pair<Domain, Map<DomainProperty, Object>>> getDomains(ExpProtocol protocol)
-    {
-        List<Pair<Domain, Map<DomainProperty, Object>>> domains = new ArrayList<>();
-        for (String uri : getPropertyDomains(protocol))
-        {
-            Domain domain = PropertyService.get().getDomain(protocol.getContainer(), uri);
-            if (domain != null)
-            {
-                Map<DomainProperty, Object> values = DefaultValueService.get().getDefaultValues(domain.getContainer(), domain);
-                domains.add(new Pair<>(domain, values));
-            }
-        }
-        sortDomainList(domains);
-
-        // see if there is a plate metadata domain associated with this protocol
-        if (AssayPlateMetadataService.getService(PlateMetadataDataHandler.DATA_TYPE) != null)
-        {
-            Domain plateDomain = AssayPlateMetadataService.getService(PlateMetadataDataHandler.DATA_TYPE).getPlateDataDomain(protocol);
-            if (plateDomain != null)
-            {
-                Map<DomainProperty, Object> values = DefaultValueService.get().getDefaultValues(plateDomain.getContainer(), plateDomain);
-                domains.add(new Pair<>(plateDomain, values));
-            }
-        }
-        return domains;
-    }
-
-    @Override
-    public Pair<ExpProtocol, List<Pair<Domain, Map<DomainProperty, Object>>>> getAssayTemplate(User user, Container targetContainer)
-    {
-        ExpProtocol copy = ExperimentService.get().createExpProtocol(targetContainer, ExpProtocol.ApplicationType.ExperimentRun, "Unknown");
-        copy.setName(null);
-        return new Pair<>(copy, createDefaultDomains(targetContainer, user));
-    }
-
-    protected void sortDomainList(List<Pair<Domain, Map<DomainProperty, Object>>> domains)
-    {
-        // Rely on the assay provider to return a list of default domains in the right order (Collections.sort() is
-        // stable so that domains that haven't been inserted and have id 0 stay in the same order), and rely on the fact
-        // that they get inserted in the same order, so they will have ascending ids.
-        domains.sort(Comparator.comparingInt(pair -> pair.getKey().getTypeId()));
-    }
-
-    @Override
-    public Pair<ExpProtocol, List<Pair<Domain, Map<DomainProperty, Object>>>> getAssayTemplate(User user, Container targetContainer, ExpProtocol toCopy)
-    {
-        ExpProtocol copy = ExperimentService.get().createExpProtocol(targetContainer, toCopy.getApplicationType(), toCopy.getName());
-        copy.setDescription(toCopy.getDescription());
-        Map<String, ObjectProperty> copiedProps = new HashMap<>();
-        for (ObjectProperty prop : toCopy.getObjectProperties().values())
-        {
-            copiedProps.put(createPropertyURI(copy, prop.getName()), prop);
-        }
-        copy.setObjectProperties(copiedProps);
-
-        List<Pair<Domain, Map<DomainProperty, Object>>> originalDomains = getDomains(toCopy);
-        List<Pair<Domain, Map<DomainProperty, Object>>> copiedDomains = new ArrayList<>(originalDomains.size());
-        for (Pair<Domain, Map<DomainProperty, Object>> domainInfo : originalDomains)
-        {
-            Domain domain = domainInfo.getKey();
-            Map<DomainProperty, Object> originalDefaults = domainInfo.getValue();
-            Map<DomainProperty, Object> copiedDefaults = new HashMap<>();
-
-            String uri = domain.getTypeURI();
-            Lsid domainLsid = new Lsid(uri);
-            String name = domain.getName();
-            String defaultPrefix = toCopy.getName() + " ";
-            if (name.startsWith(defaultPrefix))
-                name = name.substring(defaultPrefix.length());
-            Domain domainCopy = PropertyService.get().createDomain(targetContainer, getPresubstitutionLsid(domainLsid.getNamespacePrefix()), name);
-            domainCopy.setDescription(domain.getDescription());
-            for (DomainProperty propSrc : domain.getProperties())
-            {
-                DomainProperty propCopy = domainCopy.addProperty();
-                copiedDefaults.put(propCopy, originalDefaults.get(propSrc));
-                propCopy.copyFrom(propSrc, targetContainer);
-            }
-            copiedDomains.add(new Pair<>(domainCopy, copiedDefaults));
-        }
-        return new Pair<>(copy, copiedDomains);
-    }
-
-    @Override
-    public boolean isFileLinkPropertyAllowed(ExpProtocol protocol, Domain domain)
-    {
-        Lsid domainLsid = new Lsid(domain.getTypeURI());
-        return domainLsid.getNamespacePrefix().equals(ExpProtocol.ASSAY_DOMAIN_BATCH) ||
-                domainLsid.getNamespacePrefix().equals(ExpProtocol.ASSAY_DOMAIN_RUN) ||
-                domainLsid.getNamespacePrefix().equals(ExpProtocol.ASSAY_DOMAIN_DATA);
-    }
-
-    // UNDONE: also look at result row for TargetStudy
-    // CONSIDER: combine with .getAssociatedStudyContainer()
-    public Container getTargetStudy(ExpRun run)
-    {
-        ExpProtocol protocol = run.getProtocol();
-        Domain batchDomain = getBatchDomain(protocol);
-        List<? extends DomainProperty> batchColumns = batchDomain.getProperties();
-        Domain runDomain = getRunDomain(protocol);
-        List<? extends DomainProperty> runColumns = runDomain.getProperties();
-
-        List<DomainProperty> pds = new ArrayList<>();
-        pds.addAll(runColumns);
-        pds.addAll(batchColumns);
-
-        Map<String, ObjectProperty> props = new HashMap<>(run.getObjectProperties());
-        ExpExperiment batch = AssayService.get().findBatch(run);
-        if (batch != null)
-        {
-            props.putAll(batch.getObjectProperties());
-        }
-
-        for (DomainProperty pd : pds)
-        {
-            ObjectProperty prop = props.get(pd.getPropertyURI());
-            if (prop != null && TARGET_STUDY_PROPERTY_NAME.equals(pd.getName()))
-            {
-                return ContainerManager.getForId(prop.getStringValue());
-            }
-        }
-        return null;
-    }
-
-    private Map<String, Set<String>> _requiredDomainProperties;
-
-    @Override
-    public boolean isMandatoryDomainProperty(Domain domain, String propertyName)
-    {
-        if (_requiredDomainProperties == null)
-            _requiredDomainProperties = getRequiredDomainProperties();
-
-        Lsid domainLsid = new Lsid(domain.getTypeURI());
-        String domainPrefix = domainLsid.getNamespacePrefix();
-
-        Set<String> domainSet = _requiredDomainProperties.get(domainPrefix);
-        return domainSet != null && domainSet.contains(propertyName);
-    }
-
-    protected Map<String, Set<String>> getRequiredDomainProperties()
-    {
-        Map<String, Set<String>> domainMap = new HashMap<>();
-        Set<String> batchProperties = domainMap.get(ExpProtocol.ASSAY_DOMAIN_BATCH);
-        if (batchProperties == null)
-        {
-            batchProperties = new HashSet<>();
-            domainMap.put(ExpProtocol.ASSAY_DOMAIN_BATCH, batchProperties);
-        }
-        batchProperties.add(PARTICIPANT_VISIT_RESOLVER_PROPERTY_NAME);
-        return domainMap;
-    }
-
-    @Override
-    public boolean allowDefaultValues(Domain domain)
-    {
-        Lsid domainLsid = new Lsid(domain.getTypeURI());
-        return !ExpProtocol.ASSAY_DOMAIN_DATA.equals(domainLsid.getNamespacePrefix());
-    }
-
-    @Override
-    public DefaultValueType[] getDefaultValueOptions(Domain domain)
-    {
-        return DefaultValueType.values();
-    }
-
-    @Override
-    public DefaultValueType getDefaultValueDefault(Domain domain)
-    {
-        return DefaultValueType.LAST_ENTERED;
-    }
-
-    @Override
-    public boolean hasCustomView(IAssayDomainType domainType, boolean details)
-    {
-        return false;
-    }
-
-    @Override
-    public ModelAndView createBeginView(ViewContext context, ExpProtocol protocol)
-    {
-        return null;
-    }
-
-    @Override
-    public ModelAndView createBatchesView(ViewContext context, ExpProtocol protocol)
-    {
-        return null;
-    }
-
-    @Override
-    public ModelAndView createBatchDetailsView(ViewContext context, ExpProtocol protocol, ExpExperiment batch)
-    {
-        return null;
-    }
-
-    @Override
-    public ModelAndView createRunsView(ViewContext context, ExpProtocol protocol)
-    {
-        return null;
-    }
-
-    @Override
-    public ModelAndView createRunDetailsView(ViewContext context, ExpProtocol protocol, ExpRun run)
-    {
-        return null;
-    }
-
-    @Override
-    public ModelAndView createResultsView(ViewContext context, ExpProtocol protocol, BindException errors)
-    {
-        return null;
-    }
-
-    @Override
-    public ModelAndView createResultDetailsView(ViewContext context, ExpProtocol protocol, ExpData data, Object dataRowId)
-    {
-        AssayProtocolSchema schema = createProtocolSchema(context.getUser(), context.getContainer(), protocol, null);
-        QuerySettings settings = schema.getSettings(context, AssayProtocolSchema.DATA_TABLE_NAME, AssayProtocolSchema.DATA_TABLE_NAME);
-        QueryView queryView = schema.createDataQueryView(context, settings, null);
-
-        DataRegion region = new DataRegion();
-
-        // remove the DetailsColumn from the column list
-        List<DisplayColumn> columns = queryView.getDisplayColumns();
-        ListIterator<DisplayColumn> iter = columns.listIterator();
-        while (iter.hasNext())
-        {
-            DisplayColumn column = iter.next();
-            if (column instanceof DetailsColumn)
-                iter.remove();
-        }
-        region.setDisplayColumns(columns);
-
-        ExpRun run = data.getRun();
-        ActionURL runUrl = PageFlowUtil.urlProvider(AssayUrls.class).getAssayResultsURL(
-            context.getContainer(), protocol,
-            queryView.getTable().getContainerFilter(), run.getRowId());
-
-        ButtonBar bb = new ButtonBar();
-        bb.getList().add(new ActionButton("Show Run", runUrl));
-        region.setButtonBar(bb, DataRegion.MODE_DETAILS);
-
-        return new DetailsView(region, dataRowId);
-    }
-
-    @Override
-    public void deleteProtocol(ExpProtocol protocol, User user) throws ExperimentException
-    {
-        List<Pair<Domain, Map<DomainProperty, Object>>> domainInfos =  getDomains(protocol);
-        List<Domain> domains = new ArrayList<>();
-        for (Pair<Domain, Map<DomainProperty, Object>> domainInfo : domainInfos)
-            domains.add(domainInfo.getKey());
-
-        Set<Container> defaultValueContainers = new HashSet<>();
-        defaultValueContainers.add(protocol.getContainer());
-        defaultValueContainers.addAll(protocol.getExpRunContainers());
-        clearDefaultValues(defaultValueContainers, domains);
-        for (Pair<Domain, Map<DomainProperty, Object>> domainInfo : domainInfos)
-        {
-            Domain domain = domainInfo.getKey();
-            for (DomainProperty prop : domain.getProperties())
-            {
-                prop.delete();
-            }
-            try
-            {
-                domain.delete(user);
-            }
-            catch (DomainNotFoundException e)
-            {
-                throw new ExperimentException(e);
-            }
-
-            // Make sure we kill the pointer to the domain as well
-            PropertyDescriptor prop = OntologyManager.getPropertyDescriptor(domain.getTypeURI(), domain.getContainer());
-            if (prop != null)
-            {
-                OntologyManager.deletePropertyDescriptor(prop);
-            }
-        }
-
-        // Take care of a few extra settings, such as whether runs and data rows are editable
-        for (Map.Entry<String, ObjectProperty> entry : protocol.getObjectProperties().entrySet())
-        {
-            if (entry.getKey().startsWith(protocol.getLSID() + "#"))
-            {
-                PropertyDescriptor prop = OntologyManager.getPropertyDescriptor(entry.getKey(), protocol.getContainer());
-                if (prop != null)
-                {
-                    OntologyManager.deletePropertyDescriptor(prop);
-                }
-            }
-        }
-    }
-
-    private void clearDefaultValues(Set<Container> containers, List<Domain> domains)
-    {
-        for (Domain domain : domains)
-        {
-            for (Container container : containers)
-                DefaultValueService.get().clearDefaultValues(container, domain);
-        }
-    }
-
-
-    @Override
-    public Class<? extends Controller> getDesignerAction()
-    {
-        return DesignerAction.class;
-    }
-
-    @Override
-    public Class<? extends Controller> getDataImportAction()
-    {
-        // default to assay designer, except in the case of tsv where the assay can support inferring the data domain
-        return DesignerAction.class;
-        //return ImportAction.class;
-    }
-
-    /**
-     * Adds the materials as inputs to the run as a whole, plus as inputs for the "work" node for the run.
-     * @param materialInputs Map of materials to roles.  If role is null, a generic role of "Sample N" will be used.
-     */
-    public static void addInputMaterials(ExpRun expRun, User user, Map<ExpMaterial, String> materialInputs)
-    {
-        for (ExpProtocolApplication protApp : expRun.getProtocolApplications())
-        {
-            if (!protApp.getApplicationType().equals(ExpProtocol.ApplicationType.ExperimentRunOutput))
-            {
-                Map<ExpMaterial, String> newInputs = new LinkedHashMap<>(materialInputs);
-                for (ExpMaterial material : protApp.getInputMaterials())
-                    newInputs.remove(material);
-                for (Map.Entry<ExpMaterial, String> entry : newInputs.entrySet())
-                {
-                    ExpMaterial newInput = entry.getKey();
-                    String role = entry.getValue();
-                    if (role == null)
-                    {
-                        ExpSampleType st = newInput.getSampleType();
-                        role = st != null ? st.getName() : "Sample";
-                    }
-                    protApp.addMaterialInput(user, newInput, role);
-                }
-            }
-        }
-    }
-
-    @Override
-    public boolean hasUsefulDetailsPage()
-    {
-        return true;
-    }
-
-    private static final String SCRIPT_PATH_DELIMITER = "|";
-
-    @Override
-    public ValidationException setValidationAndAnalysisScripts(ExpProtocol protocol, @NotNull List<File> scripts) throws ExperimentException
-    {
-        Map<String, ObjectProperty> props = new HashMap<>(protocol.getObjectProperties());
-        String propertyURI = ScriptType.TRANSFORM.getPropertyURI(protocol);
-
-        ValidationException validationErrors = new ValidationException();
-        StringBuilder sb = new StringBuilder();
-        String separator = "";
-        for (File scriptFile : scripts)
-        {
-            if (scriptFile.isFile())
-            {
-                String ext = FileUtil.getExtension(scriptFile);
-                ScriptEngine engine = LabKeyScriptEngineManager.get().getEngineByExtension(protocol.getContainer(), ext, LabKeyScriptEngineManager.EngineContext.pipeline);
-                if (engine != null)
-                {
-                    // check for deprecated tokens in text scripts
-                    if (!(engine instanceof ExternalScriptEngine && ((ExternalScriptEngine) engine).isBinary(scriptFile)))
-                    {
-                        String scriptText;
-                        try
-                        {
-                            scriptText = Files.readString(scriptFile.toPath(), StringUtilsLabKey.DEFAULT_CHARSET);
-                        }
-                        catch (IOException e)
-                        {
-                            throw new ExperimentException("Failed to read script: " + e.getMessage(), e);
-                        }
-
-                        validationErrors.addErrors(ParamReplacementSvc.get().validateDeprecatedReplacements(scriptText, scriptFile.getName()));
-                    }
-
-                    sb.append(separator);
-                    sb.append(scriptFile.getAbsolutePath());
-                    separator = SCRIPT_PATH_DELIMITER;
-                }
-                else
-                {
-                    validationErrors.addError(new SimpleValidationError("Script engine for the extension : " + ext + " has not been registered.", null, SEVERITY.ERROR, new HelpTopic("configureScripting")));
-                }
-            }
-            else
-            {
-                validationErrors.addError(new SimpleValidationError("The transform script '" + scriptFile.getPath() + "' is invalid or does not exist", null, SEVERITY.ERROR));
-            }
-        }
-
-        // don't persist if any validation error has severity=ERROR
-        if (validationErrors.getErrors().stream().anyMatch(e -> SEVERITY.ERROR == e.getSeverity()))
-            return validationErrors;
-
-        if (sb.length() > 0)
-        {
-            ObjectProperty prop = new ObjectProperty(protocol.getLSID(), protocol.getContainer(),
-                    propertyURI, sb.toString());
-            props.put(propertyURI, prop);
-        }
-        else
-        {
-            props.remove(propertyURI);
-        }
-
-        // Be sure to strip out any validation scripts that were stored with the legacy propertyURI. We merge and save
-        // them as a single list in the TRANSFORM 
-        props.remove(ScriptType.VALIDATION.getPropertyURI(protocol));
-        protocol.setObjectProperties(props);
-
-        return validationErrors;
-    }
-
-    /** For migrating legacy assay designs that have separate transform and validation script properties */
-    private enum ScriptType
-    {
-        VALIDATION("ValidationScript"),
-        TRANSFORM("TransformScript");
-
-        private final String _uriSuffix;
-
-        ScriptType(String uriSuffix)
-        {
-            _uriSuffix = uriSuffix;
-        }
-
-        public String getPropertyURI(ExpProtocol protocol)
-        {
-            return protocol.getLSID() + "#" + _uriSuffix;
-        }
-    }
-
-    @NotNull
-    @Override
-    public List<File> getValidationAndAnalysisScripts(ExpProtocol protocol, Scope scope)
-    {
-        List<File> result = new ArrayList<>();
-        if (scope == Scope.ASSAY_DEF || scope == Scope.ALL)
-        {
-            ObjectProperty transformScripts = protocol.getObjectProperties().get(ScriptType.TRANSFORM.getPropertyURI(protocol));
-            if (transformScripts != null)
-            {
-                for (String scriptPath : transformScripts.getStringValue().split("\\" + SCRIPT_PATH_DELIMITER))
-                {
-                    result.add(new File(scriptPath));
-                }
-            }
-            ObjectProperty validationScripts = protocol.getObjectProperties().get(ScriptType.VALIDATION.getPropertyURI(protocol));
-            if (validationScripts != null)
-            {
-                for (String scriptPath : validationScripts.getStringValue().split("\\" + SCRIPT_PATH_DELIMITER))
-                {
-                    result.add(new File(scriptPath));
-                }
-            }
-        }
-        return result;
-    }
-
-    @Override
-    public void setSaveScriptFiles(ExpProtocol protocol, boolean save) throws ExperimentException
-    {
-        setBooleanProperty(protocol, SAVE_SCRIPT_FILES_PROPERTY_SUFFIX, save);
-    }
-
-    private void setBooleanProperty(ExpProtocol protocol, String propertySuffix, boolean value)
-    {
-        Map<String, ObjectProperty> props = new HashMap<>(protocol.getObjectProperties());
-
-        String propertyURI = createPropertyURI(protocol, propertySuffix);
-        ObjectProperty prop = new ObjectProperty(protocol.getLSID(), protocol.getContainer(), propertyURI, value);
-        props.put(propertyURI, prop);
-
-        protocol.setObjectProperties(props);
-    }
-
-    @Override
-    public void setEditableResults(ExpProtocol protocol, boolean editable)
-    {
-        setBooleanProperty(protocol, EDITABLE_RESULTS_PROPERTY_SUFFIX, editable);
-    }
-
-    @Override
-    public boolean supportsEditableResults()
-    {
-        return false;
-    }
-
-    @Override
-    public boolean isEditableResults(ExpProtocol protocol)
-    {
-        return supportsEditableResults() && Boolean.TRUE.equals(getBooleanProperty(protocol, EDITABLE_RESULTS_PROPERTY_SUFFIX));
-    }
-
-    @Override
-    public void setEditableRuns(ExpProtocol protocol, boolean editable)
-    {
-        setBooleanProperty(protocol, EDITABLE_RUNS_PROPERTY_SUFFIX, editable);
-    }
-
-    @Override
-    public boolean isEditableRuns(ExpProtocol protocol)
-    {
-        return Boolean.TRUE.equals(getBooleanProperty(protocol, EDITABLE_RUNS_PROPERTY_SUFFIX));
-    }
-
-    @Override
-    public boolean supportsBackgroundUpload()
-    {
-        return false;
-    }
-
-    @Override
-    public ReRunSupport getReRunSupport()
-    {
-        return ReRunSupport.None;
-    }
-
-    @Override
-    public boolean isExclusionSupported()
-    {
-        return false;
-    }
-
-    @Override
-    public void setBackgroundUpload(ExpProtocol protocol, boolean background)
-    {
-        setBooleanProperty(protocol, BACKGROUND_UPLOAD_PROPERTY_SUFFIX, background);
-    }
-
-    @Override
-    public boolean isBackgroundUpload(ExpProtocol protocol)
-    {
-        return supportsBackgroundUpload() && Boolean.TRUE.equals(getBooleanProperty(protocol, BACKGROUND_UPLOAD_PROPERTY_SUFFIX));
-    }
-
-    @Override
-    public boolean isSaveScriptFiles(ExpProtocol protocol)
-    {
-        return Boolean.TRUE.equals(getBooleanProperty(protocol, SAVE_SCRIPT_FILES_PROPERTY_SUFFIX));
-    }
-
-    @Override @Nullable
-    public AssaySaveHandler getSaveHandler()
-    {
-        return null;
-    }
-
-    @Override
-    public AssayRunUploadContext.Factory<? extends AbstractAssayProvider, ? extends AssayRunUploadContext.Factory> createRunUploadFactory(ExpProtocol protocol, ViewContext context)
-    {
-        return new AssayRunUploadContextImpl.Factory<>(protocol, this, context);
-    }
-
-    @Override
-    public AssayRunUploadContext.Factory<? extends AbstractAssayProvider, ? extends AssayRunUploadContext.Factory> createRunUploadFactory(ExpProtocol protocol, User user, Container c)
-    {
-        return new AssayRunUploadContextImpl.Factory<>(protocol, this, user, c);
-    }
-
-    protected Boolean getBooleanProperty(ExpProtocol protocol, String propertySuffix)
-    {
-        ObjectProperty prop = protocol.getObjectProperties().get(createPropertyURI(protocol, propertySuffix));
-
-        if (prop != null)
-        {
-            Object o = prop.value();
-            if (o instanceof Boolean)
-                return (Boolean)o;
-        }
-        return null;
-    }
-
-    private static String createPropertyURI(ExpProtocol protocol, String propertySuffix)
-    {
-        return protocol.getLSID() + "#" + propertySuffix;
-    }
-
-    @Override
-    @Nullable public AssayDataType getDataType()
-    {
-        return _dataType;
-    }
-
-    @NotNull
-    @Override
-    public List<AssayDataType> getRelatedDataTypes()
-    {
-        return Collections.emptyList();
-    }
-
-    public void setMaxFileInputs(int maxFileInputs)
-    {
-        _maxFileInputs = maxFileInputs;
-    }
-
-    public int getMaxFileInputs()
-    {
-        return _maxFileInputs;
-    }
-
-    /**
-     * Return the helper to handle data exchange between the server and external scripts.
-     */
-    @Override
-    public DataExchangeHandler createDataExchangeHandler()
-    {
-        return null;
-    }
-
-    @Override
-    public AssayRunDatabaseContext createRunDatabaseContext(ExpRun run, User user, HttpServletRequest request)
-    {
-        return new AssayRunDatabaseContext(run, user, request);
-    }
-
-    @Override
-    public AssayRunAsyncContext createRunAsyncContext(AssayRunUploadContext context) throws IOException, ExperimentException
-    {
-        return new AssayRunAsyncContext(context);
-    }
-
-    @Override
-    public List<NavTree> getHeaderLinks(ViewContext viewContext, ExpProtocol protocol, ContainerFilter containerFilter)
-    {
-        List<NavTree> result = new ArrayList<>();
-
-        NavTree manageMenu = getManageMenuNavTree(viewContext, protocol);
-        if (manageMenu.getChildCount() > 0) result.add(manageMenu);
-
-        result.add(new NavTree("view batches", PageFlowUtil.addLastFilterParameter(PageFlowUtil.urlProvider(AssayUrls.class).getAssayBatchesURL(viewContext.getContainer(), protocol, containerFilter), AssayProtocolSchema.getLastFilterScope(protocol))));
-        result.add(new NavTree("view runs", PageFlowUtil.addLastFilterParameter(PageFlowUtil.urlProvider(AssayUrls.class).getAssayRunsURL(viewContext.getContainer(), protocol, containerFilter), AssayProtocolSchema.getLastFilterScope(protocol))));
-        result.add(new NavTree("view results", PageFlowUtil.addLastFilterParameter(PageFlowUtil.urlProvider(AssayUrls.class).getAssayResultsURL(viewContext.getContainer(), protocol, containerFilter), AssayProtocolSchema.getLastFilterScope(protocol))));
-        if (isBackgroundUpload(protocol))
-        {
-            ActionURL url = PageFlowUtil.urlProvider(AssayUrls.class).getShowUploadJobsURL(viewContext.getContainer(), protocol, containerFilter);
-            result.add(new NavTree("view upload jobs", PageFlowUtil.addLastFilterParameter(url, AssayProtocolSchema.getLastFilterScope(protocol))));
-        }
-
-        AssayPublishService svc = AssayPublishService.get();
-
-        if (AuditLogService.get().isViewable() && null != svc)
-            result.add(new NavTree("view copy-to-study history", svc.getPublishHistory(viewContext.getContainer(), protocol, containerFilter)));
-
-        return result;
-    }
-
-    private NavTree getManageMenuNavTree(ViewContext context, ExpProtocol protocol)
-    {
-        Container protocolContainer = protocol.getContainer();
-        Container contextContainer = context.getContainer();
-
-        NavTree manageMenu = new NavTree(MANAGE_ASSAY_DESIGN_LINK);
-
-        if (allowUpdate(context, protocol))
-        {
-            ActionURL editURL = PageFlowUtil.urlProvider(AssayUrls.class).getDesignerURL(protocolContainer, protocol, false, context.getActionURL());
-            if (editURL != null)
-            {
-                String editLink = editURL.toString();
-                if (!protocolContainer.equals(contextContainer))
-                {
-                    // TODO issue with the returnURL on this editLink if it has its own params
-                    editLink = "javascript: if (window.confirm('This assay is defined in the " + protocolContainer.getPath() + " folder. Would you still like to edit it?')) { window.location = '" + editLink + "' }";
-                }
-                manageMenu.addChild("Edit assay design", editLink);
-            }
-
-            ActionURL copyURL = PageFlowUtil.urlProvider(AssayUrls.class).getChooseCopyDestinationURL(protocol, protocolContainer);
-            if (copyURL != null)
-                manageMenu.addChild("Copy assay design", copyURL.toString());
-        }
-
-        if (allowDelete(context, protocol))
-        {
-            manageMenu.addChild("Delete assay design", PageFlowUtil.urlProvider(ExperimentUrls.class).getDeleteProtocolURL(protocol, PageFlowUtil.urlProvider(AssayUrls.class).getAssayListURL(contextContainer)));
-        }
-
-        ActionURL exportURL = PageFlowUtil.urlProvider(ExperimentUrls.class).getExportProtocolURL(protocolContainer, protocol);
-        manageMenu.addChild("Export assay design", exportURL.toString());
-
-        if (contextContainer.hasPermission(context.getUser(), AdminPermission.class))
-        {
-            List<Pair<Domain, Map<DomainProperty, Object>>> domainInfos = getDomains(protocol);
-            if (!domainInfos.isEmpty())
-            {
-                NavTree setDefaultsTree = new NavTree(SET_DEFAULT_VALUES_LINK);
-                AssayUrls urls = PageFlowUtil.urlProvider(AssayUrls.class);
-                for (Pair<Domain, Map<DomainProperty, Object>> domainInfo : domainInfos)
-                {
-                    Domain domain = domainInfo.getKey();
-                    if (allowDefaultValues(domain) && !domain.getProperties().isEmpty())
-                    {
-                        ActionURL url = urls.getSetDefaultValuesAssayURL(contextContainer, getName(), domain, context.getActionURL());
-                        setDefaultsTree.addChild(domain.getName(), url);
-                    }
-                }
-                if (setDefaultsTree.hasChildren())
-                {
-                    manageMenu.addChild(setDefaultsTree);
-                }
-            }
-        }
-
-        // add registered AssayHeaderLinkProvider's manage assay links
-        for (AssayHeaderLinkProvider headerLinkProvider : AssayService.get().getAssayHeaderLinkProviders())
-        {
-            manageMenu.addChildren(headerLinkProvider.getManageAssayDesignLinks(protocol, context.getContainer(), context.getUser()));
-        }
-
-        return manageMenu;
-    }
-
-    protected boolean allowUpdate(ViewContext viewContext, ExpProtocol protocol)
-    {
-        Container container = protocol.getContainer();
-        return container.hasPermission(viewContext.getUser(), DesignAssayPermission.class);
-    }
-
-    protected boolean allowDelete(ViewContext viewContext, ExpProtocol protocol)
-    {
-        Container container = protocol.getContainer();
-        //deleting will delete data as well as design, so user must have both design assay and delete perms
-        return container.getPolicy().hasPermissions(viewContext.getUser(), DesignAssayPermission.class, DeletePermission.class);
-    }
-
-    @Override
-    public String getRunLSIDPrefix()
-    {
-        return _runLSIDPrefix;
-    }
-
-    @Override
-    public @Nullable String getResultRowLSIDPrefix()
-    {
-        return _resultRowLSIDPrefix;
-    }
-
-    @Override
-    public @Nullable String getResultRowLSIDExpression()
-    {
-        if (getResultRowLSIDPrefix() == null)
-            return null;
-
-        // need to use same encoding as Lsid.encodePart
-        return "urn:lsid:" + Lsid.encodePart(AppProps.getInstance().getDefaultLsidAuthority()) + ":" + Lsid.encodePart(getResultRowLSIDPrefix());
-    }
-
-    @Override
-    public Pair<ExpProtocol, Integer> getAssayResultRowIdFromLsid(Container container, Lsid assayResultRowLsid)
-    {
-        assert getResultRowLSIDPrefix().equals(assayResultRowLsid.getNamespacePrefix());
-        String namespaceSuffix = assayResultRowLsid.getNamespaceSuffix();
-
-        // LSID namespace suffix format expected to be: "Protocol-" + <protocol-row-id>
-        ExpProtocol protocol = null;
-        if (namespaceSuffix.startsWith("Protocol-"))
-        {
-            try
-            {
-                int protocolId = Integer.parseInt(namespaceSuffix.substring("Protocol-".length()));
-                if (protocolId > 0)
-                    protocol = ExperimentService.get().getExpProtocol(protocolId);
-            }
-            catch (NumberFormatException ex)
-            {
-                // ignore
-            }
-        }
-
-        if (protocol == null)
-            return null;
-
-        // LSID object id expected to be rowId
-        int rowId = -1;
-        try
-        {
-            rowId = Integer.parseInt(assayResultRowLsid.getObjectId());
-        }
-        catch (NumberFormatException ex)
-        {
-            // ignore
-        }
-
-        if (rowId <= 0)
-            return null;
-
-        return Pair.of(protocol, rowId);
-    }
-
-    @Override
-    public @Nullable ActionURL getResultRowURL(Container container, Lsid lsid)
-    {
-        var pair = getAssayResultRowIdFromLsid(container, lsid);
-        if (pair == null)
-            return null;
-
-        return PageFlowUtil.urlProvider(AssayUrls.class).getAssayResultRowURL(this, container, pair.first, pair.second);
-    }
-
-    @Override
-    public boolean supportsFlagColumnType(ExpProtocol.AssayDomainTypes type)
-    {
-        return false;
-    }
-
-    @Override
-    public Module getDeclaringModule()
-    {
-        return _declaringModule;
-    }
-
-    @Override
-    @NotNull
-    public Set<Module> getRequiredModules()
-    {
-        return Collections.unmodifiableSet(_requiredModules);
-    }
-
-    @Override
-    public boolean supportsQC()
-    {
-        return false;
-    }
-
-    @Override
-    public void setQCEnabled(ExpProtocol protocol, boolean qcEnabled)
-    {
-        if (supportsQC())
-            setBooleanProperty(protocol, QC_ENABLED_PROPERTY_SUFFIX, qcEnabled);
-    }
-
-    @Override
-    public boolean isQCEnabled(ExpProtocol protocol)
-    {
-        return supportsQC() && Boolean.TRUE.equals(getBooleanProperty(protocol, QC_ENABLED_PROPERTY_SUFFIX));
-    }
-
-    @Override
-    public boolean supportsPlateMetadata()
-    {
-        return false;
-    }
-
-    @Override
-    public void setPlateMetadataEnabled(ExpProtocol protocol, boolean metadataEnabled)
-    {
-        if (supportsPlateMetadata())
-            setBooleanProperty(protocol, PLATE_METADATA_PROPERTY_SUFFIX, metadataEnabled);
-    }
-
-    @Override
-    public boolean isPlateMetadataEnabled(ExpProtocol protocol)
-    {
-        return supportsPlateMetadata() && Boolean.TRUE.equals(getBooleanProperty(protocol, PLATE_METADATA_PROPERTY_SUFFIX));
-    }
-}
+/*
+ * Copyright (c) 2008-2019 LabKey Corporation
+ *
+ * Licensed under the Apache License, Version 2.0 (the "License");
+ * you may not use this file except in compliance with the License.
+ * You may obtain a copy of the License at
+ *
+ *     http://www.apache.org/licenses/LICENSE-2.0
+ *
+ * Unless required by applicable law or agreed to in writing, software
+ * distributed under the License is distributed on an "AS IS" BASIS,
+ * WITHOUT WARRANTIES OR CONDITIONS OF ANY KIND, either express or implied.
+ * See the License for the specific language governing permissions and
+ * limitations under the License.
+ */
+
+package org.labkey.api.assay;
+
+import org.jetbrains.annotations.NotNull;
+import org.jetbrains.annotations.Nullable;
+import org.labkey.api.assay.actions.AssayRunUploadForm;
+import org.labkey.api.assay.actions.DesignerAction;
+import org.labkey.api.assay.actions.UploadWizardAction;
+import org.labkey.api.assay.pipeline.AssayRunAsyncContext;
+import org.labkey.api.assay.plate.AssayPlateMetadataService;
+import org.labkey.api.assay.plate.PlateMetadataDataHandler;
+import org.labkey.api.assay.security.DesignAssayPermission;
+import org.labkey.api.audit.AuditLogService;
+import org.labkey.api.data.ActionButton;
+import org.labkey.api.data.ButtonBar;
+import org.labkey.api.data.ColumnInfo;
+import org.labkey.api.data.Container;
+import org.labkey.api.data.ContainerFilter;
+import org.labkey.api.data.ContainerManager;
+import org.labkey.api.data.DataRegion;
+import org.labkey.api.data.DetailsColumn;
+import org.labkey.api.data.DisplayColumn;
+import org.labkey.api.data.Filter;
+import org.labkey.api.data.RuntimeSQLException;
+import org.labkey.api.data.SQLFragment;
+import org.labkey.api.data.SimpleFilter;
+import org.labkey.api.data.SqlSelector;
+import org.labkey.api.data.Table;
+import org.labkey.api.data.TableInfo;
+import org.labkey.api.data.TableSelector;
+import org.labkey.api.defaults.DefaultValueService;
+import org.labkey.api.exp.DomainNotFoundException;
+import org.labkey.api.exp.ExperimentException;
+import org.labkey.api.exp.Lsid;
+import org.labkey.api.exp.LsidManager;
+import org.labkey.api.exp.ObjectProperty;
+import org.labkey.api.exp.OntologyManager;
+import org.labkey.api.exp.PropertyDescriptor;
+import org.labkey.api.exp.PropertyType;
+import org.labkey.api.exp.XarContext;
+import org.labkey.api.exp.api.DataType;
+import org.labkey.api.exp.api.ExpData;
+import org.labkey.api.exp.api.ExpDataRunInput;
+import org.labkey.api.exp.api.ExpExperiment;
+import org.labkey.api.exp.api.ExpMaterial;
+import org.labkey.api.exp.api.ExpObject;
+import org.labkey.api.exp.api.ExpProtocol;
+import org.labkey.api.exp.api.ExpProtocolApplication;
+import org.labkey.api.exp.api.ExpRun;
+import org.labkey.api.exp.api.ExpSampleType;
+import org.labkey.api.exp.api.ExperimentService;
+import org.labkey.api.exp.api.ExperimentUrls;
+import org.labkey.api.exp.api.IAssayDomainType;
+import org.labkey.api.exp.property.Domain;
+import org.labkey.api.exp.property.DomainProperty;
+import org.labkey.api.exp.property.PropertyService;
+import org.labkey.api.exp.query.ExpRunTable;
+import org.labkey.api.gwt.client.DefaultValueType;
+import org.labkey.api.gwt.client.model.GWTDomain;
+import org.labkey.api.gwt.client.model.GWTPropertyDescriptor;
+import org.labkey.api.module.Module;
+import org.labkey.api.pipeline.PipeRoot;
+import org.labkey.api.pipeline.PipelineService;
+import org.labkey.api.qc.DataExchangeHandler;
+import org.labkey.api.query.FieldKey;
+import org.labkey.api.query.QueryService;
+import org.labkey.api.query.QuerySettings;
+import org.labkey.api.query.QueryView;
+import org.labkey.api.reports.LabKeyScriptEngineManager;
+import org.labkey.api.query.SimpleValidationError;
+import org.labkey.api.query.ValidationException;
+import org.labkey.api.query.ValidationException.SEVERITY;
+import org.labkey.api.reports.ExternalScriptEngine;
+import org.labkey.api.reports.report.r.ParamReplacementSvc;
+import org.labkey.api.security.User;
+import org.labkey.api.security.permissions.AdminPermission;
+import org.labkey.api.security.permissions.DeletePermission;
+import org.labkey.api.services.ServiceRegistry;
+import org.labkey.api.settings.AppProps;
+import org.labkey.api.study.Dataset;
+import org.labkey.api.study.Study;
+import org.labkey.api.study.StudyService;
+import org.labkey.api.study.TimepointType;
+import org.labkey.api.study.assay.AssayPublishKey;
+import org.labkey.api.study.assay.AssayPublishService;
+import org.labkey.api.study.assay.ParticipantVisitResolverType;
+import org.labkey.api.util.FileUtil;
+import org.labkey.api.util.HelpTopic;
+import org.labkey.api.util.PageFlowUtil;
+import org.labkey.api.util.Pair;
+import org.labkey.api.util.StringUtilsLabKey;
+import org.labkey.api.view.ActionURL;
+import org.labkey.api.view.DetailsView;
+import org.labkey.api.view.NavTree;
+import org.labkey.api.view.NotFoundException;
+import org.labkey.api.view.ViewContext;
+import org.springframework.validation.BindException;
+import org.springframework.web.servlet.ModelAndView;
+import org.springframework.web.servlet.mvc.Controller;
+
+import javax.script.ScriptEngine;
+import javax.servlet.http.HttpServletRequest;
+import java.io.File;
+import java.io.IOException;
+import java.nio.file.Files;
+import java.sql.ResultSet;
+import java.sql.SQLException;
+import java.util.ArrayList;
+import java.util.Arrays;
+import java.util.Collection;
+import java.util.Collections;
+import java.util.Comparator;
+import java.util.Date;
+import java.util.HashMap;
+import java.util.HashSet;
+import java.util.Iterator;
+import java.util.LinkedHashMap;
+import java.util.List;
+import java.util.ListIterator;
+import java.util.Map;
+import java.util.Set;
+
+/**
+ * User: jeckels
+ * Date: Sep 14, 2007
+ */
+public abstract class AbstractAssayProvider implements AssayProvider
+{
+    public static final String ASSAY_NAME_SUBSTITUTION = "${AssayName}";
+    public static final String TARGET_STUDY_PROPERTY_NAME = "TargetStudy";
+    public static final String TARGET_STUDY_PROPERTY_CAPTION = "Target Study";
+
+    public static final String PARTICIPANT_VISIT_RESOLVER_PROPERTY_NAME = "ParticipantVisitResolver";
+    public static final String PARTICIPANT_VISIT_RESOLVER_PROPERTY_CAPTION = "Participant Visit Resolver";
+
+    public static final String PARTICIPANTID_PROPERTY_NAME = "ParticipantID";
+    public static final String VISITID_PROPERTY_NAME = "VisitID";
+    public static final String PARTICIPANTID_PROPERTY_CAPTION = "Participant ID";
+    public static final String VISITID_PROPERTY_CAPTION = "Visit ID";
+    public static final String SPECIMENID_PROPERTY_NAME = "SpecimenID";
+    public static final String SPECIMENID_PROPERTY_CAPTION = "Specimen ID";
+    public static final String DATE_PROPERTY_NAME = "Date";
+    public static final String DATE_PROPERTY_CAPTION = "Date";
+
+    public static final String ASSAY_SPECIMEN_MATCH_COLUMN_NAME = "AssayMatch";
+
+    public static final String IMPORT_DATA_LINK_NAME = "Import Data";
+    public static final String MANAGE_ASSAY_DESIGN_LINK = "Manage assay design";
+    public static final String SET_DEFAULT_VALUES_LINK = "Set default values";
+
+    public static final FieldKey BATCH_ROWID_FROM_RUN = FieldKey.fromParts(AssayService.BATCH_COLUMN_NAME, "RowId");
+
+    public static final DataType RELATED_FILE_DATA_TYPE = new DataType("RelatedFile");
+    public static final String SAVE_SCRIPT_FILES_PROPERTY_SUFFIX = "SaveScriptFiles";
+    public static final String EDITABLE_RUNS_PROPERTY_SUFFIX = "EditableRuns";
+    public static final String EDITABLE_RESULTS_PROPERTY_SUFFIX = "EditableResults";
+    public static final String BACKGROUND_UPLOAD_PROPERTY_SUFFIX = "BackgroundUpload";
+    public static final String QC_ENABLED_PROPERTY_SUFFIX = "QCEnabled";
+    public static final String PLATE_METADATA_PROPERTY_SUFFIX = "PlateMetadata";
+
+    // The result row LSID namespace prefix <code>_resultRowLSIDPrefix</code> should end with this constant.
+    public static final String RESULT_LSID_PREFIX_PART = "AssayResultRow";
+
+    protected final String _protocolLSIDPrefix;
+    protected final String _runLSIDPrefix;
+    protected final String _resultRowLSIDPrefix;
+    protected final Set<Module> _requiredModules = new HashSet<>();
+
+    private final Module _declaringModule;
+    @Nullable protected AssayDataType _dataType;
+
+    public int _maxFileInputs = 1;
+
+    public AbstractAssayProvider(String protocolLSIDPrefix, String runLSIDPrefix, @Nullable AssayDataType dataType, Module declaringModule)
+    {
+        this(protocolLSIDPrefix, runLSIDPrefix, null, dataType, declaringModule);
+    }
+
+    public AbstractAssayProvider(String protocolLSIDPrefix, String runLSIDPrefix, String resultRowLSIDPrefix, @Nullable AssayDataType dataType, Module declaringModule)
+    {
+        _protocolLSIDPrefix = protocolLSIDPrefix;
+        _runLSIDPrefix = runLSIDPrefix;
+        _resultRowLSIDPrefix = resultRowLSIDPrefix;
+        if (resultRowLSIDPrefix != null && !resultRowLSIDPrefix.endsWith(RESULT_LSID_PREFIX_PART))
+            throw new IllegalArgumentException("Assay result row LSID prefix should end with '" + RESULT_LSID_PREFIX_PART + "': " + resultRowLSIDPrefix);
+
+        _declaringModule = declaringModule;
+        _dataType = dataType;
+    }
+
+    @Override
+    public AssayProviderSchema createProviderSchema(User user, Container container, Container targetStudy)
+    {
+        return new AssayProviderSchema(user, container, this, targetStudy);
+    }
+
+    @Override
+    public ActionURL copyToStudy(User user, Container assayDataContainer, ExpProtocol protocol, @Nullable Container study, Map<Integer, AssayPublishKey> dataKeys, List<String> errors)
+    {
+        try
+        {
+            SimpleFilter filter = new SimpleFilter();
+            filter.addInClause(getTableMetadata(protocol).getResultRowIdFieldKey(), dataKeys.keySet());
+
+            AssayProtocolSchema schema = createProtocolSchema(user, assayDataContainer, protocol, study);
+            TableInfo dataTable = schema.createDataTable(ContainerFilter.Type.CurrentAndSubfolders.create(schema));
+
+            FieldKey objectIdFK = getTableMetadata(protocol).getResultRowIdFieldKey();
+            FieldKey runLSIDFK = new FieldKey(getTableMetadata(protocol).getRunFieldKeyFromResults(), ExpRunTable.Column.LSID.toString());
+
+            Map<FieldKey, ColumnInfo> columns = QueryService.get().getColumns(dataTable, Arrays.asList(objectIdFK, runLSIDFK));
+            ColumnInfo rowIdColumn = columns.get(objectIdFK);
+            ColumnInfo runLSIDColumn = columns.get(runLSIDFK);
+
+            SQLFragment sql = QueryService.get().getSelectSQL(dataTable, columns.values(), filter, null, Table.ALL_ROWS, Table.NO_OFFSET, false);
+
+            List<Map<String, Object>> dataMaps = new ArrayList<>();
+            Container sourceContainer = null;
+            Map<Container, Set<Integer>> rowIdsByTargetContainer = new HashMap<>();
+
+            try (ResultSet rs = new SqlSelector(dataTable.getSchema(), sql).getResultSet())
+            {
+                while (rs.next())
+                {
+                    AssayPublishKey publishKey = dataKeys.get(((Number)rowIdColumn.getValue(rs)).intValue());
+
+                    Container targetStudyContainer = study;
+                    if (publishKey.getTargetStudy() != null)
+                        targetStudyContainer = publishKey.getTargetStudy();
+                    assert targetStudyContainer != null;
+
+                    TimepointType studyType = AssayPublishService.get().getTimepointType(targetStudyContainer);
+
+                    Map<String, Object> dataMap = new HashMap<>();
+
+                    String runLSID = (String)runLSIDColumn.getValue(rs);
+                    int resultRowId = (int)rowIdColumn.getValue(rs);
+                    String sourceLSID = getSourceLSID(runLSID, publishKey.getDataId(), resultRowId);
+
+                    if (sourceContainer == null)
+                    {
+                        sourceContainer = ExperimentService.get().getExpRun(runLSID).getContainer();
+                    }
+
+                    dataMap.put(AssayPublishService.PARTICIPANTID_PROPERTY_NAME, publishKey.getParticipantId());
+
+                    if (!studyType.isVisitBased())
+                    {
+                        dataMap.put(AssayPublishService.DATE_PROPERTY_NAME, publishKey.getDate());
+                    }
+                    else
+                    {
+                        // add the sequencenum only for visit-based studies, a date based sequencenum will get calculated
+                        // for date-based studies in the ETL layer
+                        dataMap.put(AssayPublishService.SEQUENCENUM_PROPERTY_NAME, publishKey.getVisitId());
+                    }
+
+                    dataMap.put(AssayPublishService.SOURCE_LSID_PROPERTY_NAME, sourceLSID);
+                    dataMap.put(getTableMetadata(protocol).getDatasetRowIdPropertyName(), publishKey.getDataId());
+                    dataMap.put(AssayPublishService.TARGET_STUDY_PROPERTY_NAME, targetStudyContainer);
+
+                    // Remember which rows we're planning to copy, partitioned by the target study
+                    Set<Integer> rowIds = rowIdsByTargetContainer.get(targetStudyContainer);
+                    if (rowIds == null)
+                    {
+                        rowIds = new HashSet<>();
+                        rowIdsByTargetContainer.put(targetStudyContainer, rowIds);
+                    }
+                    rowIds.add(publishKey.getDataId());
+
+                    dataMaps.add(dataMap);
+                }
+
+                checkForAlreadyCopiedRows(user, protocol, errors, rowIdsByTargetContainer);
+
+                if (!errors.isEmpty())
+                {
+                    return null;
+                }
+                
+                return AssayPublishService.get().publishAssayData(user, sourceContainer, study, protocol.getName(), protocol,
+                        dataMaps, getTableMetadata(protocol).getDatasetRowIdPropertyName(), errors);
+            }
+        }
+        catch (SQLException e)
+        {
+            throw new RuntimeSQLException(e);
+        }
+    }
+
+    private void checkForAlreadyCopiedRows(User user, ExpProtocol protocol, List<String> errors, Map<Container, Set<Integer>> rowIdsByTargetContainer)
+    {
+        for (Map.Entry<Container, Set<Integer>> entry : rowIdsByTargetContainer.entrySet())
+        {
+            Study targetStudy = StudyService.get().getStudy(entry.getKey());
+
+            // Look for an existing dataset backed by this assay definition
+            for (Dataset dataset : targetStudy.getDatasets())
+            {
+                if (protocol.equals(dataset.getAssayProtocol()) && dataset.getKeyPropertyName() != null)
+                {
+                    // Check to see if it already has the data rows that are being copied
+                    TableInfo tableInfo = dataset.getTableInfo(user, false);
+                    Filter datasetFilter = new SimpleFilter(new SimpleFilter.InClause(FieldKey.fromParts(dataset.getKeyPropertyName()), entry.getValue()));
+                    long existingRowCount = new TableSelector(tableInfo, datasetFilter, null).getRowCount();
+                    if (existingRowCount > 0)
+                    {
+                        // If so, don't let the user copy them again, even if they have different participant/visit/date info
+                        String errorMessage = existingRowCount == 1 ? "One of the selected rows has" : (existingRowCount + " of the selected rows have");
+                        errorMessage += " already been copied to the study \"" + targetStudy.getLabel() + "\" in " + entry.getKey().getPath();
+                        errorMessage += " (RowIds: " + entry.getValue() + ")";
+                        errors.add(errorMessage);
+                    }
+                }
+            }
+        }
+    }
+
+    protected String getSourceLSID(String runLSID, int dataId, int resultRowId)
+    {
+        return runLSID;
+    }
+
+    @Override
+    public void registerLsidHandler()
+    {
+        LsidManager.get().registerHandler(_runLSIDPrefix, new LsidManager.ExpRunLsidHandler());
+        String resultRowLSIDPrefix = getResultRowLSIDPrefix();
+        if (resultRowLSIDPrefix != null)
+        {
+            LsidManager.get().registerHandler(resultRowLSIDPrefix, new LsidManager.AssayResultLsidHandler(this));
+        }
+    }
+
+    @Override
+    public Priority getPriority(ExpProtocol protocol)
+    {
+        if (ExpProtocol.ApplicationType.ExperimentRun.equals(protocol.getApplicationType()))
+        {
+            Lsid lsid = new Lsid(protocol.getLSID());
+            if (_protocolLSIDPrefix.equals(lsid.getNamespacePrefix()))
+            {
+                return Priority.HIGH;
+            }
+        }
+        return null;
+    }
+
+    @Override
+    public String getProtocolPattern()
+    {
+        return "%:" + Lsid.encodePart(_protocolLSIDPrefix).replace("%", "\\%") + ".%";
+    }
+
+    @Override
+    @NotNull
+    public abstract AssayTableMetadata getTableMetadata(@NotNull ExpProtocol protocol);
+
+    public static String getDomainURIForPrefix(ExpProtocol protocol, String domainPrefix)
+    {
+        String result = getDomainURIForPrefixIfExists(protocol, domainPrefix);
+        if (result == null)
+        {
+            throw new IllegalArgumentException("No domain match for prefix '" + domainPrefix + "' in protocol with LSID '" + protocol.getLSID() + "'");
+        }
+        return result;
+    }
+
+    @Nullable
+    public static String getDomainURIForPrefixIfExists(ExpProtocol protocol, String domainPrefix)
+    {
+        String result = null;
+        for (String uri : protocol.getObjectProperties().keySet())
+        {
+            Lsid uriLSID = new Lsid(uri);
+            if (uriLSID.getNamespacePrefix() != null && uriLSID.getNamespacePrefix().startsWith(domainPrefix))
+            {
+                if (result == null)
+                {
+                    result = uri;
+                }
+                else
+                {
+                    throw new IllegalStateException("More than one domain matches for prefix '" + domainPrefix + "' in protocol with LSID '" + protocol.getLSID() + "'");
+                }
+            }
+        }
+        return result;
+    }
+
+    public static Domain getDomainByPrefix(ExpProtocol protocol, String domainPrefix)
+    {
+        Container container = protocol.getContainer();
+        return PropertyService.get().getDomain(container, getDomainURIForPrefix(protocol, domainPrefix));
+    }
+
+    @Nullable
+    public static Domain getDomainByPrefixIfExists(ExpProtocol protocol, String domainPrefix)
+    {
+        String domainURI = getDomainURIForPrefixIfExists(protocol, domainPrefix);
+        if (null == domainURI)
+            return null;
+        Container container = protocol.getContainer();
+        return PropertyService.get().getDomain(container, domainURI);
+    }
+
+    @Override
+    public Domain getResultsDomain(ExpProtocol protocol)
+    {
+        return getDomainByPrefix(protocol, ExpProtocol.ASSAY_DOMAIN_DATA);
+    }
+
+    @Override
+    public void changeDomain(User user, ExpProtocol protocol, GWTDomain<GWTPropertyDescriptor> orig, GWTDomain<GWTPropertyDescriptor> update)
+    {
+        // NOTE: this will only be needed in HaplotypeAssayProvider; thus this is no-op.
+    }
+
+    @Override
+    public Domain getBatchDomain(ExpProtocol protocol)
+    {
+        return getDomainByPrefix(protocol, ExpProtocol.ASSAY_DOMAIN_BATCH);
+    }
+
+    @Override
+    public Domain getRunDomain(ExpProtocol protocol)
+    {
+        return getDomainByPrefix(protocol, ExpProtocol.ASSAY_DOMAIN_RUN);
+    }
+
+    protected PropertyDescriptor addProperty(Container sourceContainer, String name, Integer value, Map<String, Object> dataMap, Collection<PropertyDescriptor> types)
+    {
+        return addProperty(sourceContainer, name, value, PropertyType.INTEGER, dataMap, types);
+    }
+
+    protected PropertyDescriptor addProperty(Container sourceContainer, String name, Double value, Map<String, Object> dataMap, Collection<PropertyDescriptor> types)
+    {
+        return addProperty(sourceContainer, name, value, PropertyType.DOUBLE, dataMap, types);
+    }
+
+    protected PropertyDescriptor addProperty(Container sourceContainer, String name, Boolean value, Map<String, Object> dataMap, Collection<PropertyDescriptor> types)
+    {
+        return addProperty(sourceContainer, name, value, PropertyType.BOOLEAN, dataMap, types);
+    }
+
+    protected PropertyDescriptor addProperty(Container sourceContainer, String name, Date value, Map<String, Object> dataMap, Collection<PropertyDescriptor> types)
+    {
+        return addProperty(sourceContainer, name, value, PropertyType.DATE_TIME, dataMap, types);
+    }
+
+    protected PropertyDescriptor addProperty(Container sourceContainer, String name, String value, Map<String, Object> dataMap, Collection<PropertyDescriptor> types)
+    {
+        return addProperty(sourceContainer, name, value, PropertyType.STRING, dataMap, types);
+    }
+
+    protected PropertyDescriptor addProperty(PropertyDescriptor pd, ObjectProperty value, Map<String, Object> dataMap, Collection<PropertyDescriptor> types)
+    {
+        return addProperty(pd, value == null ? null : value.getValueMvAware(), dataMap, types);
+    }
+
+    protected PropertyDescriptor addProperty(PropertyDescriptor pd, Object value, Map<String, Object> dataMap, Collection<PropertyDescriptor> types)
+    {
+        dataMap.put(pd.getName(), value);
+        if (types != null)
+            types.add(pd);
+        return pd;
+    }
+
+    protected PropertyDescriptor addProperty(Container sourceContainer, String name, Object value, PropertyType type, Map<String, Object> dataMap, Collection<PropertyDescriptor> types)
+    {
+        return addProperty(createPublishPropertyDescriptor(sourceContainer, name, type), value, dataMap, types);
+    }
+
+    protected PropertyDescriptor createPublishPropertyDescriptor(Container sourceContainer, String name, PropertyType type)
+    {
+        String label = name;
+        if (name.contains(" "))
+            name = name.replace(" ", "");
+        PropertyDescriptor pd = new PropertyDescriptor(null, type, name, label, sourceContainer);
+        if (type.getJavaType() == Double.class)
+            pd.setFormat("0.###");
+        return pd;
+    }
+
+    protected DomainProperty addProperty(Domain domain, String name, PropertyType type)
+    {
+        return addProperty(domain, name, name, type);
+    }
+
+    protected DomainProperty addProperty(Domain domain, String name, String label, PropertyType type)
+    {
+        return addProperty(domain, name, label, type, null);
+    }
+
+    protected DomainProperty addProperty(Domain domain, String name, String label, PropertyType type, @Nullable String description)
+    {
+        DomainProperty prop = domain.addProperty();
+        prop.setLabel(label);
+        prop.setName(name);
+        prop.setType(PropertyService.get().getType(domain.getContainer(), type.getXmlName()));
+        prop.setDescription(description);
+        if (AbstractAssayProvider.PARTICIPANTID_PROPERTY_NAME.equals(prop.getName()))
+            prop.setDimension(true);
+        if (AbstractAssayProvider.VISITID_PROPERTY_NAME.equals(prop.getName()))
+            prop.setMeasure(false);
+
+        if (allowDefaultValues(domain))
+        {
+            if (AbstractAssayProvider.PARTICIPANTID_PROPERTY_NAME.equals(prop.getName()) ||
+                AbstractAssayProvider.SPECIMENID_PROPERTY_NAME.equals(prop.getName()) ||
+                AbstractAssayProvider.VISITID_PROPERTY_NAME.equals(prop.getName()) ||
+                AbstractAssayProvider.DATE_PROPERTY_NAME.equals(prop.getName()))
+            {
+                prop.setDefaultValueTypeEnum(DefaultValueType.FIXED_EDITABLE);
+            }
+            else
+            {
+                prop.setDefaultValueTypeEnum(getDefaultValueDefault(domain));
+            }
+        }
+        return prop;
+    }
+
+    public static String getPresubstitutionLsid(String prefix)
+    {
+        return "urn:lsid:" + XarContext.LSID_AUTHORITY_SUBSTITUTION + ":" + prefix + ".Folder-" + XarContext.CONTAINER_ID_SUBSTITUTION + ":" + ASSAY_NAME_SUBSTITUTION;
+    }
+
+    protected Pair<Domain, Map<DomainProperty, Object>> createRunDomain(Container c, User user)
+    {
+        Domain domain = PropertyService.get().createDomain(c, getPresubstitutionLsid(ExpProtocol.ASSAY_DOMAIN_RUN), "Run Fields");
+        domain.setDescription("Define the run fields for this assay design. The user is prompted for these fields once per run and they will be applied to all rows in the run.");
+        return new Pair<>(domain, Collections.emptyMap());
+    }
+
+    protected Pair<Domain, Map<DomainProperty, Object>> createBatchDomain(Container c, User user)
+    {
+        return createBatchDomain(c, user, true);
+    }
+
+    protected Pair<Domain, Map<DomainProperty, Object>> createBatchDomain(Container c, User user, boolean includeStandardProperties)
+    {
+        Domain domain = PropertyService.get().createDomain(c, getPresubstitutionLsid(ExpProtocol.ASSAY_DOMAIN_BATCH), "Batch Fields");
+        domain.setDescription("Define the batch fields for this assay design. The user is prompted for these fields once for each set of runs they import to this assay.");
+
+        if (includeStandardProperties)
+        {
+            List<ParticipantVisitResolverType> resolverTypes = getParticipantVisitResolverTypes();
+            if (resolverTypes != null && resolverTypes.size() > 0)
+            {
+                DomainProperty resolverProperty = addProperty(domain, PARTICIPANT_VISIT_RESOLVER_PROPERTY_NAME, PARTICIPANT_VISIT_RESOLVER_PROPERTY_CAPTION, PropertyType.STRING);
+                resolverProperty.setHidden(true);
+            }
+
+            DomainProperty studyProp = addProperty(domain, TARGET_STUDY_PROPERTY_NAME, TARGET_STUDY_PROPERTY_CAPTION, PropertyType.STRING);
+            studyProp.setShownInInsertView(true);
+        }
+
+        return new Pair<>(domain, Collections.emptyMap());
+    }
+
+    /**
+     * @return domains and their default property values
+     */
+    @Override
+    public List<Pair<Domain, Map<DomainProperty, Object>>> createDefaultDomains(Container c, User user)
+    {
+        List<Pair<Domain, Map<DomainProperty, Object>>> result = new ArrayList<>();
+
+        result.add(createBatchDomain(c, user));
+        result.add(createRunDomain(c, user));
+
+        return result;
+    }
+
+    @Override
+    public List<AssayDataCollector> getDataCollectors(@Nullable Map<String, File> uploadedFiles, AssayRunUploadForm context)
+    {
+        return getDataCollectors(uploadedFiles, context, true);
+    }
+
+    @Override
+    public String getResourceName()
+    {
+        return getName();
+    }
+
+    public List<AssayDataCollector> getDataCollectors(@Nullable Map<String, File> uploadedFiles, AssayRunUploadForm context, boolean allowFileReuseOnReRun)
+    {
+        List<AssayDataCollector> result = new ArrayList<>();
+        if (!PipelineDataCollector.getFileQueue(context).isEmpty())
+        {
+            result.add(new PipelineDataCollector());
+        }
+        else
+        {
+            if (allowFileReuseOnReRun && context.getReRun() != null)
+            {
+                // In the re-run scenario, figure out what files to offer up for reuse
+
+                Map<String, File> reusableFiles = new HashMap<>();
+                // Include any files that were uploaded as part of this request
+                if (uploadedFiles != null && !uploadedFiles.isEmpty())
+                {
+                    reusableFiles.putAll(uploadedFiles);
+                }
+                else
+                {
+                    // Look for input data files to the original version of the run
+                    List<? extends ExpData> inputDatas = context.getReRun().getInputDatas(ExpDataRunInput.DEFAULT_ROLE, ExpProtocol.ApplicationType.ExperimentRunOutput);
+                    if (inputDatas.size() == 1)
+                    {
+                        // There's exactly one input, so just use it
+                        addReusableData(reusableFiles, inputDatas.get(0));
+                    }
+                    else if (inputDatas.size() > 1)
+                    {
+                        // The original run was likely run through a transform script
+                        // See https://www.labkey.org/issues/home/Developer/issues/details.view?issueId=16952
+                        for (ExpData inputData : inputDatas)
+                        {
+                            // Look for a file that was created by the "core" step in the protocol. Transformed files
+                            // are created by the ExperimentRunOutput step, and will have a different ActionSequence
+                            if (inputData.getSourceApplication().getApplicationType() == ExpProtocol.ApplicationType.ProtocolApplication && inputData.getSourceApplication().getActionSequence() == ExperimentService.SIMPLE_PROTOCOL_CORE_STEP_SEQUENCE && inputData.getSourceApplication().getActionSequence() == ExperimentService.SIMPLE_PROTOCOL_CORE_STEP_SEQUENCE)
+                            {
+                                if (reusableFiles.size() >= getMaxFileInputs())
+                                {
+                                    throw new IllegalStateException("More than " + getMaxFileInputs() + " primary data file(s) associated with run: " + context.getReRun().getRowId() + "(\"" + reusableFiles.values() + "\" and \"" + inputData + "\")");
+                                }
+                                addReusableData(reusableFiles, inputData);
+                            }
+                        }
+                    }
+                }
+
+                // Filter out any files that aren't under the current pipeline root, since we won't be able to resolve
+                // them successfully due to security restrictions for what's an allowable input to the new run. See issue 18387.
+                PipeRoot pipeRoot = PipelineService.get().findPipelineRoot(context.getContainer());
+                for (Iterator<Map.Entry<String, File>> iter = reusableFiles.entrySet().iterator(); iter.hasNext(); )
+                {
+                    Map.Entry<String, File> entry = iter.next();
+                    // If it's not under the current pipeline root
+                    if (pipeRoot == null || !pipeRoot.isUnderRoot(entry.getValue()))
+                    {
+                        // Remove it from the collection
+                        iter.remove();
+                    }
+                }
+
+                if (getMaxFileInputs() == 1)
+                {
+                    // This assay only allows for one input file, so keep it simple with separate options
+                    // to reuse or re-upload
+                    if (!reusableFiles.isEmpty())
+                    {
+                        result.add(new PreviouslyUploadedDataCollector(reusableFiles));
+                    }
+                    result.add(new FileUploadDataCollector(getMaxFileInputs()));
+                }
+                else
+                {
+                    // We allow multiple files per assay run, so give a UI that lets the user mix and match
+                    // between existing ones and new ones
+                    result.add(new FileUploadDataCollector(getMaxFileInputs(), reusableFiles));
+                }
+            }
+            else
+            {
+                // Normal (non-rerun) scenario
+                if (uploadedFiles != null)
+                {
+                    result.add(new PreviouslyUploadedDataCollector(uploadedFiles));
+                }
+                result.add(new FileUploadDataCollector(getMaxFileInputs()));
+            }
+        }
+        return result;
+    }
+
+    private void addReusableData(Map<String, File> reusableFiles, ExpData inputData)
+    {
+        // Not all datas are associated with a file
+        if (inputData.getFile() != null)
+        {
+            reusableFiles.put(AssayDataCollector.PRIMARY_FILE + (reusableFiles.size() == 0 ? "" : Integer.toString(reusableFiles.size())), inputData.getFile());
+        }
+    }
+
+    @Override
+    public @Nullable AssayDataCollector getPlateMetadataDataCollector(AssayRunUploadForm context)
+    {
+        return null;
+    }
+
+    @Override
+    public @Nullable ActionURL getPlateMetadataTemplateURL(Container container)
+    {
+        return null;
+    }
+
+    @Override
+    public AssayRunCreator getRunCreator()
+    {
+        return new DefaultAssayRunCreator<>(this);
+    }
+
+    @Override
+    public ExpProtocol createAssayDefinition(User user, Container container, String name, String description)
+            throws ExperimentException
+    {
+        String protocolLsid = new Lsid(_protocolLSIDPrefix, "Folder-" + container.getRowId(), name).toString();
+
+        ExpProtocol protocol = ExperimentService.get().createExpProtocol(container, ExpProtocol.ApplicationType.ExperimentRun, name);
+        protocol.setProtocolDescription(description);
+        protocol.setLSID(protocolLsid);
+        protocol.setMaxInputMaterialPerInstance(1);
+        protocol.setMaxInputDataPerInstance(1);
+
+        return ExperimentService.get().insertSimpleProtocol(protocol, user);
+    }
+
+    @Override
+    @Nullable
+    public Pair<ExpProtocol.AssayDomainTypes, DomainProperty> findTargetStudyProperty(ExpProtocol protocol)
+    {
+        DomainProperty targetStudyDP;
+
+        Domain domain = getResultsDomain(protocol);
+        if (domain != null && null != (targetStudyDP = domain.getPropertyByName(AbstractAssayProvider.TARGET_STUDY_PROPERTY_NAME)))
+            return new Pair<>(ExpProtocol.AssayDomainTypes.Result, targetStudyDP);
+
+        domain = getRunDomain(protocol);
+        if (domain != null && null != (targetStudyDP = domain.getPropertyByName(AbstractAssayProvider.TARGET_STUDY_PROPERTY_NAME)))
+            return new Pair<>(ExpProtocol.AssayDomainTypes.Run, targetStudyDP);
+
+        domain = getBatchDomain(protocol);
+        if (domain != null && null != (targetStudyDP = domain.getPropertyByName(AbstractAssayProvider.TARGET_STUDY_PROPERTY_NAME)))
+            return new Pair<>(ExpProtocol.AssayDomainTypes.Batch, targetStudyDP);
+
+        return null;
+    }
+
+    // CONSIDER: combining with .getTargetStudy()
+    // UNDONE: Doesn't look at TargetStudy in Results domain yet.
+    @Override
+    public Container getAssociatedStudyContainer(ExpProtocol protocol, Object dataId)
+    {
+        Pair<ExpProtocol.AssayDomainTypes, DomainProperty> pair = findTargetStudyProperty(protocol);
+        if (pair == null)
+            return null;
+
+        DomainProperty targetStudyColumn = pair.second;
+
+        ExpData data = getDataForDataRow(dataId, protocol);
+        if (data == null)
+            return null;
+        ExpRun run = data.getRun();
+        if (run == null)
+            return null;
+
+        ExpObject source;
+        switch (pair.first)
+        {
+
+            case Run:
+                source = run;
+                break;
+
+            case Result:
+                // Ignore Results domain TargetStudy for now.
+                // The participant resolver will find the TargetStudy on the row.
+            case Batch:
+            default:
+                source = AssayService.get().findBatch(run);
+                break;
+        }
+
+        if (source != null)
+        {
+            Map<String, Object> properties = OntologyManager.getProperties(source.getContainer(), source.getLSID());
+            String targetStudyId = (String) properties.get(targetStudyColumn.getPropertyURI());
+
+            if (targetStudyId != null)
+                return ContainerManager.getForId(targetStudyId);
+        }
+        
+        return null;
+    }
+
+    public abstract ExpData getDataForDataRow(Object dataRowId, ExpProtocol protocol);
+
+
+    @Override
+    public ActionURL getImportURL(Container container, ExpProtocol protocol)
+    {
+        return PageFlowUtil.urlProvider(AssayUrls.class).getProtocolURL(container, protocol, UploadWizardAction.class);
+    }
+
+    public static ParticipantVisitResolverType findType(String name, List<ParticipantVisitResolverType> types)
+    {
+        if (name == null)
+        {
+            return null;
+        }
+
+        String decodedName = ParticipantVisitResolverType.Serializer.decodeBaseStringValue(name);
+        if (decodedName == null)
+        {
+            return null;
+        }
+        for (ParticipantVisitResolverType type : types)
+        {
+            if (decodedName.equals(type.getName()))
+            {
+                return type;
+            }
+        }
+        throw new NotFoundException("Unexpected resolver type: " + name);
+    }
+
+    private Set<String> getPropertyDomains(ExpProtocol protocol)
+    {
+        Set<String> result = new HashSet<>();
+        for (ObjectProperty prop : protocol.getObjectProperties().values())
+        {
+            Lsid lsid = new Lsid(prop.getPropertyURI());
+            if (lsid.getNamespacePrefix() != null && lsid.getNamespacePrefix().startsWith(ExpProtocol.ASSAY_DOMAIN_PREFIX))
+            {
+                result.add(prop.getPropertyURI());
+            }
+        }
+        return result;
+    }
+
+    @Override
+    public List<Pair<Domain, Map<DomainProperty, Object>>> getDomains(ExpProtocol protocol)
+    {
+        List<Pair<Domain, Map<DomainProperty, Object>>> domains = new ArrayList<>();
+        for (String uri : getPropertyDomains(protocol))
+        {
+            Domain domain = PropertyService.get().getDomain(protocol.getContainer(), uri);
+            if (domain != null)
+            {
+                Map<DomainProperty, Object> values = DefaultValueService.get().getDefaultValues(domain.getContainer(), domain);
+                domains.add(new Pair<>(domain, values));
+            }
+        }
+        sortDomainList(domains);
+
+        // see if there is a plate metadata domain associated with this protocol
+        if (AssayPlateMetadataService.getService(PlateMetadataDataHandler.DATA_TYPE) != null)
+        {
+            Domain plateDomain = AssayPlateMetadataService.getService(PlateMetadataDataHandler.DATA_TYPE).getPlateDataDomain(protocol);
+            if (plateDomain != null)
+            {
+                Map<DomainProperty, Object> values = DefaultValueService.get().getDefaultValues(plateDomain.getContainer(), plateDomain);
+                domains.add(new Pair<>(plateDomain, values));
+            }
+        }
+        return domains;
+    }
+
+    @Override
+    public Pair<ExpProtocol, List<Pair<Domain, Map<DomainProperty, Object>>>> getAssayTemplate(User user, Container targetContainer)
+    {
+        ExpProtocol copy = ExperimentService.get().createExpProtocol(targetContainer, ExpProtocol.ApplicationType.ExperimentRun, "Unknown");
+        copy.setName(null);
+        return new Pair<>(copy, createDefaultDomains(targetContainer, user));
+    }
+
+    protected void sortDomainList(List<Pair<Domain, Map<DomainProperty, Object>>> domains)
+    {
+        // Rely on the assay provider to return a list of default domains in the right order (Collections.sort() is
+        // stable so that domains that haven't been inserted and have id 0 stay in the same order), and rely on the fact
+        // that they get inserted in the same order, so they will have ascending ids.
+        domains.sort(Comparator.comparingInt(pair -> pair.getKey().getTypeId()));
+    }
+
+    @Override
+    public Pair<ExpProtocol, List<Pair<Domain, Map<DomainProperty, Object>>>> getAssayTemplate(User user, Container targetContainer, ExpProtocol toCopy)
+    {
+        ExpProtocol copy = ExperimentService.get().createExpProtocol(targetContainer, toCopy.getApplicationType(), toCopy.getName());
+        copy.setDescription(toCopy.getDescription());
+        Map<String, ObjectProperty> copiedProps = new HashMap<>();
+        for (ObjectProperty prop : toCopy.getObjectProperties().values())
+        {
+            copiedProps.put(createPropertyURI(copy, prop.getName()), prop);
+        }
+        copy.setObjectProperties(copiedProps);
+
+        List<Pair<Domain, Map<DomainProperty, Object>>> originalDomains = getDomains(toCopy);
+        List<Pair<Domain, Map<DomainProperty, Object>>> copiedDomains = new ArrayList<>(originalDomains.size());
+        for (Pair<Domain, Map<DomainProperty, Object>> domainInfo : originalDomains)
+        {
+            Domain domain = domainInfo.getKey();
+            Map<DomainProperty, Object> originalDefaults = domainInfo.getValue();
+            Map<DomainProperty, Object> copiedDefaults = new HashMap<>();
+
+            String uri = domain.getTypeURI();
+            Lsid domainLsid = new Lsid(uri);
+            String name = domain.getName();
+            String defaultPrefix = toCopy.getName() + " ";
+            if (name.startsWith(defaultPrefix))
+                name = name.substring(defaultPrefix.length());
+            Domain domainCopy = PropertyService.get().createDomain(targetContainer, getPresubstitutionLsid(domainLsid.getNamespacePrefix()), name);
+            domainCopy.setDescription(domain.getDescription());
+            for (DomainProperty propSrc : domain.getProperties())
+            {
+                DomainProperty propCopy = domainCopy.addProperty();
+                copiedDefaults.put(propCopy, originalDefaults.get(propSrc));
+                propCopy.copyFrom(propSrc, targetContainer);
+            }
+            copiedDomains.add(new Pair<>(domainCopy, copiedDefaults));
+        }
+        return new Pair<>(copy, copiedDomains);
+    }
+
+    @Override
+    public boolean isFileLinkPropertyAllowed(ExpProtocol protocol, Domain domain)
+    {
+        Lsid domainLsid = new Lsid(domain.getTypeURI());
+        return domainLsid.getNamespacePrefix().equals(ExpProtocol.ASSAY_DOMAIN_BATCH) ||
+                domainLsid.getNamespacePrefix().equals(ExpProtocol.ASSAY_DOMAIN_RUN) ||
+                domainLsid.getNamespacePrefix().equals(ExpProtocol.ASSAY_DOMAIN_DATA);
+    }
+
+    // UNDONE: also look at result row for TargetStudy
+    // CONSIDER: combine with .getAssociatedStudyContainer()
+    public Container getTargetStudy(ExpRun run)
+    {
+        ExpProtocol protocol = run.getProtocol();
+        Domain batchDomain = getBatchDomain(protocol);
+        List<? extends DomainProperty> batchColumns = batchDomain.getProperties();
+        Domain runDomain = getRunDomain(protocol);
+        List<? extends DomainProperty> runColumns = runDomain.getProperties();
+
+        List<DomainProperty> pds = new ArrayList<>();
+        pds.addAll(runColumns);
+        pds.addAll(batchColumns);
+
+        Map<String, ObjectProperty> props = new HashMap<>(run.getObjectProperties());
+        ExpExperiment batch = AssayService.get().findBatch(run);
+        if (batch != null)
+        {
+            props.putAll(batch.getObjectProperties());
+        }
+
+        for (DomainProperty pd : pds)
+        {
+            ObjectProperty prop = props.get(pd.getPropertyURI());
+            if (prop != null && TARGET_STUDY_PROPERTY_NAME.equals(pd.getName()))
+            {
+                return ContainerManager.getForId(prop.getStringValue());
+            }
+        }
+        return null;
+    }
+
+    private Map<String, Set<String>> _requiredDomainProperties;
+
+    @Override
+    public boolean isMandatoryDomainProperty(Domain domain, String propertyName)
+    {
+        if (_requiredDomainProperties == null)
+            _requiredDomainProperties = getRequiredDomainProperties();
+
+        Lsid domainLsid = new Lsid(domain.getTypeURI());
+        String domainPrefix = domainLsid.getNamespacePrefix();
+
+        Set<String> domainSet = _requiredDomainProperties.get(domainPrefix);
+        return domainSet != null && domainSet.contains(propertyName);
+    }
+
+    protected Map<String, Set<String>> getRequiredDomainProperties()
+    {
+        Map<String, Set<String>> domainMap = new HashMap<>();
+        Set<String> batchProperties = domainMap.get(ExpProtocol.ASSAY_DOMAIN_BATCH);
+        if (batchProperties == null)
+        {
+            batchProperties = new HashSet<>();
+            domainMap.put(ExpProtocol.ASSAY_DOMAIN_BATCH, batchProperties);
+        }
+        batchProperties.add(PARTICIPANT_VISIT_RESOLVER_PROPERTY_NAME);
+        return domainMap;
+    }
+
+    @Override
+    public boolean allowDefaultValues(Domain domain)
+    {
+        Lsid domainLsid = new Lsid(domain.getTypeURI());
+        return !ExpProtocol.ASSAY_DOMAIN_DATA.equals(domainLsid.getNamespacePrefix());
+    }
+
+    @Override
+    public DefaultValueType[] getDefaultValueOptions(Domain domain)
+    {
+        return DefaultValueType.values();
+    }
+
+    @Override
+    public DefaultValueType getDefaultValueDefault(Domain domain)
+    {
+        return DefaultValueType.LAST_ENTERED;
+    }
+
+    @Override
+    public boolean hasCustomView(IAssayDomainType domainType, boolean details)
+    {
+        return false;
+    }
+
+    @Override
+    public ModelAndView createBeginView(ViewContext context, ExpProtocol protocol)
+    {
+        return null;
+    }
+
+    @Override
+    public ModelAndView createBatchesView(ViewContext context, ExpProtocol protocol)
+    {
+        return null;
+    }
+
+    @Override
+    public ModelAndView createBatchDetailsView(ViewContext context, ExpProtocol protocol, ExpExperiment batch)
+    {
+        return null;
+    }
+
+    @Override
+    public ModelAndView createRunsView(ViewContext context, ExpProtocol protocol)
+    {
+        return null;
+    }
+
+    @Override
+    public ModelAndView createRunDetailsView(ViewContext context, ExpProtocol protocol, ExpRun run)
+    {
+        return null;
+    }
+
+    @Override
+    public ModelAndView createResultsView(ViewContext context, ExpProtocol protocol, BindException errors)
+    {
+        return null;
+    }
+
+    @Override
+    public ModelAndView createResultDetailsView(ViewContext context, ExpProtocol protocol, ExpData data, Object dataRowId)
+    {
+        AssayProtocolSchema schema = createProtocolSchema(context.getUser(), context.getContainer(), protocol, null);
+        QuerySettings settings = schema.getSettings(context, AssayProtocolSchema.DATA_TABLE_NAME, AssayProtocolSchema.DATA_TABLE_NAME);
+        QueryView queryView = schema.createDataQueryView(context, settings, null);
+
+        DataRegion region = new DataRegion();
+
+        // remove the DetailsColumn from the column list
+        List<DisplayColumn> columns = queryView.getDisplayColumns();
+        ListIterator<DisplayColumn> iter = columns.listIterator();
+        while (iter.hasNext())
+        {
+            DisplayColumn column = iter.next();
+            if (column instanceof DetailsColumn)
+                iter.remove();
+        }
+        region.setDisplayColumns(columns);
+
+        ExpRun run = data.getRun();
+        ActionURL runUrl = PageFlowUtil.urlProvider(AssayUrls.class).getAssayResultsURL(
+            context.getContainer(), protocol,
+            queryView.getTable().getContainerFilter(), run.getRowId());
+
+        ButtonBar bb = new ButtonBar();
+        bb.getList().add(new ActionButton("Show Run", runUrl));
+        region.setButtonBar(bb, DataRegion.MODE_DETAILS);
+
+        return new DetailsView(region, dataRowId);
+    }
+
+    @Override
+    public void deleteProtocol(ExpProtocol protocol, User user) throws ExperimentException
+    {
+        List<Pair<Domain, Map<DomainProperty, Object>>> domainInfos =  getDomains(protocol);
+        List<Domain> domains = new ArrayList<>();
+        for (Pair<Domain, Map<DomainProperty, Object>> domainInfo : domainInfos)
+            domains.add(domainInfo.getKey());
+
+        Set<Container> defaultValueContainers = new HashSet<>();
+        defaultValueContainers.add(protocol.getContainer());
+        defaultValueContainers.addAll(protocol.getExpRunContainers());
+        clearDefaultValues(defaultValueContainers, domains);
+        for (Pair<Domain, Map<DomainProperty, Object>> domainInfo : domainInfos)
+        {
+            Domain domain = domainInfo.getKey();
+            for (DomainProperty prop : domain.getProperties())
+            {
+                prop.delete();
+            }
+            try
+            {
+                domain.delete(user);
+            }
+            catch (DomainNotFoundException e)
+            {
+                throw new ExperimentException(e);
+            }
+
+            // Make sure we kill the pointer to the domain as well
+            PropertyDescriptor prop = OntologyManager.getPropertyDescriptor(domain.getTypeURI(), domain.getContainer());
+            if (prop != null)
+            {
+                OntologyManager.deletePropertyDescriptor(prop);
+            }
+        }
+
+        // Take care of a few extra settings, such as whether runs and data rows are editable
+        for (Map.Entry<String, ObjectProperty> entry : protocol.getObjectProperties().entrySet())
+        {
+            if (entry.getKey().startsWith(protocol.getLSID() + "#"))
+            {
+                PropertyDescriptor prop = OntologyManager.getPropertyDescriptor(entry.getKey(), protocol.getContainer());
+                if (prop != null)
+                {
+                    OntologyManager.deletePropertyDescriptor(prop);
+                }
+            }
+        }
+    }
+
+    private void clearDefaultValues(Set<Container> containers, List<Domain> domains)
+    {
+        for (Domain domain : domains)
+        {
+            for (Container container : containers)
+                DefaultValueService.get().clearDefaultValues(container, domain);
+        }
+    }
+
+
+    @Override
+    public Class<? extends Controller> getDesignerAction()
+    {
+        return DesignerAction.class;
+    }
+
+    @Override
+    public Class<? extends Controller> getDataImportAction()
+    {
+        // default to assay designer, except in the case of tsv where the assay can support inferring the data domain
+        return DesignerAction.class;
+        //return ImportAction.class;
+    }
+
+    /**
+     * Adds the materials as inputs to the run as a whole, plus as inputs for the "work" node for the run.
+     * @param materialInputs Map of materials to roles.  If role is null, a generic role of "Sample N" will be used.
+     */
+    public static void addInputMaterials(ExpRun expRun, User user, Map<ExpMaterial, String> materialInputs)
+    {
+        for (ExpProtocolApplication protApp : expRun.getProtocolApplications())
+        {
+            if (!protApp.getApplicationType().equals(ExpProtocol.ApplicationType.ExperimentRunOutput))
+            {
+                Map<ExpMaterial, String> newInputs = new LinkedHashMap<>(materialInputs);
+                for (ExpMaterial material : protApp.getInputMaterials())
+                    newInputs.remove(material);
+                for (Map.Entry<ExpMaterial, String> entry : newInputs.entrySet())
+                {
+                    ExpMaterial newInput = entry.getKey();
+                    String role = entry.getValue();
+                    if (role == null)
+                    {
+                        ExpSampleType st = newInput.getSampleType();
+                        role = st != null ? st.getName() : "Sample";
+                    }
+                    protApp.addMaterialInput(user, newInput, role);
+                }
+            }
+        }
+    }
+
+    @Override
+    public boolean hasUsefulDetailsPage()
+    {
+        return true;
+    }
+
+    private static final String SCRIPT_PATH_DELIMITER = "|";
+
+    @Override
+    public ValidationException setValidationAndAnalysisScripts(ExpProtocol protocol, @NotNull List<File> scripts) throws ExperimentException
+    {
+        Map<String, ObjectProperty> props = new HashMap<>(protocol.getObjectProperties());
+        String propertyURI = ScriptType.TRANSFORM.getPropertyURI(protocol);
+
+        ValidationException validationErrors = new ValidationException();
+        StringBuilder sb = new StringBuilder();
+        String separator = "";
+        for (File scriptFile : scripts)
+        {
+            if (scriptFile.isFile())
+            {
+                String ext = FileUtil.getExtension(scriptFile);
+                ScriptEngine engine = LabKeyScriptEngineManager.get().getEngineByExtension(protocol.getContainer(), ext, LabKeyScriptEngineManager.EngineContext.pipeline);
+                if (engine != null)
+                {
+                    // check for deprecated tokens in text scripts
+                    if (!(engine instanceof ExternalScriptEngine && ((ExternalScriptEngine) engine).isBinary(scriptFile)))
+                    {
+                        String scriptText;
+                        try
+                        {
+                            scriptText = Files.readString(scriptFile.toPath(), StringUtilsLabKey.DEFAULT_CHARSET);
+                        }
+                        catch (IOException e)
+                        {
+                            throw new ExperimentException("Failed to read script: " + e.getMessage(), e);
+                        }
+
+                        validationErrors.addErrors(ParamReplacementSvc.get().validateDeprecatedReplacements(scriptText, scriptFile.getName()));
+                    }
+
+                    sb.append(separator);
+                    sb.append(scriptFile.getAbsolutePath());
+                    separator = SCRIPT_PATH_DELIMITER;
+                }
+                else
+                {
+                    validationErrors.addError(new SimpleValidationError("Script engine for the extension : " + ext + " has not been registered.", null, SEVERITY.ERROR, new HelpTopic("configureScripting")));
+                }
+            }
+            else
+            {
+                validationErrors.addError(new SimpleValidationError("The transform script '" + scriptFile.getPath() + "' is invalid or does not exist", null, SEVERITY.ERROR));
+            }
+        }
+
+        // don't persist if any validation error has severity=ERROR
+        if (validationErrors.getErrors().stream().anyMatch(e -> SEVERITY.ERROR == e.getSeverity()))
+            return validationErrors;
+
+        if (sb.length() > 0)
+        {
+            ObjectProperty prop = new ObjectProperty(protocol.getLSID(), protocol.getContainer(),
+                    propertyURI, sb.toString());
+            props.put(propertyURI, prop);
+        }
+        else
+        {
+            props.remove(propertyURI);
+        }
+
+        // Be sure to strip out any validation scripts that were stored with the legacy propertyURI. We merge and save
+        // them as a single list in the TRANSFORM 
+        props.remove(ScriptType.VALIDATION.getPropertyURI(protocol));
+        protocol.setObjectProperties(props);
+
+        return validationErrors;
+    }
+
+    /** For migrating legacy assay designs that have separate transform and validation script properties */
+    private enum ScriptType
+    {
+        VALIDATION("ValidationScript"),
+        TRANSFORM("TransformScript");
+
+        private final String _uriSuffix;
+
+        ScriptType(String uriSuffix)
+        {
+            _uriSuffix = uriSuffix;
+        }
+
+        public String getPropertyURI(ExpProtocol protocol)
+        {
+            return protocol.getLSID() + "#" + _uriSuffix;
+        }
+    }
+
+    @NotNull
+    @Override
+    public List<File> getValidationAndAnalysisScripts(ExpProtocol protocol, Scope scope)
+    {
+        List<File> result = new ArrayList<>();
+        if (scope == Scope.ASSAY_DEF || scope == Scope.ALL)
+        {
+            ObjectProperty transformScripts = protocol.getObjectProperties().get(ScriptType.TRANSFORM.getPropertyURI(protocol));
+            if (transformScripts != null)
+            {
+                for (String scriptPath : transformScripts.getStringValue().split("\\" + SCRIPT_PATH_DELIMITER))
+                {
+                    result.add(new File(scriptPath));
+                }
+            }
+            ObjectProperty validationScripts = protocol.getObjectProperties().get(ScriptType.VALIDATION.getPropertyURI(protocol));
+            if (validationScripts != null)
+            {
+                for (String scriptPath : validationScripts.getStringValue().split("\\" + SCRIPT_PATH_DELIMITER))
+                {
+                    result.add(new File(scriptPath));
+                }
+            }
+        }
+        return result;
+    }
+
+    @Override
+    public void setSaveScriptFiles(ExpProtocol protocol, boolean save) throws ExperimentException
+    {
+        setBooleanProperty(protocol, SAVE_SCRIPT_FILES_PROPERTY_SUFFIX, save);
+    }
+
+    private void setBooleanProperty(ExpProtocol protocol, String propertySuffix, boolean value)
+    {
+        Map<String, ObjectProperty> props = new HashMap<>(protocol.getObjectProperties());
+
+        String propertyURI = createPropertyURI(protocol, propertySuffix);
+        ObjectProperty prop = new ObjectProperty(protocol.getLSID(), protocol.getContainer(), propertyURI, value);
+        props.put(propertyURI, prop);
+
+        protocol.setObjectProperties(props);
+    }
+
+    @Override
+    public void setEditableResults(ExpProtocol protocol, boolean editable)
+    {
+        setBooleanProperty(protocol, EDITABLE_RESULTS_PROPERTY_SUFFIX, editable);
+    }
+
+    @Override
+    public boolean supportsEditableResults()
+    {
+        return false;
+    }
+
+    @Override
+    public boolean isEditableResults(ExpProtocol protocol)
+    {
+        return supportsEditableResults() && Boolean.TRUE.equals(getBooleanProperty(protocol, EDITABLE_RESULTS_PROPERTY_SUFFIX));
+    }
+
+    @Override
+    public void setEditableRuns(ExpProtocol protocol, boolean editable)
+    {
+        setBooleanProperty(protocol, EDITABLE_RUNS_PROPERTY_SUFFIX, editable);
+    }
+
+    @Override
+    public boolean isEditableRuns(ExpProtocol protocol)
+    {
+        return Boolean.TRUE.equals(getBooleanProperty(protocol, EDITABLE_RUNS_PROPERTY_SUFFIX));
+    }
+
+    @Override
+    public boolean supportsBackgroundUpload()
+    {
+        return false;
+    }
+
+    @Override
+    public ReRunSupport getReRunSupport()
+    {
+        return ReRunSupport.None;
+    }
+
+    @Override
+    public boolean isExclusionSupported()
+    {
+        return false;
+    }
+
+    @Override
+    public void setBackgroundUpload(ExpProtocol protocol, boolean background)
+    {
+        setBooleanProperty(protocol, BACKGROUND_UPLOAD_PROPERTY_SUFFIX, background);
+    }
+
+    @Override
+    public boolean isBackgroundUpload(ExpProtocol protocol)
+    {
+        return supportsBackgroundUpload() && Boolean.TRUE.equals(getBooleanProperty(protocol, BACKGROUND_UPLOAD_PROPERTY_SUFFIX));
+    }
+
+    @Override
+    public boolean isSaveScriptFiles(ExpProtocol protocol)
+    {
+        return Boolean.TRUE.equals(getBooleanProperty(protocol, SAVE_SCRIPT_FILES_PROPERTY_SUFFIX));
+    }
+
+    @Override @Nullable
+    public AssaySaveHandler getSaveHandler()
+    {
+        return null;
+    }
+
+    @Override
+    public AssayRunUploadContext.Factory<? extends AbstractAssayProvider, ? extends AssayRunUploadContext.Factory> createRunUploadFactory(ExpProtocol protocol, ViewContext context)
+    {
+        return new AssayRunUploadContextImpl.Factory<>(protocol, this, context);
+    }
+
+    @Override
+    public AssayRunUploadContext.Factory<? extends AbstractAssayProvider, ? extends AssayRunUploadContext.Factory> createRunUploadFactory(ExpProtocol protocol, User user, Container c)
+    {
+        return new AssayRunUploadContextImpl.Factory<>(protocol, this, user, c);
+    }
+
+    protected Boolean getBooleanProperty(ExpProtocol protocol, String propertySuffix)
+    {
+        ObjectProperty prop = protocol.getObjectProperties().get(createPropertyURI(protocol, propertySuffix));
+
+        if (prop != null)
+        {
+            Object o = prop.value();
+            if (o instanceof Boolean)
+                return (Boolean)o;
+        }
+        return null;
+    }
+
+    private static String createPropertyURI(ExpProtocol protocol, String propertySuffix)
+    {
+        return protocol.getLSID() + "#" + propertySuffix;
+    }
+
+    @Override
+    @Nullable public AssayDataType getDataType()
+    {
+        return _dataType;
+    }
+
+    @NotNull
+    @Override
+    public List<AssayDataType> getRelatedDataTypes()
+    {
+        return Collections.emptyList();
+    }
+
+    public void setMaxFileInputs(int maxFileInputs)
+    {
+        _maxFileInputs = maxFileInputs;
+    }
+
+    public int getMaxFileInputs()
+    {
+        return _maxFileInputs;
+    }
+
+    /**
+     * Return the helper to handle data exchange between the server and external scripts.
+     */
+    @Override
+    public DataExchangeHandler createDataExchangeHandler()
+    {
+        return null;
+    }
+
+    @Override
+    public AssayRunDatabaseContext createRunDatabaseContext(ExpRun run, User user, HttpServletRequest request)
+    {
+        return new AssayRunDatabaseContext(run, user, request);
+    }
+
+    @Override
+    public AssayRunAsyncContext createRunAsyncContext(AssayRunUploadContext context) throws IOException, ExperimentException
+    {
+        return new AssayRunAsyncContext(context);
+    }
+
+    @Override
+    public List<NavTree> getHeaderLinks(ViewContext viewContext, ExpProtocol protocol, ContainerFilter containerFilter)
+    {
+        List<NavTree> result = new ArrayList<>();
+
+        NavTree manageMenu = getManageMenuNavTree(viewContext, protocol);
+        if (manageMenu.getChildCount() > 0) result.add(manageMenu);
+
+        result.add(new NavTree("view batches", PageFlowUtil.addLastFilterParameter(PageFlowUtil.urlProvider(AssayUrls.class).getAssayBatchesURL(viewContext.getContainer(), protocol, containerFilter), AssayProtocolSchema.getLastFilterScope(protocol))));
+        result.add(new NavTree("view runs", PageFlowUtil.addLastFilterParameter(PageFlowUtil.urlProvider(AssayUrls.class).getAssayRunsURL(viewContext.getContainer(), protocol, containerFilter), AssayProtocolSchema.getLastFilterScope(protocol))));
+        result.add(new NavTree("view results", PageFlowUtil.addLastFilterParameter(PageFlowUtil.urlProvider(AssayUrls.class).getAssayResultsURL(viewContext.getContainer(), protocol, containerFilter), AssayProtocolSchema.getLastFilterScope(protocol))));
+        if (isBackgroundUpload(protocol))
+        {
+            ActionURL url = PageFlowUtil.urlProvider(AssayUrls.class).getShowUploadJobsURL(viewContext.getContainer(), protocol, containerFilter);
+            result.add(new NavTree("view upload jobs", PageFlowUtil.addLastFilterParameter(url, AssayProtocolSchema.getLastFilterScope(protocol))));
+        }
+
+        AssayPublishService svc = AssayPublishService.get();
+
+        if (AuditLogService.get().isViewable() && null != svc)
+            result.add(new NavTree("view copy-to-study history", svc.getPublishHistory(viewContext.getContainer(), protocol, containerFilter)));
+
+        return result;
+    }
+
+    private NavTree getManageMenuNavTree(ViewContext context, ExpProtocol protocol)
+    {
+        Container protocolContainer = protocol.getContainer();
+        Container contextContainer = context.getContainer();
+
+        NavTree manageMenu = new NavTree(MANAGE_ASSAY_DESIGN_LINK);
+
+        if (allowUpdate(context, protocol))
+        {
+            ActionURL editURL = PageFlowUtil.urlProvider(AssayUrls.class).getDesignerURL(protocolContainer, protocol, false, context.getActionURL());
+            if (editURL != null)
+            {
+                String editLink = editURL.toString();
+                if (!protocolContainer.equals(contextContainer))
+                {
+                    // TODO issue with the returnURL on this editLink if it has its own params
+                    editLink = "javascript: if (window.confirm('This assay is defined in the " + protocolContainer.getPath() + " folder. Would you still like to edit it?')) { window.location = '" + editLink + "' }";
+                }
+                manageMenu.addChild("Edit assay design", editLink);
+            }
+
+            ActionURL copyURL = PageFlowUtil.urlProvider(AssayUrls.class).getChooseCopyDestinationURL(protocol, protocolContainer);
+            if (copyURL != null)
+                manageMenu.addChild("Copy assay design", copyURL.toString());
+        }
+
+        if (allowDelete(context, protocol))
+        {
+            manageMenu.addChild("Delete assay design", PageFlowUtil.urlProvider(ExperimentUrls.class).getDeleteProtocolURL(protocol, PageFlowUtil.urlProvider(AssayUrls.class).getAssayListURL(contextContainer)));
+        }
+
+        ActionURL exportURL = PageFlowUtil.urlProvider(ExperimentUrls.class).getExportProtocolURL(protocolContainer, protocol);
+        manageMenu.addChild("Export assay design", exportURL.toString());
+
+        if (contextContainer.hasPermission(context.getUser(), AdminPermission.class))
+        {
+            List<Pair<Domain, Map<DomainProperty, Object>>> domainInfos = getDomains(protocol);
+            if (!domainInfos.isEmpty())
+            {
+                NavTree setDefaultsTree = new NavTree(SET_DEFAULT_VALUES_LINK);
+                AssayUrls urls = PageFlowUtil.urlProvider(AssayUrls.class);
+                for (Pair<Domain, Map<DomainProperty, Object>> domainInfo : domainInfos)
+                {
+                    Domain domain = domainInfo.getKey();
+                    if (allowDefaultValues(domain) && !domain.getProperties().isEmpty())
+                    {
+                        ActionURL url = urls.getSetDefaultValuesAssayURL(contextContainer, getName(), domain, context.getActionURL());
+                        setDefaultsTree.addChild(domain.getName(), url);
+                    }
+                }
+                if (setDefaultsTree.hasChildren())
+                {
+                    manageMenu.addChild(setDefaultsTree);
+                }
+            }
+        }
+
+        // add registered AssayHeaderLinkProvider's manage assay links
+        for (AssayHeaderLinkProvider headerLinkProvider : AssayService.get().getAssayHeaderLinkProviders())
+        {
+            manageMenu.addChildren(headerLinkProvider.getManageAssayDesignLinks(protocol, context.getContainer(), context.getUser()));
+        }
+
+        return manageMenu;
+    }
+
+    protected boolean allowUpdate(ViewContext viewContext, ExpProtocol protocol)
+    {
+        Container container = protocol.getContainer();
+        return container.hasPermission(viewContext.getUser(), DesignAssayPermission.class);
+    }
+
+    protected boolean allowDelete(ViewContext viewContext, ExpProtocol protocol)
+    {
+        Container container = protocol.getContainer();
+        //deleting will delete data as well as design, so user must have both design assay and delete perms
+        return container.getPolicy().hasPermissions(viewContext.getUser(), DesignAssayPermission.class, DeletePermission.class);
+    }
+
+    @Override
+    public String getRunLSIDPrefix()
+    {
+        return _runLSIDPrefix;
+    }
+
+    @Override
+    public @Nullable String getResultRowLSIDPrefix()
+    {
+        return _resultRowLSIDPrefix;
+    }
+
+    @Override
+    public @Nullable String getResultRowLSIDExpression()
+    {
+        if (getResultRowLSIDPrefix() == null)
+            return null;
+
+        // need to use same encoding as Lsid.encodePart
+        return "urn:lsid:" + Lsid.encodePart(AppProps.getInstance().getDefaultLsidAuthority()) + ":" + Lsid.encodePart(getResultRowLSIDPrefix());
+    }
+
+    @Override
+    public Pair<ExpProtocol, Integer> getAssayResultRowIdFromLsid(Container container, Lsid assayResultRowLsid)
+    {
+        assert getResultRowLSIDPrefix().equals(assayResultRowLsid.getNamespacePrefix());
+        String namespaceSuffix = assayResultRowLsid.getNamespaceSuffix();
+
+        // LSID namespace suffix format expected to be: "Protocol-" + <protocol-row-id>
+        ExpProtocol protocol = null;
+        if (namespaceSuffix.startsWith("Protocol-"))
+        {
+            try
+            {
+                int protocolId = Integer.parseInt(namespaceSuffix.substring("Protocol-".length()));
+                if (protocolId > 0)
+                    protocol = ExperimentService.get().getExpProtocol(protocolId);
+            }
+            catch (NumberFormatException ex)
+            {
+                // ignore
+            }
+        }
+
+        if (protocol == null)
+            return null;
+
+        // LSID object id expected to be rowId
+        int rowId = -1;
+        try
+        {
+            rowId = Integer.parseInt(assayResultRowLsid.getObjectId());
+        }
+        catch (NumberFormatException ex)
+        {
+            // ignore
+        }
+
+        if (rowId <= 0)
+            return null;
+
+        return Pair.of(protocol, rowId);
+    }
+
+    @Override
+    public @Nullable ActionURL getResultRowURL(Container container, Lsid lsid)
+    {
+        var pair = getAssayResultRowIdFromLsid(container, lsid);
+        if (pair == null)
+            return null;
+
+        return PageFlowUtil.urlProvider(AssayUrls.class).getAssayResultRowURL(this, container, pair.first, pair.second);
+    }
+
+    @Override
+    public boolean supportsFlagColumnType(ExpProtocol.AssayDomainTypes type)
+    {
+        return false;
+    }
+
+    @Override
+    public Module getDeclaringModule()
+    {
+        return _declaringModule;
+    }
+
+    @Override
+    @NotNull
+    public Set<Module> getRequiredModules()
+    {
+        return Collections.unmodifiableSet(_requiredModules);
+    }
+
+    @Override
+    public boolean supportsQC()
+    {
+        return false;
+    }
+
+    @Override
+    public void setQCEnabled(ExpProtocol protocol, boolean qcEnabled)
+    {
+        if (supportsQC())
+            setBooleanProperty(protocol, QC_ENABLED_PROPERTY_SUFFIX, qcEnabled);
+    }
+
+    @Override
+    public boolean isQCEnabled(ExpProtocol protocol)
+    {
+        return supportsQC() && Boolean.TRUE.equals(getBooleanProperty(protocol, QC_ENABLED_PROPERTY_SUFFIX));
+    }
+
+    @Override
+    public boolean supportsPlateMetadata()
+    {
+        return false;
+    }
+
+    @Override
+    public void setPlateMetadataEnabled(ExpProtocol protocol, boolean metadataEnabled)
+    {
+        if (supportsPlateMetadata())
+            setBooleanProperty(protocol, PLATE_METADATA_PROPERTY_SUFFIX, metadataEnabled);
+    }
+
+    @Override
+    public boolean isPlateMetadataEnabled(ExpProtocol protocol)
+    {
+        return supportsPlateMetadata() && Boolean.TRUE.equals(getBooleanProperty(protocol, PLATE_METADATA_PROPERTY_SUFFIX));
+    }
+}