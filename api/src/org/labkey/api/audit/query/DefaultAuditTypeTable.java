--- conflicted
+++ resolved
@@ -1,238 +1,233 @@
-/*
- * Copyright (c) 2013-2019 LabKey Corporation
- *
- * Licensed under the Apache License, Version 2.0 (the "License");
- * you may not use this file except in compliance with the License.
- * You may obtain a copy of the License at
- *
- *     http://www.apache.org/licenses/LICENSE-2.0
- *
- * Unless required by applicable law or agreed to in writing, software
- * distributed under the License is distributed on an "AS IS" BASIS,
- * WITHOUT WARRANTIES OR CONDITIONS OF ANY KIND, either express or implied.
- * See the License for the specific language governing permissions and
- * limitations under the License.
- */
-package org.labkey.api.audit.query;
-
-import org.jetbrains.annotations.NotNull;
-import org.jetbrains.annotations.Nullable;
-import org.labkey.api.audit.AuditTypeProvider;
-import org.labkey.api.audit.permissions.CanSeeAuditLogPermission;
-import org.labkey.api.collections.CaseInsensitiveHashMap;
-import org.labkey.api.data.ColumnInfo;
-import org.labkey.api.data.ContainerFilter;
-import org.labkey.api.data.MutableColumnInfo;
-import org.labkey.api.data.SimpleFilter;
-import org.labkey.api.data.Sort;
-import org.labkey.api.data.TableInfo;
-import org.labkey.api.exp.property.Domain;
-import org.labkey.api.query.AliasedColumn;
-import org.labkey.api.query.DefaultQueryUpdateService;
-import org.labkey.api.query.FieldKey;
-import org.labkey.api.query.FilteredTable;
-import org.labkey.api.query.QueryUpdateService;
-import org.labkey.api.query.UserSchema;
-import org.labkey.api.query.column.BuiltInColumnTypes;
-import org.labkey.api.security.SecurityManager;
-import org.labkey.api.security.User;
-import org.labkey.api.security.UserPrincipal;
-import org.labkey.api.security.permissions.Permission;
-import org.labkey.api.security.permissions.ReadPermission;
-import org.labkey.api.security.permissions.TroubleShooterPermission;
-import org.labkey.api.security.roles.CanSeeAuditLogRole;
-import org.labkey.api.security.roles.Role;
-import org.labkey.api.security.roles.RoleManager;
-
-import java.util.ArrayList;
-import java.util.List;
-import java.util.Map;
-import java.util.Set;
-
-/**
- * User: klum
- * Date: 7/11/13
- */
-public class DefaultAuditTypeTable extends FilteredTable<UserSchema>
-{
-    protected AuditTypeProvider _provider;
-    protected Map<FieldKey, String> _legacyNameMap;
-    protected Map<String, String> _dbSchemaToColumnMap;
-
-
-    @Override
-    protected ContainerFilter getDefaultContainerFilter()
-    {
-        return  ContainerFilter.Type.CurrentWithUser.create(_userSchema);
-    }
-
-    public DefaultAuditTypeTable(AuditTypeProvider provider, TableInfo storage, UserSchema schema, ContainerFilter cf, List<FieldKey> defaultVisibleColumns)
-    {
-        super(storage, schema, cf);
-
-        _provider = provider;
-
-        setName(_provider.getEventName());
-        if (_provider.getDescription() != null)
-            setDescription(_provider.getDescription());
-
-        _legacyNameMap = provider.legacyNameMap();
-
-        // Create a mapping from the real dbTable names to the legacy query table names for QueryUpdateService.
-        _dbSchemaToColumnMap = new CaseInsensitiveHashMap<>();
-
-        for (FieldKey legacyName : _legacyNameMap.keySet())
-        {
-            String newName = _legacyNameMap.get(legacyName);
-            _dbSchemaToColumnMap.put(newName, legacyName.getName());
-        }
-
-        setTitle(provider.getEventName());
-
-        wrapAllColumns(true);
-
-        if (null == defaultVisibleColumns || defaultVisibleColumns.isEmpty())
-        {
-            defaultVisibleColumns = new ArrayList<>();
-            defaultVisibleColumns.add(FieldKey.fromParts("Created"));
-            defaultVisibleColumns.add(FieldKey.fromParts("CreatedBy"));
-            defaultVisibleColumns.add(FieldKey.fromParts("ImpersonatedBy"));
-            defaultVisibleColumns.add(FieldKey.fromParts("ProjectId"));
-            defaultVisibleColumns.add(FieldKey.fromParts("Comment"));
-        }
-        setDefaultVisibleColumns(defaultVisibleColumns);
-
-        var rowIdColumn = getMutableColumn(FieldKey.fromParts("rowId"));
-        rowIdColumn.setSortDirection(Sort.SortDirection.DESC);
-
-        // setup lookups for the standard fields
-        var created = getMutableColumn("Created");
-        created.setLabel("Date");
-        created.setFormat("DateTime");
-
-        var container = getMutableColumn("Container");
-
-        var project = getMutableColumn("ProjectId");
-        project.setLabel("Project");
-        project.setConceptURI(BuiltInColumnTypes.CONTAINERID_CONCEPT_URI);
-
-        var createdBy = getMutableColumn(FieldKey.fromParts("CreatedBy"));
-        createdBy.setLabel("Created By");
-        createdBy.setConceptURI(BuiltInColumnTypes.CREATEDBY_CONCEPT_URI);
-
-        var impersonatedBy = getMutableColumn(FieldKey.fromParts("ImpersonatedBy"));
-        impersonatedBy.setLabel("Impersonated By");
-        impersonatedBy.setConceptURI(BuiltInColumnTypes.USERID_CONCEPT_URI);
-
-        initColumns();
-    }
-
-    protected void initColumns()
-    {
-        for (var col : getMutableColumns())
-            initColumn(col);
-    }
-
-    /**
-     * issue 19515:  be sure to apply the CanSeeAuditLog permission to the container filter so that folder filters
-     * do not show unauthorized events
-     */
-    @Override
-    protected SimpleFilter.FilterClause getContainerFilterClause(ContainerFilter filter, FieldKey fieldKey)
-    {
-        User user = (null == getUserSchema()) ? null : getUserSchema().getUser();
-        Set<Role> roles = SecurityManager.canSeeAuditLog(user) ? RoleManager.roleSet(CanSeeAuditLogRole.class) : null;
-        return filter.createFilterClause(getSchema(), fieldKey, CanSeeAuditLogPermission.class, roles);
-    }
-
-    // Subclasses may override this to provide customizations to the column
-    protected void initColumn(MutableColumnInfo col)
-    {
-    }
-
-    @Nullable
-    @Override
-    public Domain getDomain()
-    {
-        return _provider.getDomain();
-    }
-
-    @Nullable
-    @Override
-    public AbstractAuditDomainKind getDomainKind()
-    {
-        return (AbstractAuditDomainKind) super.getDomainKind();
-    }
-
-    @Override
-    protected ColumnInfo resolveColumn(String name)
-    {
-        ColumnInfo col = super.resolveColumn(name);
-        if (col != null)
-            return col;
-
-        // Handle the old style 'intKey1' and 'key1' columns
-        String newName = _legacyNameMap.get(FieldKey.fromParts(name));
-        col = super.resolveColumn(newName);
-        if (col != null)
-        {
-            // Wrap the column with AliasedColumn so the requested name is used as the column name
-            // and copy the real column's label to the aliased column so it will be used in the DataRegion grid.
-            AliasedColumn a = new AliasedColumn(this, name, col);
-            a.setLabel(col.getLabel());
-            return a;
-        }
-
-
-        // Now check for 'Property/...' columns
-        if (name.equalsIgnoreCase("Property"))
-        {
-            // UNDONE: backwards compat to "Property/*" columns
-//            col = new BaseColumnInfo("Property", this);
-//            col.setFk(new LookupForeignKey()
-//            {
-//                @Override
-//                public TableInfo getLookupTableInfo()
-//                {
-//                    return new VirtualPropertiesTable();
-//                }
-//            });
-        }
-
-        // Other legacy audit columns
-
-        return null;
-    }
-
-//    private class VirtualPropertiesTable extends VirtualTable
-//    {
-//        public VirtualPropertiesTable(DbSchema schema)
-//        {
-//            super(schema, DefaultAuditTypeTable.this.getUserSchema());
-//
-//            for (FieldKey fieldKey : _legacyNameMap.keySet())
-//            {
-//                if (fieldKey.getParent().equals("Property"))
-//                    this.addColumn(...)
-//            }
-//        }
-//    }
-
-    @Nullable
-    @Override
-    public QueryUpdateService getUpdateService()
-    {
-        return new DefaultQueryUpdateService(this, this.getRealTable(), _dbSchemaToColumnMap);
-    }
-
-    @Override
-    public boolean hasPermission(@NotNull UserPrincipal user, @NotNull Class<? extends Permission> perm)
-    {
-        // Allow read, but not insert, update, or delete.
-<<<<<<< HEAD
-        return perm.equals(ReadPermission.class) && getContainer().hasOneOf((User)user, ReadPermission.class, CanSeeAuditLogPermission.class);
-=======
-        return perm.equals(ReadPermission.class) && getContainer().hasOneOf(user, Set.of(ReadPermission.class, CanSeeAuditLogPermission.class));
->>>>>>> a841e419
-    }
-}
+/*
+ * Copyright (c) 2013-2019 LabKey Corporation
+ *
+ * Licensed under the Apache License, Version 2.0 (the "License");
+ * you may not use this file except in compliance with the License.
+ * You may obtain a copy of the License at
+ *
+ *     http://www.apache.org/licenses/LICENSE-2.0
+ *
+ * Unless required by applicable law or agreed to in writing, software
+ * distributed under the License is distributed on an "AS IS" BASIS,
+ * WITHOUT WARRANTIES OR CONDITIONS OF ANY KIND, either express or implied.
+ * See the License for the specific language governing permissions and
+ * limitations under the License.
+ */
+package org.labkey.api.audit.query;
+
+import org.jetbrains.annotations.NotNull;
+import org.jetbrains.annotations.Nullable;
+import org.labkey.api.audit.AuditTypeProvider;
+import org.labkey.api.audit.permissions.CanSeeAuditLogPermission;
+import org.labkey.api.collections.CaseInsensitiveHashMap;
+import org.labkey.api.data.ColumnInfo;
+import org.labkey.api.data.ContainerFilter;
+import org.labkey.api.data.MutableColumnInfo;
+import org.labkey.api.data.SimpleFilter;
+import org.labkey.api.data.Sort;
+import org.labkey.api.data.TableInfo;
+import org.labkey.api.exp.property.Domain;
+import org.labkey.api.query.AliasedColumn;
+import org.labkey.api.query.DefaultQueryUpdateService;
+import org.labkey.api.query.FieldKey;
+import org.labkey.api.query.FilteredTable;
+import org.labkey.api.query.QueryUpdateService;
+import org.labkey.api.query.UserSchema;
+import org.labkey.api.query.column.BuiltInColumnTypes;
+import org.labkey.api.security.SecurityManager;
+import org.labkey.api.security.User;
+import org.labkey.api.security.UserPrincipal;
+import org.labkey.api.security.permissions.Permission;
+import org.labkey.api.security.permissions.ReadPermission;
+import org.labkey.api.security.roles.CanSeeAuditLogRole;
+import org.labkey.api.security.roles.Role;
+import org.labkey.api.security.roles.RoleManager;
+
+import java.util.ArrayList;
+import java.util.List;
+import java.util.Map;
+import java.util.Set;
+
+/**
+ * User: klum
+ * Date: 7/11/13
+ */
+public class DefaultAuditTypeTable extends FilteredTable<UserSchema>
+{
+    protected AuditTypeProvider _provider;
+    protected Map<FieldKey, String> _legacyNameMap;
+    protected Map<String, String> _dbSchemaToColumnMap;
+
+
+    @Override
+    protected ContainerFilter getDefaultContainerFilter()
+    {
+        return  ContainerFilter.Type.CurrentWithUser.create(_userSchema);
+    }
+
+    public DefaultAuditTypeTable(AuditTypeProvider provider, TableInfo storage, UserSchema schema, ContainerFilter cf, List<FieldKey> defaultVisibleColumns)
+    {
+        super(storage, schema, cf);
+
+        _provider = provider;
+
+        setName(_provider.getEventName());
+        if (_provider.getDescription() != null)
+            setDescription(_provider.getDescription());
+
+        _legacyNameMap = provider.legacyNameMap();
+
+        // Create a mapping from the real dbTable names to the legacy query table names for QueryUpdateService.
+        _dbSchemaToColumnMap = new CaseInsensitiveHashMap<>();
+
+        for (FieldKey legacyName : _legacyNameMap.keySet())
+        {
+            String newName = _legacyNameMap.get(legacyName);
+            _dbSchemaToColumnMap.put(newName, legacyName.getName());
+        }
+
+        setTitle(provider.getEventName());
+
+        wrapAllColumns(true);
+
+        if (null == defaultVisibleColumns || defaultVisibleColumns.isEmpty())
+        {
+            defaultVisibleColumns = new ArrayList<>();
+            defaultVisibleColumns.add(FieldKey.fromParts("Created"));
+            defaultVisibleColumns.add(FieldKey.fromParts("CreatedBy"));
+            defaultVisibleColumns.add(FieldKey.fromParts("ImpersonatedBy"));
+            defaultVisibleColumns.add(FieldKey.fromParts("ProjectId"));
+            defaultVisibleColumns.add(FieldKey.fromParts("Comment"));
+        }
+        setDefaultVisibleColumns(defaultVisibleColumns);
+
+        var rowIdColumn = getMutableColumn(FieldKey.fromParts("rowId"));
+        rowIdColumn.setSortDirection(Sort.SortDirection.DESC);
+
+        // setup lookups for the standard fields
+        var created = getMutableColumn("Created");
+        created.setLabel("Date");
+        created.setFormat("DateTime");
+
+        var container = getMutableColumn("Container");
+
+        var project = getMutableColumn("ProjectId");
+        project.setLabel("Project");
+        project.setConceptURI(BuiltInColumnTypes.CONTAINERID_CONCEPT_URI);
+
+        var createdBy = getMutableColumn(FieldKey.fromParts("CreatedBy"));
+        createdBy.setLabel("Created By");
+        createdBy.setConceptURI(BuiltInColumnTypes.CREATEDBY_CONCEPT_URI);
+
+        var impersonatedBy = getMutableColumn(FieldKey.fromParts("ImpersonatedBy"));
+        impersonatedBy.setLabel("Impersonated By");
+        impersonatedBy.setConceptURI(BuiltInColumnTypes.USERID_CONCEPT_URI);
+
+        initColumns();
+    }
+
+    protected void initColumns()
+    {
+        for (var col : getMutableColumns())
+            initColumn(col);
+    }
+
+    /**
+     * issue 19515:  be sure to apply the CanSeeAuditLog permission to the container filter so that folder filters
+     * do not show unauthorized events
+     */
+    @Override
+    protected SimpleFilter.FilterClause getContainerFilterClause(ContainerFilter filter, FieldKey fieldKey)
+    {
+        User user = (null == getUserSchema()) ? null : getUserSchema().getUser();
+        Set<Role> roles = SecurityManager.canSeeAuditLog(user) ? RoleManager.roleSet(CanSeeAuditLogRole.class) : null;
+        return filter.createFilterClause(getSchema(), fieldKey, CanSeeAuditLogPermission.class, roles);
+    }
+
+    // Subclasses may override this to provide customizations to the column
+    protected void initColumn(MutableColumnInfo col)
+    {
+    }
+
+    @Nullable
+    @Override
+    public Domain getDomain()
+    {
+        return _provider.getDomain();
+    }
+
+    @Nullable
+    @Override
+    public AbstractAuditDomainKind getDomainKind()
+    {
+        return (AbstractAuditDomainKind) super.getDomainKind();
+    }
+
+    @Override
+    protected ColumnInfo resolveColumn(String name)
+    {
+        ColumnInfo col = super.resolveColumn(name);
+        if (col != null)
+            return col;
+
+        // Handle the old style 'intKey1' and 'key1' columns
+        String newName = _legacyNameMap.get(FieldKey.fromParts(name));
+        col = super.resolveColumn(newName);
+        if (col != null)
+        {
+            // Wrap the column with AliasedColumn so the requested name is used as the column name
+            // and copy the real column's label to the aliased column so it will be used in the DataRegion grid.
+            AliasedColumn a = new AliasedColumn(this, name, col);
+            a.setLabel(col.getLabel());
+            return a;
+        }
+
+
+        // Now check for 'Property/...' columns
+        if (name.equalsIgnoreCase("Property"))
+        {
+            // UNDONE: backwards compat to "Property/*" columns
+//            col = new BaseColumnInfo("Property", this);
+//            col.setFk(new LookupForeignKey()
+//            {
+//                @Override
+//                public TableInfo getLookupTableInfo()
+//                {
+//                    return new VirtualPropertiesTable();
+//                }
+//            });
+        }
+
+        // Other legacy audit columns
+
+        return null;
+    }
+
+//    private class VirtualPropertiesTable extends VirtualTable
+//    {
+//        public VirtualPropertiesTable(DbSchema schema)
+//        {
+//            super(schema, DefaultAuditTypeTable.this.getUserSchema());
+//
+//            for (FieldKey fieldKey : _legacyNameMap.keySet())
+//            {
+//                if (fieldKey.getParent().equals("Property"))
+//                    this.addColumn(...)
+//            }
+//        }
+//    }
+
+    @Nullable
+    @Override
+    public QueryUpdateService getUpdateService()
+    {
+        return new DefaultQueryUpdateService(this, this.getRealTable(), _dbSchemaToColumnMap);
+    }
+
+    @Override
+    public boolean hasPermission(@NotNull UserPrincipal user, @NotNull Class<? extends Permission> perm)
+    {
+        // Allow read, but not insert, update, or delete.
+        return perm.equals(ReadPermission.class) && getContainer().hasOneOf(user, Set.of(ReadPermission.class, CanSeeAuditLogPermission.class));
+    }
+}