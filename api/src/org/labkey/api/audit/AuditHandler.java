--- conflicted
+++ resolved
@@ -37,7 +37,6 @@
                        @Nullable List<Map<String, Object>> rows, @Nullable List<Map<String, Object>> existingRows);
 
 
-<<<<<<< HEAD
     static Map<String, Object> getRecordForInsert(Map<String, Object> updatedRow)
     {
         Map<String, Object> modifiedRow = new HashMap<>(updatedRow);
@@ -45,118 +44,21 @@
         modifiedRow.remove(DataIterator.ROWNUMBER_COLUMNNAME);
         modifiedRow.remove(ExistingRecordDataIterator.EXISTING_RECORD_COLUMN_NAME);
         return modifiedRow;
-=======
-                    case SUMMARY:
-                    {
-                        assert null != rows;
-
-                        AuditTypeEvent event = createSummaryAuditRecord(user, c, auditConfigurable, action, userComment, rows.size(), rows.get(0));
-
-                        AuditLogService.get().addEvent(user, event);
-                    }
-                    case DETAILED:
-                    {
-                        assert null != rows;
-
-                        for (int i=0; i < rows.size(); i++)
-                        {
-                            Map<String, Object> row = rows.get(i);
-                            Map<String, Object> existingRow = null == existingRows ? Collections.emptyMap() : existingRows.get(i);
-                            DetailedAuditTypeEvent event = createDetailedAuditRecord(user, c, auditConfigurable, action, userComment, row, existingRow);
-
-                            switch (action)
-                            {
-                                case INSERT:
-                                {
-                                    String newRecord = AbstractAuditTypeProvider.encodeForDataMap(c, row);
-                                    if (newRecord != null)
-                                        event.setNewRecordMap(newRecord);
-                                    break;
-                                }
-                                case MERGE:
-                                {
-                                    if (existingRow.isEmpty())
-                                    {
-                                        String newRecord = AbstractAuditTypeProvider.encodeForDataMap(c, row);
-                                        if (newRecord != null)
-                                            event.setNewRecordMap(newRecord);
-                                    }
-                                    else
-                                    {
-                                        setOldAndNewMapsForUpdate(event, c, row, existingRow, table);
-                                    }
-                                    break;
-                                }
-                                case DELETE:
-                                {
-                                    String oldRecord = AbstractAuditTypeProvider.encodeForDataMap(c, row);
-                                    if (oldRecord != null)
-                                        event.setOldRecordMap(oldRecord);
-                                    break;
-                                }
-                                case UPDATE:
-                                {
-                                    setOldAndNewMapsForUpdate(event, c, row, existingRow, table);
-                                    break;
-                                }
-                            }
-                            AuditLogService.get().addEvent(user, event);
-                        }
-                        break;
-                    }
-                }
-            }
-        }
-
-        private void setOldAndNewMapsForUpdate(DetailedAuditTypeEvent event, Container c, Map<String, Object> row, Map<String, Object> existingRow, TableInfo table)
-        {
-            Pair<Map<String, Object>, Map<String, Object>> rowPair = getOldAndNewRecordForMerge(row, existingRow, table.getExtraDetailedUpdateAuditFields());
-
-            Map<String, Object> originalRow = rowPair.first;
-            Map<String, Object> modifiedRow = rowPair.second;
-
-            // allow for adding fields that may be present in the updated row but not represented in the original row
-            addDetailedModifiedFields(existingRow, modifiedRow, row);
-
-            String oldRecord = AbstractAuditTypeProvider.encodeForDataMap(c, originalRow);
-            if (oldRecord != null)
-                event.setOldRecordMap(oldRecord);
-
-            String newRecord = AbstractAuditTypeProvider.encodeForDataMap(c, modifiedRow);
-            if (newRecord != null)
-                event.setNewRecordMap(newRecord);
-        }
->>>>>>> 1bd81d9b
     }
 
-
-    static Pair<Map<String, Object>, Map<String, Object>> getOldAndNewRecordForMerge(@NotNull Map<String, Object> existingRow, @NotNull Map<String, Object> updatedRow, Set<String> extraFieldsToInclude)
+    static Pair<Map<String, Object>, Map<String, Object>> getOldAndNewRecordForMerge(@NotNull Map<String, Object> row, @NotNull Map<String, Object> existingRow, Set<String> extraFieldsToInclude)
     {
-        return getOldAndNewRecordForMerge(existingRow, updatedRow, extraFieldsToInclude, TableInfo.defaultExcludedDetailedUpdateAuditFields);
+        return getOldAndNewRecordForMerge(row, existingRow, extraFieldsToInclude, TableInfo.defaultExcludedDetailedUpdateAuditFields);
     }
 
-<<<<<<< HEAD
-    static Pair<Map<String, Object>, Map<String, Object>> getOldAndNewRecordForMerge(@NotNull Map<String, Object> existingRow, @NotNull Map<String, Object> updatedRow, Set<String> extraFieldsToInclude, Set<String> excludedFromDetailDiff)
-=======
-    /* NOTE there is probably a better place for this helper.  AuditService? */
-
-    // we exclude these from the detailed record because they are already on the audit record itself and
-    // depending on the data iterator behavior (e.g., for ExpDataIteraotrs.getDataIterator), these values
-    // time of creating the audit log may actually already have been updated so the difference shown will be incorrect.
-    Set<String> excludedFromDetailDiff = CaseInsensitiveHashSet.of("Modified", "ModifiedBy", "Created", "CreatedBy");
-
-    public static Pair<Map<String, Object>, Map<String, Object>> getOldAndNewRecordForMerge(@NotNull Map<String, Object> row, @NotNull Map<String, Object> existingRow, Set<String> extraFieldsToInclude)
->>>>>>> 1bd81d9b
+    static Pair<Map<String, Object>, Map<String, Object>> getOldAndNewRecordForMerge(@NotNull Map<String, Object> row, @NotNull Map<String, Object> existingRow, Set<String> extraFieldsToInclude, Set<String> excludedFromDetailDiff)
     {
         // record modified fields
         Map<String, Object> originalRow = new HashMap<>();
         Map<String, Object> modifiedRow = new HashMap<>();
 
-<<<<<<< HEAD
-=======
         // Iterate through existingRow keys since these have the casing we want
         // and we won't convert sample type and data class names into lower case.
->>>>>>> 1bd81d9b
         for (Map.Entry<String, Object> entry : existingRow.entrySet())
         {
             String key = entry.getKey();
