--- conflicted
+++ resolved
@@ -1,2462 +1,2416 @@
-/*
- * Copyright (c) 2005-2018 Fred Hutchinson Cancer Research Center
- *
- * Licensed under the Apache License, Version 2.0 (the "License");
- * you may not use this file except in compliance with the License.
- * You may obtain a copy of the License at
- *
- *     http://www.apache.org/licenses/LICENSE-2.0
- *
- * Unless required by applicable law or agreed to in writing, software
- * distributed under the License is distributed on an "AS IS" BASIS,
- * WITHOUT WARRANTIES OR CONDITIONS OF ANY KIND, either express or implied.
- * See the License for the specific language governing permissions and
- * limitations under the License.
- */
-package org.labkey.api.module;
-
-import org.apache.commons.beanutils.BeanUtils;
-import org.apache.commons.collections4.MultiValuedMap;
-import org.apache.commons.collections4.multimap.HashSetValuedHashMap;
-import org.apache.commons.lang3.StringUtils;
-import org.apache.log4j.Appender;
-import org.apache.log4j.Logger;
-import org.apache.log4j.RollingFileAppender;
-import org.jetbrains.annotations.NotNull;
-import org.jetbrains.annotations.Nullable;
-import org.labkey.api.Constants;
-import org.labkey.api.action.UrlProvider;
-import org.labkey.api.collections.CaseInsensitiveHashMap;
-import org.labkey.api.collections.CaseInsensitiveTreeMap;
-import org.labkey.api.collections.CaseInsensitiveTreeSet;
-import org.labkey.api.collections.Sets;
-import org.labkey.api.data.ConnectionWrapper;
-import org.labkey.api.data.Container;
-import org.labkey.api.data.ConvertHelper;
-import org.labkey.api.data.CoreSchema;
-import org.labkey.api.data.DatabaseTableType;
-import org.labkey.api.data.DbSchema;
-import org.labkey.api.data.DbSchemaType;
-import org.labkey.api.data.DbScope;
-import org.labkey.api.data.FileSqlScriptProvider;
-import org.labkey.api.data.RuntimeSQLException;
-import org.labkey.api.data.SimpleFilter;
-import org.labkey.api.data.SqlExecutor;
-import org.labkey.api.data.SqlScriptManager;
-import org.labkey.api.data.SqlScriptRunner;
-import org.labkey.api.data.SqlScriptRunner.SqlScript;
-import org.labkey.api.data.SqlScriptRunner.SqlScriptException;
-import org.labkey.api.data.SqlScriptRunner.SqlScriptProvider;
-import org.labkey.api.data.Table;
-import org.labkey.api.data.TableInfo;
-import org.labkey.api.data.TableSelector;
-import org.labkey.api.data.dialect.DatabaseNotSupportedException;
-import org.labkey.api.data.dialect.SqlDialect;
-import org.labkey.api.data.dialect.SqlDialectManager;
-import org.labkey.api.module.ModuleUpgrader.Execution;
-import org.labkey.api.query.FieldKey;
-import org.labkey.api.resource.Resource;
-import org.labkey.api.security.User;
-import org.labkey.api.security.UserManager;
-import org.labkey.api.services.ServiceRegistry;
-import org.labkey.api.settings.AppProps;
-import org.labkey.api.settings.ConfigProperty;
-import org.labkey.api.util.BreakpointThread;
-import org.labkey.api.util.ConfigurationException;
-import org.labkey.api.util.ContextListener;
-import org.labkey.api.util.DebugInfoDumper;
-import org.labkey.api.util.ExceptionUtil;
-import org.labkey.api.util.FileUtil;
-import org.labkey.api.util.HtmlString;
-import org.labkey.api.util.MemTracker;
-import org.labkey.api.util.MemTrackerListener;
-import org.labkey.api.util.Path;
-import org.labkey.api.util.StringUtilsLabKey;
-import org.labkey.api.util.UnexpectedException;
-import org.labkey.api.view.HttpView;
-import org.labkey.api.view.ViewServlet;
-import org.labkey.api.view.template.WarningProvider;
-import org.labkey.api.view.template.WarningService;
-import org.labkey.api.view.template.Warnings;
-import org.labkey.bootstrap.ExplodedModuleService;
-import org.springframework.beans.factory.NoSuchBeanDefinitionException;
-import org.springframework.context.ApplicationContext;
-import org.springframework.context.support.FileSystemXmlApplicationContext;
-import org.springframework.web.context.support.XmlWebApplicationContext;
-import org.springframework.web.servlet.mvc.Controller;
-
-import javax.naming.Binding;
-import javax.naming.Context;
-import javax.naming.InitialContext;
-import javax.naming.NameNotFoundException;
-import javax.naming.NamingEnumeration;
-import javax.naming.NamingException;
-import javax.naming.Reference;
-import javax.servlet.Filter;
-import javax.servlet.FilterChain;
-import javax.servlet.FilterConfig;
-import javax.servlet.ServletContext;
-import javax.servlet.ServletException;
-import javax.servlet.ServletRequest;
-import javax.servlet.ServletResponse;
-import javax.sql.DataSource;
-import java.io.File;
-import java.io.FileInputStream;
-import java.io.IOException;
-import java.io.InputStream;
-import java.lang.reflect.Field;
-import java.lang.reflect.InvocationHandler;
-import java.lang.reflect.InvocationTargetException;
-import java.lang.reflect.Method;
-import java.util.AbstractMap;
-import java.util.ArrayList;
-import java.util.Arrays;
-import java.util.Collection;
-import java.util.Collections;
-import java.util.Comparator;
-import java.util.Enumeration;
-import java.util.HashMap;
-import java.util.LinkedHashSet;
-import java.util.LinkedList;
-import java.util.List;
-import java.util.ListIterator;
-import java.util.Map;
-import java.util.Objects;
-import java.util.Properties;
-import java.util.Set;
-import java.util.TreeMap;
-import java.util.TreeSet;
-import java.util.regex.Pattern;
-import java.util.stream.Collectors;
-import java.util.stream.Stream;
-
-import static org.apache.commons.lang3.StringUtils.equalsIgnoreCase;
-
-/**
- * Drives the process of initializing all of the modules at startup time and otherwise managing their life cycle.
- * User: migra
- * Date: Jul 13, 2005
- */
-public class ModuleLoader implements Filter, MemTrackerListener
-{
-    private static final Logger _log = Logger.getLogger(ModuleLoader.class);
-    private static final Map<String, Throwable> _moduleFailures = new HashMap<>();
-    private static final Map<String, Module> _controllerNameToModule = new HashMap<>();
-    private static final Map<String, SchemaDetails> _schemaNameToSchemaDetails = new CaseInsensitiveHashMap<>();
-    private static final Map<String, Collection<ResourceFinder>> _resourceFinders = new HashMap<>();
-    private static final Map<Class, Class<? extends UrlProvider>> _urlProviderToImpl = new HashMap<>();
-    private static final CoreSchema _core = CoreSchema.getInstance();
-    private static final Object UPGRADE_LOCK = new Object();
-    private static final Object STARTUP_LOCK = new Object();
-
-    public static final String MODULE_NAME_REGEX = "\\w+";
-    public static final String PRODUCTION_BUILD_TYPE = "Production";
-    public static final String LABKEY_DATA_SOURCE = "labkeyDataSource";
-    public static final String CPAS_DATA_SOURCE = "cpasDataSource";
-    public static final Object SCRIPT_RUNNING_LOCK = new Object();
-
-    private static ModuleLoader _instance = null;
-    private static Throwable _startupFailure = null;
-    private static boolean _newInstall = false;
-    private static TomcatVersion _tomcatVersion = null;
-    private static JavaVersion _javaVersion = null;
-
-    private static final String BANNER = "\n" +
-            "   __                                   \n" +
-            "   ||  |  _ |_ |/ _     (\u00af _  _   _  _\n" +
-            "  (__) |_(_||_)|\\(/_\\/  _)(/_| \\/(/_|  \n" +
-            "                    /                  ";
-
-    private boolean _deferUsageReport = false;
-    private File _webappDir;
-    private UpgradeState _upgradeState;
-    private User _upgradeUser = null;
-
-    // NOTE: the following startup fields are synchronized under STARTUP_LOCK
-    private StartupState _startupState = StartupState.StartupIncomplete;
-    private String _startingUpMessage = null;
-
-    private enum UpgradeState {UpgradeRequired, UpgradeInProgress, UpgradeComplete}
-
-    private enum StartupState {StartupIncomplete, StartupInProgress, StartupComplete}
-
-    public enum ModuleState
-    {
-        Disabled,
-        Loading,
-        InstallRequired,
-        Installing,
-        InstallComplete,
-        ReadyToStart,
-        Starting,
-        Started
-    }
-
-    /** Stash these warnings as a member variable so they can be registered after the WarningService has been initialized */
-    private final List<HtmlString> _duplicateModuleErrors = new ArrayList<>();
-
-
-    // these four collections are protected by _modulesLock
-    // all names start with _modules to make it easier to search for usages
-    private final Object _modulesLock = new Object();
-    private Map<String, ModuleContext> _moduleContextMap = new HashMap<>();
-    private Map<String, Module> _moduleMap = new CaseInsensitiveHashMap<>();
-    private Map<Class<? extends Module>, Module> _moduleClassMap = new HashMap<>();
-    private List<Module> _modules;
-
-
-    private MultiValuedMap<String, ConfigProperty> _configPropertyMap = new HashSetValuedHashMap<>();
-
-    public ModuleLoader()
-    {
-        assert null == _instance : "Should be only one instance of module loader";
-        if (null != _instance)
-            _log.error("More than one instance of module loader...");
-
-        _instance = this;
-
-        MemTracker.getInstance().register(this);
-    }
-
-    public static ModuleLoader getInstance()
-    {
-        //Will be initialized in first line of init
-        return _instance;
-    }
-
-    @Override
-    public void init(FilterConfig filterConfig)
-    {
-        // terminateAfterStartup flag allows "headless" install/upgrade where Tomcat terminates after all modules are upgraded,
-        // started, and initialized. This flag implies synchronousStartup=true.
-        boolean terminateAfterStartup = Boolean.valueOf(System.getProperty("terminateAfterStartup"));
-        // synchronousStartup=true ensures that all modules are upgraded, started, and initialized before Tomcat startup is
-        // complete. No webapp requests will be processed until startup is complete, unlike the usual asynchronous upgrade mode.
-        boolean synchronousStartup = Boolean.valueOf(System.getProperty("synchronousStartup"));
-        Execution execution = terminateAfterStartup || synchronousStartup ? Execution.Synchronous : Execution.Asynchronous;
-
-        try
-        {
-            doInit(filterConfig.getServletContext(), execution);
-        }
-        catch (Throwable t)
-        {
-            setStartupFailure(t);
-            _log.error("Failure occurred during ModuleLoader init.", t);
-        }
-        finally
-        {
-            if (terminateAfterStartup)
-                System.exit(0);
-        }
-    }
-
-    ServletContext _servletContext = null;
-
-    public static ServletContext getServletContext()
-    {
-        return getInstance() == null ? null : getInstance()._servletContext;
-    }
-
-    /** Do basic module loading, shared between the web server and remote pipeline deployments */
-    public List<Module> doInit(List<File> explodedModuleDirs)
-    {
-        List<Map.Entry<File,File>> moduleDirs = explodedModuleDirs.stream()
-                .map(dir -> new AbstractMap.SimpleEntry<File,File>(dir,null))
-                .collect(Collectors.toList());
-        return doInitWithSourceModule(moduleDirs);
-    }
-
-    public List<Module> doInitWithSourceModule(List<Map.Entry<File,File>> explodedModuleDirs)
-    {
-        _log.debug("ModuleLoader init");
-
-
-        // CONSIDER: could optimize more by not
-
-
-        rollErrorLogFile(_log);
-
-        setJavaVersion();
-
-        // make sure ConvertHelper is initialized
-        ConvertHelper.getPropertyEditorRegistrar();
-
-        //load module instances using Spring
-        List<Module> moduleList = loadModules(explodedModuleDirs);
-
-        //sort the modules by dependencies
-        synchronized (_modulesLock)
-        {
-            ModuleDependencySorter sorter = new ModuleDependencySorter();
-            _modules = sorter.sortModulesByDependencies(moduleList);
-
-            for (Module module : _modules)
-            {
-                _moduleMap.put(module.getName(), module);
-                _moduleClassMap.put(module.getClass(), module);
-            }
-        }
-
-        return getModules();
-    }
-
-    // Proxy to teleport ExplodedModuleService from outer ClassLoader to inner
-    static class _Proxy implements InvocationHandler
-    {
-        private final Object delegate;
-        private final Map<String,Method> _methods = new HashMap<>();
-
-        public static ExplodedModuleService newInstance(Object obj)
-        {
-            if (!"org.labkey.bootstrap.LabKeyBootstrapClassLoader".equals(obj.getClass().getName()) && !"org.labkey.bootstrap.LabkeyServerBootstrapClassLoader".equals(obj.getClass().getName()))
-                return null;
-            Class interfaces[] = new Class[] {ExplodedModuleService.class};
-            return (ExplodedModuleService)java.lang.reflect.Proxy.newProxyInstance(ExplodedModuleService.class.getClassLoader(), interfaces, new _Proxy(obj));
-        }
-
-        private _Proxy(Object obj)
-        {
-            Set<String> methodNames = Set.of("getExplodedModuleDirectories", "getExplodedModules", "updateModule", "getExternalModulesDirectory", "getDeletedModulesDirectory", "newModule");
-            this.delegate = obj;
-            Arrays.stream(obj.getClass().getMethods()).forEach(method -> {
-                if (methodNames.contains(method.getName()))
-                        _methods.put(method.getName(), method);
-            });
-            methodNames.forEach(name -> { if (null == _methods.get(name)) throw new ConfigurationException("LabKeyBootstrapClassLoader seems to be mismatched to the labkey server deployment.  Could not find method: " + name); });
-        }
-
-        public Object invoke(Object proxy, Method m, Object[] args)
-                throws Throwable
-        {
-            try
-            {
-                Method delegate_method = _methods.get(m.getName());
-                if (null == delegate_method)
-                    throw new IllegalArgumentException(m.getName());
-                return delegate_method.invoke(delegate, args);
-            }
-            catch (InvocationTargetException e)
-            {
-                throw e.getTargetException();
-            }
-            catch (Exception e)
-            {
-                throw new RuntimeException("unexpected invocation exception: " + e.getMessage());
-            }
-        }
-    }
-
-    /* this is called if new archive is exploded (for existing or new modules) */
-    public void updateModuleDirectory(File dir, File archive)
-    {
-        // TODO move call to ContextListener.fireModuleChangeEvent() into this method
-        synchronized (_modulesLock)
-        {
-            List<Module> moduleList = loadModules(List.of(new AbstractMap.SimpleEntry(dir,archive)));
-            if (moduleList.isEmpty())
-            {
-                throw new IllegalStateException("Not a valid module: " + archive.getName());
-            }
-            var moduleCreated = moduleList.get(0);
-            if (null != archive)
-                moduleCreated.setZippedPath(archive);
-
-            /* VERY IMPORTANT: we expect all these additions to file-based, non-schema modules! */
-            if (SimpleModule.class != moduleCreated.getClass())
-                throw new IllegalStateException("Can only add file-based module after startup");
-            if (!moduleCreated.getSchemaNames().isEmpty())
-                throw new IllegalStateException("Can not add modules with schema after startup");
-
-            ModuleContext context = new ModuleContext(moduleCreated);
-            saveModuleContext(context);
-
-            Module moduleExisting = null;
-            for (Module module : getModules())
-                if (dir.equals(module.getExplodedPath()))
-                    moduleExisting = module;
-
-            // This should have been verified way before we get here, but just to be safe
-            if (null != moduleExisting && !equalsIgnoreCase(moduleCreated.getName(), moduleExisting.getName()))
-                throw new IllegalStateException("Module name should not have changed.  Found '" + moduleCreated.getName() + "' and '" + moduleExisting.getName() + "'");
-
-            _moduleContextMap.put(context.getName(), context);
-            _moduleMap.put(moduleCreated.getName(), moduleCreated);
-            if (null != moduleExisting)
-                _modules.remove(moduleExisting);
-            _modules.add(moduleCreated);
-            _moduleClassMap.put(moduleCreated.getClass(), moduleCreated);
-
-            synchronized (_controllerNameToModule)
-            {
-                _controllerNameToModule.put(moduleCreated.getName(), moduleCreated);
-                _controllerNameToModule.put(moduleCreated.getName().toLowerCase(), moduleCreated);
-            }
-
-            if (null != moduleExisting)
-            {
-                ContextListener.fireModuleChangeEvent(moduleExisting);
-                ((DefaultModule)moduleExisting).unregister();
-            }
-
-            try
-            {
-                // avoid error in startup, DefaultModule does not expect to see module with same name initialized again
-                ((DefaultModule)moduleCreated).unregister();
-                _moduleFailures.remove(moduleCreated.getName());
-                initializeAndPruneModules(moduleList);
-
-                Throwable t = _moduleFailures.get(moduleCreated.getName());
-                if (null != t)
-                    throw t;
-
-                if (_moduleMap.containsKey(moduleCreated.getName()))
-                {
-                    // Module startup
-                    ModuleContext ctx = getModuleContext(moduleCreated);
-                    ctx.setModuleState(ModuleState.Starting);
-                    moduleCreated.startup(ctx);
-                    ctx.setModuleState(ModuleState.Started);
-
-                    ContextListener.fireModuleChangeEvent(moduleCreated);
-                }
-            }
-            catch (Throwable x)
-            {
-                _log.error("Failure starting module: " + moduleCreated.getName(), x);
-                throw UnexpectedException.wrap(x);
-            }
-        }
-    }
-
-    /** Full web-server initialization */
-    private void doInit(ServletContext servletCtx, Execution execution) throws Exception
-    {
-        _log.info(BANNER);
-
-        _servletContext = servletCtx;
-
-        AppProps.getInstance().setContextPath(_servletContext.getContextPath());
-
-        setTomcatVersion();
-
-        _webappDir = FileUtil.getAbsoluteCaseSensitiveFile(new File(servletCtx.getRealPath("")));
-
-        // load startup configuration information from properties, side-effect may set newinstall=true
-        loadStartupProps();
-
-        List<Map.Entry<File,File>> explodedModuleDirs = new ArrayList<>();
-
-        // find modules exploded by LabKeyBootStrapClassLoader
-        ClassLoader webappClassLoader = getClass().getClassLoader();
-        ExplodedModuleService service = _Proxy.newInstance(webappClassLoader);
-        if (null != service)
-        {
-            explodedModuleDirs.addAll(service.getExplodedModules());
-            ServiceRegistry.get().registerService(ExplodedModuleService.class, service);
-        }
-
-        // support WAR style deployment (w/o LabKeyBootstrapClassLoader) if modules are found at webapp/WEB-INF/modules
-        File webinfModulesDir = new File(_webappDir, "WEB-INF/modules");
-        if (!webinfModulesDir.isDirectory() && null == service)
-            throw new ConfigurationException("Could not find required class LabKeyBootstrapClassLoader. You probably need to copy labkeyBootstrap.jar into $CATALINA_HOME/lib and/or edit your " + AppProps.getInstance().getWebappConfigurationFilename() + " to include <Loader loaderClass=\"org.labkey.bootstrap.LabKeyBootstrapClassLoader\" />");
-        File[] webInfModules = webinfModulesDir.listFiles(File::isDirectory);
-        if (null != webInfModules)
-        {
-            Arrays.stream(webInfModules)
-                .map(m -> new AbstractMap.SimpleEntry<File,File>(m,null))
-                .forEach(explodedModuleDirs::add);
-        }
-
-        doInitWithSourceModule(explodedModuleDirs);
-
-        // set the project source root before calling .initialize() on modules
-        var modules = getModules();
-        Module coreModule = modules.isEmpty() ? null : modules.get(0);
-        if (coreModule == null || !DefaultModule.CORE_MODULE_NAME.equals(coreModule.getName()))
-            throw new IllegalStateException("Core module was not first or could not find the Core module. Ensure that Tomcat user can create directories under the <LABKEY_HOME>/modules directory.");
-        setProjectRoot(coreModule);
-
-        // Do this after we've checked to see if we can find the core module. See issue 22797.
-        verifyProductionModeMatchesBuild();
-
-        // Initialize data sources before initializing modules; modules will fail to initialize if the appropriate data sources aren't available
-        initializeDataSources();
-
-        // Start up a thread that lets us hit a breakpoint in the debugger, even if all the real working threads are hung.
-        // This lets us invoke methods in the debugger, gain easier access to statics, etc.
-        new BreakpointThread().start();
-
-        // Start listening for requests for thread and heap dumps
-        File coreModuleDir = coreModule.getExplodedPath();
-        File modulesDir = coreModuleDir.getParentFile();
-        new DebugInfoDumper(modulesDir);
-
-        if (getTableInfoModules().getTableType() == DatabaseTableType.NOT_IN_DB)
-            _newInstall = true;
-
-        boolean coreRequiredUpgrade = upgradeCoreModule();
-
-        synchronized (_modulesLock)
-        {
-            // use _modules here because this List<> needs to be modifiable
-            initializeAndPruneModules(_modules);
-        }
-
-        if (!_duplicateModuleErrors.isEmpty())
-        {
-            WarningService.get().register(new WarningProvider()
-            {
-                @Override
-                public void addStaticWarnings(Warnings warnings)
-                {
-                    for (HtmlString error : _duplicateModuleErrors)
-                    {
-                        warnings.add(error);
-                    }
-                }
-            });
-        }
-
-        // Clear the map to remove schemas associated with modules that failed to load
-        clearAllSchemaDetails();
-
-        // Now that the core module is upgraded, upgrade the "labkey" schema in all module-required external data sources
-        // to match the core module version. Each external data source records their upgrade scripts and versions their
-        // module schemas via the tables in its own "labkey" schema.
-        upgradeLabKeySchemaInExternalDataSources();
-
-<<<<<<< HEAD
-        ModuleContext coreCtx;
-        List<String> modulesRequiringUpgrade = new LinkedList<>();
-        List<String> additionalSchemasRequiringUpgrade = new LinkedList<>();
-        List<String> downgradedModules = new LinkedList<>();
-
-        synchronized (_modulesLock)
-        {
-            for (ModuleContext context : getAllModuleContexts())
-                _moduleContextMap.put(context.getName(), context);
-
-            // Refresh our list of modules as some may have been filtered out based on dependencies or DB platform
-            modules = getModules();
-            for (Module module : modules)
-            {
-                ModuleContext context = _moduleContextMap.get(module.getName());
-
-                if (null == context)
-                {
-                    // Make sure we have a context for all modules, even ones we haven't seen before
-                    context = new ModuleContext(module);
-                    _moduleContextMap.put(module.getName(), context);
-                }
-
-                if (context.needsUpgrade(module.getSchemaVersion()))
-                {
-                    context.setModuleState(ModuleState.InstallRequired);
-                    modulesRequiringUpgrade.add(context.getName());
-                }
-                else
-                {
-                    context.setModuleState(ModuleState.ReadyToStart);
-
-                    // Module doesn't require an upgrade, but we still need to check if schemas in this module require upgrade.
-                    // The scenario is a schema in an external data source that needs to be installed or upgraded.
-                    List<String> schemasInThisModule = additionalSchemasRequiringUpgrade(module);
-                    additionalSchemasRequiringUpgrade.addAll(schemasInThisModule);
-
-                    // Also check for module "downgrades" so we can warn admins, #30773
-                    if (context.isDowngrade(module.getSchemaVersion()))
-                        downgradedModules.add(context.getName());
-                }
-=======
-        for (ModuleContext context : getAllModuleContexts())
-            _contextMap.put(context.getName(), context);
-
-        List<String> modulesRequiringUpgrade = new LinkedList<>();
-        List<String> additionalSchemasRequiringUpgrade = new LinkedList<>();
-        List<String> downgradedModules = new LinkedList<>();
-
-        //Make sure we have a context for all modules, even ones we haven't seen before
-        for (Module module : _modules)
-        {
-            ModuleContext context = _contextMap.get(module.getName());
-
-            if (null == context)
-            {
-                context = new ModuleContext(module);
-                _contextMap.put(module.getName(), context);
-            }
-
-            if (context.needsUpgrade(module.getSchemaVersion()))
-            {
-                context.setModuleState(ModuleState.InstallRequired);
-                modulesRequiringUpgrade.add(context.getName());
-            }
-            else
-            {
-                context.setModuleState(ModuleState.ReadyToStart);
-
-                // Module doesn't require an upgrade, but we still need to check if schemas in this module require upgrade.
-                // The scenario is a schema in an external data source that needs to be installed or upgraded.
-                List<String> schemasInThisModule = additionalSchemasRequiringUpgrade(module);
-                additionalSchemasRequiringUpgrade.addAll(schemasInThisModule);
-
-                // Also check for module "downgrades" so we can warn admins, #30773
-                if (context.isDowngrade(module.getSchemaVersion()))
-                    downgradedModules.add(context.getName());
->>>>>>> 6ba763da
-            }
-
-            coreCtx = _moduleContextMap.get(DefaultModule.CORE_MODULE_NAME);
-        }
-
-        // Core module should be upgraded and ready-to-run
-<<<<<<< HEAD
-=======
-        ModuleContext coreCtx = _contextMap.get(DefaultModule.CORE_MODULE_NAME);
->>>>>>> 6ba763da
-        assert (ModuleState.ReadyToStart == coreCtx.getModuleState());
-
-        if (WarningService.get().showAllWarnings() || !downgradedModules.isEmpty())
-        {
-            if (WarningService.get().showAllWarnings() && downgradedModules.isEmpty())
-            {
-                downgradedModules.add("core");
-                downgradedModules.add("flow");
-            }
-
-            int count = downgradedModules.size();
-            String message = "This server is running with " + StringUtilsLabKey.pluralize(count, "downgraded module") + ". The server will not operate properly and could corrupt your data. You should immediately stop the server and contact LabKey for assistance. Modules affected: " + downgradedModules.toString();
-            _log.error(message);
-            WarningService.get().register(new WarningProvider()
-            {
-                @Override
-                public void addStaticWarnings(Warnings warnings)
-                {
-                    warnings.add(HtmlString.of(message));
-                }
-            });
-        }
-
-        if (!modulesRequiringUpgrade.isEmpty())
-            _log.info("Modules requiring upgrade: " + modulesRequiringUpgrade.toString());
-
-        if (!additionalSchemasRequiringUpgrade.isEmpty())
-            _log.info((modulesRequiringUpgrade.isEmpty() ? "Schemas" : "Additional schemas") + " requiring upgrade: " + additionalSchemasRequiringUpgrade.toString());
-
-        if (!modulesRequiringUpgrade.isEmpty() || !additionalSchemasRequiringUpgrade.isEmpty())
-            setUpgradeState(UpgradeState.UpgradeRequired);
-
-        startNonCoreUpgradeAndStartup(User.getSearchUser(), execution, coreRequiredUpgrade);  // TODO: Change search user to system user
-
-        _log.info("LabKey Server startup is complete; " + execution.getLogMessage());
-    }
-
-    // If in production mode then make sure this isn't a development build, #21567
-    private void verifyProductionModeMatchesBuild()
-    {
-        if (!AppProps.getInstance().isDevMode())
-        {
-            if (isDevelopmentBuild(getCoreModule()))
-                throw new ConfigurationException("This server does not appear to be compiled for production mode");
-
-            getModules()
-                .stream()
-                .filter(module -> module.getBuildType() != null && isDevelopmentBuild(module))
-                .forEach(module -> addModuleFailure(module.getName(), new IllegalStateException("Module " + module + " was not compiled in production mode")));
-        }
-    }
-
-    private boolean isDevelopmentBuild(Module module)
-    {
-        return !PRODUCTION_BUILD_TYPE.equalsIgnoreCase(module.getBuildType());
-    }
-
-    /** Goes through all the modules, initializes them, and removes the ones that fail to start up */
-    private void initializeAndPruneModules(List<Module> modules)
-    {
-        ListIterator<Module> iterator = modules.listIterator();
-        Module core = getCoreModule();
-
-        //initialize each module in turn
-        while (iterator.hasNext())
-        {
-            Module module = iterator.next();
-            if (module == core)
-                continue;
-
-            try
-            {
-                try
-                {
-                    // Make sure all its dependencies initialized successfully
-                    verifyDependencies(module);
-                    module.initialize();
-                }
-                catch (DatabaseNotSupportedException | ModuleDependencyException e)
-                {
-                    // In production mode, treat these exceptions as a module initialization error
-                    if (!AppProps.getInstance().isDevMode())
-                        throw e;
-
-                    // In dev mode, make them warnings so devs can easily switch databases
-                    removeModule(iterator, module, false, e);
-                }
-            }
-            catch(Throwable t)
-            {
-                removeModule(iterator, module, true, t);
-            }
-        }
-
-        // All modules are initialized (controllers are registered), so initialize the controller-related maps
-        ViewServlet.initialize();
-        initControllerToModule();
-    }
-
-    // Check a module's dependencies and throw on the first one that's not present (i.e., it was removed because its initialize() failed)
-    private void verifyDependencies(Module module)
-    {
-        synchronized (_modulesLock)
-        {
-            for (String dependency : module.getModuleDependenciesAsSet())
-                if (!_moduleMap.containsKey(dependency))
-                    throw new ModuleDependencyException(dependency);
-        }
-    }
-
-    private static class ModuleDependencyException extends ConfigurationException
-    {
-        public ModuleDependencyException(String dependencyName)
-        {
-            super("This module depends on the \"" + dependencyName + "\" module, which failed to initialize");
-        }
-    }
-
-    private void removeModule(ListIterator<Module> iterator, Module current, boolean treatAsError, Throwable t)
-    {
-        String name = current.getName();
-
-        if (treatAsError)
-        {
-            _log.error("Unable to initialize module " + name, t);
-            //noinspection ThrowableResultOfMethodCallIgnored
-            _moduleFailures.put(name, t);
-        }
-        else
-        {
-            _log.warn("Unable to initialize module " + name + " due to: " + t.getMessage());
-        }
-
-        synchronized (_modulesLock)
-        {
-            iterator.remove();
-            removeMapValue(current, _moduleClassMap);
-            removeMapValue(current, _moduleMap);
-            removeMapValue(current, _controllerNameToModule);
-        }
-    }
-
-    private void removeMapValue(Module module, Map<?, Module> map)
-    {
-        map.entrySet().removeIf(entry -> entry.getValue() == module);
-    }
-
-    private List<String> additionalSchemasRequiringUpgrade(Module module)
-    {
-        SqlScriptProvider provider = new FileSqlScriptProvider(module);
-        List<String> schemaNames = new LinkedList<>();
-
-        for (DbSchema schema : provider.getSchemas())
-        {
-            SqlScriptManager manager = SqlScriptManager.get(provider, schema);
-
-            if (manager.requiresUpgrade())
-                schemaNames.add(schema.getDisplayName());
-        }
-
-        return schemaNames;
-    }
-
-    // Set the project source root based upon the core module's source path or the project.root system property.
-    private void setProjectRoot(Module core)
-    {
-        List<String> possibleRoots = new ArrayList<>();
-        if (null != System.getProperty("project.root"))
-            possibleRoots.add(System.getProperty("project.root"));
-        if (null != core.getSourcePath() && !core.getSourcePath().isEmpty())
-            possibleRoots.add(core.getSourcePath() + "/../../../.."); // assuming core source path is trunk/server/platform/core and we want labkey home path
-
-        for (String root : possibleRoots)
-        {
-            File projectRoot = new File(root);
-            if (projectRoot.exists())
-            {
-                AppProps.getInstance().setProjectRoot(FileUtil.getAbsoluteCaseSensitiveFile(projectRoot).toString());
-                // set the root only once
-                break;
-            }
-        }
-    }
-
-    /** We want to roll the file every time the server starts, which isn't directly supported by Log4J so we do it manually */
-    private void rollErrorLogFile(Logger logger)
-    {
-        while (logger != null && !logger.getAllAppenders().hasMoreElements())
-        {
-            logger = (Logger)logger.getParent();
-        }
-
-        if (logger == null)
-        {
-            return;
-        }
-
-        for (Enumeration e2 = logger.getAllAppenders(); e2.hasMoreElements();)
-        {
-            final Appender appender = (Appender)e2.nextElement();
-            if (appender instanceof RollingFileAppender && "ERRORS".equals(appender.getName()))
-            {
-                RollingFileAppender rfa = (RollingFileAppender)appender;
-                String fileName = rfa.getFile();
-                if (fileName == null)
-                {
-                    throw new IllegalStateException("Error rolling labkey-errors.log file, likely a file permissions problem in CATALINA_HOME/logs");
-                }
-                File f = new File(fileName);
-                if (f.exists() && f.length() > 0)
-                {
-                    rfa.rollOver();
-                }
-            }
-        }
-    }
-
-    private List<Module> loadModules(List<Map.Entry<File,File>> explodedModuleDirs)
-    {
-        ApplicationContext parentContext = ServiceRegistry.get().getApplicationContext();
-
-        CaseInsensitiveHashMap<File> moduleNameToFile = new CaseInsensitiveHashMap<>();
-        CaseInsensitiveTreeMap<Module> moduleNameToModule = new CaseInsensitiveTreeMap<>();
-        Pattern moduleNamePattern = Pattern.compile(MODULE_NAME_REGEX);
-        for (var moduleSource : explodedModuleDirs)
-        {
-            File moduleDir = moduleSource.getKey();
-            File moduleFile = moduleSource.getValue();
-
-            File moduleXml = new File(moduleDir, "config/module.xml");
-            try
-            {
-                Module module;
-                if (moduleXml.exists())
-                {
-                    module = loadModuleFromXML(parentContext, moduleXml);
-                }
-                else
-                {
-                    module = loadModuleFromProperties(parentContext, moduleDir);
-                }
-
-                if (null != module)
-                {
-                    module.lock();
-
-                    //don't load if we've already loaded a module of the same name
-                    if (moduleNameToFile.containsKey(module.getName()))
-                    {
-                        String error = "Module with name '" + module.getName() + "' has already been loaded from "
-                                + moduleNameToFile.get(module.getName()).getAbsolutePath() + ". Skipping additional copy of the module in " + moduleDir + ". You should delete the extra copy and restart the server.";
-                        _duplicateModuleErrors.add(HtmlString.of(error));
-                        _log.error(error);
-                    }
-                    else if (!moduleNamePattern.matcher(module.getName()).matches())
-                    {
-                        IllegalArgumentException t = new IllegalArgumentException("Module names may only contain alpha, numeric, and underscore characters. Invalid name: '" + module.getName() + "'");
-                        _log.error("Invalid module", t);
-                        //noinspection ThrowableResultOfMethodCallIgnored
-                        _moduleFailures.put(moduleDir.getName(), t);
-                    }
-                    else
-                    {
-                        module.setExplodedPath(moduleDir);
-                        if (null != moduleFile && moduleFile.getName().endsWith(".module") && moduleFile.isFile())
-                            module.setZippedPath(moduleFile);
-
-                        moduleNameToFile.put(module.getName(), moduleDir);
-                        moduleNameToModule.put(module.getName(), module);
-                    }
-
-                    // Check for LabKey module info. Missing info is only a warning for now, but may be an error later.
-                    if (module.getOrganization() != null && module.getOrganization().toLowerCase().contains("labkey"))
-                    {
-                        List<String> report = checkLabKeyModuleInfo(module);
-                        if (report != null)
-                            _log.warn("Missing expected info on module '" + module.getName() + "': " + StringUtils.join(report, ", "));
-                    }
-                }
-                else
-                    _log.error("No module class was found for the module '" + moduleDir.getName() + "'");
-            }
-            catch (Throwable t)
-            {
-                _log.error("Unable to instantiate module " + moduleDir, t);
-                //noinspection ThrowableResultOfMethodCallIgnored
-                _moduleFailures.put(moduleDir.getName(), t);
-            }
-        }
-
-        // filter by startup properties if specified
-        LinkedList<String> includeList = new LinkedList<>();
-        ArrayList<String> exclude = new ArrayList<>();
-        for (ConfigProperty prop : getConfigProperties("ModuleLoader"))
-        {
-            if (prop.getName().equals("include"))
-                Arrays.stream(StringUtils.split(prop.getValue(), ","))
-                    .map(StringUtils::trimToNull)
-                    .filter(Objects::nonNull)
-                    .forEach(includeList::add);
-            if (prop.getName().equals("exclude"))
-                Arrays.stream(StringUtils.split(prop.getValue(), ","))
-                        .map(StringUtils::trimToNull)
-                        .filter(Objects::nonNull)
-                        .forEach(exclude::add);
-        }
-
-        CaseInsensitiveTreeMap<Module> includedModules = moduleNameToModule;
-        if (!includeList.isEmpty())
-        {
-            includeList.addAll(Arrays.asList("Core","API","Internal"));
-            includedModules = new CaseInsensitiveTreeMap<>();
-            while (!includeList.isEmpty())
-            {
-                Module m = moduleNameToModule.get(includeList.removeFirst());
-                // add module to includedModules, add dependencies to includeList (of course it's too soon to call getResolvedModuleDependencies) */
-                if (null == includedModules.put(m.getName(), m))
-                    includeList.addAll(m.getModuleDependenciesAsSet());
-            }
-        }
-
-        for (String e : exclude)
-            includedModules.remove(e);
-
-        return new ArrayList<>(includedModules.values());
-    }
-
-    /** Load module metadata from a .properties file */
-    private Module loadModuleFromProperties(ApplicationContext parentContext, File moduleDir) throws ClassNotFoundException, InstantiationException, IllegalAccessException, InvocationTargetException
-    {
-        //check for simple .properties file
-        File modulePropsFile = new File(moduleDir, "config/module.properties");
-        Properties props = new Properties();
-        if (modulePropsFile.exists())
-        {
-            try (FileInputStream in = new FileInputStream(modulePropsFile))
-            {
-                props.load(in);
-            }
-            catch (IOException e)
-            {
-                _log.error("Error reading module properties file '" + modulePropsFile.getAbsolutePath() + "'", e);
-            }
-        }
-
-        //assume that module name is directory name
-        String moduleName = moduleDir.getName();
-        if (props.containsKey("name"))
-            moduleName = props.getProperty("name");
-
-        if (moduleName == null || moduleName.length() == 0)
-            throw new ConfigurationException("Simple module must specify a name in config/module.xml or config/module.properties: " + moduleDir.getParent());
-
-        // Create the module instance
-        DefaultModule simpleModule;
-        if (props.containsKey("ModuleClass"))
-        {
-            String moduleClassName = props.getProperty("ModuleClass");
-            Class<DefaultModule> moduleClass = (Class<DefaultModule>)Class.forName(moduleClassName);
-            simpleModule = moduleClass.newInstance();
-        }
-        else
-        {
-            simpleModule = new SimpleModule();
-        }
-
-        simpleModule.setName(moduleName);
-
-        //get SourcePath property if there is one
-        String srcPath = (String)props.get("SourcePath");
-
-        //Ensure property value isn't blank
-        if (StringUtils.isNotBlank(srcPath))
-            simpleModule.setSourcePath(srcPath);
-        else
-            simpleModule.setSourcePath(moduleDir.getAbsolutePath());
-        BeanUtils.populate(simpleModule, props);
-        simpleModule.setApplicationContext(parentContext);
-
-        return simpleModule;
-    }
-
-
-    /** Read module metadata out of XML file */
-    private Module loadModuleFromXML(ApplicationContext parentContext, File moduleXml)
-    {
-        ApplicationContext applicationContext;
-        if (null != getServletContext())
-        {
-            XmlWebApplicationContext beanFactory = new XmlWebApplicationContext();
-            beanFactory.setConfigLocations(moduleXml.toURI().toString());
-            beanFactory.setParent(parentContext);
-            beanFactory.setServletContext(new SpringModule.ModuleServletContextWrapper(getServletContext()));
-            beanFactory.refresh();
-            applicationContext = beanFactory;
-        }
-        else
-        {
-            FileSystemXmlApplicationContext beanFactory = new FileSystemXmlApplicationContext();
-            beanFactory.setConfigLocations(moduleXml.toURI().toString());
-            beanFactory.setParent(parentContext);
-            beanFactory.refresh();
-            applicationContext = beanFactory;
-        }
-
-        try
-        {
-            return applicationContext.getBean("moduleBean", Module.class);
-        }
-        catch (NoSuchBeanDefinitionException x)
-        {
-            _log.error("module configuration does not specify moduleBean: " + moduleXml);
-        }
-        catch (RuntimeException x)
-        {
-            _log.error("error reading module configuration: " + moduleXml.getPath(), x);
-        }
-        return null;
-    }
-
-    public @Nullable List<String> checkLabKeyModuleInfo(Module m)
-    {
-        List<String> missing = new ArrayList<>(5);
-
-        if (StringUtils.isBlank(m.getLabel()))
-            missing.add("Label");
-
-//        if (StringUtils.isBlank(m.getDescription()))
-//            missing.add("Description");
-//
-//        if (StringUtils.isBlank(m.getUrl()))
-//            missing.add("URL");
-
-        if (!"https://www.labkey.com/".equals(m.getOrganizationUrl()))
-            missing.add("OrganizationURL");
-
-//        if (StringUtils.isBlank(m.getMaintainer()))
-//            missing.add("Maintainer");
-
-        if (StringUtils.isBlank(m.getLicense()))
-            missing.add("License");
-
-//        if (StringUtils.isBlank(m.getLicenseUrl()))
-//            missing.add("LicenseURL");
-
-        return missing.isEmpty() ? null : missing;
-    }
-
-    public void setWebappDir(File webappDir)
-    {
-        if (_webappDir != null && !_webappDir.equals(webappDir))
-        {
-            throw new IllegalStateException("WebappDir is already set to " + _webappDir + ", cannot reset it to " + webappDir);
-        }
-        _webappDir = webappDir;
-    }
-
-    // Attempt to parse "enlistment.id" property from a file named "enlistment.properties" in this directory, if it exists
-    public @Nullable String loadEnlistmentId(File directory)
-    {
-        String enlistmentId = null;
-        File file = new File(directory, "enlistment.properties");
-
-        if (file.exists())
-        {
-            Properties props = new Properties();
-
-            try (InputStream is = new FileInputStream(file))
-            {
-                props.load(is);
-                enlistmentId = props.getProperty("enlistment.id");
-            }
-            catch (IOException e)
-            {
-                ExceptionUtil.logExceptionToMothership(null, e);
-            }
-        }
-
-        return enlistmentId;
-    }
-
-
-    public File getWebappDir()
-    {
-        return _webappDir;
-    }
-
-    /**
-     * Sets the current Java version, if it's supported. Otherwise, ConfigurationException is thrown and server fails to start.
-     *
-     * Warnings for deprecated Java versions are handled in CoreWarningProvider.
-     *
-     * @throws ConfigurationException if Java version is not supported
-     */
-    private void setJavaVersion()
-    {
-        _javaVersion = JavaVersion.get();
-
-        if (!_javaVersion.isTested())
-            _log.warn("LabKey Server has not been tested against Java runtime version " + JavaVersion.getJavaVersionDescription() + ".");
-    }
-
-    public JavaVersion getJavaVersion()
-    {
-        return _javaVersion;
-    }
-
-    /**
-     * Sets the running Tomcat version, if servlet container is recognized and supported. Otherwise, ConfigurationException is thrown and server fails to start.
-     *
-     * Warnings for deprecated Tomcat versions are handled in CoreWarningProvider.
-     *
-     * @throws ConfigurationException if Tomcat version is not recognized or supported
-     */
-    private void setTomcatVersion()
-    {
-        _tomcatVersion = TomcatVersion.get();
-    }
-
-    public TomcatVersion getTomcatVersion()
-    {
-        return _tomcatVersion;
-    }
-
-    // Enumerate each jdbc DataSource in labkey.xml and tell DbScope to initialize them
-    private void initializeDataSources()
-    {
-        _log.debug("Ensuring that all databases specified by datasources in webapp configuration xml are present");
-
-        Map<String, DataSource> dataSources = new TreeMap<>(String::compareTo);
-
-        String labkeyDsName;
-
-        try
-        {
-            // Ensure that the labkeyDataSource (or cpasDataSource, for old installations) exists in
-            // labkey.xml / cpas.xml and create the associated database if it doesn't already exist.
-            labkeyDsName = ensureDatabase(LABKEY_DATA_SOURCE, CPAS_DATA_SOURCE);
-
-            InitialContext ctx = new InitialContext();
-            Context envCtx = (Context) ctx.lookup("java:comp/env");
-            NamingEnumeration<Binding> iter = envCtx.listBindings("jdbc");
-
-            while (iter.hasMore())
-            {
-                try
-                {
-                    Binding o = iter.next();
-                    String dsName = o.getName();
-                    DataSource ds = (DataSource) o.getObject();
-                    dataSources.put(dsName, ds);
-                }
-                catch (NamingException e)
-                {
-                    _log.error("DataSources are not properly configured in " + AppProps.getInstance().getWebappConfigurationFilename() + ".", e);
-                }
-            }
-        }
-        catch (Exception e)
-        {
-            throw new ConfigurationException("DataSources are not properly configured in " + AppProps.getInstance().getWebappConfigurationFilename() + ".", e);
-        }
-
-        DbScope.initializeScopes(labkeyDsName, dataSources);
-    }
-
-    // Verify that old JDBC drivers are not present in <tomcat>/lib -- they are now provided by the API module
-    private void verifyJdbcDrivers()
-    {
-        File lib = getTomcatLib();
-
-        if (null != lib)
-        {
-            List<String> existing = Stream.of("jtds.jar", "mysql.jar", "postgresql.jar")
-                .filter(name->new File(lib, name).exists())
-                .collect(Collectors.toList());
-
-            if (!existing.isEmpty())
-            {
-//                throw new ConfigurationException("You must delete the following JDBC drivers from " + lib.getAbsolutePath() + ": " + existing);
-                String message = "You must delete the following JDBC drivers from " + lib.getAbsolutePath() + ": " + existing;
-                _log.warn(message);
-                WarningService.get().register(new WarningProvider()
-                {
-                    @Override
-                    public void addStaticWarnings(Warnings warnings)
-                    {
-                        warnings.add(HtmlString.of(message));
-                    }
-                });
-            }
-        }
-    }
-
-    public @Nullable File getTomcatLib()
-    {
-        String classPath = System.getProperty("java.class.path", ".");
-
-        for (String path : StringUtils.split(classPath, File.pathSeparatorChar))
-        {
-            if (path.endsWith("/bin/bootstrap.jar"))
-            {
-                path = path.substring(0, path.length() - "/bin/bootstrap.jar".length());
-                if (new File(path, "lib").isDirectory())
-                    return new File(path, "lib");
-            }
-        }
-
-        String tomcat = System.getenv("CATALINA_HOME");
-
-        if (null == tomcat)
-            tomcat = System.getenv("TOMCAT_HOME");
-
-        if (null == tomcat)
-        {
-            _log.warn("Could not find CATALINA_HOME environment variable");
-            return null;
-        }
-
-        return new File(tomcat, "lib");
-    }
-
-    // For each name, look for a matching data source in labkey.xml. If found, attempt a connection and
-    // create the database if it doesn't already exist, report any errors and return the name.
-    public String ensureDatabase(@NotNull String primaryName, String... alternativeNames) throws NamingException, ServletException
-    {
-        List<String> dsNames = new ArrayList<>();
-        dsNames.add(primaryName);
-        dsNames.addAll(Arrays.asList(alternativeNames));
-
-        InitialContext ctx = new InitialContext();
-        Context envCtx = (Context) ctx.lookup("java:comp/env");
-
-        DataSource dataSource = null;
-        String dsName = null;
-
-        for (String name : dsNames)
-        {
-            dsName = name;
-
-            try
-            {
-                dataSource = (DataSource)envCtx.lookup("jdbc/" + dsName);
-                break;
-            }
-            catch (NameNotFoundException e)
-            {
-                // Name not found is fine (for now); keep looping through alternative names
-            }
-            catch (NamingException e)
-            {
-                String message = e.getMessage();
-
-                // dataSource is defined but the database doesn't exist. This happens only with the Tomcat JDBC
-                // connection pool, which attempts a connection on bind. In this case, we need to use some horrible
-                // reflection to get the properties we need to create the database.
-                if ((message.contains("FATAL: database") && message.contains("does not exist")) ||
-                    (message.contains("Cannot open database") && message.contains("requested by the login. The login failed.")))
-                {
-                    try
-                    {
-                        Object namingContext = envCtx.lookup("jdbc");
-                        Field bindingsField = namingContext.getClass().getDeclaredField("bindings");
-                        bindingsField.setAccessible(true);
-                        Map bindings = (Map)bindingsField.get(namingContext);
-                        Object namingEntry = bindings.get(dsName);
-                        Field valueField = namingEntry.getClass().getDeclaredField("value");
-                        Reference reference = (Reference)valueField.get(namingEntry);
-
-                        String driverClassname = (String)reference.get("driverClassName").getContent();
-                        SqlDialect dialect = SqlDialectManager.getFromDriverClassname(dsName, driverClassname);
-                        String url = (String)reference.get("url").getContent();
-                        String password = (String)reference.get("password").getContent();
-                        String username = (String)reference.get("username").getContent();
-
-                        DbScope.createDataBase(dialect, url, username, password, DbScope.isPrimaryDataSource(dsName));
-                    }
-                    catch (Exception e2)
-                    {
-                        throw new ConfigurationException("Failed to retrieve \"" + dsName + "\" properties from " + AppProps.getInstance().getWebappConfigurationFilename() + ". Try creating the database manually and restarting the server.", e2);
-                    }
-
-                    // Try it again
-                    dataSource = (DataSource)envCtx.lookup("jdbc/" + dsName);
-                    break;
-                }
-
-                throw new ConfigurationException("Failed to load DataSource \"" + dsName + "\" defined in " + AppProps.getInstance().getWebappConfigurationFilename() + ".", e);
-            }
-        }
-
-        if (null == dataSource)
-            throw new ConfigurationException("You must have a DataSource named \"" + primaryName + "\" defined in " + AppProps.getInstance().getWebappConfigurationFilename() + ".");
-
-        DbScope.ensureDataBase(dsName, dataSource);
-
-        return dsName;
-    }
-
-
-    // Initialize and update the CoreModule "manually", outside the normal UI-based process. We want to change the core
-    // tables before we display pages, require login, check permissions, or initialize any of the other modules.
-    // Returns true if core module required upgrading, otherwise false
-    private boolean upgradeCoreModule() throws ServletException
-    {
-        Module coreModule = getCoreModule();
-        if (coreModule == null)
-        {
-            throw new IllegalStateException("CoreModule does not exist");
-        }
-
-        coreModule.initialize();
-
-        // Earliest opportunity to check, since the method adds an admin warning (and WarningService is initialized by
-        // the line above). TODO: Move this to initializeDataSources() once it throws instead of warning.
-        verifyJdbcDrivers();
-
-        ModuleContext coreContext;
-
-        // If modules table doesn't exist (bootstrap case), then new up a core context
-        if (getTableInfoModules().getTableType() == DatabaseTableType.NOT_IN_DB)
-            coreContext = new ModuleContext(coreModule);
-        else
-            coreContext = getModuleContext("Core");
-
-        // Does the core module need to be upgraded?
-        if (!coreContext.needsUpgrade(coreModule.getSchemaVersion()))
-            return false;
-
-        if (coreContext.isNewInstall())
-        {
-            _log.debug("Initializing core module to " + coreModule.getFormattedSchemaVersion());
-        }
-        else
-        {
-            if (coreContext.getInstalledVersion() < Constants.getEarliestUpgradeVersion())
-                throw new ConfigurationException("Can't upgrade from LabKey Server version " + coreContext.getInstalledVersion() + "; installed version must be " + Constants.getEarliestUpgradeVersion() + " or greater.");
-
-            _log.debug("Upgrading core module from " + ModuleContext.formatVersion(coreContext.getInstalledVersion()) + " to " + coreModule.getFormattedSchemaVersion());
-        }
-
-        synchronized (_modulesLock)
-        {
-            _moduleContextMap.put(coreModule.getName(), coreContext);
-        }
-
-        try
-        {
-            ModuleUpgrader coreUpgrader = new ModuleUpgrader(Collections.singletonList(coreModule));
-            coreUpgrader.upgrade();
-        }
-        catch (Exception e)
-        {
-            Throwable cause = e.getCause();
-
-            if (cause instanceof ServletException)
-                throw (ServletException)cause;
-
-            throw new ServletException(e);
-        }
-
-        return true;
-    }
-
-
-    // TODO: Move this code into SqlScriptManager
-    private void upgradeLabKeySchemaInExternalDataSources()
-    {
-        // Careful... the "labkey" scripts are sourced from and versioned based on the core module, but are run and
-        // tracked within the external data source's "labkey" schema. This odd situation is orchestrated by the special
-        // LabKeyDbSchema subclass, working with ExternalDataSourceSqlScriptManager.
-
-        // Look for "labkey" script files in the "core" module. Version the labkey schema in all scopes to current version of core.
-        Module coreModule = getCoreModule();
-        FileSqlScriptProvider provider = new FileSqlScriptProvider(coreModule);
-        double to = coreModule.getSchemaVersion();
-
-        for (String name : getAllModuleDataSourceNames())
-        {
-            try
-            {
-                DbScope scope = DbScope.getDbScope(name);
-                if (null == scope || !scope.getSqlDialect().canExecuteUpgradeScripts())
-                    continue;
-
-                // This should return a special DbSchema subclass (LabKeyDbSchema) that eliminates the data source prefix
-                // from display name, causing labkey-*-*.sql scripts to be found.
-                DbSchema labkeySchema = scope.getLabKeySchema();
-                SqlScriptManager manager = SqlScriptManager.get(provider, labkeySchema);
-                List<SqlScript> scripts = manager.getRecommendedScripts(to);
-
-                if (!scripts.isEmpty())
-                {
-                    _log.info("Upgrading the \"labkey\" schema in \"" + scope.getDisplayName() + "\" to " + to);
-                    SqlScriptRunner.runScripts(coreModule, getUpgradeUser(), scripts);
-                }
-
-                manager.updateSchemaVersion(to);
-            }
-            catch (SqlScriptException e)
-            {
-                ExceptionUtil.logExceptionToMothership(null, e);
-            }
-        }
-    }
-
-
-    public Throwable getStartupFailure()
-    {
-        return _startupFailure;
-    }
-
-    public void setStartupFailure(Throwable t)
-    {
-        if (null == _startupFailure)
-            _startupFailure = t;
-    }
-
-    public void addModuleFailure(String moduleName, Throwable t)
-    {
-        //noinspection ThrowableResultOfMethodCallIgnored
-        _moduleFailures.put(moduleName, t);
-    }
-
-    public Map<String, Throwable> getModuleFailures()
-    {
-        if (_moduleFailures.size() == 0)
-        {
-            return Collections.emptyMap();
-        }
-        else
-        {
-            return new HashMap<>(_moduleFailures);
-        }
-    }
-
-    private TableInfo getTableInfoModules()
-    {
-        return _core.getTableInfoModules();
-    }
-
-    public ModuleContext getModuleContext(Module module)
-    {
-        synchronized (_modulesLock)
-        {
-            return _moduleContextMap.get(module.getName());
-        }
-    }
-
-    @Override
-    public void doFilter(ServletRequest servletRequest, ServletResponse servletResponse, FilterChain filterChain) throws IOException, ServletException
-    {
-        if (isUpgradeRequired())
-        {
-            setDeferUsageReport(true);
-        }
-
-        filterChain.doFilter(servletRequest, servletResponse);
-
-        ConnectionWrapper.dumpLeaksForThread(Thread.currentThread());
-    }
-
-    public boolean isDeferUsageReport()
-    {
-        return _deferUsageReport;
-    }
-
-    public void setDeferUsageReport(boolean defer)
-    {
-        _deferUsageReport = defer;
-    }
-
-    private void runDropScripts()
-    {
-        synchronized (UPGRADE_LOCK)
-        {
-            List<Module> modules = getModules();
-            ListIterator<Module> iter = modules.listIterator(modules.size());
-
-            while (iter.hasPrevious())
-                runScripts(iter.previous(), SchemaUpdateType.Before);
-        }
-    }
-
-    private void runCreateScripts()
-    {
-        synchronized (UPGRADE_LOCK)
-        {
-            for (Module module : getModules())
-                runScripts(module, SchemaUpdateType.After);
-        }
-    }
-
-    public void runScripts(Module module, SchemaUpdateType type)
-    {
-        FileSqlScriptProvider provider = new FileSqlScriptProvider(module);
-
-        for (DbSchema schema : type.orderSchemas(provider.getSchemas()))
-        {
-            if (schema.getSqlDialect().canExecuteUpgradeScripts())
-            {
-                try
-                {
-                    SqlScript script = type.getScript(provider, schema);
-
-                    if (null != script)
-                        SqlScriptRunner.runScripts(module, null, Collections.singletonList(script));
-                }
-                catch (Exception e)
-                {
-                    throw new RuntimeException("Error running scripts in module " + module.getName(), e);
-                }
-            }
-        }
-    }
-
-    // Runs the drop and create scripts in every module
-    public void recreateViews()
-    {
-        synchronized (UPGRADE_LOCK)
-        {
-            runDropScripts();
-            runCreateScripts();
-        }
-    }
-
-    /**
-     * Module upgrade scripts have completed, and we are now completing module startup.
-     * @return true if module startup in progress.
-     */
-    public boolean isStartupInProgress()
-    {
-        synchronized (STARTUP_LOCK)
-        {
-            return _startupState == StartupState.StartupInProgress;
-        }
-    }
-
-    /**
-     * All module startup is complete.
-     * @return true if complete.
-     */
-    public boolean isStartupComplete()
-    {
-        synchronized (STARTUP_LOCK)
-        {
-            return _startupState == StartupState.StartupComplete;
-        }
-    }
-
-    private void setStartupState(StartupState state)
-    {
-        synchronized (STARTUP_LOCK)
-        {
-            _startupState = state;
-        }
-    }
-
-    public String getStartingUpMessage()
-    {
-        synchronized (STARTUP_LOCK)
-        {
-            return _startingUpMessage;
-        }
-    }
-
-    /** Set a message that will be displayed in the upgrade/startup UI. */
-    public void setStartingUpMessage(String message)
-    {
-        synchronized (STARTUP_LOCK)
-        {
-            _startingUpMessage = message;
-            if (message != null)
-                _log.info(message);
-        }
-    }
-
-    /**
-     * Initiate the module startup process.
-     *
-     */
-    private void initiateModuleStartup()
-    {
-        if (isStartupInProgress() || isStartupComplete())
-            return;
-
-        if (isUpgradeRequired())
-            throw new IllegalStateException("Can't start modules before upgrade is complete");
-
-        setStartupState(StartupState.StartupInProgress);
-        setStartingUpMessage("Starting up modules");
-
-        // Run module startup
-        try
-        {
-            completeStartup();
-            attemptStartBackgroundThreads();
-            if (isNewInstall())
-                ContextListener.afterNewInstallComplete();
-        }
-        catch (Throwable t)
-        {
-            setStartupFailure(t);
-            _log.error("Failure during module startup", t);
-        }
-    }
-
-    private boolean _backgroundThreadsStarted = false;
-    private static final Object BACKGROUND_THREAD_LOCK = new Object();
-
-    public void attemptStartBackgroundThreads()
-    {
-        synchronized (BACKGROUND_THREAD_LOCK)
-        {
-            if (!_backgroundThreadsStarted && isStartupComplete() && AppProps.getInstance().isSetBaseServerUrl())
-            {
-                _backgroundThreadsStarted = true;
-
-                for (Module module : getModules())
-                {
-                    try
-                    {
-                        module.startBackgroundThreads();
-                    }
-                    catch (Throwable t)
-                    {
-                        _log.error("Error starting background threads for module \"" + module.getName() + "\"", t);
-                    }
-                }
-            }
-        }
-    }
-
-    /**
-     * Perform the final stage of startup:
-     * <ol>
-     *     <li>{@link Module#startup(ModuleContext) module startup}</li>
-     *     <li>Register module resources (eg, creating module assay providers)</li>
-     *     <li>Deferred upgrade tasks</li>
-     *     <li>Startup listeners</li>
-     * </ol>
-     *
-     * Once the deferred upgrade tasks have run, the module is considered {@link ModuleState#Started started}.
-     */
-    private void completeStartup()
-    {
-        var modules = getModules();
-
-        for (Module m : modules)
-        {
-            // Module startup
-            try
-            {
-                ModuleContext ctx = getModuleContext(m);
-                ctx.setModuleState(ModuleState.Starting);
-                setStartingUpMessage("Starting module '" + m.getName() + "'");
-                m.startup(ctx);
-            }
-            catch (Throwable x)
-            {
-                setStartupFailure(x);
-                _log.error("Failure starting module: " + m.getName(), x);
-            }
-        }
-
-        // Run any deferred upgrades, after all of the modules are in the Running state so that we
-        // know they've registered their listeners
-        for (Module m : modules)
-        {
-            try
-            {
-                ModuleContext ctx = getModuleContext(m);
-                m.runDeferredUpgradeRunnables();
-                ctx.setModuleState(ModuleState.Started);
-            }
-            catch (Throwable x)
-            {
-                setStartupFailure(x);
-                _log.error("Failure starting module: " + m.getName(), x);
-            }
-        }
-
-        // Finally, fire the startup complete event
-        ContextListener.moduleStartupComplete(_servletContext);
-
-        clearAllSchemaDetails();
-        setStartupState(StartupState.StartupComplete);
-        setStartingUpMessage("Module startup complete");
-    }
-
-
-    void saveModuleContext(ModuleContext context)
-    {
-        ModuleContext stored = getModuleContext(context.getName());
-        if (null == stored)
-            Table.insert(null, getTableInfoModules(), context);
-        else if (!stored.isDowngrade(context.getSchemaVersion())) // Never "downgrade" a module version, #30773
-            Table.update(null, getTableInfoModules(), context, context.getName());
-    }
-
-
-    // Not transacted: SQL Server sp_dropapprole can't be called inside a transaction
-    public void removeModule(ModuleContext context)
-    {
-        removeModule(context, false);
-    }
-
-    public void removeModule(ModuleContext context, boolean deleteFiles)
-    {
-        DbScope scope = _core.getSchema().getScope();
-        SqlDialect dialect = _core.getSqlDialect();
-
-        String moduleName = context.getName();
-        Module m = getModule(moduleName);
-
-        _log.info("Deleting module " + moduleName);
-        String sql = "DELETE FROM " + _core.getTableInfoSqlScripts() + " WHERE ModuleName = ? AND Filename " + dialect.getCaseInsensitiveLikeOperator() + " ?";
-
-        for (String schema : context.getSchemaList())
-        {
-            _log.info("Dropping schema " + schema);
-            new SqlExecutor(_core.getSchema()).execute(sql, moduleName, schema + "-%");
-            scope.getSqlDialect().dropSchema(_core.getSchema(), schema);
-        }
-
-        Table.delete(getTableInfoModules(), context.getName());
-
-        if (null != m && deleteFiles)
-        {
-            FileUtil.deleteDir(m.getExplodedPath());
-            if (null != m.getZippedPath())
-                m.getZippedPath().delete();
-        }
-
-        synchronized (_modulesLock)
-        {
-            removeMapValue(m, _moduleClassMap);
-            removeMapValue(m, _moduleMap);
-            removeMapValue(m, _controllerNameToModule);
-            _moduleContextMap.remove(context.getName());
-            _modules.remove(m);
-        }
-
-        if (m instanceof DefaultModule)
-            ((DefaultModule)m).unregister();
-
-        ContextListener.fireModuleChangeEvent(m);
-    }
-
-
-    public void startNonCoreUpgradeAndStartup(User user, Execution execution, boolean coreRequiredUpgrade)
-    {
-        synchronized(UPGRADE_LOCK)
-        {
-            if (_upgradeState == UpgradeState.UpgradeRequired)
-            {
-                List<Module> modules = new ArrayList<>(getModules());
-                modules.remove(getCoreModule());
-                setUpgradeState(UpgradeState.UpgradeInProgress);
-                setUpgradeUser(user);
-
-                ModuleUpgrader upgrader = new ModuleUpgrader(modules);
-                upgrader.upgrade(() -> afterUpgrade(true), execution);
-            }
-            else
-            {
-                execution.run(() -> afterUpgrade(coreRequiredUpgrade));
-            }
-        }
-    }
-
-
-    // Final step in upgrade process: set the upgrade state to complete, perform post-upgrade tasks, and start up the modules.
-    // performedUpgrade is true if any module required upgrading
-    private void afterUpgrade(boolean performedUpgrade)
-    {
-        setUpgradeState(UpgradeState.UpgradeComplete);
-
-        if (performedUpgrade)
-        {
-            handleUnkownModules();
-            updateModuleProperties();
-        }
-
-        initiateModuleStartup();
-        verifyRequiredModules();
-    }
-
-
-    // If the "requiredModules" parameter is present in labkey.xml then fail startup if any specified module is missing.
-    // Particularly interesting for compliant deployments, e.g., <Parameter name="requiredModules" value="Compliance"/>
-    private void verifyRequiredModules()
-    {
-        String requiredModules = getServletContext().getInitParameter("requiredModules");
-
-        if (null != requiredModules)
-        {
-            List<String> missedModules = Arrays.stream(requiredModules.split(","))
-                .filter(name->!_moduleMap.containsKey(name))
-                .collect(Collectors.toList());
-
-            if (!missedModules.isEmpty())
-                setStartupFailure(new ConfigurationException("Required module" + (missedModules.size() > 1 ? "s" : "") + " not present: " + missedModules));
-        }
-    }
-
-
-    // Remove all unknown modules that are marked as AutoUninstall
-    public void handleUnkownModules()
-    {
-        getUnknownModuleContexts()
-            .values()
-            .stream()
-            .filter(ModuleContext::isAutoUninstall)
-            .forEach(this::removeModule);
-    }
-
-
-    private void updateModuleProperties()
-    {
-        for (Module module : getModules())
-        {
-            try
-            {
-                Map<String, Object> map = new HashMap<>();
-                map.put("AutoUninstall", module.isAutoUninstall());
-                map.put("Schemas", StringUtils.join(module.getSchemaNames(), ','));
-                Table.update(getUpgradeUser(), getTableInfoModules(), map, module.getName());
-            }
-            catch (RuntimeSQLException e)
-            {
-                // This should be fixed now (see #24473), but leave detailed logging in place just in case
-                ExceptionUtil.decorateException(e, ExceptionUtil.ExceptionInfo.ExtraMessage, module.getName(), false);
-                ExceptionUtil.logExceptionToMothership(null, e);
-            }
-        }
-    }
-
-
-    public void setUpgradeUser(User user)
-    {
-        synchronized(UPGRADE_LOCK)
-        {
-            assert null == _upgradeUser;
-            _upgradeUser = user;
-        }
-    }
-
-    public User getUpgradeUser()
-    {
-        synchronized(UPGRADE_LOCK)
-        {
-            return _upgradeUser;
-        }
-    }
-
-    public void setUpgradeState(UpgradeState state)
-    {
-        synchronized(UPGRADE_LOCK)
-        {
-            _upgradeState = state;
-        }
-    }
-
-    public boolean isUpgradeRequired()
-    {
-        synchronized(UPGRADE_LOCK)
-        {
-            return UpgradeState.UpgradeComplete != _upgradeState;
-        }
-    }
-
-    public boolean isUpgradeInProgress()
-    {
-        synchronized(UPGRADE_LOCK)
-        {
-            return UpgradeState.UpgradeInProgress == _upgradeState;
-        }
-    }
-
-    // Did this server start up with no modules installed?  If so, it's a new install. This lets us tailor the
-    // module upgrade UI to "install" or "upgrade," as appropriate.
-    public boolean isNewInstall()
-    {
-        return _newInstall;
-    }
-
-    @Override
-    public void destroy()
-    {
-
-        // In the case of a startup failure, _modules may be null. We want to allow a context reload to succeed in this case,
-        // since the reload may contain the code change to fix the problem
-        var modules = getModules();
-        if (modules != null)
-        {
-            modules.forEach(Module::destroy);
-        }
-    }
-
-    public boolean hasModule(String name)
-    {
-        synchronized (_modulesLock)
-        {
-            return _moduleMap.containsKey(name);
-        }
-    }
-
-    public Module getModule(String name)
-    {
-        synchronized (_modulesLock)
-        {
-            return _moduleMap.get(name);
-        }
-    }
-
-    public <M extends Module> M getModule(Class<M> moduleClass)
-    {
-        synchronized (_modulesLock)
-        {
-            return (M) _moduleClassMap.get(moduleClass);
-        }
-    }
-
-    public Module getCoreModule()
-    {
-        return getModule(DefaultModule.CORE_MODULE_NAME);
-    }
-
-    /** @return all known modules, sorted in dependency order */
-    public List<Module> getModules()
-    {
-        synchronized (_modulesLock)
-        {
-            return List.copyOf(_modules);
-        }
-    }
-
-    public List<Module> getModules(boolean userHasEnableRestrictedModulesPermission)
-    {
-        synchronized (_modulesLock)
-        {
-            if (userHasEnableRestrictedModulesPermission)
-                return getModules();
-
-            return _modules
-                    .stream()
-                    .filter(module -> !module.getRequireSitePermission())
-                    .collect(Collectors.toList());
-        }
-    }
-
-    /**
-     * @return the modules, sorted in reverse dependency order. Typically used to resolve the most specific version of
-     * a resource when one module "subclasses" another module.
-     */
-    public Collection<Module> orderModules(Collection<Module> modules)
-    {
-        List<Module> result = new ArrayList<>(modules.size());
-        result.addAll(getModules()
-            .stream().filter(modules::contains)
-            .collect(Collectors.toList()));
-        Collections.reverse(result);
-        return result;
-    }
-
-    // Returns a set of data source names representing all external data sources that are required for module schemas
-    public Set<String> getAllModuleDataSourceNames()
-    {
-        synchronized (_modulesLock)
-        {
-            // Find all the external data sources that modules require
-            Set<String> allModuleDataSourceNames = new LinkedHashSet<>();
-
-            for (Module module : _modules)
-                allModuleDataSourceNames.addAll(getModuleDataSourceNames(module));
-
-            return allModuleDataSourceNames;
-        }
-    }
-
-    public Set<String> getModuleDataSourceNames(Module module)
-    {
-        Set<String> moduleDataSourceNames = new LinkedHashSet<>();
-
-        for (String schemaName : module.getSchemaNames())
-        {
-            int idx = schemaName.indexOf('.');
-
-            if (-1 != idx)
-                moduleDataSourceNames.add(schemaName.substring(0, idx) + "DataSource");
-        }
-
-        return moduleDataSourceNames;
-    }
-
-    public String getAdminOnlyMessage()
-    {
-        if (isUpgradeRequired() && !UserManager.hasNoUsers())
-        {
-            return "This site is currently being upgraded to a new version of LabKey Server.";
-        }
-        return AppProps.getInstance().getAdminOnlyMessage();
-    }
-
-    // CONSIDER: ModuleUtil.java
-    public Collection<String> getModuleSummaries(Container c)
-    {
-        synchronized (_modulesLock)
-        {
-            LinkedList<String> list = new LinkedList<>();
-
-            for (Module m : _modules)
-                list.addAll(m.getSummary(c));
-
-            return list;
-        }
-    }
-
-    public void initControllerToModule()
-    {
-        synchronized(_controllerNameToModule)
-        {
-            if (!_controllerNameToModule.isEmpty())
-                return;
-            List<Module> allModules = getModules();
-            for (Module module : allModules)
-            {
-                TreeSet<String> set = new CaseInsensitiveTreeSet();
-
-                for (Map.Entry<String, Class<? extends Controller>> entry : module.getControllerNameToClass().entrySet())
-                {
-                    String key = entry.getKey();
-                    if (!set.add(key))
-                        continue;   // Avoid duplicate work
-
-                    _controllerNameToModule.put(key, module);
-                    _controllerNameToModule.put(key.toLowerCase(), module);
-
-                    Class clazz = entry.getValue();
-                    for (Class innerClass : clazz.getClasses())
-                    {
-                        for (Class inter : innerClass.getInterfaces())
-                        {
-                            Class[] supr = inter.getInterfaces();
-                            if (supr != null && supr.length == 1 && UrlProvider.class.equals(supr[0]))
-                                _urlProviderToImpl.put(inter, innerClass);
-                        }
-                    }
-                }
-            }
-        }
-    }
-
-
-    /** This is not for static java controllers, only use for dynamically loaded controllers */
-    public void addControllerAlias(Module m, String name, Class clss)
-    {
-        synchronized (_controllerNameToModule)
-        {
-            _controllerNameToModule.put(name, m);
-            _controllerNameToModule.put(name.toLowerCase(), m);
-        }
-    }
-
-
-    public Module getModuleForController(String controllerName)
-    {
-        synchronized(_controllerNameToModule)
-        {
-            Module module = _controllerNameToModule.get(controllerName);
-            if (null != module)
-                return module;
-
-            int i = controllerName.indexOf('-');
-            if (-1 == i)
-                return null;
-
-            String prefix = controllerName.substring(0,i);
-            module = _controllerNameToModule.get(prefix);
-            if (null != module)
-                _controllerNameToModule.put(controllerName, module);
-            return module;
-        }
-    }
-
-
-    public @Nullable Module getModule(DbScope scope, String schemaName)
-    {
-        SchemaDetails details = getSchemaDetails(scope, schemaName);
-
-        return null != details ? details.getModule() : null;
-    }
-
-    public @Nullable DbSchemaType getSchemaType(DbScope scope, String schemaName)
-    {
-        SchemaDetails details = getSchemaDetails(scope, schemaName);
-
-        return null != details ? details.getType() : null;
-    }
-
-    private @Nullable SchemaDetails getSchemaDetails(DbScope scope, String schemaName)
-    {
-        // Consider: change this to a per-scope cache (similar to SchemaTableInfo and DbSchema caching)
-
-        String fullyQualifiedSchemaName = DbSchema.getDisplayName(scope, schemaName);
-
-        // Note: Do not reference any DbSchemas (directly or indirectly) in this method. We may be in the midst of loading
-        // a DbSchema and don't want to cause CacheLoader re-entrancy. See #26037.
-        synchronized(_schemaNameToSchemaDetails)
-        {
-            if (_schemaNameToSchemaDetails.isEmpty())
-            {
-                for (Module module : getModules())
-                {
-                    Set<String> provisioned = Sets.newCaseInsensitiveHashSet(module.getProvisionedSchemaNames());
-
-                    for (String name : module.getSchemaNames())
-                    {
-                        DbSchemaType type = provisioned.contains(name) ? DbSchemaType.Provisioned : DbSchemaType.Module;
-                        _schemaNameToSchemaDetails.put(name, new SchemaDetails(module, type));
-                    }
-
-                    // Now register the special "labkey" schema we create in each module data source and associate it with the core module
-                    Set<String> moduleDataSourceNames = getModuleDataSourceNames(module);
-
-                    for (String moduleDataSourceName : moduleDataSourceNames)
-                    {
-                        DbScope moduleScope = DbScope.getDbScope(moduleDataSourceName);
-
-                        if (null != moduleScope && moduleScope.getSqlDialect().canExecuteUpgradeScripts())
-                        {
-                            String labkeySchemaName = DbSchema.getDisplayName(moduleScope, "labkey");
-                            _schemaNameToSchemaDetails.put(labkeySchemaName, new SchemaDetails(getCoreModule(), DbSchemaType.Module));
-                        }
-                    }
-                }
-            }
-
-            return _schemaNameToSchemaDetails.get(fullyQualifiedSchemaName);
-        }
-    }
-
-    public void clearAllSchemaDetails()
-    {
-        synchronized(_schemaNameToSchemaDetails)
-        {
-            _schemaNameToSchemaDetails.clear();
-        }
-    }
-
-    /** @return true if the UrlProvider exists. */
-    public <P extends UrlProvider> boolean hasUrlProvider(Class<P> inter)
-    {
-        return _urlProviderToImpl.get(inter) != null;
-    }
-
-    @Nullable
-    public <P extends UrlProvider> P getUrlProvider(Class<P> inter)
-    {
-        Class<? extends UrlProvider> clazz = _urlProviderToImpl.get(inter);
-
-        if (clazz == null)
-            return null;
-
-        try
-        {
-            P impl = (P) clazz.newInstance();
-            return impl;
-        }
-        catch (InstantiationException e)
-        {
-            throw new RuntimeException("Failed to instantiate provider class " + clazz.getName() + " for " + inter.getName(), e);
-        }
-        catch (IllegalAccessException e)
-        {
-            throw new RuntimeException("Illegal access of provider class " + clazz.getName() + " for " + inter.getName(), e);
-        }
-    }
-
-
-    public void registerResourcePrefix(String prefix, Module module)
-    {
-        registerResourcePrefix(prefix, module.getName(), module.getSourcePath(), module.getBuildPath());
-    }
-
-    public void registerResourcePrefix(String prefix, String name, String sourcePath, String buildPath)
-    {
-        if (null == prefix)
-            return;
-
-        if (!new File(sourcePath).isDirectory() || !new File(buildPath).isDirectory())
-            return;
-
-        ResourceFinder finder = new ResourceFinder(name, sourcePath, buildPath);
-
-        synchronized(_resourceFinders)
-        {
-            Collection<ResourceFinder> col = _resourceFinders.computeIfAbsent(prefix, k -> new ArrayList<>());
-            col.add(finder);
-        }
-    }
-
-    public @NotNull Collection<ResourceFinder> getResourceFindersForPath(String path)
-    {
-        //NOTE: jasper encodes underscores and dashes in JSPs, so decode this here
-        path = path.replaceAll("_005f", "_");
-        path = path.replaceAll("_002d", "-");
-
-        Collection<ResourceFinder> finders = new LinkedList<>();
-
-        synchronized (_resourceFinders)
-        {
-            for (Map.Entry<String, Collection<ResourceFinder>> e : _resourceFinders.entrySet())
-                if (path.startsWith(e.getKey() + "/"))
-                    finders.addAll(e.getValue());
-        }
-
-        return finders;
-    }
-
-    public Resource getResource(Path path)
-    {
-        for (Module m : getModules())
-        {
-            Resource r = m.getModuleResource(path);
-            if (r != null && r.exists())
-                return r;
-        }
-
-        return null;
-    }
-
-    public Resource getResource(Module module, Path path)
-    {
-        return module.getModuleResource(path);
-    }
-
-    public Resource getResource(String moduleName, Path path)
-    {
-        return getModule(moduleName).getModuleResource(path);
-    }
-
-    public Module getCurrentModule()
-    {
-        return getModuleForController(HttpView.getRootContext().getActionURL().getController());
-    }
-
-
-    public ModuleContext getModuleContext(String name)
-    {
-        SimpleFilter filter = new SimpleFilter(FieldKey.fromParts("Name"), name);
-        return new TableSelector(getTableInfoModules(), filter, null).getObject(ModuleContext.class);
-    }
-
-
-    public Collection<ModuleContext> getAllModuleContexts()
-    {
-        return new TableSelector(getTableInfoModules()).getCollection(ModuleContext.class);
-    }
-
-
-    public Map<String, ModuleContext> getUnknownModuleContexts()
-    {
-        Map<String, ModuleContext> unknownContexts = new HashMap<>();
-
-        for (ModuleContext moduleContext : getAllModuleContexts())
-        {
-            String name = moduleContext.getName();
-            Module module = getModule(moduleContext.getName());
-
-            if (null == module || !name.equals(module.getName()))
-                unknownContexts.put(name, moduleContext);
-        }
-
-        return unknownContexts;
-    }
-
-    /**
-     * Returns the config properties for the specified scope. If no scope is
-     * specified then all properties are returned. If the server is bootstrapping then
-     * properties with both the bootstrap and startup modifiers are returned otherwise only
-     * startup properties are returned.
-     */
-    @NotNull
-    public Collection<ConfigProperty> getConfigProperties(@Nullable String scope)
-    {
-        Collection<ConfigProperty> props = Collections.emptyList();
-        if (!_configPropertyMap.isEmpty())
-        {
-            if (scope != null)
-            {
-                if (_configPropertyMap.containsKey(scope))
-                    props = _configPropertyMap.get(scope);
-            }
-            else
-                props = _configPropertyMap.values();
-        }
-
-        // filter out bootstrap scoped properties in the non-bootstrap startup case
-        return props.stream()
-<<<<<<< HEAD
-                .filter(prop -> prop.getModifier() != ConfigProperty.modifier.bootstrap || isNewInstall())
-=======
-                .filter(prop -> prop.getModifier() != ConfigProperty.modifier.bootstrap || ModuleLoader.getInstance().isNewInstall())
->>>>>>> 6ba763da
-                .collect(Collectors.toList());
-    }
-
-
-    /**
-     * Sets the entire config properties MultiValueMap.
-     */
-    public void setConfigProperties(@Nullable MultiValuedMap<String, ConfigProperty> configProperties)
-    {
-        _configPropertyMap = configProperties;
-    }
-
-
-    private void loadStartupProps()
-    {
-        File propsDir = new File(_webappDir.getParent(), "startup");
-        if (propsDir.isDirectory())
-        {
-            File newinstall = new File(propsDir, "newinstall");
-            if (newinstall.isFile())
-            {
-                _newInstall = true;
-                if (newinstall.canWrite())
-                    newinstall.delete();
-                else
-                    throw new ConfigurationException("file 'newinstall'  exists, but is not writeable: " + newinstall.getAbsolutePath());
-            }
-
-            File[] propFiles = propsDir.listFiles((File dir, String name) -> equalsIgnoreCase(FileUtil.getExtension(name), ("properties")));
-
-            if (propFiles != null)
-            {
-                List<File> sortedPropFiles = Arrays.stream(propFiles)
-                        .sorted(Comparator.comparing(File::getName).reversed())
-                        .collect(Collectors.toList());
-
-                for (File propFile : sortedPropFiles)
-                {
-                    try (FileInputStream in = new FileInputStream(propFile))
-                    {
-                        Properties props = new Properties();
-                        props.load(in);
-
-                        for (Map.Entry<Object, Object> entry : props.entrySet())
-                        {
-                            if (entry.getKey() instanceof String && entry.getValue() instanceof String)
-                            {
-                                ConfigProperty config = createConfigProperty(entry.getKey().toString(), entry.getValue().toString());
-                                if (_configPropertyMap.containsMapping(config.getScope(), config))
-                                    _configPropertyMap.removeMapping(config.getScope(), config);
-                                _configPropertyMap.put(config.getScope(), config);
-                            }
-                        }
-                    }
-                    catch (Exception e)
-                    {
-                        _log.error("Error parsing startup config properties file '" + propFile.getAbsolutePath() + "'", e);
-                    }
-                }
-            }
-        }
-
-        // load any system properties with the labkey prop prefix
-        for (Map.Entry<Object, Object> entry : System.getProperties().entrySet())
-        {
-            String name = String.valueOf(entry.getKey());
-            String value = String.valueOf(entry.getValue());
-
-            if (name != null && name.startsWith(ConfigProperty.SYS_PROP_PREFIX) && value != null)
-            {
-                ConfigProperty config = createConfigProperty(name.substring(ConfigProperty.SYS_PROP_PREFIX.length()), value);
-                if (_configPropertyMap.containsMapping(config.getScope(), config))
-                    _configPropertyMap.removeMapping(config.getScope(), config);
-                _configPropertyMap.put(config.getScope(), config);
-            }
-        }
-    }
-
-
-    /**
-     * Parse the config property name and construct a ConfigProperty object. A config property
-     * can have an optional dot delimited scope and an optional semicolon delimited modifier, for example:
-     * siteSettings.baseServerUrl;bootstrap defines a property named : baseServerUrl in the siteSettings scope and
-     * having the bootstrap modifier.
-     */
-    private ConfigProperty createConfigProperty(String key, String value)
-    {
-        String name;
-        String scope = null;
-        String modifier = null;
-
-        // the first dot delimited section is always the scope, the rest is the name
-        if (key.contains("."))
-        {
-            scope = key.substring(0, key.indexOf('.'));
-            key = key.substring(key.indexOf('.') + 1);
-        }
-
-        String[] parts = key.split(";");
-        if (parts.length == 2)
-        {
-            name = parts[0];
-            modifier = parts[1];
-        }
-        else
-            name = key;
-
-        return new ConfigProperty(name, value, modifier, scope);
-    }
-
-    private class SchemaDetails
-    {
-        private final Module _module;
-        private final DbSchemaType _type;
-
-        private SchemaDetails(Module module, DbSchemaType type)
-        {
-            _module = module;
-            _type = type;
-        }
-
-        public Module getModule()
-        {
-            return _module;
-        }
-
-        public DbSchemaType getType()
-        {
-            return _type;
-        }
-    }
-
-
-    @Override
-    public void beforeReport(Set<Object> set)
-    {
-        set.addAll(getModules());
-    }
-}
+/*
+ * Copyright (c) 2005-2018 Fred Hutchinson Cancer Research Center
+ *
+ * Licensed under the Apache License, Version 2.0 (the "License");
+ * you may not use this file except in compliance with the License.
+ * You may obtain a copy of the License at
+ *
+ *     http://www.apache.org/licenses/LICENSE-2.0
+ *
+ * Unless required by applicable law or agreed to in writing, software
+ * distributed under the License is distributed on an "AS IS" BASIS,
+ * WITHOUT WARRANTIES OR CONDITIONS OF ANY KIND, either express or implied.
+ * See the License for the specific language governing permissions and
+ * limitations under the License.
+ */
+package org.labkey.api.module;
+
+import org.apache.commons.beanutils.BeanUtils;
+import org.apache.commons.collections4.MultiValuedMap;
+import org.apache.commons.collections4.multimap.HashSetValuedHashMap;
+import org.apache.commons.lang3.StringUtils;
+import org.apache.log4j.Appender;
+import org.apache.log4j.Logger;
+import org.apache.log4j.RollingFileAppender;
+import org.jetbrains.annotations.NotNull;
+import org.jetbrains.annotations.Nullable;
+import org.labkey.api.Constants;
+import org.labkey.api.action.UrlProvider;
+import org.labkey.api.collections.CaseInsensitiveHashMap;
+import org.labkey.api.collections.CaseInsensitiveTreeMap;
+import org.labkey.api.collections.CaseInsensitiveTreeSet;
+import org.labkey.api.collections.Sets;
+import org.labkey.api.data.ConnectionWrapper;
+import org.labkey.api.data.Container;
+import org.labkey.api.data.ConvertHelper;
+import org.labkey.api.data.CoreSchema;
+import org.labkey.api.data.DatabaseTableType;
+import org.labkey.api.data.DbSchema;
+import org.labkey.api.data.DbSchemaType;
+import org.labkey.api.data.DbScope;
+import org.labkey.api.data.FileSqlScriptProvider;
+import org.labkey.api.data.RuntimeSQLException;
+import org.labkey.api.data.SimpleFilter;
+import org.labkey.api.data.SqlExecutor;
+import org.labkey.api.data.SqlScriptManager;
+import org.labkey.api.data.SqlScriptRunner;
+import org.labkey.api.data.SqlScriptRunner.SqlScript;
+import org.labkey.api.data.SqlScriptRunner.SqlScriptException;
+import org.labkey.api.data.SqlScriptRunner.SqlScriptProvider;
+import org.labkey.api.data.Table;
+import org.labkey.api.data.TableInfo;
+import org.labkey.api.data.TableSelector;
+import org.labkey.api.data.dialect.DatabaseNotSupportedException;
+import org.labkey.api.data.dialect.SqlDialect;
+import org.labkey.api.data.dialect.SqlDialectManager;
+import org.labkey.api.module.ModuleUpgrader.Execution;
+import org.labkey.api.query.FieldKey;
+import org.labkey.api.resource.Resource;
+import org.labkey.api.security.User;
+import org.labkey.api.security.UserManager;
+import org.labkey.api.services.ServiceRegistry;
+import org.labkey.api.settings.AppProps;
+import org.labkey.api.settings.ConfigProperty;
+import org.labkey.api.util.BreakpointThread;
+import org.labkey.api.util.ConfigurationException;
+import org.labkey.api.util.ContextListener;
+import org.labkey.api.util.DebugInfoDumper;
+import org.labkey.api.util.ExceptionUtil;
+import org.labkey.api.util.FileUtil;
+import org.labkey.api.util.HtmlString;
+import org.labkey.api.util.MemTracker;
+import org.labkey.api.util.MemTrackerListener;
+import org.labkey.api.util.Path;
+import org.labkey.api.util.StringUtilsLabKey;
+import org.labkey.api.util.UnexpectedException;
+import org.labkey.api.view.HttpView;
+import org.labkey.api.view.ViewServlet;
+import org.labkey.api.view.template.WarningProvider;
+import org.labkey.api.view.template.WarningService;
+import org.labkey.api.view.template.Warnings;
+import org.labkey.bootstrap.ExplodedModuleService;
+import org.springframework.beans.factory.NoSuchBeanDefinitionException;
+import org.springframework.context.ApplicationContext;
+import org.springframework.context.support.FileSystemXmlApplicationContext;
+import org.springframework.web.context.support.XmlWebApplicationContext;
+import org.springframework.web.servlet.mvc.Controller;
+
+import javax.naming.Binding;
+import javax.naming.Context;
+import javax.naming.InitialContext;
+import javax.naming.NameNotFoundException;
+import javax.naming.NamingEnumeration;
+import javax.naming.NamingException;
+import javax.naming.Reference;
+import javax.servlet.Filter;
+import javax.servlet.FilterChain;
+import javax.servlet.FilterConfig;
+import javax.servlet.ServletContext;
+import javax.servlet.ServletException;
+import javax.servlet.ServletRequest;
+import javax.servlet.ServletResponse;
+import javax.sql.DataSource;
+import java.io.File;
+import java.io.FileInputStream;
+import java.io.IOException;
+import java.io.InputStream;
+import java.lang.reflect.Field;
+import java.lang.reflect.InvocationHandler;
+import java.lang.reflect.InvocationTargetException;
+import java.lang.reflect.Method;
+import java.util.AbstractMap;
+import java.util.ArrayList;
+import java.util.Arrays;
+import java.util.Collection;
+import java.util.Collections;
+import java.util.Comparator;
+import java.util.Enumeration;
+import java.util.HashMap;
+import java.util.LinkedHashSet;
+import java.util.LinkedList;
+import java.util.List;
+import java.util.ListIterator;
+import java.util.Map;
+import java.util.Objects;
+import java.util.Properties;
+import java.util.Set;
+import java.util.TreeMap;
+import java.util.TreeSet;
+import java.util.regex.Pattern;
+import java.util.stream.Collectors;
+import java.util.stream.Stream;
+
+import static org.apache.commons.lang3.StringUtils.equalsIgnoreCase;
+
+/**
+ * Drives the process of initializing all of the modules at startup time and otherwise managing their life cycle.
+ * User: migra
+ * Date: Jul 13, 2005
+ */
+public class ModuleLoader implements Filter, MemTrackerListener
+{
+    private static final Logger _log = Logger.getLogger(ModuleLoader.class);
+    private static final Map<String, Throwable> _moduleFailures = new HashMap<>();
+    private static final Map<String, Module> _controllerNameToModule = new HashMap<>();
+    private static final Map<String, SchemaDetails> _schemaNameToSchemaDetails = new CaseInsensitiveHashMap<>();
+    private static final Map<String, Collection<ResourceFinder>> _resourceFinders = new HashMap<>();
+    private static final Map<Class, Class<? extends UrlProvider>> _urlProviderToImpl = new HashMap<>();
+    private static final CoreSchema _core = CoreSchema.getInstance();
+    private static final Object UPGRADE_LOCK = new Object();
+    private static final Object STARTUP_LOCK = new Object();
+
+    public static final String MODULE_NAME_REGEX = "\\w+";
+    public static final String PRODUCTION_BUILD_TYPE = "Production";
+    public static final String LABKEY_DATA_SOURCE = "labkeyDataSource";
+    public static final String CPAS_DATA_SOURCE = "cpasDataSource";
+    public static final Object SCRIPT_RUNNING_LOCK = new Object();
+
+    private static ModuleLoader _instance = null;
+    private static Throwable _startupFailure = null;
+    private static boolean _newInstall = false;
+    private static TomcatVersion _tomcatVersion = null;
+    private static JavaVersion _javaVersion = null;
+
+    private static final String BANNER = "\n" +
+            "   __                                   \n" +
+            "   ||  |  _ |_ |/ _     (\u00af _  _   _  _\n" +
+            "  (__) |_(_||_)|\\(/_\\/  _)(/_| \\/(/_|  \n" +
+            "                    /                  ";
+
+    private boolean _deferUsageReport = false;
+    private File _webappDir;
+    private UpgradeState _upgradeState;
+    private User _upgradeUser = null;
+
+    // NOTE: the following startup fields are synchronized under STARTUP_LOCK
+    private StartupState _startupState = StartupState.StartupIncomplete;
+    private String _startingUpMessage = null;
+
+    private enum UpgradeState {UpgradeRequired, UpgradeInProgress, UpgradeComplete}
+
+    private enum StartupState {StartupIncomplete, StartupInProgress, StartupComplete}
+
+    public enum ModuleState
+    {
+        Disabled,
+        Loading,
+        InstallRequired,
+        Installing,
+        InstallComplete,
+        ReadyToStart,
+        Starting,
+        Started
+    }
+
+    /** Stash these warnings as a member variable so they can be registered after the WarningService has been initialized */
+    private final List<HtmlString> _duplicateModuleErrors = new ArrayList<>();
+
+
+    // these four collections are protected by _modulesLock
+    // all names start with _modules to make it easier to search for usages
+    private final Object _modulesLock = new Object();
+    private Map<String, ModuleContext> _moduleContextMap = new HashMap<>();
+    private Map<String, Module> _moduleMap = new CaseInsensitiveHashMap<>();
+    private Map<Class<? extends Module>, Module> _moduleClassMap = new HashMap<>();
+    private List<Module> _modules;
+
+
+    private MultiValuedMap<String, ConfigProperty> _configPropertyMap = new HashSetValuedHashMap<>();
+
+    public ModuleLoader()
+    {
+        assert null == _instance : "Should be only one instance of module loader";
+        if (null != _instance)
+            _log.error("More than one instance of module loader...");
+
+        _instance = this;
+
+        MemTracker.getInstance().register(this);
+    }
+
+    public static ModuleLoader getInstance()
+    {
+        //Will be initialized in first line of init
+        return _instance;
+    }
+
+    @Override
+    public void init(FilterConfig filterConfig)
+    {
+        // terminateAfterStartup flag allows "headless" install/upgrade where Tomcat terminates after all modules are upgraded,
+        // started, and initialized. This flag implies synchronousStartup=true.
+        boolean terminateAfterStartup = Boolean.valueOf(System.getProperty("terminateAfterStartup"));
+        // synchronousStartup=true ensures that all modules are upgraded, started, and initialized before Tomcat startup is
+        // complete. No webapp requests will be processed until startup is complete, unlike the usual asynchronous upgrade mode.
+        boolean synchronousStartup = Boolean.valueOf(System.getProperty("synchronousStartup"));
+        Execution execution = terminateAfterStartup || synchronousStartup ? Execution.Synchronous : Execution.Asynchronous;
+
+        try
+        {
+            doInit(filterConfig.getServletContext(), execution);
+        }
+        catch (Throwable t)
+        {
+            setStartupFailure(t);
+            _log.error("Failure occurred during ModuleLoader init.", t);
+        }
+        finally
+        {
+            if (terminateAfterStartup)
+                System.exit(0);
+        }
+    }
+
+    ServletContext _servletContext = null;
+
+    public static ServletContext getServletContext()
+    {
+        return getInstance() == null ? null : getInstance()._servletContext;
+    }
+
+    /** Do basic module loading, shared between the web server and remote pipeline deployments */
+    public List<Module> doInit(List<File> explodedModuleDirs)
+    {
+        List<Map.Entry<File,File>> moduleDirs = explodedModuleDirs.stream()
+                .map(dir -> new AbstractMap.SimpleEntry<File,File>(dir,null))
+                .collect(Collectors.toList());
+        return doInitWithSourceModule(moduleDirs);
+    }
+
+    public List<Module> doInitWithSourceModule(List<Map.Entry<File,File>> explodedModuleDirs)
+    {
+        _log.debug("ModuleLoader init");
+
+
+        // CONSIDER: could optimize more by not
+
+
+        rollErrorLogFile(_log);
+
+        setJavaVersion();
+
+        // make sure ConvertHelper is initialized
+        ConvertHelper.getPropertyEditorRegistrar();
+
+        //load module instances using Spring
+        List<Module> moduleList = loadModules(explodedModuleDirs);
+
+        //sort the modules by dependencies
+        synchronized (_modulesLock)
+        {
+            ModuleDependencySorter sorter = new ModuleDependencySorter();
+            _modules = sorter.sortModulesByDependencies(moduleList);
+
+            for (Module module : _modules)
+            {
+                _moduleMap.put(module.getName(), module);
+                _moduleClassMap.put(module.getClass(), module);
+            }
+        }
+
+        return getModules();
+    }
+
+    // Proxy to teleport ExplodedModuleService from outer ClassLoader to inner
+    static class _Proxy implements InvocationHandler
+    {
+        private final Object delegate;
+        private final Map<String,Method> _methods = new HashMap<>();
+
+        public static ExplodedModuleService newInstance(Object obj)
+        {
+            if (!"org.labkey.bootstrap.LabKeyBootstrapClassLoader".equals(obj.getClass().getName()) && !"org.labkey.bootstrap.LabkeyServerBootstrapClassLoader".equals(obj.getClass().getName()))
+                return null;
+            Class interfaces[] = new Class[] {ExplodedModuleService.class};
+            return (ExplodedModuleService)java.lang.reflect.Proxy.newProxyInstance(ExplodedModuleService.class.getClassLoader(), interfaces, new _Proxy(obj));
+        }
+
+        private _Proxy(Object obj)
+        {
+            Set<String> methodNames = Set.of("getExplodedModuleDirectories", "getExplodedModules", "updateModule", "getExternalModulesDirectory", "getDeletedModulesDirectory", "newModule");
+            this.delegate = obj;
+            Arrays.stream(obj.getClass().getMethods()).forEach(method -> {
+                if (methodNames.contains(method.getName()))
+                        _methods.put(method.getName(), method);
+            });
+            methodNames.forEach(name -> { if (null == _methods.get(name)) throw new ConfigurationException("LabKeyBootstrapClassLoader seems to be mismatched to the labkey server deployment.  Could not find method: " + name); });
+        }
+
+        public Object invoke(Object proxy, Method m, Object[] args)
+                throws Throwable
+        {
+            try
+            {
+                Method delegate_method = _methods.get(m.getName());
+                if (null == delegate_method)
+                    throw new IllegalArgumentException(m.getName());
+                return delegate_method.invoke(delegate, args);
+            }
+            catch (InvocationTargetException e)
+            {
+                throw e.getTargetException();
+            }
+            catch (Exception e)
+            {
+                throw new RuntimeException("unexpected invocation exception: " + e.getMessage());
+            }
+        }
+    }
+
+    /* this is called if new archive is exploded (for existing or new modules) */
+    public void updateModuleDirectory(File dir, File archive)
+    {
+        // TODO move call to ContextListener.fireModuleChangeEvent() into this method
+        synchronized (_modulesLock)
+        {
+            List<Module> moduleList = loadModules(List.of(new AbstractMap.SimpleEntry(dir,archive)));
+            if (moduleList.isEmpty())
+            {
+                throw new IllegalStateException("Not a valid module: " + archive.getName());
+            }
+            var moduleCreated = moduleList.get(0);
+            if (null != archive)
+                moduleCreated.setZippedPath(archive);
+
+            /* VERY IMPORTANT: we expect all these additions to file-based, non-schema modules! */
+            if (SimpleModule.class != moduleCreated.getClass())
+                throw new IllegalStateException("Can only add file-based module after startup");
+            if (!moduleCreated.getSchemaNames().isEmpty())
+                throw new IllegalStateException("Can not add modules with schema after startup");
+
+            ModuleContext context = new ModuleContext(moduleCreated);
+            saveModuleContext(context);
+
+            Module moduleExisting = null;
+            for (Module module : getModules())
+                if (dir.equals(module.getExplodedPath()))
+                    moduleExisting = module;
+
+            // This should have been verified way before we get here, but just to be safe
+            if (null != moduleExisting && !equalsIgnoreCase(moduleCreated.getName(), moduleExisting.getName()))
+                throw new IllegalStateException("Module name should not have changed.  Found '" + moduleCreated.getName() + "' and '" + moduleExisting.getName() + "'");
+
+            _moduleContextMap.put(context.getName(), context);
+            _moduleMap.put(moduleCreated.getName(), moduleCreated);
+            if (null != moduleExisting)
+                _modules.remove(moduleExisting);
+            _modules.add(moduleCreated);
+            _moduleClassMap.put(moduleCreated.getClass(), moduleCreated);
+
+            synchronized (_controllerNameToModule)
+            {
+                _controllerNameToModule.put(moduleCreated.getName(), moduleCreated);
+                _controllerNameToModule.put(moduleCreated.getName().toLowerCase(), moduleCreated);
+            }
+
+            if (null != moduleExisting)
+            {
+                ContextListener.fireModuleChangeEvent(moduleExisting);
+                ((DefaultModule)moduleExisting).unregister();
+            }
+
+            try
+            {
+                // avoid error in startup, DefaultModule does not expect to see module with same name initialized again
+                ((DefaultModule)moduleCreated).unregister();
+                _moduleFailures.remove(moduleCreated.getName());
+                initializeAndPruneModules(moduleList);
+
+                Throwable t = _moduleFailures.get(moduleCreated.getName());
+                if (null != t)
+                    throw t;
+
+                if (_moduleMap.containsKey(moduleCreated.getName()))
+                {
+                    // Module startup
+                    ModuleContext ctx = getModuleContext(moduleCreated);
+                    ctx.setModuleState(ModuleState.Starting);
+                    moduleCreated.startup(ctx);
+                    ctx.setModuleState(ModuleState.Started);
+
+                    ContextListener.fireModuleChangeEvent(moduleCreated);
+                }
+            }
+            catch (Throwable x)
+            {
+                _log.error("Failure starting module: " + moduleCreated.getName(), x);
+                throw UnexpectedException.wrap(x);
+            }
+        }
+    }
+
+    /** Full web-server initialization */
+    private void doInit(ServletContext servletCtx, Execution execution) throws Exception
+    {
+        _log.info(BANNER);
+
+        _servletContext = servletCtx;
+
+        AppProps.getInstance().setContextPath(_servletContext.getContextPath());
+
+        setTomcatVersion();
+
+        _webappDir = FileUtil.getAbsoluteCaseSensitiveFile(new File(servletCtx.getRealPath("")));
+
+        // load startup configuration information from properties, side-effect may set newinstall=true
+        loadStartupProps();
+
+        List<Map.Entry<File,File>> explodedModuleDirs = new ArrayList<>();
+
+        // find modules exploded by LabKeyBootStrapClassLoader
+        ClassLoader webappClassLoader = getClass().getClassLoader();
+        ExplodedModuleService service = _Proxy.newInstance(webappClassLoader);
+        if (null != service)
+        {
+            explodedModuleDirs.addAll(service.getExplodedModules());
+            ServiceRegistry.get().registerService(ExplodedModuleService.class, service);
+        }
+
+        // support WAR style deployment (w/o LabKeyBootstrapClassLoader) if modules are found at webapp/WEB-INF/modules
+        File webinfModulesDir = new File(_webappDir, "WEB-INF/modules");
+        if (!webinfModulesDir.isDirectory() && null == service)
+            throw new ConfigurationException("Could not find required class LabKeyBootstrapClassLoader. You probably need to copy labkeyBootstrap.jar into $CATALINA_HOME/lib and/or edit your " + AppProps.getInstance().getWebappConfigurationFilename() + " to include <Loader loaderClass=\"org.labkey.bootstrap.LabKeyBootstrapClassLoader\" />");
+        File[] webInfModules = webinfModulesDir.listFiles(File::isDirectory);
+        if (null != webInfModules)
+        {
+            Arrays.stream(webInfModules)
+                .map(m -> new AbstractMap.SimpleEntry<File,File>(m,null))
+                .forEach(explodedModuleDirs::add);
+        }
+
+        doInitWithSourceModule(explodedModuleDirs);
+
+        // set the project source root before calling .initialize() on modules
+        var modules = getModules();
+        Module coreModule = modules.isEmpty() ? null : modules.get(0);
+        if (coreModule == null || !DefaultModule.CORE_MODULE_NAME.equals(coreModule.getName()))
+            throw new IllegalStateException("Core module was not first or could not find the Core module. Ensure that Tomcat user can create directories under the <LABKEY_HOME>/modules directory.");
+        setProjectRoot(coreModule);
+
+        // Do this after we've checked to see if we can find the core module. See issue 22797.
+        verifyProductionModeMatchesBuild();
+
+        // Initialize data sources before initializing modules; modules will fail to initialize if the appropriate data sources aren't available
+        initializeDataSources();
+
+        // Start up a thread that lets us hit a breakpoint in the debugger, even if all the real working threads are hung.
+        // This lets us invoke methods in the debugger, gain easier access to statics, etc.
+        new BreakpointThread().start();
+
+        // Start listening for requests for thread and heap dumps
+        File coreModuleDir = coreModule.getExplodedPath();
+        File modulesDir = coreModuleDir.getParentFile();
+        new DebugInfoDumper(modulesDir);
+
+        if (getTableInfoModules().getTableType() == DatabaseTableType.NOT_IN_DB)
+            _newInstall = true;
+
+        boolean coreRequiredUpgrade = upgradeCoreModule();
+
+        synchronized (_modulesLock)
+        {
+            // use _modules here because this List<> needs to be modifiable
+            initializeAndPruneModules(_modules);
+        }
+
+        if (!_duplicateModuleErrors.isEmpty())
+        {
+            WarningService.get().register(new WarningProvider()
+            {
+                @Override
+                public void addStaticWarnings(Warnings warnings)
+                {
+                    for (HtmlString error : _duplicateModuleErrors)
+                    {
+                        warnings.add(error);
+                    }
+                }
+            });
+        }
+
+        // Clear the map to remove schemas associated with modules that failed to load
+        clearAllSchemaDetails();
+
+        // Now that the core module is upgraded, upgrade the "labkey" schema in all module-required external data sources
+        // to match the core module version. Each external data source records their upgrade scripts and versions their
+        // module schemas via the tables in its own "labkey" schema.
+        upgradeLabKeySchemaInExternalDataSources();
+
+        ModuleContext coreCtx;
+        List<String> modulesRequiringUpgrade = new LinkedList<>();
+        List<String> additionalSchemasRequiringUpgrade = new LinkedList<>();
+        List<String> downgradedModules = new LinkedList<>();
+
+        synchronized (_modulesLock)
+        {
+            for (ModuleContext context : getAllModuleContexts())
+                _moduleContextMap.put(context.getName(), context);
+
+            // Refresh our list of modules as some may have been filtered out based on dependencies or DB platform
+            modules = getModules();
+            for (Module module : modules)
+            {
+                ModuleContext context = _moduleContextMap.get(module.getName());
+
+                if (null == context)
+                {
+                    // Make sure we have a context for all modules, even ones we haven't seen before
+                    context = new ModuleContext(module);
+                    _moduleContextMap.put(module.getName(), context);
+                }
+
+                if (context.needsUpgrade(module.getSchemaVersion()))
+                {
+                    context.setModuleState(ModuleState.InstallRequired);
+                    modulesRequiringUpgrade.add(context.getName());
+                }
+                else
+                {
+                    context.setModuleState(ModuleState.ReadyToStart);
+
+                    // Module doesn't require an upgrade, but we still need to check if schemas in this module require upgrade.
+                    // The scenario is a schema in an external data source that needs to be installed or upgraded.
+                    List<String> schemasInThisModule = additionalSchemasRequiringUpgrade(module);
+                    additionalSchemasRequiringUpgrade.addAll(schemasInThisModule);
+
+                    // Also check for module "downgrades" so we can warn admins, #30773
+                    if (context.isDowngrade(module.getSchemaVersion()))
+                        downgradedModules.add(context.getName());
+                }
+            }
+
+            coreCtx = _moduleContextMap.get(DefaultModule.CORE_MODULE_NAME);
+        }
+
+        // Core module should be upgraded and ready-to-run
+        assert (ModuleState.ReadyToStart == coreCtx.getModuleState());
+
+        if (WarningService.get().showAllWarnings() || !downgradedModules.isEmpty())
+        {
+            if (WarningService.get().showAllWarnings() && downgradedModules.isEmpty())
+            {
+                downgradedModules.add("core");
+                downgradedModules.add("flow");
+            }
+
+            int count = downgradedModules.size();
+            String message = "This server is running with " + StringUtilsLabKey.pluralize(count, "downgraded module") + ". The server will not operate properly and could corrupt your data. You should immediately stop the server and contact LabKey for assistance. Modules affected: " + downgradedModules.toString();
+            _log.error(message);
+            WarningService.get().register(new WarningProvider()
+            {
+                @Override
+                public void addStaticWarnings(Warnings warnings)
+                {
+                    warnings.add(HtmlString.of(message));
+                }
+            });
+        }
+
+        if (!modulesRequiringUpgrade.isEmpty())
+            _log.info("Modules requiring upgrade: " + modulesRequiringUpgrade.toString());
+
+        if (!additionalSchemasRequiringUpgrade.isEmpty())
+            _log.info((modulesRequiringUpgrade.isEmpty() ? "Schemas" : "Additional schemas") + " requiring upgrade: " + additionalSchemasRequiringUpgrade.toString());
+
+        if (!modulesRequiringUpgrade.isEmpty() || !additionalSchemasRequiringUpgrade.isEmpty())
+            setUpgradeState(UpgradeState.UpgradeRequired);
+
+        startNonCoreUpgradeAndStartup(User.getSearchUser(), execution, coreRequiredUpgrade);  // TODO: Change search user to system user
+
+        _log.info("LabKey Server startup is complete; " + execution.getLogMessage());
+    }
+
+    // If in production mode then make sure this isn't a development build, #21567
+    private void verifyProductionModeMatchesBuild()
+    {
+        if (!AppProps.getInstance().isDevMode())
+        {
+            if (isDevelopmentBuild(getCoreModule()))
+                throw new ConfigurationException("This server does not appear to be compiled for production mode");
+
+            getModules()
+                .stream()
+                .filter(module -> module.getBuildType() != null && isDevelopmentBuild(module))
+                .forEach(module -> addModuleFailure(module.getName(), new IllegalStateException("Module " + module + " was not compiled in production mode")));
+        }
+    }
+
+    private boolean isDevelopmentBuild(Module module)
+    {
+        return !PRODUCTION_BUILD_TYPE.equalsIgnoreCase(module.getBuildType());
+    }
+
+    /** Goes through all the modules, initializes them, and removes the ones that fail to start up */
+    private void initializeAndPruneModules(List<Module> modules)
+    {
+        ListIterator<Module> iterator = modules.listIterator();
+        Module core = getCoreModule();
+
+        //initialize each module in turn
+        while (iterator.hasNext())
+        {
+            Module module = iterator.next();
+            if (module == core)
+                continue;
+
+            try
+            {
+                try
+                {
+                    // Make sure all its dependencies initialized successfully
+                    verifyDependencies(module);
+                    module.initialize();
+                }
+                catch (DatabaseNotSupportedException | ModuleDependencyException e)
+                {
+                    // In production mode, treat these exceptions as a module initialization error
+                    if (!AppProps.getInstance().isDevMode())
+                        throw e;
+
+                    // In dev mode, make them warnings so devs can easily switch databases
+                    removeModule(iterator, module, false, e);
+                }
+            }
+            catch(Throwable t)
+            {
+                removeModule(iterator, module, true, t);
+            }
+        }
+
+        // All modules are initialized (controllers are registered), so initialize the controller-related maps
+        ViewServlet.initialize();
+        initControllerToModule();
+    }
+
+    // Check a module's dependencies and throw on the first one that's not present (i.e., it was removed because its initialize() failed)
+    private void verifyDependencies(Module module)
+    {
+        synchronized (_modulesLock)
+        {
+            for (String dependency : module.getModuleDependenciesAsSet())
+                if (!_moduleMap.containsKey(dependency))
+                    throw new ModuleDependencyException(dependency);
+        }
+    }
+
+    private static class ModuleDependencyException extends ConfigurationException
+    {
+        public ModuleDependencyException(String dependencyName)
+        {
+            super("This module depends on the \"" + dependencyName + "\" module, which failed to initialize");
+        }
+    }
+
+    private void removeModule(ListIterator<Module> iterator, Module current, boolean treatAsError, Throwable t)
+    {
+        String name = current.getName();
+
+        if (treatAsError)
+        {
+            _log.error("Unable to initialize module " + name, t);
+            //noinspection ThrowableResultOfMethodCallIgnored
+            _moduleFailures.put(name, t);
+        }
+        else
+        {
+            _log.warn("Unable to initialize module " + name + " due to: " + t.getMessage());
+        }
+
+        synchronized (_modulesLock)
+        {
+            iterator.remove();
+            removeMapValue(current, _moduleClassMap);
+            removeMapValue(current, _moduleMap);
+            removeMapValue(current, _controllerNameToModule);
+        }
+    }
+
+    private void removeMapValue(Module module, Map<?, Module> map)
+    {
+        map.entrySet().removeIf(entry -> entry.getValue() == module);
+    }
+
+    private List<String> additionalSchemasRequiringUpgrade(Module module)
+    {
+        SqlScriptProvider provider = new FileSqlScriptProvider(module);
+        List<String> schemaNames = new LinkedList<>();
+
+        for (DbSchema schema : provider.getSchemas())
+        {
+            SqlScriptManager manager = SqlScriptManager.get(provider, schema);
+
+            if (manager.requiresUpgrade())
+                schemaNames.add(schema.getDisplayName());
+        }
+
+        return schemaNames;
+    }
+
+    // Set the project source root based upon the core module's source path or the project.root system property.
+    private void setProjectRoot(Module core)
+    {
+        List<String> possibleRoots = new ArrayList<>();
+        if (null != System.getProperty("project.root"))
+            possibleRoots.add(System.getProperty("project.root"));
+        if (null != core.getSourcePath() && !core.getSourcePath().isEmpty())
+            possibleRoots.add(core.getSourcePath() + "/../../../.."); // assuming core source path is trunk/server/platform/core and we want labkey home path
+
+        for (String root : possibleRoots)
+        {
+            File projectRoot = new File(root);
+            if (projectRoot.exists())
+            {
+                AppProps.getInstance().setProjectRoot(FileUtil.getAbsoluteCaseSensitiveFile(projectRoot).toString());
+                // set the root only once
+                break;
+            }
+        }
+    }
+
+    /** We want to roll the file every time the server starts, which isn't directly supported by Log4J so we do it manually */
+    private void rollErrorLogFile(Logger logger)
+    {
+        while (logger != null && !logger.getAllAppenders().hasMoreElements())
+        {
+            logger = (Logger)logger.getParent();
+        }
+
+        if (logger == null)
+        {
+            return;
+        }
+
+        for (Enumeration e2 = logger.getAllAppenders(); e2.hasMoreElements();)
+        {
+            final Appender appender = (Appender)e2.nextElement();
+            if (appender instanceof RollingFileAppender && "ERRORS".equals(appender.getName()))
+            {
+                RollingFileAppender rfa = (RollingFileAppender)appender;
+                String fileName = rfa.getFile();
+                if (fileName == null)
+                {
+                    throw new IllegalStateException("Error rolling labkey-errors.log file, likely a file permissions problem in CATALINA_HOME/logs");
+                }
+                File f = new File(fileName);
+                if (f.exists() && f.length() > 0)
+                {
+                    rfa.rollOver();
+                }
+            }
+        }
+    }
+
+    private List<Module> loadModules(List<Map.Entry<File,File>> explodedModuleDirs)
+    {
+        ApplicationContext parentContext = ServiceRegistry.get().getApplicationContext();
+
+        CaseInsensitiveHashMap<File> moduleNameToFile = new CaseInsensitiveHashMap<>();
+        CaseInsensitiveTreeMap<Module> moduleNameToModule = new CaseInsensitiveTreeMap<>();
+        Pattern moduleNamePattern = Pattern.compile(MODULE_NAME_REGEX);
+        for (var moduleSource : explodedModuleDirs)
+        {
+            File moduleDir = moduleSource.getKey();
+            File moduleFile = moduleSource.getValue();
+
+            File moduleXml = new File(moduleDir, "config/module.xml");
+            try
+            {
+                Module module;
+                if (moduleXml.exists())
+                {
+                    module = loadModuleFromXML(parentContext, moduleXml);
+                }
+                else
+                {
+                    module = loadModuleFromProperties(parentContext, moduleDir);
+                }
+
+                if (null != module)
+                {
+                    module.lock();
+
+                    //don't load if we've already loaded a module of the same name
+                    if (moduleNameToFile.containsKey(module.getName()))
+                    {
+                        String error = "Module with name '" + module.getName() + "' has already been loaded from "
+                                + moduleNameToFile.get(module.getName()).getAbsolutePath() + ". Skipping additional copy of the module in " + moduleDir + ". You should delete the extra copy and restart the server.";
+                        _duplicateModuleErrors.add(HtmlString.of(error));
+                        _log.error(error);
+                    }
+                    else if (!moduleNamePattern.matcher(module.getName()).matches())
+                    {
+                        IllegalArgumentException t = new IllegalArgumentException("Module names may only contain alpha, numeric, and underscore characters. Invalid name: '" + module.getName() + "'");
+                        _log.error("Invalid module", t);
+                        //noinspection ThrowableResultOfMethodCallIgnored
+                        _moduleFailures.put(moduleDir.getName(), t);
+                    }
+                    else
+                    {
+                        module.setExplodedPath(moduleDir);
+                        if (null != moduleFile && moduleFile.getName().endsWith(".module") && moduleFile.isFile())
+                            module.setZippedPath(moduleFile);
+
+                        moduleNameToFile.put(module.getName(), moduleDir);
+                        moduleNameToModule.put(module.getName(), module);
+                    }
+
+                    // Check for LabKey module info. Missing info is only a warning for now, but may be an error later.
+                    if (module.getOrganization() != null && module.getOrganization().toLowerCase().contains("labkey"))
+                    {
+                        List<String> report = checkLabKeyModuleInfo(module);
+                        if (report != null)
+                            _log.warn("Missing expected info on module '" + module.getName() + "': " + StringUtils.join(report, ", "));
+                    }
+                }
+                else
+                    _log.error("No module class was found for the module '" + moduleDir.getName() + "'");
+            }
+            catch (Throwable t)
+            {
+                _log.error("Unable to instantiate module " + moduleDir, t);
+                //noinspection ThrowableResultOfMethodCallIgnored
+                _moduleFailures.put(moduleDir.getName(), t);
+            }
+        }
+
+        // filter by startup properties if specified
+        LinkedList<String> includeList = new LinkedList<>();
+        ArrayList<String> exclude = new ArrayList<>();
+        for (ConfigProperty prop : getConfigProperties("ModuleLoader"))
+        {
+            if (prop.getName().equals("include"))
+                Arrays.stream(StringUtils.split(prop.getValue(), ","))
+                    .map(StringUtils::trimToNull)
+                    .filter(Objects::nonNull)
+                    .forEach(includeList::add);
+            if (prop.getName().equals("exclude"))
+                Arrays.stream(StringUtils.split(prop.getValue(), ","))
+                        .map(StringUtils::trimToNull)
+                        .filter(Objects::nonNull)
+                        .forEach(exclude::add);
+        }
+
+        CaseInsensitiveTreeMap<Module> includedModules = moduleNameToModule;
+        if (!includeList.isEmpty())
+        {
+            includeList.addAll(Arrays.asList("Core","API","Internal"));
+            includedModules = new CaseInsensitiveTreeMap<>();
+            while (!includeList.isEmpty())
+            {
+                Module m = moduleNameToModule.get(includeList.removeFirst());
+                // add module to includedModules, add dependencies to includeList (of course it's too soon to call getResolvedModuleDependencies) */
+                if (null == includedModules.put(m.getName(), m))
+                    includeList.addAll(m.getModuleDependenciesAsSet());
+            }
+        }
+
+        for (String e : exclude)
+            includedModules.remove(e);
+
+        return new ArrayList<>(includedModules.values());
+    }
+
+    /** Load module metadata from a .properties file */
+    private Module loadModuleFromProperties(ApplicationContext parentContext, File moduleDir) throws ClassNotFoundException, InstantiationException, IllegalAccessException, InvocationTargetException
+    {
+        //check for simple .properties file
+        File modulePropsFile = new File(moduleDir, "config/module.properties");
+        Properties props = new Properties();
+        if (modulePropsFile.exists())
+        {
+            try (FileInputStream in = new FileInputStream(modulePropsFile))
+            {
+                props.load(in);
+            }
+            catch (IOException e)
+            {
+                _log.error("Error reading module properties file '" + modulePropsFile.getAbsolutePath() + "'", e);
+            }
+        }
+
+        //assume that module name is directory name
+        String moduleName = moduleDir.getName();
+        if (props.containsKey("name"))
+            moduleName = props.getProperty("name");
+
+        if (moduleName == null || moduleName.length() == 0)
+            throw new ConfigurationException("Simple module must specify a name in config/module.xml or config/module.properties: " + moduleDir.getParent());
+
+        // Create the module instance
+        DefaultModule simpleModule;
+        if (props.containsKey("ModuleClass"))
+        {
+            String moduleClassName = props.getProperty("ModuleClass");
+            Class<DefaultModule> moduleClass = (Class<DefaultModule>)Class.forName(moduleClassName);
+            simpleModule = moduleClass.newInstance();
+        }
+        else
+        {
+            simpleModule = new SimpleModule();
+        }
+
+        simpleModule.setName(moduleName);
+
+        //get SourcePath property if there is one
+        String srcPath = (String)props.get("SourcePath");
+
+        //Ensure property value isn't blank
+        if (StringUtils.isNotBlank(srcPath))
+            simpleModule.setSourcePath(srcPath);
+        else
+            simpleModule.setSourcePath(moduleDir.getAbsolutePath());
+        BeanUtils.populate(simpleModule, props);
+        simpleModule.setApplicationContext(parentContext);
+
+        return simpleModule;
+    }
+
+
+    /** Read module metadata out of XML file */
+    private Module loadModuleFromXML(ApplicationContext parentContext, File moduleXml)
+    {
+        ApplicationContext applicationContext;
+        if (null != getServletContext())
+        {
+            XmlWebApplicationContext beanFactory = new XmlWebApplicationContext();
+            beanFactory.setConfigLocations(moduleXml.toURI().toString());
+            beanFactory.setParent(parentContext);
+            beanFactory.setServletContext(new SpringModule.ModuleServletContextWrapper(getServletContext()));
+            beanFactory.refresh();
+            applicationContext = beanFactory;
+        }
+        else
+        {
+            FileSystemXmlApplicationContext beanFactory = new FileSystemXmlApplicationContext();
+            beanFactory.setConfigLocations(moduleXml.toURI().toString());
+            beanFactory.setParent(parentContext);
+            beanFactory.refresh();
+            applicationContext = beanFactory;
+        }
+
+        try
+        {
+            return applicationContext.getBean("moduleBean", Module.class);
+        }
+        catch (NoSuchBeanDefinitionException x)
+        {
+            _log.error("module configuration does not specify moduleBean: " + moduleXml);
+        }
+        catch (RuntimeException x)
+        {
+            _log.error("error reading module configuration: " + moduleXml.getPath(), x);
+        }
+        return null;
+    }
+
+    public @Nullable List<String> checkLabKeyModuleInfo(Module m)
+    {
+        List<String> missing = new ArrayList<>(5);
+
+        if (StringUtils.isBlank(m.getLabel()))
+            missing.add("Label");
+
+//        if (StringUtils.isBlank(m.getDescription()))
+//            missing.add("Description");
+//
+//        if (StringUtils.isBlank(m.getUrl()))
+//            missing.add("URL");
+
+        if (!"https://www.labkey.com/".equals(m.getOrganizationUrl()))
+            missing.add("OrganizationURL");
+
+//        if (StringUtils.isBlank(m.getMaintainer()))
+//            missing.add("Maintainer");
+
+        if (StringUtils.isBlank(m.getLicense()))
+            missing.add("License");
+
+//        if (StringUtils.isBlank(m.getLicenseUrl()))
+//            missing.add("LicenseURL");
+
+        return missing.isEmpty() ? null : missing;
+    }
+
+    public void setWebappDir(File webappDir)
+    {
+        if (_webappDir != null && !_webappDir.equals(webappDir))
+        {
+            throw new IllegalStateException("WebappDir is already set to " + _webappDir + ", cannot reset it to " + webappDir);
+        }
+        _webappDir = webappDir;
+    }
+
+    // Attempt to parse "enlistment.id" property from a file named "enlistment.properties" in this directory, if it exists
+    public @Nullable String loadEnlistmentId(File directory)
+    {
+        String enlistmentId = null;
+        File file = new File(directory, "enlistment.properties");
+
+        if (file.exists())
+        {
+            Properties props = new Properties();
+
+            try (InputStream is = new FileInputStream(file))
+            {
+                props.load(is);
+                enlistmentId = props.getProperty("enlistment.id");
+            }
+            catch (IOException e)
+            {
+                ExceptionUtil.logExceptionToMothership(null, e);
+            }
+        }
+
+        return enlistmentId;
+    }
+
+
+    public File getWebappDir()
+    {
+        return _webappDir;
+    }
+
+    /**
+     * Sets the current Java version, if it's supported. Otherwise, ConfigurationException is thrown and server fails to start.
+     *
+     * Warnings for deprecated Java versions are handled in CoreWarningProvider.
+     *
+     * @throws ConfigurationException if Java version is not supported
+     */
+    private void setJavaVersion()
+    {
+        _javaVersion = JavaVersion.get();
+
+        if (!_javaVersion.isTested())
+            _log.warn("LabKey Server has not been tested against Java runtime version " + JavaVersion.getJavaVersionDescription() + ".");
+    }
+
+    public JavaVersion getJavaVersion()
+    {
+        return _javaVersion;
+    }
+
+    /**
+     * Sets the running Tomcat version, if servlet container is recognized and supported. Otherwise, ConfigurationException is thrown and server fails to start.
+     *
+     * Warnings for deprecated Tomcat versions are handled in CoreWarningProvider.
+     *
+     * @throws ConfigurationException if Tomcat version is not recognized or supported
+     */
+    private void setTomcatVersion()
+    {
+        _tomcatVersion = TomcatVersion.get();
+    }
+
+    public TomcatVersion getTomcatVersion()
+    {
+        return _tomcatVersion;
+    }
+
+    // Enumerate each jdbc DataSource in labkey.xml and tell DbScope to initialize them
+    private void initializeDataSources()
+    {
+        _log.debug("Ensuring that all databases specified by datasources in webapp configuration xml are present");
+
+        Map<String, DataSource> dataSources = new TreeMap<>(String::compareTo);
+
+        String labkeyDsName;
+
+        try
+        {
+            // Ensure that the labkeyDataSource (or cpasDataSource, for old installations) exists in
+            // labkey.xml / cpas.xml and create the associated database if it doesn't already exist.
+            labkeyDsName = ensureDatabase(LABKEY_DATA_SOURCE, CPAS_DATA_SOURCE);
+
+            InitialContext ctx = new InitialContext();
+            Context envCtx = (Context) ctx.lookup("java:comp/env");
+            NamingEnumeration<Binding> iter = envCtx.listBindings("jdbc");
+
+            while (iter.hasMore())
+            {
+                try
+                {
+                    Binding o = iter.next();
+                    String dsName = o.getName();
+                    DataSource ds = (DataSource) o.getObject();
+                    dataSources.put(dsName, ds);
+                }
+                catch (NamingException e)
+                {
+                    _log.error("DataSources are not properly configured in " + AppProps.getInstance().getWebappConfigurationFilename() + ".", e);
+                }
+            }
+        }
+        catch (Exception e)
+        {
+            throw new ConfigurationException("DataSources are not properly configured in " + AppProps.getInstance().getWebappConfigurationFilename() + ".", e);
+        }
+
+        DbScope.initializeScopes(labkeyDsName, dataSources);
+    }
+
+    // Verify that old JDBC drivers are not present in <tomcat>/lib -- they are now provided by the API module
+    private void verifyJdbcDrivers()
+    {
+        File lib = getTomcatLib();
+
+        if (null != lib)
+        {
+            List<String> existing = Stream.of("jtds.jar", "mysql.jar", "postgresql.jar")
+                .filter(name->new File(lib, name).exists())
+                .collect(Collectors.toList());
+
+            if (!existing.isEmpty())
+            {
+//                throw new ConfigurationException("You must delete the following JDBC drivers from " + lib.getAbsolutePath() + ": " + existing);
+                String message = "You must delete the following JDBC drivers from " + lib.getAbsolutePath() + ": " + existing;
+                _log.warn(message);
+                WarningService.get().register(new WarningProvider()
+                {
+                    @Override
+                    public void addStaticWarnings(Warnings warnings)
+                    {
+                        warnings.add(HtmlString.of(message));
+                    }
+                });
+            }
+        }
+    }
+
+    public @Nullable File getTomcatLib()
+    {
+        String classPath = System.getProperty("java.class.path", ".");
+
+        for (String path : StringUtils.split(classPath, File.pathSeparatorChar))
+        {
+            if (path.endsWith("/bin/bootstrap.jar"))
+            {
+                path = path.substring(0, path.length() - "/bin/bootstrap.jar".length());
+                if (new File(path, "lib").isDirectory())
+                    return new File(path, "lib");
+            }
+        }
+
+        String tomcat = System.getenv("CATALINA_HOME");
+
+        if (null == tomcat)
+            tomcat = System.getenv("TOMCAT_HOME");
+
+        if (null == tomcat)
+        {
+            _log.warn("Could not find CATALINA_HOME environment variable");
+            return null;
+        }
+
+        return new File(tomcat, "lib");
+    }
+
+    // For each name, look for a matching data source in labkey.xml. If found, attempt a connection and
+    // create the database if it doesn't already exist, report any errors and return the name.
+    public String ensureDatabase(@NotNull String primaryName, String... alternativeNames) throws NamingException, ServletException
+    {
+        List<String> dsNames = new ArrayList<>();
+        dsNames.add(primaryName);
+        dsNames.addAll(Arrays.asList(alternativeNames));
+
+        InitialContext ctx = new InitialContext();
+        Context envCtx = (Context) ctx.lookup("java:comp/env");
+
+        DataSource dataSource = null;
+        String dsName = null;
+
+        for (String name : dsNames)
+        {
+            dsName = name;
+
+            try
+            {
+                dataSource = (DataSource)envCtx.lookup("jdbc/" + dsName);
+                break;
+            }
+            catch (NameNotFoundException e)
+            {
+                // Name not found is fine (for now); keep looping through alternative names
+            }
+            catch (NamingException e)
+            {
+                String message = e.getMessage();
+
+                // dataSource is defined but the database doesn't exist. This happens only with the Tomcat JDBC
+                // connection pool, which attempts a connection on bind. In this case, we need to use some horrible
+                // reflection to get the properties we need to create the database.
+                if ((message.contains("FATAL: database") && message.contains("does not exist")) ||
+                    (message.contains("Cannot open database") && message.contains("requested by the login. The login failed.")))
+                {
+                    try
+                    {
+                        Object namingContext = envCtx.lookup("jdbc");
+                        Field bindingsField = namingContext.getClass().getDeclaredField("bindings");
+                        bindingsField.setAccessible(true);
+                        Map bindings = (Map)bindingsField.get(namingContext);
+                        Object namingEntry = bindings.get(dsName);
+                        Field valueField = namingEntry.getClass().getDeclaredField("value");
+                        Reference reference = (Reference)valueField.get(namingEntry);
+
+                        String driverClassname = (String)reference.get("driverClassName").getContent();
+                        SqlDialect dialect = SqlDialectManager.getFromDriverClassname(dsName, driverClassname);
+                        String url = (String)reference.get("url").getContent();
+                        String password = (String)reference.get("password").getContent();
+                        String username = (String)reference.get("username").getContent();
+
+                        DbScope.createDataBase(dialect, url, username, password, DbScope.isPrimaryDataSource(dsName));
+                    }
+                    catch (Exception e2)
+                    {
+                        throw new ConfigurationException("Failed to retrieve \"" + dsName + "\" properties from " + AppProps.getInstance().getWebappConfigurationFilename() + ". Try creating the database manually and restarting the server.", e2);
+                    }
+
+                    // Try it again
+                    dataSource = (DataSource)envCtx.lookup("jdbc/" + dsName);
+                    break;
+                }
+
+                throw new ConfigurationException("Failed to load DataSource \"" + dsName + "\" defined in " + AppProps.getInstance().getWebappConfigurationFilename() + ".", e);
+            }
+        }
+
+        if (null == dataSource)
+            throw new ConfigurationException("You must have a DataSource named \"" + primaryName + "\" defined in " + AppProps.getInstance().getWebappConfigurationFilename() + ".");
+
+        DbScope.ensureDataBase(dsName, dataSource);
+
+        return dsName;
+    }
+
+
+    // Initialize and update the CoreModule "manually", outside the normal UI-based process. We want to change the core
+    // tables before we display pages, require login, check permissions, or initialize any of the other modules.
+    // Returns true if core module required upgrading, otherwise false
+    private boolean upgradeCoreModule() throws ServletException
+    {
+        Module coreModule = getCoreModule();
+        if (coreModule == null)
+        {
+            throw new IllegalStateException("CoreModule does not exist");
+        }
+
+        coreModule.initialize();
+
+        // Earliest opportunity to check, since the method adds an admin warning (and WarningService is initialized by
+        // the line above). TODO: Move this to initializeDataSources() once it throws instead of warning.
+        verifyJdbcDrivers();
+
+        ModuleContext coreContext;
+
+        // If modules table doesn't exist (bootstrap case), then new up a core context
+        if (getTableInfoModules().getTableType() == DatabaseTableType.NOT_IN_DB)
+            coreContext = new ModuleContext(coreModule);
+        else
+            coreContext = getModuleContext("Core");
+
+        // Does the core module need to be upgraded?
+        if (!coreContext.needsUpgrade(coreModule.getSchemaVersion()))
+            return false;
+
+        if (coreContext.isNewInstall())
+        {
+            _log.debug("Initializing core module to " + coreModule.getFormattedSchemaVersion());
+        }
+        else
+        {
+            if (coreContext.getInstalledVersion() < Constants.getEarliestUpgradeVersion())
+                throw new ConfigurationException("Can't upgrade from LabKey Server version " + coreContext.getInstalledVersion() + "; installed version must be " + Constants.getEarliestUpgradeVersion() + " or greater.");
+
+            _log.debug("Upgrading core module from " + ModuleContext.formatVersion(coreContext.getInstalledVersion()) + " to " + coreModule.getFormattedSchemaVersion());
+        }
+
+        synchronized (_modulesLock)
+        {
+            _moduleContextMap.put(coreModule.getName(), coreContext);
+        }
+
+        try
+        {
+            ModuleUpgrader coreUpgrader = new ModuleUpgrader(Collections.singletonList(coreModule));
+            coreUpgrader.upgrade();
+        }
+        catch (Exception e)
+        {
+            Throwable cause = e.getCause();
+
+            if (cause instanceof ServletException)
+                throw (ServletException)cause;
+
+            throw new ServletException(e);
+        }
+
+        return true;
+    }
+
+
+    // TODO: Move this code into SqlScriptManager
+    private void upgradeLabKeySchemaInExternalDataSources()
+    {
+        // Careful... the "labkey" scripts are sourced from and versioned based on the core module, but are run and
+        // tracked within the external data source's "labkey" schema. This odd situation is orchestrated by the special
+        // LabKeyDbSchema subclass, working with ExternalDataSourceSqlScriptManager.
+
+        // Look for "labkey" script files in the "core" module. Version the labkey schema in all scopes to current version of core.
+        Module coreModule = getCoreModule();
+        FileSqlScriptProvider provider = new FileSqlScriptProvider(coreModule);
+        double to = coreModule.getSchemaVersion();
+
+        for (String name : getAllModuleDataSourceNames())
+        {
+            try
+            {
+                DbScope scope = DbScope.getDbScope(name);
+                if (null == scope || !scope.getSqlDialect().canExecuteUpgradeScripts())
+                    continue;
+
+                // This should return a special DbSchema subclass (LabKeyDbSchema) that eliminates the data source prefix
+                // from display name, causing labkey-*-*.sql scripts to be found.
+                DbSchema labkeySchema = scope.getLabKeySchema();
+                SqlScriptManager manager = SqlScriptManager.get(provider, labkeySchema);
+                List<SqlScript> scripts = manager.getRecommendedScripts(to);
+
+                if (!scripts.isEmpty())
+                {
+                    _log.info("Upgrading the \"labkey\" schema in \"" + scope.getDisplayName() + "\" to " + to);
+                    SqlScriptRunner.runScripts(coreModule, getUpgradeUser(), scripts);
+                }
+
+                manager.updateSchemaVersion(to);
+            }
+            catch (SqlScriptException e)
+            {
+                ExceptionUtil.logExceptionToMothership(null, e);
+            }
+        }
+    }
+
+
+    public Throwable getStartupFailure()
+    {
+        return _startupFailure;
+    }
+
+    public void setStartupFailure(Throwable t)
+    {
+        if (null == _startupFailure)
+            _startupFailure = t;
+    }
+
+    public void addModuleFailure(String moduleName, Throwable t)
+    {
+        //noinspection ThrowableResultOfMethodCallIgnored
+        _moduleFailures.put(moduleName, t);
+    }
+
+    public Map<String, Throwable> getModuleFailures()
+    {
+        if (_moduleFailures.size() == 0)
+        {
+            return Collections.emptyMap();
+        }
+        else
+        {
+            return new HashMap<>(_moduleFailures);
+        }
+    }
+
+    private TableInfo getTableInfoModules()
+    {
+        return _core.getTableInfoModules();
+    }
+
+    public ModuleContext getModuleContext(Module module)
+    {
+        synchronized (_modulesLock)
+        {
+            return _moduleContextMap.get(module.getName());
+        }
+    }
+
+    @Override
+    public void doFilter(ServletRequest servletRequest, ServletResponse servletResponse, FilterChain filterChain) throws IOException, ServletException
+    {
+        if (isUpgradeRequired())
+        {
+            setDeferUsageReport(true);
+        }
+
+        filterChain.doFilter(servletRequest, servletResponse);
+
+        ConnectionWrapper.dumpLeaksForThread(Thread.currentThread());
+    }
+
+    public boolean isDeferUsageReport()
+    {
+        return _deferUsageReport;
+    }
+
+    public void setDeferUsageReport(boolean defer)
+    {
+        _deferUsageReport = defer;
+    }
+
+    private void runDropScripts()
+    {
+        synchronized (UPGRADE_LOCK)
+        {
+            List<Module> modules = getModules();
+            ListIterator<Module> iter = modules.listIterator(modules.size());
+
+            while (iter.hasPrevious())
+                runScripts(iter.previous(), SchemaUpdateType.Before);
+        }
+    }
+
+    private void runCreateScripts()
+    {
+        synchronized (UPGRADE_LOCK)
+        {
+            for (Module module : getModules())
+                runScripts(module, SchemaUpdateType.After);
+        }
+    }
+
+    public void runScripts(Module module, SchemaUpdateType type)
+    {
+        FileSqlScriptProvider provider = new FileSqlScriptProvider(module);
+
+        for (DbSchema schema : type.orderSchemas(provider.getSchemas()))
+        {
+            if (schema.getSqlDialect().canExecuteUpgradeScripts())
+            {
+                try
+                {
+                    SqlScript script = type.getScript(provider, schema);
+
+                    if (null != script)
+                        SqlScriptRunner.runScripts(module, null, Collections.singletonList(script));
+                }
+                catch (Exception e)
+                {
+                    throw new RuntimeException("Error running scripts in module " + module.getName(), e);
+                }
+            }
+        }
+    }
+
+    // Runs the drop and create scripts in every module
+    public void recreateViews()
+    {
+        synchronized (UPGRADE_LOCK)
+        {
+            runDropScripts();
+            runCreateScripts();
+        }
+    }
+
+    /**
+     * Module upgrade scripts have completed, and we are now completing module startup.
+     * @return true if module startup in progress.
+     */
+    public boolean isStartupInProgress()
+    {
+        synchronized (STARTUP_LOCK)
+        {
+            return _startupState == StartupState.StartupInProgress;
+        }
+    }
+
+    /**
+     * All module startup is complete.
+     * @return true if complete.
+     */
+    public boolean isStartupComplete()
+    {
+        synchronized (STARTUP_LOCK)
+        {
+            return _startupState == StartupState.StartupComplete;
+        }
+    }
+
+    private void setStartupState(StartupState state)
+    {
+        synchronized (STARTUP_LOCK)
+        {
+            _startupState = state;
+        }
+    }
+
+    public String getStartingUpMessage()
+    {
+        synchronized (STARTUP_LOCK)
+        {
+            return _startingUpMessage;
+        }
+    }
+
+    /** Set a message that will be displayed in the upgrade/startup UI. */
+    public void setStartingUpMessage(String message)
+    {
+        synchronized (STARTUP_LOCK)
+        {
+            _startingUpMessage = message;
+            if (message != null)
+                _log.info(message);
+        }
+    }
+
+    /**
+     * Initiate the module startup process.
+     *
+     */
+    private void initiateModuleStartup()
+    {
+        if (isStartupInProgress() || isStartupComplete())
+            return;
+
+        if (isUpgradeRequired())
+            throw new IllegalStateException("Can't start modules before upgrade is complete");
+
+        setStartupState(StartupState.StartupInProgress);
+        setStartingUpMessage("Starting up modules");
+
+        // Run module startup
+        try
+        {
+            completeStartup();
+            attemptStartBackgroundThreads();
+            if (isNewInstall())
+                ContextListener.afterNewInstallComplete();
+        }
+        catch (Throwable t)
+        {
+            setStartupFailure(t);
+            _log.error("Failure during module startup", t);
+        }
+    }
+
+    private boolean _backgroundThreadsStarted = false;
+    private static final Object BACKGROUND_THREAD_LOCK = new Object();
+
+    public void attemptStartBackgroundThreads()
+    {
+        synchronized (BACKGROUND_THREAD_LOCK)
+        {
+            if (!_backgroundThreadsStarted && isStartupComplete() && AppProps.getInstance().isSetBaseServerUrl())
+            {
+                _backgroundThreadsStarted = true;
+
+                for (Module module : getModules())
+                {
+                    try
+                    {
+                        module.startBackgroundThreads();
+                    }
+                    catch (Throwable t)
+                    {
+                        _log.error("Error starting background threads for module \"" + module.getName() + "\"", t);
+                    }
+                }
+            }
+        }
+    }
+
+    /**
+     * Perform the final stage of startup:
+     * <ol>
+     *     <li>{@link Module#startup(ModuleContext) module startup}</li>
+     *     <li>Register module resources (eg, creating module assay providers)</li>
+     *     <li>Deferred upgrade tasks</li>
+     *     <li>Startup listeners</li>
+     * </ol>
+     *
+     * Once the deferred upgrade tasks have run, the module is considered {@link ModuleState#Started started}.
+     */
+    private void completeStartup()
+    {
+        var modules = getModules();
+
+        for (Module m : modules)
+        {
+            // Module startup
+            try
+            {
+                ModuleContext ctx = getModuleContext(m);
+                ctx.setModuleState(ModuleState.Starting);
+                setStartingUpMessage("Starting module '" + m.getName() + "'");
+                m.startup(ctx);
+            }
+            catch (Throwable x)
+            {
+                setStartupFailure(x);
+                _log.error("Failure starting module: " + m.getName(), x);
+            }
+        }
+
+        // Run any deferred upgrades, after all of the modules are in the Running state so that we
+        // know they've registered their listeners
+        for (Module m : modules)
+        {
+            try
+            {
+                ModuleContext ctx = getModuleContext(m);
+                m.runDeferredUpgradeRunnables();
+                ctx.setModuleState(ModuleState.Started);
+            }
+            catch (Throwable x)
+            {
+                setStartupFailure(x);
+                _log.error("Failure starting module: " + m.getName(), x);
+            }
+        }
+
+        // Finally, fire the startup complete event
+        ContextListener.moduleStartupComplete(_servletContext);
+
+        clearAllSchemaDetails();
+        setStartupState(StartupState.StartupComplete);
+        setStartingUpMessage("Module startup complete");
+    }
+
+
+    void saveModuleContext(ModuleContext context)
+    {
+        ModuleContext stored = getModuleContext(context.getName());
+        if (null == stored)
+            Table.insert(null, getTableInfoModules(), context);
+        else if (!stored.isDowngrade(context.getSchemaVersion())) // Never "downgrade" a module version, #30773
+            Table.update(null, getTableInfoModules(), context, context.getName());
+    }
+
+
+    // Not transacted: SQL Server sp_dropapprole can't be called inside a transaction
+    public void removeModule(ModuleContext context)
+    {
+        removeModule(context, false);
+    }
+
+    public void removeModule(ModuleContext context, boolean deleteFiles)
+    {
+        DbScope scope = _core.getSchema().getScope();
+        SqlDialect dialect = _core.getSqlDialect();
+
+        String moduleName = context.getName();
+        Module m = getModule(moduleName);
+
+        _log.info("Deleting module " + moduleName);
+        String sql = "DELETE FROM " + _core.getTableInfoSqlScripts() + " WHERE ModuleName = ? AND Filename " + dialect.getCaseInsensitiveLikeOperator() + " ?";
+
+        for (String schema : context.getSchemaList())
+        {
+            _log.info("Dropping schema " + schema);
+            new SqlExecutor(_core.getSchema()).execute(sql, moduleName, schema + "-%");
+            scope.getSqlDialect().dropSchema(_core.getSchema(), schema);
+        }
+
+        Table.delete(getTableInfoModules(), context.getName());
+
+        if (null != m && deleteFiles)
+        {
+            FileUtil.deleteDir(m.getExplodedPath());
+            if (null != m.getZippedPath())
+                m.getZippedPath().delete();
+        }
+
+        synchronized (_modulesLock)
+        {
+            removeMapValue(m, _moduleClassMap);
+            removeMapValue(m, _moduleMap);
+            removeMapValue(m, _controllerNameToModule);
+            _moduleContextMap.remove(context.getName());
+            _modules.remove(m);
+        }
+
+        if (m instanceof DefaultModule)
+            ((DefaultModule)m).unregister();
+
+        ContextListener.fireModuleChangeEvent(m);
+    }
+
+
+    public void startNonCoreUpgradeAndStartup(User user, Execution execution, boolean coreRequiredUpgrade)
+    {
+        synchronized(UPGRADE_LOCK)
+        {
+            if (_upgradeState == UpgradeState.UpgradeRequired)
+            {
+                List<Module> modules = new ArrayList<>(getModules());
+                modules.remove(getCoreModule());
+                setUpgradeState(UpgradeState.UpgradeInProgress);
+                setUpgradeUser(user);
+
+                ModuleUpgrader upgrader = new ModuleUpgrader(modules);
+                upgrader.upgrade(() -> afterUpgrade(true), execution);
+            }
+            else
+            {
+                execution.run(() -> afterUpgrade(coreRequiredUpgrade));
+            }
+        }
+    }
+
+
+    // Final step in upgrade process: set the upgrade state to complete, perform post-upgrade tasks, and start up the modules.
+    // performedUpgrade is true if any module required upgrading
+    private void afterUpgrade(boolean performedUpgrade)
+    {
+        setUpgradeState(UpgradeState.UpgradeComplete);
+
+        if (performedUpgrade)
+        {
+            handleUnkownModules();
+            updateModuleProperties();
+        }
+
+        initiateModuleStartup();
+        verifyRequiredModules();
+    }
+
+
+    // If the "requiredModules" parameter is present in labkey.xml then fail startup if any specified module is missing.
+    // Particularly interesting for compliant deployments, e.g., <Parameter name="requiredModules" value="Compliance"/>
+    private void verifyRequiredModules()
+    {
+        String requiredModules = getServletContext().getInitParameter("requiredModules");
+
+        if (null != requiredModules)
+        {
+            List<String> missedModules = Arrays.stream(requiredModules.split(","))
+                .filter(name->!_moduleMap.containsKey(name))
+                .collect(Collectors.toList());
+
+            if (!missedModules.isEmpty())
+                setStartupFailure(new ConfigurationException("Required module" + (missedModules.size() > 1 ? "s" : "") + " not present: " + missedModules));
+        }
+    }
+
+
+    // Remove all unknown modules that are marked as AutoUninstall
+    public void handleUnkownModules()
+    {
+        getUnknownModuleContexts()
+            .values()
+            .stream()
+            .filter(ModuleContext::isAutoUninstall)
+            .forEach(this::removeModule);
+    }
+
+
+    private void updateModuleProperties()
+    {
+        for (Module module : getModules())
+        {
+            try
+            {
+                Map<String, Object> map = new HashMap<>();
+                map.put("AutoUninstall", module.isAutoUninstall());
+                map.put("Schemas", StringUtils.join(module.getSchemaNames(), ','));
+                Table.update(getUpgradeUser(), getTableInfoModules(), map, module.getName());
+            }
+            catch (RuntimeSQLException e)
+            {
+                // This should be fixed now (see #24473), but leave detailed logging in place just in case
+                ExceptionUtil.decorateException(e, ExceptionUtil.ExceptionInfo.ExtraMessage, module.getName(), false);
+                ExceptionUtil.logExceptionToMothership(null, e);
+            }
+        }
+    }
+
+
+    public void setUpgradeUser(User user)
+    {
+        synchronized(UPGRADE_LOCK)
+        {
+            assert null == _upgradeUser;
+            _upgradeUser = user;
+        }
+    }
+
+    public User getUpgradeUser()
+    {
+        synchronized(UPGRADE_LOCK)
+        {
+            return _upgradeUser;
+        }
+    }
+
+    public void setUpgradeState(UpgradeState state)
+    {
+        synchronized(UPGRADE_LOCK)
+        {
+            _upgradeState = state;
+        }
+    }
+
+    public boolean isUpgradeRequired()
+    {
+        synchronized(UPGRADE_LOCK)
+        {
+            return UpgradeState.UpgradeComplete != _upgradeState;
+        }
+    }
+
+    public boolean isUpgradeInProgress()
+    {
+        synchronized(UPGRADE_LOCK)
+        {
+            return UpgradeState.UpgradeInProgress == _upgradeState;
+        }
+    }
+
+    // Did this server start up with no modules installed?  If so, it's a new install. This lets us tailor the
+    // module upgrade UI to "install" or "upgrade," as appropriate.
+    public boolean isNewInstall()
+    {
+        return _newInstall;
+    }
+
+    @Override
+    public void destroy()
+    {
+
+        // In the case of a startup failure, _modules may be null. We want to allow a context reload to succeed in this case,
+        // since the reload may contain the code change to fix the problem
+        var modules = getModules();
+        if (modules != null)
+        {
+            modules.forEach(Module::destroy);
+        }
+    }
+
+    public boolean hasModule(String name)
+    {
+        synchronized (_modulesLock)
+        {
+            return _moduleMap.containsKey(name);
+        }
+    }
+
+    public Module getModule(String name)
+    {
+        synchronized (_modulesLock)
+        {
+            return _moduleMap.get(name);
+        }
+    }
+
+    public <M extends Module> M getModule(Class<M> moduleClass)
+    {
+        synchronized (_modulesLock)
+        {
+            return (M) _moduleClassMap.get(moduleClass);
+        }
+    }
+
+    public Module getCoreModule()
+    {
+        return getModule(DefaultModule.CORE_MODULE_NAME);
+    }
+
+    /** @return all known modules, sorted in dependency order */
+    public List<Module> getModules()
+    {
+        synchronized (_modulesLock)
+        {
+            return List.copyOf(_modules);
+        }
+    }
+
+    public List<Module> getModules(boolean userHasEnableRestrictedModulesPermission)
+    {
+        synchronized (_modulesLock)
+        {
+            if (userHasEnableRestrictedModulesPermission)
+                return getModules();
+
+            return _modules
+                    .stream()
+                    .filter(module -> !module.getRequireSitePermission())
+                    .collect(Collectors.toList());
+        }
+    }
+
+    /**
+     * @return the modules, sorted in reverse dependency order. Typically used to resolve the most specific version of
+     * a resource when one module "subclasses" another module.
+     */
+    public Collection<Module> orderModules(Collection<Module> modules)
+    {
+        List<Module> result = new ArrayList<>(modules.size());
+        result.addAll(getModules()
+            .stream().filter(modules::contains)
+            .collect(Collectors.toList()));
+        Collections.reverse(result);
+        return result;
+    }
+
+    // Returns a set of data source names representing all external data sources that are required for module schemas
+    public Set<String> getAllModuleDataSourceNames()
+    {
+        synchronized (_modulesLock)
+        {
+            // Find all the external data sources that modules require
+            Set<String> allModuleDataSourceNames = new LinkedHashSet<>();
+
+            for (Module module : _modules)
+                allModuleDataSourceNames.addAll(getModuleDataSourceNames(module));
+
+            return allModuleDataSourceNames;
+        }
+    }
+
+    public Set<String> getModuleDataSourceNames(Module module)
+    {
+        Set<String> moduleDataSourceNames = new LinkedHashSet<>();
+
+        for (String schemaName : module.getSchemaNames())
+        {
+            int idx = schemaName.indexOf('.');
+
+            if (-1 != idx)
+                moduleDataSourceNames.add(schemaName.substring(0, idx) + "DataSource");
+        }
+
+        return moduleDataSourceNames;
+    }
+
+    public String getAdminOnlyMessage()
+    {
+        if (isUpgradeRequired() && !UserManager.hasNoUsers())
+        {
+            return "This site is currently being upgraded to a new version of LabKey Server.";
+        }
+        return AppProps.getInstance().getAdminOnlyMessage();
+    }
+
+    // CONSIDER: ModuleUtil.java
+    public Collection<String> getModuleSummaries(Container c)
+    {
+        synchronized (_modulesLock)
+        {
+            LinkedList<String> list = new LinkedList<>();
+
+            for (Module m : _modules)
+                list.addAll(m.getSummary(c));
+
+            return list;
+        }
+    }
+
+    public void initControllerToModule()
+    {
+        synchronized(_controllerNameToModule)
+        {
+            if (!_controllerNameToModule.isEmpty())
+                return;
+            List<Module> allModules = getModules();
+            for (Module module : allModules)
+            {
+                TreeSet<String> set = new CaseInsensitiveTreeSet();
+
+                for (Map.Entry<String, Class<? extends Controller>> entry : module.getControllerNameToClass().entrySet())
+                {
+                    String key = entry.getKey();
+                    if (!set.add(key))
+                        continue;   // Avoid duplicate work
+
+                    _controllerNameToModule.put(key, module);
+                    _controllerNameToModule.put(key.toLowerCase(), module);
+
+                    Class clazz = entry.getValue();
+                    for (Class innerClass : clazz.getClasses())
+                    {
+                        for (Class inter : innerClass.getInterfaces())
+                        {
+                            Class[] supr = inter.getInterfaces();
+                            if (supr != null && supr.length == 1 && UrlProvider.class.equals(supr[0]))
+                                _urlProviderToImpl.put(inter, innerClass);
+                        }
+                    }
+                }
+            }
+        }
+    }
+
+
+    /** This is not for static java controllers, only use for dynamically loaded controllers */
+    public void addControllerAlias(Module m, String name, Class clss)
+    {
+        synchronized (_controllerNameToModule)
+        {
+            _controllerNameToModule.put(name, m);
+            _controllerNameToModule.put(name.toLowerCase(), m);
+        }
+    }
+
+
+    public Module getModuleForController(String controllerName)
+    {
+        synchronized(_controllerNameToModule)
+        {
+            Module module = _controllerNameToModule.get(controllerName);
+            if (null != module)
+                return module;
+
+            int i = controllerName.indexOf('-');
+            if (-1 == i)
+                return null;
+
+            String prefix = controllerName.substring(0,i);
+            module = _controllerNameToModule.get(prefix);
+            if (null != module)
+                _controllerNameToModule.put(controllerName, module);
+            return module;
+        }
+    }
+
+
+    public @Nullable Module getModule(DbScope scope, String schemaName)
+    {
+        SchemaDetails details = getSchemaDetails(scope, schemaName);
+
+        return null != details ? details.getModule() : null;
+    }
+
+    public @Nullable DbSchemaType getSchemaType(DbScope scope, String schemaName)
+    {
+        SchemaDetails details = getSchemaDetails(scope, schemaName);
+
+        return null != details ? details.getType() : null;
+    }
+
+    private @Nullable SchemaDetails getSchemaDetails(DbScope scope, String schemaName)
+    {
+        // Consider: change this to a per-scope cache (similar to SchemaTableInfo and DbSchema caching)
+
+        String fullyQualifiedSchemaName = DbSchema.getDisplayName(scope, schemaName);
+
+        // Note: Do not reference any DbSchemas (directly or indirectly) in this method. We may be in the midst of loading
+        // a DbSchema and don't want to cause CacheLoader re-entrancy. See #26037.
+        synchronized(_schemaNameToSchemaDetails)
+        {
+            if (_schemaNameToSchemaDetails.isEmpty())
+            {
+                for (Module module : getModules())
+                {
+                    Set<String> provisioned = Sets.newCaseInsensitiveHashSet(module.getProvisionedSchemaNames());
+
+                    for (String name : module.getSchemaNames())
+                    {
+                        DbSchemaType type = provisioned.contains(name) ? DbSchemaType.Provisioned : DbSchemaType.Module;
+                        _schemaNameToSchemaDetails.put(name, new SchemaDetails(module, type));
+                    }
+
+                    // Now register the special "labkey" schema we create in each module data source and associate it with the core module
+                    Set<String> moduleDataSourceNames = getModuleDataSourceNames(module);
+
+                    for (String moduleDataSourceName : moduleDataSourceNames)
+                    {
+                        DbScope moduleScope = DbScope.getDbScope(moduleDataSourceName);
+
+                        if (null != moduleScope && moduleScope.getSqlDialect().canExecuteUpgradeScripts())
+                        {
+                            String labkeySchemaName = DbSchema.getDisplayName(moduleScope, "labkey");
+                            _schemaNameToSchemaDetails.put(labkeySchemaName, new SchemaDetails(getCoreModule(), DbSchemaType.Module));
+                        }
+                    }
+                }
+            }
+
+            return _schemaNameToSchemaDetails.get(fullyQualifiedSchemaName);
+        }
+    }
+
+    public void clearAllSchemaDetails()
+    {
+        synchronized(_schemaNameToSchemaDetails)
+        {
+            _schemaNameToSchemaDetails.clear();
+        }
+    }
+
+    /** @return true if the UrlProvider exists. */
+    public <P extends UrlProvider> boolean hasUrlProvider(Class<P> inter)
+    {
+        return _urlProviderToImpl.get(inter) != null;
+    }
+
+    @Nullable
+    public <P extends UrlProvider> P getUrlProvider(Class<P> inter)
+    {
+        Class<? extends UrlProvider> clazz = _urlProviderToImpl.get(inter);
+
+        if (clazz == null)
+            return null;
+
+        try
+        {
+            P impl = (P) clazz.newInstance();
+            return impl;
+        }
+        catch (InstantiationException e)
+        {
+            throw new RuntimeException("Failed to instantiate provider class " + clazz.getName() + " for " + inter.getName(), e);
+        }
+        catch (IllegalAccessException e)
+        {
+            throw new RuntimeException("Illegal access of provider class " + clazz.getName() + " for " + inter.getName(), e);
+        }
+    }
+
+
+    public void registerResourcePrefix(String prefix, Module module)
+    {
+        registerResourcePrefix(prefix, module.getName(), module.getSourcePath(), module.getBuildPath());
+    }
+
+    public void registerResourcePrefix(String prefix, String name, String sourcePath, String buildPath)
+    {
+        if (null == prefix)
+            return;
+
+        if (!new File(sourcePath).isDirectory() || !new File(buildPath).isDirectory())
+            return;
+
+        ResourceFinder finder = new ResourceFinder(name, sourcePath, buildPath);
+
+        synchronized(_resourceFinders)
+        {
+            Collection<ResourceFinder> col = _resourceFinders.computeIfAbsent(prefix, k -> new ArrayList<>());
+            col.add(finder);
+        }
+    }
+
+    public @NotNull Collection<ResourceFinder> getResourceFindersForPath(String path)
+    {
+        //NOTE: jasper encodes underscores and dashes in JSPs, so decode this here
+        path = path.replaceAll("_005f", "_");
+        path = path.replaceAll("_002d", "-");
+
+        Collection<ResourceFinder> finders = new LinkedList<>();
+
+        synchronized (_resourceFinders)
+        {
+            for (Map.Entry<String, Collection<ResourceFinder>> e : _resourceFinders.entrySet())
+                if (path.startsWith(e.getKey() + "/"))
+                    finders.addAll(e.getValue());
+        }
+
+        return finders;
+    }
+
+    public Resource getResource(Path path)
+    {
+        for (Module m : getModules())
+        {
+            Resource r = m.getModuleResource(path);
+            if (r != null && r.exists())
+                return r;
+        }
+
+        return null;
+    }
+
+    public Resource getResource(Module module, Path path)
+    {
+        return module.getModuleResource(path);
+    }
+
+    public Resource getResource(String moduleName, Path path)
+    {
+        return getModule(moduleName).getModuleResource(path);
+    }
+
+    public Module getCurrentModule()
+    {
+        return getModuleForController(HttpView.getRootContext().getActionURL().getController());
+    }
+
+
+    public ModuleContext getModuleContext(String name)
+    {
+        SimpleFilter filter = new SimpleFilter(FieldKey.fromParts("Name"), name);
+        return new TableSelector(getTableInfoModules(), filter, null).getObject(ModuleContext.class);
+    }
+
+
+    public Collection<ModuleContext> getAllModuleContexts()
+    {
+        return new TableSelector(getTableInfoModules()).getCollection(ModuleContext.class);
+    }
+
+
+    public Map<String, ModuleContext> getUnknownModuleContexts()
+    {
+        Map<String, ModuleContext> unknownContexts = new HashMap<>();
+
+        for (ModuleContext moduleContext : getAllModuleContexts())
+        {
+            String name = moduleContext.getName();
+            Module module = getModule(moduleContext.getName());
+
+            if (null == module || !name.equals(module.getName()))
+                unknownContexts.put(name, moduleContext);
+        }
+
+        return unknownContexts;
+    }
+
+    /**
+     * Returns the config properties for the specified scope. If no scope is
+     * specified then all properties are returned. If the server is bootstrapping then
+     * properties with both the bootstrap and startup modifiers are returned otherwise only
+     * startup properties are returned.
+     */
+    @NotNull
+    public Collection<ConfigProperty> getConfigProperties(@Nullable String scope)
+    {
+        Collection<ConfigProperty> props = Collections.emptyList();
+        if (!_configPropertyMap.isEmpty())
+        {
+            if (scope != null)
+            {
+                if (_configPropertyMap.containsKey(scope))
+                    props = _configPropertyMap.get(scope);
+            }
+            else
+                props = _configPropertyMap.values();
+        }
+
+        // filter out bootstrap scoped properties in the non-bootstrap startup case
+        return props.stream()
+                .filter(prop -> prop.getModifier() != ConfigProperty.modifier.bootstrap || isNewInstall())
+                .collect(Collectors.toList());
+    }
+
+
+    /**
+     * Sets the entire config properties MultiValueMap.
+     */
+    public void setConfigProperties(@Nullable MultiValuedMap<String, ConfigProperty> configProperties)
+    {
+        _configPropertyMap = configProperties;
+    }
+
+
+    private void loadStartupProps()
+    {
+        File propsDir = new File(_webappDir.getParent(), "startup");
+        if (propsDir.isDirectory())
+        {
+            File newinstall = new File(propsDir, "newinstall");
+            if (newinstall.isFile())
+            {
+                _newInstall = true;
+                if (newinstall.canWrite())
+                    newinstall.delete();
+                else
+                    throw new ConfigurationException("file 'newinstall'  exists, but is not writeable: " + newinstall.getAbsolutePath());
+            }
+
+            File[] propFiles = propsDir.listFiles((File dir, String name) -> equalsIgnoreCase(FileUtil.getExtension(name), ("properties")));
+
+            if (propFiles != null)
+            {
+                List<File> sortedPropFiles = Arrays.stream(propFiles)
+                        .sorted(Comparator.comparing(File::getName).reversed())
+                        .collect(Collectors.toList());
+
+                for (File propFile : sortedPropFiles)
+                {
+                    try (FileInputStream in = new FileInputStream(propFile))
+                    {
+                        Properties props = new Properties();
+                        props.load(in);
+
+                        for (Map.Entry<Object, Object> entry : props.entrySet())
+                        {
+                            if (entry.getKey() instanceof String && entry.getValue() instanceof String)
+                            {
+                                ConfigProperty config = createConfigProperty(entry.getKey().toString(), entry.getValue().toString());
+                                if (_configPropertyMap.containsMapping(config.getScope(), config))
+                                    _configPropertyMap.removeMapping(config.getScope(), config);
+                                _configPropertyMap.put(config.getScope(), config);
+                            }
+                        }
+                    }
+                    catch (Exception e)
+                    {
+                        _log.error("Error parsing startup config properties file '" + propFile.getAbsolutePath() + "'", e);
+                    }
+                }
+            }
+        }
+
+        // load any system properties with the labkey prop prefix
+        for (Map.Entry<Object, Object> entry : System.getProperties().entrySet())
+        {
+            String name = String.valueOf(entry.getKey());
+            String value = String.valueOf(entry.getValue());
+
+            if (name != null && name.startsWith(ConfigProperty.SYS_PROP_PREFIX) && value != null)
+            {
+                ConfigProperty config = createConfigProperty(name.substring(ConfigProperty.SYS_PROP_PREFIX.length()), value);
+                if (_configPropertyMap.containsMapping(config.getScope(), config))
+                    _configPropertyMap.removeMapping(config.getScope(), config);
+                _configPropertyMap.put(config.getScope(), config);
+            }
+        }
+    }
+
+
+    /**
+     * Parse the config property name and construct a ConfigProperty object. A config property
+     * can have an optional dot delimited scope and an optional semicolon delimited modifier, for example:
+     * siteSettings.baseServerUrl;bootstrap defines a property named : baseServerUrl in the siteSettings scope and
+     * having the bootstrap modifier.
+     */
+    private ConfigProperty createConfigProperty(String key, String value)
+    {
+        String name;
+        String scope = null;
+        String modifier = null;
+
+        // the first dot delimited section is always the scope, the rest is the name
+        if (key.contains("."))
+        {
+            scope = key.substring(0, key.indexOf('.'));
+            key = key.substring(key.indexOf('.') + 1);
+        }
+
+        String[] parts = key.split(";");
+        if (parts.length == 2)
+        {
+            name = parts[0];
+            modifier = parts[1];
+        }
+        else
+            name = key;
+
+        return new ConfigProperty(name, value, modifier, scope);
+    }
+
+    private class SchemaDetails
+    {
+        private final Module _module;
+        private final DbSchemaType _type;
+
+        private SchemaDetails(Module module, DbSchemaType type)
+        {
+            _module = module;
+            _type = type;
+        }
+
+        public Module getModule()
+        {
+            return _module;
+        }
+
+        public DbSchemaType getType()
+        {
+            return _type;
+        }
+    }
+
+
+    @Override
+    public void beforeReport(Set<Object> set)
+    {
+        set.addAll(getModules());
+    }
+}