/*
 * Copyright (c) 2005-2018 Fred Hutchinson Cancer Research Center
 *
 * Licensed under the Apache License, Version 2.0 (the "License");
 * you may not use this file except in compliance with the License.
 * You may obtain a copy of the License at
 *
 *     http://www.apache.org/licenses/LICENSE-2.0
 *
 * Unless required by applicable law or agreed to in writing, software
 * distributed under the License is distributed on an "AS IS" BASIS,
 * WITHOUT WARRANTIES OR CONDITIONS OF ANY KIND, either express or implied.
 * See the License for the specific language governing permissions and
 * limitations under the License.
 */
package org.labkey.api.module;

import com.google.common.collect.Maps;
import jakarta.servlet.ServletContext;
import jakarta.servlet.ServletException;
import org.apache.commons.beanutils.BeanUtils;
import org.apache.commons.collections4.MultiValuedMap;
import org.apache.commons.lang3.StringUtils;
import org.apache.commons.vfs2.FileExtensionSelector;
import org.apache.commons.vfs2.FileObject;
import org.apache.commons.vfs2.FileSystemException;
import org.apache.commons.vfs2.NameScope;
import org.apache.logging.log4j.Logger;
import org.jetbrains.annotations.NotNull;
import org.jetbrains.annotations.Nullable;
import org.labkey.api.Constants;
import org.labkey.api.action.UrlProvider;
import org.labkey.api.action.UrlProviderService;
import org.labkey.api.collections.CaseInsensitiveHashMap;
import org.labkey.api.collections.CaseInsensitiveHashSet;
import org.labkey.api.collections.CaseInsensitiveHashSetValuedMap;
import org.labkey.api.collections.CaseInsensitiveTreeMap;
import org.labkey.api.collections.CaseInsensitiveTreeSet;
import org.labkey.api.collections.CopyOnWriteHashMap;
import org.labkey.api.collections.LabKeyCollectors;
import org.labkey.api.collections.Sets;
import org.labkey.api.data.Container;
import org.labkey.api.data.ConvertHelper;
import org.labkey.api.data.CoreSchema;
import org.labkey.api.data.DatabaseTableType;
import org.labkey.api.data.DbSchema;
import org.labkey.api.data.DbSchemaType;
import org.labkey.api.data.DbScope;
import org.labkey.api.data.FileSqlScriptProvider;
import org.labkey.api.data.RuntimeSQLException;
import org.labkey.api.data.SQLFragment;
import org.labkey.api.data.SchemaNameCache;
import org.labkey.api.data.SqlExecutor;
import org.labkey.api.data.SqlScriptManager;
import org.labkey.api.data.SqlScriptRunner;
import org.labkey.api.data.SqlScriptRunner.SqlScript;
import org.labkey.api.data.SqlScriptRunner.SqlScriptException;
import org.labkey.api.data.SqlScriptRunner.SqlScriptProvider;
import org.labkey.api.data.SqlSelector;
import org.labkey.api.data.Table;
import org.labkey.api.data.TableInfo;
import org.labkey.api.data.TableSelector;
import org.labkey.api.data.dialect.DatabaseNotSupportedException;
import org.labkey.api.data.dialect.SqlDialect;
import org.labkey.api.files.virtual.AuthorizedFileSystem;
import org.labkey.api.module.ModuleUpgrader.Execution;
import org.labkey.api.resource.Resource;
import org.labkey.api.security.SecurityManager;
import org.labkey.api.security.UserManager;
import org.labkey.api.services.ServiceRegistry;
import org.labkey.api.settings.AppProps;
import org.labkey.api.settings.LenientStartupPropertyHandler;
import org.labkey.api.settings.MapBasedStartupPropertyHandler;
import org.labkey.api.settings.StartupProperty;
import org.labkey.api.settings.StartupPropertyEntry;
import org.labkey.api.settings.StartupPropertyHandler;
import org.labkey.api.util.BreakpointThread;
import org.labkey.api.util.ConfigurationException;
import org.labkey.api.util.ContextListener;
import org.labkey.api.util.DateUtil;
import org.labkey.api.util.DebugInfoDumper;
import org.labkey.api.util.ExceptionUtil;
import org.labkey.api.util.FileUtil;
import org.labkey.api.util.HtmlString;
import org.labkey.api.util.MemTracker;
import org.labkey.api.util.MemTrackerListener;
import org.labkey.api.util.Pair;
import org.labkey.api.util.Path;
import org.labkey.api.util.StartupListener;
import org.labkey.api.util.StringUtilsLabKey;
import org.labkey.api.util.UnexpectedException;
import org.labkey.api.util.logging.LogHelper;
import org.labkey.api.view.HttpView;
import org.labkey.api.view.UnauthorizedException;
import org.labkey.api.view.ViewServlet;
import org.labkey.api.view.template.WarningProvider;
import org.labkey.api.view.template.WarningService;
import org.labkey.api.view.template.Warnings;
import org.labkey.bootstrap.ExplodedModuleService;
import org.springframework.beans.factory.NoSuchBeanDefinitionException;
import org.springframework.context.ApplicationContext;
import org.springframework.context.support.FileSystemXmlApplicationContext;
import org.springframework.web.context.support.XmlWebApplicationContext;
import org.springframework.web.servlet.mvc.Controller;

import java.io.BufferedWriter;
import java.io.File;
import java.io.FileInputStream;
import java.io.FileOutputStream;
import java.io.IOException;
import java.io.InputStream;
import java.io.OutputStreamWriter;
import java.lang.reflect.InvocationHandler;
import java.lang.reflect.InvocationTargetException;
import java.lang.reflect.Method;
import java.util.AbstractMap;
import java.util.ArrayList;
import java.util.Arrays;
import java.util.Collection;
import java.util.Collections;
import java.util.Comparator;
import java.util.Date;
import java.util.HashMap;
import java.util.LinkedHashMap;
import java.util.LinkedHashSet;
import java.util.LinkedList;
import java.util.List;
import java.util.ListIterator;
import java.util.Map;
import java.util.Objects;
import java.util.Properties;
import java.util.Set;
import java.util.TreeSet;
import java.util.concurrent.ConcurrentSkipListSet;
import java.util.concurrent.CopyOnWriteArrayList;
import java.util.regex.Pattern;
import java.util.stream.Collectors;

import static org.apache.commons.lang3.StringUtils.equalsIgnoreCase;
import static org.apache.commons.lang3.StringUtils.isEmpty;

/**
 * Drives the process of initializing all the modules at startup time and otherwise managing their life cycle.
 */
public class ModuleLoader implements MemTrackerListener
{
    /** System property name for an extra directory of static content */
    private static final String EXTRA_WEBAPP_DIR = "extrawebappdir";

    private static final ModuleLoader INSTANCE = new ModuleLoader();
    private static final Logger _log = LogHelper.getLogger(ModuleLoader.class, "Initializes and starts up all modules");
    private static final Map<String, Throwable> _moduleFailures = new CopyOnWriteHashMap<>();
    private static final Map<String, Module> _controllerNameToModule = new CaseInsensitiveHashMap<>();
    private static final Map<String, SchemaDetails> _schemaNameToSchemaDetails = new CaseInsensitiveHashMap<>();
    private static final CopyOnWriteHashMap<String, Collection<ResourceFinder>> _resourceFinders = new CopyOnWriteHashMap<>();
    private static final CoreSchema _core = CoreSchema.getInstance();
    private static final Object UPGRADE_LOCK = new Object();
    private static final Object STARTUP_LOCK = new Object();

    public static final String MODULE_NAME_REGEX = "\\w+";
    public static final String PRODUCTION_BUILD_TYPE = "Production";
    public static final Object SCRIPT_RUNNING_LOCK = new Object();

    private static Throwable _startupFailure = null;
    private static boolean _newInstall = false;
    private static TomcatVersion _tomcatVersion = null;
    private static JavaVersion _javaVersion = null;

    private static final String BANNER = """

             __                                  \s
             ||  |  _ |_ |/ _     (¯ _  _   _  _
            (__) |_(_||_)|\\(/_\\/  _)(/_| \\/(/_| \s
                              /                 \s""".indent(2);

    private ServletContext _servletContext = null;
    private FileObject _webappDir;
    private FileObject _extraWebappDir;
    private FileObject _startupPropertiesDir;
    private UpgradeState _upgradeState;

    private final SqlScriptRunner _upgradeScriptRunner = new SqlScriptRunner();

    // NOTE: the following startup fields are synchronized under STARTUP_LOCK
    private StartupState _startupState = StartupState.StartupIncomplete;
    private String _startingUpMessage = null;

    private enum UpgradeState {UpgradeRequired, UpgradeInProgress, UpgradeComplete}

    private enum StartupState {StartupIncomplete, StartupInProgress, StartupComplete}

    public enum ModuleState
    {
        Disabled,
        Loading,
        InstallRequired,
        Installing,
        InstallComplete,
        ReadyToStart,
        Starting,
        Started
    }

    /** Stash these warnings as a member variable so they can be registered after the WarningService has been initialized */
    private final List<HtmlString> _duplicateModuleErrors = new ArrayList<>();

    // these four collections are protected by _modulesLock
    // all names start with _modules to make it easier to search for usages
    private final Object _modulesLock = new Object();
    private final Map<String, ModuleContext> _moduleContextMap = new HashMap<>();
    /**
     * We use an immutable map for _moduleMap and _moduleClassMap so their access doesn't need to be synchronized,
     * reducing contention for these frequently accessed collections (dozens or hundreds of times per request)
     */
    private volatile Map<String, Module> _moduleMap = Collections.emptyMap();
    private volatile Map<Class<? extends Module>, Module> _moduleClassMap = Collections.emptyMap();
    /** Use a CopyOnWriteArrayList since the underlying collection is frequently accessed and very infrequently mutated */
    private final List<Module> _modules = new CopyOnWriteArrayList<>();
    /**
     * Immutable wrapper over _modules so that we don't need to create a new wrapper every time we return it, which
     * can be thousands of times per request
     */
    private final List<Module> _modulesImmutable = Collections.unmodifiableList(_modules);

    // Allow multiple StartupPropertyHandlers with the same scope as long as the StartupProperty impl class is different.
    private final Set<StartupPropertyHandler<? extends StartupProperty>> _startupPropertyHandlers = new ConcurrentSkipListSet<>(Comparator.comparing((StartupPropertyHandler<?> sph)->sph.getScope(), String.CASE_INSENSITIVE_ORDER).thenComparing(StartupPropertyHandler::getStartupPropertyClassName));
    private final MultiValuedMap<String, StartupPropertyEntry> _startupPropertyMap = new CaseInsensitiveHashSetValuedMap<>();

    private ModuleLoader()
    {
        MemTracker.getInstance().register(this);
    }

    public static ModuleLoader getInstance()
    {
        return INSTANCE;
    }

    public void init(ServletContext servletCtx)
    {
        _servletContext = servletCtx;

        // terminateAfterStartup flag allows "headless" install/upgrade where Tomcat terminates after all modules are upgraded,
        // started, and initialized. This flag implies synchronousStartup=true.
        boolean terminateAfterStartup = Boolean.valueOf(System.getProperty("terminateAfterStartup"));
        // synchronousStartup=true ensures that all modules are upgraded, started, and initialized before Tomcat startup is
        // complete. No webapp requests will be processed until startup is complete, unlike the usual asynchronous upgrade mode.
        boolean synchronousStartup = Boolean.valueOf(System.getProperty("synchronousStartup"));
        Execution execution = terminateAfterStartup || synchronousStartup ? Execution.Synchronous : Execution.Asynchronous;

        try
        {
            doInit(execution);
        }
        catch (Throwable t)
        {
            if (_modules.isEmpty())
            {
                _log.fatal("Failure occurred during ModuleLoader init.", t);
                System.err.println("The server cannot start. Check the server error log.");
                System.exit(1);
            }
            setStartupFailure(t);
            _log.error("Failure occurred during ModuleLoader init.", t);
        }
        finally
        {
            if (terminateAfterStartup)
                System.exit(0);
        }
    }

    @Nullable
    public static ServletContext getServletContext()
    {
        return getInstance()._servletContext;
    }

    /** Do basic module loading, shared between the web server and remote pipeline deployments */
    public List<Module> doInit(List<File> explodedModuleDirs)
    {
        List<Map.Entry<File,File>> moduleDirs = explodedModuleDirs.stream()
            .map(dir -> new AbstractMap.SimpleEntry<File,File>(dir,null))
            .collect(Collectors.toList());
        return doInitWithSourceModule(moduleDirs);
    }

    public List<Module> doInitWithSourceModule(List<Map.Entry<File,File>> explodedModuleDirs)
    {
        _log.debug("ModuleLoader init");

        setJavaVersion();

        // make sure ConvertHelper is initialized
        ConvertHelper.getPropertyEditorRegistrar();

        // Populate early so module include/exclude properties are available for loadModules()... and not reloaded when
        // creating and loading modules using the module editor.
        ModuleLoaderStartupProperties.populate();
        // Load module instances using Spring
        List<Module> moduleList = loadModules(explodedModuleDirs);

        //sort the modules by dependencies
        synchronized (_modulesLock)
        {
            ModuleDependencySorter sorter = new ModuleDependencySorter();
            _modules.addAll(sorter.sortModulesByDependencies(moduleList));

            Map<String, Module> newModuleMap = new CaseInsensitiveHashMap<>();
            Map<Class<? extends Module>, Module> newModuleClassMap = new HashMap<>();

            for (Module module : _modules)
            {
                newModuleMap.put(module.getName(), module);
                newModuleClassMap.put(module.getClass(), module);
            }

            _moduleMap = Collections.unmodifiableMap(newModuleMap);
            _moduleClassMap = Collections.unmodifiableMap(newModuleClassMap);
        }

        return getModules();
    }

    // Proxy to teleport ExplodedModuleService from outer ClassLoader to inner
    private static class _Proxy implements InvocationHandler
    {
        private final Object _delegate;
        private final Map<String,Method> _methods = new HashMap<>();

        public static ExplodedModuleService newInstance(Object obj)
        {
            if (!"org.labkey.bootstrap.LabKeyBootstrapClassLoader".equals(obj.getClass().getName()) &&
                    !"org.labkey.bootstrap.LabkeyServerBootstrapClassLoader".equals(obj.getClass().getName()) &&
                    !"org.labkey.embedded.LabKeySpringBootClassLoader".equals(obj.getClass().getName()))
                return null;
            return (ExplodedModuleService)java.lang.reflect.Proxy.newProxyInstance(ExplodedModuleService.class.getClassLoader(),
                    new Class[] {ExplodedModuleService.class},
                    new _Proxy(obj));
        }

        private _Proxy(Object obj)
        {
            Set<String> methodNames = Set.of("getExplodedModuleDirectories", "getExplodedModules", "updateModule", "getExternalModulesDirectory", "getDeletedModulesDirectory", "newModule");
            _delegate = obj;
            Arrays.stream(obj.getClass().getMethods()).forEach(method -> {
                if (methodNames.contains(method.getName()))
                    _methods.put(method.getName(), method);
            });
            methodNames.forEach(name -> { if (null == _methods.get(name)) throw new ConfigurationException("LabKeyBootstrapClassLoader seems to be mismatched to the labkey server deployment.  Could not find method: " + name); });
        }

        @Override
        public Object invoke(Object proxy, Method m, Object[] args) throws Throwable
        {
            try
            {
                Method delegate_method = _methods.get(m.getName());
                if (null == delegate_method)
                    throw new IllegalArgumentException(m.getName());
                return delegate_method.invoke(_delegate, args);
            }
            catch (InvocationTargetException e)
            {
                throw e.getTargetException();
            }
            catch (Exception e)
            {
                throw new RuntimeException("unexpected invocation exception: " + e.getMessage());
            }
        }
    }

    /* this is called if new archive is exploded (for existing or new modules) */
    public void updateModuleDirectory(File dir, File archive)
    {
        Module moduleCreated;
        boolean fireModuleChanged = false;
        // TODO move call to ContextListener.fireModuleChangeEvent() into this method
        synchronized (_modulesLock)
        {
            List<Module> moduleList = loadModules(List.of(new AbstractMap.SimpleEntry<>(dir,archive)));
            if (moduleList.isEmpty())
            {
                throw new IllegalStateException("Not a valid module: " + archive.getName());
            }
            moduleCreated = moduleList.get(0);
            if (null != archive)
                moduleCreated.setZippedPath(archive);

            /* VERY IMPORTANT: we expect all these additions to file-based, non-schema modules! */
            if (SimpleModule.class != moduleCreated.getClass())
                throw new IllegalStateException("Can only add file-based module after startup");
            if (!moduleCreated.getSchemaNames().isEmpty())
                throw new IllegalStateException("Can not add modules with schema after startup");

            ModuleContext context = new ModuleContext(moduleCreated);
            saveModuleContext(context);

            Module moduleExisting = null;
            for (Module module : getModules())
                if (dir.equals(module.getExplodedPath()))
                    moduleExisting = module;

            // This should have been verified way before we get here, but just to be safe
            if (null != moduleExisting && !equalsIgnoreCase(moduleCreated.getName(), moduleExisting.getName()))
                throw new IllegalStateException("Module name should not have changed.  Found '" + moduleCreated.getName() + "' and '" + moduleExisting.getName() + "'");

            _moduleContextMap.put(context.getName(), context);

            Map<String, Module> newModuleMap = new CaseInsensitiveHashMap<>(_moduleMap);
            newModuleMap.put(moduleCreated.getName(), moduleCreated);
            _moduleMap = Collections.unmodifiableMap(newModuleMap);

            if (null != moduleExisting)
                _modules.remove(moduleExisting);
            _modules.add(moduleCreated);

            Map<Class<? extends Module>, Module> newModuleClassMap = new HashMap<>(_moduleClassMap);
            newModuleClassMap.put(moduleCreated.getClass(), moduleCreated);
            _moduleClassMap = Collections.unmodifiableMap(newModuleClassMap);

            synchronized (_controllerNameToModule)
            {
                _controllerNameToModule.put(moduleCreated.getName(), moduleCreated);
            }

            if (null != moduleExisting)
            {
                ContextListener.fireModuleChangeEvent(moduleExisting);
                ((DefaultModule)moduleExisting).unregister();
            }

            try
            {
                // avoid error in startup, DefaultModule does not expect to see module with same name initialized again
                ((DefaultModule)moduleCreated).unregister();
                _moduleFailures.remove(moduleCreated.getName());
                pruneModules(moduleList);
                initializeModules(moduleList);

                Throwable t = _moduleFailures.get(moduleCreated.getName());
                if (null != t)
                    throw t;

                if (_moduleMap.containsKey(moduleCreated.getName()))
                {
                    // Module startup
                    ModuleContext ctx = getModuleContext(moduleCreated);
                    ctx.setModuleState(ModuleState.Starting);
                    moduleCreated.startup(ctx);
                    ctx.setModuleState(ModuleState.Started);
                    fireModuleChanged = true;
                }
            }
            catch (Throwable x)
            {
                _log.error("Failure starting module: " + moduleCreated.getName(), x);
                throw UnexpectedException.wrap(x);
            }
        }

        // Issue 48225 - fire event outside the synchronized block to avoid deadlocks
        if (fireModuleChanged)
        {
            ContextListener.fireModuleChangeEvent(moduleCreated);
        }
    }

    /** Full web-server initialization */
    private void doInit(Execution execution) throws ServletException
    {
        _log.info(BANNER);

        AppProps.getInstance().setContextPath(_servletContext.getContextPath());

        setTomcatVersion();

        var webapp = FileUtil.getAbsoluteCaseSensitiveFile(new File(_servletContext.getRealPath("")));
<<<<<<< HEAD
        _webappDir = AuthorizedFileSystem.create(webapp, true, false).getRoot();
=======
        _webappDir = AuthorizedFileSystem.create(webapp, AuthorizedFileSystem.Mode.Read).getRoot();
>>>>>>> 2fd7ce39

        String extraWebappPath = System.getProperty(EXTRA_WEBAPP_DIR);
        File extraWebappDir;
        if (extraWebappPath == null)
        {
            extraWebappDir = FileUtil.appendName(webapp.getParentFile(), "extraWebapp");
        }
        else
        {
            extraWebappDir = new File(extraWebappPath);
        }
        if (extraWebappDir.isDirectory())
<<<<<<< HEAD
            _extraWebappDir = AuthorizedFileSystem.create(webapp, true, false).getRoot();

        var startup = FileUtil.appendName(webapp.getParentFile(), "startup");
        if (startup.isDirectory())
            _startupPropertiesDir = AuthorizedFileSystem.create(startup, true, false).getRoot();
=======
            _extraWebappDir = AuthorizedFileSystem.create(webapp, AuthorizedFileSystem.Mode.Read).getRoot();

        var startup = FileUtil.appendName(webapp.getParentFile(), "startup");
        if (startup.isDirectory())
            _startupPropertiesDir = AuthorizedFileSystem.create(startup, AuthorizedFileSystem.Mode.Read).getRoot();
>>>>>>> 2fd7ce39

        // load startup configuration information from properties, side-effect may set _newinstall=true
        // Wiki: https://www.labkey.org/Documentation/wiki-page.view?name=bootstrapProperties#using
        loadStartupProps();

        List<Map.Entry<File,File>> explodedModuleDirs = new ArrayList<>();

        // find modules exploded by LabKeyBootStrapClassLoader
        ClassLoader webappClassLoader = getClass().getClassLoader();
        ExplodedModuleService service = _Proxy.newInstance(webappClassLoader);
        if (null != service)
        {
            explodedModuleDirs.addAll(service.getExplodedModules());
            ServiceRegistry.get().registerService(ExplodedModuleService.class, service);
        }

        // support WAR style deployment (w/o LabKeyBootstrapClassLoader) if modules are found at webapp/WEB-INF/modules
        File webinfModulesDir = FileUtil.appendPath(webapp, Path.parse("WEB-INF/modules"));
        if (!webinfModulesDir.isDirectory() && null == service)
            throw new ConfigurationException("Could not find required class LabKeyBootstrapClassLoader. You probably need to copy labkeyBootstrap.jar into $CATALINA_HOME/lib and/or edit your " + AppProps.getInstance().getWebappConfigurationFilename() + " to include <Loader loaderClass=\"org.labkey.bootstrap.LabKeyBootstrapClassLoader\" />");
        File[] webInfModules = webinfModulesDir.listFiles(File::isDirectory);
        if (null != webInfModules)
        {
            Arrays.stream(webInfModules)
                .map(m -> new AbstractMap.SimpleEntry<File,File>(m,null))
                .forEach(explodedModuleDirs::add);
        }

        doInitWithSourceModule(explodedModuleDirs);

        // set the project source root before calling .initialize() on modules
        var modules = getModules();
        Module coreModule = modules.isEmpty() ? null : modules.get(0);
        if (coreModule == null || !DefaultModule.CORE_MODULE_NAME.equals(coreModule.getName()))
            throw new IllegalStateException("Core module was not first or could not find the Core module. Ensure that Tomcat user can create directories under the <LABKEY_HOME>/modules directory.");
        setProjectRoot(coreModule);

        for (Module module : modules)
        {
            module.registerFilters(_servletContext);
        }
        for (Module module : modules)
        {
            module.registerServlets(_servletContext);
        }
        for (Module module : modules)
        {
            module.registerFinalServlets(_servletContext);
        }

        // Do this after we've checked to see if we can find the core module. See issue 22797.
        verifyProductionModeMatchesBuild();

        // Initialize data sources before initializing modules; modules will fail to initialize if the appropriate data sources aren't available
        DbScope.initializeDataSources();

        // Start up a thread that lets us hit a breakpoint in the debugger, even if all the real working threads are hung.
        // This lets us invoke methods in the debugger, gain easier access to statics, etc.
        new BreakpointThread().start();

        // Start listening for requests for thread and heap dumps
        File coreModuleDir = coreModule.getExplodedPath();
        File modulesDir = coreModuleDir.getParentFile();
        new DebugInfoDumper(modulesDir);

        final File lockFile = createLockFile(modulesDir);

        // Prune modules before upgrading core module, see Issue 42150
        synchronized (_modulesLock)
        {
            pruneModules(_modules);
        }

        if (getTableInfoModules().getTableType() == DatabaseTableType.NOT_IN_DB)
        {
            _newInstall = true;
        }
        else
        {
            // Refuse to start up if any LabKey-managed module has a schema version that's too old. Issue 46922.

            // Modules that are designated as "managed" and reside in LabKey-managed repositories
            var labkeyModules = _modules.stream()
                .filter(Module::shouldManageVersion)
                .filter(this::isFromLabKeyRepository) // Do the check only for modules in LabKey repositories, Issue 47369
                .toList();

            // Likely empty if running in dev mode... no need to log or do other work
            if (!labkeyModules.isEmpty())
            {
                _log.info("Checking " + StringUtilsLabKey.pluralize(labkeyModules.size(), "LabKey-managed module") + " to ensure " + (labkeyModules.size() > 1? "they're" : "it's") + " recent enough to upgrade");

                // Module contexts with non-null schema versions
                Map<String, ModuleContext> moduleContextMap = getAllModuleContexts().stream()
                    .filter(ctx -> ctx.getSchemaVersion() != null)
                    .collect(Collectors.toMap(ModuleContext::getName, ctx->ctx));

                // Names of LabKey-managed modules with schemas where the installed version is less than "earliest upgrade version"
                var tooOld = labkeyModules.stream()
                    .map(m -> moduleContextMap.get(m.getName()))
                    .filter(Objects::nonNull)
                    .filter(ctx -> ctx.getInstalledVersion() < Constants.getEarliestUpgradeVersion())
                    .map(ModuleContext::getName)
                    .toList();

                if (!tooOld.isEmpty())
                {
                    String countPhrase = 1 == tooOld.size() ? " of this module is" : "s of these modules are";
                    throw new ConfigurationException("Can't upgrade this deployment. The installed schema version" + countPhrase + " too old: " + tooOld + " This version of LabKey Server supports upgrading modules from schema version " + Constants.getEarliestUpgradeVersion() + " and greater.");
                }
            }
        }

        boolean coreRequiredUpgrade = upgradeCoreModule();

        // Issue 40422 - log server and session GUIDs during startup. Do it after the core module has
        // been bootstrapped/upgraded to ensure that AppProps is ready
        _log.info("Starting LabKey Server " + AppProps.getInstance().getReleaseVersion());
        _log.info("Server installation GUID: " + AppProps.getInstance().getServerGUID() + ", server session GUID: " + AppProps.getInstance().getServerSessionGUID());
        _log.info("Deploying to context path " + AppProps.getInstance().getContextPath());

        synchronized (_modulesLock)
        {
            checkForRenamedModules();
            // use _modules here because this List<> needs to be modifiable
            initializeModules(_modules);
        }

        if (!_duplicateModuleErrors.isEmpty())
        {
            WarningService.get().register(new WarningProvider()
            {
                @Override
                public void addStaticWarnings(@NotNull Warnings warnings, boolean showAllWarnings)
                {
                    for (HtmlString error : _duplicateModuleErrors)
                    {
                        warnings.add(error);
                    }
                }
            });
        }

        // Clear the map to remove schemas associated with modules that failed to load
        clearAllSchemaDetails();

        // Now that the core module is upgraded, upgrade the "labkey" schema in all module-required external data sources
        // to match the core module version. Each external data source records their upgrade scripts and versions their
        // module schemas via the tables in its own "labkey" schema.
        upgradeLabKeySchemaInExternalDataSources();

        ModuleContext coreCtx;
        List<String> modulesRequiringUpgrade = new LinkedList<>();
        List<String> additionalSchemasRequiringUpgrade = new LinkedList<>();
        List<String> downgradedModules = new LinkedList<>();

        synchronized (_modulesLock)
        {
            for (ModuleContext context : getAllModuleContexts())
                _moduleContextMap.putIfAbsent(context.getName(), context); // Don't replace the "Core" context otherwise we'll overwrite its _newInstall and _originalVersion properties

            warnAboutDuplicateSchemas(_moduleContextMap.values());

            // Refresh our list of modules as some may have been filtered out based on dependencies or DB platform
            modules = getModules();
            for (Module module : modules)
            {
                ModuleContext context = getModuleContext(module);

                if (null == context)
                {
                    // Make sure we have a context for all modules, even ones we haven't seen before
                    context = new ModuleContext(module);
                    _moduleContextMap.put(module.getName(), context);
                }

                if (context.getModuleState() != ModuleState.ReadyToStart) // If upgraded, core module is ready-to-start
                {
                    if (context.needsUpgrade(module.getSchemaVersion()))
                    {
                        context.setModuleState(ModuleState.InstallRequired);
                        modulesRequiringUpgrade.add(context.getName());
                    }
                    else
                    {
                        context.setModuleState(ModuleState.ReadyToStart);

                        // Module doesn't require an upgrade, but we still need to check if schemas in this module require upgrade.
                        // The scenario is a schema in an external data source that needs to be installed or upgraded.
                        List<String> schemasInThisModule = additionalSchemasRequiringUpgrade(module);
                        additionalSchemasRequiringUpgrade.addAll(schemasInThisModule);

                        // Also check for module "downgrades" so we can warn admins, #30773
                        if (context.isDowngrade(module.getSchemaVersion()))
                            downgradedModules.add(context.getName());
                    }
                }
            }

            coreCtx = _moduleContextMap.get(DefaultModule.CORE_MODULE_NAME);
        }

        // Core module should be upgraded and ready-to-run
        assert (ModuleState.ReadyToStart == coreCtx.getModuleState());

        if (WarningService.get().showAllWarnings() || !downgradedModules.isEmpty())
        {
            if (WarningService.get().showAllWarnings() && downgradedModules.isEmpty())
            {
                downgradedModules.add("core");
                downgradedModules.add("flow");
            }

            int count = downgradedModules.size();
            String message = "This server is running with " + StringUtilsLabKey.pluralize(count, "downgraded module") + ". The server will not operate properly and could corrupt your data. You should immediately stop the server and contact LabKey for assistance. Modules affected: " + downgradedModules;
            _log.error(message);
            WarningService.get().register(new WarningProvider()
            {
                @Override
                public void addStaticWarnings(@NotNull Warnings warnings, boolean showAllWarnings)
                {
                    warnings.add(HtmlString.of(message));
                }
            });
        }

        if (!modulesRequiringUpgrade.isEmpty())
            _log.info("Modules requiring upgrade: " + modulesRequiringUpgrade);

        if (!additionalSchemasRequiringUpgrade.isEmpty())
            _log.info((modulesRequiringUpgrade.isEmpty() ? "Schemas" : "Additional schemas") + " requiring upgrade: " + additionalSchemasRequiringUpgrade);

        if (!modulesRequiringUpgrade.isEmpty() || !additionalSchemasRequiringUpgrade.isEmpty())
            setUpgradeState(UpgradeState.UpgradeRequired);

        startNonCoreUpgradeAndStartup(execution, lockFile);

        _log.info("LabKey Server startup is complete; " + execution.getLogMessage());
    }

    // Check for multiple modules claiming the same schema. Inspired by Issue 47547.
    private void warnAboutDuplicateSchemas(Collection<ModuleContext> values)
    {
        Map<String, String> schemaToModule = CaseInsensitiveHashMap.of();
        for (ModuleContext ctx : values)
        {
            String schemas = ctx.getSchemas();
            if (null != schemas)
            {
                for (String schema : schemas.split(","))
                {
                    String previousModule = schemaToModule.get(schema);
                    if (previousModule != null)
                        _log.error("Schema " + schema + " is claimed by more than one module: " + previousModule + " and " + ctx.getName());
                    else
                        schemaToModule.put(schema, ctx.getName());
                }
            }
        }
    }

    /**
     * Does this module live in a repository that's managed by LabKey Corporation?
     * @param module a Module
     * @return true if the module's VCS URL is non-null and starts with one of the GitHub organizations that LabKey manages
     */
    private boolean isFromLabKeyRepository(Module module)
    {
        return StringUtils.startsWithAny(module.getVcsUrl(), "https://github.com/LabKey/", "https://github.com/FDA-MyStudies/");
    }

    private static final Map<String, String> _moduleRenames = Map.of("MobileAppStudy", "Response" /* Renamed in 21.3 */);

    private void checkForRenamedModules()
    {
        getModules().stream()
            .filter(module -> _moduleRenames.containsKey(module.getName())).findAny()
            .ifPresent(module -> {
                String msg = String.format("Invalid LabKey deployment. The '%s' module has been renamed, %s", module.getName(),
                    AppProps.getInstance().getProjectRoot() == null
                        ? "please deploy an updated distribution and restart LabKey." // Likely production environment
                        : "please update your enlistment." // Likely dev environment
                );

                throw new IllegalStateException(msg);
            });
    }

    /** Create a file that indicates the server is in the midst of the upgrade process. Refuse to start up
     * if a previous startup left the lock file in place. */
    private File createLockFile(File modulesDir) throws ConfigurationException
    {
        File result = new File(modulesDir.getParentFile(), "labkeyUpgradeLockFile");
        if (result.exists())
        {
            if (AppProps.getInstance().isDevMode())
            {
                _log.warn("Lock file " + FileUtil.getAbsoluteCaseSensitiveFile(result) + " already exists - a previous upgrade attempt may have left the server in an indeterminate state.");
                _log.warn("Bravely continuing because this server is running in Dev mode.");
            }
            else
            {
                throw new ConfigurationException("Lock file " + FileUtil.getAbsoluteCaseSensitiveFile(result) + " already exists - a previous upgrade attempt may have left the server in an indeterminate state. Proceed with extreme caution as the database may not be properly upgraded. To continue, delete the file and restart Tomcat.");

            }
        }
        try (BufferedWriter writer = new BufferedWriter(new OutputStreamWriter(new FileOutputStream(result), StringUtilsLabKey.DEFAULT_CHARSET)))
        {
            writer.write("LabKey instance beginning initialization at " + DateUtil.formatIsoDateShortTime(new Date()));

        }
        catch (IOException e)
        {
            throw new ConfigurationException("Unable to write lock file at " + FileUtil.getAbsoluteCaseSensitiveFile(result) + " - ensure the user executing Tomcat has permission to create files in parent directory.", e);
        }
        return result;
    }

    // If in production mode then make sure this isn't a development build, #21567
    private void verifyProductionModeMatchesBuild()
    {
        if (!AppProps.getInstance().isDevMode())
        {
            if (isDevelopmentBuild(getCoreModule()))
                throw new ConfigurationException("This server does not appear to be compiled for production mode");

            getModules()
                .stream()
                .filter(module -> module.getBuildType() != null && isDevelopmentBuild(module))
                .forEach(module -> addModuleFailure(module.getName(), new IllegalStateException("Module " + module + " was not compiled in production mode")));
        }
    }

    private boolean isDevelopmentBuild(Module module)
    {
        return !PRODUCTION_BUILD_TYPE.equalsIgnoreCase(module.getBuildType());
    }

    /** Enumerates all the modules, removing the ones that don't support the core database */
    private void pruneModules(List<Module> modules)
    {
        Module core = getCoreModule();

        Module.SupportedDatabase coreType = Module.SupportedDatabase.get(CoreSchema.getInstance().getSqlDialect());
        for (Module module : modules)
        {
            if (module == core)
                continue;
            if (!module.getSupportedDatabasesSet().contains(coreType))
            {
                var e = new DatabaseNotSupportedException("This module does not support " + CoreSchema.getInstance().getSqlDialect().getProductName());
                // In production mode, treat these exceptions as a module initialization error
                // In dev mode, make them warnings so devs can easily switch databases
                removeModule(modules, module, !AppProps.getInstance().isDevMode(), e);
            }
        }
    }

    /** Enumerates all remaining modules, initializing them and removing any that fail to initialize */
    private void initializeModules(List<Module> modules)
    {
        Module core = getCoreModule();

        /*
         * NOTE: Module.initialize() really should not ask for resources from _other_ modules,
         * as they may have not initialized themselves yet.  However, we did not enforce that
         * so this cross-module behavior may have crept in.
         *
         * To help mitigate this a little, we remove modules that do not support this DB type
         * before calling initialize().
         *
         * NOTE: see FolderTypeManager.get().registerFolderType() for an example of enforcing this
         */

        //initialize each module in turn
        ListIterator<Module> iterator = modules.listIterator();
        while (iterator.hasNext())
        {
            Module module = iterator.next();
            if (module == core)
                continue;

            try
            {
                try
                {
                    // Make sure all its dependencies initialized successfully
                    verifyDependencies(module);
                    module.initialize();
                }
                catch (DatabaseNotSupportedException | ModuleDependencyException e)
                {
                    // In production mode, treat these exceptions as a module initialization error
                    if (!AppProps.getInstance().isDevMode())
                        throw e;

                    // In dev mode, make them warnings so devs can easily switch databases
                    removeModule(modules, module, false, e);
                }
            }
            catch(Throwable t)
            {
                removeModule(modules, module, true, t);
            }
        }

        // All modules are initialized (controllers are registered), so initialize the controller-related maps
        ViewServlet.initialize();
        initControllerToModule();
    }

    // Check a module's dependencies and throw on the first one that's not present (i.e., it was removed because its initialize() failed)
    private void verifyDependencies(Module module)
    {
        synchronized (_modulesLock)
        {
            for (String dependency : module.getModuleDependenciesAsSet())
                if (!_moduleMap.containsKey(dependency))
                    throw new ModuleDependencyException(dependency);
        }
    }

    private static class ModuleDependencyException extends ConfigurationException
    {
        public ModuleDependencyException(String dependencyName)
        {
            super("This module depends on the \"" + dependencyName + "\" module, which failed to initialize");
        }
    }

    private void removeModule(List<Module> modules, Module current, boolean treatAsError, Throwable t)
    {
        String name = current.getName();

        if (treatAsError)
        {
            _log.error("Unable to initialize module " + name, t);
            //noinspection ThrowableResultOfMethodCallIgnored
            _moduleFailures.put(name, t);
        }
        else
        {
            _log.warn("Unable to initialize module " + name + " due to: " + t.getMessage());
        }

        synchronized (_modulesLock)
        {
            modules.remove(current);
            _moduleClassMap = removeMapValue(current, new HashMap<>(_moduleClassMap));
            _moduleMap = removeMapValue(current, new CaseInsensitiveHashMap<>(_moduleMap));
            removeMapValue(current, _controllerNameToModule);
        }
    }

    /** @return an immutable wrapper over the modified map */
    private <K> Map<K, Module> removeMapValue(Module module, Map<K, Module> map)
    {
        map.entrySet().removeIf(entry -> entry.getValue() == module);
        return Collections.unmodifiableMap(map);
    }

    private List<String> additionalSchemasRequiringUpgrade(Module module)
    {
        SqlScriptProvider provider = new FileSqlScriptProvider(module);
        List<String> schemaNames = new LinkedList<>();

        for (DbSchema schema : provider.getSchemas())
        {
            SqlScriptManager manager = SqlScriptManager.get(provider, schema);

            if (manager.requiresUpgrade())
                schemaNames.add(schema.getDisplayName());
        }

        return schemaNames;
    }

    // Set the project source root based upon the core module's source path or the project.root system property.
    private void setProjectRoot(Module core)
    {
        List<String> possibleRoots = new ArrayList<>();
        if (null != System.getProperty("project.root"))
            possibleRoots.add(System.getProperty("project.root"));
        if (null != core.getSourcePath() && !core.getSourcePath().isEmpty())
            possibleRoots.add(core.getSourcePath() + "/../../../.."); // assuming core source path is trunk/server/platform/core and we want labkey home path

        for (String root : possibleRoots)
        {
            File projectRoot = new File(root);
            if (projectRoot.exists())
            {
                AppProps.getInstance().setProjectRoot(FileUtil.getAbsoluteCaseSensitiveFile(projectRoot).toString());
                // set the root only once
                break;
            }
        }
    }

    private List<Module> loadModules(List<Map.Entry<File,File>> explodedModuleDirs)
    {
        ApplicationContext parentContext = ServiceRegistry.get().getApplicationContext();

        CaseInsensitiveHashMap<File> moduleNameToFile = new CaseInsensitiveHashMap<>();
        CaseInsensitiveTreeMap<Module> moduleNameToModule = new CaseInsensitiveTreeMap<>();
        Pattern moduleNamePattern = Pattern.compile(MODULE_NAME_REGEX);
        for (var moduleSource : explodedModuleDirs)
        {
            File moduleDir = moduleSource.getKey();
            File moduleFile = moduleSource.getValue();

            File moduleXml = new File(moduleDir, "config/module.xml");
            try
            {
                Module module;
                if (moduleXml.exists())
                {
                    module = loadModuleFromXML(parentContext, moduleXml);
                }
                else
                {
                    module = loadModuleFromProperties(parentContext, moduleDir);
                }

                if (null != module)
                {
                    module.lock();

                    //don't load if we've already loaded a module of the same name
                    if (moduleNameToFile.containsKey(module.getName()))
                    {
                        String error = "Module with name '" + module.getName() + "' has already been loaded from "
                                + moduleNameToFile.get(module.getName()).getAbsolutePath() + ". Skipping additional copy of the module in " + moduleDir + ". You should delete the extra copy and restart the server.";
                        _duplicateModuleErrors.add(HtmlString.of(error));
                        _log.error(error);
                    }
                    else if (!moduleNamePattern.matcher(module.getName()).matches())
                    {
                        IllegalArgumentException t = new IllegalArgumentException("Module names may only contain alpha, numeric, and underscore characters. Invalid name: '" + module.getName() + "'");
                        _log.error("Invalid module", t);
                        //noinspection ThrowableResultOfMethodCallIgnored
                        _moduleFailures.put(moduleDir.getName(), t);
                    }
                    else
                    {
                        module.setExplodedPath(moduleDir);
                        if (null != moduleFile && moduleFile.getName().endsWith(".module") && moduleFile.isFile())
                            module.setZippedPath(moduleFile);

                        moduleNameToFile.put(module.getName(), moduleDir);
                        moduleNameToModule.put(module.getName(), module);
                    }

                    // Check for LabKey module info. Missing info is only a warning for now, but may be an error later.
                    if (module.getOrganization() != null && module.getOrganization().toLowerCase().contains("labkey"))
                    {
                        List<String> report = checkLabKeyModuleInfo(module);
                        if (report != null)
                            _log.warn("Missing expected info on module '" + module.getName() + "': " + StringUtils.join(report, ", "));
                    }
                }
                else
                    _log.error("No module class was found for the module '" + moduleDir.getName() + "'");
            }
            catch (Throwable t)
            {
                _log.error("Unable to instantiate module " + moduleDir, t);
                //noinspection ThrowableResultOfMethodCallIgnored
                _moduleFailures.put(moduleDir.getName(), t);
            }
        }

        // filter by startup properties if they were specified
        LinkedList<String> includeList = ModuleLoaderStartupProperties.include.getList();
        Set<String> excludeSet = Sets.newCaseInsensitiveHashSet(ModuleLoaderStartupProperties.exclude.getList());

        List<String> missingModules = new ArrayList<>();
        CaseInsensitiveTreeMap<Module> includedModules = moduleNameToModule;
        if (!includeList.isEmpty())
        {
            includeList.addAll(Arrays.asList("Core", "API"));
            includedModules = new CaseInsensitiveTreeMap<>();
            while (!includeList.isEmpty())
            {
                String moduleName = includeList.removeFirst();
                if (!excludeSet.contains(moduleName)) // Don't look up excluded modules or include their dependencies
                {
                    Module m = moduleNameToModule.get(moduleName);
                    if (m == null)
                    {
                        missingModules.add(moduleName);
                    }
                    else
                    {
                        // add module to includedModules, add dependencies to includeList (of course it's too soon to call getResolvedModuleDependencies)
                        if (null == includedModules.put(m.getName(), m))
                            includeList.addAll(m.getModuleDependenciesAsSet());
                    }
                }
            }
        }

        if (!missingModules.isEmpty())
        {
            _log.info("Problem in startup property 'ModuleLoader.include'. Unable to find requested module(s): " +
                    String.join(", ", missingModules));
        }

        for (String e : excludeSet)
        {
            Module module = includedModules.remove(e);
            if (module != null)
                _log.info("Excluding module {} since it was specified in the exclude startup property", module.getName());
        }

        return new ArrayList<>(includedModules.values());
    }

    /** Load module metadata from a .properties file */
    private Module loadModuleFromProperties(ApplicationContext parentContext, File moduleDir) throws ClassNotFoundException, InstantiationException, IllegalAccessException, InvocationTargetException
    {
        //check for simple .properties file
        File modulePropsFile = new File(moduleDir, "config/module.properties");
        Map<String, String> props = Collections.emptyMap();
        if (modulePropsFile.exists())
        {
            try (FileInputStream in = new FileInputStream(modulePropsFile))
            {
                Properties p = new Properties();
                p.load(in);
                props = Maps.fromProperties(p);
            }
            catch (IOException e)
            {
                _log.error("Error reading module properties file '" + modulePropsFile.getAbsolutePath() + "'", e);
            }
        }

        //assume that module name is directory name
        String moduleName = moduleDir.getName();
        if (props.containsKey("name"))
            moduleName = props.get("name");

        if (moduleName == null || moduleName.isEmpty())
            throw new ConfigurationException("Simple module must specify a name in config/module.xml or config/module.properties: " + moduleDir.getParent());

        // Create the module instance
        DefaultModule simpleModule;
        if (props.containsKey("ModuleClass"))
        {
            String moduleClassName = props.get("ModuleClass");
            Class<DefaultModule> moduleClass = (Class<DefaultModule>)Class.forName(moduleClassName);
            simpleModule = moduleClass.newInstance();
        }
        else
        {
            simpleModule = new SimpleModule();
        }

        simpleModule.setName(moduleName);

        //get SourcePath property if there is one
        String srcPath = props.get("SourcePath");

        if (StringUtils.isNotBlank(srcPath))
            simpleModule.setSourcePath(srcPath);
        BeanUtils.populate(simpleModule, props);
        simpleModule.setApplicationContext(parentContext);

        return simpleModule;
    }


    /** Read module metadata out of XML file */
    private Module loadModuleFromXML(ApplicationContext parentContext, File moduleXml)
    {
        ApplicationContext applicationContext;
        if (null != getServletContext())
        {
            XmlWebApplicationContext beanFactory = new XmlWebApplicationContext();
            beanFactory.setConfigLocations(moduleXml.toURI().toString());
            beanFactory.setParent(parentContext);
            beanFactory.setServletContext(new SpringModule.ModuleServletContextWrapper(getServletContext()));
            beanFactory.refresh();
            applicationContext = beanFactory;
        }
        else
        {
            FileSystemXmlApplicationContext beanFactory = new FileSystemXmlApplicationContext();
            beanFactory.setConfigLocations(moduleXml.toURI().toString());
            beanFactory.setParent(parentContext);
            beanFactory.refresh();
            applicationContext = beanFactory;
        }

        try
        {
            return applicationContext.getBean("moduleBean", Module.class);
        }
        catch (NoSuchBeanDefinitionException x)
        {
            _log.error("module configuration does not specify moduleBean: " + moduleXml);
        }
        catch (RuntimeException x)
        {
            _log.error("error reading module configuration: " + moduleXml.getPath(), x);
        }
        return null;
    }

    public @Nullable List<String> checkLabKeyModuleInfo(Module m)
    {
        List<String> missing = new ArrayList<>(5);

        if (StringUtils.isBlank(m.getLabel()))
            missing.add("Label");

//        if (StringUtils.isBlank(m.getDescription()))
//            missing.add("Description");
//
//        if (StringUtils.isBlank(m.getUrl()))
//            missing.add("URL");

        if (!"https://www.labkey.com/".equals(m.getOrganizationUrl()))
            missing.add("OrganizationURL");

//        if (StringUtils.isBlank(m.getMaintainer()))
//            missing.add("Maintainer");

        if (StringUtils.isBlank(m.getLicense()))
            missing.add("License");

//        if (StringUtils.isBlank(m.getLicenseUrl()))
//            missing.add("LicenseURL");

        return missing.isEmpty() ? null : missing;
    }

    public void setWebappDir(File webappDir)
    {
        if (_webappDir != null && !_webappDir.getPath().equals(webappDir.toPath()))
        {
            throw new IllegalStateException("WebappDir is already set to " + _webappDir + ", cannot reset it to " + webappDir);
        }
<<<<<<< HEAD
        _webappDir = AuthorizedFileSystem.create(webappDir, true, false).getRoot();
=======
        _webappDir = AuthorizedFileSystem.create(webappDir, AuthorizedFileSystem.Mode.Read).getRoot();
>>>>>>> 2fd7ce39
    }

    // Attempt to parse "enlistment.id" property from a file named "enlistment.properties" in this directory, if it exists
    public @Nullable String loadEnlistmentId(File directory)
    {
        String enlistmentId = null;
        File file = new File(directory, "enlistment.properties");

        if (file.exists())
        {
            Properties props = new Properties();

            try (InputStream is = new FileInputStream(file))
            {
                props.load(is);
                enlistmentId = props.getProperty("enlistment.id");
            }
            catch (IOException e)
            {
                ExceptionUtil.logExceptionToMothership(null, e);
            }
        }

        return enlistmentId;
    }


    public FileObject getWebappDir()
    {
        return _webappDir;
    }

    public FileObject getExtraWebappDir()
    {
        return _extraWebappDir;
    }

    /**
     * Sets the current Java version, if it's supported. Otherwise, ConfigurationException is thrown and server fails to start.
     *
     * Warnings for deprecated Java versions are handled in CoreWarningProvider.
     *
     * @throws ConfigurationException if Java version is not supported
     */
    private void setJavaVersion()
    {
        _javaVersion = JavaVersion.get();

        if (!_javaVersion.isTested())
            _log.warn("LabKey Server has not been tested against Java runtime version " + JavaVersion.getJavaVersionDescription() + ".");
    }

    public JavaVersion getJavaVersion()
    {
        return _javaVersion;
    }

    /**
     * Sets the running Tomcat version, if servlet container is recognized and supported. Otherwise, ConfigurationException is thrown and server fails to start.
     *
     * Warnings for deprecated Tomcat versions are handled in CoreWarningProvider.
     *
     * @throws ConfigurationException if Tomcat version is not recognized or supported
     */
    private void setTomcatVersion()
    {
        _tomcatVersion = TomcatVersion.get();
    }

    public TomcatVersion getTomcatVersion()
    {
        return _tomcatVersion;
    }

    /**
     * Initialize and update the Core module first. We want to change the core tables before we display pages, request
     * login, check permissions, or initialize any of the other modules.
     * @return true if core module required upgrading, otherwise false
     */
    private boolean upgradeCoreModule() throws ServletException
    {
        Module coreModule = getCoreModule();
        if (coreModule == null)
        {
            throw new IllegalStateException("CoreModule does not exist");
        }

        coreModule.initialize();

        ModuleContext coreContext;

        // If modules table doesn't exist (bootstrap case), then new up a core context
        if (getTableInfoModules().getTableType() == DatabaseTableType.NOT_IN_DB)
            coreContext = new ModuleContext(coreModule);
        else
            coreContext = getModuleContextFromDatabase("Core");

        // Does the core module need to be upgraded?
        if (!coreContext.needsUpgrade(coreModule.getSchemaVersion()))
            return false;

        if (coreContext.isNewInstall())
        {
            _log.debug("Initializing core module to " + coreModule.getFormattedSchemaVersion());
        }
        else
        {
            _log.debug("Upgrading core module from " + ModuleContext.formatVersion(coreContext.getInstalledVersion()) + " to " + coreModule.getFormattedSchemaVersion());
        }

        synchronized (_modulesLock)
        {
            _moduleContextMap.put(coreModule.getName(), coreContext);
        }

        try
        {
            ModuleUpgrader coreUpgrader = new ModuleUpgrader(Collections.singletonList(coreModule));
            coreUpgrader.upgrade();
        }
        catch (Exception e)
        {
            Throwable cause = e.getCause();

            if (cause instanceof ServletException)
                throw (ServletException)cause;

            throw new ServletException(e);
        }

        return true;
    }


    // TODO: Move this code into SqlScriptManager
    private void upgradeLabKeySchemaInExternalDataSources()
    {
        // Careful... the "labkey" scripts are sourced from and versioned based on the core module, but are run and
        // tracked within the external data source's "labkey" schema. This odd situation is orchestrated by the special
        // LabKeyDbSchema subclass, working with ExternalDataSourceSqlScriptManager.

        // Look for "labkey" script files in the "core" module. Version the labkey schema in all scopes to current version of core.
        Module coreModule = getCoreModule();
        FileSqlScriptProvider provider = new FileSqlScriptProvider(coreModule);
        double to = coreModule.getSchemaVersion();

        for (String name : getAllModuleDataSourceNames())
        {
            try
            {
                DbScope scope = DbScope.getDbScope(name);
                if (null == scope || !scope.getSqlDialect().canExecuteUpgradeScripts())
                    continue;

                // This should return a special DbSchema subclass (LabKeyDbSchema) that eliminates the data source prefix
                // from display name, causing labkey-*-*.sql scripts to be found.
                DbSchema labkeySchema = scope.getLabKeySchema();
                SqlScriptManager manager = SqlScriptManager.get(provider, labkeySchema);
                List<SqlScript> scripts = manager.getRecommendedScripts(to);

                if (!scripts.isEmpty())
                {
                    _log.info("Upgrading the \"labkey\" schema in \"" + scope.getDisplayName() + "\" to " + to);
                    getUpgradeScriptRunner().runScripts(coreModule, scripts);
                }

                manager.updateSchemaVersion(to);
            }
            catch (SqlScriptException e)
            {
                ExceptionUtil.logExceptionToMothership(null, e);
            }
        }
    }


    public Throwable getStartupFailure()
    {
        return _startupFailure;
    }

    public void setStartupFailure(Throwable t)
    {
        if (null == _startupFailure)
            _startupFailure = t;

        if (Boolean.valueOf(System.getProperty("terminateOnStartupFailure")))
        {
            // Issue 40038: Ride-or-die Mode
            _log.fatal("Startup failure, terminating", t);
            System.exit(1);
        }
    }

    public void addModuleFailure(String moduleName, Throwable t)
    {
        //noinspection ThrowableResultOfMethodCallIgnored
        _moduleFailures.put(moduleName, t);
    }

    public Map<String, Throwable> getModuleFailures()
    {
        if (_moduleFailures.isEmpty())
        {
            return Collections.emptyMap();
        }
        else
        {
            return new HashMap<>(_moduleFailures);
        }
    }

    private TableInfo getTableInfoModules()
    {
        return _core.getTableInfoModules();
    }

    public ModuleContext getModuleContext(Module module)
    {
        synchronized (_modulesLock)
        {
            ModuleContext result = _moduleContextMap.get(module.getName());
            if (result != null)
            {
                verifyModuleName(result, module.getName());
            }
            return result;
        }
    }

    public SqlScriptRunner getUpgradeScriptRunner()
    {
        return _upgradeScriptRunner;
    }

    // Run scripts using the default upgrade script runner
    public void runUpgradeScripts(Module module, SchemaUpdateType type)
    {
        runScripts(getUpgradeScriptRunner(), module, type);
    }

    public void runScripts(SqlScriptRunner runner, Module module, SchemaUpdateType type)
    {
        FileSqlScriptProvider provider = new FileSqlScriptProvider(module);

        for (DbSchema schema : type.orderSchemas(provider.getSchemas()))
        {
            if (schema.getSqlDialect().canExecuteUpgradeScripts())
            {
                try
                {
                    SqlScript script = type.getScript(provider, schema);

                    if (null != script)
                        runner.runScripts(module, Collections.singletonList(script));
                }
                catch (Exception e)
                {
                    throw new RuntimeException("Error running scripts in module " + module.getName(), e);
                }
            }
        }
    }

    // Runs the drop and create scripts in every module using a new SqlScriptRunner
    public void recreateViews()
    {
        SqlScriptRunner runner = new SqlScriptRunner();

        synchronized (UPGRADE_LOCK)
        {
            List<Module> modules = getModules();
            ListIterator<Module> iter = modules.listIterator(modules.size());

            // Run all the drop scripts (in reverse dependency order)
            while (iter.hasPrevious())
                runScripts(runner, iter.previous(), SchemaUpdateType.Before);

            // Run all the create scripts
            for (Module module : getModules())
                runScripts(runner, module, SchemaUpdateType.After);
        }

        if (_startupState == StartupState.StartupComplete)
        {
            WarningService.get().rerunSchemaCheck();
        }
    }

    /**
     * Module upgrade scripts have completed, and we are now completing module startup.
     * @return true if module startup in progress.
     */
    public boolean isStartupInProgress()
    {
        synchronized (STARTUP_LOCK)
        {
            return _startupState == StartupState.StartupInProgress;
        }
    }

    /**
     * All module startup is complete.
     * @return true if complete.
     */
    public boolean isStartupComplete()
    {
        synchronized (STARTUP_LOCK)
        {
            return _startupState == StartupState.StartupComplete;
        }
    }

    private void setStartupState(StartupState state)
    {
        synchronized (STARTUP_LOCK)
        {
            _startupState = state;
        }
    }

    public String getStartingUpMessage()
    {
        synchronized (STARTUP_LOCK)
        {
            return _startingUpMessage;
        }
    }

    /** Set a message that will be displayed in the upgrade/startup UI. */
    public void setStartingUpMessage(String message)
    {
        synchronized (STARTUP_LOCK)
        {
            _startingUpMessage = message;
            if (message != null)
                _log.info(message);
        }
    }

    /**
     * Initiate the module startup process, including any deferred upgrades and firing startup listeners.
     */
    private void initiateModuleStartup()
    {
        if (isStartupInProgress() || isStartupComplete())
            return;

        if (isUpgradeRequired())
            throw new IllegalStateException("Can't start modules before upgrade is complete");

        setStartupState(StartupState.StartupInProgress);
        setStartingUpMessage("Starting up modules");

        // Run module startup
        try
        {
            completeStartup();
            attemptStartBackgroundThreads();
            if (isNewInstall())
                ContextListener.afterNewInstallComplete();
        }
        catch (Throwable t)
        {
            setStartupFailure(t);
            _log.error("Failure during module startup", t);
        }
    }

    private boolean _backgroundThreadsStarted = false;
    private static final Object BACKGROUND_THREAD_LOCK = new Object();

    public void attemptStartBackgroundThreads()
    {
        synchronized (BACKGROUND_THREAD_LOCK)
        {
            if (!_backgroundThreadsStarted && isStartupComplete() && AppProps.getInstance().isSetBaseServerUrl())
            {
                _backgroundThreadsStarted = true;

                for (Module module : getModules())
                {
                    try
                    {
                        module.startBackgroundThreads();
                    }
                    catch (Throwable t)
                    {
                        _log.error("Error starting background threads for module \"" + module.getName() + "\"", t);
                    }
                }
            }
        }
    }

    /**
     * Perform the final stage of startup:
     * <ol>
     *     <li>{@link Module#startup(ModuleContext) module startup}</li>
     *     <li>Register module resources (eg, creating module assay providers)</li>
     *     <li>Deferred upgrade tasks</li>
     *     <li>Startup listeners</li>
     * </ol>
     *
     * Once the deferred upgrade tasks have run, the module is considered {@link ModuleState#Started started}.
     */
    private void completeStartup()
    {
        var modules = getModules();

        for (Module m : modules)
        {
            // Module startup
            try
            {
                ModuleContext ctx = getModuleContext(m);
                ctx.setModuleState(ModuleState.Starting);
                setStartingUpMessage("Starting module '" + m.getName() + "'");
                m.startup(ctx);
            }
            catch (Throwable x)
            {
                setStartupFailure(x);
                _log.error("Failure starting module: " + m.getName(), x);
            }
        }

        // Run any deferred upgrades, after all of the modules are in the Running state so that we
        // know they've registered their listeners
        for (Module m : modules)
        {
            try
            {
                ModuleContext ctx = getModuleContext(m);
                m.runDeferredUpgradeRunnables();
                ctx.setModuleState(ModuleState.Started);
            }
            catch (Throwable x)
            {
                setStartupFailure(x);
                _log.error("Failure starting module: " + m.getName(), x);
            }
        }

        // Finally, fire the startup complete event
        ContextListener.moduleStartupComplete(_servletContext);

        clearAllSchemaDetails();
        setStartupState(StartupState.StartupComplete);
        ensureAtLeastOneRootAdminExists();
        setStartingUpMessage("Module startup complete");
    }

    // Now that we're done bootstrapping / starting up, verify that there's at least one root admin
    private void ensureAtLeastOneRootAdminExists()
    {
        try
        {
            if (UserManager.getActiveRealUserCount() > 0)
                SecurityManager.ensureAtLeastOneRootAdminExists();
        }
        catch (UnauthorizedException e)
        {
            throw new IllegalArgumentException("This deployment lacks a root administrator; it must have a Site Administrator, " +
                "an Application Administrator, or an Impersonating Troubleshooter. Use startup properties to assign one of " +
                "these roles to one or more users.");
        }
    }

    public void saveModuleContext(ModuleContext context)
    {
        ModuleContext stored = getModuleContextFromDatabase(context.getName());
        if (null == stored)
            Table.insert(null, getTableInfoModules(), context);
        else if (!stored.isDowngrade(context.getSchemaVersion())) // Never "downgrade" a module version, #30773
            Table.update(null, getTableInfoModules(), context, context.getName());
    }

    // Not transacted: SQL Server sp_dropapprole can't be called inside a transaction
    public void removeModule(ModuleContext context)
    {
        removeModule(context, false);
    }

    public void removeModule(ModuleContext context, boolean deleteFiles)
    {
        DbScope scope = _core.getSchema().getScope();
        SqlDialect dialect = _core.getSqlDialect();

        String moduleName = context.getName();

        _log.info("Deleting module {}", moduleName);
        String sql = "DELETE FROM " + _core.getTableInfoSqlScripts() + " WHERE ModuleName = ? AND Filename " + dialect.getCaseInsensitiveLikeOperator() + " ?";

        Module m = getModule(moduleName);
        SchemaActions schemaActions = getSchemaActions(m, context);

        schemaActions.deleteList().forEach(schema -> {
            _log.info("Dropping schema \"{}\"", schema);
            new SqlExecutor(_core.getSchema()).execute(sql, moduleName, schema + "-%");
            scope.getSqlDialect().dropSchema(_core.getSchema(), schema);
            scope.invalidateSchema(schema, DbSchemaType.Unknown); // Invalidates all versions of the schema and tables in the non-provisioned caches (e.g., module, bare, fast)
            SchemaNameCache.get().remove(scope); // Invalidates the list of schema names associated with this scope
        });

        schemaActions.skipList().forEach(sam -> _log.info("Skipping drop of schema \"{}\" because it's in use by module \"{}\"", sam.schema(), sam.module()));

        Table.delete(getTableInfoModules(), context.getName());

        if (null != m && deleteFiles)
        {
            FileUtil.deleteDir(m.getExplodedPath());
            if (null != m.getZippedPath())
                m.getZippedPath().delete();
        }

        synchronized (_modulesLock)
        {
            _moduleClassMap = removeMapValue(m, new HashMap<>(_moduleClassMap));
            _moduleMap = removeMapValue(m, new CaseInsensitiveHashMap<>(_moduleMap));
            removeMapValue(m, _controllerNameToModule);
            _moduleContextMap.remove(context.getName());
            _modules.remove(m);
        }

        if (m instanceof DefaultModule defaultModule)
            defaultModule.unregister();

        ContextListener.fireModuleChangeEvent(m);
        clearUnknownModuleCount();
    }

    public record SchemaAndModule(String schema, String module) {}
    public record SchemaActions(List<String> deleteList, List<SchemaAndModule> skipList){}

    // Divide the schemas reported by the specified module context into two lists: schemas that should be deleted and
    // schemas that shouldn't. If module is not-null (known) then the delete list contains all schemas and the skip list
    // is empty. If the module is null (unknown) then the delete list contains the schemas that no known module claims
    // and the skip list contains schemas that known modules still claim.
    public SchemaActions getSchemaActions(@Nullable Module module, ModuleContext context)
    {
        // If we're deleting an "unknown module" then avoid deleting any schema that's owned by a known module, Issue 47547
        Map<String, String> inUseSchemas = null == module ?
            getModules().stream()
                .flatMap(mod -> mod.getSchemaNames().stream().map(name -> Pair.of(name, mod.getName())))
                .collect(LabKeyCollectors.toCaseInsensitiveMap(Pair::getKey, Pair::getValue)) :
            Collections.emptyMap();

        List<String> deleteList = new LinkedList<>();
        List<SchemaAndModule> skipList = new LinkedList<>();

        for (String schema : context.getSchemaList())
        {
            String usingModuleName = inUseSchemas.get(schema);
            if (usingModuleName != null)
            {
                skipList.add(new SchemaAndModule(schema, usingModuleName));
            }
            else
            {
                deleteList.add(schema);
            }
        }

        return new SchemaActions(deleteList, skipList);
    }

    private void startNonCoreUpgradeAndStartup(Execution execution, File lockFile)
    {
        synchronized(UPGRADE_LOCK)
        {
            if (_upgradeState == UpgradeState.UpgradeRequired)
            {
                List<Module> modules = new ArrayList<>(getModules());
                modules.remove(getCoreModule());
                setUpgradeState(UpgradeState.UpgradeInProgress);

                ModuleUpgrader upgrader = new ModuleUpgrader(modules);
                upgrader.upgrade(() -> afterUpgrade(lockFile), execution);
            }
            else
            {
                execution.run(() -> afterUpgrade(lockFile));
            }
        }
    }

    // Final step in upgrade process: set the upgrade state to complete, perform post-upgrade tasks, and start up the modules.
    private void afterUpgrade(File lockFile)
    {
        setUpgradeState(UpgradeState.UpgradeComplete);

        handleUnknownModules();
        updateModuleProperties();
        initiateModuleStartup();

        // We're out of the critical section (regular and deferred upgrades are complete) so remove the lock file
        lockFile.delete();

        verifyRequiredModules();
    }

    // If the "requiredModules" parameter is present in application.properties then fail startup if any specified module is missing.
    // Particularly interesting for compliant deployments, e.g., <Parameter name="requiredModules" value="Compliance"/>
    private void verifyRequiredModules()
    {
        String requiredModules = getServletContext().getInitParameter("requiredModules");

        if (null != requiredModules)
        {
            List<String> missedModules = Arrays.stream(requiredModules.split(","))
                .filter(name -> !_moduleMap.containsKey(name)).toList();

            if (!missedModules.isEmpty())
                setStartupFailure(new ConfigurationException("Required module" + (missedModules.size() > 1 ? "s" : "") + " not present: " + missedModules));
        }
    }

    // Remove all unknown modules that are marked as AutoUninstall
    public void handleUnknownModules()
    {
        getUnknownModuleContexts()
            .values()
            .stream()
            .filter(ModuleContext::isAutoUninstall)
            .forEach(this::removeModule);
    }

    private void updateModuleProperties()
    {
        for (Module module : getModules())
        {
            ModuleContext context = getModuleContext(module);
            try
            {
                Map<String, Object> map = new HashMap<>();
                if (!Objects.equals(module.getClass().getName(), context.getClassName()))
                    map.put("ClassName", module.getClass().getName());
                if (module.isAutoUninstall() != context.isAutoUninstall())
                    map.put("AutoUninstall", module.isAutoUninstall());
                // Sort schema names to ensure consistency
                String schemaNames = StringUtils.trimToNull(
                    module.getSchemaNames().stream()
                        .sorted()
                        .collect(Collectors.joining(","))
                );
                if (!Objects.equals(schemaNames, context.getSchemas()))
                    map.put("Schemas", schemaNames);
                if (!map.isEmpty())
                    Table.update(null, getTableInfoModules(), map, module.getName());
            }
            catch (RuntimeSQLException e)
            {
                // This should be fixed now (see Issue 24473), but leave detailed logging in place just in case
                ExceptionUtil.decorateException(e, ExceptionUtil.ExceptionInfo.ExtraMessage, module.getName(), false);
                ExceptionUtil.logExceptionToMothership(null, e);
            }
        }
    }

    private void setUpgradeState(UpgradeState state)
    {
        synchronized(UPGRADE_LOCK)
        {
            _upgradeState = state;
        }
    }

    public boolean isUpgradeRequired()
    {
        synchronized(UPGRADE_LOCK)
        {
            return UpgradeState.UpgradeComplete != _upgradeState;
        }
    }

    public boolean isUpgradeInProgress()
    {
        synchronized(UPGRADE_LOCK)
        {
            return UpgradeState.UpgradeInProgress == _upgradeState;
        }
    }

    // Did this server start up with no modules installed? If so, it's a new install. This lets us tailor the
    // module upgrade UI to "install" or "upgrade," as appropriate.
    public boolean isNewInstall()
    {
        return _newInstall;
    }

    public void destroy()
    {
        // In the case of a startup failure, _modules may be null. We want to allow a context reload to succeed in this case,
        // since the reload may contain the code change to fix the problem
        var modules = getModules();
        if (modules != null)
        {
            modules.forEach(Module::destroy);
        }
    }

    public boolean hasModule(String name)
    {
        return getModule(name) != null;
    }

    public Module getModule(String name)
    {
        // _moduleMap is immutable so no need to synchronize for reads
        return _moduleMap.get(name);
    }

    public <M extends Module> M getModule(Class<M> moduleClass)
    {
        // _moduleClassMap is immutable so no need to synchronize for reads
        return (M) _moduleClassMap.get(moduleClass);
    }

    public Module getCoreModule()
    {
        return getModule(DefaultModule.CORE_MODULE_NAME);
    }

    /** @return all known modules, sorted in dependency order */
    public List<Module> getModules()
    {
        // We can return the immutable, thread-safe list without needing to lock anything
        return _modulesImmutable;
    }

    public List<Module> getModules(boolean userHasEnableRestrictedModulesPermission)
    {
        if (userHasEnableRestrictedModulesPermission)
            return getModules();

        return getModules()
            .stream()
            .filter(module -> !module.getRequireSitePermission())
            .toList();
    }

    /**
     * @return the modules, sorted in reverse dependency order. Typically used to resolve the most specific version of
     * a resource when one module "subclasses" another module.
     */
    public Collection<Module> orderModules(Collection<Module> modules)
    {
        List<Module> result = new ArrayList<>(modules.size());
        result.addAll(getModules()
            .stream()
            .filter(modules::contains)
            .toList());
        Collections.reverse(result);
        return result;
    }

    // Returns a set of data source names representing all external data sources that are required for module schemas.
    // These are just the names that modules advertise; there's no guarantee that they're defined or
    // valid. Be sure to null check after attempting to resolve each to a DbScope.
    public Set<String> getAllModuleDataSourceNames()
    {
        // Find all the external data sources that modules require
        Set<String> allModuleDataSourceNames = new LinkedHashSet<>();

        for (Module module : getModules())
            allModuleDataSourceNames.addAll(getModuleDataSourceNames(module));

        return allModuleDataSourceNames;
    }

    public Set<String> getModuleDataSourceNames(Module module)
    {
        Set<String> moduleDataSourceNames = new LinkedHashSet<>();

        for (String schemaName : module.getSchemaNames())
        {
            int idx = schemaName.indexOf('.');

            if (-1 != idx)
                moduleDataSourceNames.add(schemaName.substring(0, idx) + "DataSource");
        }

        return moduleDataSourceNames;
    }

    public String getAdminOnlyMessage()
    {
        if (isUpgradeRequired() && UserManager.hasUsers())
        {
            return "This site is currently being upgraded to a new version of LabKey Server.";
        }
        return AppProps.getInstance().getAdminOnlyMessage();
    }

    // CONSIDER: ModuleUtil.java
    public Collection<String> getModuleSummaries(Container c)
    {
        List<String> list = new LinkedList<>();

        for (Module m : getModules())
            list.addAll(m.getSummary(c));

        return list;
    }

    public void initControllerToModule()
    {
        synchronized(_controllerNameToModule)
        {
            if (!_controllerNameToModule.isEmpty())
                return;
            List<Module> allModules = getModules();
            for (Module module : allModules)
            {
                TreeSet<String> set = new CaseInsensitiveTreeSet();

                for (Map.Entry<String, Class<? extends Controller>> entry : module.getControllerNameToClass().entrySet())
                {
                    String key = entry.getKey();
                    if (!set.add(key))
                        continue;   // Avoid duplicate work

                    _controllerNameToModule.put(key, module);

                    Class<?> clazz = entry.getValue();
                    for (Class<?> innerClass : clazz.getClasses())
                    {
                        for (Class<?> inter : innerClass.getInterfaces())
                        {
                            Class<?>[] supr = inter.getInterfaces();
                            if (supr.length == 1 && UrlProvider.class.equals(supr[0]))
                                UrlProviderService.getInstance().registerUrlProvider((Class<UrlProvider>)inter, innerClass);
                        }
                    }
                }
            }
        }
    }

    public Module getModuleForController(String controllerName)
    {
        synchronized(_controllerNameToModule)
        {
            Module module = _controllerNameToModule.get(controllerName);
            if (null != module)
                return module;

            int i = controllerName.indexOf('-');
            if (-1 == i)
                return null;

            String prefix = controllerName.substring(0,i);
            module = _controllerNameToModule.get(prefix);
            if (null != module)
                _controllerNameToModule.put(controllerName, module);
            return module;
        }
    }


    public @Nullable Module getModule(DbScope scope, String schemaName)
    {
        SchemaDetails details = getSchemaDetails(scope, schemaName);

        return null != details ? details.getModule() : null;
    }

    public @Nullable DbSchemaType getSchemaType(DbScope scope, String schemaName)
    {
        SchemaDetails details = getSchemaDetails(scope, schemaName);

        return null != details ? details.getType() : null;
    }

    private @Nullable SchemaDetails getSchemaDetails(DbScope scope, String schemaName)
    {
        // Consider: change this to a per-scope cache (similar to SchemaTableInfo and DbSchema caching)

        String fullyQualifiedSchemaName = DbSchema.getDisplayName(scope, schemaName);

        // Note: Do not reference any DbSchemas (directly or indirectly) in this method. We may be in the midst of loading
        // a DbSchema and don't want to cause CacheLoader re-entrancy. See #26037.
        synchronized(_schemaNameToSchemaDetails)
        {
            if (_schemaNameToSchemaDetails.isEmpty())
            {
                for (Module module : getModules())
                {
                    Set<String> provisioned = Sets.newCaseInsensitiveHashSet(module.getProvisionedSchemaNames());

                    for (String name : module.getSchemaNames())
                    {
                        DbSchemaType type = provisioned.contains(name) ? DbSchemaType.Provisioned : DbSchemaType.Module;
                        _schemaNameToSchemaDetails.put(name, new SchemaDetails(module, type));
                    }

                    // Now register the special "labkey" schema we create in each module data source and associate it with the core module
                    Set<String> moduleDataSourceNames = getModuleDataSourceNames(module);

                    for (String moduleDataSourceName : moduleDataSourceNames)
                    {
                        DbScope moduleScope = DbScope.getDbScope(moduleDataSourceName);

                        if (null != moduleScope && moduleScope.getSqlDialect().canExecuteUpgradeScripts())
                        {
                            String labkeySchemaName = DbSchema.getDisplayName(moduleScope, "labkey");
                            _schemaNameToSchemaDetails.put(labkeySchemaName, new SchemaDetails(getCoreModule(), DbSchemaType.Module));
                        }
                    }
                }
            }

            return _schemaNameToSchemaDetails.get(fullyQualifiedSchemaName);
        }
    }

    public void clearAllSchemaDetails()
    {
        synchronized(_schemaNameToSchemaDetails)
        {
            _schemaNameToSchemaDetails.clear();
        }
    }

    public void registerResourcePrefix(String prefix, Module module)
    {
        registerResourcePrefix(prefix, module.getName(), module.getSourcePath(), module.getBuildPath());
    }

    private void registerResourcePrefix(String prefix, String name, String sourcePath, String buildPath)
    {
        if (null == prefix || isEmpty(sourcePath) || isEmpty(buildPath))
            return;

        if (!new File(sourcePath).isDirectory() || !new File(buildPath).isDirectory())
            return;

        ResourceFinder finder = new ResourceFinder(name, sourcePath, buildPath);
        Collection<ResourceFinder> col = _resourceFinders.computeIfAbsent(prefix, k -> new ArrayList<>());

        synchronized(col)
        {
            col.add(finder);
        }
    }

    public @NotNull Collection<ResourceFinder> getResourceFindersForPath(String path)
    {
        //NOTE: jasper encodes underscores and dashes in JSPs, so decode them here
        path = path.replaceAll("_005f", "_");
        path = path.replaceAll("_002d", "-");

        Collection<ResourceFinder> finders = new LinkedList<>();

        for (Map.Entry<String, Collection<ResourceFinder>> e : _resourceFinders.entrySet())
            if (path.startsWith(e.getKey() + "/"))
                finders.addAll(e.getValue());

        return finders;
    }

    public Resource getResource(Path path)
    {
        for (Module m : getModules())
        {
            Resource r = m.getModuleResource(path);
            if (r != null && r.exists())
                return r;
        }

        return null;
    }

    public Resource getResource(Module module, Path path)
    {
        return module.getModuleResource(path);
    }

    public Resource getResource(String moduleName, Path path)
    {
        return getModule(moduleName).getModuleResource(path);
    }

    public Module getCurrentModule()
    {
        return getModuleForController(HttpView.getRootContext().getActionURL().getController());
    }

    @Nullable
    public ModuleContext getModuleContextFromDatabase(@NotNull String name)
    {
        SQLFragment sql = new SQLFragment("SELECT * FROM ").
                append(getTableInfoModules(), "m").
                append(" WHERE LOWER(Name) = LOWER(?)").
                add(name);
        ModuleContext result = new SqlSelector(_core.getSchema(), sql).getObject(ModuleContext.class);
        if (result != null)
        {
            verifyModuleName(result, name);
        }
        return result;
    }

    /**
     * Issue 50763: Improve handling of module case-only rename during startup
     * It would be easy to fix up this record to match but other places store module names, like ETLs, reports, and more
     */
    private void verifyModuleName(ModuleContext moduleContext, String name)
    {
        if (!name.equals(moduleContext.getName()))
        {
            throw new IllegalStateException("Found an existing module record with a different casing from the module's new name. " +
                    "This is not supported. Existing: '" + moduleContext.getName() + "' New: '" + name + "'");
        }
    }

    public Collection<ModuleContext> getAllModuleContexts()
    {
        return new TableSelector(getTableInfoModules()).getCollection(ModuleContext.class);
    }

    private volatile Integer _unknownModuleCount = null;

    public int getUnknownModuleCount()
    {
        if (null == _unknownModuleCount)
            _unknownModuleCount = getUnknownModuleContexts().size();

        return _unknownModuleCount;
    }

    public void clearUnknownModuleCount()
    {
        _unknownModuleCount = null;
    }

    public Map<String, ModuleContext> getUnknownModuleContexts()
    {
        Map<String, ModuleContext> unknownContexts = new HashMap<>();

        for (ModuleContext moduleContext : getAllModuleContexts())
        {
            String name = moduleContext.getName();
            Module module = getModule(moduleContext.getName());

            if (null == module || !name.equals(module.getName()))
                unknownContexts.put(name, moduleContext);
        }

        return unknownContexts;
    }

    public <T extends StartupProperty> void handleStartupProperties(MapBasedStartupPropertyHandler<T> handler)
    {
        if (handler.performChecks())
            startupPropertyChecks(handler);
        Map<String, T> props = handler.getProperties();
        Map<T, StartupPropertyEntry> map = new LinkedHashMap<>();
        handler.getStartupPropertyEntries().forEach(entry -> {
            T sp = props.get(entry.getName());
            if (null != sp)
            {
                entry.setStartupProperty(sp);
                map.put(sp, entry);
            }
        });
        handler.handle(map);
    }

    public <T extends StartupProperty> void handleStartupProperties(LenientStartupPropertyHandler<T> handler)
    {
        if (handler.performChecks())
            startupPropertyChecks(handler);
        StartupProperty sp = handler.getProperty();
        handler.handle(handler.getStartupPropertyEntries().stream()
            .peek(entry -> entry.setStartupProperty(sp))
            .toList());
    }

    private void startupPropertyChecks(StartupPropertyHandler<?> handler)
    {
        assert !isStartupComplete() : "All startup properties must be handled during startup";
        boolean notExists = _startupPropertyHandlers.add(handler);
        assert notExists : "StartupPropertyHandler with scope " + handler.getScope() + " has already been registered!";
    }

    public static class StartupPropertyStartupListener implements StartupListener
    {
        @Override
        public String getName()
        {
            return "Startup Property Validation";
        }

        @Override
        public void moduleStartupComplete(ServletContext servletContext)
        {
            // Log error for any unknown startup properties (admin error)
            List<String> unknown = ModuleLoader.getInstance().getStartupPropertyEntries(null)
                .stream()
                .filter(entry -> null == entry.getStartupProperty())
                .map(entry -> entry.getScope() + "." + entry.getName() + ": " + entry.getValue()).toList();

            if (!unknown.isEmpty())
                _log.info("Unknown startup propert" + (unknown.size() == 1 ? "y: " : "ies: ") + unknown);

            // Failing this check indicates a coding issue, so execute it only when assertions are on
            assert checkPropertyScopeMapping();
         }
    }

    private static boolean checkPropertyScopeMapping()
    {
        // Enumerate all StartupPropertyHandlers and verify that every supplied StartupProperty maps to a single
        // source. If not, there's a coding error.
        Map<StartupProperty, String> propertyScopeMap = new HashMap<>();
        ModuleLoader.getInstance().getStartupPropertyHandlers()
            .forEach(handler -> handler.getProperties().values().forEach(sp -> {
                String previousScope = propertyScopeMap.put(sp, handler.getScope());
                assert previousScope == null : "Two scopes (\"" + previousScope + "\" and \"" + handler.getScope() + "\") both used the same StartupProperty (\"" + sp + "\")!";
            }));

        Set<String> scopeNameMap = new CaseInsensitiveHashSet();
        ModuleLoader.getInstance().getStartupPropertyHandlers()
            .forEach(handler -> handler.getProperties().values().forEach(sp -> {
                boolean notPresent = scopeNameMap.add(handler.getScope() + ":" + sp.getPropertyName());
                assert notPresent : "Startup property \"" + handler.getScope() + "." + sp.getPropertyName() + "\" is handled by two separate code paths!";
            }));

        return true;
    }

    public Set<StartupPropertyHandler<? extends StartupProperty>> getStartupPropertyHandlers()
    {
        return _startupPropertyHandlers;
    }

    /**
     * Returns the startup property entries for the specified scope. If no scope is specified then all properties are
     * returned. If the server is bootstrapping then properties with both the bootstrap and startup modifiers are
     * returned otherwise only startup properties are returned.
     *
     * Do not call this directly! Use a StartupPropertyHandler instead.
     */
    @NotNull
    public Collection<StartupPropertyEntry> getStartupPropertyEntries(@Nullable String scope)
    {
        Collection<StartupPropertyEntry> props = Collections.emptyList();
        if (!_startupPropertyMap.isEmpty())
        {
            if (scope != null)
            {
                if (_startupPropertyMap.containsKey(scope))
                    props = _startupPropertyMap.get(scope);
            }
            else
                props = _startupPropertyMap.values();
        }

        // We filter here because loadStartupProps() gets called very early, before _newInstall is set
        return props.stream()
            .filter(prop -> prop.getModifier() != StartupPropertyEntry.modifier.bootstrap || isNewInstall())
            .collect(Collectors.toList());
    }

    public FileObject getStartupPropDirectory()
    {
        return _startupPropertiesDir;
    }

    /**
     * Loads startup/bootstrap properties from configuration files.
     * <a href="https://www.labkey.org/Documentation/wiki-page.view?name=bootstrapProperties#using">Documentation Page</a>
     */
    private void loadStartupProps()
    {
        FileObject propsDir = getStartupPropDirectory();
        if (null == propsDir)
            return;
        try
        {
            if (!propsDir.isFolder())
                return;

            FileObject newinstall = propsDir.resolveFile("newinstall", NameScope.DESCENDENT);
            if (newinstall.isFile())
            {
                _log.debug("'newinstall' file detected: " + newinstall.getPath());

                _newInstall = true;

                // propsDir is readonly, so we need to get a File
                var newInstallFile = newinstall.getPath().toFile();
                if (newInstallFile.canWrite())
                    newInstallFile.delete();
                else
                    throw new ConfigurationException("file 'newinstall' exists, but is not writeable: " + newinstall.getPath());
            }
            else
            {
                _log.debug("no 'newinstall' file detected");
            }

//            File[] propFiles = propsDir.listFiles((File dir, String name) -> equalsIgnoreCase(FileUtil.getExtension(name), ("properties")));
            FileObject[] propFiles = propsDir.findFiles(new FileExtensionSelector("properties"));

            if (propFiles != null)
            {
                List<FileObject> sortedPropFiles = Arrays.stream(propFiles)
                    .sorted(Comparator.comparing(FileObject::getName))
                    .toList();

                for (FileObject propFile : sortedPropFiles)
                {
                    _log.debug("loading propsFile: " + propFile.getPath());

                    try (InputStream in = propFile.getContent().getInputStream())
                    {
                        Properties props = new Properties();
                        props.load(in);

                        for (Map.Entry<Object, Object> entry : props.entrySet())
                        {
                            if (entry.getKey() instanceof String && entry.getValue() instanceof String)
                            {
                                _log.trace("property '" + entry.getKey() + "' resolved to value: '" + entry.getValue() + "'");

                                addStartupPropertyEntry(entry.getKey().toString(), entry.getValue().toString());
                            }
                        }
                    }
                    catch (Exception e)
                    {
                        _log.error("Error parsing startup config properties file '" + propFile.getPath() + "'", e);
                    }
                }
            }
            else
            {
                _log.debug("no propFiles to load");
            }
        }
        catch (FileSystemException fse)
        {
            _log.error("Error loading startup properties files '" + propsDir.getPath() + "'", fse);
        }

        // load any system properties with the labkey prop prefix
        for (Map.Entry<Object, Object> entry : System.getProperties().entrySet())
        {
            String name = String.valueOf(entry.getKey());
            String value = String.valueOf(entry.getValue());

            if (name != null && name.startsWith(StartupPropertyEntry.SYS_PROP_PREFIX) && value != null)
            {
                addStartupPropertyEntry(name.substring(StartupPropertyEntry.SYS_PROP_PREFIX.length()), value);
            }
        }
    }

    private void addStartupPropertyEntry(String scope, String value)
    {
        StartupPropertyEntry entry = createConfigProperty(scope, value);
        if (_startupPropertyMap.containsMapping(entry.getScope(), entry))
            _startupPropertyMap.removeMapping(entry.getScope(), entry);
        _startupPropertyMap.put(entry.getScope(), entry);
    }

    /**
     * Parse the startup property line and construct a StartupPropertyEntry object. A startup property
     * can have an optional dot delimited scope and an optional semicolon delimited modifier, for example:
     * siteSettings.baseServerUrl;bootstrap defines a property named "baseServerUrl" in the "siteSettings"
     * scope having the bootstrap modifier.
     */
    private StartupPropertyEntry createConfigProperty(String key, String value)
    {
        String name;
        String scope = null;
        String modifier = null;

        // the first dot delimited section is always the scope, the rest is the name
        if (key.contains("."))
        {
            scope = key.substring(0, key.indexOf('.'));
            key = key.substring(key.indexOf('.') + 1);
        }

        String[] parts = key.split(";");
        if (parts.length == 2)
        {
            name = parts[0];
            modifier = parts[1];
        }
        else
            name = key;

        return new StartupPropertyEntry(name, value, modifier, scope);
    }

    private static class SchemaDetails
    {
        private final Module _module;
        private final DbSchemaType _type;

        private SchemaDetails(Module module, DbSchemaType type)
        {
            _module = module;
            _type = type;
        }

        public Module getModule()
        {
            return _module;
        }

        public DbSchemaType getType()
        {
            return _type;
        }
    }

    @Override
    public void beforeReport(Set<Object> set)
    {
        set.addAll(getModules());
    }
}
<|MERGE_RESOLUTION|>--- conflicted
+++ resolved
@@ -1,2585 +1,2569 @@
-/*
- * Copyright (c) 2005-2018 Fred Hutchinson Cancer Research Center
- *
- * Licensed under the Apache License, Version 2.0 (the "License");
- * you may not use this file except in compliance with the License.
- * You may obtain a copy of the License at
- *
- *     http://www.apache.org/licenses/LICENSE-2.0
- *
- * Unless required by applicable law or agreed to in writing, software
- * distributed under the License is distributed on an "AS IS" BASIS,
- * WITHOUT WARRANTIES OR CONDITIONS OF ANY KIND, either express or implied.
- * See the License for the specific language governing permissions and
- * limitations under the License.
- */
-package org.labkey.api.module;
-
-import com.google.common.collect.Maps;
-import jakarta.servlet.ServletContext;
-import jakarta.servlet.ServletException;
-import org.apache.commons.beanutils.BeanUtils;
-import org.apache.commons.collections4.MultiValuedMap;
-import org.apache.commons.lang3.StringUtils;
-import org.apache.commons.vfs2.FileExtensionSelector;
-import org.apache.commons.vfs2.FileObject;
-import org.apache.commons.vfs2.FileSystemException;
-import org.apache.commons.vfs2.NameScope;
-import org.apache.logging.log4j.Logger;
-import org.jetbrains.annotations.NotNull;
-import org.jetbrains.annotations.Nullable;
-import org.labkey.api.Constants;
-import org.labkey.api.action.UrlProvider;
-import org.labkey.api.action.UrlProviderService;
-import org.labkey.api.collections.CaseInsensitiveHashMap;
-import org.labkey.api.collections.CaseInsensitiveHashSet;
-import org.labkey.api.collections.CaseInsensitiveHashSetValuedMap;
-import org.labkey.api.collections.CaseInsensitiveTreeMap;
-import org.labkey.api.collections.CaseInsensitiveTreeSet;
-import org.labkey.api.collections.CopyOnWriteHashMap;
-import org.labkey.api.collections.LabKeyCollectors;
-import org.labkey.api.collections.Sets;
-import org.labkey.api.data.Container;
-import org.labkey.api.data.ConvertHelper;
-import org.labkey.api.data.CoreSchema;
-import org.labkey.api.data.DatabaseTableType;
-import org.labkey.api.data.DbSchema;
-import org.labkey.api.data.DbSchemaType;
-import org.labkey.api.data.DbScope;
-import org.labkey.api.data.FileSqlScriptProvider;
-import org.labkey.api.data.RuntimeSQLException;
-import org.labkey.api.data.SQLFragment;
-import org.labkey.api.data.SchemaNameCache;
-import org.labkey.api.data.SqlExecutor;
-import org.labkey.api.data.SqlScriptManager;
-import org.labkey.api.data.SqlScriptRunner;
-import org.labkey.api.data.SqlScriptRunner.SqlScript;
-import org.labkey.api.data.SqlScriptRunner.SqlScriptException;
-import org.labkey.api.data.SqlScriptRunner.SqlScriptProvider;
-import org.labkey.api.data.SqlSelector;
-import org.labkey.api.data.Table;
-import org.labkey.api.data.TableInfo;
-import org.labkey.api.data.TableSelector;
-import org.labkey.api.data.dialect.DatabaseNotSupportedException;
-import org.labkey.api.data.dialect.SqlDialect;
-import org.labkey.api.files.virtual.AuthorizedFileSystem;
-import org.labkey.api.module.ModuleUpgrader.Execution;
-import org.labkey.api.resource.Resource;
-import org.labkey.api.security.SecurityManager;
-import org.labkey.api.security.UserManager;
-import org.labkey.api.services.ServiceRegistry;
-import org.labkey.api.settings.AppProps;
-import org.labkey.api.settings.LenientStartupPropertyHandler;
-import org.labkey.api.settings.MapBasedStartupPropertyHandler;
-import org.labkey.api.settings.StartupProperty;
-import org.labkey.api.settings.StartupPropertyEntry;
-import org.labkey.api.settings.StartupPropertyHandler;
-import org.labkey.api.util.BreakpointThread;
-import org.labkey.api.util.ConfigurationException;
-import org.labkey.api.util.ContextListener;
-import org.labkey.api.util.DateUtil;
-import org.labkey.api.util.DebugInfoDumper;
-import org.labkey.api.util.ExceptionUtil;
-import org.labkey.api.util.FileUtil;
-import org.labkey.api.util.HtmlString;
-import org.labkey.api.util.MemTracker;
-import org.labkey.api.util.MemTrackerListener;
-import org.labkey.api.util.Pair;
-import org.labkey.api.util.Path;
-import org.labkey.api.util.StartupListener;
-import org.labkey.api.util.StringUtilsLabKey;
-import org.labkey.api.util.UnexpectedException;
-import org.labkey.api.util.logging.LogHelper;
-import org.labkey.api.view.HttpView;
-import org.labkey.api.view.UnauthorizedException;
-import org.labkey.api.view.ViewServlet;
-import org.labkey.api.view.template.WarningProvider;
-import org.labkey.api.view.template.WarningService;
-import org.labkey.api.view.template.Warnings;
-import org.labkey.bootstrap.ExplodedModuleService;
-import org.springframework.beans.factory.NoSuchBeanDefinitionException;
-import org.springframework.context.ApplicationContext;
-import org.springframework.context.support.FileSystemXmlApplicationContext;
-import org.springframework.web.context.support.XmlWebApplicationContext;
-import org.springframework.web.servlet.mvc.Controller;
-
-import java.io.BufferedWriter;
-import java.io.File;
-import java.io.FileInputStream;
-import java.io.FileOutputStream;
-import java.io.IOException;
-import java.io.InputStream;
-import java.io.OutputStreamWriter;
-import java.lang.reflect.InvocationHandler;
-import java.lang.reflect.InvocationTargetException;
-import java.lang.reflect.Method;
-import java.util.AbstractMap;
-import java.util.ArrayList;
-import java.util.Arrays;
-import java.util.Collection;
-import java.util.Collections;
-import java.util.Comparator;
-import java.util.Date;
-import java.util.HashMap;
-import java.util.LinkedHashMap;
-import java.util.LinkedHashSet;
-import java.util.LinkedList;
-import java.util.List;
-import java.util.ListIterator;
-import java.util.Map;
-import java.util.Objects;
-import java.util.Properties;
-import java.util.Set;
-import java.util.TreeSet;
-import java.util.concurrent.ConcurrentSkipListSet;
-import java.util.concurrent.CopyOnWriteArrayList;
-import java.util.regex.Pattern;
-import java.util.stream.Collectors;
-
-import static org.apache.commons.lang3.StringUtils.equalsIgnoreCase;
-import static org.apache.commons.lang3.StringUtils.isEmpty;
-
-/**
- * Drives the process of initializing all the modules at startup time and otherwise managing their life cycle.
- */
-public class ModuleLoader implements MemTrackerListener
-{
-    /** System property name for an extra directory of static content */
-    private static final String EXTRA_WEBAPP_DIR = "extrawebappdir";
-
-    private static final ModuleLoader INSTANCE = new ModuleLoader();
-    private static final Logger _log = LogHelper.getLogger(ModuleLoader.class, "Initializes and starts up all modules");
-    private static final Map<String, Throwable> _moduleFailures = new CopyOnWriteHashMap<>();
-    private static final Map<String, Module> _controllerNameToModule = new CaseInsensitiveHashMap<>();
-    private static final Map<String, SchemaDetails> _schemaNameToSchemaDetails = new CaseInsensitiveHashMap<>();
-    private static final CopyOnWriteHashMap<String, Collection<ResourceFinder>> _resourceFinders = new CopyOnWriteHashMap<>();
-    private static final CoreSchema _core = CoreSchema.getInstance();
-    private static final Object UPGRADE_LOCK = new Object();
-    private static final Object STARTUP_LOCK = new Object();
-
-    public static final String MODULE_NAME_REGEX = "\\w+";
-    public static final String PRODUCTION_BUILD_TYPE = "Production";
-    public static final Object SCRIPT_RUNNING_LOCK = new Object();
-
-    private static Throwable _startupFailure = null;
-    private static boolean _newInstall = false;
-    private static TomcatVersion _tomcatVersion = null;
-    private static JavaVersion _javaVersion = null;
-
-    private static final String BANNER = """
-
-             __                                  \s
-             ||  |  _ |_ |/ _     (¯ _  _   _  _
-            (__) |_(_||_)|\\(/_\\/  _)(/_| \\/(/_| \s
-                              /                 \s""".indent(2);
-
-    private ServletContext _servletContext = null;
-    private FileObject _webappDir;
-    private FileObject _extraWebappDir;
-    private FileObject _startupPropertiesDir;
-    private UpgradeState _upgradeState;
-
-    private final SqlScriptRunner _upgradeScriptRunner = new SqlScriptRunner();
-
-    // NOTE: the following startup fields are synchronized under STARTUP_LOCK
-    private StartupState _startupState = StartupState.StartupIncomplete;
-    private String _startingUpMessage = null;
-
-    private enum UpgradeState {UpgradeRequired, UpgradeInProgress, UpgradeComplete}
-
-    private enum StartupState {StartupIncomplete, StartupInProgress, StartupComplete}
-
-    public enum ModuleState
-    {
-        Disabled,
-        Loading,
-        InstallRequired,
-        Installing,
-        InstallComplete,
-        ReadyToStart,
-        Starting,
-        Started
-    }
-
-    /** Stash these warnings as a member variable so they can be registered after the WarningService has been initialized */
-    private final List<HtmlString> _duplicateModuleErrors = new ArrayList<>();
-
-    // these four collections are protected by _modulesLock
-    // all names start with _modules to make it easier to search for usages
-    private final Object _modulesLock = new Object();
-    private final Map<String, ModuleContext> _moduleContextMap = new HashMap<>();
-    /**
-     * We use an immutable map for _moduleMap and _moduleClassMap so their access doesn't need to be synchronized,
-     * reducing contention for these frequently accessed collections (dozens or hundreds of times per request)
-     */
-    private volatile Map<String, Module> _moduleMap = Collections.emptyMap();
-    private volatile Map<Class<? extends Module>, Module> _moduleClassMap = Collections.emptyMap();
-    /** Use a CopyOnWriteArrayList since the underlying collection is frequently accessed and very infrequently mutated */
-    private final List<Module> _modules = new CopyOnWriteArrayList<>();
-    /**
-     * Immutable wrapper over _modules so that we don't need to create a new wrapper every time we return it, which
-     * can be thousands of times per request
-     */
-    private final List<Module> _modulesImmutable = Collections.unmodifiableList(_modules);
-
-    // Allow multiple StartupPropertyHandlers with the same scope as long as the StartupProperty impl class is different.
-    private final Set<StartupPropertyHandler<? extends StartupProperty>> _startupPropertyHandlers = new ConcurrentSkipListSet<>(Comparator.comparing((StartupPropertyHandler<?> sph)->sph.getScope(), String.CASE_INSENSITIVE_ORDER).thenComparing(StartupPropertyHandler::getStartupPropertyClassName));
-    private final MultiValuedMap<String, StartupPropertyEntry> _startupPropertyMap = new CaseInsensitiveHashSetValuedMap<>();
-
-    private ModuleLoader()
-    {
-        MemTracker.getInstance().register(this);
-    }
-
-    public static ModuleLoader getInstance()
-    {
-        return INSTANCE;
-    }
-
-    public void init(ServletContext servletCtx)
-    {
-        _servletContext = servletCtx;
-
-        // terminateAfterStartup flag allows "headless" install/upgrade where Tomcat terminates after all modules are upgraded,
-        // started, and initialized. This flag implies synchronousStartup=true.
-        boolean terminateAfterStartup = Boolean.valueOf(System.getProperty("terminateAfterStartup"));
-        // synchronousStartup=true ensures that all modules are upgraded, started, and initialized before Tomcat startup is
-        // complete. No webapp requests will be processed until startup is complete, unlike the usual asynchronous upgrade mode.
-        boolean synchronousStartup = Boolean.valueOf(System.getProperty("synchronousStartup"));
-        Execution execution = terminateAfterStartup || synchronousStartup ? Execution.Synchronous : Execution.Asynchronous;
-
-        try
-        {
-            doInit(execution);
-        }
-        catch (Throwable t)
-        {
-            if (_modules.isEmpty())
-            {
-                _log.fatal("Failure occurred during ModuleLoader init.", t);
-                System.err.println("The server cannot start. Check the server error log.");
-                System.exit(1);
-            }
-            setStartupFailure(t);
-            _log.error("Failure occurred during ModuleLoader init.", t);
-        }
-        finally
-        {
-            if (terminateAfterStartup)
-                System.exit(0);
-        }
-    }
-
-    @Nullable
-    public static ServletContext getServletContext()
-    {
-        return getInstance()._servletContext;
-    }
-
-    /** Do basic module loading, shared between the web server and remote pipeline deployments */
-    public List<Module> doInit(List<File> explodedModuleDirs)
-    {
-        List<Map.Entry<File,File>> moduleDirs = explodedModuleDirs.stream()
-            .map(dir -> new AbstractMap.SimpleEntry<File,File>(dir,null))
-            .collect(Collectors.toList());
-        return doInitWithSourceModule(moduleDirs);
-    }
-
-    public List<Module> doInitWithSourceModule(List<Map.Entry<File,File>> explodedModuleDirs)
-    {
-        _log.debug("ModuleLoader init");
-
-        setJavaVersion();
-
-        // make sure ConvertHelper is initialized
-        ConvertHelper.getPropertyEditorRegistrar();
-
-        // Populate early so module include/exclude properties are available for loadModules()... and not reloaded when
-        // creating and loading modules using the module editor.
-        ModuleLoaderStartupProperties.populate();
-        // Load module instances using Spring
-        List<Module> moduleList = loadModules(explodedModuleDirs);
-
-        //sort the modules by dependencies
-        synchronized (_modulesLock)
-        {
-            ModuleDependencySorter sorter = new ModuleDependencySorter();
-            _modules.addAll(sorter.sortModulesByDependencies(moduleList));
-
-            Map<String, Module> newModuleMap = new CaseInsensitiveHashMap<>();
-            Map<Class<? extends Module>, Module> newModuleClassMap = new HashMap<>();
-
-            for (Module module : _modules)
-            {
-                newModuleMap.put(module.getName(), module);
-                newModuleClassMap.put(module.getClass(), module);
-            }
-
-            _moduleMap = Collections.unmodifiableMap(newModuleMap);
-            _moduleClassMap = Collections.unmodifiableMap(newModuleClassMap);
-        }
-
-        return getModules();
-    }
-
-    // Proxy to teleport ExplodedModuleService from outer ClassLoader to inner
-    private static class _Proxy implements InvocationHandler
-    {
-        private final Object _delegate;
-        private final Map<String,Method> _methods = new HashMap<>();
-
-        public static ExplodedModuleService newInstance(Object obj)
-        {
-            if (!"org.labkey.bootstrap.LabKeyBootstrapClassLoader".equals(obj.getClass().getName()) &&
-                    !"org.labkey.bootstrap.LabkeyServerBootstrapClassLoader".equals(obj.getClass().getName()) &&
-                    !"org.labkey.embedded.LabKeySpringBootClassLoader".equals(obj.getClass().getName()))
-                return null;
-            return (ExplodedModuleService)java.lang.reflect.Proxy.newProxyInstance(ExplodedModuleService.class.getClassLoader(),
-                    new Class[] {ExplodedModuleService.class},
-                    new _Proxy(obj));
-        }
-
-        private _Proxy(Object obj)
-        {
-            Set<String> methodNames = Set.of("getExplodedModuleDirectories", "getExplodedModules", "updateModule", "getExternalModulesDirectory", "getDeletedModulesDirectory", "newModule");
-            _delegate = obj;
-            Arrays.stream(obj.getClass().getMethods()).forEach(method -> {
-                if (methodNames.contains(method.getName()))
-                    _methods.put(method.getName(), method);
-            });
-            methodNames.forEach(name -> { if (null == _methods.get(name)) throw new ConfigurationException("LabKeyBootstrapClassLoader seems to be mismatched to the labkey server deployment.  Could not find method: " + name); });
-        }
-
-        @Override
-        public Object invoke(Object proxy, Method m, Object[] args) throws Throwable
-        {
-            try
-            {
-                Method delegate_method = _methods.get(m.getName());
-                if (null == delegate_method)
-                    throw new IllegalArgumentException(m.getName());
-                return delegate_method.invoke(_delegate, args);
-            }
-            catch (InvocationTargetException e)
-            {
-                throw e.getTargetException();
-            }
-            catch (Exception e)
-            {
-                throw new RuntimeException("unexpected invocation exception: " + e.getMessage());
-            }
-        }
-    }
-
-    /* this is called if new archive is exploded (for existing or new modules) */
-    public void updateModuleDirectory(File dir, File archive)
-    {
-        Module moduleCreated;
-        boolean fireModuleChanged = false;
-        // TODO move call to ContextListener.fireModuleChangeEvent() into this method
-        synchronized (_modulesLock)
-        {
-            List<Module> moduleList = loadModules(List.of(new AbstractMap.SimpleEntry<>(dir,archive)));
-            if (moduleList.isEmpty())
-            {
-                throw new IllegalStateException("Not a valid module: " + archive.getName());
-            }
-            moduleCreated = moduleList.get(0);
-            if (null != archive)
-                moduleCreated.setZippedPath(archive);
-
-            /* VERY IMPORTANT: we expect all these additions to file-based, non-schema modules! */
-            if (SimpleModule.class != moduleCreated.getClass())
-                throw new IllegalStateException("Can only add file-based module after startup");
-            if (!moduleCreated.getSchemaNames().isEmpty())
-                throw new IllegalStateException("Can not add modules with schema after startup");
-
-            ModuleContext context = new ModuleContext(moduleCreated);
-            saveModuleContext(context);
-
-            Module moduleExisting = null;
-            for (Module module : getModules())
-                if (dir.equals(module.getExplodedPath()))
-                    moduleExisting = module;
-
-            // This should have been verified way before we get here, but just to be safe
-            if (null != moduleExisting && !equalsIgnoreCase(moduleCreated.getName(), moduleExisting.getName()))
-                throw new IllegalStateException("Module name should not have changed.  Found '" + moduleCreated.getName() + "' and '" + moduleExisting.getName() + "'");
-
-            _moduleContextMap.put(context.getName(), context);
-
-            Map<String, Module> newModuleMap = new CaseInsensitiveHashMap<>(_moduleMap);
-            newModuleMap.put(moduleCreated.getName(), moduleCreated);
-            _moduleMap = Collections.unmodifiableMap(newModuleMap);
-
-            if (null != moduleExisting)
-                _modules.remove(moduleExisting);
-            _modules.add(moduleCreated);
-
-            Map<Class<? extends Module>, Module> newModuleClassMap = new HashMap<>(_moduleClassMap);
-            newModuleClassMap.put(moduleCreated.getClass(), moduleCreated);
-            _moduleClassMap = Collections.unmodifiableMap(newModuleClassMap);
-
-            synchronized (_controllerNameToModule)
-            {
-                _controllerNameToModule.put(moduleCreated.getName(), moduleCreated);
-            }
-
-            if (null != moduleExisting)
-            {
-                ContextListener.fireModuleChangeEvent(moduleExisting);
-                ((DefaultModule)moduleExisting).unregister();
-            }
-
-            try
-            {
-                // avoid error in startup, DefaultModule does not expect to see module with same name initialized again
-                ((DefaultModule)moduleCreated).unregister();
-                _moduleFailures.remove(moduleCreated.getName());
-                pruneModules(moduleList);
-                initializeModules(moduleList);
-
-                Throwable t = _moduleFailures.get(moduleCreated.getName());
-                if (null != t)
-                    throw t;
-
-                if (_moduleMap.containsKey(moduleCreated.getName()))
-                {
-                    // Module startup
-                    ModuleContext ctx = getModuleContext(moduleCreated);
-                    ctx.setModuleState(ModuleState.Starting);
-                    moduleCreated.startup(ctx);
-                    ctx.setModuleState(ModuleState.Started);
-                    fireModuleChanged = true;
-                }
-            }
-            catch (Throwable x)
-            {
-                _log.error("Failure starting module: " + moduleCreated.getName(), x);
-                throw UnexpectedException.wrap(x);
-            }
-        }
-
-        // Issue 48225 - fire event outside the synchronized block to avoid deadlocks
-        if (fireModuleChanged)
-        {
-            ContextListener.fireModuleChangeEvent(moduleCreated);
-        }
-    }
-
-    /** Full web-server initialization */
-    private void doInit(Execution execution) throws ServletException
-    {
-        _log.info(BANNER);
-
-        AppProps.getInstance().setContextPath(_servletContext.getContextPath());
-
-        setTomcatVersion();
-
-        var webapp = FileUtil.getAbsoluteCaseSensitiveFile(new File(_servletContext.getRealPath("")));
-<<<<<<< HEAD
-        _webappDir = AuthorizedFileSystem.create(webapp, true, false).getRoot();
-=======
-        _webappDir = AuthorizedFileSystem.create(webapp, AuthorizedFileSystem.Mode.Read).getRoot();
->>>>>>> 2fd7ce39
-
-        String extraWebappPath = System.getProperty(EXTRA_WEBAPP_DIR);
-        File extraWebappDir;
-        if (extraWebappPath == null)
-        {
-            extraWebappDir = FileUtil.appendName(webapp.getParentFile(), "extraWebapp");
-        }
-        else
-        {
-            extraWebappDir = new File(extraWebappPath);
-        }
-        if (extraWebappDir.isDirectory())
-<<<<<<< HEAD
-            _extraWebappDir = AuthorizedFileSystem.create(webapp, true, false).getRoot();
-
-        var startup = FileUtil.appendName(webapp.getParentFile(), "startup");
-        if (startup.isDirectory())
-            _startupPropertiesDir = AuthorizedFileSystem.create(startup, true, false).getRoot();
-=======
-            _extraWebappDir = AuthorizedFileSystem.create(webapp, AuthorizedFileSystem.Mode.Read).getRoot();
-
-        var startup = FileUtil.appendName(webapp.getParentFile(), "startup");
-        if (startup.isDirectory())
-            _startupPropertiesDir = AuthorizedFileSystem.create(startup, AuthorizedFileSystem.Mode.Read).getRoot();
->>>>>>> 2fd7ce39
-
-        // load startup configuration information from properties, side-effect may set _newinstall=true
-        // Wiki: https://www.labkey.org/Documentation/wiki-page.view?name=bootstrapProperties#using
-        loadStartupProps();
-
-        List<Map.Entry<File,File>> explodedModuleDirs = new ArrayList<>();
-
-        // find modules exploded by LabKeyBootStrapClassLoader
-        ClassLoader webappClassLoader = getClass().getClassLoader();
-        ExplodedModuleService service = _Proxy.newInstance(webappClassLoader);
-        if (null != service)
-        {
-            explodedModuleDirs.addAll(service.getExplodedModules());
-            ServiceRegistry.get().registerService(ExplodedModuleService.class, service);
-        }
-
-        // support WAR style deployment (w/o LabKeyBootstrapClassLoader) if modules are found at webapp/WEB-INF/modules
-        File webinfModulesDir = FileUtil.appendPath(webapp, Path.parse("WEB-INF/modules"));
-        if (!webinfModulesDir.isDirectory() && null == service)
-            throw new ConfigurationException("Could not find required class LabKeyBootstrapClassLoader. You probably need to copy labkeyBootstrap.jar into $CATALINA_HOME/lib and/or edit your " + AppProps.getInstance().getWebappConfigurationFilename() + " to include <Loader loaderClass=\"org.labkey.bootstrap.LabKeyBootstrapClassLoader\" />");
-        File[] webInfModules = webinfModulesDir.listFiles(File::isDirectory);
-        if (null != webInfModules)
-        {
-            Arrays.stream(webInfModules)
-                .map(m -> new AbstractMap.SimpleEntry<File,File>(m,null))
-                .forEach(explodedModuleDirs::add);
-        }
-
-        doInitWithSourceModule(explodedModuleDirs);
-
-        // set the project source root before calling .initialize() on modules
-        var modules = getModules();
-        Module coreModule = modules.isEmpty() ? null : modules.get(0);
-        if (coreModule == null || !DefaultModule.CORE_MODULE_NAME.equals(coreModule.getName()))
-            throw new IllegalStateException("Core module was not first or could not find the Core module. Ensure that Tomcat user can create directories under the <LABKEY_HOME>/modules directory.");
-        setProjectRoot(coreModule);
-
-        for (Module module : modules)
-        {
-            module.registerFilters(_servletContext);
-        }
-        for (Module module : modules)
-        {
-            module.registerServlets(_servletContext);
-        }
-        for (Module module : modules)
-        {
-            module.registerFinalServlets(_servletContext);
-        }
-
-        // Do this after we've checked to see if we can find the core module. See issue 22797.
-        verifyProductionModeMatchesBuild();
-
-        // Initialize data sources before initializing modules; modules will fail to initialize if the appropriate data sources aren't available
-        DbScope.initializeDataSources();
-
-        // Start up a thread that lets us hit a breakpoint in the debugger, even if all the real working threads are hung.
-        // This lets us invoke methods in the debugger, gain easier access to statics, etc.
-        new BreakpointThread().start();
-
-        // Start listening for requests for thread and heap dumps
-        File coreModuleDir = coreModule.getExplodedPath();
-        File modulesDir = coreModuleDir.getParentFile();
-        new DebugInfoDumper(modulesDir);
-
-        final File lockFile = createLockFile(modulesDir);
-
-        // Prune modules before upgrading core module, see Issue 42150
-        synchronized (_modulesLock)
-        {
-            pruneModules(_modules);
-        }
-
-        if (getTableInfoModules().getTableType() == DatabaseTableType.NOT_IN_DB)
-        {
-            _newInstall = true;
-        }
-        else
-        {
-            // Refuse to start up if any LabKey-managed module has a schema version that's too old. Issue 46922.
-
-            // Modules that are designated as "managed" and reside in LabKey-managed repositories
-            var labkeyModules = _modules.stream()
-                .filter(Module::shouldManageVersion)
-                .filter(this::isFromLabKeyRepository) // Do the check only for modules in LabKey repositories, Issue 47369
-                .toList();
-
-            // Likely empty if running in dev mode... no need to log or do other work
-            if (!labkeyModules.isEmpty())
-            {
-                _log.info("Checking " + StringUtilsLabKey.pluralize(labkeyModules.size(), "LabKey-managed module") + " to ensure " + (labkeyModules.size() > 1? "they're" : "it's") + " recent enough to upgrade");
-
-                // Module contexts with non-null schema versions
-                Map<String, ModuleContext> moduleContextMap = getAllModuleContexts().stream()
-                    .filter(ctx -> ctx.getSchemaVersion() != null)
-                    .collect(Collectors.toMap(ModuleContext::getName, ctx->ctx));
-
-                // Names of LabKey-managed modules with schemas where the installed version is less than "earliest upgrade version"
-                var tooOld = labkeyModules.stream()
-                    .map(m -> moduleContextMap.get(m.getName()))
-                    .filter(Objects::nonNull)
-                    .filter(ctx -> ctx.getInstalledVersion() < Constants.getEarliestUpgradeVersion())
-                    .map(ModuleContext::getName)
-                    .toList();
-
-                if (!tooOld.isEmpty())
-                {
-                    String countPhrase = 1 == tooOld.size() ? " of this module is" : "s of these modules are";
-                    throw new ConfigurationException("Can't upgrade this deployment. The installed schema version" + countPhrase + " too old: " + tooOld + " This version of LabKey Server supports upgrading modules from schema version " + Constants.getEarliestUpgradeVersion() + " and greater.");
-                }
-            }
-        }
-
-        boolean coreRequiredUpgrade = upgradeCoreModule();
-
-        // Issue 40422 - log server and session GUIDs during startup. Do it after the core module has
-        // been bootstrapped/upgraded to ensure that AppProps is ready
-        _log.info("Starting LabKey Server " + AppProps.getInstance().getReleaseVersion());
-        _log.info("Server installation GUID: " + AppProps.getInstance().getServerGUID() + ", server session GUID: " + AppProps.getInstance().getServerSessionGUID());
-        _log.info("Deploying to context path " + AppProps.getInstance().getContextPath());
-
-        synchronized (_modulesLock)
-        {
-            checkForRenamedModules();
-            // use _modules here because this List<> needs to be modifiable
-            initializeModules(_modules);
-        }
-
-        if (!_duplicateModuleErrors.isEmpty())
-        {
-            WarningService.get().register(new WarningProvider()
-            {
-                @Override
-                public void addStaticWarnings(@NotNull Warnings warnings, boolean showAllWarnings)
-                {
-                    for (HtmlString error : _duplicateModuleErrors)
-                    {
-                        warnings.add(error);
-                    }
-                }
-            });
-        }
-
-        // Clear the map to remove schemas associated with modules that failed to load
-        clearAllSchemaDetails();
-
-        // Now that the core module is upgraded, upgrade the "labkey" schema in all module-required external data sources
-        // to match the core module version. Each external data source records their upgrade scripts and versions their
-        // module schemas via the tables in its own "labkey" schema.
-        upgradeLabKeySchemaInExternalDataSources();
-
-        ModuleContext coreCtx;
-        List<String> modulesRequiringUpgrade = new LinkedList<>();
-        List<String> additionalSchemasRequiringUpgrade = new LinkedList<>();
-        List<String> downgradedModules = new LinkedList<>();
-
-        synchronized (_modulesLock)
-        {
-            for (ModuleContext context : getAllModuleContexts())
-                _moduleContextMap.putIfAbsent(context.getName(), context); // Don't replace the "Core" context otherwise we'll overwrite its _newInstall and _originalVersion properties
-
-            warnAboutDuplicateSchemas(_moduleContextMap.values());
-
-            // Refresh our list of modules as some may have been filtered out based on dependencies or DB platform
-            modules = getModules();
-            for (Module module : modules)
-            {
-                ModuleContext context = getModuleContext(module);
-
-                if (null == context)
-                {
-                    // Make sure we have a context for all modules, even ones we haven't seen before
-                    context = new ModuleContext(module);
-                    _moduleContextMap.put(module.getName(), context);
-                }
-
-                if (context.getModuleState() != ModuleState.ReadyToStart) // If upgraded, core module is ready-to-start
-                {
-                    if (context.needsUpgrade(module.getSchemaVersion()))
-                    {
-                        context.setModuleState(ModuleState.InstallRequired);
-                        modulesRequiringUpgrade.add(context.getName());
-                    }
-                    else
-                    {
-                        context.setModuleState(ModuleState.ReadyToStart);
-
-                        // Module doesn't require an upgrade, but we still need to check if schemas in this module require upgrade.
-                        // The scenario is a schema in an external data source that needs to be installed or upgraded.
-                        List<String> schemasInThisModule = additionalSchemasRequiringUpgrade(module);
-                        additionalSchemasRequiringUpgrade.addAll(schemasInThisModule);
-
-                        // Also check for module "downgrades" so we can warn admins, #30773
-                        if (context.isDowngrade(module.getSchemaVersion()))
-                            downgradedModules.add(context.getName());
-                    }
-                }
-            }
-
-            coreCtx = _moduleContextMap.get(DefaultModule.CORE_MODULE_NAME);
-        }
-
-        // Core module should be upgraded and ready-to-run
-        assert (ModuleState.ReadyToStart == coreCtx.getModuleState());
-
-        if (WarningService.get().showAllWarnings() || !downgradedModules.isEmpty())
-        {
-            if (WarningService.get().showAllWarnings() && downgradedModules.isEmpty())
-            {
-                downgradedModules.add("core");
-                downgradedModules.add("flow");
-            }
-
-            int count = downgradedModules.size();
-            String message = "This server is running with " + StringUtilsLabKey.pluralize(count, "downgraded module") + ". The server will not operate properly and could corrupt your data. You should immediately stop the server and contact LabKey for assistance. Modules affected: " + downgradedModules;
-            _log.error(message);
-            WarningService.get().register(new WarningProvider()
-            {
-                @Override
-                public void addStaticWarnings(@NotNull Warnings warnings, boolean showAllWarnings)
-                {
-                    warnings.add(HtmlString.of(message));
-                }
-            });
-        }
-
-        if (!modulesRequiringUpgrade.isEmpty())
-            _log.info("Modules requiring upgrade: " + modulesRequiringUpgrade);
-
-        if (!additionalSchemasRequiringUpgrade.isEmpty())
-            _log.info((modulesRequiringUpgrade.isEmpty() ? "Schemas" : "Additional schemas") + " requiring upgrade: " + additionalSchemasRequiringUpgrade);
-
-        if (!modulesRequiringUpgrade.isEmpty() || !additionalSchemasRequiringUpgrade.isEmpty())
-            setUpgradeState(UpgradeState.UpgradeRequired);
-
-        startNonCoreUpgradeAndStartup(execution, lockFile);
-
-        _log.info("LabKey Server startup is complete; " + execution.getLogMessage());
-    }
-
-    // Check for multiple modules claiming the same schema. Inspired by Issue 47547.
-    private void warnAboutDuplicateSchemas(Collection<ModuleContext> values)
-    {
-        Map<String, String> schemaToModule = CaseInsensitiveHashMap.of();
-        for (ModuleContext ctx : values)
-        {
-            String schemas = ctx.getSchemas();
-            if (null != schemas)
-            {
-                for (String schema : schemas.split(","))
-                {
-                    String previousModule = schemaToModule.get(schema);
-                    if (previousModule != null)
-                        _log.error("Schema " + schema + " is claimed by more than one module: " + previousModule + " and " + ctx.getName());
-                    else
-                        schemaToModule.put(schema, ctx.getName());
-                }
-            }
-        }
-    }
-
-    /**
-     * Does this module live in a repository that's managed by LabKey Corporation?
-     * @param module a Module
-     * @return true if the module's VCS URL is non-null and starts with one of the GitHub organizations that LabKey manages
-     */
-    private boolean isFromLabKeyRepository(Module module)
-    {
-        return StringUtils.startsWithAny(module.getVcsUrl(), "https://github.com/LabKey/", "https://github.com/FDA-MyStudies/");
-    }
-
-    private static final Map<String, String> _moduleRenames = Map.of("MobileAppStudy", "Response" /* Renamed in 21.3 */);
-
-    private void checkForRenamedModules()
-    {
-        getModules().stream()
-            .filter(module -> _moduleRenames.containsKey(module.getName())).findAny()
-            .ifPresent(module -> {
-                String msg = String.format("Invalid LabKey deployment. The '%s' module has been renamed, %s", module.getName(),
-                    AppProps.getInstance().getProjectRoot() == null
-                        ? "please deploy an updated distribution and restart LabKey." // Likely production environment
-                        : "please update your enlistment." // Likely dev environment
-                );
-
-                throw new IllegalStateException(msg);
-            });
-    }
-
-    /** Create a file that indicates the server is in the midst of the upgrade process. Refuse to start up
-     * if a previous startup left the lock file in place. */
-    private File createLockFile(File modulesDir) throws ConfigurationException
-    {
-        File result = new File(modulesDir.getParentFile(), "labkeyUpgradeLockFile");
-        if (result.exists())
-        {
-            if (AppProps.getInstance().isDevMode())
-            {
-                _log.warn("Lock file " + FileUtil.getAbsoluteCaseSensitiveFile(result) + " already exists - a previous upgrade attempt may have left the server in an indeterminate state.");
-                _log.warn("Bravely continuing because this server is running in Dev mode.");
-            }
-            else
-            {
-                throw new ConfigurationException("Lock file " + FileUtil.getAbsoluteCaseSensitiveFile(result) + " already exists - a previous upgrade attempt may have left the server in an indeterminate state. Proceed with extreme caution as the database may not be properly upgraded. To continue, delete the file and restart Tomcat.");
-
-            }
-        }
-        try (BufferedWriter writer = new BufferedWriter(new OutputStreamWriter(new FileOutputStream(result), StringUtilsLabKey.DEFAULT_CHARSET)))
-        {
-            writer.write("LabKey instance beginning initialization at " + DateUtil.formatIsoDateShortTime(new Date()));
-
-        }
-        catch (IOException e)
-        {
-            throw new ConfigurationException("Unable to write lock file at " + FileUtil.getAbsoluteCaseSensitiveFile(result) + " - ensure the user executing Tomcat has permission to create files in parent directory.", e);
-        }
-        return result;
-    }
-
-    // If in production mode then make sure this isn't a development build, #21567
-    private void verifyProductionModeMatchesBuild()
-    {
-        if (!AppProps.getInstance().isDevMode())
-        {
-            if (isDevelopmentBuild(getCoreModule()))
-                throw new ConfigurationException("This server does not appear to be compiled for production mode");
-
-            getModules()
-                .stream()
-                .filter(module -> module.getBuildType() != null && isDevelopmentBuild(module))
-                .forEach(module -> addModuleFailure(module.getName(), new IllegalStateException("Module " + module + " was not compiled in production mode")));
-        }
-    }
-
-    private boolean isDevelopmentBuild(Module module)
-    {
-        return !PRODUCTION_BUILD_TYPE.equalsIgnoreCase(module.getBuildType());
-    }
-
-    /** Enumerates all the modules, removing the ones that don't support the core database */
-    private void pruneModules(List<Module> modules)
-    {
-        Module core = getCoreModule();
-
-        Module.SupportedDatabase coreType = Module.SupportedDatabase.get(CoreSchema.getInstance().getSqlDialect());
-        for (Module module : modules)
-        {
-            if (module == core)
-                continue;
-            if (!module.getSupportedDatabasesSet().contains(coreType))
-            {
-                var e = new DatabaseNotSupportedException("This module does not support " + CoreSchema.getInstance().getSqlDialect().getProductName());
-                // In production mode, treat these exceptions as a module initialization error
-                // In dev mode, make them warnings so devs can easily switch databases
-                removeModule(modules, module, !AppProps.getInstance().isDevMode(), e);
-            }
-        }
-    }
-
-    /** Enumerates all remaining modules, initializing them and removing any that fail to initialize */
-    private void initializeModules(List<Module> modules)
-    {
-        Module core = getCoreModule();
-
-        /*
-         * NOTE: Module.initialize() really should not ask for resources from _other_ modules,
-         * as they may have not initialized themselves yet.  However, we did not enforce that
-         * so this cross-module behavior may have crept in.
-         *
-         * To help mitigate this a little, we remove modules that do not support this DB type
-         * before calling initialize().
-         *
-         * NOTE: see FolderTypeManager.get().registerFolderType() for an example of enforcing this
-         */
-
-        //initialize each module in turn
-        ListIterator<Module> iterator = modules.listIterator();
-        while (iterator.hasNext())
-        {
-            Module module = iterator.next();
-            if (module == core)
-                continue;
-
-            try
-            {
-                try
-                {
-                    // Make sure all its dependencies initialized successfully
-                    verifyDependencies(module);
-                    module.initialize();
-                }
-                catch (DatabaseNotSupportedException | ModuleDependencyException e)
-                {
-                    // In production mode, treat these exceptions as a module initialization error
-                    if (!AppProps.getInstance().isDevMode())
-                        throw e;
-
-                    // In dev mode, make them warnings so devs can easily switch databases
-                    removeModule(modules, module, false, e);
-                }
-            }
-            catch(Throwable t)
-            {
-                removeModule(modules, module, true, t);
-            }
-        }
-
-        // All modules are initialized (controllers are registered), so initialize the controller-related maps
-        ViewServlet.initialize();
-        initControllerToModule();
-    }
-
-    // Check a module's dependencies and throw on the first one that's not present (i.e., it was removed because its initialize() failed)
-    private void verifyDependencies(Module module)
-    {
-        synchronized (_modulesLock)
-        {
-            for (String dependency : module.getModuleDependenciesAsSet())
-                if (!_moduleMap.containsKey(dependency))
-                    throw new ModuleDependencyException(dependency);
-        }
-    }
-
-    private static class ModuleDependencyException extends ConfigurationException
-    {
-        public ModuleDependencyException(String dependencyName)
-        {
-            super("This module depends on the \"" + dependencyName + "\" module, which failed to initialize");
-        }
-    }
-
-    private void removeModule(List<Module> modules, Module current, boolean treatAsError, Throwable t)
-    {
-        String name = current.getName();
-
-        if (treatAsError)
-        {
-            _log.error("Unable to initialize module " + name, t);
-            //noinspection ThrowableResultOfMethodCallIgnored
-            _moduleFailures.put(name, t);
-        }
-        else
-        {
-            _log.warn("Unable to initialize module " + name + " due to: " + t.getMessage());
-        }
-
-        synchronized (_modulesLock)
-        {
-            modules.remove(current);
-            _moduleClassMap = removeMapValue(current, new HashMap<>(_moduleClassMap));
-            _moduleMap = removeMapValue(current, new CaseInsensitiveHashMap<>(_moduleMap));
-            removeMapValue(current, _controllerNameToModule);
-        }
-    }
-
-    /** @return an immutable wrapper over the modified map */
-    private <K> Map<K, Module> removeMapValue(Module module, Map<K, Module> map)
-    {
-        map.entrySet().removeIf(entry -> entry.getValue() == module);
-        return Collections.unmodifiableMap(map);
-    }
-
-    private List<String> additionalSchemasRequiringUpgrade(Module module)
-    {
-        SqlScriptProvider provider = new FileSqlScriptProvider(module);
-        List<String> schemaNames = new LinkedList<>();
-
-        for (DbSchema schema : provider.getSchemas())
-        {
-            SqlScriptManager manager = SqlScriptManager.get(provider, schema);
-
-            if (manager.requiresUpgrade())
-                schemaNames.add(schema.getDisplayName());
-        }
-
-        return schemaNames;
-    }
-
-    // Set the project source root based upon the core module's source path or the project.root system property.
-    private void setProjectRoot(Module core)
-    {
-        List<String> possibleRoots = new ArrayList<>();
-        if (null != System.getProperty("project.root"))
-            possibleRoots.add(System.getProperty("project.root"));
-        if (null != core.getSourcePath() && !core.getSourcePath().isEmpty())
-            possibleRoots.add(core.getSourcePath() + "/../../../.."); // assuming core source path is trunk/server/platform/core and we want labkey home path
-
-        for (String root : possibleRoots)
-        {
-            File projectRoot = new File(root);
-            if (projectRoot.exists())
-            {
-                AppProps.getInstance().setProjectRoot(FileUtil.getAbsoluteCaseSensitiveFile(projectRoot).toString());
-                // set the root only once
-                break;
-            }
-        }
-    }
-
-    private List<Module> loadModules(List<Map.Entry<File,File>> explodedModuleDirs)
-    {
-        ApplicationContext parentContext = ServiceRegistry.get().getApplicationContext();
-
-        CaseInsensitiveHashMap<File> moduleNameToFile = new CaseInsensitiveHashMap<>();
-        CaseInsensitiveTreeMap<Module> moduleNameToModule = new CaseInsensitiveTreeMap<>();
-        Pattern moduleNamePattern = Pattern.compile(MODULE_NAME_REGEX);
-        for (var moduleSource : explodedModuleDirs)
-        {
-            File moduleDir = moduleSource.getKey();
-            File moduleFile = moduleSource.getValue();
-
-            File moduleXml = new File(moduleDir, "config/module.xml");
-            try
-            {
-                Module module;
-                if (moduleXml.exists())
-                {
-                    module = loadModuleFromXML(parentContext, moduleXml);
-                }
-                else
-                {
-                    module = loadModuleFromProperties(parentContext, moduleDir);
-                }
-
-                if (null != module)
-                {
-                    module.lock();
-
-                    //don't load if we've already loaded a module of the same name
-                    if (moduleNameToFile.containsKey(module.getName()))
-                    {
-                        String error = "Module with name '" + module.getName() + "' has already been loaded from "
-                                + moduleNameToFile.get(module.getName()).getAbsolutePath() + ". Skipping additional copy of the module in " + moduleDir + ". You should delete the extra copy and restart the server.";
-                        _duplicateModuleErrors.add(HtmlString.of(error));
-                        _log.error(error);
-                    }
-                    else if (!moduleNamePattern.matcher(module.getName()).matches())
-                    {
-                        IllegalArgumentException t = new IllegalArgumentException("Module names may only contain alpha, numeric, and underscore characters. Invalid name: '" + module.getName() + "'");
-                        _log.error("Invalid module", t);
-                        //noinspection ThrowableResultOfMethodCallIgnored
-                        _moduleFailures.put(moduleDir.getName(), t);
-                    }
-                    else
-                    {
-                        module.setExplodedPath(moduleDir);
-                        if (null != moduleFile && moduleFile.getName().endsWith(".module") && moduleFile.isFile())
-                            module.setZippedPath(moduleFile);
-
-                        moduleNameToFile.put(module.getName(), moduleDir);
-                        moduleNameToModule.put(module.getName(), module);
-                    }
-
-                    // Check for LabKey module info. Missing info is only a warning for now, but may be an error later.
-                    if (module.getOrganization() != null && module.getOrganization().toLowerCase().contains("labkey"))
-                    {
-                        List<String> report = checkLabKeyModuleInfo(module);
-                        if (report != null)
-                            _log.warn("Missing expected info on module '" + module.getName() + "': " + StringUtils.join(report, ", "));
-                    }
-                }
-                else
-                    _log.error("No module class was found for the module '" + moduleDir.getName() + "'");
-            }
-            catch (Throwable t)
-            {
-                _log.error("Unable to instantiate module " + moduleDir, t);
-                //noinspection ThrowableResultOfMethodCallIgnored
-                _moduleFailures.put(moduleDir.getName(), t);
-            }
-        }
-
-        // filter by startup properties if they were specified
-        LinkedList<String> includeList = ModuleLoaderStartupProperties.include.getList();
-        Set<String> excludeSet = Sets.newCaseInsensitiveHashSet(ModuleLoaderStartupProperties.exclude.getList());
-
-        List<String> missingModules = new ArrayList<>();
-        CaseInsensitiveTreeMap<Module> includedModules = moduleNameToModule;
-        if (!includeList.isEmpty())
-        {
-            includeList.addAll(Arrays.asList("Core", "API"));
-            includedModules = new CaseInsensitiveTreeMap<>();
-            while (!includeList.isEmpty())
-            {
-                String moduleName = includeList.removeFirst();
-                if (!excludeSet.contains(moduleName)) // Don't look up excluded modules or include their dependencies
-                {
-                    Module m = moduleNameToModule.get(moduleName);
-                    if (m == null)
-                    {
-                        missingModules.add(moduleName);
-                    }
-                    else
-                    {
-                        // add module to includedModules, add dependencies to includeList (of course it's too soon to call getResolvedModuleDependencies)
-                        if (null == includedModules.put(m.getName(), m))
-                            includeList.addAll(m.getModuleDependenciesAsSet());
-                    }
-                }
-            }
-        }
-
-        if (!missingModules.isEmpty())
-        {
-            _log.info("Problem in startup property 'ModuleLoader.include'. Unable to find requested module(s): " +
-                    String.join(", ", missingModules));
-        }
-
-        for (String e : excludeSet)
-        {
-            Module module = includedModules.remove(e);
-            if (module != null)
-                _log.info("Excluding module {} since it was specified in the exclude startup property", module.getName());
-        }
-
-        return new ArrayList<>(includedModules.values());
-    }
-
-    /** Load module metadata from a .properties file */
-    private Module loadModuleFromProperties(ApplicationContext parentContext, File moduleDir) throws ClassNotFoundException, InstantiationException, IllegalAccessException, InvocationTargetException
-    {
-        //check for simple .properties file
-        File modulePropsFile = new File(moduleDir, "config/module.properties");
-        Map<String, String> props = Collections.emptyMap();
-        if (modulePropsFile.exists())
-        {
-            try (FileInputStream in = new FileInputStream(modulePropsFile))
-            {
-                Properties p = new Properties();
-                p.load(in);
-                props = Maps.fromProperties(p);
-            }
-            catch (IOException e)
-            {
-                _log.error("Error reading module properties file '" + modulePropsFile.getAbsolutePath() + "'", e);
-            }
-        }
-
-        //assume that module name is directory name
-        String moduleName = moduleDir.getName();
-        if (props.containsKey("name"))
-            moduleName = props.get("name");
-
-        if (moduleName == null || moduleName.isEmpty())
-            throw new ConfigurationException("Simple module must specify a name in config/module.xml or config/module.properties: " + moduleDir.getParent());
-
-        // Create the module instance
-        DefaultModule simpleModule;
-        if (props.containsKey("ModuleClass"))
-        {
-            String moduleClassName = props.get("ModuleClass");
-            Class<DefaultModule> moduleClass = (Class<DefaultModule>)Class.forName(moduleClassName);
-            simpleModule = moduleClass.newInstance();
-        }
-        else
-        {
-            simpleModule = new SimpleModule();
-        }
-
-        simpleModule.setName(moduleName);
-
-        //get SourcePath property if there is one
-        String srcPath = props.get("SourcePath");
-
-        if (StringUtils.isNotBlank(srcPath))
-            simpleModule.setSourcePath(srcPath);
-        BeanUtils.populate(simpleModule, props);
-        simpleModule.setApplicationContext(parentContext);
-
-        return simpleModule;
-    }
-
-
-    /** Read module metadata out of XML file */
-    private Module loadModuleFromXML(ApplicationContext parentContext, File moduleXml)
-    {
-        ApplicationContext applicationContext;
-        if (null != getServletContext())
-        {
-            XmlWebApplicationContext beanFactory = new XmlWebApplicationContext();
-            beanFactory.setConfigLocations(moduleXml.toURI().toString());
-            beanFactory.setParent(parentContext);
-            beanFactory.setServletContext(new SpringModule.ModuleServletContextWrapper(getServletContext()));
-            beanFactory.refresh();
-            applicationContext = beanFactory;
-        }
-        else
-        {
-            FileSystemXmlApplicationContext beanFactory = new FileSystemXmlApplicationContext();
-            beanFactory.setConfigLocations(moduleXml.toURI().toString());
-            beanFactory.setParent(parentContext);
-            beanFactory.refresh();
-            applicationContext = beanFactory;
-        }
-
-        try
-        {
-            return applicationContext.getBean("moduleBean", Module.class);
-        }
-        catch (NoSuchBeanDefinitionException x)
-        {
-            _log.error("module configuration does not specify moduleBean: " + moduleXml);
-        }
-        catch (RuntimeException x)
-        {
-            _log.error("error reading module configuration: " + moduleXml.getPath(), x);
-        }
-        return null;
-    }
-
-    public @Nullable List<String> checkLabKeyModuleInfo(Module m)
-    {
-        List<String> missing = new ArrayList<>(5);
-
-        if (StringUtils.isBlank(m.getLabel()))
-            missing.add("Label");
-
-//        if (StringUtils.isBlank(m.getDescription()))
-//            missing.add("Description");
-//
-//        if (StringUtils.isBlank(m.getUrl()))
-//            missing.add("URL");
-
-        if (!"https://www.labkey.com/".equals(m.getOrganizationUrl()))
-            missing.add("OrganizationURL");
-
-//        if (StringUtils.isBlank(m.getMaintainer()))
-//            missing.add("Maintainer");
-
-        if (StringUtils.isBlank(m.getLicense()))
-            missing.add("License");
-
-//        if (StringUtils.isBlank(m.getLicenseUrl()))
-//            missing.add("LicenseURL");
-
-        return missing.isEmpty() ? null : missing;
-    }
-
-    public void setWebappDir(File webappDir)
-    {
-        if (_webappDir != null && !_webappDir.getPath().equals(webappDir.toPath()))
-        {
-            throw new IllegalStateException("WebappDir is already set to " + _webappDir + ", cannot reset it to " + webappDir);
-        }
-<<<<<<< HEAD
-        _webappDir = AuthorizedFileSystem.create(webappDir, true, false).getRoot();
-=======
-        _webappDir = AuthorizedFileSystem.create(webappDir, AuthorizedFileSystem.Mode.Read).getRoot();
->>>>>>> 2fd7ce39
-    }
-
-    // Attempt to parse "enlistment.id" property from a file named "enlistment.properties" in this directory, if it exists
-    public @Nullable String loadEnlistmentId(File directory)
-    {
-        String enlistmentId = null;
-        File file = new File(directory, "enlistment.properties");
-
-        if (file.exists())
-        {
-            Properties props = new Properties();
-
-            try (InputStream is = new FileInputStream(file))
-            {
-                props.load(is);
-                enlistmentId = props.getProperty("enlistment.id");
-            }
-            catch (IOException e)
-            {
-                ExceptionUtil.logExceptionToMothership(null, e);
-            }
-        }
-
-        return enlistmentId;
-    }
-
-
-    public FileObject getWebappDir()
-    {
-        return _webappDir;
-    }
-
-    public FileObject getExtraWebappDir()
-    {
-        return _extraWebappDir;
-    }
-
-    /**
-     * Sets the current Java version, if it's supported. Otherwise, ConfigurationException is thrown and server fails to start.
-     *
-     * Warnings for deprecated Java versions are handled in CoreWarningProvider.
-     *
-     * @throws ConfigurationException if Java version is not supported
-     */
-    private void setJavaVersion()
-    {
-        _javaVersion = JavaVersion.get();
-
-        if (!_javaVersion.isTested())
-            _log.warn("LabKey Server has not been tested against Java runtime version " + JavaVersion.getJavaVersionDescription() + ".");
-    }
-
-    public JavaVersion getJavaVersion()
-    {
-        return _javaVersion;
-    }
-
-    /**
-     * Sets the running Tomcat version, if servlet container is recognized and supported. Otherwise, ConfigurationException is thrown and server fails to start.
-     *
-     * Warnings for deprecated Tomcat versions are handled in CoreWarningProvider.
-     *
-     * @throws ConfigurationException if Tomcat version is not recognized or supported
-     */
-    private void setTomcatVersion()
-    {
-        _tomcatVersion = TomcatVersion.get();
-    }
-
-    public TomcatVersion getTomcatVersion()
-    {
-        return _tomcatVersion;
-    }
-
-    /**
-     * Initialize and update the Core module first. We want to change the core tables before we display pages, request
-     * login, check permissions, or initialize any of the other modules.
-     * @return true if core module required upgrading, otherwise false
-     */
-    private boolean upgradeCoreModule() throws ServletException
-    {
-        Module coreModule = getCoreModule();
-        if (coreModule == null)
-        {
-            throw new IllegalStateException("CoreModule does not exist");
-        }
-
-        coreModule.initialize();
-
-        ModuleContext coreContext;
-
-        // If modules table doesn't exist (bootstrap case), then new up a core context
-        if (getTableInfoModules().getTableType() == DatabaseTableType.NOT_IN_DB)
-            coreContext = new ModuleContext(coreModule);
-        else
-            coreContext = getModuleContextFromDatabase("Core");
-
-        // Does the core module need to be upgraded?
-        if (!coreContext.needsUpgrade(coreModule.getSchemaVersion()))
-            return false;
-
-        if (coreContext.isNewInstall())
-        {
-            _log.debug("Initializing core module to " + coreModule.getFormattedSchemaVersion());
-        }
-        else
-        {
-            _log.debug("Upgrading core module from " + ModuleContext.formatVersion(coreContext.getInstalledVersion()) + " to " + coreModule.getFormattedSchemaVersion());
-        }
-
-        synchronized (_modulesLock)
-        {
-            _moduleContextMap.put(coreModule.getName(), coreContext);
-        }
-
-        try
-        {
-            ModuleUpgrader coreUpgrader = new ModuleUpgrader(Collections.singletonList(coreModule));
-            coreUpgrader.upgrade();
-        }
-        catch (Exception e)
-        {
-            Throwable cause = e.getCause();
-
-            if (cause instanceof ServletException)
-                throw (ServletException)cause;
-
-            throw new ServletException(e);
-        }
-
-        return true;
-    }
-
-
-    // TODO: Move this code into SqlScriptManager
-    private void upgradeLabKeySchemaInExternalDataSources()
-    {
-        // Careful... the "labkey" scripts are sourced from and versioned based on the core module, but are run and
-        // tracked within the external data source's "labkey" schema. This odd situation is orchestrated by the special
-        // LabKeyDbSchema subclass, working with ExternalDataSourceSqlScriptManager.
-
-        // Look for "labkey" script files in the "core" module. Version the labkey schema in all scopes to current version of core.
-        Module coreModule = getCoreModule();
-        FileSqlScriptProvider provider = new FileSqlScriptProvider(coreModule);
-        double to = coreModule.getSchemaVersion();
-
-        for (String name : getAllModuleDataSourceNames())
-        {
-            try
-            {
-                DbScope scope = DbScope.getDbScope(name);
-                if (null == scope || !scope.getSqlDialect().canExecuteUpgradeScripts())
-                    continue;
-
-                // This should return a special DbSchema subclass (LabKeyDbSchema) that eliminates the data source prefix
-                // from display name, causing labkey-*-*.sql scripts to be found.
-                DbSchema labkeySchema = scope.getLabKeySchema();
-                SqlScriptManager manager = SqlScriptManager.get(provider, labkeySchema);
-                List<SqlScript> scripts = manager.getRecommendedScripts(to);
-
-                if (!scripts.isEmpty())
-                {
-                    _log.info("Upgrading the \"labkey\" schema in \"" + scope.getDisplayName() + "\" to " + to);
-                    getUpgradeScriptRunner().runScripts(coreModule, scripts);
-                }
-
-                manager.updateSchemaVersion(to);
-            }
-            catch (SqlScriptException e)
-            {
-                ExceptionUtil.logExceptionToMothership(null, e);
-            }
-        }
-    }
-
-
-    public Throwable getStartupFailure()
-    {
-        return _startupFailure;
-    }
-
-    public void setStartupFailure(Throwable t)
-    {
-        if (null == _startupFailure)
-            _startupFailure = t;
-
-        if (Boolean.valueOf(System.getProperty("terminateOnStartupFailure")))
-        {
-            // Issue 40038: Ride-or-die Mode
-            _log.fatal("Startup failure, terminating", t);
-            System.exit(1);
-        }
-    }
-
-    public void addModuleFailure(String moduleName, Throwable t)
-    {
-        //noinspection ThrowableResultOfMethodCallIgnored
-        _moduleFailures.put(moduleName, t);
-    }
-
-    public Map<String, Throwable> getModuleFailures()
-    {
-        if (_moduleFailures.isEmpty())
-        {
-            return Collections.emptyMap();
-        }
-        else
-        {
-            return new HashMap<>(_moduleFailures);
-        }
-    }
-
-    private TableInfo getTableInfoModules()
-    {
-        return _core.getTableInfoModules();
-    }
-
-    public ModuleContext getModuleContext(Module module)
-    {
-        synchronized (_modulesLock)
-        {
-            ModuleContext result = _moduleContextMap.get(module.getName());
-            if (result != null)
-            {
-                verifyModuleName(result, module.getName());
-            }
-            return result;
-        }
-    }
-
-    public SqlScriptRunner getUpgradeScriptRunner()
-    {
-        return _upgradeScriptRunner;
-    }
-
-    // Run scripts using the default upgrade script runner
-    public void runUpgradeScripts(Module module, SchemaUpdateType type)
-    {
-        runScripts(getUpgradeScriptRunner(), module, type);
-    }
-
-    public void runScripts(SqlScriptRunner runner, Module module, SchemaUpdateType type)
-    {
-        FileSqlScriptProvider provider = new FileSqlScriptProvider(module);
-
-        for (DbSchema schema : type.orderSchemas(provider.getSchemas()))
-        {
-            if (schema.getSqlDialect().canExecuteUpgradeScripts())
-            {
-                try
-                {
-                    SqlScript script = type.getScript(provider, schema);
-
-                    if (null != script)
-                        runner.runScripts(module, Collections.singletonList(script));
-                }
-                catch (Exception e)
-                {
-                    throw new RuntimeException("Error running scripts in module " + module.getName(), e);
-                }
-            }
-        }
-    }
-
-    // Runs the drop and create scripts in every module using a new SqlScriptRunner
-    public void recreateViews()
-    {
-        SqlScriptRunner runner = new SqlScriptRunner();
-
-        synchronized (UPGRADE_LOCK)
-        {
-            List<Module> modules = getModules();
-            ListIterator<Module> iter = modules.listIterator(modules.size());
-
-            // Run all the drop scripts (in reverse dependency order)
-            while (iter.hasPrevious())
-                runScripts(runner, iter.previous(), SchemaUpdateType.Before);
-
-            // Run all the create scripts
-            for (Module module : getModules())
-                runScripts(runner, module, SchemaUpdateType.After);
-        }
-
-        if (_startupState == StartupState.StartupComplete)
-        {
-            WarningService.get().rerunSchemaCheck();
-        }
-    }
-
-    /**
-     * Module upgrade scripts have completed, and we are now completing module startup.
-     * @return true if module startup in progress.
-     */
-    public boolean isStartupInProgress()
-    {
-        synchronized (STARTUP_LOCK)
-        {
-            return _startupState == StartupState.StartupInProgress;
-        }
-    }
-
-    /**
-     * All module startup is complete.
-     * @return true if complete.
-     */
-    public boolean isStartupComplete()
-    {
-        synchronized (STARTUP_LOCK)
-        {
-            return _startupState == StartupState.StartupComplete;
-        }
-    }
-
-    private void setStartupState(StartupState state)
-    {
-        synchronized (STARTUP_LOCK)
-        {
-            _startupState = state;
-        }
-    }
-
-    public String getStartingUpMessage()
-    {
-        synchronized (STARTUP_LOCK)
-        {
-            return _startingUpMessage;
-        }
-    }
-
-    /** Set a message that will be displayed in the upgrade/startup UI. */
-    public void setStartingUpMessage(String message)
-    {
-        synchronized (STARTUP_LOCK)
-        {
-            _startingUpMessage = message;
-            if (message != null)
-                _log.info(message);
-        }
-    }
-
-    /**
-     * Initiate the module startup process, including any deferred upgrades and firing startup listeners.
-     */
-    private void initiateModuleStartup()
-    {
-        if (isStartupInProgress() || isStartupComplete())
-            return;
-
-        if (isUpgradeRequired())
-            throw new IllegalStateException("Can't start modules before upgrade is complete");
-
-        setStartupState(StartupState.StartupInProgress);
-        setStartingUpMessage("Starting up modules");
-
-        // Run module startup
-        try
-        {
-            completeStartup();
-            attemptStartBackgroundThreads();
-            if (isNewInstall())
-                ContextListener.afterNewInstallComplete();
-        }
-        catch (Throwable t)
-        {
-            setStartupFailure(t);
-            _log.error("Failure during module startup", t);
-        }
-    }
-
-    private boolean _backgroundThreadsStarted = false;
-    private static final Object BACKGROUND_THREAD_LOCK = new Object();
-
-    public void attemptStartBackgroundThreads()
-    {
-        synchronized (BACKGROUND_THREAD_LOCK)
-        {
-            if (!_backgroundThreadsStarted && isStartupComplete() && AppProps.getInstance().isSetBaseServerUrl())
-            {
-                _backgroundThreadsStarted = true;
-
-                for (Module module : getModules())
-                {
-                    try
-                    {
-                        module.startBackgroundThreads();
-                    }
-                    catch (Throwable t)
-                    {
-                        _log.error("Error starting background threads for module \"" + module.getName() + "\"", t);
-                    }
-                }
-            }
-        }
-    }
-
-    /**
-     * Perform the final stage of startup:
-     * <ol>
-     *     <li>{@link Module#startup(ModuleContext) module startup}</li>
-     *     <li>Register module resources (eg, creating module assay providers)</li>
-     *     <li>Deferred upgrade tasks</li>
-     *     <li>Startup listeners</li>
-     * </ol>
-     *
-     * Once the deferred upgrade tasks have run, the module is considered {@link ModuleState#Started started}.
-     */
-    private void completeStartup()
-    {
-        var modules = getModules();
-
-        for (Module m : modules)
-        {
-            // Module startup
-            try
-            {
-                ModuleContext ctx = getModuleContext(m);
-                ctx.setModuleState(ModuleState.Starting);
-                setStartingUpMessage("Starting module '" + m.getName() + "'");
-                m.startup(ctx);
-            }
-            catch (Throwable x)
-            {
-                setStartupFailure(x);
-                _log.error("Failure starting module: " + m.getName(), x);
-            }
-        }
-
-        // Run any deferred upgrades, after all of the modules are in the Running state so that we
-        // know they've registered their listeners
-        for (Module m : modules)
-        {
-            try
-            {
-                ModuleContext ctx = getModuleContext(m);
-                m.runDeferredUpgradeRunnables();
-                ctx.setModuleState(ModuleState.Started);
-            }
-            catch (Throwable x)
-            {
-                setStartupFailure(x);
-                _log.error("Failure starting module: " + m.getName(), x);
-            }
-        }
-
-        // Finally, fire the startup complete event
-        ContextListener.moduleStartupComplete(_servletContext);
-
-        clearAllSchemaDetails();
-        setStartupState(StartupState.StartupComplete);
-        ensureAtLeastOneRootAdminExists();
-        setStartingUpMessage("Module startup complete");
-    }
-
-    // Now that we're done bootstrapping / starting up, verify that there's at least one root admin
-    private void ensureAtLeastOneRootAdminExists()
-    {
-        try
-        {
-            if (UserManager.getActiveRealUserCount() > 0)
-                SecurityManager.ensureAtLeastOneRootAdminExists();
-        }
-        catch (UnauthorizedException e)
-        {
-            throw new IllegalArgumentException("This deployment lacks a root administrator; it must have a Site Administrator, " +
-                "an Application Administrator, or an Impersonating Troubleshooter. Use startup properties to assign one of " +
-                "these roles to one or more users.");
-        }
-    }
-
-    public void saveModuleContext(ModuleContext context)
-    {
-        ModuleContext stored = getModuleContextFromDatabase(context.getName());
-        if (null == stored)
-            Table.insert(null, getTableInfoModules(), context);
-        else if (!stored.isDowngrade(context.getSchemaVersion())) // Never "downgrade" a module version, #30773
-            Table.update(null, getTableInfoModules(), context, context.getName());
-    }
-
-    // Not transacted: SQL Server sp_dropapprole can't be called inside a transaction
-    public void removeModule(ModuleContext context)
-    {
-        removeModule(context, false);
-    }
-
-    public void removeModule(ModuleContext context, boolean deleteFiles)
-    {
-        DbScope scope = _core.getSchema().getScope();
-        SqlDialect dialect = _core.getSqlDialect();
-
-        String moduleName = context.getName();
-
-        _log.info("Deleting module {}", moduleName);
-        String sql = "DELETE FROM " + _core.getTableInfoSqlScripts() + " WHERE ModuleName = ? AND Filename " + dialect.getCaseInsensitiveLikeOperator() + " ?";
-
-        Module m = getModule(moduleName);
-        SchemaActions schemaActions = getSchemaActions(m, context);
-
-        schemaActions.deleteList().forEach(schema -> {
-            _log.info("Dropping schema \"{}\"", schema);
-            new SqlExecutor(_core.getSchema()).execute(sql, moduleName, schema + "-%");
-            scope.getSqlDialect().dropSchema(_core.getSchema(), schema);
-            scope.invalidateSchema(schema, DbSchemaType.Unknown); // Invalidates all versions of the schema and tables in the non-provisioned caches (e.g., module, bare, fast)
-            SchemaNameCache.get().remove(scope); // Invalidates the list of schema names associated with this scope
-        });
-
-        schemaActions.skipList().forEach(sam -> _log.info("Skipping drop of schema \"{}\" because it's in use by module \"{}\"", sam.schema(), sam.module()));
-
-        Table.delete(getTableInfoModules(), context.getName());
-
-        if (null != m && deleteFiles)
-        {
-            FileUtil.deleteDir(m.getExplodedPath());
-            if (null != m.getZippedPath())
-                m.getZippedPath().delete();
-        }
-
-        synchronized (_modulesLock)
-        {
-            _moduleClassMap = removeMapValue(m, new HashMap<>(_moduleClassMap));
-            _moduleMap = removeMapValue(m, new CaseInsensitiveHashMap<>(_moduleMap));
-            removeMapValue(m, _controllerNameToModule);
-            _moduleContextMap.remove(context.getName());
-            _modules.remove(m);
-        }
-
-        if (m instanceof DefaultModule defaultModule)
-            defaultModule.unregister();
-
-        ContextListener.fireModuleChangeEvent(m);
-        clearUnknownModuleCount();
-    }
-
-    public record SchemaAndModule(String schema, String module) {}
-    public record SchemaActions(List<String> deleteList, List<SchemaAndModule> skipList){}
-
-    // Divide the schemas reported by the specified module context into two lists: schemas that should be deleted and
-    // schemas that shouldn't. If module is not-null (known) then the delete list contains all schemas and the skip list
-    // is empty. If the module is null (unknown) then the delete list contains the schemas that no known module claims
-    // and the skip list contains schemas that known modules still claim.
-    public SchemaActions getSchemaActions(@Nullable Module module, ModuleContext context)
-    {
-        // If we're deleting an "unknown module" then avoid deleting any schema that's owned by a known module, Issue 47547
-        Map<String, String> inUseSchemas = null == module ?
-            getModules().stream()
-                .flatMap(mod -> mod.getSchemaNames().stream().map(name -> Pair.of(name, mod.getName())))
-                .collect(LabKeyCollectors.toCaseInsensitiveMap(Pair::getKey, Pair::getValue)) :
-            Collections.emptyMap();
-
-        List<String> deleteList = new LinkedList<>();
-        List<SchemaAndModule> skipList = new LinkedList<>();
-
-        for (String schema : context.getSchemaList())
-        {
-            String usingModuleName = inUseSchemas.get(schema);
-            if (usingModuleName != null)
-            {
-                skipList.add(new SchemaAndModule(schema, usingModuleName));
-            }
-            else
-            {
-                deleteList.add(schema);
-            }
-        }
-
-        return new SchemaActions(deleteList, skipList);
-    }
-
-    private void startNonCoreUpgradeAndStartup(Execution execution, File lockFile)
-    {
-        synchronized(UPGRADE_LOCK)
-        {
-            if (_upgradeState == UpgradeState.UpgradeRequired)
-            {
-                List<Module> modules = new ArrayList<>(getModules());
-                modules.remove(getCoreModule());
-                setUpgradeState(UpgradeState.UpgradeInProgress);
-
-                ModuleUpgrader upgrader = new ModuleUpgrader(modules);
-                upgrader.upgrade(() -> afterUpgrade(lockFile), execution);
-            }
-            else
-            {
-                execution.run(() -> afterUpgrade(lockFile));
-            }
-        }
-    }
-
-    // Final step in upgrade process: set the upgrade state to complete, perform post-upgrade tasks, and start up the modules.
-    private void afterUpgrade(File lockFile)
-    {
-        setUpgradeState(UpgradeState.UpgradeComplete);
-
-        handleUnknownModules();
-        updateModuleProperties();
-        initiateModuleStartup();
-
-        // We're out of the critical section (regular and deferred upgrades are complete) so remove the lock file
-        lockFile.delete();
-
-        verifyRequiredModules();
-    }
-
-    // If the "requiredModules" parameter is present in application.properties then fail startup if any specified module is missing.
-    // Particularly interesting for compliant deployments, e.g., <Parameter name="requiredModules" value="Compliance"/>
-    private void verifyRequiredModules()
-    {
-        String requiredModules = getServletContext().getInitParameter("requiredModules");
-
-        if (null != requiredModules)
-        {
-            List<String> missedModules = Arrays.stream(requiredModules.split(","))
-                .filter(name -> !_moduleMap.containsKey(name)).toList();
-
-            if (!missedModules.isEmpty())
-                setStartupFailure(new ConfigurationException("Required module" + (missedModules.size() > 1 ? "s" : "") + " not present: " + missedModules));
-        }
-    }
-
-    // Remove all unknown modules that are marked as AutoUninstall
-    public void handleUnknownModules()
-    {
-        getUnknownModuleContexts()
-            .values()
-            .stream()
-            .filter(ModuleContext::isAutoUninstall)
-            .forEach(this::removeModule);
-    }
-
-    private void updateModuleProperties()
-    {
-        for (Module module : getModules())
-        {
-            ModuleContext context = getModuleContext(module);
-            try
-            {
-                Map<String, Object> map = new HashMap<>();
-                if (!Objects.equals(module.getClass().getName(), context.getClassName()))
-                    map.put("ClassName", module.getClass().getName());
-                if (module.isAutoUninstall() != context.isAutoUninstall())
-                    map.put("AutoUninstall", module.isAutoUninstall());
-                // Sort schema names to ensure consistency
-                String schemaNames = StringUtils.trimToNull(
-                    module.getSchemaNames().stream()
-                        .sorted()
-                        .collect(Collectors.joining(","))
-                );
-                if (!Objects.equals(schemaNames, context.getSchemas()))
-                    map.put("Schemas", schemaNames);
-                if (!map.isEmpty())
-                    Table.update(null, getTableInfoModules(), map, module.getName());
-            }
-            catch (RuntimeSQLException e)
-            {
-                // This should be fixed now (see Issue 24473), but leave detailed logging in place just in case
-                ExceptionUtil.decorateException(e, ExceptionUtil.ExceptionInfo.ExtraMessage, module.getName(), false);
-                ExceptionUtil.logExceptionToMothership(null, e);
-            }
-        }
-    }
-
-    private void setUpgradeState(UpgradeState state)
-    {
-        synchronized(UPGRADE_LOCK)
-        {
-            _upgradeState = state;
-        }
-    }
-
-    public boolean isUpgradeRequired()
-    {
-        synchronized(UPGRADE_LOCK)
-        {
-            return UpgradeState.UpgradeComplete != _upgradeState;
-        }
-    }
-
-    public boolean isUpgradeInProgress()
-    {
-        synchronized(UPGRADE_LOCK)
-        {
-            return UpgradeState.UpgradeInProgress == _upgradeState;
-        }
-    }
-
-    // Did this server start up with no modules installed? If so, it's a new install. This lets us tailor the
-    // module upgrade UI to "install" or "upgrade," as appropriate.
-    public boolean isNewInstall()
-    {
-        return _newInstall;
-    }
-
-    public void destroy()
-    {
-        // In the case of a startup failure, _modules may be null. We want to allow a context reload to succeed in this case,
-        // since the reload may contain the code change to fix the problem
-        var modules = getModules();
-        if (modules != null)
-        {
-            modules.forEach(Module::destroy);
-        }
-    }
-
-    public boolean hasModule(String name)
-    {
-        return getModule(name) != null;
-    }
-
-    public Module getModule(String name)
-    {
-        // _moduleMap is immutable so no need to synchronize for reads
-        return _moduleMap.get(name);
-    }
-
-    public <M extends Module> M getModule(Class<M> moduleClass)
-    {
-        // _moduleClassMap is immutable so no need to synchronize for reads
-        return (M) _moduleClassMap.get(moduleClass);
-    }
-
-    public Module getCoreModule()
-    {
-        return getModule(DefaultModule.CORE_MODULE_NAME);
-    }
-
-    /** @return all known modules, sorted in dependency order */
-    public List<Module> getModules()
-    {
-        // We can return the immutable, thread-safe list without needing to lock anything
-        return _modulesImmutable;
-    }
-
-    public List<Module> getModules(boolean userHasEnableRestrictedModulesPermission)
-    {
-        if (userHasEnableRestrictedModulesPermission)
-            return getModules();
-
-        return getModules()
-            .stream()
-            .filter(module -> !module.getRequireSitePermission())
-            .toList();
-    }
-
-    /**
-     * @return the modules, sorted in reverse dependency order. Typically used to resolve the most specific version of
-     * a resource when one module "subclasses" another module.
-     */
-    public Collection<Module> orderModules(Collection<Module> modules)
-    {
-        List<Module> result = new ArrayList<>(modules.size());
-        result.addAll(getModules()
-            .stream()
-            .filter(modules::contains)
-            .toList());
-        Collections.reverse(result);
-        return result;
-    }
-
-    // Returns a set of data source names representing all external data sources that are required for module schemas.
-    // These are just the names that modules advertise; there's no guarantee that they're defined or
-    // valid. Be sure to null check after attempting to resolve each to a DbScope.
-    public Set<String> getAllModuleDataSourceNames()
-    {
-        // Find all the external data sources that modules require
-        Set<String> allModuleDataSourceNames = new LinkedHashSet<>();
-
-        for (Module module : getModules())
-            allModuleDataSourceNames.addAll(getModuleDataSourceNames(module));
-
-        return allModuleDataSourceNames;
-    }
-
-    public Set<String> getModuleDataSourceNames(Module module)
-    {
-        Set<String> moduleDataSourceNames = new LinkedHashSet<>();
-
-        for (String schemaName : module.getSchemaNames())
-        {
-            int idx = schemaName.indexOf('.');
-
-            if (-1 != idx)
-                moduleDataSourceNames.add(schemaName.substring(0, idx) + "DataSource");
-        }
-
-        return moduleDataSourceNames;
-    }
-
-    public String getAdminOnlyMessage()
-    {
-        if (isUpgradeRequired() && UserManager.hasUsers())
-        {
-            return "This site is currently being upgraded to a new version of LabKey Server.";
-        }
-        return AppProps.getInstance().getAdminOnlyMessage();
-    }
-
-    // CONSIDER: ModuleUtil.java
-    public Collection<String> getModuleSummaries(Container c)
-    {
-        List<String> list = new LinkedList<>();
-
-        for (Module m : getModules())
-            list.addAll(m.getSummary(c));
-
-        return list;
-    }
-
-    public void initControllerToModule()
-    {
-        synchronized(_controllerNameToModule)
-        {
-            if (!_controllerNameToModule.isEmpty())
-                return;
-            List<Module> allModules = getModules();
-            for (Module module : allModules)
-            {
-                TreeSet<String> set = new CaseInsensitiveTreeSet();
-
-                for (Map.Entry<String, Class<? extends Controller>> entry : module.getControllerNameToClass().entrySet())
-                {
-                    String key = entry.getKey();
-                    if (!set.add(key))
-                        continue;   // Avoid duplicate work
-
-                    _controllerNameToModule.put(key, module);
-
-                    Class<?> clazz = entry.getValue();
-                    for (Class<?> innerClass : clazz.getClasses())
-                    {
-                        for (Class<?> inter : innerClass.getInterfaces())
-                        {
-                            Class<?>[] supr = inter.getInterfaces();
-                            if (supr.length == 1 && UrlProvider.class.equals(supr[0]))
-                                UrlProviderService.getInstance().registerUrlProvider((Class<UrlProvider>)inter, innerClass);
-                        }
-                    }
-                }
-            }
-        }
-    }
-
-    public Module getModuleForController(String controllerName)
-    {
-        synchronized(_controllerNameToModule)
-        {
-            Module module = _controllerNameToModule.get(controllerName);
-            if (null != module)
-                return module;
-
-            int i = controllerName.indexOf('-');
-            if (-1 == i)
-                return null;
-
-            String prefix = controllerName.substring(0,i);
-            module = _controllerNameToModule.get(prefix);
-            if (null != module)
-                _controllerNameToModule.put(controllerName, module);
-            return module;
-        }
-    }
-
-
-    public @Nullable Module getModule(DbScope scope, String schemaName)
-    {
-        SchemaDetails details = getSchemaDetails(scope, schemaName);
-
-        return null != details ? details.getModule() : null;
-    }
-
-    public @Nullable DbSchemaType getSchemaType(DbScope scope, String schemaName)
-    {
-        SchemaDetails details = getSchemaDetails(scope, schemaName);
-
-        return null != details ? details.getType() : null;
-    }
-
-    private @Nullable SchemaDetails getSchemaDetails(DbScope scope, String schemaName)
-    {
-        // Consider: change this to a per-scope cache (similar to SchemaTableInfo and DbSchema caching)
-
-        String fullyQualifiedSchemaName = DbSchema.getDisplayName(scope, schemaName);
-
-        // Note: Do not reference any DbSchemas (directly or indirectly) in this method. We may be in the midst of loading
-        // a DbSchema and don't want to cause CacheLoader re-entrancy. See #26037.
-        synchronized(_schemaNameToSchemaDetails)
-        {
-            if (_schemaNameToSchemaDetails.isEmpty())
-            {
-                for (Module module : getModules())
-                {
-                    Set<String> provisioned = Sets.newCaseInsensitiveHashSet(module.getProvisionedSchemaNames());
-
-                    for (String name : module.getSchemaNames())
-                    {
-                        DbSchemaType type = provisioned.contains(name) ? DbSchemaType.Provisioned : DbSchemaType.Module;
-                        _schemaNameToSchemaDetails.put(name, new SchemaDetails(module, type));
-                    }
-
-                    // Now register the special "labkey" schema we create in each module data source and associate it with the core module
-                    Set<String> moduleDataSourceNames = getModuleDataSourceNames(module);
-
-                    for (String moduleDataSourceName : moduleDataSourceNames)
-                    {
-                        DbScope moduleScope = DbScope.getDbScope(moduleDataSourceName);
-
-                        if (null != moduleScope && moduleScope.getSqlDialect().canExecuteUpgradeScripts())
-                        {
-                            String labkeySchemaName = DbSchema.getDisplayName(moduleScope, "labkey");
-                            _schemaNameToSchemaDetails.put(labkeySchemaName, new SchemaDetails(getCoreModule(), DbSchemaType.Module));
-                        }
-                    }
-                }
-            }
-
-            return _schemaNameToSchemaDetails.get(fullyQualifiedSchemaName);
-        }
-    }
-
-    public void clearAllSchemaDetails()
-    {
-        synchronized(_schemaNameToSchemaDetails)
-        {
-            _schemaNameToSchemaDetails.clear();
-        }
-    }
-
-    public void registerResourcePrefix(String prefix, Module module)
-    {
-        registerResourcePrefix(prefix, module.getName(), module.getSourcePath(), module.getBuildPath());
-    }
-
-    private void registerResourcePrefix(String prefix, String name, String sourcePath, String buildPath)
-    {
-        if (null == prefix || isEmpty(sourcePath) || isEmpty(buildPath))
-            return;
-
-        if (!new File(sourcePath).isDirectory() || !new File(buildPath).isDirectory())
-            return;
-
-        ResourceFinder finder = new ResourceFinder(name, sourcePath, buildPath);
-        Collection<ResourceFinder> col = _resourceFinders.computeIfAbsent(prefix, k -> new ArrayList<>());
-
-        synchronized(col)
-        {
-            col.add(finder);
-        }
-    }
-
-    public @NotNull Collection<ResourceFinder> getResourceFindersForPath(String path)
-    {
-        //NOTE: jasper encodes underscores and dashes in JSPs, so decode them here
-        path = path.replaceAll("_005f", "_");
-        path = path.replaceAll("_002d", "-");
-
-        Collection<ResourceFinder> finders = new LinkedList<>();
-
-        for (Map.Entry<String, Collection<ResourceFinder>> e : _resourceFinders.entrySet())
-            if (path.startsWith(e.getKey() + "/"))
-                finders.addAll(e.getValue());
-
-        return finders;
-    }
-
-    public Resource getResource(Path path)
-    {
-        for (Module m : getModules())
-        {
-            Resource r = m.getModuleResource(path);
-            if (r != null && r.exists())
-                return r;
-        }
-
-        return null;
-    }
-
-    public Resource getResource(Module module, Path path)
-    {
-        return module.getModuleResource(path);
-    }
-
-    public Resource getResource(String moduleName, Path path)
-    {
-        return getModule(moduleName).getModuleResource(path);
-    }
-
-    public Module getCurrentModule()
-    {
-        return getModuleForController(HttpView.getRootContext().getActionURL().getController());
-    }
-
-    @Nullable
-    public ModuleContext getModuleContextFromDatabase(@NotNull String name)
-    {
-        SQLFragment sql = new SQLFragment("SELECT * FROM ").
-                append(getTableInfoModules(), "m").
-                append(" WHERE LOWER(Name) = LOWER(?)").
-                add(name);
-        ModuleContext result = new SqlSelector(_core.getSchema(), sql).getObject(ModuleContext.class);
-        if (result != null)
-        {
-            verifyModuleName(result, name);
-        }
-        return result;
-    }
-
-    /**
-     * Issue 50763: Improve handling of module case-only rename during startup
-     * It would be easy to fix up this record to match but other places store module names, like ETLs, reports, and more
-     */
-    private void verifyModuleName(ModuleContext moduleContext, String name)
-    {
-        if (!name.equals(moduleContext.getName()))
-        {
-            throw new IllegalStateException("Found an existing module record with a different casing from the module's new name. " +
-                    "This is not supported. Existing: '" + moduleContext.getName() + "' New: '" + name + "'");
-        }
-    }
-
-    public Collection<ModuleContext> getAllModuleContexts()
-    {
-        return new TableSelector(getTableInfoModules()).getCollection(ModuleContext.class);
-    }
-
-    private volatile Integer _unknownModuleCount = null;
-
-    public int getUnknownModuleCount()
-    {
-        if (null == _unknownModuleCount)
-            _unknownModuleCount = getUnknownModuleContexts().size();
-
-        return _unknownModuleCount;
-    }
-
-    public void clearUnknownModuleCount()
-    {
-        _unknownModuleCount = null;
-    }
-
-    public Map<String, ModuleContext> getUnknownModuleContexts()
-    {
-        Map<String, ModuleContext> unknownContexts = new HashMap<>();
-
-        for (ModuleContext moduleContext : getAllModuleContexts())
-        {
-            String name = moduleContext.getName();
-            Module module = getModule(moduleContext.getName());
-
-            if (null == module || !name.equals(module.getName()))
-                unknownContexts.put(name, moduleContext);
-        }
-
-        return unknownContexts;
-    }
-
-    public <T extends StartupProperty> void handleStartupProperties(MapBasedStartupPropertyHandler<T> handler)
-    {
-        if (handler.performChecks())
-            startupPropertyChecks(handler);
-        Map<String, T> props = handler.getProperties();
-        Map<T, StartupPropertyEntry> map = new LinkedHashMap<>();
-        handler.getStartupPropertyEntries().forEach(entry -> {
-            T sp = props.get(entry.getName());
-            if (null != sp)
-            {
-                entry.setStartupProperty(sp);
-                map.put(sp, entry);
-            }
-        });
-        handler.handle(map);
-    }
-
-    public <T extends StartupProperty> void handleStartupProperties(LenientStartupPropertyHandler<T> handler)
-    {
-        if (handler.performChecks())
-            startupPropertyChecks(handler);
-        StartupProperty sp = handler.getProperty();
-        handler.handle(handler.getStartupPropertyEntries().stream()
-            .peek(entry -> entry.setStartupProperty(sp))
-            .toList());
-    }
-
-    private void startupPropertyChecks(StartupPropertyHandler<?> handler)
-    {
-        assert !isStartupComplete() : "All startup properties must be handled during startup";
-        boolean notExists = _startupPropertyHandlers.add(handler);
-        assert notExists : "StartupPropertyHandler with scope " + handler.getScope() + " has already been registered!";
-    }
-
-    public static class StartupPropertyStartupListener implements StartupListener
-    {
-        @Override
-        public String getName()
-        {
-            return "Startup Property Validation";
-        }
-
-        @Override
-        public void moduleStartupComplete(ServletContext servletContext)
-        {
-            // Log error for any unknown startup properties (admin error)
-            List<String> unknown = ModuleLoader.getInstance().getStartupPropertyEntries(null)
-                .stream()
-                .filter(entry -> null == entry.getStartupProperty())
-                .map(entry -> entry.getScope() + "." + entry.getName() + ": " + entry.getValue()).toList();
-
-            if (!unknown.isEmpty())
-                _log.info("Unknown startup propert" + (unknown.size() == 1 ? "y: " : "ies: ") + unknown);
-
-            // Failing this check indicates a coding issue, so execute it only when assertions are on
-            assert checkPropertyScopeMapping();
-         }
-    }
-
-    private static boolean checkPropertyScopeMapping()
-    {
-        // Enumerate all StartupPropertyHandlers and verify that every supplied StartupProperty maps to a single
-        // source. If not, there's a coding error.
-        Map<StartupProperty, String> propertyScopeMap = new HashMap<>();
-        ModuleLoader.getInstance().getStartupPropertyHandlers()
-            .forEach(handler -> handler.getProperties().values().forEach(sp -> {
-                String previousScope = propertyScopeMap.put(sp, handler.getScope());
-                assert previousScope == null : "Two scopes (\"" + previousScope + "\" and \"" + handler.getScope() + "\") both used the same StartupProperty (\"" + sp + "\")!";
-            }));
-
-        Set<String> scopeNameMap = new CaseInsensitiveHashSet();
-        ModuleLoader.getInstance().getStartupPropertyHandlers()
-            .forEach(handler -> handler.getProperties().values().forEach(sp -> {
-                boolean notPresent = scopeNameMap.add(handler.getScope() + ":" + sp.getPropertyName());
-                assert notPresent : "Startup property \"" + handler.getScope() + "." + sp.getPropertyName() + "\" is handled by two separate code paths!";
-            }));
-
-        return true;
-    }
-
-    public Set<StartupPropertyHandler<? extends StartupProperty>> getStartupPropertyHandlers()
-    {
-        return _startupPropertyHandlers;
-    }
-
-    /**
-     * Returns the startup property entries for the specified scope. If no scope is specified then all properties are
-     * returned. If the server is bootstrapping then properties with both the bootstrap and startup modifiers are
-     * returned otherwise only startup properties are returned.
-     *
-     * Do not call this directly! Use a StartupPropertyHandler instead.
-     */
-    @NotNull
-    public Collection<StartupPropertyEntry> getStartupPropertyEntries(@Nullable String scope)
-    {
-        Collection<StartupPropertyEntry> props = Collections.emptyList();
-        if (!_startupPropertyMap.isEmpty())
-        {
-            if (scope != null)
-            {
-                if (_startupPropertyMap.containsKey(scope))
-                    props = _startupPropertyMap.get(scope);
-            }
-            else
-                props = _startupPropertyMap.values();
-        }
-
-        // We filter here because loadStartupProps() gets called very early, before _newInstall is set
-        return props.stream()
-            .filter(prop -> prop.getModifier() != StartupPropertyEntry.modifier.bootstrap || isNewInstall())
-            .collect(Collectors.toList());
-    }
-
-    public FileObject getStartupPropDirectory()
-    {
-        return _startupPropertiesDir;
-    }
-
-    /**
-     * Loads startup/bootstrap properties from configuration files.
-     * <a href="https://www.labkey.org/Documentation/wiki-page.view?name=bootstrapProperties#using">Documentation Page</a>
-     */
-    private void loadStartupProps()
-    {
-        FileObject propsDir = getStartupPropDirectory();
-        if (null == propsDir)
-            return;
-        try
-        {
-            if (!propsDir.isFolder())
-                return;
-
-            FileObject newinstall = propsDir.resolveFile("newinstall", NameScope.DESCENDENT);
-            if (newinstall.isFile())
-            {
-                _log.debug("'newinstall' file detected: " + newinstall.getPath());
-
-                _newInstall = true;
-
-                // propsDir is readonly, so we need to get a File
-                var newInstallFile = newinstall.getPath().toFile();
-                if (newInstallFile.canWrite())
-                    newInstallFile.delete();
-                else
-                    throw new ConfigurationException("file 'newinstall' exists, but is not writeable: " + newinstall.getPath());
-            }
-            else
-            {
-                _log.debug("no 'newinstall' file detected");
-            }
-
-//            File[] propFiles = propsDir.listFiles((File dir, String name) -> equalsIgnoreCase(FileUtil.getExtension(name), ("properties")));
-            FileObject[] propFiles = propsDir.findFiles(new FileExtensionSelector("properties"));
-
-            if (propFiles != null)
-            {
-                List<FileObject> sortedPropFiles = Arrays.stream(propFiles)
-                    .sorted(Comparator.comparing(FileObject::getName))
-                    .toList();
-
-                for (FileObject propFile : sortedPropFiles)
-                {
-                    _log.debug("loading propsFile: " + propFile.getPath());
-
-                    try (InputStream in = propFile.getContent().getInputStream())
-                    {
-                        Properties props = new Properties();
-                        props.load(in);
-
-                        for (Map.Entry<Object, Object> entry : props.entrySet())
-                        {
-                            if (entry.getKey() instanceof String && entry.getValue() instanceof String)
-                            {
-                                _log.trace("property '" + entry.getKey() + "' resolved to value: '" + entry.getValue() + "'");
-
-                                addStartupPropertyEntry(entry.getKey().toString(), entry.getValue().toString());
-                            }
-                        }
-                    }
-                    catch (Exception e)
-                    {
-                        _log.error("Error parsing startup config properties file '" + propFile.getPath() + "'", e);
-                    }
-                }
-            }
-            else
-            {
-                _log.debug("no propFiles to load");
-            }
-        }
-        catch (FileSystemException fse)
-        {
-            _log.error("Error loading startup properties files '" + propsDir.getPath() + "'", fse);
-        }
-
-        // load any system properties with the labkey prop prefix
-        for (Map.Entry<Object, Object> entry : System.getProperties().entrySet())
-        {
-            String name = String.valueOf(entry.getKey());
-            String value = String.valueOf(entry.getValue());
-
-            if (name != null && name.startsWith(StartupPropertyEntry.SYS_PROP_PREFIX) && value != null)
-            {
-                addStartupPropertyEntry(name.substring(StartupPropertyEntry.SYS_PROP_PREFIX.length()), value);
-            }
-        }
-    }
-
-    private void addStartupPropertyEntry(String scope, String value)
-    {
-        StartupPropertyEntry entry = createConfigProperty(scope, value);
-        if (_startupPropertyMap.containsMapping(entry.getScope(), entry))
-            _startupPropertyMap.removeMapping(entry.getScope(), entry);
-        _startupPropertyMap.put(entry.getScope(), entry);
-    }
-
-    /**
-     * Parse the startup property line and construct a StartupPropertyEntry object. A startup property
-     * can have an optional dot delimited scope and an optional semicolon delimited modifier, for example:
-     * siteSettings.baseServerUrl;bootstrap defines a property named "baseServerUrl" in the "siteSettings"
-     * scope having the bootstrap modifier.
-     */
-    private StartupPropertyEntry createConfigProperty(String key, String value)
-    {
-        String name;
-        String scope = null;
-        String modifier = null;
-
-        // the first dot delimited section is always the scope, the rest is the name
-        if (key.contains("."))
-        {
-            scope = key.substring(0, key.indexOf('.'));
-            key = key.substring(key.indexOf('.') + 1);
-        }
-
-        String[] parts = key.split(";");
-        if (parts.length == 2)
-        {
-            name = parts[0];
-            modifier = parts[1];
-        }
-        else
-            name = key;
-
-        return new StartupPropertyEntry(name, value, modifier, scope);
-    }
-
-    private static class SchemaDetails
-    {
-        private final Module _module;
-        private final DbSchemaType _type;
-
-        private SchemaDetails(Module module, DbSchemaType type)
-        {
-            _module = module;
-            _type = type;
-        }
-
-        public Module getModule()
-        {
-            return _module;
-        }
-
-        public DbSchemaType getType()
-        {
-            return _type;
-        }
-    }
-
-    @Override
-    public void beforeReport(Set<Object> set)
-    {
-        set.addAll(getModules());
-    }
-}
+/*
+ * Copyright (c) 2005-2018 Fred Hutchinson Cancer Research Center
+ *
+ * Licensed under the Apache License, Version 2.0 (the "License");
+ * you may not use this file except in compliance with the License.
+ * You may obtain a copy of the License at
+ *
+ *     http://www.apache.org/licenses/LICENSE-2.0
+ *
+ * Unless required by applicable law or agreed to in writing, software
+ * distributed under the License is distributed on an "AS IS" BASIS,
+ * WITHOUT WARRANTIES OR CONDITIONS OF ANY KIND, either express or implied.
+ * See the License for the specific language governing permissions and
+ * limitations under the License.
+ */
+package org.labkey.api.module;
+
+import com.google.common.collect.Maps;
+import jakarta.servlet.ServletContext;
+import jakarta.servlet.ServletException;
+import org.apache.commons.beanutils.BeanUtils;
+import org.apache.commons.collections4.MultiValuedMap;
+import org.apache.commons.lang3.StringUtils;
+import org.apache.commons.vfs2.FileExtensionSelector;
+import org.apache.commons.vfs2.FileObject;
+import org.apache.commons.vfs2.FileSystemException;
+import org.apache.commons.vfs2.NameScope;
+import org.apache.logging.log4j.Logger;
+import org.jetbrains.annotations.NotNull;
+import org.jetbrains.annotations.Nullable;
+import org.labkey.api.Constants;
+import org.labkey.api.action.UrlProvider;
+import org.labkey.api.action.UrlProviderService;
+import org.labkey.api.collections.CaseInsensitiveHashMap;
+import org.labkey.api.collections.CaseInsensitiveHashSet;
+import org.labkey.api.collections.CaseInsensitiveHashSetValuedMap;
+import org.labkey.api.collections.CaseInsensitiveTreeMap;
+import org.labkey.api.collections.CaseInsensitiveTreeSet;
+import org.labkey.api.collections.CopyOnWriteHashMap;
+import org.labkey.api.collections.LabKeyCollectors;
+import org.labkey.api.collections.Sets;
+import org.labkey.api.data.Container;
+import org.labkey.api.data.ConvertHelper;
+import org.labkey.api.data.CoreSchema;
+import org.labkey.api.data.DatabaseTableType;
+import org.labkey.api.data.DbSchema;
+import org.labkey.api.data.DbSchemaType;
+import org.labkey.api.data.DbScope;
+import org.labkey.api.data.FileSqlScriptProvider;
+import org.labkey.api.data.RuntimeSQLException;
+import org.labkey.api.data.SQLFragment;
+import org.labkey.api.data.SchemaNameCache;
+import org.labkey.api.data.SqlExecutor;
+import org.labkey.api.data.SqlScriptManager;
+import org.labkey.api.data.SqlScriptRunner;
+import org.labkey.api.data.SqlScriptRunner.SqlScript;
+import org.labkey.api.data.SqlScriptRunner.SqlScriptException;
+import org.labkey.api.data.SqlScriptRunner.SqlScriptProvider;
+import org.labkey.api.data.SqlSelector;
+import org.labkey.api.data.Table;
+import org.labkey.api.data.TableInfo;
+import org.labkey.api.data.TableSelector;
+import org.labkey.api.data.dialect.DatabaseNotSupportedException;
+import org.labkey.api.data.dialect.SqlDialect;
+import org.labkey.api.files.virtual.AuthorizedFileSystem;
+import org.labkey.api.module.ModuleUpgrader.Execution;
+import org.labkey.api.resource.Resource;
+import org.labkey.api.security.SecurityManager;
+import org.labkey.api.security.UserManager;
+import org.labkey.api.services.ServiceRegistry;
+import org.labkey.api.settings.AppProps;
+import org.labkey.api.settings.LenientStartupPropertyHandler;
+import org.labkey.api.settings.MapBasedStartupPropertyHandler;
+import org.labkey.api.settings.StartupProperty;
+import org.labkey.api.settings.StartupPropertyEntry;
+import org.labkey.api.settings.StartupPropertyHandler;
+import org.labkey.api.util.BreakpointThread;
+import org.labkey.api.util.ConfigurationException;
+import org.labkey.api.util.ContextListener;
+import org.labkey.api.util.DateUtil;
+import org.labkey.api.util.DebugInfoDumper;
+import org.labkey.api.util.ExceptionUtil;
+import org.labkey.api.util.FileUtil;
+import org.labkey.api.util.HtmlString;
+import org.labkey.api.util.MemTracker;
+import org.labkey.api.util.MemTrackerListener;
+import org.labkey.api.util.Pair;
+import org.labkey.api.util.Path;
+import org.labkey.api.util.StartupListener;
+import org.labkey.api.util.StringUtilsLabKey;
+import org.labkey.api.util.UnexpectedException;
+import org.labkey.api.util.logging.LogHelper;
+import org.labkey.api.view.HttpView;
+import org.labkey.api.view.UnauthorizedException;
+import org.labkey.api.view.ViewServlet;
+import org.labkey.api.view.template.WarningProvider;
+import org.labkey.api.view.template.WarningService;
+import org.labkey.api.view.template.Warnings;
+import org.labkey.bootstrap.ExplodedModuleService;
+import org.springframework.beans.factory.NoSuchBeanDefinitionException;
+import org.springframework.context.ApplicationContext;
+import org.springframework.context.support.FileSystemXmlApplicationContext;
+import org.springframework.web.context.support.XmlWebApplicationContext;
+import org.springframework.web.servlet.mvc.Controller;
+
+import java.io.BufferedWriter;
+import java.io.File;
+import java.io.FileInputStream;
+import java.io.FileOutputStream;
+import java.io.IOException;
+import java.io.InputStream;
+import java.io.OutputStreamWriter;
+import java.lang.reflect.InvocationHandler;
+import java.lang.reflect.InvocationTargetException;
+import java.lang.reflect.Method;
+import java.util.AbstractMap;
+import java.util.ArrayList;
+import java.util.Arrays;
+import java.util.Collection;
+import java.util.Collections;
+import java.util.Comparator;
+import java.util.Date;
+import java.util.HashMap;
+import java.util.LinkedHashMap;
+import java.util.LinkedHashSet;
+import java.util.LinkedList;
+import java.util.List;
+import java.util.ListIterator;
+import java.util.Map;
+import java.util.Objects;
+import java.util.Properties;
+import java.util.Set;
+import java.util.TreeSet;
+import java.util.concurrent.ConcurrentSkipListSet;
+import java.util.concurrent.CopyOnWriteArrayList;
+import java.util.regex.Pattern;
+import java.util.stream.Collectors;
+
+import static org.apache.commons.lang3.StringUtils.equalsIgnoreCase;
+import static org.apache.commons.lang3.StringUtils.isEmpty;
+
+/**
+ * Drives the process of initializing all the modules at startup time and otherwise managing their life cycle.
+ */
+public class ModuleLoader implements MemTrackerListener
+{
+    /** System property name for an extra directory of static content */
+    private static final String EXTRA_WEBAPP_DIR = "extrawebappdir";
+
+    private static final ModuleLoader INSTANCE = new ModuleLoader();
+    private static final Logger _log = LogHelper.getLogger(ModuleLoader.class, "Initializes and starts up all modules");
+    private static final Map<String, Throwable> _moduleFailures = new CopyOnWriteHashMap<>();
+    private static final Map<String, Module> _controllerNameToModule = new CaseInsensitiveHashMap<>();
+    private static final Map<String, SchemaDetails> _schemaNameToSchemaDetails = new CaseInsensitiveHashMap<>();
+    private static final CopyOnWriteHashMap<String, Collection<ResourceFinder>> _resourceFinders = new CopyOnWriteHashMap<>();
+    private static final CoreSchema _core = CoreSchema.getInstance();
+    private static final Object UPGRADE_LOCK = new Object();
+    private static final Object STARTUP_LOCK = new Object();
+
+    public static final String MODULE_NAME_REGEX = "\\w+";
+    public static final String PRODUCTION_BUILD_TYPE = "Production";
+    public static final Object SCRIPT_RUNNING_LOCK = new Object();
+
+    private static Throwable _startupFailure = null;
+    private static boolean _newInstall = false;
+    private static TomcatVersion _tomcatVersion = null;
+    private static JavaVersion _javaVersion = null;
+
+    private static final String BANNER = """
+
+             __                                  \s
+             ||  |  _ |_ |/ _     (¯ _  _   _  _
+            (__) |_(_||_)|\\(/_\\/  _)(/_| \\/(/_| \s
+                              /                 \s""".indent(2);
+
+    private ServletContext _servletContext = null;
+    private FileObject _webappDir;
+    private FileObject _extraWebappDir;
+    private FileObject _startupPropertiesDir;
+    private UpgradeState _upgradeState;
+
+    private final SqlScriptRunner _upgradeScriptRunner = new SqlScriptRunner();
+
+    // NOTE: the following startup fields are synchronized under STARTUP_LOCK
+    private StartupState _startupState = StartupState.StartupIncomplete;
+    private String _startingUpMessage = null;
+
+    private enum UpgradeState {UpgradeRequired, UpgradeInProgress, UpgradeComplete}
+
+    private enum StartupState {StartupIncomplete, StartupInProgress, StartupComplete}
+
+    public enum ModuleState
+    {
+        Disabled,
+        Loading,
+        InstallRequired,
+        Installing,
+        InstallComplete,
+        ReadyToStart,
+        Starting,
+        Started
+    }
+
+    /** Stash these warnings as a member variable so they can be registered after the WarningService has been initialized */
+    private final List<HtmlString> _duplicateModuleErrors = new ArrayList<>();
+
+    // these four collections are protected by _modulesLock
+    // all names start with _modules to make it easier to search for usages
+    private final Object _modulesLock = new Object();
+    private final Map<String, ModuleContext> _moduleContextMap = new HashMap<>();
+    /**
+     * We use an immutable map for _moduleMap and _moduleClassMap so their access doesn't need to be synchronized,
+     * reducing contention for these frequently accessed collections (dozens or hundreds of times per request)
+     */
+    private volatile Map<String, Module> _moduleMap = Collections.emptyMap();
+    private volatile Map<Class<? extends Module>, Module> _moduleClassMap = Collections.emptyMap();
+    /** Use a CopyOnWriteArrayList since the underlying collection is frequently accessed and very infrequently mutated */
+    private final List<Module> _modules = new CopyOnWriteArrayList<>();
+    /**
+     * Immutable wrapper over _modules so that we don't need to create a new wrapper every time we return it, which
+     * can be thousands of times per request
+     */
+    private final List<Module> _modulesImmutable = Collections.unmodifiableList(_modules);
+
+    // Allow multiple StartupPropertyHandlers with the same scope as long as the StartupProperty impl class is different.
+    private final Set<StartupPropertyHandler<? extends StartupProperty>> _startupPropertyHandlers = new ConcurrentSkipListSet<>(Comparator.comparing((StartupPropertyHandler<?> sph)->sph.getScope(), String.CASE_INSENSITIVE_ORDER).thenComparing(StartupPropertyHandler::getStartupPropertyClassName));
+    private final MultiValuedMap<String, StartupPropertyEntry> _startupPropertyMap = new CaseInsensitiveHashSetValuedMap<>();
+
+    private ModuleLoader()
+    {
+        MemTracker.getInstance().register(this);
+    }
+
+    public static ModuleLoader getInstance()
+    {
+        return INSTANCE;
+    }
+
+    public void init(ServletContext servletCtx)
+    {
+        _servletContext = servletCtx;
+
+        // terminateAfterStartup flag allows "headless" install/upgrade where Tomcat terminates after all modules are upgraded,
+        // started, and initialized. This flag implies synchronousStartup=true.
+        boolean terminateAfterStartup = Boolean.valueOf(System.getProperty("terminateAfterStartup"));
+        // synchronousStartup=true ensures that all modules are upgraded, started, and initialized before Tomcat startup is
+        // complete. No webapp requests will be processed until startup is complete, unlike the usual asynchronous upgrade mode.
+        boolean synchronousStartup = Boolean.valueOf(System.getProperty("synchronousStartup"));
+        Execution execution = terminateAfterStartup || synchronousStartup ? Execution.Synchronous : Execution.Asynchronous;
+
+        try
+        {
+            doInit(execution);
+        }
+        catch (Throwable t)
+        {
+            if (_modules.isEmpty())
+            {
+                _log.fatal("Failure occurred during ModuleLoader init.", t);
+                System.err.println("The server cannot start. Check the server error log.");
+                System.exit(1);
+            }
+            setStartupFailure(t);
+            _log.error("Failure occurred during ModuleLoader init.", t);
+        }
+        finally
+        {
+            if (terminateAfterStartup)
+                System.exit(0);
+        }
+    }
+
+    @Nullable
+    public static ServletContext getServletContext()
+    {
+        return getInstance()._servletContext;
+    }
+
+    /** Do basic module loading, shared between the web server and remote pipeline deployments */
+    public List<Module> doInit(List<File> explodedModuleDirs)
+    {
+        List<Map.Entry<File,File>> moduleDirs = explodedModuleDirs.stream()
+            .map(dir -> new AbstractMap.SimpleEntry<File,File>(dir,null))
+            .collect(Collectors.toList());
+        return doInitWithSourceModule(moduleDirs);
+    }
+
+    public List<Module> doInitWithSourceModule(List<Map.Entry<File,File>> explodedModuleDirs)
+    {
+        _log.debug("ModuleLoader init");
+
+        setJavaVersion();
+
+        // make sure ConvertHelper is initialized
+        ConvertHelper.getPropertyEditorRegistrar();
+
+        // Populate early so module include/exclude properties are available for loadModules()... and not reloaded when
+        // creating and loading modules using the module editor.
+        ModuleLoaderStartupProperties.populate();
+        // Load module instances using Spring
+        List<Module> moduleList = loadModules(explodedModuleDirs);
+
+        //sort the modules by dependencies
+        synchronized (_modulesLock)
+        {
+            ModuleDependencySorter sorter = new ModuleDependencySorter();
+            _modules.addAll(sorter.sortModulesByDependencies(moduleList));
+
+            Map<String, Module> newModuleMap = new CaseInsensitiveHashMap<>();
+            Map<Class<? extends Module>, Module> newModuleClassMap = new HashMap<>();
+
+            for (Module module : _modules)
+            {
+                newModuleMap.put(module.getName(), module);
+                newModuleClassMap.put(module.getClass(), module);
+            }
+
+            _moduleMap = Collections.unmodifiableMap(newModuleMap);
+            _moduleClassMap = Collections.unmodifiableMap(newModuleClassMap);
+        }
+
+        return getModules();
+    }
+
+    // Proxy to teleport ExplodedModuleService from outer ClassLoader to inner
+    private static class _Proxy implements InvocationHandler
+    {
+        private final Object _delegate;
+        private final Map<String,Method> _methods = new HashMap<>();
+
+        public static ExplodedModuleService newInstance(Object obj)
+        {
+            if (!"org.labkey.bootstrap.LabKeyBootstrapClassLoader".equals(obj.getClass().getName()) &&
+                    !"org.labkey.bootstrap.LabkeyServerBootstrapClassLoader".equals(obj.getClass().getName()) &&
+                    !"org.labkey.embedded.LabKeySpringBootClassLoader".equals(obj.getClass().getName()))
+                return null;
+            return (ExplodedModuleService)java.lang.reflect.Proxy.newProxyInstance(ExplodedModuleService.class.getClassLoader(),
+                    new Class[] {ExplodedModuleService.class},
+                    new _Proxy(obj));
+        }
+
+        private _Proxy(Object obj)
+        {
+            Set<String> methodNames = Set.of("getExplodedModuleDirectories", "getExplodedModules", "updateModule", "getExternalModulesDirectory", "getDeletedModulesDirectory", "newModule");
+            _delegate = obj;
+            Arrays.stream(obj.getClass().getMethods()).forEach(method -> {
+                if (methodNames.contains(method.getName()))
+                    _methods.put(method.getName(), method);
+            });
+            methodNames.forEach(name -> { if (null == _methods.get(name)) throw new ConfigurationException("LabKeyBootstrapClassLoader seems to be mismatched to the labkey server deployment.  Could not find method: " + name); });
+        }
+
+        @Override
+        public Object invoke(Object proxy, Method m, Object[] args) throws Throwable
+        {
+            try
+            {
+                Method delegate_method = _methods.get(m.getName());
+                if (null == delegate_method)
+                    throw new IllegalArgumentException(m.getName());
+                return delegate_method.invoke(_delegate, args);
+            }
+            catch (InvocationTargetException e)
+            {
+                throw e.getTargetException();
+            }
+            catch (Exception e)
+            {
+                throw new RuntimeException("unexpected invocation exception: " + e.getMessage());
+            }
+        }
+    }
+
+    /* this is called if new archive is exploded (for existing or new modules) */
+    public void updateModuleDirectory(File dir, File archive)
+    {
+        Module moduleCreated;
+        boolean fireModuleChanged = false;
+        // TODO move call to ContextListener.fireModuleChangeEvent() into this method
+        synchronized (_modulesLock)
+        {
+            List<Module> moduleList = loadModules(List.of(new AbstractMap.SimpleEntry<>(dir,archive)));
+            if (moduleList.isEmpty())
+            {
+                throw new IllegalStateException("Not a valid module: " + archive.getName());
+            }
+            moduleCreated = moduleList.get(0);
+            if (null != archive)
+                moduleCreated.setZippedPath(archive);
+
+            /* VERY IMPORTANT: we expect all these additions to file-based, non-schema modules! */
+            if (SimpleModule.class != moduleCreated.getClass())
+                throw new IllegalStateException("Can only add file-based module after startup");
+            if (!moduleCreated.getSchemaNames().isEmpty())
+                throw new IllegalStateException("Can not add modules with schema after startup");
+
+            ModuleContext context = new ModuleContext(moduleCreated);
+            saveModuleContext(context);
+
+            Module moduleExisting = null;
+            for (Module module : getModules())
+                if (dir.equals(module.getExplodedPath()))
+                    moduleExisting = module;
+
+            // This should have been verified way before we get here, but just to be safe
+            if (null != moduleExisting && !equalsIgnoreCase(moduleCreated.getName(), moduleExisting.getName()))
+                throw new IllegalStateException("Module name should not have changed.  Found '" + moduleCreated.getName() + "' and '" + moduleExisting.getName() + "'");
+
+            _moduleContextMap.put(context.getName(), context);
+
+            Map<String, Module> newModuleMap = new CaseInsensitiveHashMap<>(_moduleMap);
+            newModuleMap.put(moduleCreated.getName(), moduleCreated);
+            _moduleMap = Collections.unmodifiableMap(newModuleMap);
+
+            if (null != moduleExisting)
+                _modules.remove(moduleExisting);
+            _modules.add(moduleCreated);
+
+            Map<Class<? extends Module>, Module> newModuleClassMap = new HashMap<>(_moduleClassMap);
+            newModuleClassMap.put(moduleCreated.getClass(), moduleCreated);
+            _moduleClassMap = Collections.unmodifiableMap(newModuleClassMap);
+
+            synchronized (_controllerNameToModule)
+            {
+                _controllerNameToModule.put(moduleCreated.getName(), moduleCreated);
+            }
+
+            if (null != moduleExisting)
+            {
+                ContextListener.fireModuleChangeEvent(moduleExisting);
+                ((DefaultModule)moduleExisting).unregister();
+            }
+
+            try
+            {
+                // avoid error in startup, DefaultModule does not expect to see module with same name initialized again
+                ((DefaultModule)moduleCreated).unregister();
+                _moduleFailures.remove(moduleCreated.getName());
+                pruneModules(moduleList);
+                initializeModules(moduleList);
+
+                Throwable t = _moduleFailures.get(moduleCreated.getName());
+                if (null != t)
+                    throw t;
+
+                if (_moduleMap.containsKey(moduleCreated.getName()))
+                {
+                    // Module startup
+                    ModuleContext ctx = getModuleContext(moduleCreated);
+                    ctx.setModuleState(ModuleState.Starting);
+                    moduleCreated.startup(ctx);
+                    ctx.setModuleState(ModuleState.Started);
+                    fireModuleChanged = true;
+                }
+            }
+            catch (Throwable x)
+            {
+                _log.error("Failure starting module: " + moduleCreated.getName(), x);
+                throw UnexpectedException.wrap(x);
+            }
+        }
+
+        // Issue 48225 - fire event outside the synchronized block to avoid deadlocks
+        if (fireModuleChanged)
+        {
+            ContextListener.fireModuleChangeEvent(moduleCreated);
+        }
+    }
+
+    /** Full web-server initialization */
+    private void doInit(Execution execution) throws ServletException
+    {
+        _log.info(BANNER);
+
+        AppProps.getInstance().setContextPath(_servletContext.getContextPath());
+
+        setTomcatVersion();
+
+        var webapp = FileUtil.getAbsoluteCaseSensitiveFile(new File(_servletContext.getRealPath("")));
+        _webappDir = AuthorizedFileSystem.create(webapp, AuthorizedFileSystem.Mode.Read).getRoot();
+
+        String extraWebappPath = System.getProperty(EXTRA_WEBAPP_DIR);
+        File extraWebappDir;
+        if (extraWebappPath == null)
+        {
+            extraWebappDir = FileUtil.appendName(webapp.getParentFile(), "extraWebapp");
+        }
+        else
+        {
+            extraWebappDir = new File(extraWebappPath);
+        }
+        if (extraWebappDir.isDirectory())
+            _extraWebappDir = AuthorizedFileSystem.create(webapp, AuthorizedFileSystem.Mode.Read).getRoot();
+
+        var startup = FileUtil.appendName(webapp.getParentFile(), "startup");
+        if (startup.isDirectory())
+            _startupPropertiesDir = AuthorizedFileSystem.create(startup, AuthorizedFileSystem.Mode.Read).getRoot();
+
+        // load startup configuration information from properties, side-effect may set _newinstall=true
+        // Wiki: https://www.labkey.org/Documentation/wiki-page.view?name=bootstrapProperties#using
+        loadStartupProps();
+
+        List<Map.Entry<File,File>> explodedModuleDirs = new ArrayList<>();
+
+        // find modules exploded by LabKeyBootStrapClassLoader
+        ClassLoader webappClassLoader = getClass().getClassLoader();
+        ExplodedModuleService service = _Proxy.newInstance(webappClassLoader);
+        if (null != service)
+        {
+            explodedModuleDirs.addAll(service.getExplodedModules());
+            ServiceRegistry.get().registerService(ExplodedModuleService.class, service);
+        }
+
+        // support WAR style deployment (w/o LabKeyBootstrapClassLoader) if modules are found at webapp/WEB-INF/modules
+        File webinfModulesDir = FileUtil.appendPath(webapp, Path.parse("WEB-INF/modules"));
+        if (!webinfModulesDir.isDirectory() && null == service)
+            throw new ConfigurationException("Could not find required class LabKeyBootstrapClassLoader. You probably need to copy labkeyBootstrap.jar into $CATALINA_HOME/lib and/or edit your " + AppProps.getInstance().getWebappConfigurationFilename() + " to include <Loader loaderClass=\"org.labkey.bootstrap.LabKeyBootstrapClassLoader\" />");
+        File[] webInfModules = webinfModulesDir.listFiles(File::isDirectory);
+        if (null != webInfModules)
+        {
+            Arrays.stream(webInfModules)
+                .map(m -> new AbstractMap.SimpleEntry<File,File>(m,null))
+                .forEach(explodedModuleDirs::add);
+        }
+
+        doInitWithSourceModule(explodedModuleDirs);
+
+        // set the project source root before calling .initialize() on modules
+        var modules = getModules();
+        Module coreModule = modules.isEmpty() ? null : modules.get(0);
+        if (coreModule == null || !DefaultModule.CORE_MODULE_NAME.equals(coreModule.getName()))
+            throw new IllegalStateException("Core module was not first or could not find the Core module. Ensure that Tomcat user can create directories under the <LABKEY_HOME>/modules directory.");
+        setProjectRoot(coreModule);
+
+        for (Module module : modules)
+        {
+            module.registerFilters(_servletContext);
+        }
+        for (Module module : modules)
+        {
+            module.registerServlets(_servletContext);
+        }
+        for (Module module : modules)
+        {
+            module.registerFinalServlets(_servletContext);
+        }
+
+        // Do this after we've checked to see if we can find the core module. See issue 22797.
+        verifyProductionModeMatchesBuild();
+
+        // Initialize data sources before initializing modules; modules will fail to initialize if the appropriate data sources aren't available
+        DbScope.initializeDataSources();
+
+        // Start up a thread that lets us hit a breakpoint in the debugger, even if all the real working threads are hung.
+        // This lets us invoke methods in the debugger, gain easier access to statics, etc.
+        new BreakpointThread().start();
+
+        // Start listening for requests for thread and heap dumps
+        File coreModuleDir = coreModule.getExplodedPath();
+        File modulesDir = coreModuleDir.getParentFile();
+        new DebugInfoDumper(modulesDir);
+
+        final File lockFile = createLockFile(modulesDir);
+
+        // Prune modules before upgrading core module, see Issue 42150
+        synchronized (_modulesLock)
+        {
+            pruneModules(_modules);
+        }
+
+        if (getTableInfoModules().getTableType() == DatabaseTableType.NOT_IN_DB)
+        {
+            _newInstall = true;
+        }
+        else
+        {
+            // Refuse to start up if any LabKey-managed module has a schema version that's too old. Issue 46922.
+
+            // Modules that are designated as "managed" and reside in LabKey-managed repositories
+            var labkeyModules = _modules.stream()
+                .filter(Module::shouldManageVersion)
+                .filter(this::isFromLabKeyRepository) // Do the check only for modules in LabKey repositories, Issue 47369
+                .toList();
+
+            // Likely empty if running in dev mode... no need to log or do other work
+            if (!labkeyModules.isEmpty())
+            {
+                _log.info("Checking " + StringUtilsLabKey.pluralize(labkeyModules.size(), "LabKey-managed module") + " to ensure " + (labkeyModules.size() > 1? "they're" : "it's") + " recent enough to upgrade");
+
+                // Module contexts with non-null schema versions
+                Map<String, ModuleContext> moduleContextMap = getAllModuleContexts().stream()
+                    .filter(ctx -> ctx.getSchemaVersion() != null)
+                    .collect(Collectors.toMap(ModuleContext::getName, ctx->ctx));
+
+                // Names of LabKey-managed modules with schemas where the installed version is less than "earliest upgrade version"
+                var tooOld = labkeyModules.stream()
+                    .map(m -> moduleContextMap.get(m.getName()))
+                    .filter(Objects::nonNull)
+                    .filter(ctx -> ctx.getInstalledVersion() < Constants.getEarliestUpgradeVersion())
+                    .map(ModuleContext::getName)
+                    .toList();
+
+                if (!tooOld.isEmpty())
+                {
+                    String countPhrase = 1 == tooOld.size() ? " of this module is" : "s of these modules are";
+                    throw new ConfigurationException("Can't upgrade this deployment. The installed schema version" + countPhrase + " too old: " + tooOld + " This version of LabKey Server supports upgrading modules from schema version " + Constants.getEarliestUpgradeVersion() + " and greater.");
+                }
+            }
+        }
+
+        boolean coreRequiredUpgrade = upgradeCoreModule();
+
+        // Issue 40422 - log server and session GUIDs during startup. Do it after the core module has
+        // been bootstrapped/upgraded to ensure that AppProps is ready
+        _log.info("Starting LabKey Server " + AppProps.getInstance().getReleaseVersion());
+        _log.info("Server installation GUID: " + AppProps.getInstance().getServerGUID() + ", server session GUID: " + AppProps.getInstance().getServerSessionGUID());
+        _log.info("Deploying to context path " + AppProps.getInstance().getContextPath());
+
+        synchronized (_modulesLock)
+        {
+            checkForRenamedModules();
+            // use _modules here because this List<> needs to be modifiable
+            initializeModules(_modules);
+        }
+
+        if (!_duplicateModuleErrors.isEmpty())
+        {
+            WarningService.get().register(new WarningProvider()
+            {
+                @Override
+                public void addStaticWarnings(@NotNull Warnings warnings, boolean showAllWarnings)
+                {
+                    for (HtmlString error : _duplicateModuleErrors)
+                    {
+                        warnings.add(error);
+                    }
+                }
+            });
+        }
+
+        // Clear the map to remove schemas associated with modules that failed to load
+        clearAllSchemaDetails();
+
+        // Now that the core module is upgraded, upgrade the "labkey" schema in all module-required external data sources
+        // to match the core module version. Each external data source records their upgrade scripts and versions their
+        // module schemas via the tables in its own "labkey" schema.
+        upgradeLabKeySchemaInExternalDataSources();
+
+        ModuleContext coreCtx;
+        List<String> modulesRequiringUpgrade = new LinkedList<>();
+        List<String> additionalSchemasRequiringUpgrade = new LinkedList<>();
+        List<String> downgradedModules = new LinkedList<>();
+
+        synchronized (_modulesLock)
+        {
+            for (ModuleContext context : getAllModuleContexts())
+                _moduleContextMap.putIfAbsent(context.getName(), context); // Don't replace the "Core" context otherwise we'll overwrite its _newInstall and _originalVersion properties
+
+            warnAboutDuplicateSchemas(_moduleContextMap.values());
+
+            // Refresh our list of modules as some may have been filtered out based on dependencies or DB platform
+            modules = getModules();
+            for (Module module : modules)
+            {
+                ModuleContext context = getModuleContext(module);
+
+                if (null == context)
+                {
+                    // Make sure we have a context for all modules, even ones we haven't seen before
+                    context = new ModuleContext(module);
+                    _moduleContextMap.put(module.getName(), context);
+                }
+
+                if (context.getModuleState() != ModuleState.ReadyToStart) // If upgraded, core module is ready-to-start
+                {
+                    if (context.needsUpgrade(module.getSchemaVersion()))
+                    {
+                        context.setModuleState(ModuleState.InstallRequired);
+                        modulesRequiringUpgrade.add(context.getName());
+                    }
+                    else
+                    {
+                        context.setModuleState(ModuleState.ReadyToStart);
+
+                        // Module doesn't require an upgrade, but we still need to check if schemas in this module require upgrade.
+                        // The scenario is a schema in an external data source that needs to be installed or upgraded.
+                        List<String> schemasInThisModule = additionalSchemasRequiringUpgrade(module);
+                        additionalSchemasRequiringUpgrade.addAll(schemasInThisModule);
+
+                        // Also check for module "downgrades" so we can warn admins, #30773
+                        if (context.isDowngrade(module.getSchemaVersion()))
+                            downgradedModules.add(context.getName());
+                    }
+                }
+            }
+
+            coreCtx = _moduleContextMap.get(DefaultModule.CORE_MODULE_NAME);
+        }
+
+        // Core module should be upgraded and ready-to-run
+        assert (ModuleState.ReadyToStart == coreCtx.getModuleState());
+
+        if (WarningService.get().showAllWarnings() || !downgradedModules.isEmpty())
+        {
+            if (WarningService.get().showAllWarnings() && downgradedModules.isEmpty())
+            {
+                downgradedModules.add("core");
+                downgradedModules.add("flow");
+            }
+
+            int count = downgradedModules.size();
+            String message = "This server is running with " + StringUtilsLabKey.pluralize(count, "downgraded module") + ". The server will not operate properly and could corrupt your data. You should immediately stop the server and contact LabKey for assistance. Modules affected: " + downgradedModules;
+            _log.error(message);
+            WarningService.get().register(new WarningProvider()
+            {
+                @Override
+                public void addStaticWarnings(@NotNull Warnings warnings, boolean showAllWarnings)
+                {
+                    warnings.add(HtmlString.of(message));
+                }
+            });
+        }
+
+        if (!modulesRequiringUpgrade.isEmpty())
+            _log.info("Modules requiring upgrade: " + modulesRequiringUpgrade);
+
+        if (!additionalSchemasRequiringUpgrade.isEmpty())
+            _log.info((modulesRequiringUpgrade.isEmpty() ? "Schemas" : "Additional schemas") + " requiring upgrade: " + additionalSchemasRequiringUpgrade);
+
+        if (!modulesRequiringUpgrade.isEmpty() || !additionalSchemasRequiringUpgrade.isEmpty())
+            setUpgradeState(UpgradeState.UpgradeRequired);
+
+        startNonCoreUpgradeAndStartup(execution, lockFile);
+
+        _log.info("LabKey Server startup is complete; " + execution.getLogMessage());
+    }
+
+    // Check for multiple modules claiming the same schema. Inspired by Issue 47547.
+    private void warnAboutDuplicateSchemas(Collection<ModuleContext> values)
+    {
+        Map<String, String> schemaToModule = CaseInsensitiveHashMap.of();
+        for (ModuleContext ctx : values)
+        {
+            String schemas = ctx.getSchemas();
+            if (null != schemas)
+            {
+                for (String schema : schemas.split(","))
+                {
+                    String previousModule = schemaToModule.get(schema);
+                    if (previousModule != null)
+                        _log.error("Schema " + schema + " is claimed by more than one module: " + previousModule + " and " + ctx.getName());
+                    else
+                        schemaToModule.put(schema, ctx.getName());
+                }
+            }
+        }
+    }
+
+    /**
+     * Does this module live in a repository that's managed by LabKey Corporation?
+     * @param module a Module
+     * @return true if the module's VCS URL is non-null and starts with one of the GitHub organizations that LabKey manages
+     */
+    private boolean isFromLabKeyRepository(Module module)
+    {
+        return StringUtils.startsWithAny(module.getVcsUrl(), "https://github.com/LabKey/", "https://github.com/FDA-MyStudies/");
+    }
+
+    private static final Map<String, String> _moduleRenames = Map.of("MobileAppStudy", "Response" /* Renamed in 21.3 */);
+
+    private void checkForRenamedModules()
+    {
+        getModules().stream()
+            .filter(module -> _moduleRenames.containsKey(module.getName())).findAny()
+            .ifPresent(module -> {
+                String msg = String.format("Invalid LabKey deployment. The '%s' module has been renamed, %s", module.getName(),
+                    AppProps.getInstance().getProjectRoot() == null
+                        ? "please deploy an updated distribution and restart LabKey." // Likely production environment
+                        : "please update your enlistment." // Likely dev environment
+                );
+
+                throw new IllegalStateException(msg);
+            });
+    }
+
+    /** Create a file that indicates the server is in the midst of the upgrade process. Refuse to start up
+     * if a previous startup left the lock file in place. */
+    private File createLockFile(File modulesDir) throws ConfigurationException
+    {
+        File result = new File(modulesDir.getParentFile(), "labkeyUpgradeLockFile");
+        if (result.exists())
+        {
+            if (AppProps.getInstance().isDevMode())
+            {
+                _log.warn("Lock file " + FileUtil.getAbsoluteCaseSensitiveFile(result) + " already exists - a previous upgrade attempt may have left the server in an indeterminate state.");
+                _log.warn("Bravely continuing because this server is running in Dev mode.");
+            }
+            else
+            {
+                throw new ConfigurationException("Lock file " + FileUtil.getAbsoluteCaseSensitiveFile(result) + " already exists - a previous upgrade attempt may have left the server in an indeterminate state. Proceed with extreme caution as the database may not be properly upgraded. To continue, delete the file and restart Tomcat.");
+
+            }
+        }
+        try (BufferedWriter writer = new BufferedWriter(new OutputStreamWriter(new FileOutputStream(result), StringUtilsLabKey.DEFAULT_CHARSET)))
+        {
+            writer.write("LabKey instance beginning initialization at " + DateUtil.formatIsoDateShortTime(new Date()));
+
+        }
+        catch (IOException e)
+        {
+            throw new ConfigurationException("Unable to write lock file at " + FileUtil.getAbsoluteCaseSensitiveFile(result) + " - ensure the user executing Tomcat has permission to create files in parent directory.", e);
+        }
+        return result;
+    }
+
+    // If in production mode then make sure this isn't a development build, #21567
+    private void verifyProductionModeMatchesBuild()
+    {
+        if (!AppProps.getInstance().isDevMode())
+        {
+            if (isDevelopmentBuild(getCoreModule()))
+                throw new ConfigurationException("This server does not appear to be compiled for production mode");
+
+            getModules()
+                .stream()
+                .filter(module -> module.getBuildType() != null && isDevelopmentBuild(module))
+                .forEach(module -> addModuleFailure(module.getName(), new IllegalStateException("Module " + module + " was not compiled in production mode")));
+        }
+    }
+
+    private boolean isDevelopmentBuild(Module module)
+    {
+        return !PRODUCTION_BUILD_TYPE.equalsIgnoreCase(module.getBuildType());
+    }
+
+    /** Enumerates all the modules, removing the ones that don't support the core database */
+    private void pruneModules(List<Module> modules)
+    {
+        Module core = getCoreModule();
+
+        Module.SupportedDatabase coreType = Module.SupportedDatabase.get(CoreSchema.getInstance().getSqlDialect());
+        for (Module module : modules)
+        {
+            if (module == core)
+                continue;
+            if (!module.getSupportedDatabasesSet().contains(coreType))
+            {
+                var e = new DatabaseNotSupportedException("This module does not support " + CoreSchema.getInstance().getSqlDialect().getProductName());
+                // In production mode, treat these exceptions as a module initialization error
+                // In dev mode, make them warnings so devs can easily switch databases
+                removeModule(modules, module, !AppProps.getInstance().isDevMode(), e);
+            }
+        }
+    }
+
+    /** Enumerates all remaining modules, initializing them and removing any that fail to initialize */
+    private void initializeModules(List<Module> modules)
+    {
+        Module core = getCoreModule();
+
+        /*
+         * NOTE: Module.initialize() really should not ask for resources from _other_ modules,
+         * as they may have not initialized themselves yet.  However, we did not enforce that
+         * so this cross-module behavior may have crept in.
+         *
+         * To help mitigate this a little, we remove modules that do not support this DB type
+         * before calling initialize().
+         *
+         * NOTE: see FolderTypeManager.get().registerFolderType() for an example of enforcing this
+         */
+
+        //initialize each module in turn
+        ListIterator<Module> iterator = modules.listIterator();
+        while (iterator.hasNext())
+        {
+            Module module = iterator.next();
+            if (module == core)
+                continue;
+
+            try
+            {
+                try
+                {
+                    // Make sure all its dependencies initialized successfully
+                    verifyDependencies(module);
+                    module.initialize();
+                }
+                catch (DatabaseNotSupportedException | ModuleDependencyException e)
+                {
+                    // In production mode, treat these exceptions as a module initialization error
+                    if (!AppProps.getInstance().isDevMode())
+                        throw e;
+
+                    // In dev mode, make them warnings so devs can easily switch databases
+                    removeModule(modules, module, false, e);
+                }
+            }
+            catch(Throwable t)
+            {
+                removeModule(modules, module, true, t);
+            }
+        }
+
+        // All modules are initialized (controllers are registered), so initialize the controller-related maps
+        ViewServlet.initialize();
+        initControllerToModule();
+    }
+
+    // Check a module's dependencies and throw on the first one that's not present (i.e., it was removed because its initialize() failed)
+    private void verifyDependencies(Module module)
+    {
+        synchronized (_modulesLock)
+        {
+            for (String dependency : module.getModuleDependenciesAsSet())
+                if (!_moduleMap.containsKey(dependency))
+                    throw new ModuleDependencyException(dependency);
+        }
+    }
+
+    private static class ModuleDependencyException extends ConfigurationException
+    {
+        public ModuleDependencyException(String dependencyName)
+        {
+            super("This module depends on the \"" + dependencyName + "\" module, which failed to initialize");
+        }
+    }
+
+    private void removeModule(List<Module> modules, Module current, boolean treatAsError, Throwable t)
+    {
+        String name = current.getName();
+
+        if (treatAsError)
+        {
+            _log.error("Unable to initialize module " + name, t);
+            //noinspection ThrowableResultOfMethodCallIgnored
+            _moduleFailures.put(name, t);
+        }
+        else
+        {
+            _log.warn("Unable to initialize module " + name + " due to: " + t.getMessage());
+        }
+
+        synchronized (_modulesLock)
+        {
+            modules.remove(current);
+            _moduleClassMap = removeMapValue(current, new HashMap<>(_moduleClassMap));
+            _moduleMap = removeMapValue(current, new CaseInsensitiveHashMap<>(_moduleMap));
+            removeMapValue(current, _controllerNameToModule);
+        }
+    }
+
+    /** @return an immutable wrapper over the modified map */
+    private <K> Map<K, Module> removeMapValue(Module module, Map<K, Module> map)
+    {
+        map.entrySet().removeIf(entry -> entry.getValue() == module);
+        return Collections.unmodifiableMap(map);
+    }
+
+    private List<String> additionalSchemasRequiringUpgrade(Module module)
+    {
+        SqlScriptProvider provider = new FileSqlScriptProvider(module);
+        List<String> schemaNames = new LinkedList<>();
+
+        for (DbSchema schema : provider.getSchemas())
+        {
+            SqlScriptManager manager = SqlScriptManager.get(provider, schema);
+
+            if (manager.requiresUpgrade())
+                schemaNames.add(schema.getDisplayName());
+        }
+
+        return schemaNames;
+    }
+
+    // Set the project source root based upon the core module's source path or the project.root system property.
+    private void setProjectRoot(Module core)
+    {
+        List<String> possibleRoots = new ArrayList<>();
+        if (null != System.getProperty("project.root"))
+            possibleRoots.add(System.getProperty("project.root"));
+        if (null != core.getSourcePath() && !core.getSourcePath().isEmpty())
+            possibleRoots.add(core.getSourcePath() + "/../../../.."); // assuming core source path is trunk/server/platform/core and we want labkey home path
+
+        for (String root : possibleRoots)
+        {
+            File projectRoot = new File(root);
+            if (projectRoot.exists())
+            {
+                AppProps.getInstance().setProjectRoot(FileUtil.getAbsoluteCaseSensitiveFile(projectRoot).toString());
+                // set the root only once
+                break;
+            }
+        }
+    }
+
+    private List<Module> loadModules(List<Map.Entry<File,File>> explodedModuleDirs)
+    {
+        ApplicationContext parentContext = ServiceRegistry.get().getApplicationContext();
+
+        CaseInsensitiveHashMap<File> moduleNameToFile = new CaseInsensitiveHashMap<>();
+        CaseInsensitiveTreeMap<Module> moduleNameToModule = new CaseInsensitiveTreeMap<>();
+        Pattern moduleNamePattern = Pattern.compile(MODULE_NAME_REGEX);
+        for (var moduleSource : explodedModuleDirs)
+        {
+            File moduleDir = moduleSource.getKey();
+            File moduleFile = moduleSource.getValue();
+
+            File moduleXml = new File(moduleDir, "config/module.xml");
+            try
+            {
+                Module module;
+                if (moduleXml.exists())
+                {
+                    module = loadModuleFromXML(parentContext, moduleXml);
+                }
+                else
+                {
+                    module = loadModuleFromProperties(parentContext, moduleDir);
+                }
+
+                if (null != module)
+                {
+                    module.lock();
+
+                    //don't load if we've already loaded a module of the same name
+                    if (moduleNameToFile.containsKey(module.getName()))
+                    {
+                        String error = "Module with name '" + module.getName() + "' has already been loaded from "
+                                + moduleNameToFile.get(module.getName()).getAbsolutePath() + ". Skipping additional copy of the module in " + moduleDir + ". You should delete the extra copy and restart the server.";
+                        _duplicateModuleErrors.add(HtmlString.of(error));
+                        _log.error(error);
+                    }
+                    else if (!moduleNamePattern.matcher(module.getName()).matches())
+                    {
+                        IllegalArgumentException t = new IllegalArgumentException("Module names may only contain alpha, numeric, and underscore characters. Invalid name: '" + module.getName() + "'");
+                        _log.error("Invalid module", t);
+                        //noinspection ThrowableResultOfMethodCallIgnored
+                        _moduleFailures.put(moduleDir.getName(), t);
+                    }
+                    else
+                    {
+                        module.setExplodedPath(moduleDir);
+                        if (null != moduleFile && moduleFile.getName().endsWith(".module") && moduleFile.isFile())
+                            module.setZippedPath(moduleFile);
+
+                        moduleNameToFile.put(module.getName(), moduleDir);
+                        moduleNameToModule.put(module.getName(), module);
+                    }
+
+                    // Check for LabKey module info. Missing info is only a warning for now, but may be an error later.
+                    if (module.getOrganization() != null && module.getOrganization().toLowerCase().contains("labkey"))
+                    {
+                        List<String> report = checkLabKeyModuleInfo(module);
+                        if (report != null)
+                            _log.warn("Missing expected info on module '" + module.getName() + "': " + StringUtils.join(report, ", "));
+                    }
+                }
+                else
+                    _log.error("No module class was found for the module '" + moduleDir.getName() + "'");
+            }
+            catch (Throwable t)
+            {
+                _log.error("Unable to instantiate module " + moduleDir, t);
+                //noinspection ThrowableResultOfMethodCallIgnored
+                _moduleFailures.put(moduleDir.getName(), t);
+            }
+        }
+
+        // filter by startup properties if they were specified
+        LinkedList<String> includeList = ModuleLoaderStartupProperties.include.getList();
+        Set<String> excludeSet = Sets.newCaseInsensitiveHashSet(ModuleLoaderStartupProperties.exclude.getList());
+
+        List<String> missingModules = new ArrayList<>();
+        CaseInsensitiveTreeMap<Module> includedModules = moduleNameToModule;
+        if (!includeList.isEmpty())
+        {
+            includeList.addAll(Arrays.asList("Core", "API"));
+            includedModules = new CaseInsensitiveTreeMap<>();
+            while (!includeList.isEmpty())
+            {
+                String moduleName = includeList.removeFirst();
+                if (!excludeSet.contains(moduleName)) // Don't look up excluded modules or include their dependencies
+                {
+                    Module m = moduleNameToModule.get(moduleName);
+                    if (m == null)
+                    {
+                        missingModules.add(moduleName);
+                    }
+                    else
+                    {
+                        // add module to includedModules, add dependencies to includeList (of course it's too soon to call getResolvedModuleDependencies)
+                        if (null == includedModules.put(m.getName(), m))
+                            includeList.addAll(m.getModuleDependenciesAsSet());
+                    }
+                }
+            }
+        }
+
+        if (!missingModules.isEmpty())
+        {
+            _log.info("Problem in startup property 'ModuleLoader.include'. Unable to find requested module(s): " +
+                    String.join(", ", missingModules));
+        }
+
+        for (String e : excludeSet)
+        {
+            Module module = includedModules.remove(e);
+            if (module != null)
+                _log.info("Excluding module {} since it was specified in the exclude startup property", module.getName());
+        }
+
+        return new ArrayList<>(includedModules.values());
+    }
+
+    /** Load module metadata from a .properties file */
+    private Module loadModuleFromProperties(ApplicationContext parentContext, File moduleDir) throws ClassNotFoundException, InstantiationException, IllegalAccessException, InvocationTargetException
+    {
+        //check for simple .properties file
+        File modulePropsFile = new File(moduleDir, "config/module.properties");
+        Map<String, String> props = Collections.emptyMap();
+        if (modulePropsFile.exists())
+        {
+            try (FileInputStream in = new FileInputStream(modulePropsFile))
+            {
+                Properties p = new Properties();
+                p.load(in);
+                props = Maps.fromProperties(p);
+            }
+            catch (IOException e)
+            {
+                _log.error("Error reading module properties file '" + modulePropsFile.getAbsolutePath() + "'", e);
+            }
+        }
+
+        //assume that module name is directory name
+        String moduleName = moduleDir.getName();
+        if (props.containsKey("name"))
+            moduleName = props.get("name");
+
+        if (moduleName == null || moduleName.isEmpty())
+            throw new ConfigurationException("Simple module must specify a name in config/module.xml or config/module.properties: " + moduleDir.getParent());
+
+        // Create the module instance
+        DefaultModule simpleModule;
+        if (props.containsKey("ModuleClass"))
+        {
+            String moduleClassName = props.get("ModuleClass");
+            Class<DefaultModule> moduleClass = (Class<DefaultModule>)Class.forName(moduleClassName);
+            simpleModule = moduleClass.newInstance();
+        }
+        else
+        {
+            simpleModule = new SimpleModule();
+        }
+
+        simpleModule.setName(moduleName);
+
+        //get SourcePath property if there is one
+        String srcPath = props.get("SourcePath");
+
+        if (StringUtils.isNotBlank(srcPath))
+            simpleModule.setSourcePath(srcPath);
+        BeanUtils.populate(simpleModule, props);
+        simpleModule.setApplicationContext(parentContext);
+
+        return simpleModule;
+    }
+
+
+    /** Read module metadata out of XML file */
+    private Module loadModuleFromXML(ApplicationContext parentContext, File moduleXml)
+    {
+        ApplicationContext applicationContext;
+        if (null != getServletContext())
+        {
+            XmlWebApplicationContext beanFactory = new XmlWebApplicationContext();
+            beanFactory.setConfigLocations(moduleXml.toURI().toString());
+            beanFactory.setParent(parentContext);
+            beanFactory.setServletContext(new SpringModule.ModuleServletContextWrapper(getServletContext()));
+            beanFactory.refresh();
+            applicationContext = beanFactory;
+        }
+        else
+        {
+            FileSystemXmlApplicationContext beanFactory = new FileSystemXmlApplicationContext();
+            beanFactory.setConfigLocations(moduleXml.toURI().toString());
+            beanFactory.setParent(parentContext);
+            beanFactory.refresh();
+            applicationContext = beanFactory;
+        }
+
+        try
+        {
+            return applicationContext.getBean("moduleBean", Module.class);
+        }
+        catch (NoSuchBeanDefinitionException x)
+        {
+            _log.error("module configuration does not specify moduleBean: " + moduleXml);
+        }
+        catch (RuntimeException x)
+        {
+            _log.error("error reading module configuration: " + moduleXml.getPath(), x);
+        }
+        return null;
+    }
+
+    public @Nullable List<String> checkLabKeyModuleInfo(Module m)
+    {
+        List<String> missing = new ArrayList<>(5);
+
+        if (StringUtils.isBlank(m.getLabel()))
+            missing.add("Label");
+
+//        if (StringUtils.isBlank(m.getDescription()))
+//            missing.add("Description");
+//
+//        if (StringUtils.isBlank(m.getUrl()))
+//            missing.add("URL");
+
+        if (!"https://www.labkey.com/".equals(m.getOrganizationUrl()))
+            missing.add("OrganizationURL");
+
+//        if (StringUtils.isBlank(m.getMaintainer()))
+//            missing.add("Maintainer");
+
+        if (StringUtils.isBlank(m.getLicense()))
+            missing.add("License");
+
+//        if (StringUtils.isBlank(m.getLicenseUrl()))
+//            missing.add("LicenseURL");
+
+        return missing.isEmpty() ? null : missing;
+    }
+
+    public void setWebappDir(File webappDir)
+    {
+        if (_webappDir != null && !_webappDir.getPath().equals(webappDir.toPath()))
+        {
+            throw new IllegalStateException("WebappDir is already set to " + _webappDir + ", cannot reset it to " + webappDir);
+        }
+        _webappDir = AuthorizedFileSystem.create(webappDir, AuthorizedFileSystem.Mode.Read).getRoot();
+    }
+
+    // Attempt to parse "enlistment.id" property from a file named "enlistment.properties" in this directory, if it exists
+    public @Nullable String loadEnlistmentId(File directory)
+    {
+        String enlistmentId = null;
+        File file = new File(directory, "enlistment.properties");
+
+        if (file.exists())
+        {
+            Properties props = new Properties();
+
+            try (InputStream is = new FileInputStream(file))
+            {
+                props.load(is);
+                enlistmentId = props.getProperty("enlistment.id");
+            }
+            catch (IOException e)
+            {
+                ExceptionUtil.logExceptionToMothership(null, e);
+            }
+        }
+
+        return enlistmentId;
+    }
+
+
+    public FileObject getWebappDir()
+    {
+        return _webappDir;
+    }
+
+    public FileObject getExtraWebappDir()
+    {
+        return _extraWebappDir;
+    }
+
+    /**
+     * Sets the current Java version, if it's supported. Otherwise, ConfigurationException is thrown and server fails to start.
+     *
+     * Warnings for deprecated Java versions are handled in CoreWarningProvider.
+     *
+     * @throws ConfigurationException if Java version is not supported
+     */
+    private void setJavaVersion()
+    {
+        _javaVersion = JavaVersion.get();
+
+        if (!_javaVersion.isTested())
+            _log.warn("LabKey Server has not been tested against Java runtime version " + JavaVersion.getJavaVersionDescription() + ".");
+    }
+
+    public JavaVersion getJavaVersion()
+    {
+        return _javaVersion;
+    }
+
+    /**
+     * Sets the running Tomcat version, if servlet container is recognized and supported. Otherwise, ConfigurationException is thrown and server fails to start.
+     *
+     * Warnings for deprecated Tomcat versions are handled in CoreWarningProvider.
+     *
+     * @throws ConfigurationException if Tomcat version is not recognized or supported
+     */
+    private void setTomcatVersion()
+    {
+        _tomcatVersion = TomcatVersion.get();
+    }
+
+    public TomcatVersion getTomcatVersion()
+    {
+        return _tomcatVersion;
+    }
+
+    /**
+     * Initialize and update the Core module first. We want to change the core tables before we display pages, request
+     * login, check permissions, or initialize any of the other modules.
+     * @return true if core module required upgrading, otherwise false
+     */
+    private boolean upgradeCoreModule() throws ServletException
+    {
+        Module coreModule = getCoreModule();
+        if (coreModule == null)
+        {
+            throw new IllegalStateException("CoreModule does not exist");
+        }
+
+        coreModule.initialize();
+
+        ModuleContext coreContext;
+
+        // If modules table doesn't exist (bootstrap case), then new up a core context
+        if (getTableInfoModules().getTableType() == DatabaseTableType.NOT_IN_DB)
+            coreContext = new ModuleContext(coreModule);
+        else
+            coreContext = getModuleContextFromDatabase("Core");
+
+        // Does the core module need to be upgraded?
+        if (!coreContext.needsUpgrade(coreModule.getSchemaVersion()))
+            return false;
+
+        if (coreContext.isNewInstall())
+        {
+            _log.debug("Initializing core module to " + coreModule.getFormattedSchemaVersion());
+        }
+        else
+        {
+            _log.debug("Upgrading core module from " + ModuleContext.formatVersion(coreContext.getInstalledVersion()) + " to " + coreModule.getFormattedSchemaVersion());
+        }
+
+        synchronized (_modulesLock)
+        {
+            _moduleContextMap.put(coreModule.getName(), coreContext);
+        }
+
+        try
+        {
+            ModuleUpgrader coreUpgrader = new ModuleUpgrader(Collections.singletonList(coreModule));
+            coreUpgrader.upgrade();
+        }
+        catch (Exception e)
+        {
+            Throwable cause = e.getCause();
+
+            if (cause instanceof ServletException)
+                throw (ServletException)cause;
+
+            throw new ServletException(e);
+        }
+
+        return true;
+    }
+
+
+    // TODO: Move this code into SqlScriptManager
+    private void upgradeLabKeySchemaInExternalDataSources()
+    {
+        // Careful... the "labkey" scripts are sourced from and versioned based on the core module, but are run and
+        // tracked within the external data source's "labkey" schema. This odd situation is orchestrated by the special
+        // LabKeyDbSchema subclass, working with ExternalDataSourceSqlScriptManager.
+
+        // Look for "labkey" script files in the "core" module. Version the labkey schema in all scopes to current version of core.
+        Module coreModule = getCoreModule();
+        FileSqlScriptProvider provider = new FileSqlScriptProvider(coreModule);
+        double to = coreModule.getSchemaVersion();
+
+        for (String name : getAllModuleDataSourceNames())
+        {
+            try
+            {
+                DbScope scope = DbScope.getDbScope(name);
+                if (null == scope || !scope.getSqlDialect().canExecuteUpgradeScripts())
+                    continue;
+
+                // This should return a special DbSchema subclass (LabKeyDbSchema) that eliminates the data source prefix
+                // from display name, causing labkey-*-*.sql scripts to be found.
+                DbSchema labkeySchema = scope.getLabKeySchema();
+                SqlScriptManager manager = SqlScriptManager.get(provider, labkeySchema);
+                List<SqlScript> scripts = manager.getRecommendedScripts(to);
+
+                if (!scripts.isEmpty())
+                {
+                    _log.info("Upgrading the \"labkey\" schema in \"" + scope.getDisplayName() + "\" to " + to);
+                    getUpgradeScriptRunner().runScripts(coreModule, scripts);
+                }
+
+                manager.updateSchemaVersion(to);
+            }
+            catch (SqlScriptException e)
+            {
+                ExceptionUtil.logExceptionToMothership(null, e);
+            }
+        }
+    }
+
+
+    public Throwable getStartupFailure()
+    {
+        return _startupFailure;
+    }
+
+    public void setStartupFailure(Throwable t)
+    {
+        if (null == _startupFailure)
+            _startupFailure = t;
+
+        if (Boolean.valueOf(System.getProperty("terminateOnStartupFailure")))
+        {
+            // Issue 40038: Ride-or-die Mode
+            _log.fatal("Startup failure, terminating", t);
+            System.exit(1);
+        }
+    }
+
+    public void addModuleFailure(String moduleName, Throwable t)
+    {
+        //noinspection ThrowableResultOfMethodCallIgnored
+        _moduleFailures.put(moduleName, t);
+    }
+
+    public Map<String, Throwable> getModuleFailures()
+    {
+        if (_moduleFailures.isEmpty())
+        {
+            return Collections.emptyMap();
+        }
+        else
+        {
+            return new HashMap<>(_moduleFailures);
+        }
+    }
+
+    private TableInfo getTableInfoModules()
+    {
+        return _core.getTableInfoModules();
+    }
+
+    public ModuleContext getModuleContext(Module module)
+    {
+        synchronized (_modulesLock)
+        {
+            ModuleContext result = _moduleContextMap.get(module.getName());
+            if (result != null)
+            {
+                verifyModuleName(result, module.getName());
+            }
+            return result;
+        }
+    }
+
+    public SqlScriptRunner getUpgradeScriptRunner()
+    {
+        return _upgradeScriptRunner;
+    }
+
+    // Run scripts using the default upgrade script runner
+    public void runUpgradeScripts(Module module, SchemaUpdateType type)
+    {
+        runScripts(getUpgradeScriptRunner(), module, type);
+    }
+
+    public void runScripts(SqlScriptRunner runner, Module module, SchemaUpdateType type)
+    {
+        FileSqlScriptProvider provider = new FileSqlScriptProvider(module);
+
+        for (DbSchema schema : type.orderSchemas(provider.getSchemas()))
+        {
+            if (schema.getSqlDialect().canExecuteUpgradeScripts())
+            {
+                try
+                {
+                    SqlScript script = type.getScript(provider, schema);
+
+                    if (null != script)
+                        runner.runScripts(module, Collections.singletonList(script));
+                }
+                catch (Exception e)
+                {
+                    throw new RuntimeException("Error running scripts in module " + module.getName(), e);
+                }
+            }
+        }
+    }
+
+    // Runs the drop and create scripts in every module using a new SqlScriptRunner
+    public void recreateViews()
+    {
+        SqlScriptRunner runner = new SqlScriptRunner();
+
+        synchronized (UPGRADE_LOCK)
+        {
+            List<Module> modules = getModules();
+            ListIterator<Module> iter = modules.listIterator(modules.size());
+
+            // Run all the drop scripts (in reverse dependency order)
+            while (iter.hasPrevious())
+                runScripts(runner, iter.previous(), SchemaUpdateType.Before);
+
+            // Run all the create scripts
+            for (Module module : getModules())
+                runScripts(runner, module, SchemaUpdateType.After);
+        }
+
+        if (_startupState == StartupState.StartupComplete)
+        {
+            WarningService.get().rerunSchemaCheck();
+        }
+    }
+
+    /**
+     * Module upgrade scripts have completed, and we are now completing module startup.
+     * @return true if module startup in progress.
+     */
+    public boolean isStartupInProgress()
+    {
+        synchronized (STARTUP_LOCK)
+        {
+            return _startupState == StartupState.StartupInProgress;
+        }
+    }
+
+    /**
+     * All module startup is complete.
+     * @return true if complete.
+     */
+    public boolean isStartupComplete()
+    {
+        synchronized (STARTUP_LOCK)
+        {
+            return _startupState == StartupState.StartupComplete;
+        }
+    }
+
+    private void setStartupState(StartupState state)
+    {
+        synchronized (STARTUP_LOCK)
+        {
+            _startupState = state;
+        }
+    }
+
+    public String getStartingUpMessage()
+    {
+        synchronized (STARTUP_LOCK)
+        {
+            return _startingUpMessage;
+        }
+    }
+
+    /** Set a message that will be displayed in the upgrade/startup UI. */
+    public void setStartingUpMessage(String message)
+    {
+        synchronized (STARTUP_LOCK)
+        {
+            _startingUpMessage = message;
+            if (message != null)
+                _log.info(message);
+        }
+    }
+
+    /**
+     * Initiate the module startup process, including any deferred upgrades and firing startup listeners.
+     */
+    private void initiateModuleStartup()
+    {
+        if (isStartupInProgress() || isStartupComplete())
+            return;
+
+        if (isUpgradeRequired())
+            throw new IllegalStateException("Can't start modules before upgrade is complete");
+
+        setStartupState(StartupState.StartupInProgress);
+        setStartingUpMessage("Starting up modules");
+
+        // Run module startup
+        try
+        {
+            completeStartup();
+            attemptStartBackgroundThreads();
+            if (isNewInstall())
+                ContextListener.afterNewInstallComplete();
+        }
+        catch (Throwable t)
+        {
+            setStartupFailure(t);
+            _log.error("Failure during module startup", t);
+        }
+    }
+
+    private boolean _backgroundThreadsStarted = false;
+    private static final Object BACKGROUND_THREAD_LOCK = new Object();
+
+    public void attemptStartBackgroundThreads()
+    {
+        synchronized (BACKGROUND_THREAD_LOCK)
+        {
+            if (!_backgroundThreadsStarted && isStartupComplete() && AppProps.getInstance().isSetBaseServerUrl())
+            {
+                _backgroundThreadsStarted = true;
+
+                for (Module module : getModules())
+                {
+                    try
+                    {
+                        module.startBackgroundThreads();
+                    }
+                    catch (Throwable t)
+                    {
+                        _log.error("Error starting background threads for module \"" + module.getName() + "\"", t);
+                    }
+                }
+            }
+        }
+    }
+
+    /**
+     * Perform the final stage of startup:
+     * <ol>
+     *     <li>{@link Module#startup(ModuleContext) module startup}</li>
+     *     <li>Register module resources (eg, creating module assay providers)</li>
+     *     <li>Deferred upgrade tasks</li>
+     *     <li>Startup listeners</li>
+     * </ol>
+     *
+     * Once the deferred upgrade tasks have run, the module is considered {@link ModuleState#Started started}.
+     */
+    private void completeStartup()
+    {
+        var modules = getModules();
+
+        for (Module m : modules)
+        {
+            // Module startup
+            try
+            {
+                ModuleContext ctx = getModuleContext(m);
+                ctx.setModuleState(ModuleState.Starting);
+                setStartingUpMessage("Starting module '" + m.getName() + "'");
+                m.startup(ctx);
+            }
+            catch (Throwable x)
+            {
+                setStartupFailure(x);
+                _log.error("Failure starting module: " + m.getName(), x);
+            }
+        }
+
+        // Run any deferred upgrades, after all of the modules are in the Running state so that we
+        // know they've registered their listeners
+        for (Module m : modules)
+        {
+            try
+            {
+                ModuleContext ctx = getModuleContext(m);
+                m.runDeferredUpgradeRunnables();
+                ctx.setModuleState(ModuleState.Started);
+            }
+            catch (Throwable x)
+            {
+                setStartupFailure(x);
+                _log.error("Failure starting module: " + m.getName(), x);
+            }
+        }
+
+        // Finally, fire the startup complete event
+        ContextListener.moduleStartupComplete(_servletContext);
+
+        clearAllSchemaDetails();
+        setStartupState(StartupState.StartupComplete);
+        ensureAtLeastOneRootAdminExists();
+        setStartingUpMessage("Module startup complete");
+    }
+
+    // Now that we're done bootstrapping / starting up, verify that there's at least one root admin
+    private void ensureAtLeastOneRootAdminExists()
+    {
+        try
+        {
+            if (UserManager.getActiveRealUserCount() > 0)
+                SecurityManager.ensureAtLeastOneRootAdminExists();
+        }
+        catch (UnauthorizedException e)
+        {
+            throw new IllegalArgumentException("This deployment lacks a root administrator; it must have a Site Administrator, " +
+                "an Application Administrator, or an Impersonating Troubleshooter. Use startup properties to assign one of " +
+                "these roles to one or more users.");
+        }
+    }
+
+    public void saveModuleContext(ModuleContext context)
+    {
+        ModuleContext stored = getModuleContextFromDatabase(context.getName());
+        if (null == stored)
+            Table.insert(null, getTableInfoModules(), context);
+        else if (!stored.isDowngrade(context.getSchemaVersion())) // Never "downgrade" a module version, #30773
+            Table.update(null, getTableInfoModules(), context, context.getName());
+    }
+
+    // Not transacted: SQL Server sp_dropapprole can't be called inside a transaction
+    public void removeModule(ModuleContext context)
+    {
+        removeModule(context, false);
+    }
+
+    public void removeModule(ModuleContext context, boolean deleteFiles)
+    {
+        DbScope scope = _core.getSchema().getScope();
+        SqlDialect dialect = _core.getSqlDialect();
+
+        String moduleName = context.getName();
+
+        _log.info("Deleting module {}", moduleName);
+        String sql = "DELETE FROM " + _core.getTableInfoSqlScripts() + " WHERE ModuleName = ? AND Filename " + dialect.getCaseInsensitiveLikeOperator() + " ?";
+
+        Module m = getModule(moduleName);
+        SchemaActions schemaActions = getSchemaActions(m, context);
+
+        schemaActions.deleteList().forEach(schema -> {
+            _log.info("Dropping schema \"{}\"", schema);
+            new SqlExecutor(_core.getSchema()).execute(sql, moduleName, schema + "-%");
+            scope.getSqlDialect().dropSchema(_core.getSchema(), schema);
+            scope.invalidateSchema(schema, DbSchemaType.Unknown); // Invalidates all versions of the schema and tables in the non-provisioned caches (e.g., module, bare, fast)
+            SchemaNameCache.get().remove(scope); // Invalidates the list of schema names associated with this scope
+        });
+
+        schemaActions.skipList().forEach(sam -> _log.info("Skipping drop of schema \"{}\" because it's in use by module \"{}\"", sam.schema(), sam.module()));
+
+        Table.delete(getTableInfoModules(), context.getName());
+
+        if (null != m && deleteFiles)
+        {
+            FileUtil.deleteDir(m.getExplodedPath());
+            if (null != m.getZippedPath())
+                m.getZippedPath().delete();
+        }
+
+        synchronized (_modulesLock)
+        {
+            _moduleClassMap = removeMapValue(m, new HashMap<>(_moduleClassMap));
+            _moduleMap = removeMapValue(m, new CaseInsensitiveHashMap<>(_moduleMap));
+            removeMapValue(m, _controllerNameToModule);
+            _moduleContextMap.remove(context.getName());
+            _modules.remove(m);
+        }
+
+        if (m instanceof DefaultModule defaultModule)
+            defaultModule.unregister();
+
+        ContextListener.fireModuleChangeEvent(m);
+        clearUnknownModuleCount();
+    }
+
+    public record SchemaAndModule(String schema, String module) {}
+    public record SchemaActions(List<String> deleteList, List<SchemaAndModule> skipList){}
+
+    // Divide the schemas reported by the specified module context into two lists: schemas that should be deleted and
+    // schemas that shouldn't. If module is not-null (known) then the delete list contains all schemas and the skip list
+    // is empty. If the module is null (unknown) then the delete list contains the schemas that no known module claims
+    // and the skip list contains schemas that known modules still claim.
+    public SchemaActions getSchemaActions(@Nullable Module module, ModuleContext context)
+    {
+        // If we're deleting an "unknown module" then avoid deleting any schema that's owned by a known module, Issue 47547
+        Map<String, String> inUseSchemas = null == module ?
+            getModules().stream()
+                .flatMap(mod -> mod.getSchemaNames().stream().map(name -> Pair.of(name, mod.getName())))
+                .collect(LabKeyCollectors.toCaseInsensitiveMap(Pair::getKey, Pair::getValue)) :
+            Collections.emptyMap();
+
+        List<String> deleteList = new LinkedList<>();
+        List<SchemaAndModule> skipList = new LinkedList<>();
+
+        for (String schema : context.getSchemaList())
+        {
+            String usingModuleName = inUseSchemas.get(schema);
+            if (usingModuleName != null)
+            {
+                skipList.add(new SchemaAndModule(schema, usingModuleName));
+            }
+            else
+            {
+                deleteList.add(schema);
+            }
+        }
+
+        return new SchemaActions(deleteList, skipList);
+    }
+
+    private void startNonCoreUpgradeAndStartup(Execution execution, File lockFile)
+    {
+        synchronized(UPGRADE_LOCK)
+        {
+            if (_upgradeState == UpgradeState.UpgradeRequired)
+            {
+                List<Module> modules = new ArrayList<>(getModules());
+                modules.remove(getCoreModule());
+                setUpgradeState(UpgradeState.UpgradeInProgress);
+
+                ModuleUpgrader upgrader = new ModuleUpgrader(modules);
+                upgrader.upgrade(() -> afterUpgrade(lockFile), execution);
+            }
+            else
+            {
+                execution.run(() -> afterUpgrade(lockFile));
+            }
+        }
+    }
+
+    // Final step in upgrade process: set the upgrade state to complete, perform post-upgrade tasks, and start up the modules.
+    private void afterUpgrade(File lockFile)
+    {
+        setUpgradeState(UpgradeState.UpgradeComplete);
+
+        handleUnknownModules();
+        updateModuleProperties();
+        initiateModuleStartup();
+
+        // We're out of the critical section (regular and deferred upgrades are complete) so remove the lock file
+        lockFile.delete();
+
+        verifyRequiredModules();
+    }
+
+    // If the "requiredModules" parameter is present in application.properties then fail startup if any specified module is missing.
+    // Particularly interesting for compliant deployments, e.g., <Parameter name="requiredModules" value="Compliance"/>
+    private void verifyRequiredModules()
+    {
+        String requiredModules = getServletContext().getInitParameter("requiredModules");
+
+        if (null != requiredModules)
+        {
+            List<String> missedModules = Arrays.stream(requiredModules.split(","))
+                .filter(name -> !_moduleMap.containsKey(name)).toList();
+
+            if (!missedModules.isEmpty())
+                setStartupFailure(new ConfigurationException("Required module" + (missedModules.size() > 1 ? "s" : "") + " not present: " + missedModules));
+        }
+    }
+
+    // Remove all unknown modules that are marked as AutoUninstall
+    public void handleUnknownModules()
+    {
+        getUnknownModuleContexts()
+            .values()
+            .stream()
+            .filter(ModuleContext::isAutoUninstall)
+            .forEach(this::removeModule);
+    }
+
+    private void updateModuleProperties()
+    {
+        for (Module module : getModules())
+        {
+            ModuleContext context = getModuleContext(module);
+            try
+            {
+                Map<String, Object> map = new HashMap<>();
+                if (!Objects.equals(module.getClass().getName(), context.getClassName()))
+                    map.put("ClassName", module.getClass().getName());
+                if (module.isAutoUninstall() != context.isAutoUninstall())
+                    map.put("AutoUninstall", module.isAutoUninstall());
+                // Sort schema names to ensure consistency
+                String schemaNames = StringUtils.trimToNull(
+                    module.getSchemaNames().stream()
+                        .sorted()
+                        .collect(Collectors.joining(","))
+                );
+                if (!Objects.equals(schemaNames, context.getSchemas()))
+                    map.put("Schemas", schemaNames);
+                if (!map.isEmpty())
+                    Table.update(null, getTableInfoModules(), map, module.getName());
+            }
+            catch (RuntimeSQLException e)
+            {
+                // This should be fixed now (see Issue 24473), but leave detailed logging in place just in case
+                ExceptionUtil.decorateException(e, ExceptionUtil.ExceptionInfo.ExtraMessage, module.getName(), false);
+                ExceptionUtil.logExceptionToMothership(null, e);
+            }
+        }
+    }
+
+    private void setUpgradeState(UpgradeState state)
+    {
+        synchronized(UPGRADE_LOCK)
+        {
+            _upgradeState = state;
+        }
+    }
+
+    public boolean isUpgradeRequired()
+    {
+        synchronized(UPGRADE_LOCK)
+        {
+            return UpgradeState.UpgradeComplete != _upgradeState;
+        }
+    }
+
+    public boolean isUpgradeInProgress()
+    {
+        synchronized(UPGRADE_LOCK)
+        {
+            return UpgradeState.UpgradeInProgress == _upgradeState;
+        }
+    }
+
+    // Did this server start up with no modules installed? If so, it's a new install. This lets us tailor the
+    // module upgrade UI to "install" or "upgrade," as appropriate.
+    public boolean isNewInstall()
+    {
+        return _newInstall;
+    }
+
+    public void destroy()
+    {
+        // In the case of a startup failure, _modules may be null. We want to allow a context reload to succeed in this case,
+        // since the reload may contain the code change to fix the problem
+        var modules = getModules();
+        if (modules != null)
+        {
+            modules.forEach(Module::destroy);
+        }
+    }
+
+    public boolean hasModule(String name)
+    {
+        return getModule(name) != null;
+    }
+
+    public Module getModule(String name)
+    {
+        // _moduleMap is immutable so no need to synchronize for reads
+        return _moduleMap.get(name);
+    }
+
+    public <M extends Module> M getModule(Class<M> moduleClass)
+    {
+        // _moduleClassMap is immutable so no need to synchronize for reads
+        return (M) _moduleClassMap.get(moduleClass);
+    }
+
+    public Module getCoreModule()
+    {
+        return getModule(DefaultModule.CORE_MODULE_NAME);
+    }
+
+    /** @return all known modules, sorted in dependency order */
+    public List<Module> getModules()
+    {
+        // We can return the immutable, thread-safe list without needing to lock anything
+        return _modulesImmutable;
+    }
+
+    public List<Module> getModules(boolean userHasEnableRestrictedModulesPermission)
+    {
+        if (userHasEnableRestrictedModulesPermission)
+            return getModules();
+
+        return getModules()
+            .stream()
+            .filter(module -> !module.getRequireSitePermission())
+            .toList();
+    }
+
+    /**
+     * @return the modules, sorted in reverse dependency order. Typically used to resolve the most specific version of
+     * a resource when one module "subclasses" another module.
+     */
+    public Collection<Module> orderModules(Collection<Module> modules)
+    {
+        List<Module> result = new ArrayList<>(modules.size());
+        result.addAll(getModules()
+            .stream()
+            .filter(modules::contains)
+            .toList());
+        Collections.reverse(result);
+        return result;
+    }
+
+    // Returns a set of data source names representing all external data sources that are required for module schemas.
+    // These are just the names that modules advertise; there's no guarantee that they're defined or
+    // valid. Be sure to null check after attempting to resolve each to a DbScope.
+    public Set<String> getAllModuleDataSourceNames()
+    {
+        // Find all the external data sources that modules require
+        Set<String> allModuleDataSourceNames = new LinkedHashSet<>();
+
+        for (Module module : getModules())
+            allModuleDataSourceNames.addAll(getModuleDataSourceNames(module));
+
+        return allModuleDataSourceNames;
+    }
+
+    public Set<String> getModuleDataSourceNames(Module module)
+    {
+        Set<String> moduleDataSourceNames = new LinkedHashSet<>();
+
+        for (String schemaName : module.getSchemaNames())
+        {
+            int idx = schemaName.indexOf('.');
+
+            if (-1 != idx)
+                moduleDataSourceNames.add(schemaName.substring(0, idx) + "DataSource");
+        }
+
+        return moduleDataSourceNames;
+    }
+
+    public String getAdminOnlyMessage()
+    {
+        if (isUpgradeRequired() && UserManager.hasUsers())
+        {
+            return "This site is currently being upgraded to a new version of LabKey Server.";
+        }
+        return AppProps.getInstance().getAdminOnlyMessage();
+    }
+
+    // CONSIDER: ModuleUtil.java
+    public Collection<String> getModuleSummaries(Container c)
+    {
+        List<String> list = new LinkedList<>();
+
+        for (Module m : getModules())
+            list.addAll(m.getSummary(c));
+
+        return list;
+    }
+
+    public void initControllerToModule()
+    {
+        synchronized(_controllerNameToModule)
+        {
+            if (!_controllerNameToModule.isEmpty())
+                return;
+            List<Module> allModules = getModules();
+            for (Module module : allModules)
+            {
+                TreeSet<String> set = new CaseInsensitiveTreeSet();
+
+                for (Map.Entry<String, Class<? extends Controller>> entry : module.getControllerNameToClass().entrySet())
+                {
+                    String key = entry.getKey();
+                    if (!set.add(key))
+                        continue;   // Avoid duplicate work
+
+                    _controllerNameToModule.put(key, module);
+
+                    Class<?> clazz = entry.getValue();
+                    for (Class<?> innerClass : clazz.getClasses())
+                    {
+                        for (Class<?> inter : innerClass.getInterfaces())
+                        {
+                            Class<?>[] supr = inter.getInterfaces();
+                            if (supr.length == 1 && UrlProvider.class.equals(supr[0]))
+                                UrlProviderService.getInstance().registerUrlProvider((Class<UrlProvider>)inter, innerClass);
+                        }
+                    }
+                }
+            }
+        }
+    }
+
+    public Module getModuleForController(String controllerName)
+    {
+        synchronized(_controllerNameToModule)
+        {
+            Module module = _controllerNameToModule.get(controllerName);
+            if (null != module)
+                return module;
+
+            int i = controllerName.indexOf('-');
+            if (-1 == i)
+                return null;
+
+            String prefix = controllerName.substring(0,i);
+            module = _controllerNameToModule.get(prefix);
+            if (null != module)
+                _controllerNameToModule.put(controllerName, module);
+            return module;
+        }
+    }
+
+
+    public @Nullable Module getModule(DbScope scope, String schemaName)
+    {
+        SchemaDetails details = getSchemaDetails(scope, schemaName);
+
+        return null != details ? details.getModule() : null;
+    }
+
+    public @Nullable DbSchemaType getSchemaType(DbScope scope, String schemaName)
+    {
+        SchemaDetails details = getSchemaDetails(scope, schemaName);
+
+        return null != details ? details.getType() : null;
+    }
+
+    private @Nullable SchemaDetails getSchemaDetails(DbScope scope, String schemaName)
+    {
+        // Consider: change this to a per-scope cache (similar to SchemaTableInfo and DbSchema caching)
+
+        String fullyQualifiedSchemaName = DbSchema.getDisplayName(scope, schemaName);
+
+        // Note: Do not reference any DbSchemas (directly or indirectly) in this method. We may be in the midst of loading
+        // a DbSchema and don't want to cause CacheLoader re-entrancy. See #26037.
+        synchronized(_schemaNameToSchemaDetails)
+        {
+            if (_schemaNameToSchemaDetails.isEmpty())
+            {
+                for (Module module : getModules())
+                {
+                    Set<String> provisioned = Sets.newCaseInsensitiveHashSet(module.getProvisionedSchemaNames());
+
+                    for (String name : module.getSchemaNames())
+                    {
+                        DbSchemaType type = provisioned.contains(name) ? DbSchemaType.Provisioned : DbSchemaType.Module;
+                        _schemaNameToSchemaDetails.put(name, new SchemaDetails(module, type));
+                    }
+
+                    // Now register the special "labkey" schema we create in each module data source and associate it with the core module
+                    Set<String> moduleDataSourceNames = getModuleDataSourceNames(module);
+
+                    for (String moduleDataSourceName : moduleDataSourceNames)
+                    {
+                        DbScope moduleScope = DbScope.getDbScope(moduleDataSourceName);
+
+                        if (null != moduleScope && moduleScope.getSqlDialect().canExecuteUpgradeScripts())
+                        {
+                            String labkeySchemaName = DbSchema.getDisplayName(moduleScope, "labkey");
+                            _schemaNameToSchemaDetails.put(labkeySchemaName, new SchemaDetails(getCoreModule(), DbSchemaType.Module));
+                        }
+                    }
+                }
+            }
+
+            return _schemaNameToSchemaDetails.get(fullyQualifiedSchemaName);
+        }
+    }
+
+    public void clearAllSchemaDetails()
+    {
+        synchronized(_schemaNameToSchemaDetails)
+        {
+            _schemaNameToSchemaDetails.clear();
+        }
+    }
+
+    public void registerResourcePrefix(String prefix, Module module)
+    {
+        registerResourcePrefix(prefix, module.getName(), module.getSourcePath(), module.getBuildPath());
+    }
+
+    private void registerResourcePrefix(String prefix, String name, String sourcePath, String buildPath)
+    {
+        if (null == prefix || isEmpty(sourcePath) || isEmpty(buildPath))
+            return;
+
+        if (!new File(sourcePath).isDirectory() || !new File(buildPath).isDirectory())
+            return;
+
+        ResourceFinder finder = new ResourceFinder(name, sourcePath, buildPath);
+        Collection<ResourceFinder> col = _resourceFinders.computeIfAbsent(prefix, k -> new ArrayList<>());
+
+        synchronized(col)
+        {
+            col.add(finder);
+        }
+    }
+
+    public @NotNull Collection<ResourceFinder> getResourceFindersForPath(String path)
+    {
+        //NOTE: jasper encodes underscores and dashes in JSPs, so decode them here
+        path = path.replaceAll("_005f", "_");
+        path = path.replaceAll("_002d", "-");
+
+        Collection<ResourceFinder> finders = new LinkedList<>();
+
+        for (Map.Entry<String, Collection<ResourceFinder>> e : _resourceFinders.entrySet())
+            if (path.startsWith(e.getKey() + "/"))
+                finders.addAll(e.getValue());
+
+        return finders;
+    }
+
+    public Resource getResource(Path path)
+    {
+        for (Module m : getModules())
+        {
+            Resource r = m.getModuleResource(path);
+            if (r != null && r.exists())
+                return r;
+        }
+
+        return null;
+    }
+
+    public Resource getResource(Module module, Path path)
+    {
+        return module.getModuleResource(path);
+    }
+
+    public Resource getResource(String moduleName, Path path)
+    {
+        return getModule(moduleName).getModuleResource(path);
+    }
+
+    public Module getCurrentModule()
+    {
+        return getModuleForController(HttpView.getRootContext().getActionURL().getController());
+    }
+
+    @Nullable
+    public ModuleContext getModuleContextFromDatabase(@NotNull String name)
+    {
+        SQLFragment sql = new SQLFragment("SELECT * FROM ").
+                append(getTableInfoModules(), "m").
+                append(" WHERE LOWER(Name) = LOWER(?)").
+                add(name);
+        ModuleContext result = new SqlSelector(_core.getSchema(), sql).getObject(ModuleContext.class);
+        if (result != null)
+        {
+            verifyModuleName(result, name);
+        }
+        return result;
+    }
+
+    /**
+     * Issue 50763: Improve handling of module case-only rename during startup
+     * It would be easy to fix up this record to match but other places store module names, like ETLs, reports, and more
+     */
+    private void verifyModuleName(ModuleContext moduleContext, String name)
+    {
+        if (!name.equals(moduleContext.getName()))
+        {
+            throw new IllegalStateException("Found an existing module record with a different casing from the module's new name. " +
+                    "This is not supported. Existing: '" + moduleContext.getName() + "' New: '" + name + "'");
+        }
+    }
+
+    public Collection<ModuleContext> getAllModuleContexts()
+    {
+        return new TableSelector(getTableInfoModules()).getCollection(ModuleContext.class);
+    }
+
+    private volatile Integer _unknownModuleCount = null;
+
+    public int getUnknownModuleCount()
+    {
+        if (null == _unknownModuleCount)
+            _unknownModuleCount = getUnknownModuleContexts().size();
+
+        return _unknownModuleCount;
+    }
+
+    public void clearUnknownModuleCount()
+    {
+        _unknownModuleCount = null;
+    }
+
+    public Map<String, ModuleContext> getUnknownModuleContexts()
+    {
+        Map<String, ModuleContext> unknownContexts = new HashMap<>();
+
+        for (ModuleContext moduleContext : getAllModuleContexts())
+        {
+            String name = moduleContext.getName();
+            Module module = getModule(moduleContext.getName());
+
+            if (null == module || !name.equals(module.getName()))
+                unknownContexts.put(name, moduleContext);
+        }
+
+        return unknownContexts;
+    }
+
+    public <T extends StartupProperty> void handleStartupProperties(MapBasedStartupPropertyHandler<T> handler)
+    {
+        if (handler.performChecks())
+            startupPropertyChecks(handler);
+        Map<String, T> props = handler.getProperties();
+        Map<T, StartupPropertyEntry> map = new LinkedHashMap<>();
+        handler.getStartupPropertyEntries().forEach(entry -> {
+            T sp = props.get(entry.getName());
+            if (null != sp)
+            {
+                entry.setStartupProperty(sp);
+                map.put(sp, entry);
+            }
+        });
+        handler.handle(map);
+    }
+
+    public <T extends StartupProperty> void handleStartupProperties(LenientStartupPropertyHandler<T> handler)
+    {
+        if (handler.performChecks())
+            startupPropertyChecks(handler);
+        StartupProperty sp = handler.getProperty();
+        handler.handle(handler.getStartupPropertyEntries().stream()
+            .peek(entry -> entry.setStartupProperty(sp))
+            .toList());
+    }
+
+    private void startupPropertyChecks(StartupPropertyHandler<?> handler)
+    {
+        assert !isStartupComplete() : "All startup properties must be handled during startup";
+        boolean notExists = _startupPropertyHandlers.add(handler);
+        assert notExists : "StartupPropertyHandler with scope " + handler.getScope() + " has already been registered!";
+    }
+
+    public static class StartupPropertyStartupListener implements StartupListener
+    {
+        @Override
+        public String getName()
+        {
+            return "Startup Property Validation";
+        }
+
+        @Override
+        public void moduleStartupComplete(ServletContext servletContext)
+        {
+            // Log error for any unknown startup properties (admin error)
+            List<String> unknown = ModuleLoader.getInstance().getStartupPropertyEntries(null)
+                .stream()
+                .filter(entry -> null == entry.getStartupProperty())
+                .map(entry -> entry.getScope() + "." + entry.getName() + ": " + entry.getValue()).toList();
+
+            if (!unknown.isEmpty())
+                _log.info("Unknown startup propert" + (unknown.size() == 1 ? "y: " : "ies: ") + unknown);
+
+            // Failing this check indicates a coding issue, so execute it only when assertions are on
+            assert checkPropertyScopeMapping();
+         }
+    }
+
+    private static boolean checkPropertyScopeMapping()
+    {
+        // Enumerate all StartupPropertyHandlers and verify that every supplied StartupProperty maps to a single
+        // source. If not, there's a coding error.
+        Map<StartupProperty, String> propertyScopeMap = new HashMap<>();
+        ModuleLoader.getInstance().getStartupPropertyHandlers()
+            .forEach(handler -> handler.getProperties().values().forEach(sp -> {
+                String previousScope = propertyScopeMap.put(sp, handler.getScope());
+                assert previousScope == null : "Two scopes (\"" + previousScope + "\" and \"" + handler.getScope() + "\") both used the same StartupProperty (\"" + sp + "\")!";
+            }));
+
+        Set<String> scopeNameMap = new CaseInsensitiveHashSet();
+        ModuleLoader.getInstance().getStartupPropertyHandlers()
+            .forEach(handler -> handler.getProperties().values().forEach(sp -> {
+                boolean notPresent = scopeNameMap.add(handler.getScope() + ":" + sp.getPropertyName());
+                assert notPresent : "Startup property \"" + handler.getScope() + "." + sp.getPropertyName() + "\" is handled by two separate code paths!";
+            }));
+
+        return true;
+    }
+
+    public Set<StartupPropertyHandler<? extends StartupProperty>> getStartupPropertyHandlers()
+    {
+        return _startupPropertyHandlers;
+    }
+
+    /**
+     * Returns the startup property entries for the specified scope. If no scope is specified then all properties are
+     * returned. If the server is bootstrapping then properties with both the bootstrap and startup modifiers are
+     * returned otherwise only startup properties are returned.
+     *
+     * Do not call this directly! Use a StartupPropertyHandler instead.
+     */
+    @NotNull
+    public Collection<StartupPropertyEntry> getStartupPropertyEntries(@Nullable String scope)
+    {
+        Collection<StartupPropertyEntry> props = Collections.emptyList();
+        if (!_startupPropertyMap.isEmpty())
+        {
+            if (scope != null)
+            {
+                if (_startupPropertyMap.containsKey(scope))
+                    props = _startupPropertyMap.get(scope);
+            }
+            else
+                props = _startupPropertyMap.values();
+        }
+
+        // We filter here because loadStartupProps() gets called very early, before _newInstall is set
+        return props.stream()
+            .filter(prop -> prop.getModifier() != StartupPropertyEntry.modifier.bootstrap || isNewInstall())
+            .collect(Collectors.toList());
+    }
+
+    public FileObject getStartupPropDirectory()
+    {
+        return _startupPropertiesDir;
+    }
+
+    /**
+     * Loads startup/bootstrap properties from configuration files.
+     * <a href="https://www.labkey.org/Documentation/wiki-page.view?name=bootstrapProperties#using">Documentation Page</a>
+     */
+    private void loadStartupProps()
+    {
+        FileObject propsDir = getStartupPropDirectory();
+        if (null == propsDir)
+            return;
+        try
+        {
+            if (!propsDir.isFolder())
+                return;
+
+            FileObject newinstall = propsDir.resolveFile("newinstall", NameScope.DESCENDENT);
+            if (newinstall.isFile())
+            {
+                _log.debug("'newinstall' file detected: " + newinstall.getPath());
+
+                _newInstall = true;
+
+                // propsDir is readonly, so we need to get a File
+                var newInstallFile = newinstall.getPath().toFile();
+                if (newInstallFile.canWrite())
+                    newInstallFile.delete();
+                else
+                    throw new ConfigurationException("file 'newinstall' exists, but is not writeable: " + newinstall.getPath());
+            }
+            else
+            {
+                _log.debug("no 'newinstall' file detected");
+            }
+
+//            File[] propFiles = propsDir.listFiles((File dir, String name) -> equalsIgnoreCase(FileUtil.getExtension(name), ("properties")));
+            FileObject[] propFiles = propsDir.findFiles(new FileExtensionSelector("properties"));
+
+            if (propFiles != null)
+            {
+                List<FileObject> sortedPropFiles = Arrays.stream(propFiles)
+                    .sorted(Comparator.comparing(FileObject::getName))
+                    .toList();
+
+                for (FileObject propFile : sortedPropFiles)
+                {
+                    _log.debug("loading propsFile: " + propFile.getPath());
+
+                    try (InputStream in = propFile.getContent().getInputStream())
+                    {
+                        Properties props = new Properties();
+                        props.load(in);
+
+                        for (Map.Entry<Object, Object> entry : props.entrySet())
+                        {
+                            if (entry.getKey() instanceof String && entry.getValue() instanceof String)
+                            {
+                                _log.trace("property '" + entry.getKey() + "' resolved to value: '" + entry.getValue() + "'");
+
+                                addStartupPropertyEntry(entry.getKey().toString(), entry.getValue().toString());
+                            }
+                        }
+                    }
+                    catch (Exception e)
+                    {
+                        _log.error("Error parsing startup config properties file '" + propFile.getPath() + "'", e);
+                    }
+                }
+            }
+            else
+            {
+                _log.debug("no propFiles to load");
+            }
+        }
+        catch (FileSystemException fse)
+        {
+            _log.error("Error loading startup properties files '" + propsDir.getPath() + "'", fse);
+        }
+
+        // load any system properties with the labkey prop prefix
+        for (Map.Entry<Object, Object> entry : System.getProperties().entrySet())
+        {
+            String name = String.valueOf(entry.getKey());
+            String value = String.valueOf(entry.getValue());
+
+            if (name != null && name.startsWith(StartupPropertyEntry.SYS_PROP_PREFIX) && value != null)
+            {
+                addStartupPropertyEntry(name.substring(StartupPropertyEntry.SYS_PROP_PREFIX.length()), value);
+            }
+        }
+    }
+
+    private void addStartupPropertyEntry(String scope, String value)
+    {
+        StartupPropertyEntry entry = createConfigProperty(scope, value);
+        if (_startupPropertyMap.containsMapping(entry.getScope(), entry))
+            _startupPropertyMap.removeMapping(entry.getScope(), entry);
+        _startupPropertyMap.put(entry.getScope(), entry);
+    }
+
+    /**
+     * Parse the startup property line and construct a StartupPropertyEntry object. A startup property
+     * can have an optional dot delimited scope and an optional semicolon delimited modifier, for example:
+     * siteSettings.baseServerUrl;bootstrap defines a property named "baseServerUrl" in the "siteSettings"
+     * scope having the bootstrap modifier.
+     */
+    private StartupPropertyEntry createConfigProperty(String key, String value)
+    {
+        String name;
+        String scope = null;
+        String modifier = null;
+
+        // the first dot delimited section is always the scope, the rest is the name
+        if (key.contains("."))
+        {
+            scope = key.substring(0, key.indexOf('.'));
+            key = key.substring(key.indexOf('.') + 1);
+        }
+
+        String[] parts = key.split(";");
+        if (parts.length == 2)
+        {
+            name = parts[0];
+            modifier = parts[1];
+        }
+        else
+            name = key;
+
+        return new StartupPropertyEntry(name, value, modifier, scope);
+    }
+
+    private static class SchemaDetails
+    {
+        private final Module _module;
+        private final DbSchemaType _type;
+
+        private SchemaDetails(Module module, DbSchemaType type)
+        {
+            _module = module;
+            _type = type;
+        }
+
+        public Module getModule()
+        {
+            return _module;
+        }
+
+        public DbSchemaType getType()
+        {
+            return _type;
+        }
+    }
+
+    @Override
+    public void beforeReport(Set<Object> set)
+    {
+        set.addAll(getModules());
+    }
+}