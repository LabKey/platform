--- conflicted
+++ resolved
@@ -1,1482 +1,1478 @@
-/*
- * Copyright (c) 2005-2018 Fred Hutchinson Cancer Research Center
- *
- * Licensed under the Apache License, Version 2.0 (the "License");
- * you may not use this file except in compliance with the License.
- * You may obtain a copy of the License at
- *
- *     http://www.apache.org/licenses/LICENSE-2.0
- *
- * Unless required by applicable law or agreed to in writing, software
- * distributed under the License is distributed on an "AS IS" BASIS,
- * WITHOUT WARRANTIES OR CONDITIONS OF ANY KIND, either express or implied.
- * See the License for the specific language governing permissions and
- * limitations under the License.
- */
-package org.labkey.api.module;
-
-import com.fasterxml.jackson.annotation.JsonIgnore;
-import jakarta.servlet.ServletException;
-import jakarta.servlet.http.HttpServletRequest;
-import jakarta.servlet.http.HttpServletResponse;
-import org.apache.commons.lang3.StringUtils;
-import org.apache.commons.vfs2.FileObject;
-import org.apache.logging.log4j.LogManager;
-import org.apache.logging.log4j.Logger;
-import org.jetbrains.annotations.NotNull;
-import org.jetbrains.annotations.Nullable;
-import org.json.JSONObject;
-import org.labkey.api.action.HasViewContext;
-import org.labkey.api.action.PermissionCheckableAction;
-import org.labkey.api.action.SpringActionController;
-import org.labkey.api.collections.CaseInsensitiveHashSet;
-import org.labkey.api.data.Container;
-import org.labkey.api.data.DbSchema;
-import org.labkey.api.data.DbSchemaType;
-import org.labkey.api.data.DbScope;
-import org.labkey.api.data.FileSqlScriptProvider;
-import org.labkey.api.data.SchemaTableInfoFactory;
-import org.labkey.api.data.SqlScriptManager;
-import org.labkey.api.data.SqlScriptRunner;
-import org.labkey.api.data.SqlScriptRunner.SqlScript;
-import org.labkey.api.data.SqlScriptRunner.SqlScriptProvider;
-import org.labkey.api.data.UpgradeCode;
-import org.labkey.api.data.dialect.SqlDialect;
-import org.labkey.api.files.virtual.AuthorizedFileSystem;
-import org.labkey.api.module.ModuleXml.ModuleXmlCacheHandler;
-import org.labkey.api.query.OlapSchemaInfo;
-import org.labkey.api.resource.Resource;
-import org.labkey.api.security.User;
-import org.labkey.api.settings.AppProps;
-import org.labkey.api.usageMetrics.SimpleMetricsService;
-import org.labkey.api.util.ConfigurationException;
-import org.labkey.api.util.ExceptionUtil;
-import org.labkey.api.util.FileUtil;
-import org.labkey.api.util.MemTracker;
-import org.labkey.api.util.Pair;
-import org.labkey.api.util.Path;
-import org.labkey.api.util.ResponseHelper;
-import org.labkey.api.util.URLHelper;
-import org.labkey.api.view.ActionURL;
-import org.labkey.api.view.HttpView;
-import org.labkey.api.view.NotFoundException;
-import org.labkey.api.view.Portal;
-import org.labkey.api.view.RedirectException;
-import org.labkey.api.view.UnauthorizedException;
-import org.labkey.api.view.ViewContext;
-import org.labkey.api.view.ViewServlet;
-import org.labkey.api.view.WebPartFactory;
-import org.labkey.api.view.template.ClientDependency;
-import org.labkey.api.writer.ContainerUser;
-import org.springframework.beans.BeansException;
-import org.springframework.context.ApplicationContext;
-import org.springframework.context.ApplicationContextAware;
-import org.springframework.web.servlet.mvc.Controller;
-
-import java.io.File;
-import java.io.IOException;
-import java.io.InputStream;
-import java.lang.reflect.InvocationTargetException;
-import java.util.ArrayList;
-import java.util.Collection;
-import java.util.Collections;
-import java.util.HashMap;
-import java.util.HashSet;
-import java.util.LinkedHashMap;
-import java.util.LinkedHashSet;
-import java.util.LinkedList;
-import java.util.List;
-import java.util.Map;
-import java.util.Queue;
-import java.util.Set;
-import java.util.function.Supplier;
-
-/**
- * Standard base class for modules, supplies no-op implementations for many optional methods.
- */
-public abstract class DefaultModule implements Module, ApplicationContextAware
-{
-    public static final String CORE_MODULE_NAME = "Core";
-
-    private static final Logger _log = LogManager.getLogger(DefaultModule.class);
-    private static final Set<Pair<Class<? extends DefaultModule>, String>> INSTANTIATED_MODULES = new HashSet<>();
-
-    static final ModuleResourceCache<ModuleXml> MODULE_XML_CACHE = ModuleResourceCaches.create("module.xml files", new ModuleXmlCacheHandler(), ResourceRootProvider.getStandard(new Path()));
-
-    private final Queue<Pair<String, Runnable>> _deferredUpgradeRunnables = new LinkedList<>();
-    private final Map<String, Class<? extends Controller>> _controllerNameToClass = new LinkedHashMap<>();
-    private final Map<Class<? extends Controller>, String> _controllerClassToName = new HashMap<>();
-    private final Set<String> _moduleDependencies = new CaseInsensitiveHashSet();
-    private final Map<String, ModuleProperty> _moduleProperties = new LinkedHashMap<>();
-
-    private Set<Module> _resolvedModuleDependencies;
-    private Collection<WebPartFactory> _webPartFactories;
-    private ModuleResourceResolver _resolver;
-    private String _name = null;
-    private String _label = null;
-    private String _description = null;
-    private Double _schemaVersion = null;
-    private double _requiredServerVersion = 0.0;
-    private String _moduleDependenciesString = null;
-    private String _url = null;
-    private String _organization = null;
-    private String _organizationUrl = null;
-    private String _buildType = null;
-    private String _author = null;
-    private String _maintainer = null;
-    private String _license = null;
-    private String _licenseUrl = null;
-    private String _vcsRevision = null;
-    private String _vcsUrl = null;
-    private String _vcsBranch = "Unknown";
-    private String _vcsTag = "Unknown";
-    private String _buildUser = null;
-    private String _buildTime = null;
-    private String _buildOS = null;
-    private String _buildPath = null;
-    private String _sourcePath = null;
-    private String _buildNumber = null;
-    private String _enlistmentId = null;
-    private File _explodedPath = null;
-    private File _zippedPath = null;
-    private Boolean _manageVersion = null;
-    private String _releaseVersion = null;
-
-    // for displaying development status of module
-    private boolean _sourcePathMatched = false;
-    private boolean _sourceEnlistmentIdMatched = false;
-
-    protected String _resourcePath = null;
-
-    protected DefaultModule()
-    {
-        assert MemTracker.getInstance().put(this);
-    }
-
-    @Override
-    final public void initialize()
-    {
-        for (String dsName : ModuleLoader.getInstance().getModuleDataSourceNames(this))
-        {
-            Throwable t = DbScope.getDataSourceFailure(dsName);
-
-            // Data source is defined but connection wasn't successful
-            if (null != t)
-                throw new ConfigurationException("This module requires a properly configured data source called \"" + dsName + "\"", t);
-
-            // Data source is defined and ready to go
-            if (null != DbScope.getDbScope(dsName))
-                continue;
-
-            if (AppProps.getInstance().isDevMode())
-            {
-                // A module data source is missing and we're in dev mode, so attempt to create a proxy data source that uses the labkey
-                // database. This can be helpful on test and dev machines. See #23730.
-                DbScope scope = DbScope.getLabKeyScope();
-
-                _log.warn("Module \"" + getName() + "\" requires a data source called \"" + dsName + "\". It's not configured, so it will be created against the primary labkey database (\"" + scope.getDatabaseName() + "\") instead.");
-                DbScope.addScope(dsName, scope.getLabKeyDataSource());
-                if (null == DbScope.getDbScope(dsName)) // Force immediate connection to test
-                    throw new ConfigurationException("Failed to connect to data source \"" + dsName + "\", created against the labkey database (\"" + scope.getDatabaseName() + "\").");
-            }
-            else
-            {
-                // A module data source is missing and we're in production mode, so issue a warning. The data source might be optional, e.g., on staging servers. See #23830
-                _log.warn("Module \"" + getName() + "\" requires a data source called \"" + dsName + "\" but it's not configured. This module will be loaded, but it might not operate correctly.");
-            }
-        }
-
-        synchronized (INSTANTIATED_MODULES)
-        {
-            //simple modules all use the same Java class, so we need to also include
-            //the module name in the instantiated modules set
-            Pair<Class<? extends DefaultModule>, String> reg = new Pair<>(getClass(), getName());
-            if (INSTANTIATED_MODULES.contains(reg))
-                throw new IllegalStateException("An instance of module " + getClass() +  " with name '" + getName() + "' has already been created. Modules should be singletons");
-            else
-                INSTANTIATED_MODULES.add(reg);
-        }
-
-        ModuleLoader.getInstance().registerResourcePrefix(getResourcePath(), this);
-
-//        _resolver = new ModuleResourceResolver(this, getResourceDirectories(), getResourceClasses());
-
-        init();
-    }
-
-    public void unregister()
-    {
-        synchronized(INSTANTIATED_MODULES)
-        {
-            Pair<Class<?>, String> reg = new Pair<>(getClass(), getName());
-            INSTANTIATED_MODULES.remove(reg);
-        }
-    }
-
-    protected abstract void init();
-
-    /**
-     * Create the WebPartFactories that this module defines in code. File-based webpart factories are handled implicitly.
-     *
-     * @return A collection of WebPartFactories
-     */
-    protected abstract @NotNull Collection<? extends WebPartFactory> createWebPartFactories();
-
-    /** @return true if this module has SQL upgrade scripts that should be run as part of startup */
-    public abstract boolean hasScripts();
-
-    @Override
-    final public void startup(ModuleContext moduleContext)
-    {
-        doStartup(moduleContext);
-    }
-
-    protected abstract void doStartup(ModuleContext moduleContext);
-
-    @Override
-    public String getResourcePath()
-    {
-        return _resourcePath;
-    }
-
-    // resourcePath can optionally be set in the module.properties / xml files; called by spring
-    @SuppressWarnings("UnusedDeclaration")
-    public void setResourcePath(String resourcePath)
-    {
-        // If the resourcePath was set in the module.properties or xml file, override the path derived from the
-        // module class.
-        if (StringUtils.isNotEmpty(resourcePath))
-        {
-            _resourcePath = resourcePath;
-        }
-        else _resourcePath = "/" + getClass().getPackage().getName().replaceAll("\\.", "/");
-    }
-
-    // Note: First controller registered in a module is special: getTabURL() treats it as the "default controller", e.g.
-    protected void addController(String primaryName, Class<? extends Controller> cl, String... aliases)
-    {
-        if (!Controller.class.isAssignableFrom(cl))
-            throw new IllegalArgumentException(cl.toString());
-
-        // Map controller class to canonical name
-        addControllerClass(cl, primaryName);
-
-        // Map aliases to controller class
-        for (String alias : aliases)
-            addControllerName(alias, cl);
-    }
-
-
-    // Map controller class to canonical name
-    private void addControllerClass(Class<? extends Controller> controllerClass, String primaryName)
-    {
-        assert !_controllerNameToClass.containsValue(controllerClass) : "Controller class '" + controllerClass + "' is already registered";
-        _controllerClassToName.put(controllerClass, primaryName);
-        addControllerName(primaryName, controllerClass);
-    }
-
-
-    // Map all names to controller class
-    private void addControllerName(String controllerName, Class<? extends Controller> controllerClass)
-    {
-        assert null == _controllerNameToClass.get(controllerName) : "Controller name '" + controllerName + "' is already registered";
-        _controllerNameToClass.put(controllerName, controllerClass);
-    }
-
-    @Override
-    public String getTabName(ViewContext context)
-    {
-        return getName();
-    }
-
-    @Override
-    public void beforeUpdate(ModuleContext moduleContext)
-    {
-        if (!moduleContext.isNewInstall())
-            ModuleLoader.getInstance().runUpgradeScripts(this, SchemaUpdateType.Before);
-    }
-
-    /**
-     * Upgrade each schema in this module to the latest version.
-     */
-    @Override
-    public void versionUpdate(ModuleContext moduleContext) throws Exception
-    {
-        if (hasScripts())
-        {
-            if (null == getSchemaVersion())
-            {
-                throw new IllegalStateException("getSchemaVersion() was null for module: " + getName() + " even though hasScripts() was true");
-            }
-
-            SqlScriptProvider provider = new FileSqlScriptProvider(this);
-            SqlScriptRunner runner = ModuleLoader.getInstance().getUpgradeScriptRunner();
-
-            for (DbSchema schema : provider.getSchemas())
-            {
-                SqlScriptManager manager = SqlScriptManager.get(provider, schema);
-                List<SqlScript> scripts = manager.getRecommendedScripts(getSchemaVersion());
-
-                if (!scripts.isEmpty())
-                    runner.runScripts(this, scripts);
-
-                SqlScript script = SchemaUpdateType.After.getScript(provider, schema);
-
-                if (null != script)
-                    runner.runScripts(this, Collections.singletonList(script));
-            }
-        }
-    }
-
-    @Override
-    public void afterUpdate(ModuleContext moduleContext)
-    {
-    }
-
-    // TODO: Move getWebPartFactories() and _webPartFactories into Portal... shouldn't be the module's responsibility
-    // This should also allow moving SimpleWebPartFactoryCache and dependencies into Internal
-
-    private final Object FACTORY_LOCK = new Object();
-
-    @Override
-    public final @NotNull Collection<WebPartFactory> getWebPartFactories()
-    {
-        synchronized (FACTORY_LOCK)
-        {
-            if (null == _webPartFactories)
-            {
-                Collection<WebPartFactory> wpf = new ArrayList<>();
-
-                // Get all the Java webpart factories
-                for (WebPartFactory webPartFactory : createWebPartFactories())
-                {
-                    // Must setModule(), since they aren't initialized with this information
-                    webPartFactory.setModule(this);
-                    wpf.add(webPartFactory);
-                }
-
-                // File-based webpart factories; no need to call setModule() since module is initialized in constructor
-                wpf.addAll(Portal.WEB_PART_FACTORY_CACHE.getResourceMap(this));
-
-                _webPartFactories = wpf;
-            }
-            return _webPartFactories;
-        }
-    }
-
-
-    public final void clearWebPartFactories()
-    {
-        synchronized (FACTORY_LOCK)
-        {
-            _webPartFactories = null;
-        }
-    }
-
-
-    @Override
-    public void destroy()
-    {
-    }
-
-
-    @Override
-    @NotNull
-    public Collection<String> getSummary(Container c)
-    {
-        return Collections.emptyList();
-    }
-
-    @Override
-    public List<Summary> getDetailedSummary(Container c)
-    {
-        return Collections.emptyList();
-    }
-
-    @Override
-    public final Map<String, Class<? extends Controller>> getControllerNameToClass()
-    {
-        return _controllerNameToClass;
-    }
-
-
-    @Override
-    public final Map<Class<? extends Controller>, String> getControllerClassToName()
-    {
-        return _controllerClassToName;
-    }
-
-    @Override
-    public ActionURL getTabURL(Container c, User user)
-    {
-        Map<String, Class<? extends Controller>> map = getControllerNameToClass();
-
-        // Some modules have no controllers (e.g., BigIron)
-        if (!map.isEmpty())
-        {
-            // Note: First registered controller is special -- its BeginAction becomes the tab URL for the module
-            Map.Entry<String, Class<? extends Controller>> entry = map.entrySet().iterator().next();
-            Controller controller = getController(null, entry.getValue());
-            if (controller instanceof SpringActionController)
-            {
-                Controller action = ((SpringActionController) controller).getActionResolver().resolveActionName(controller, "begin");
-                if (action != null)
-                {
-                    // In some cases the begin action requires more than read permission
-                    if (action instanceof PermissionCheckableAction checkable && HttpView.hasCurrentView())
-                    {
-                        try
-                        {
-                            checkable.setViewContext(HttpView.currentContext());
-                            checkable.checkPermissions();
-                        }
-                        catch (UnauthorizedException e)
-                        {
-                            return null;
-                        }
-                        catch (RedirectException ignored)
-                        {
-                            // Likely a terms-of-use redirect, like for setting compliance activity
-                        }
-                    }
-                    // Use the deprecated constructor, since passing in an action class like SimpleAction that is used
-                    // to back multiple URLs with different static HTML files can't be resolved to the right URL
-                    return new ActionURL(entry.getKey(), "begin", c);
-                }
-            }
-        }
-        return null;
-    }
-
-    @Override
-    public TabDisplayMode getTabDisplayMode()
-    {
-        return Module.TabDisplayMode.DISPLAY_USER_PREFERENCE;
-    }
-
-    protected void addWebPart(String name, Container c, @Nullable String location)
-    {
-        addWebPart(name, c, location, -1, new HashMap<>());
-    }
-
-    protected void addWebPart(String name, Container c, String location, int partIndex)
-    {
-        addWebPart(name, c, location, partIndex, new HashMap<>());
-    }
-
-    protected void addWebPart(String name, Container c, @Nullable String location, int partIndex, Map<String, String> properties)
-    {
-        boolean foundPart = false;
-
-        for (Portal.WebPart part : Portal.getParts(c))
-        {
-            if (name.equals(part.getName()))
-            {
-                foundPart = true;
-                break;
-            }
-        }
-
-        if (!foundPart)
-        {
-            WebPartFactory desc = Portal.getPortalPart(name);
-            if (desc != null)
-            {
-                Portal.addPart(c, desc, location, partIndex, properties);
-            }
-        }
-    }
-
-    @Override
-    @NotNull
-    public Set<Class> getIntegrationTests()
-    {
-        return Collections.emptySet();
-    }
-
-    @Override
-    @NotNull
-    public Set<Class> getUnitTests()
-    {
-        return Collections.emptySet();
-    }
-
-    /**
-     * Returns all non-provisioned schemas claimed by the module in {@link #getSchemaNames()}. Override if a different
-     * set of schemas should be tested.
-     */
-    @Override
-    @NotNull
-    @JsonIgnore
-    public Set<DbSchema> getSchemasToTest()
-    {
-        Set<String> schemaNames = new LinkedHashSet<>(getSchemaNames());
-        schemaNames.removeAll(getProvisionedSchemaNames());
-
-        Set<DbSchema> result = new LinkedHashSet<>();
-
-        for (String schemaName : schemaNames)
-        {
-            DbSchema schema = DbSchema.get(schemaName, DbSchemaType.Module);
-            result.add(schema);
-        }
-        return result;
-    }
-
-    @NotNull
-    @Override
-    public Collection<String> getProvisionedSchemaNames()
-    {
-        return Collections.emptySet();
-    }
-
-    protected static final Set<SupportedDatabase> ALL_DATABASES = Set.of(SupportedDatabase.mssql, SupportedDatabase.pgsql);
-
-    private Set<SupportedDatabase> _supportedDatabases = ALL_DATABASES;
-
-    @NotNull
-    @Override
-    public final Set<SupportedDatabase> getSupportedDatabasesSet()
-    {
-        return _supportedDatabases;
-    }
-
-
-    // Used by Spring configuration reflection
-    @SuppressWarnings("UnusedDeclaration")
-    public final String getSupportedDatabases()
-    {
-        Set<SupportedDatabase> set = getSupportedDatabasesSet();
-        return StringUtils.join(set, ",");
-    }
-
-
-    // Used by Spring configuration reflection
-    @SuppressWarnings("UnusedDeclaration")
-    public final void setSupportedDatabases(String list)
-    {
-        Set<SupportedDatabase> supported = new HashSet<>();
-        String[] dbs = StringUtils.split(list, ',');
-
-        for (String db : dbs)
-        {
-            if (StringUtils.isEmpty(db))
-                continue;
-            supported.add(SupportedDatabase.valueOf(db));
-        }
-
-        if (!supported.isEmpty())
-            _supportedDatabases = supported;
-    }
-
-
-    @Override
-    public String getName()
-    {
-        return _name;
-    }
-
-    public final void setName(String name)
-    {
-        checkLocked();
-        if (StringUtils.isEmpty(name))
-            return;
-        if (!StringUtils.isEmpty(_name))
-        {
-            if (!_name.equals(name))
-                _log.error("Attempt to change name of module from " + _name + " to " + name + ".");
-            return;
-        }
-        _name = name;
-    }
-
-    @Override
-    public @Nullable Double getSchemaVersion()
-    {
-        return _schemaVersion;
-    }
-
-    public final void setSchemaVersion(Double schemaVersion)
-    {
-        checkLocked();
-        if (null == schemaVersion)
-            return;
-        if (null != _schemaVersion)
-        {
-            if (!_schemaVersion.equals(schemaVersion))
-                _log.error("Attempt to change version of module from " + _schemaVersion + " to " + schemaVersion + ".");
-            return;
-        }
-        _schemaVersion = schemaVersion;
-    }
-
-    public final double getRequiredServerVersion()
-    {
-        return _requiredServerVersion;
-    }
-
-    public final void setRequiredServerVersion(double requiredServerVersion)
-    {
-        checkLocked();
-        if (0.0 != requiredServerVersion)
-            _requiredServerVersion = requiredServerVersion;
-    }
-
-    @Nullable
-    @Override
-    public final String getLabel()
-    {
-        return _label;
-    }
-
-    public final void setLabel(String label)
-    {
-        checkLocked();
-        _label = label;
-    }
-
-    @Nullable
-    @Override
-    public final String getDescription()
-    {
-        return _description;
-    }
-
-    public final void setDescription(String description)
-    {
-        checkLocked();
-        _description = description;
-    }
-
-    @Nullable
-    @Override
-    public final String getUrl()
-    {
-        return _url;
-    }
-
-    public final void setUrl(String url)
-    {
-        checkLocked();
-        _url = url;
-    }
-
-    @Nullable
-    @Override
-    public final String getAuthor()
-    {
-        return _author;
-    }
-
-    public final void setAuthor(String author)
-    {
-        checkLocked();
-        _author = author;
-    }
-
-    @Nullable
-    @Override
-    public final String getMaintainer()
-    {
-        return _maintainer;
-    }
-
-    @SuppressWarnings("unused")
-    public final void setMaintainer(String maintainer)
-    {
-        checkLocked();
-        _maintainer = maintainer;
-    }
-
-    @Nullable
-    @Override
-    public final String getOrganization()
-    {
-        return _organization;
-    }
-
-    public final void setOrganization(String organization)
-    {
-        checkLocked();
-        _organization = organization;
-    }
-
-    @Nullable
-    @Override
-    public String getBuildType()
-    {
-        return _buildType;
-    }
-
-    @SuppressWarnings("unused")
-    public void setBuildType(String buildType)
-    {
-        _buildType = buildType;
-    }
-
-    @Nullable
-    @Override
-    public final String getOrganizationUrl()
-    {
-        return _organizationUrl;
-    }
-
-    @SuppressWarnings("unused")
-    public final void setOrganizationUrl(String organizationUrl)
-    {
-        checkLocked();
-        _organizationUrl = organizationUrl;
-    }
-
-    @Nullable
-    @Override
-    public final String getLicense()
-    {
-        return _license;
-    }
-
-    @SuppressWarnings("unused")
-    public final void setLicense(String license)
-    {
-        checkLocked();
-        _license = license;
-    }
-
-    @Nullable
-    @Override
-    public final String getLicenseUrl()
-    {
-        return _licenseUrl;
-    }
-
-    @SuppressWarnings("unused")
-    public final void setLicenseUrl(String licenseUrl)
-    {
-        checkLocked();
-        _licenseUrl = licenseUrl;
-    }
-
-
-    @Override
-    public final Set<String> getModuleDependenciesAsSet()
-    {
-        return _moduleDependencies;
-    }
-
-    @SuppressWarnings({"UnusedDeclaration"})
-    public final void setModuleDependencies(String dependencies)
-    {
-        checkLocked();
-        _moduleDependenciesString = dependencies;
-
-        if (null == dependencies || dependencies.isEmpty())
-            return;
-
-        String[] depArray = dependencies.split(",");
-        for (String dependency : depArray)
-        {
-            dependency = dependency.trim();
-            if (!dependency.isEmpty())
-                _moduleDependencies.add(dependency.toLowerCase());
-        }
-        _resolvedModuleDependencies = null;
-    }
-
-    public final String getModuleDependencies()
-    {
-        return _moduleDependenciesString;
-    }
-
-    @Nullable
-    @Override
-    public final String getVcsRevision()
-    {
-        return _vcsRevision;
-    }
-
-    @SuppressWarnings({"UnusedDeclaration"})
-    public final void setVcsRevision(String vcsRevision)
-    {
-        checkLocked();
-        _vcsRevision = vcsRevision;
-    }
-
-    @Nullable
-    @Override
-    public final String getVcsUrl()
-    {
-        return _vcsUrl;
-    }
-
-    @SuppressWarnings({"UnusedDeclaration"})
-    public final void setVcsUrl(String vcsUrl)
-    {
-        checkLocked();
-        _vcsUrl = vcsUrl;
-    }
-
-    @Nullable
-    @Override
-    public String getVcsBranch()
-    {
-        return _vcsBranch;
-    }
-
-    @SuppressWarnings({"UnusedDeclaration"})
-    public void setVcsBranch(String vcsBranch)
-    {
-        _vcsBranch = vcsBranch;
-    }
-
-    @Nullable
-    @Override
-    public String getVcsTag()
-    {
-        return _vcsTag;
-    }
-
-    @SuppressWarnings({"UnusedDeclaration"})
-    public void setVcsTag(String vcsTag)
-    {
-        _vcsTag = vcsTag;
-    }
-
-    public final String getBuildUser()
-    {
-        return _buildUser;
-    }
-
-    @SuppressWarnings({"UnusedDeclaration"})
-    public final void setBuildUser(String buildUser)
-    {
-        _buildUser = buildUser;
-    }
-
-    @Override
-    public final String getBuildTime()
-    {
-        return _buildTime;
-    }
-
-    @SuppressWarnings({"UnusedDeclaration"})
-    public final void setBuildTime(String buildTime)
-    {
-        _buildTime = buildTime;
-    }
-
-    public final String getBuildOS()
-    {
-        return _buildOS;
-    }
-
-    @SuppressWarnings({"UnusedDeclaration"})
-    public final void setBuildOS(String buildOS)
-    {
-        _buildOS = buildOS;
-    }
-
-    @Override
-    public final String getSourcePath()
-    {
-        return _sourcePath;
-    }
-
-    public final void setSourcePath(String sourcePath)
-    {
-        if (!AppProps.getInstance().isIgnoreModuleSource())
-        {
-            _sourcePath = sourcePath;
-        }
-    }
-
-    @Override
-    public final String getBuildPath()
-    {
-        return _buildPath;
-    }
-
-    @SuppressWarnings({"UnusedDeclaration"})
-    public final void setBuildPath(String buildPath)
-    {
-        if (!AppProps.getInstance().isIgnoreModuleSource())
-        {
-            _buildPath = buildPath;
-        }
-    }
-
-    @Override
-    public final String getBuildNumber()
-    {
-        return _buildNumber;
-    }
-
-    @SuppressWarnings({"UnusedDeclaration"})
-    public final void setBuildNumber(String buildNumber)
-    {
-        _buildNumber = buildNumber;
-    }
-
-    public final String getEnlistmentId()
-    {
-        return _enlistmentId;
-    }
-
-    @SuppressWarnings("UnusedDeclaration")
-    public final void setEnlistmentId(String enlistmentId)
-    {
-        _enlistmentId = enlistmentId;
-    }
-
-    @SuppressWarnings("unused")
-    public Boolean getManageVersion()
-    {
-        return _manageVersion;
-    }
-
-    @SuppressWarnings("unused")
-    public void setManageVersion(Boolean manageVersion)
-    {
-        _manageVersion = manageVersion;
-    }
-
-    @Override
-    public boolean shouldManageVersion()
-    {
-        return _manageVersion != Boolean.FALSE;
-    }
-
-    @Override
-    public @Nullable String getReleaseVersion()
-    {
-        return _releaseVersion;
-    }
-
-    @SuppressWarnings("unused")
-    public void setReleaseVersion(String releaseVersion)
-    {
-        _releaseVersion = releaseVersion;
-    }
-
-    @Override
-    public final Map<String, String> getProperties()
-    {
-        Map<String, String> props = new LinkedHashMap<>();
-
-        props.put("Module Class", getClass().getName());
-        props.put("Schema Version", getFormattedSchemaVersion());
-        if (StringUtils.isNotBlank(getReleaseVersion()))
-            props.put("Release Version", getReleaseVersion());
-        if (StringUtils.isNotBlank(getAuthor()))
-            props.put("Author", getAuthor());
-        if (StringUtils.isNotBlank(getMaintainer()))
-            props.put("Maintainer", getMaintainer());
-        if (StringUtils.isNotBlank(getOrganization()))
-            props.put("Organization", getOrganization());
-        if (StringUtils.isNotBlank(getOrganizationUrl()))
-            props.put("OrganizationURL", getOrganizationUrl());
-        if (StringUtils.isNotBlank(getBuildType()))
-            props.put("Build Type", getBuildType());
-        if (StringUtils.isNotBlank(getLicense()))
-            props.put("License", getLicense());
-        if (StringUtils.isNotBlank(getLicenseUrl()))
-            props.put("LicenseURL", getLicenseUrl());
-        props.put("Extracted Path", getExplodedPath().getAbsolutePath());
-        props.put("VCS URL", getVcsUrl());
-        props.put("VCS Revision", getVcsRevision());
-        props.put("VCS Branch", getVcsBranch());
-        props.put("VCS Tag", getVcsTag());
-        props.put("Build OS", getBuildOS());
-
-        props.put("Build Time", getBuildTime());
-        props.put("Build User", getBuildUser());
-        props.put("Build Path", getBuildPath());
-        props.put("Source Path", getSourcePath());
-        if (null != getZippedPath())
-            props.put("Module File", getZippedPath().getPath());
-        props.put("Build Number", getBuildNumber());
-        props.put("Enlistment ID", getEnlistmentId());
-        props.put("Module Dependencies", StringUtils.trimToNull(getModuleDependencies()) == null ? "<none>" : getModuleDependencies());
-
-        return props;
-    }
-
-    @Override
-    public final File getExplodedPath()
-    {
-        return _explodedPath;
-    }
-
-    @Override
-    public final void setExplodedPath(File path)
-    {
-        _explodedPath = path.getAbsoluteFile();
-    }
-
-    @Override
-    public @Nullable File getZippedPath()
-    {
-        return _zippedPath;
-    }
-
-    @Override
-    public void setZippedPath(File zipped)
-    {
-        _zippedPath = zipped;
-    }
-
-    @Override
-    public final Set<String> getSqlScripts(@NotNull DbSchema schema)
-    {
-        SqlDialect dialect = schema.getSqlDialect();
-
-        String sqlScriptsPath = getSqlScriptsPath(dialect);
-        Resource dir = getModuleResource(sqlScriptsPath);
-        if (dir == null || !dir.isCollection())
-            return Collections.emptySet();
-
-        Set<String> fileNames = new HashSet<>();
-
-        for (String script : dir.listNames())
-        {
-            if ((StringUtils.endsWithIgnoreCase(script, ".sql") || StringUtils.endsWithIgnoreCase(script, ".jsp")) && StringUtils.startsWithIgnoreCase(script, schema.getResourcePrefix() + "-"))
-                fileNames.add(script);
-        }
-
-        return fileNames;
-    }
-
-    @Override
-    public final String getSqlScriptsPath(@NotNull SqlDialect dialect)
-    {
-        return "schemas/dbscripts/" + dialect.getSQLScriptPath() + "/";
-    }
-
-    @Override
-    public final ModuleResourceResolver getModuleResolver()
-    {
-        if (_resolver == null)
-            _resolver = new ModuleResourceResolver(this, getResourceDirectory());
-
-        return _resolver;
-    }
-
-    @Override
-    public final Resource getModuleResource(Path path)
-    {
-        return getModuleResolver().lookup(path);
-    }
-
-    @Override
-    public final Resource getModuleResource(String path)
-    {
-        return getModuleResource(Path.parse(path));
-    }
-
-    @Override
-    public final InputStream getResourceStream(String path) throws IOException
-    {
-        Resource r = getModuleResource(path);
-        if (r != null && r.isFile())
-            return r.getInputStream();
-        return null;
-    }
-
-    @Override
-    public String toString()
-    {
-        return getName() + " " + getReleaseVersion() + " " + getClass().getName();
-    }
-
-
-    @Override
-    public @Nullable UpgradeCode getUpgradeCode()
-    {
-        return null;
-    }
-
-
-    @Override
-    public void dispatch(HttpServletRequest request, HttpServletResponse response, ActionURL url)
-            throws ServletException, IOException
-    {
-        Controller controller = getController(request, url.getController());
-
-        if (controller == null)
-        {
-            ExceptionUtil.handleException(request, response, new NotFoundException("No LabKey Server controller registered to handle request: " + url.getController()), null, false);
-            return;
-        }
-
-        ViewContext rootContext = new ViewContext(request, response, url);
-
-        try (var ignored =HttpView.initForRequest(rootContext, request, response))
-        {
-            response.setContentType("text/html;charset=UTF-8");
-            ResponseHelper.setNoCache(response);
-
-            assert rootContext == HttpView.currentContext();
-
-            // Store the original URL in case we need to redirect for authentication
-            if (request.getAttribute(ViewServlet.ORIGINAL_URL_STRING) == null)
-            {
-                URLHelper helper = new URLHelper(request);
-                request.setAttribute(ViewServlet.ORIGINAL_URL_STRING, helper.getURIString());
-                request.setAttribute(ViewServlet.ORIGINAL_URL_URLHELPER, helper);
-            }
-            request.setAttribute(ViewServlet.REQUEST_ACTION_URL, url);
-
-            if (controller instanceof HasViewContext)
-                ((HasViewContext)controller).setViewContext(rootContext);
-            controller.handleRequest(request, response);
-        }
-        catch (ServletException | IOException x)
-        {
-            _log.error("error", x);
-            throw x;
-        }
-        catch (Throwable x)
-        {
-            _log.error("error", x);
-            throw new ServletException(x);
-        }
-        finally
-        {
-            // Issue 45853 - Switch controllerHits metrics to cumulative totals instead of per-server-session tallies
-            SimpleMetricsService.get().increment(getName(), "controllerHits", url.getController());
-        }
-    }
-
-    @Override
-    public Controller getController(HttpServletRequest request, String name)
-    {
-        Class<? extends Controller> cls = _controllerNameToClass.get(name);
-        if (null == cls)
-            return null;
-
-        return getController(request, cls);
-    }
-
-
-    public Controller getController(@Nullable HttpServletRequest request, Class<? extends Controller> cls)
-    {
-        try
-        {
-            return cls.getConstructor().newInstance();
-        }
-        catch (InstantiationException | NoSuchMethodException | InvocationTargetException | IllegalAccessException x)
-        {
-            throw new RuntimeException(x);
-        }
-    }
-
-    @Override
-    @NotNull
-    public List<FileObject> getStaticFileDirectories()
-    {
-        List<File> l = new ArrayList<>(3);
-        String build = getBuildPath();
-        File exploded = getExplodedPath();
-        String source = getSourcePath();
-
-        if (AppProps.getInstance().isDevMode())
-        {
-            if (null != source)
-            {
-                var sourceFile = FileUtil.getAbsoluteCaseSensitiveFile(new File(source));
-                File f = FileUtil.appendName(sourceFile, "web");
-                if (f.isDirectory())
-                    l.add(f);
-                f = FileUtil.appendPath(sourceFile, Path.parse("resources/web"));
-                if (f.isDirectory())
-                    l.add(f);
-                f = FileUtil.appendName(sourceFile, "webapp");
-                if (f.isDirectory())
-                    l.add(f);
-            }
-            if (null != build)
-            {
-                File f = FileUtil.appendPath(new File(build), Path.parse("explodedModule/web"));
-                if (f.isDirectory())
-                    l.add(f);
-            }
-        }
-        if (exploded != null && exploded.isDirectory())
-        {
-            File f = FileUtil.appendName(exploded, "web");
-            if (f.isDirectory())
-                l.add(f);
-        }
-<<<<<<< HEAD
-        return l.stream().map(f -> AuthorizedFileSystem.create(f,true,false).getRoot()).toList();
-=======
-        return l.stream().map(f -> AuthorizedFileSystem.create(f, AuthorizedFileSystem.Mode.Read).getRoot()).toList();
->>>>>>> 2fd7ce39
-    }
-
-    File _resourceDirectory;
-    File NULL_FILE = new File("....");
-
-    public File getResourceDirectory()
-    {
-        if (null == _resourceDirectory)
-        {
-            File dir = computeResourceDirectory();
-            _resourceDirectory = null==dir ? NULL_FILE : dir;
-        }
-        return NULL_FILE==_resourceDirectory ? null : _resourceDirectory;
-    }
-
-    protected File computeResourceDirectory()
-    {
-        // We load resources from the module's source directory if all of the following conditions are true:
-        //
-        // - devmode = true
-        // - The module's source path is a directory that exists on the web server
-        // - The module has an enlistment ID set
-        // - The module's enlistment ID matches EITHER the enlistment ID in the web server's source root OR the enlistment ID in
-        //   the module's sourcePath
-        //
-        if (AppProps.getInstance().isDevMode())
-        {
-            String sourcePath = getSourcePath();
-
-            if (null != sourcePath)
-            {
-                File sourceDir = new File(sourcePath);
-
-                if (sourceDir.isDirectory())
-                {
-                    _sourcePathMatched = true;
-                    String moduleEnlistmentId = getEnlistmentId();
-
-                    if (StringUtils.isNotBlank(moduleEnlistmentId))
-                    {
-                        String serverEnlistmentId = AppProps.getInstance().getEnlistmentId();
-                        boolean useSource = (null != serverEnlistmentId && serverEnlistmentId.equals(moduleEnlistmentId));
-
-                        // Server enlistment ID didn't work... try module enlistment ID
-                        if (!useSource)
-                        {
-                            String moduleSourceEnlistmentId = ModuleLoader.getInstance().loadEnlistmentId(sourceDir);
-                            useSource = (null != moduleSourceEnlistmentId && moduleSourceEnlistmentId.equals(moduleEnlistmentId));
-                        }
-
-                        if (useSource)
-                        {
-                            _sourceEnlistmentIdMatched = true;
-                            return getResourceDirectory(sourceDir);
-                        }
-                    }
-                }
-            }
-        }
-
-        File exploded = getExplodedPath();
-
-        if (exploded != null && exploded.isDirectory())
-            return getResourceDirectory(exploded);
-
-        return null;
-    }
-
-
-    protected File getResourceDirectory(File dir)
-    {
-        File resourcesDir = new File(dir, "resources");
-
-        // If we have a "resources" directory then look for resources there (Java module layout)
-        // If not, treat all top-level directories as resource directories (simple module layout)
-        if (resourcesDir.isDirectory())
-            return FileUtil.getAbsoluteCaseSensitiveFile(resourcesDir);
-        else
-            return FileUtil.getAbsoluteCaseSensitiveFile(dir);
-    }
-
-    protected ApplicationContext _applicationContext = null;
-
-    @Override
-    public void setApplicationContext(ApplicationContext applicationContext) throws BeansException
-    {
-        if (null != _applicationContext)
-            throw new IllegalStateException("already set");
-        _applicationContext = applicationContext;
-    }
-
-
-    @JsonIgnore
-    public ApplicationContext getApplicationContext()
-    {
-        return _applicationContext;
-    }
-
-
-    @Override
-    public boolean isAutoUninstall()
-    {
-        return false;
-    }
-
-    @Override
-    public void addDeferredUpgradeRunnable(String description, Runnable runnable)
-    {
-        _deferredUpgradeRunnables.add(new Pair<>(description, runnable));
-    }
-
-    @Override
-    public void runDeferredUpgradeRunnables()
-    {
-        while (!_deferredUpgradeRunnables.isEmpty())
-        {
-            Pair<String, Runnable> pair = _deferredUpgradeRunnables.remove();
-            try
-            {
-                ModuleLoader.getInstance().setStartingUpMessage("Running deferred upgrade for module '" + getName() + "': " + pair.first);
-                pair.second.run();
-            }
-            finally
-            {
-                ModuleLoader.getInstance().setStartingUpMessage(null);
-            }
-        }
-    }
-
-    @Override
-    public Set<Module> getResolvedModuleDependencies()
-    {
-        if (_resolvedModuleDependencies == null)
-        {
-            Set<Module> modules = new HashSet<>();
-            Module module;
-            for(String m : getModuleDependenciesAsSet())
-            {
-                module = ModuleLoader.getInstance().getModule(m);
-                if (module != null)
-                {
-                    modules.add(module);
-                    modules.addAll(module.getResolvedModuleDependencies());
-                }
-            }
-            _resolvedModuleDependencies = modules;
-        }
-        return _resolvedModuleDependencies;
-    }
-
-    @Override
-    public JSONObject getPageContextJson(ContainerUser context)
-    {
-        return new JSONObject(getDefaultPageContextJson(context.getContainer()));
-    }
-
-    protected @NotNull Map<String, String> getDefaultPageContextJson(Container c)
-    {
-        Map<String, String> props = new HashMap<>();
-        for (ModuleProperty p : getModuleProperties().values())
-        {
-            if (!p.isExcludeFromClientContext())
-                props.put(p.getName(), p.getEffectiveValue(c));
-        }
-        return props;
-    }
-
-    private ModuleXml getModuleXml()
-    {
-        return MODULE_XML_CACHE.getResourceMap(this);
-    }
-
-    @Override
-    public Map<String, ModuleProperty> getModuleProperties()
-    {
-        Map<String, ModuleProperty> map = new LinkedHashMap<>(getModuleXml().getModuleProperties());
-        map.putAll(_moduleProperties);
-
-        return map;
-    }
-
-    protected void addModuleProperty(ModuleProperty property)
-    {
-        _moduleProperties.put(property.getName(), property);
-    }
-
-    @Override
-    @NotNull
-    public List<Supplier<ClientDependency>> getClientDependencies(Container c)
-    {
-        return getModuleXml().getClientDependencySuppliers();
-    }
-
-    @Override
-    public boolean getRequireSitePermission()
-    {
-        return getModuleXml().getRequireSitePermission();
-    }
-
-    @Override
-    public OlapSchemaInfo getOlapSchemaInfo()
-    {
-        return null;
-    }
-
-    @Override
-    public String getDatabaseSchemaName(String fullyQualifiedSchemaName)
-    {
-        return fullyQualifiedSchemaName;
-    }
-
-    @Override
-    public DbSchema createModuleDbSchema(DbScope scope, String metaDataName, Map<String, SchemaTableInfoFactory> tableInfoFactoryMap)
-    {
-        return new DbSchema(metaDataName, DbSchemaType.Module, scope, tableInfoFactoryMap, this);
-    }
-
-    // for development mode info only
-    public final boolean isSourcePathMatched()
-    {
-        return _sourcePathMatched;
-    }
-
-    // for development mode info only
-    public final boolean isSourceEnlistmentIdMatched()
-    {
-        return _sourceEnlistmentIdMatched;
-    }
-
-    private boolean _locked = false;
-
-    @Override
-    public void lock()
-    {
-        checkLocked();
-        _locked = true;
-    }
-
-    void checkLocked()
-    {
-        if (_locked)
-            throw new IllegalStateException("Module info setters can only be called in constructor.");
-    }
-
-    public void copyPropertiesFrom(DefaultModule from)
-    {
-        this.setAuthor(from.getAuthor());
-        this.setBuildNumber(from.getBuildNumber());
-        this.setBuildOS(from.getBuildOS());
-        this.setBuildPath(from.getBuildPath());
-        this.setBuildTime(from.getBuildTime());
-        this.setBuildType(from.getBuildType());
-        this.setBuildUser(from.getBuildUser());
-        this.setDescription(from.getDescription());
-        this.setEnlistmentId(from.getEnlistmentId());
-        this.setLabel(from.getLabel());
-        this.setLicense(from.getLicense());
-        this.setLicenseUrl(from.getLicenseUrl());
-        this.setMaintainer(from.getMaintainer());
-        this.setOrganization(from.getOrganization());
-        this.setOrganizationUrl(from.getOrganizationUrl());
-        this.setUrl(from.getUrl());
-        this.setVcsBranch(from.getVcsBranch());
-        this.setVcsRevision(from.getVcsRevision());
-        this.setVcsTag(from.getVcsTag());
-        this.setVcsUrl(from.getVcsUrl());
-        this.setZippedPath(from.getZippedPath());
-    }
-}
+/*
+ * Copyright (c) 2005-2018 Fred Hutchinson Cancer Research Center
+ *
+ * Licensed under the Apache License, Version 2.0 (the "License");
+ * you may not use this file except in compliance with the License.
+ * You may obtain a copy of the License at
+ *
+ *     http://www.apache.org/licenses/LICENSE-2.0
+ *
+ * Unless required by applicable law or agreed to in writing, software
+ * distributed under the License is distributed on an "AS IS" BASIS,
+ * WITHOUT WARRANTIES OR CONDITIONS OF ANY KIND, either express or implied.
+ * See the License for the specific language governing permissions and
+ * limitations under the License.
+ */
+package org.labkey.api.module;
+
+import com.fasterxml.jackson.annotation.JsonIgnore;
+import jakarta.servlet.ServletException;
+import jakarta.servlet.http.HttpServletRequest;
+import jakarta.servlet.http.HttpServletResponse;
+import org.apache.commons.lang3.StringUtils;
+import org.apache.commons.vfs2.FileObject;
+import org.apache.logging.log4j.LogManager;
+import org.apache.logging.log4j.Logger;
+import org.jetbrains.annotations.NotNull;
+import org.jetbrains.annotations.Nullable;
+import org.json.JSONObject;
+import org.labkey.api.action.HasViewContext;
+import org.labkey.api.action.PermissionCheckableAction;
+import org.labkey.api.action.SpringActionController;
+import org.labkey.api.collections.CaseInsensitiveHashSet;
+import org.labkey.api.data.Container;
+import org.labkey.api.data.DbSchema;
+import org.labkey.api.data.DbSchemaType;
+import org.labkey.api.data.DbScope;
+import org.labkey.api.data.FileSqlScriptProvider;
+import org.labkey.api.data.SchemaTableInfoFactory;
+import org.labkey.api.data.SqlScriptManager;
+import org.labkey.api.data.SqlScriptRunner;
+import org.labkey.api.data.SqlScriptRunner.SqlScript;
+import org.labkey.api.data.SqlScriptRunner.SqlScriptProvider;
+import org.labkey.api.data.UpgradeCode;
+import org.labkey.api.data.dialect.SqlDialect;
+import org.labkey.api.files.virtual.AuthorizedFileSystem;
+import org.labkey.api.module.ModuleXml.ModuleXmlCacheHandler;
+import org.labkey.api.query.OlapSchemaInfo;
+import org.labkey.api.resource.Resource;
+import org.labkey.api.security.User;
+import org.labkey.api.settings.AppProps;
+import org.labkey.api.usageMetrics.SimpleMetricsService;
+import org.labkey.api.util.ConfigurationException;
+import org.labkey.api.util.ExceptionUtil;
+import org.labkey.api.util.FileUtil;
+import org.labkey.api.util.MemTracker;
+import org.labkey.api.util.Pair;
+import org.labkey.api.util.Path;
+import org.labkey.api.util.ResponseHelper;
+import org.labkey.api.util.URLHelper;
+import org.labkey.api.view.ActionURL;
+import org.labkey.api.view.HttpView;
+import org.labkey.api.view.NotFoundException;
+import org.labkey.api.view.Portal;
+import org.labkey.api.view.RedirectException;
+import org.labkey.api.view.UnauthorizedException;
+import org.labkey.api.view.ViewContext;
+import org.labkey.api.view.ViewServlet;
+import org.labkey.api.view.WebPartFactory;
+import org.labkey.api.view.template.ClientDependency;
+import org.labkey.api.writer.ContainerUser;
+import org.springframework.beans.BeansException;
+import org.springframework.context.ApplicationContext;
+import org.springframework.context.ApplicationContextAware;
+import org.springframework.web.servlet.mvc.Controller;
+
+import java.io.File;
+import java.io.IOException;
+import java.io.InputStream;
+import java.lang.reflect.InvocationTargetException;
+import java.util.ArrayList;
+import java.util.Collection;
+import java.util.Collections;
+import java.util.HashMap;
+import java.util.HashSet;
+import java.util.LinkedHashMap;
+import java.util.LinkedHashSet;
+import java.util.LinkedList;
+import java.util.List;
+import java.util.Map;
+import java.util.Queue;
+import java.util.Set;
+import java.util.function.Supplier;
+
+/**
+ * Standard base class for modules, supplies no-op implementations for many optional methods.
+ */
+public abstract class DefaultModule implements Module, ApplicationContextAware
+{
+    public static final String CORE_MODULE_NAME = "Core";
+
+    private static final Logger _log = LogManager.getLogger(DefaultModule.class);
+    private static final Set<Pair<Class<? extends DefaultModule>, String>> INSTANTIATED_MODULES = new HashSet<>();
+
+    static final ModuleResourceCache<ModuleXml> MODULE_XML_CACHE = ModuleResourceCaches.create("module.xml files", new ModuleXmlCacheHandler(), ResourceRootProvider.getStandard(new Path()));
+
+    private final Queue<Pair<String, Runnable>> _deferredUpgradeRunnables = new LinkedList<>();
+    private final Map<String, Class<? extends Controller>> _controllerNameToClass = new LinkedHashMap<>();
+    private final Map<Class<? extends Controller>, String> _controllerClassToName = new HashMap<>();
+    private final Set<String> _moduleDependencies = new CaseInsensitiveHashSet();
+    private final Map<String, ModuleProperty> _moduleProperties = new LinkedHashMap<>();
+
+    private Set<Module> _resolvedModuleDependencies;
+    private Collection<WebPartFactory> _webPartFactories;
+    private ModuleResourceResolver _resolver;
+    private String _name = null;
+    private String _label = null;
+    private String _description = null;
+    private Double _schemaVersion = null;
+    private double _requiredServerVersion = 0.0;
+    private String _moduleDependenciesString = null;
+    private String _url = null;
+    private String _organization = null;
+    private String _organizationUrl = null;
+    private String _buildType = null;
+    private String _author = null;
+    private String _maintainer = null;
+    private String _license = null;
+    private String _licenseUrl = null;
+    private String _vcsRevision = null;
+    private String _vcsUrl = null;
+    private String _vcsBranch = "Unknown";
+    private String _vcsTag = "Unknown";
+    private String _buildUser = null;
+    private String _buildTime = null;
+    private String _buildOS = null;
+    private String _buildPath = null;
+    private String _sourcePath = null;
+    private String _buildNumber = null;
+    private String _enlistmentId = null;
+    private File _explodedPath = null;
+    private File _zippedPath = null;
+    private Boolean _manageVersion = null;
+    private String _releaseVersion = null;
+
+    // for displaying development status of module
+    private boolean _sourcePathMatched = false;
+    private boolean _sourceEnlistmentIdMatched = false;
+
+    protected String _resourcePath = null;
+
+    protected DefaultModule()
+    {
+        assert MemTracker.getInstance().put(this);
+    }
+
+    @Override
+    final public void initialize()
+    {
+        for (String dsName : ModuleLoader.getInstance().getModuleDataSourceNames(this))
+        {
+            Throwable t = DbScope.getDataSourceFailure(dsName);
+
+            // Data source is defined but connection wasn't successful
+            if (null != t)
+                throw new ConfigurationException("This module requires a properly configured data source called \"" + dsName + "\"", t);
+
+            // Data source is defined and ready to go
+            if (null != DbScope.getDbScope(dsName))
+                continue;
+
+            if (AppProps.getInstance().isDevMode())
+            {
+                // A module data source is missing and we're in dev mode, so attempt to create a proxy data source that uses the labkey
+                // database. This can be helpful on test and dev machines. See #23730.
+                DbScope scope = DbScope.getLabKeyScope();
+
+                _log.warn("Module \"" + getName() + "\" requires a data source called \"" + dsName + "\". It's not configured, so it will be created against the primary labkey database (\"" + scope.getDatabaseName() + "\") instead.");
+                DbScope.addScope(dsName, scope.getLabKeyDataSource());
+                if (null == DbScope.getDbScope(dsName)) // Force immediate connection to test
+                    throw new ConfigurationException("Failed to connect to data source \"" + dsName + "\", created against the labkey database (\"" + scope.getDatabaseName() + "\").");
+            }
+            else
+            {
+                // A module data source is missing and we're in production mode, so issue a warning. The data source might be optional, e.g., on staging servers. See #23830
+                _log.warn("Module \"" + getName() + "\" requires a data source called \"" + dsName + "\" but it's not configured. This module will be loaded, but it might not operate correctly.");
+            }
+        }
+
+        synchronized (INSTANTIATED_MODULES)
+        {
+            //simple modules all use the same Java class, so we need to also include
+            //the module name in the instantiated modules set
+            Pair<Class<? extends DefaultModule>, String> reg = new Pair<>(getClass(), getName());
+            if (INSTANTIATED_MODULES.contains(reg))
+                throw new IllegalStateException("An instance of module " + getClass() +  " with name '" + getName() + "' has already been created. Modules should be singletons");
+            else
+                INSTANTIATED_MODULES.add(reg);
+        }
+
+        ModuleLoader.getInstance().registerResourcePrefix(getResourcePath(), this);
+
+//        _resolver = new ModuleResourceResolver(this, getResourceDirectories(), getResourceClasses());
+
+        init();
+    }
+
+    public void unregister()
+    {
+        synchronized(INSTANTIATED_MODULES)
+        {
+            Pair<Class<?>, String> reg = new Pair<>(getClass(), getName());
+            INSTANTIATED_MODULES.remove(reg);
+        }
+    }
+
+    protected abstract void init();
+
+    /**
+     * Create the WebPartFactories that this module defines in code. File-based webpart factories are handled implicitly.
+     *
+     * @return A collection of WebPartFactories
+     */
+    protected abstract @NotNull Collection<? extends WebPartFactory> createWebPartFactories();
+
+    /** @return true if this module has SQL upgrade scripts that should be run as part of startup */
+    public abstract boolean hasScripts();
+
+    @Override
+    final public void startup(ModuleContext moduleContext)
+    {
+        doStartup(moduleContext);
+    }
+
+    protected abstract void doStartup(ModuleContext moduleContext);
+
+    @Override
+    public String getResourcePath()
+    {
+        return _resourcePath;
+    }
+
+    // resourcePath can optionally be set in the module.properties / xml files; called by spring
+    @SuppressWarnings("UnusedDeclaration")
+    public void setResourcePath(String resourcePath)
+    {
+        // If the resourcePath was set in the module.properties or xml file, override the path derived from the
+        // module class.
+        if (StringUtils.isNotEmpty(resourcePath))
+        {
+            _resourcePath = resourcePath;
+        }
+        else _resourcePath = "/" + getClass().getPackage().getName().replaceAll("\\.", "/");
+    }
+
+    // Note: First controller registered in a module is special: getTabURL() treats it as the "default controller", e.g.
+    protected void addController(String primaryName, Class<? extends Controller> cl, String... aliases)
+    {
+        if (!Controller.class.isAssignableFrom(cl))
+            throw new IllegalArgumentException(cl.toString());
+
+        // Map controller class to canonical name
+        addControllerClass(cl, primaryName);
+
+        // Map aliases to controller class
+        for (String alias : aliases)
+            addControllerName(alias, cl);
+    }
+
+
+    // Map controller class to canonical name
+    private void addControllerClass(Class<? extends Controller> controllerClass, String primaryName)
+    {
+        assert !_controllerNameToClass.containsValue(controllerClass) : "Controller class '" + controllerClass + "' is already registered";
+        _controllerClassToName.put(controllerClass, primaryName);
+        addControllerName(primaryName, controllerClass);
+    }
+
+
+    // Map all names to controller class
+    private void addControllerName(String controllerName, Class<? extends Controller> controllerClass)
+    {
+        assert null == _controllerNameToClass.get(controllerName) : "Controller name '" + controllerName + "' is already registered";
+        _controllerNameToClass.put(controllerName, controllerClass);
+    }
+
+    @Override
+    public String getTabName(ViewContext context)
+    {
+        return getName();
+    }
+
+    @Override
+    public void beforeUpdate(ModuleContext moduleContext)
+    {
+        if (!moduleContext.isNewInstall())
+            ModuleLoader.getInstance().runUpgradeScripts(this, SchemaUpdateType.Before);
+    }
+
+    /**
+     * Upgrade each schema in this module to the latest version.
+     */
+    @Override
+    public void versionUpdate(ModuleContext moduleContext) throws Exception
+    {
+        if (hasScripts())
+        {
+            if (null == getSchemaVersion())
+            {
+                throw new IllegalStateException("getSchemaVersion() was null for module: " + getName() + " even though hasScripts() was true");
+            }
+
+            SqlScriptProvider provider = new FileSqlScriptProvider(this);
+            SqlScriptRunner runner = ModuleLoader.getInstance().getUpgradeScriptRunner();
+
+            for (DbSchema schema : provider.getSchemas())
+            {
+                SqlScriptManager manager = SqlScriptManager.get(provider, schema);
+                List<SqlScript> scripts = manager.getRecommendedScripts(getSchemaVersion());
+
+                if (!scripts.isEmpty())
+                    runner.runScripts(this, scripts);
+
+                SqlScript script = SchemaUpdateType.After.getScript(provider, schema);
+
+                if (null != script)
+                    runner.runScripts(this, Collections.singletonList(script));
+            }
+        }
+    }
+
+    @Override
+    public void afterUpdate(ModuleContext moduleContext)
+    {
+    }
+
+    // TODO: Move getWebPartFactories() and _webPartFactories into Portal... shouldn't be the module's responsibility
+    // This should also allow moving SimpleWebPartFactoryCache and dependencies into Internal
+
+    private final Object FACTORY_LOCK = new Object();
+
+    @Override
+    public final @NotNull Collection<WebPartFactory> getWebPartFactories()
+    {
+        synchronized (FACTORY_LOCK)
+        {
+            if (null == _webPartFactories)
+            {
+                Collection<WebPartFactory> wpf = new ArrayList<>();
+
+                // Get all the Java webpart factories
+                for (WebPartFactory webPartFactory : createWebPartFactories())
+                {
+                    // Must setModule(), since they aren't initialized with this information
+                    webPartFactory.setModule(this);
+                    wpf.add(webPartFactory);
+                }
+
+                // File-based webpart factories; no need to call setModule() since module is initialized in constructor
+                wpf.addAll(Portal.WEB_PART_FACTORY_CACHE.getResourceMap(this));
+
+                _webPartFactories = wpf;
+            }
+            return _webPartFactories;
+        }
+    }
+
+
+    public final void clearWebPartFactories()
+    {
+        synchronized (FACTORY_LOCK)
+        {
+            _webPartFactories = null;
+        }
+    }
+
+
+    @Override
+    public void destroy()
+    {
+    }
+
+
+    @Override
+    @NotNull
+    public Collection<String> getSummary(Container c)
+    {
+        return Collections.emptyList();
+    }
+
+    @Override
+    public List<Summary> getDetailedSummary(Container c)
+    {
+        return Collections.emptyList();
+    }
+
+    @Override
+    public final Map<String, Class<? extends Controller>> getControllerNameToClass()
+    {
+        return _controllerNameToClass;
+    }
+
+
+    @Override
+    public final Map<Class<? extends Controller>, String> getControllerClassToName()
+    {
+        return _controllerClassToName;
+    }
+
+    @Override
+    public ActionURL getTabURL(Container c, User user)
+    {
+        Map<String, Class<? extends Controller>> map = getControllerNameToClass();
+
+        // Some modules have no controllers (e.g., BigIron)
+        if (!map.isEmpty())
+        {
+            // Note: First registered controller is special -- its BeginAction becomes the tab URL for the module
+            Map.Entry<String, Class<? extends Controller>> entry = map.entrySet().iterator().next();
+            Controller controller = getController(null, entry.getValue());
+            if (controller instanceof SpringActionController)
+            {
+                Controller action = ((SpringActionController) controller).getActionResolver().resolveActionName(controller, "begin");
+                if (action != null)
+                {
+                    // In some cases the begin action requires more than read permission
+                    if (action instanceof PermissionCheckableAction checkable && HttpView.hasCurrentView())
+                    {
+                        try
+                        {
+                            checkable.setViewContext(HttpView.currentContext());
+                            checkable.checkPermissions();
+                        }
+                        catch (UnauthorizedException e)
+                        {
+                            return null;
+                        }
+                        catch (RedirectException ignored)
+                        {
+                            // Likely a terms-of-use redirect, like for setting compliance activity
+                        }
+                    }
+                    // Use the deprecated constructor, since passing in an action class like SimpleAction that is used
+                    // to back multiple URLs with different static HTML files can't be resolved to the right URL
+                    return new ActionURL(entry.getKey(), "begin", c);
+                }
+            }
+        }
+        return null;
+    }
+
+    @Override
+    public TabDisplayMode getTabDisplayMode()
+    {
+        return Module.TabDisplayMode.DISPLAY_USER_PREFERENCE;
+    }
+
+    protected void addWebPart(String name, Container c, @Nullable String location)
+    {
+        addWebPart(name, c, location, -1, new HashMap<>());
+    }
+
+    protected void addWebPart(String name, Container c, String location, int partIndex)
+    {
+        addWebPart(name, c, location, partIndex, new HashMap<>());
+    }
+
+    protected void addWebPart(String name, Container c, @Nullable String location, int partIndex, Map<String, String> properties)
+    {
+        boolean foundPart = false;
+
+        for (Portal.WebPart part : Portal.getParts(c))
+        {
+            if (name.equals(part.getName()))
+            {
+                foundPart = true;
+                break;
+            }
+        }
+
+        if (!foundPart)
+        {
+            WebPartFactory desc = Portal.getPortalPart(name);
+            if (desc != null)
+            {
+                Portal.addPart(c, desc, location, partIndex, properties);
+            }
+        }
+    }
+
+    @Override
+    @NotNull
+    public Set<Class> getIntegrationTests()
+    {
+        return Collections.emptySet();
+    }
+
+    @Override
+    @NotNull
+    public Set<Class> getUnitTests()
+    {
+        return Collections.emptySet();
+    }
+
+    /**
+     * Returns all non-provisioned schemas claimed by the module in {@link #getSchemaNames()}. Override if a different
+     * set of schemas should be tested.
+     */
+    @Override
+    @NotNull
+    @JsonIgnore
+    public Set<DbSchema> getSchemasToTest()
+    {
+        Set<String> schemaNames = new LinkedHashSet<>(getSchemaNames());
+        schemaNames.removeAll(getProvisionedSchemaNames());
+
+        Set<DbSchema> result = new LinkedHashSet<>();
+
+        for (String schemaName : schemaNames)
+        {
+            DbSchema schema = DbSchema.get(schemaName, DbSchemaType.Module);
+            result.add(schema);
+        }
+        return result;
+    }
+
+    @NotNull
+    @Override
+    public Collection<String> getProvisionedSchemaNames()
+    {
+        return Collections.emptySet();
+    }
+
+    protected static final Set<SupportedDatabase> ALL_DATABASES = Set.of(SupportedDatabase.mssql, SupportedDatabase.pgsql);
+
+    private Set<SupportedDatabase> _supportedDatabases = ALL_DATABASES;
+
+    @NotNull
+    @Override
+    public final Set<SupportedDatabase> getSupportedDatabasesSet()
+    {
+        return _supportedDatabases;
+    }
+
+
+    // Used by Spring configuration reflection
+    @SuppressWarnings("UnusedDeclaration")
+    public final String getSupportedDatabases()
+    {
+        Set<SupportedDatabase> set = getSupportedDatabasesSet();
+        return StringUtils.join(set, ",");
+    }
+
+
+    // Used by Spring configuration reflection
+    @SuppressWarnings("UnusedDeclaration")
+    public final void setSupportedDatabases(String list)
+    {
+        Set<SupportedDatabase> supported = new HashSet<>();
+        String[] dbs = StringUtils.split(list, ',');
+
+        for (String db : dbs)
+        {
+            if (StringUtils.isEmpty(db))
+                continue;
+            supported.add(SupportedDatabase.valueOf(db));
+        }
+
+        if (!supported.isEmpty())
+            _supportedDatabases = supported;
+    }
+
+
+    @Override
+    public String getName()
+    {
+        return _name;
+    }
+
+    public final void setName(String name)
+    {
+        checkLocked();
+        if (StringUtils.isEmpty(name))
+            return;
+        if (!StringUtils.isEmpty(_name))
+        {
+            if (!_name.equals(name))
+                _log.error("Attempt to change name of module from " + _name + " to " + name + ".");
+            return;
+        }
+        _name = name;
+    }
+
+    @Override
+    public @Nullable Double getSchemaVersion()
+    {
+        return _schemaVersion;
+    }
+
+    public final void setSchemaVersion(Double schemaVersion)
+    {
+        checkLocked();
+        if (null == schemaVersion)
+            return;
+        if (null != _schemaVersion)
+        {
+            if (!_schemaVersion.equals(schemaVersion))
+                _log.error("Attempt to change version of module from " + _schemaVersion + " to " + schemaVersion + ".");
+            return;
+        }
+        _schemaVersion = schemaVersion;
+    }
+
+    public final double getRequiredServerVersion()
+    {
+        return _requiredServerVersion;
+    }
+
+    public final void setRequiredServerVersion(double requiredServerVersion)
+    {
+        checkLocked();
+        if (0.0 != requiredServerVersion)
+            _requiredServerVersion = requiredServerVersion;
+    }
+
+    @Nullable
+    @Override
+    public final String getLabel()
+    {
+        return _label;
+    }
+
+    public final void setLabel(String label)
+    {
+        checkLocked();
+        _label = label;
+    }
+
+    @Nullable
+    @Override
+    public final String getDescription()
+    {
+        return _description;
+    }
+
+    public final void setDescription(String description)
+    {
+        checkLocked();
+        _description = description;
+    }
+
+    @Nullable
+    @Override
+    public final String getUrl()
+    {
+        return _url;
+    }
+
+    public final void setUrl(String url)
+    {
+        checkLocked();
+        _url = url;
+    }
+
+    @Nullable
+    @Override
+    public final String getAuthor()
+    {
+        return _author;
+    }
+
+    public final void setAuthor(String author)
+    {
+        checkLocked();
+        _author = author;
+    }
+
+    @Nullable
+    @Override
+    public final String getMaintainer()
+    {
+        return _maintainer;
+    }
+
+    @SuppressWarnings("unused")
+    public final void setMaintainer(String maintainer)
+    {
+        checkLocked();
+        _maintainer = maintainer;
+    }
+
+    @Nullable
+    @Override
+    public final String getOrganization()
+    {
+        return _organization;
+    }
+
+    public final void setOrganization(String organization)
+    {
+        checkLocked();
+        _organization = organization;
+    }
+
+    @Nullable
+    @Override
+    public String getBuildType()
+    {
+        return _buildType;
+    }
+
+    @SuppressWarnings("unused")
+    public void setBuildType(String buildType)
+    {
+        _buildType = buildType;
+    }
+
+    @Nullable
+    @Override
+    public final String getOrganizationUrl()
+    {
+        return _organizationUrl;
+    }
+
+    @SuppressWarnings("unused")
+    public final void setOrganizationUrl(String organizationUrl)
+    {
+        checkLocked();
+        _organizationUrl = organizationUrl;
+    }
+
+    @Nullable
+    @Override
+    public final String getLicense()
+    {
+        return _license;
+    }
+
+    @SuppressWarnings("unused")
+    public final void setLicense(String license)
+    {
+        checkLocked();
+        _license = license;
+    }
+
+    @Nullable
+    @Override
+    public final String getLicenseUrl()
+    {
+        return _licenseUrl;
+    }
+
+    @SuppressWarnings("unused")
+    public final void setLicenseUrl(String licenseUrl)
+    {
+        checkLocked();
+        _licenseUrl = licenseUrl;
+    }
+
+
+    @Override
+    public final Set<String> getModuleDependenciesAsSet()
+    {
+        return _moduleDependencies;
+    }
+
+    @SuppressWarnings({"UnusedDeclaration"})
+    public final void setModuleDependencies(String dependencies)
+    {
+        checkLocked();
+        _moduleDependenciesString = dependencies;
+
+        if (null == dependencies || dependencies.isEmpty())
+            return;
+
+        String[] depArray = dependencies.split(",");
+        for (String dependency : depArray)
+        {
+            dependency = dependency.trim();
+            if (!dependency.isEmpty())
+                _moduleDependencies.add(dependency.toLowerCase());
+        }
+        _resolvedModuleDependencies = null;
+    }
+
+    public final String getModuleDependencies()
+    {
+        return _moduleDependenciesString;
+    }
+
+    @Nullable
+    @Override
+    public final String getVcsRevision()
+    {
+        return _vcsRevision;
+    }
+
+    @SuppressWarnings({"UnusedDeclaration"})
+    public final void setVcsRevision(String vcsRevision)
+    {
+        checkLocked();
+        _vcsRevision = vcsRevision;
+    }
+
+    @Nullable
+    @Override
+    public final String getVcsUrl()
+    {
+        return _vcsUrl;
+    }
+
+    @SuppressWarnings({"UnusedDeclaration"})
+    public final void setVcsUrl(String vcsUrl)
+    {
+        checkLocked();
+        _vcsUrl = vcsUrl;
+    }
+
+    @Nullable
+    @Override
+    public String getVcsBranch()
+    {
+        return _vcsBranch;
+    }
+
+    @SuppressWarnings({"UnusedDeclaration"})
+    public void setVcsBranch(String vcsBranch)
+    {
+        _vcsBranch = vcsBranch;
+    }
+
+    @Nullable
+    @Override
+    public String getVcsTag()
+    {
+        return _vcsTag;
+    }
+
+    @SuppressWarnings({"UnusedDeclaration"})
+    public void setVcsTag(String vcsTag)
+    {
+        _vcsTag = vcsTag;
+    }
+
+    public final String getBuildUser()
+    {
+        return _buildUser;
+    }
+
+    @SuppressWarnings({"UnusedDeclaration"})
+    public final void setBuildUser(String buildUser)
+    {
+        _buildUser = buildUser;
+    }
+
+    @Override
+    public final String getBuildTime()
+    {
+        return _buildTime;
+    }
+
+    @SuppressWarnings({"UnusedDeclaration"})
+    public final void setBuildTime(String buildTime)
+    {
+        _buildTime = buildTime;
+    }
+
+    public final String getBuildOS()
+    {
+        return _buildOS;
+    }
+
+    @SuppressWarnings({"UnusedDeclaration"})
+    public final void setBuildOS(String buildOS)
+    {
+        _buildOS = buildOS;
+    }
+
+    @Override
+    public final String getSourcePath()
+    {
+        return _sourcePath;
+    }
+
+    public final void setSourcePath(String sourcePath)
+    {
+        if (!AppProps.getInstance().isIgnoreModuleSource())
+        {
+            _sourcePath = sourcePath;
+        }
+    }
+
+    @Override
+    public final String getBuildPath()
+    {
+        return _buildPath;
+    }
+
+    @SuppressWarnings({"UnusedDeclaration"})
+    public final void setBuildPath(String buildPath)
+    {
+        if (!AppProps.getInstance().isIgnoreModuleSource())
+        {
+            _buildPath = buildPath;
+        }
+    }
+
+    @Override
+    public final String getBuildNumber()
+    {
+        return _buildNumber;
+    }
+
+    @SuppressWarnings({"UnusedDeclaration"})
+    public final void setBuildNumber(String buildNumber)
+    {
+        _buildNumber = buildNumber;
+    }
+
+    public final String getEnlistmentId()
+    {
+        return _enlistmentId;
+    }
+
+    @SuppressWarnings("UnusedDeclaration")
+    public final void setEnlistmentId(String enlistmentId)
+    {
+        _enlistmentId = enlistmentId;
+    }
+
+    @SuppressWarnings("unused")
+    public Boolean getManageVersion()
+    {
+        return _manageVersion;
+    }
+
+    @SuppressWarnings("unused")
+    public void setManageVersion(Boolean manageVersion)
+    {
+        _manageVersion = manageVersion;
+    }
+
+    @Override
+    public boolean shouldManageVersion()
+    {
+        return _manageVersion != Boolean.FALSE;
+    }
+
+    @Override
+    public @Nullable String getReleaseVersion()
+    {
+        return _releaseVersion;
+    }
+
+    @SuppressWarnings("unused")
+    public void setReleaseVersion(String releaseVersion)
+    {
+        _releaseVersion = releaseVersion;
+    }
+
+    @Override
+    public final Map<String, String> getProperties()
+    {
+        Map<String, String> props = new LinkedHashMap<>();
+
+        props.put("Module Class", getClass().getName());
+        props.put("Schema Version", getFormattedSchemaVersion());
+        if (StringUtils.isNotBlank(getReleaseVersion()))
+            props.put("Release Version", getReleaseVersion());
+        if (StringUtils.isNotBlank(getAuthor()))
+            props.put("Author", getAuthor());
+        if (StringUtils.isNotBlank(getMaintainer()))
+            props.put("Maintainer", getMaintainer());
+        if (StringUtils.isNotBlank(getOrganization()))
+            props.put("Organization", getOrganization());
+        if (StringUtils.isNotBlank(getOrganizationUrl()))
+            props.put("OrganizationURL", getOrganizationUrl());
+        if (StringUtils.isNotBlank(getBuildType()))
+            props.put("Build Type", getBuildType());
+        if (StringUtils.isNotBlank(getLicense()))
+            props.put("License", getLicense());
+        if (StringUtils.isNotBlank(getLicenseUrl()))
+            props.put("LicenseURL", getLicenseUrl());
+        props.put("Extracted Path", getExplodedPath().getAbsolutePath());
+        props.put("VCS URL", getVcsUrl());
+        props.put("VCS Revision", getVcsRevision());
+        props.put("VCS Branch", getVcsBranch());
+        props.put("VCS Tag", getVcsTag());
+        props.put("Build OS", getBuildOS());
+
+        props.put("Build Time", getBuildTime());
+        props.put("Build User", getBuildUser());
+        props.put("Build Path", getBuildPath());
+        props.put("Source Path", getSourcePath());
+        if (null != getZippedPath())
+            props.put("Module File", getZippedPath().getPath());
+        props.put("Build Number", getBuildNumber());
+        props.put("Enlistment ID", getEnlistmentId());
+        props.put("Module Dependencies", StringUtils.trimToNull(getModuleDependencies()) == null ? "<none>" : getModuleDependencies());
+
+        return props;
+    }
+
+    @Override
+    public final File getExplodedPath()
+    {
+        return _explodedPath;
+    }
+
+    @Override
+    public final void setExplodedPath(File path)
+    {
+        _explodedPath = path.getAbsoluteFile();
+    }
+
+    @Override
+    public @Nullable File getZippedPath()
+    {
+        return _zippedPath;
+    }
+
+    @Override
+    public void setZippedPath(File zipped)
+    {
+        _zippedPath = zipped;
+    }
+
+    @Override
+    public final Set<String> getSqlScripts(@NotNull DbSchema schema)
+    {
+        SqlDialect dialect = schema.getSqlDialect();
+
+        String sqlScriptsPath = getSqlScriptsPath(dialect);
+        Resource dir = getModuleResource(sqlScriptsPath);
+        if (dir == null || !dir.isCollection())
+            return Collections.emptySet();
+
+        Set<String> fileNames = new HashSet<>();
+
+        for (String script : dir.listNames())
+        {
+            if ((StringUtils.endsWithIgnoreCase(script, ".sql") || StringUtils.endsWithIgnoreCase(script, ".jsp")) && StringUtils.startsWithIgnoreCase(script, schema.getResourcePrefix() + "-"))
+                fileNames.add(script);
+        }
+
+        return fileNames;
+    }
+
+    @Override
+    public final String getSqlScriptsPath(@NotNull SqlDialect dialect)
+    {
+        return "schemas/dbscripts/" + dialect.getSQLScriptPath() + "/";
+    }
+
+    @Override
+    public final ModuleResourceResolver getModuleResolver()
+    {
+        if (_resolver == null)
+            _resolver = new ModuleResourceResolver(this, getResourceDirectory());
+
+        return _resolver;
+    }
+
+    @Override
+    public final Resource getModuleResource(Path path)
+    {
+        return getModuleResolver().lookup(path);
+    }
+
+    @Override
+    public final Resource getModuleResource(String path)
+    {
+        return getModuleResource(Path.parse(path));
+    }
+
+    @Override
+    public final InputStream getResourceStream(String path) throws IOException
+    {
+        Resource r = getModuleResource(path);
+        if (r != null && r.isFile())
+            return r.getInputStream();
+        return null;
+    }
+
+    @Override
+    public String toString()
+    {
+        return getName() + " " + getReleaseVersion() + " " + getClass().getName();
+    }
+
+
+    @Override
+    public @Nullable UpgradeCode getUpgradeCode()
+    {
+        return null;
+    }
+
+
+    @Override
+    public void dispatch(HttpServletRequest request, HttpServletResponse response, ActionURL url)
+            throws ServletException, IOException
+    {
+        Controller controller = getController(request, url.getController());
+
+        if (controller == null)
+        {
+            ExceptionUtil.handleException(request, response, new NotFoundException("No LabKey Server controller registered to handle request: " + url.getController()), null, false);
+            return;
+        }
+
+        ViewContext rootContext = new ViewContext(request, response, url);
+
+        try (var ignored =HttpView.initForRequest(rootContext, request, response))
+        {
+            response.setContentType("text/html;charset=UTF-8");
+            ResponseHelper.setNoCache(response);
+
+            assert rootContext == HttpView.currentContext();
+
+            // Store the original URL in case we need to redirect for authentication
+            if (request.getAttribute(ViewServlet.ORIGINAL_URL_STRING) == null)
+            {
+                URLHelper helper = new URLHelper(request);
+                request.setAttribute(ViewServlet.ORIGINAL_URL_STRING, helper.getURIString());
+                request.setAttribute(ViewServlet.ORIGINAL_URL_URLHELPER, helper);
+            }
+            request.setAttribute(ViewServlet.REQUEST_ACTION_URL, url);
+
+            if (controller instanceof HasViewContext)
+                ((HasViewContext)controller).setViewContext(rootContext);
+            controller.handleRequest(request, response);
+        }
+        catch (ServletException | IOException x)
+        {
+            _log.error("error", x);
+            throw x;
+        }
+        catch (Throwable x)
+        {
+            _log.error("error", x);
+            throw new ServletException(x);
+        }
+        finally
+        {
+            // Issue 45853 - Switch controllerHits metrics to cumulative totals instead of per-server-session tallies
+            SimpleMetricsService.get().increment(getName(), "controllerHits", url.getController());
+        }
+    }
+
+    @Override
+    public Controller getController(HttpServletRequest request, String name)
+    {
+        Class<? extends Controller> cls = _controllerNameToClass.get(name);
+        if (null == cls)
+            return null;
+
+        return getController(request, cls);
+    }
+
+
+    public Controller getController(@Nullable HttpServletRequest request, Class<? extends Controller> cls)
+    {
+        try
+        {
+            return cls.getConstructor().newInstance();
+        }
+        catch (InstantiationException | NoSuchMethodException | InvocationTargetException | IllegalAccessException x)
+        {
+            throw new RuntimeException(x);
+        }
+    }
+
+    @Override
+    @NotNull
+    public List<FileObject> getStaticFileDirectories()
+    {
+        List<File> l = new ArrayList<>(3);
+        String build = getBuildPath();
+        File exploded = getExplodedPath();
+        String source = getSourcePath();
+
+        if (AppProps.getInstance().isDevMode())
+        {
+            if (null != source)
+            {
+                var sourceFile = FileUtil.getAbsoluteCaseSensitiveFile(new File(source));
+                File f = FileUtil.appendName(sourceFile, "web");
+                if (f.isDirectory())
+                    l.add(f);
+                f = FileUtil.appendPath(sourceFile, Path.parse("resources/web"));
+                if (f.isDirectory())
+                    l.add(f);
+                f = FileUtil.appendName(sourceFile, "webapp");
+                if (f.isDirectory())
+                    l.add(f);
+            }
+            if (null != build)
+            {
+                File f = FileUtil.appendPath(new File(build), Path.parse("explodedModule/web"));
+                if (f.isDirectory())
+                    l.add(f);
+            }
+        }
+        if (exploded != null && exploded.isDirectory())
+        {
+            File f = FileUtil.appendName(exploded, "web");
+            if (f.isDirectory())
+                l.add(f);
+        }
+        return l.stream().map(f -> AuthorizedFileSystem.create(f, AuthorizedFileSystem.Mode.Read).getRoot()).toList();
+    }
+
+    File _resourceDirectory;
+    File NULL_FILE = new File("....");
+
+    public File getResourceDirectory()
+    {
+        if (null == _resourceDirectory)
+        {
+            File dir = computeResourceDirectory();
+            _resourceDirectory = null==dir ? NULL_FILE : dir;
+        }
+        return NULL_FILE==_resourceDirectory ? null : _resourceDirectory;
+    }
+
+    protected File computeResourceDirectory()
+    {
+        // We load resources from the module's source directory if all of the following conditions are true:
+        //
+        // - devmode = true
+        // - The module's source path is a directory that exists on the web server
+        // - The module has an enlistment ID set
+        // - The module's enlistment ID matches EITHER the enlistment ID in the web server's source root OR the enlistment ID in
+        //   the module's sourcePath
+        //
+        if (AppProps.getInstance().isDevMode())
+        {
+            String sourcePath = getSourcePath();
+
+            if (null != sourcePath)
+            {
+                File sourceDir = new File(sourcePath);
+
+                if (sourceDir.isDirectory())
+                {
+                    _sourcePathMatched = true;
+                    String moduleEnlistmentId = getEnlistmentId();
+
+                    if (StringUtils.isNotBlank(moduleEnlistmentId))
+                    {
+                        String serverEnlistmentId = AppProps.getInstance().getEnlistmentId();
+                        boolean useSource = (null != serverEnlistmentId && serverEnlistmentId.equals(moduleEnlistmentId));
+
+                        // Server enlistment ID didn't work... try module enlistment ID
+                        if (!useSource)
+                        {
+                            String moduleSourceEnlistmentId = ModuleLoader.getInstance().loadEnlistmentId(sourceDir);
+                            useSource = (null != moduleSourceEnlistmentId && moduleSourceEnlistmentId.equals(moduleEnlistmentId));
+                        }
+
+                        if (useSource)
+                        {
+                            _sourceEnlistmentIdMatched = true;
+                            return getResourceDirectory(sourceDir);
+                        }
+                    }
+                }
+            }
+        }
+
+        File exploded = getExplodedPath();
+
+        if (exploded != null && exploded.isDirectory())
+            return getResourceDirectory(exploded);
+
+        return null;
+    }
+
+
+    protected File getResourceDirectory(File dir)
+    {
+        File resourcesDir = new File(dir, "resources");
+
+        // If we have a "resources" directory then look for resources there (Java module layout)
+        // If not, treat all top-level directories as resource directories (simple module layout)
+        if (resourcesDir.isDirectory())
+            return FileUtil.getAbsoluteCaseSensitiveFile(resourcesDir);
+        else
+            return FileUtil.getAbsoluteCaseSensitiveFile(dir);
+    }
+
+    protected ApplicationContext _applicationContext = null;
+
+    @Override
+    public void setApplicationContext(ApplicationContext applicationContext) throws BeansException
+    {
+        if (null != _applicationContext)
+            throw new IllegalStateException("already set");
+        _applicationContext = applicationContext;
+    }
+
+
+    @JsonIgnore
+    public ApplicationContext getApplicationContext()
+    {
+        return _applicationContext;
+    }
+
+
+    @Override
+    public boolean isAutoUninstall()
+    {
+        return false;
+    }
+
+    @Override
+    public void addDeferredUpgradeRunnable(String description, Runnable runnable)
+    {
+        _deferredUpgradeRunnables.add(new Pair<>(description, runnable));
+    }
+
+    @Override
+    public void runDeferredUpgradeRunnables()
+    {
+        while (!_deferredUpgradeRunnables.isEmpty())
+        {
+            Pair<String, Runnable> pair = _deferredUpgradeRunnables.remove();
+            try
+            {
+                ModuleLoader.getInstance().setStartingUpMessage("Running deferred upgrade for module '" + getName() + "': " + pair.first);
+                pair.second.run();
+            }
+            finally
+            {
+                ModuleLoader.getInstance().setStartingUpMessage(null);
+            }
+        }
+    }
+
+    @Override
+    public Set<Module> getResolvedModuleDependencies()
+    {
+        if (_resolvedModuleDependencies == null)
+        {
+            Set<Module> modules = new HashSet<>();
+            Module module;
+            for(String m : getModuleDependenciesAsSet())
+            {
+                module = ModuleLoader.getInstance().getModule(m);
+                if (module != null)
+                {
+                    modules.add(module);
+                    modules.addAll(module.getResolvedModuleDependencies());
+                }
+            }
+            _resolvedModuleDependencies = modules;
+        }
+        return _resolvedModuleDependencies;
+    }
+
+    @Override
+    public JSONObject getPageContextJson(ContainerUser context)
+    {
+        return new JSONObject(getDefaultPageContextJson(context.getContainer()));
+    }
+
+    protected @NotNull Map<String, String> getDefaultPageContextJson(Container c)
+    {
+        Map<String, String> props = new HashMap<>();
+        for (ModuleProperty p : getModuleProperties().values())
+        {
+            if (!p.isExcludeFromClientContext())
+                props.put(p.getName(), p.getEffectiveValue(c));
+        }
+        return props;
+    }
+
+    private ModuleXml getModuleXml()
+    {
+        return MODULE_XML_CACHE.getResourceMap(this);
+    }
+
+    @Override
+    public Map<String, ModuleProperty> getModuleProperties()
+    {
+        Map<String, ModuleProperty> map = new LinkedHashMap<>(getModuleXml().getModuleProperties());
+        map.putAll(_moduleProperties);
+
+        return map;
+    }
+
+    protected void addModuleProperty(ModuleProperty property)
+    {
+        _moduleProperties.put(property.getName(), property);
+    }
+
+    @Override
+    @NotNull
+    public List<Supplier<ClientDependency>> getClientDependencies(Container c)
+    {
+        return getModuleXml().getClientDependencySuppliers();
+    }
+
+    @Override
+    public boolean getRequireSitePermission()
+    {
+        return getModuleXml().getRequireSitePermission();
+    }
+
+    @Override
+    public OlapSchemaInfo getOlapSchemaInfo()
+    {
+        return null;
+    }
+
+    @Override
+    public String getDatabaseSchemaName(String fullyQualifiedSchemaName)
+    {
+        return fullyQualifiedSchemaName;
+    }
+
+    @Override
+    public DbSchema createModuleDbSchema(DbScope scope, String metaDataName, Map<String, SchemaTableInfoFactory> tableInfoFactoryMap)
+    {
+        return new DbSchema(metaDataName, DbSchemaType.Module, scope, tableInfoFactoryMap, this);
+    }
+
+    // for development mode info only
+    public final boolean isSourcePathMatched()
+    {
+        return _sourcePathMatched;
+    }
+
+    // for development mode info only
+    public final boolean isSourceEnlistmentIdMatched()
+    {
+        return _sourceEnlistmentIdMatched;
+    }
+
+    private boolean _locked = false;
+
+    @Override
+    public void lock()
+    {
+        checkLocked();
+        _locked = true;
+    }
+
+    void checkLocked()
+    {
+        if (_locked)
+            throw new IllegalStateException("Module info setters can only be called in constructor.");
+    }
+
+    public void copyPropertiesFrom(DefaultModule from)
+    {
+        this.setAuthor(from.getAuthor());
+        this.setBuildNumber(from.getBuildNumber());
+        this.setBuildOS(from.getBuildOS());
+        this.setBuildPath(from.getBuildPath());
+        this.setBuildTime(from.getBuildTime());
+        this.setBuildType(from.getBuildType());
+        this.setBuildUser(from.getBuildUser());
+        this.setDescription(from.getDescription());
+        this.setEnlistmentId(from.getEnlistmentId());
+        this.setLabel(from.getLabel());
+        this.setLicense(from.getLicense());
+        this.setLicenseUrl(from.getLicenseUrl());
+        this.setMaintainer(from.getMaintainer());
+        this.setOrganization(from.getOrganization());
+        this.setOrganizationUrl(from.getOrganizationUrl());
+        this.setUrl(from.getUrl());
+        this.setVcsBranch(from.getVcsBranch());
+        this.setVcsRevision(from.getVcsRevision());
+        this.setVcsTag(from.getVcsTag());
+        this.setVcsUrl(from.getVcsUrl());
+        this.setZippedPath(from.getZippedPath());
+    }
+}