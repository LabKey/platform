--- conflicted
+++ resolved
@@ -1,558 +1,500 @@
-/*
- * Copyright (c) 2009-2018 LabKey Corporation
- *
- * Licensed under the Apache License, Version 2.0 (the "License");
- * you may not use this file except in compliance with the License.
- * You may obtain a copy of the License at
- *
- *     http://www.apache.org/licenses/LICENSE-2.0
- *
- * Unless required by applicable law or agreed to in writing, software
- * distributed under the License is distributed on an "AS IS" BASIS,
- * WITHOUT WARRANTIES OR CONDITIONS OF ANY KIND, either express or implied.
- * See the License for the specific language governing permissions and
- * limitations under the License.
- */
-package org.labkey.api.module;
-
-import org.apache.commons.io.IOUtils;
-import org.apache.commons.lang3.StringUtils;
-import org.apache.logging.log4j.LogManager;
-import org.apache.logging.log4j.Logger;
-import org.apache.xmlbeans.XmlOptions;
-import org.jetbrains.annotations.Nullable;
-import org.junit.Assert;
-import org.junit.Test;
-import org.labkey.api.data.ColumnInfo;
-import org.labkey.api.resource.Resource;
-import org.labkey.api.resource.TestResource;
-import org.labkey.api.security.ACL;
-import org.labkey.api.security.permissions.InsertPermission;
-import org.labkey.api.security.permissions.Permission;
-import org.labkey.api.security.permissions.ReadPermission;
-import org.labkey.api.security.permissions.UpdatePermission;
-import org.labkey.api.settings.OptionalFeatureService;
-import org.labkey.api.util.HtmlString;
-import org.labkey.api.util.HtmlStringBuilder;
-import org.labkey.api.util.MinorConfigurationException;
-import org.labkey.api.util.Path;
-import org.labkey.api.util.StringUtilsLabKey;
-import org.labkey.api.util.XmlBeansUtil;
-import org.labkey.api.view.WebPartView;
-import org.labkey.api.view.template.ClientDependency;
-import org.labkey.api.view.template.PageConfig;
-import org.labkey.data.xml.view.PermissionClassListType;
-import org.labkey.data.xml.view.PermissionClassType;
-import org.labkey.data.xml.view.PermissionType;
-import org.labkey.data.xml.view.PermissionsListType;
-import org.labkey.data.xml.view.ViewDocument;
-import org.labkey.data.xml.view.ViewType;
-
-import java.io.IOException;
-import java.io.InputStream;
-import java.util.HashMap;
-import java.util.HashSet;
-import java.util.LinkedList;
-import java.util.List;
-import java.util.Map;
-import java.util.Set;
-import java.util.function.Supplier;
-
-/**
- * Metadata for a file-based html view in a module, typically supplied by a .view.xml file in a module's
- * ./resources/views directory. This is separate from ModuleHtmlView so that it can be cached.
- */
-public class ModuleHtmlViewDefinition
-{
-    private static final Logger _log = LogManager.getLogger(ModuleHtmlViewDefinition.class);
-
-    public static final String HTML_VIEW_EXTENSION = ".html";
-    public static final String VIEW_METADATA_EXTENSION = ".view.xml";
-
-    private final String _name;
-    private final List<Supplier<ClientDependency>> _clientDependencySuppliers = new LinkedList<>();
-    private final Set<Class<? extends Permission>> _requiredPermissionClasses = new HashSet<>();
-
-    private HtmlString _html;
-    private int _requiredPerms = ACL.PERM_READ;  //8550: Default perms for simple module views should be read
-    private boolean _requiresLogin = false;
-    private ViewType _viewDef = null;
-
-    public ModuleHtmlViewDefinition(Resource r)
-    {
-        _name = r.getName().substring(0, r.getName().length() - HTML_VIEW_EXTENSION.length());
-
-        try (InputStream is = r.getInputStream())
-        {
-            if (is != null)
-            {
-                String html = IOUtils.toString(is, StringUtilsLabKey.DEFAULT_CHARSET);
-                char ch = !html.isEmpty() ? html.charAt(0) : 0;
-                if (ch == 0xfffe || ch == 0xfeff)
-                    html = html.substring(1);
-                _html = HtmlString.unsafe(html);
-            }
-        }
-        catch (IOException e)
-        {
-            throw new MinorConfigurationException("Error trying to read HTML content from " + r, e);
-        }
-
-        Resource parent = r.parent();
-        if (parent != null)
-        {
-            Resource metadataResource = parent.find(Path.toPathPart(_name + VIEW_METADATA_EXTENSION));
-            if (metadataResource != null)
-                parseMetadata(metadataResource, true);
-        }
-    }
-
-    public ModuleHtmlViewDefinition(String name, HtmlString body, @Nullable Resource metadataResource, boolean logErrors)
-    {
-        _name = name;
-        _html = body;
-        if (metadataResource != null)
-            parseMetadata(metadataResource, logErrors);
-    }
-
-    private void parseMetadata(Resource r, boolean logErrors)
-    {
-        if (r.exists())
-        {
-            try
-            {
-                XmlOptions xmlOptions = new XmlOptions();
-                Map<String, String> namespaceMap = new HashMap<>();
-                namespaceMap.put("", "http://labkey.org/data/xml/view");
-                xmlOptions.setLoadSubstituteNamespaces(namespaceMap);
-
-                ViewDocument viewDoc = ViewDocument.Factory.parse(r.getInputStream(), xmlOptions);
-                XmlBeansUtil.validateXmlDocument(viewDoc, r.toString());
-                _viewDef = viewDoc.getView();
-                if (null != _viewDef)
-                {
-                    calculatePermissions(r.toString());
-                    // We will reload to pick up changes, so don't just keep adding to the same set of dependencies.
-                    // Start over each time and flip the collection all at once.
-                    addResources();
-                    addModuleContext();
-                }
-            }
-            catch (Exception e)
-            {
-                if (logErrors)
-                    _log.error("Error trying to read and parse the metadata XML content from {}", r, e);
-                _html = HtmlStringBuilder.of(HtmlString.unsafe("<p class='labkey-error'>"))
-                    .append("The following exception occurred while attempting to load view metadata from ")
-                    .append(r.toString()).append(": ").append(e.getMessage())
-                    .endTag("p")
-                    .getHtmlString();
-            }
-        }
-    }
-
-    protected String getTitleFromName(String name)
-    {
-        //convert camel case to separate words
-        return ColumnInfo.labelFromName(name);
-    }
-
-    private enum PermissionEnum
-    {
-        login(0),
-        read(ACL.PERM_READ),
-        insert(ACL.PERM_INSERT),
-        update(ACL.PERM_UPDATE),
-        delete(ACL.PERM_DELETE),
-        admin(ACL.PERM_ADMIN),
-        none(ACL.PERM_NONE);
-
-        private final int _value;
-
-        PermissionEnum(int value)
-        {
-            _value = value;
-        }
-
-        private int toInt()
-        {
-            return _value;
-        }
-    }
-
-    protected void calculatePermissions(String resource) throws ViewDefinitionException
-    {
-        boolean allowAcls = OptionalFeatureService.get().isFeatureEnabled(ACL.RESTORE_USE_OF_ACLS);
-
-        PermissionsListType permsList = _viewDef.getPermissions();
-        boolean hasOldStylePerms = permsList != null && permsList.getPermissionArray() != null;
-        if (hasOldStylePerms)
-        {
-            if (allowAcls)
-                _log.warn("The \"<permissions>\" element used in \"{}\" is deprecated and support will be removed in LabKey Server 24.12! Migrate uses to \"<requiresPermissions>\", \"<requiresNoPermission>\", or \"<requiresLogin>\".", resource);
-            else
-                throw new ViewDefinitionException("The \"<permissions>\" element is no longer supported. Migrate uses to \"<requiresPermissions>\", \"<requiresNoPermission>\", or \"<requiresLogin>\". Site administrators can turn on a deprecated feature flag to temporarily restore support and ease migration of existing .view.xml files.");
-
-            for (PermissionType permEntry : permsList.getPermissionArray())
-            {
-                PermissionEnum perm = PermissionEnum.valueOf(permEntry.getName().toString());
-
-                if (PermissionEnum.login == perm)
-                    _requiresLogin = true;
-                else if (PermissionEnum.none == perm)
-                    _requiredPerms = perm.toInt();
-                else
-                    _requiredPerms |= perm.toInt();
-            }
-        }
-
-        if (_viewDef.isSetPermissionClasses() || _viewDef.isSetRequiresPermissions())
-        {
-            if (_viewDef.isSetRequiresNoPermission())
-                throw new ViewDefinitionException("The <requiresNoPermission/> element can't be specified along with other permission elements");
-
-            // <permissionClasses> and <requiresPermissions> are synonyms, so add all permission classes from both.
-            // For now, allow but warn for empty <permissionClasses> element; throw for empty <requiresPermissions> element.
-            if (_viewDef.isSetPermissionClasses())
-                addPermissionClasses(_viewDef.getPermissionClasses(), resource, !allowAcls);
-
-            if (_viewDef.isSetRequiresPermissions())
-                addPermissionClasses(_viewDef.getRequiresPermissions(), resource, true);
-        }
-        else if (!hasOldStylePerms) // Don't override old-style permissions if they were specified
-        {
-<<<<<<< HEAD
-            // No permission elements are present, so assume read permissions are required
-            addPermissionClass(ReadPermission.class.getName());
-        }
-        else
-        {
-            // No permissions case: for now, clear out old-style perms as well
-            _requiredPerms = PermissionEnum.none.toInt();
-=======
-            if (!_viewDef.isSetRequiresNoPermission())
-            {
-                // No permission elements are present, so assume read permissions are required unless
-                addPermissionClass(ReadPermission.class.getName());
-            }
-            else
-            {
-                // No permissions case: for now, clear out old-style perms as well
-                _requiredPerms = SimpleAction.PermissionEnum.none.toInt();
-            }
->>>>>>> c08b2598
-        }
-
-        if (_viewDef.isSetRequiresLogin())
-            _requiresLogin = true;
-    }
-
-    private void addPermissionClasses(PermissionClassListType permClassList, String resource, boolean throwOnEmpty) throws ViewDefinitionException
-    {
-        assert permClassList != null && permClassList.getPermissionClassArray() != null;
-
-        if (permClassList.getPermissionClassArray().length == 0)
-        {
-            if (throwOnEmpty)
-                throw new ViewDefinitionException("Empty permissions class lists are not allowed");
-            else
-                _log.warn("Empty permissions class list is specified in \"{}\". Empty class lists are not allowed; this will be " +
-                    "enforced in LabKey Server 24.8. Specify one or more permission classes or remove the empty element.", resource);
-        }
-
-        for (PermissionClassType className : permClassList.getPermissionClassArray())
-        {
-            addPermissionClass(className.getName());
-        }
-    }
-
-    private void addPermissionClass(String permissionClassName)
-    {
-        try
-        {
-            Class<?> c = Class.forName(permissionClassName);
-            if (Permission.class.isAssignableFrom(c))
-            {
-                _requiredPermissionClasses.add((Class<? extends Permission>)c);
-            }
-            else
-            {
-                _log.warn("Resolved class {} from view: {}, but it was not of the expected type, {}", permissionClassName, getName(), Permission.class);
-            }
-        }
-        catch (ClassNotFoundException e)
-        {
-            _log.warn("Could not find permission class {} for view: {}", permissionClassName, getName());
-        }
-    }
-
-    protected void addResources()
-    {
-        if (_viewDef.isSetDependencies())
-            _clientDependencySuppliers.addAll(ClientDependency.getSuppliers(_viewDef.getDependencies().getDependencyArray(), getName()));
-    }
-
-    protected void addModuleContext()
-    {
-        if (_viewDef.isSetRequiredModuleContext())
-            _clientDependencySuppliers.addAll(ClientDependency.getSuppliers(_viewDef.getRequiredModuleContext().getModuleArray(), _name, x->true));
-    }
-
-    public String getName()
-    {
-        return _name;
-    }
-
-    public HtmlString getHtml()
-    {
-        return _html;
-    }
-
-    public String getTitle()
-    {
-        return null != _viewDef && null != _viewDef.getTitle() ? _viewDef.getTitle() : getTitleFromName(_name);
-    }
-
-    public boolean isAppView()
-    {
-        return null != _viewDef && _viewDef.isSetIsAppView() && _viewDef.getIsAppView();
-    }
-
-    public int getRequiredPerms()
-    {
-        return _requiredPerms;
-    }
-    
-    public Set<Class<? extends Permission>> getRequiredPermissionClasses()
-    {
-        return _requiredPermissionClasses;    
-    }           
-
-    public boolean isRequiresLogin()
-    {
-        return _requiresLogin;
-    }
-
-    public WebPartView.FrameType getFrameType()
-    {
-        return null != _viewDef && null != _viewDef.getFrame() ?
-                WebPartView.FrameType.valueOf(_viewDef.getFrame().toString().toUpperCase()) : null;
-    }
-
-    public PageConfig.Template getPageTemplate()
-    {
-        return null != _viewDef && null != _viewDef.getTemplate() ?
-            PageConfig.Template.valueOf(StringUtils.capitalize(_viewDef.getTemplate().toString().toLowerCase())) : null;
-    }
-
-    public Set<ClientDependency> getClientDependencies()
-    {
-        return ClientDependency.getClientDependencySet(_clientDependencySuppliers);
-    }
-
-    public static class ViewDefinitionException extends Exception
-    {
-        public ViewDefinitionException(String message)
-        {
-            super(message);
-        }
-    }
-
-    public static class TestCase extends Assert
-    {
-        private static final String HEADER = """
-            <view xmlns="http://labkey.org/data/xml/view" title="Test view.xml file" frame="portal">
-            """;
-        private static final String FOOTER = "\n</view>";
-
-        @Test
-        public void testPermissions()
-        {
-<<<<<<< HEAD
-            if (OptionalFeatureService.get().isFeatureEnabled(ACL.RESTORE_USE_OF_ACLS))
-            {
-                testPermissions(null, ACL.PERM_READ, Set.of(), false); // No .view.xml file -> read
-                testPermissions("", ACL.PERM_READ, Set.of(ReadPermission.class), false); // No permission elements -> read
-                testPermissions("<requiresLogin/>", ACL.PERM_READ, Set.of(ReadPermission.class), true); // read + login
-                testPermissions("<requiresNoPermission/>", ACL.PERM_NONE, Set.of(), false); // no permissions
-                testPermissions("""
-                    <requiresNoPermission/>
-                    <requiresLogin/>""", ACL.PERM_NONE, Set.of(), true); // just login required
-                testPermissions("<permissionClasses/>", ACL.PERM_READ, Set.of(), false); // allow empty element for now
-                testPermissions("""
-                    <permissionClasses>
-                        <permissionClass name="org.labkey.api.security.permissions.ReadPermission"/>
-                    </permissionClasses>""", ACL.PERM_READ, Set.of(ReadPermission.class), false);
-                testPermissions("""
-                    <permissionClasses>
-                        <permissionClass name="org.labkey.api.security.permissions.ReadPermission"/>
-                    </permissionClasses>
-                    <requiresLogin/>""", ACL.PERM_READ, Set.of(ReadPermission.class), true);
-                testPermissions("""
-                    <permissionClasses>
-                        <permissionClass name="org.labkey.api.security.permissions.InsertPermission"/>
-                    </permissionClasses>""", ACL.PERM_READ, Set.of(InsertPermission.class), false);
-                testPermissions("""
-                    <permissionClasses>
-                        <permissionClass name="org.labkey.api.security.permissions.InsertPermission"/>
-                        <permissionClass name="org.labkey.api.security.permissions.UpdatePermission"/>
-                    </permissionClasses>""", ACL.PERM_READ, Set.of(InsertPermission.class, UpdatePermission.class), false);
-                testPermissions("""
-                    <requiresPermissions>
-                        <permissionClass name="org.labkey.api.security.permissions.ReadPermission"/>
-                    </requiresPermissions>""", ACL.PERM_READ, Set.of(ReadPermission.class), false);
-                testPermissions("""
-                    <requiresPermissions>
-                        <permissionClass name="org.labkey.api.security.permissions.ReadPermission"/>
-                    </requiresPermissions>
-                    <requiresLogin/>""", ACL.PERM_READ, Set.of(ReadPermission.class), true);
-                testPermissions("""
-                    <requiresPermissions>
-                        <permissionClass name="org.labkey.api.security.permissions.InsertPermission"/>
-                    </requiresPermissions>""", ACL.PERM_READ, Set.of(InsertPermission.class), false);
-                testPermissions("""
-                    <requiresPermissions>
-                        <permissionClass name="org.labkey.api.security.permissions.InsertPermission"/>
-                        <permissionClass name="org.labkey.api.security.permissions.UpdatePermission"/>
-                    </requiresPermissions>""", ACL.PERM_READ, Set.of(InsertPermission.class, UpdatePermission.class), false);
-            }
-            else
-            {
-                testPermissions(null, Set.of(), false); // No .view.xml file -> read
-                testPermissions("", Set.of(ReadPermission.class), false); // No permission elements -> read
-                testPermissions("<requiresLogin/>", Set.of(ReadPermission.class), true); // read + login
-                testPermissions("<requiresNoPermission/>", Set.of(), false); // no permissions
-                testPermissions("""
-                    <requiresNoPermission/>
-                    <requiresLogin/>""", Set.of(), true); // just login required
-                testPermissions("""
-                    <permissionClasses>
-                        <permissionClass name="org.labkey.api.security.permissions.ReadPermission"/>
-                    </permissionClasses>""", Set.of(ReadPermission.class), false);
-                testPermissions("""
-                    <permissionClasses>
-                        <permissionClass name="org.labkey.api.security.permissions.ReadPermission"/>
-                    </permissionClasses>
-                    <requiresLogin/>""", Set.of(ReadPermission.class), true);
-                testPermissions("""
-                    <permissionClasses>
-                        <permissionClass name="org.labkey.api.security.permissions.InsertPermission"/>
-                    </permissionClasses>""", Set.of(InsertPermission.class), false);
-                testPermissions("""
-                    <permissionClasses>
-                        <permissionClass name="org.labkey.api.security.permissions.InsertPermission"/>
-                        <permissionClass name="org.labkey.api.security.permissions.UpdatePermission"/>
-                    </permissionClasses>""", Set.of(InsertPermission.class, UpdatePermission.class), false);
-                testPermissions("""
-                    <requiresPermissions>
-                        <permissionClass name="org.labkey.api.security.permissions.ReadPermission"/>
-                    </requiresPermissions>""", Set.of(ReadPermission.class), false);
-                testPermissions("""
-                    <requiresPermissions>
-                        <permissionClass name="org.labkey.api.security.permissions.ReadPermission"/>
-                    </requiresPermissions>
-                    <requiresLogin/>""", Set.of(ReadPermission.class), true);
-                testPermissions("""
-                    <requiresPermissions>
-                        <permissionClass name="org.labkey.api.security.permissions.InsertPermission"/>
-                    </requiresPermissions>""", Set.of(InsertPermission.class), false);
-                testPermissions("""
-                    <requiresPermissions>
-                        <permissionClass name="org.labkey.api.security.permissions.InsertPermission"/>
-                        <permissionClass name="org.labkey.api.security.permissions.UpdatePermission"/>
-                    </requiresPermissions>""", Set.of(InsertPermission.class, UpdatePermission.class), false);
-
-                testBadPermissions("<permissionClasses/>", "Empty permissions class lists are not allowed");
-            }
-=======
-            // Note: When merging to develop, these four checks belong in the isFeatureEnabled() block
-            testPermissions("<permissions><permission name=\"none\"/></permissions>", ACL.PERM_NONE, Set.of(), false);
-            testPermissions("<permissions><permission name=\"login\"/></permissions>", ACL.PERM_READ, Set.of(), true);
-            testPermissions("<permissions><permission name=\"insert\"/></permissions>", ACL.PERM_INSERT + ACL.PERM_READ, Set.of(), false);
-            testPermissions("<permissions><permission name=\"admin\"/></permissions>", ACL.PERM_ADMIN + ACL.PERM_READ, Set.of(), false);
-
-            testPermissions(null, ACL.PERM_READ, Set.of(), false); // No .view.xml file -> read
-            testPermissions("", ACL.PERM_READ, Set.of(ReadPermission.class), false); // No permission elements -> read
-            testPermissions("<requiresLogin/>", ACL.PERM_READ, Set.of(ReadPermission.class), true); // read + login
-            testPermissions("<requiresNoPermission/>", ACL.PERM_NONE, Set.of(), false); // no permissions
-            testPermissions("""
-                <requiresNoPermission/>
-                <requiresLogin/>""", ACL.PERM_NONE, Set.of(), true); // just login required
-            testPermissions("<permissionClasses/>", ACL.PERM_READ, Set.of(), false); // allow empty element for now
-            testPermissions("""
-                <permissionClasses>
-                    <permissionClass name="org.labkey.api.security.permissions.ReadPermission"/>
-                </permissionClasses>""", ACL.PERM_READ, Set.of(ReadPermission.class), false);
-            testPermissions("""
-                <permissionClasses>
-                    <permissionClass name="org.labkey.api.security.permissions.ReadPermission"/>
-                </permissionClasses>
-                <requiresLogin/>""", ACL.PERM_READ, Set.of(ReadPermission.class), true);
-            testPermissions("""
-                <permissionClasses>
-                    <permissionClass name="org.labkey.api.security.permissions.InsertPermission"/>
-                </permissionClasses>""", ACL.PERM_READ, Set.of(InsertPermission.class), false);
-            testPermissions("""
-                <permissionClasses>
-                    <permissionClass name="org.labkey.api.security.permissions.InsertPermission"/>
-                    <permissionClass name="org.labkey.api.security.permissions.UpdatePermission"/>
-                </permissionClasses>""", ACL.PERM_READ, Set.of(InsertPermission.class, UpdatePermission.class), false);
-            testPermissions("""
-                <requiresPermissions>
-                    <permissionClass name="org.labkey.api.security.permissions.ReadPermission"/>
-                </requiresPermissions>""", ACL.PERM_READ, Set.of(ReadPermission.class), false);
-            testPermissions("""
-                <requiresPermissions>
-                    <permissionClass name="org.labkey.api.security.permissions.ReadPermission"/>
-                </requiresPermissions>
-                <requiresLogin/>""", ACL.PERM_READ, Set.of(ReadPermission.class), true);
-            testPermissions("""
-                <requiresPermissions>
-                    <permissionClass name="org.labkey.api.security.permissions.InsertPermission"/>
-                </requiresPermissions>""", ACL.PERM_READ, Set.of(InsertPermission.class), false);
-            testPermissions("""
-                <requiresPermissions>
-                    <permissionClass name="org.labkey.api.security.permissions.InsertPermission"/>
-                    <permissionClass name="org.labkey.api.security.permissions.UpdatePermission"/>
-                </requiresPermissions>""", ACL.PERM_READ, Set.of(InsertPermission.class, UpdatePermission.class), false);
->>>>>>> c08b2598
-
-            testBadPermissions("<requiresPermissions/>", "Empty permissions class lists are not allowed");
-            testBadPermissions("""
-                <requiresPermissions>
-                    <permissionClass name="org.labkey.api.security.permissions.ReadPermission"/>
-                </requiresPermissions>
-                <requiresNoPermission/>""", "The <requiresNoPermission/> element can't be specified along with other permission elements");
-        }
-
-        private void testPermissions(@Nullable String permissions, int expectedPerms, Set<Class<? extends Permission>> expectedPermissionClasses, boolean expectedLogin)
-        {
-            ModuleHtmlViewDefinition def = new ModuleHtmlViewDefinition("test.html", HtmlString.of("Success!"), permissions != null ? getViewXmlResource(permissions) : null, true);
-            assertFalse("Exception while parsing XML: " + def.getHtml(), def.getHtml().toString().contains("labkey-error"));
-            assertEquals(expectedPerms, def.getRequiredPerms());
-            assertEquals(expectedPermissionClasses, def.getRequiredPermissionClasses());
-            assertEquals(expectedLogin, def.isRequiresLogin());
-            assertEquals("Success!", def.getHtml().toText());
-        }
-
-        private void testPermissions(@Nullable String permissions, Set<Class<? extends Permission>> expectedPermissionClasses, boolean expectedLogin)
-        {
-            ModuleHtmlViewDefinition def = new ModuleHtmlViewDefinition("test.html", HtmlString.of("Success!"), permissions != null ? getViewXmlResource(permissions) : null, true);
-            assertEquals(expectedPermissionClasses, def.getRequiredPermissionClasses());
-            assertEquals(expectedLogin, def.isRequiresLogin());
-            assertEquals("Success!", def.getHtml().toText());
-        }
-
-        private void testBadPermissions(@Nullable String permissions, String error)
-        {
-            ModuleHtmlViewDefinition def = new ModuleHtmlViewDefinition("test.html", HtmlString.of("Success!"), permissions != null ? getViewXmlResource(permissions) : null, false);
-            String errorText = def.getHtml().toText();
-            assertTrue("Error \"" + errorText + "\" does not contain \"" + error + "\"", errorText.contains(error));
-        }
-
-        private Resource getViewXmlResource(String permissions)
-        {
-            return new TestResource("test.view.xml", HEADER + permissions + FOOTER);
-        }
-    }
-}
+/*
+ * Copyright (c) 2009-2018 LabKey Corporation
+ *
+ * Licensed under the Apache License, Version 2.0 (the "License");
+ * you may not use this file except in compliance with the License.
+ * You may obtain a copy of the License at
+ *
+ *     http://www.apache.org/licenses/LICENSE-2.0
+ *
+ * Unless required by applicable law or agreed to in writing, software
+ * distributed under the License is distributed on an "AS IS" BASIS,
+ * WITHOUT WARRANTIES OR CONDITIONS OF ANY KIND, either express or implied.
+ * See the License for the specific language governing permissions and
+ * limitations under the License.
+ */
+package org.labkey.api.module;
+
+import org.apache.commons.io.IOUtils;
+import org.apache.commons.lang3.StringUtils;
+import org.apache.logging.log4j.LogManager;
+import org.apache.logging.log4j.Logger;
+import org.apache.xmlbeans.XmlOptions;
+import org.jetbrains.annotations.Nullable;
+import org.junit.Assert;
+import org.junit.Test;
+import org.labkey.api.data.ColumnInfo;
+import org.labkey.api.resource.Resource;
+import org.labkey.api.resource.TestResource;
+import org.labkey.api.security.ACL;
+import org.labkey.api.security.permissions.InsertPermission;
+import org.labkey.api.security.permissions.Permission;
+import org.labkey.api.security.permissions.ReadPermission;
+import org.labkey.api.security.permissions.UpdatePermission;
+import org.labkey.api.settings.OptionalFeatureService;
+import org.labkey.api.util.HtmlString;
+import org.labkey.api.util.HtmlStringBuilder;
+import org.labkey.api.util.MinorConfigurationException;
+import org.labkey.api.util.Path;
+import org.labkey.api.util.StringUtilsLabKey;
+import org.labkey.api.util.XmlBeansUtil;
+import org.labkey.api.view.WebPartView;
+import org.labkey.api.view.template.ClientDependency;
+import org.labkey.api.view.template.PageConfig;
+import org.labkey.data.xml.view.PermissionClassListType;
+import org.labkey.data.xml.view.PermissionClassType;
+import org.labkey.data.xml.view.PermissionType;
+import org.labkey.data.xml.view.PermissionsListType;
+import org.labkey.data.xml.view.ViewDocument;
+import org.labkey.data.xml.view.ViewType;
+
+import java.io.IOException;
+import java.io.InputStream;
+import java.util.HashMap;
+import java.util.HashSet;
+import java.util.LinkedList;
+import java.util.List;
+import java.util.Map;
+import java.util.Set;
+import java.util.function.Supplier;
+
+/**
+ * Metadata for a file-based html view in a module, typically supplied by a .view.xml file in a module's
+ * ./resources/views directory. This is separate from ModuleHtmlView so that it can be cached.
+ */
+public class ModuleHtmlViewDefinition
+{
+    private static final Logger _log = LogManager.getLogger(ModuleHtmlViewDefinition.class);
+
+    public static final String HTML_VIEW_EXTENSION = ".html";
+    public static final String VIEW_METADATA_EXTENSION = ".view.xml";
+
+    private final String _name;
+    private final List<Supplier<ClientDependency>> _clientDependencySuppliers = new LinkedList<>();
+    private final Set<Class<? extends Permission>> _requiredPermissionClasses = new HashSet<>();
+
+    private HtmlString _html;
+    private int _requiredPerms = ACL.PERM_READ;  //8550: Default perms for simple module views should be read
+    private boolean _requiresLogin = false;
+    private ViewType _viewDef = null;
+
+    public ModuleHtmlViewDefinition(Resource r)
+    {
+        _name = r.getName().substring(0, r.getName().length() - HTML_VIEW_EXTENSION.length());
+
+        try (InputStream is = r.getInputStream())
+        {
+            if (is != null)
+            {
+                String html = IOUtils.toString(is, StringUtilsLabKey.DEFAULT_CHARSET);
+                char ch = !html.isEmpty() ? html.charAt(0) : 0;
+                if (ch == 0xfffe || ch == 0xfeff)
+                    html = html.substring(1);
+                _html = HtmlString.unsafe(html);
+            }
+        }
+        catch (IOException e)
+        {
+            throw new MinorConfigurationException("Error trying to read HTML content from " + r, e);
+        }
+
+        Resource parent = r.parent();
+        if (parent != null)
+        {
+            Resource metadataResource = parent.find(Path.toPathPart(_name + VIEW_METADATA_EXTENSION));
+            if (metadataResource != null)
+                parseMetadata(metadataResource, true);
+        }
+    }
+
+    public ModuleHtmlViewDefinition(String name, HtmlString body, @Nullable Resource metadataResource, boolean logErrors)
+    {
+        _name = name;
+        _html = body;
+        if (metadataResource != null)
+            parseMetadata(metadataResource, logErrors);
+    }
+
+    private void parseMetadata(Resource r, boolean logErrors)
+    {
+        if (r.exists())
+        {
+            try
+            {
+                XmlOptions xmlOptions = new XmlOptions();
+                Map<String, String> namespaceMap = new HashMap<>();
+                namespaceMap.put("", "http://labkey.org/data/xml/view");
+                xmlOptions.setLoadSubstituteNamespaces(namespaceMap);
+
+                ViewDocument viewDoc = ViewDocument.Factory.parse(r.getInputStream(), xmlOptions);
+                XmlBeansUtil.validateXmlDocument(viewDoc, r.toString());
+                _viewDef = viewDoc.getView();
+                if (null != _viewDef)
+                {
+                    calculatePermissions(r.toString());
+                    // We will reload to pick up changes, so don't just keep adding to the same set of dependencies.
+                    // Start over each time and flip the collection all at once.
+                    addResources();
+                    addModuleContext();
+                }
+            }
+            catch (Exception e)
+            {
+                if (logErrors)
+                    _log.error("Error trying to read and parse the metadata XML content from {}", r, e);
+                _html = HtmlStringBuilder.of(HtmlString.unsafe("<p class='labkey-error'>"))
+                    .append("The following exception occurred while attempting to load view metadata from ")
+                    .append(r.toString()).append(": ").append(e.getMessage())
+                    .endTag("p")
+                    .getHtmlString();
+            }
+        }
+    }
+
+    protected String getTitleFromName(String name)
+    {
+        //convert camel case to separate words
+        return ColumnInfo.labelFromName(name);
+    }
+
+    private enum PermissionEnum
+    {
+        login(0),
+        read(ACL.PERM_READ),
+        insert(ACL.PERM_INSERT),
+        update(ACL.PERM_UPDATE),
+        delete(ACL.PERM_DELETE),
+        admin(ACL.PERM_ADMIN),
+        none(ACL.PERM_NONE);
+
+        private final int _value;
+
+        PermissionEnum(int value)
+        {
+            _value = value;
+        }
+
+        private int toInt()
+        {
+            return _value;
+        }
+    }
+
+    protected void calculatePermissions(String resource) throws ViewDefinitionException
+    {
+        boolean allowAcls = OptionalFeatureService.get().isFeatureEnabled(ACL.RESTORE_USE_OF_ACLS);
+
+        PermissionsListType permsList = _viewDef.getPermissions();
+        boolean hasOldStylePerms = permsList != null && permsList.getPermissionArray() != null;
+        if (hasOldStylePerms)
+        {
+            if (allowAcls)
+                _log.warn("The \"<permissions>\" element used in \"{}\" is deprecated and support will be removed in LabKey Server 24.12! Migrate uses to \"<requiresPermissions>\", \"<requiresNoPermission>\", or \"<requiresLogin>\".", resource);
+            else
+                throw new ViewDefinitionException("The \"<permissions>\" element is no longer supported. Migrate uses to \"<requiresPermissions>\", \"<requiresNoPermission>\", or \"<requiresLogin>\". Site administrators can turn on a deprecated feature flag to temporarily restore support and ease migration of existing .view.xml files.");
+
+            for (PermissionType permEntry : permsList.getPermissionArray())
+            {
+                PermissionEnum perm = PermissionEnum.valueOf(permEntry.getName().toString());
+
+                if (PermissionEnum.login == perm)
+                    _requiresLogin = true;
+                else if (PermissionEnum.none == perm)
+                    _requiredPerms = perm.toInt();
+                else
+                    _requiredPerms |= perm.toInt();
+            }
+        }
+
+        if (_viewDef.isSetPermissionClasses() || _viewDef.isSetRequiresPermissions())
+        {
+            if (_viewDef.isSetRequiresNoPermission())
+                throw new ViewDefinitionException("The <requiresNoPermission/> element can't be specified along with other permission elements");
+
+            // <permissionClasses> and <requiresPermissions> are synonyms, so add all permission classes from both.
+            // For now, allow but warn for empty <permissionClasses> element; throw for empty <requiresPermissions> element.
+            if (_viewDef.isSetPermissionClasses())
+                addPermissionClasses(_viewDef.getPermissionClasses(), resource, !allowAcls);
+
+            if (_viewDef.isSetRequiresPermissions())
+                addPermissionClasses(_viewDef.getRequiresPermissions(), resource, true);
+        }
+        else if (!hasOldStylePerms) // Don't override old-style permissions if they were specified
+        {
+            if (!_viewDef.isSetRequiresNoPermission())
+            {
+                // No permission elements are present, so assume read permissions are required unless
+                addPermissionClass(ReadPermission.class.getName());
+            }
+            else
+            {
+                // No permissions case: for now, clear out old-style perms as well
+                _requiredPerms = PermissionEnum.none.toInt();
+            }
+        }
+
+        if (_viewDef.isSetRequiresLogin())
+            _requiresLogin = true;
+    }
+
+    private void addPermissionClasses(PermissionClassListType permClassList, String resource, boolean throwOnEmpty) throws ViewDefinitionException
+    {
+        assert permClassList != null && permClassList.getPermissionClassArray() != null;
+
+        if (permClassList.getPermissionClassArray().length == 0)
+        {
+            if (throwOnEmpty)
+                throw new ViewDefinitionException("Empty permissions class lists are not allowed");
+            else
+                _log.warn("Empty permissions class list is specified in \"{}\". Empty class lists are not allowed; this will be " +
+                    "enforced in LabKey Server 24.8. Specify one or more permission classes or remove the empty element.", resource);
+        }
+
+        for (PermissionClassType className : permClassList.getPermissionClassArray())
+        {
+            addPermissionClass(className.getName());
+        }
+    }
+
+    private void addPermissionClass(String permissionClassName)
+    {
+        try
+        {
+            Class<?> c = Class.forName(permissionClassName);
+            if (Permission.class.isAssignableFrom(c))
+            {
+                _requiredPermissionClasses.add((Class<? extends Permission>)c);
+            }
+            else
+            {
+                _log.warn("Resolved class {} from view: {}, but it was not of the expected type, {}", permissionClassName, getName(), Permission.class);
+            }
+        }
+        catch (ClassNotFoundException e)
+        {
+            _log.warn("Could not find permission class {} for view: {}", permissionClassName, getName());
+        }
+    }
+
+    protected void addResources()
+    {
+        if (_viewDef.isSetDependencies())
+            _clientDependencySuppliers.addAll(ClientDependency.getSuppliers(_viewDef.getDependencies().getDependencyArray(), getName()));
+    }
+
+    protected void addModuleContext()
+    {
+        if (_viewDef.isSetRequiredModuleContext())
+            _clientDependencySuppliers.addAll(ClientDependency.getSuppliers(_viewDef.getRequiredModuleContext().getModuleArray(), _name, x->true));
+    }
+
+    public String getName()
+    {
+        return _name;
+    }
+
+    public HtmlString getHtml()
+    {
+        return _html;
+    }
+
+    public String getTitle()
+    {
+        return null != _viewDef && null != _viewDef.getTitle() ? _viewDef.getTitle() : getTitleFromName(_name);
+    }
+
+    public boolean isAppView()
+    {
+        return null != _viewDef && _viewDef.isSetIsAppView() && _viewDef.getIsAppView();
+    }
+
+    public int getRequiredPerms()
+    {
+        return _requiredPerms;
+    }
+    
+    public Set<Class<? extends Permission>> getRequiredPermissionClasses()
+    {
+        return _requiredPermissionClasses;    
+    }           
+
+    public boolean isRequiresLogin()
+    {
+        return _requiresLogin;
+    }
+
+    public WebPartView.FrameType getFrameType()
+    {
+        return null != _viewDef && null != _viewDef.getFrame() ?
+                WebPartView.FrameType.valueOf(_viewDef.getFrame().toString().toUpperCase()) : null;
+    }
+
+    public PageConfig.Template getPageTemplate()
+    {
+        return null != _viewDef && null != _viewDef.getTemplate() ?
+            PageConfig.Template.valueOf(StringUtils.capitalize(_viewDef.getTemplate().toString().toLowerCase())) : null;
+    }
+
+    public Set<ClientDependency> getClientDependencies()
+    {
+        return ClientDependency.getClientDependencySet(_clientDependencySuppliers);
+    }
+
+    public static class ViewDefinitionException extends Exception
+    {
+        public ViewDefinitionException(String message)
+        {
+            super(message);
+        }
+    }
+
+    public static class TestCase extends Assert
+    {
+        private static final String HEADER = """
+            <view xmlns="http://labkey.org/data/xml/view" title="Test view.xml file" frame="portal">
+            """;
+        private static final String FOOTER = "\n</view>";
+
+        @Test
+        public void testPermissions()
+        {
+            if (OptionalFeatureService.get().isFeatureEnabled(ACL.RESTORE_USE_OF_ACLS))
+            {
+                testPermissions("<permissions><permission name=\"none\"/></permissions>", ACL.PERM_NONE, Set.of(), false);
+                testPermissions("<permissions><permission name=\"login\"/></permissions>", ACL.PERM_READ, Set.of(), true);
+                testPermissions("<permissions><permission name=\"insert\"/></permissions>", ACL.PERM_INSERT + ACL.PERM_READ, Set.of(), false);
+                testPermissions("<permissions><permission name=\"admin\"/></permissions>", ACL.PERM_ADMIN + ACL.PERM_READ, Set.of(), false);
+
+                testPermissions(null, ACL.PERM_READ, Set.of(), false); // No .view.xml file -> read
+                testPermissions("", ACL.PERM_READ, Set.of(ReadPermission.class), false); // No permission elements -> read
+                testPermissions("<requiresLogin/>", ACL.PERM_READ, Set.of(ReadPermission.class), true); // read + login
+                testPermissions("<requiresNoPermission/>", ACL.PERM_NONE, Set.of(), false); // no permissions
+                testPermissions("""
+                    <requiresNoPermission/>
+                    <requiresLogin/>""", ACL.PERM_NONE, Set.of(), true); // just login required
+                testPermissions("<permissionClasses/>", ACL.PERM_READ, Set.of(), false); // allow empty element for now
+                testPermissions("""
+                    <permissionClasses>
+                        <permissionClass name="org.labkey.api.security.permissions.ReadPermission"/>
+                    </permissionClasses>""", ACL.PERM_READ, Set.of(ReadPermission.class), false);
+                testPermissions("""
+                    <permissionClasses>
+                        <permissionClass name="org.labkey.api.security.permissions.ReadPermission"/>
+                    </permissionClasses>
+                    <requiresLogin/>""", ACL.PERM_READ, Set.of(ReadPermission.class), true);
+                testPermissions("""
+                    <permissionClasses>
+                        <permissionClass name="org.labkey.api.security.permissions.InsertPermission"/>
+                    </permissionClasses>""", ACL.PERM_READ, Set.of(InsertPermission.class), false);
+                testPermissions("""
+                    <permissionClasses>
+                        <permissionClass name="org.labkey.api.security.permissions.InsertPermission"/>
+                        <permissionClass name="org.labkey.api.security.permissions.UpdatePermission"/>
+                    </permissionClasses>""", ACL.PERM_READ, Set.of(InsertPermission.class, UpdatePermission.class), false);
+                testPermissions("""
+                    <requiresPermissions>
+                        <permissionClass name="org.labkey.api.security.permissions.ReadPermission"/>
+                    </requiresPermissions>""", ACL.PERM_READ, Set.of(ReadPermission.class), false);
+                testPermissions("""
+                    <requiresPermissions>
+                        <permissionClass name="org.labkey.api.security.permissions.ReadPermission"/>
+                    </requiresPermissions>
+                    <requiresLogin/>""", ACL.PERM_READ, Set.of(ReadPermission.class), true);
+                testPermissions("""
+                    <requiresPermissions>
+                        <permissionClass name="org.labkey.api.security.permissions.InsertPermission"/>
+                    </requiresPermissions>""", ACL.PERM_READ, Set.of(InsertPermission.class), false);
+                testPermissions("""
+                    <requiresPermissions>
+                        <permissionClass name="org.labkey.api.security.permissions.InsertPermission"/>
+                        <permissionClass name="org.labkey.api.security.permissions.UpdatePermission"/>
+                    </requiresPermissions>""", ACL.PERM_READ, Set.of(InsertPermission.class, UpdatePermission.class), false);
+            }
+            else
+            {
+                testPermissions(null, Set.of(), false); // No .view.xml file -> read
+                testPermissions("", Set.of(ReadPermission.class), false); // No permission elements -> read
+                testPermissions("<requiresLogin/>", Set.of(ReadPermission.class), true); // read + login
+                testPermissions("<requiresNoPermission/>", Set.of(), false); // no permissions
+                testPermissions("""
+                    <requiresNoPermission/>
+                    <requiresLogin/>""", Set.of(), true); // just login required
+                testPermissions("""
+                    <permissionClasses>
+                        <permissionClass name="org.labkey.api.security.permissions.ReadPermission"/>
+                    </permissionClasses>""", Set.of(ReadPermission.class), false);
+                testPermissions("""
+                    <permissionClasses>
+                        <permissionClass name="org.labkey.api.security.permissions.ReadPermission"/>
+                    </permissionClasses>
+                    <requiresLogin/>""", Set.of(ReadPermission.class), true);
+                testPermissions("""
+                    <permissionClasses>
+                        <permissionClass name="org.labkey.api.security.permissions.InsertPermission"/>
+                    </permissionClasses>""", Set.of(InsertPermission.class), false);
+                testPermissions("""
+                    <permissionClasses>
+                        <permissionClass name="org.labkey.api.security.permissions.InsertPermission"/>
+                        <permissionClass name="org.labkey.api.security.permissions.UpdatePermission"/>
+                    </permissionClasses>""", Set.of(InsertPermission.class, UpdatePermission.class), false);
+                testPermissions("""
+                    <requiresPermissions>
+                        <permissionClass name="org.labkey.api.security.permissions.ReadPermission"/>
+                    </requiresPermissions>""", Set.of(ReadPermission.class), false);
+                testPermissions("""
+                    <requiresPermissions>
+                        <permissionClass name="org.labkey.api.security.permissions.ReadPermission"/>
+                    </requiresPermissions>
+                    <requiresLogin/>""", Set.of(ReadPermission.class), true);
+                testPermissions("""
+                    <requiresPermissions>
+                        <permissionClass name="org.labkey.api.security.permissions.InsertPermission"/>
+                    </requiresPermissions>""", Set.of(InsertPermission.class), false);
+                testPermissions("""
+                    <requiresPermissions>
+                        <permissionClass name="org.labkey.api.security.permissions.InsertPermission"/>
+                        <permissionClass name="org.labkey.api.security.permissions.UpdatePermission"/>
+                    </requiresPermissions>""", Set.of(InsertPermission.class, UpdatePermission.class), false);
+
+                testBadPermissions("<permissionClasses/>", "Empty permissions class lists are not allowed");
+            }
+
+            testBadPermissions("<requiresPermissions/>", "Empty permissions class lists are not allowed");
+            testBadPermissions("""
+                <requiresPermissions>
+                    <permissionClass name="org.labkey.api.security.permissions.ReadPermission"/>
+                </requiresPermissions>
+                <requiresNoPermission/>""", "The <requiresNoPermission/> element can't be specified along with other permission elements");
+        }
+
+        private void testPermissions(@Nullable String permissions, int expectedPerms, Set<Class<? extends Permission>> expectedPermissionClasses, boolean expectedLogin)
+        {
+            ModuleHtmlViewDefinition def = new ModuleHtmlViewDefinition("test.html", HtmlString.of("Success!"), permissions != null ? getViewXmlResource(permissions) : null, true);
+            assertFalse("Exception while parsing XML: " + def.getHtml(), def.getHtml().toString().contains("labkey-error"));
+            assertEquals(expectedPerms, def.getRequiredPerms());
+            assertEquals(expectedPermissionClasses, def.getRequiredPermissionClasses());
+            assertEquals(expectedLogin, def.isRequiresLogin());
+            assertEquals("Success!", def.getHtml().toText());
+        }
+
+        private void testPermissions(@Nullable String permissions, Set<Class<? extends Permission>> expectedPermissionClasses, boolean expectedLogin)
+        {
+            ModuleHtmlViewDefinition def = new ModuleHtmlViewDefinition("test.html", HtmlString.of("Success!"), permissions != null ? getViewXmlResource(permissions) : null, true);
+            assertEquals(expectedPermissionClasses, def.getRequiredPermissionClasses());
+            assertEquals(expectedLogin, def.isRequiresLogin());
+            assertEquals("Success!", def.getHtml().toText());
+        }
+
+        private void testBadPermissions(@Nullable String permissions, String error)
+        {
+            ModuleHtmlViewDefinition def = new ModuleHtmlViewDefinition("test.html", HtmlString.of("Success!"), permissions != null ? getViewXmlResource(permissions) : null, false);
+            String errorText = def.getHtml().toText();
+            assertTrue("Error \"" + errorText + "\" does not contain \"" + error + "\"", errorText.contains(error));
+        }
+
+        private Resource getViewXmlResource(String permissions)
+        {
+            return new TestResource("test.view.xml", HEADER + permissions + FOOTER);
+        }
+    }
+}