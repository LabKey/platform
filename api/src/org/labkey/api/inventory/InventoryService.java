--- conflicted
+++ resolved
@@ -52,10 +52,8 @@
 
     List<FieldKey> addInventoryStatusColumns(@Nullable String sampleTypeMetricUnit, ExpMaterialTable table, Container container);
 
-<<<<<<< HEAD
     DataIteratorBuilder getPersistStorageItemDataIteratorBuilder(DataIteratorBuilder data, Container container, User user, String metricUnit);
-=======
+
     @NotNull
     String getWellLabel(int boxId, int row, Integer col);
->>>>>>> ef73558f
 }