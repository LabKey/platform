<%
/*
 * Copyright (c) 2008-2019 LabKey Corporation
 *
 * Licensed under the Apache License, Version 2.0 (the "License");
 * you may not use this file except in compliance with the License.
 * You may obtain a copy of the License at
 *
 *     http://www.apache.org/licenses/LICENSE-2.0
 *
 * Unless required by applicable law or agreed to in writing, software
 * distributed under the License is distributed on an "AS IS" BASIS,
 * WITHOUT WARRANTIES OR CONDITIONS OF ANY KIND, either express or implied.
 * See the License for the specific language governing permissions and
 * limitations under the License.
 */
%>
<%@ page import="org.labkey.api.action.ConfirmAction"%>
<%@ page import="org.labkey.api.util.URLHelper" %>
<%@ page import="org.labkey.api.view.HttpView" %>
<%@ page import="org.labkey.api.view.JspView" %>
<%@ page import="org.springframework.beans.PropertyValue" %>
<%@ page import="org.springframework.beans.PropertyValues" %>
<%@ page import="java.io.IOException" %>
<%@ page import="java.util.Arrays" %>
<%@ page import="java.util.Collection" %>
<%@ page extends="org.labkey.api.jsp.JspBase"%>
<%@ taglib prefix="labkey" uri="http://www.labkey.org/taglib" %>
<%
    JspView<ConfirmAction> me = (JspView<ConfirmAction>) HttpView.currentView();
    ConfirmAction confirmAction = me.getModelBean();
    PropertyValues propertyValues = confirmAction.getPropertyValues();
    URLHelper cancelUrl = confirmAction.getCancelUrl();
%>
<labkey:errors/>
<<<<<<< HEAD
<% if (null != me.getErrors() && !me.getErrors().hasErrors()) { %>
=======
<% if (null == me.getErrors() || !me.getErrors().hasErrors()) { %>
>>>>>>> 3a5335c1
<labkey:form action="<%=getActionURL().clone().deleteParameters()%>" method="POST">
    <%
    me.include(me.getBody(), out);
    writePropertyValues(out, propertyValues);

    %>
<br><%= button(confirmAction.getConfirmText()).submit(true) %>&nbsp;<%
    if (null != cancelUrl)
    {
        %><%= button(confirmAction.getCancelText()).href(cancelUrl) %><%
    }
    else if (confirmAction.isPopupConfirmation())
    {
        %><%= button(confirmAction.getCancelText()).submit(true).onClick("window.close(); return false;") %><%
    }
    else
    {
        %><%= generateBackButton(confirmAction.getCancelText()) %><%
    }
%></labkey:form>
<% } %>


<%!
    void writePropertyValues(JspWriter out, PropertyValues pvs) throws IOException
    {
        if (pvs == null)
            return;
        for (PropertyValue pv : pvs.getPropertyValues())
        {
            String name = pv.getName();
            Object v = pv.getValue();
            if (v == null)
                continue;
            if (v.getClass().isArray()) // only object arrays
                v = Arrays.asList((Object[]) v);
            if (v instanceof Collection)
            {
                for (Object o : (Collection) v)
                {
                    writeHidden(out, name, o);
                }
            }
            else
            {
                writeHidden(out, name, v);
            }
        }
    }

    void writeHidden(JspWriter out, String name, Object v) throws IOException
    {
        out.print("<input type=\"hidden\" name=\"");
        out.print(h(name));
        out.print("\" value=\"");
        out.print(h(String.valueOf(v)));
        out.print("\">");
    }
%><|MERGE_RESOLUTION|>--- conflicted
+++ resolved
@@ -1,99 +1,95 @@
-<%
-/*
- * Copyright (c) 2008-2019 LabKey Corporation
- *
- * Licensed under the Apache License, Version 2.0 (the "License");
- * you may not use this file except in compliance with the License.
- * You may obtain a copy of the License at
- *
- *     http://www.apache.org/licenses/LICENSE-2.0
- *
- * Unless required by applicable law or agreed to in writing, software
- * distributed under the License is distributed on an "AS IS" BASIS,
- * WITHOUT WARRANTIES OR CONDITIONS OF ANY KIND, either express or implied.
- * See the License for the specific language governing permissions and
- * limitations under the License.
- */
-%>
-<%@ page import="org.labkey.api.action.ConfirmAction"%>
-<%@ page import="org.labkey.api.util.URLHelper" %>
-<%@ page import="org.labkey.api.view.HttpView" %>
-<%@ page import="org.labkey.api.view.JspView" %>
-<%@ page import="org.springframework.beans.PropertyValue" %>
-<%@ page import="org.springframework.beans.PropertyValues" %>
-<%@ page import="java.io.IOException" %>
-<%@ page import="java.util.Arrays" %>
-<%@ page import="java.util.Collection" %>
-<%@ page extends="org.labkey.api.jsp.JspBase"%>
-<%@ taglib prefix="labkey" uri="http://www.labkey.org/taglib" %>
-<%
-    JspView<ConfirmAction> me = (JspView<ConfirmAction>) HttpView.currentView();
-    ConfirmAction confirmAction = me.getModelBean();
-    PropertyValues propertyValues = confirmAction.getPropertyValues();
-    URLHelper cancelUrl = confirmAction.getCancelUrl();
-%>
-<labkey:errors/>
-<<<<<<< HEAD
-<% if (null != me.getErrors() && !me.getErrors().hasErrors()) { %>
-=======
-<% if (null == me.getErrors() || !me.getErrors().hasErrors()) { %>
->>>>>>> 3a5335c1
-<labkey:form action="<%=getActionURL().clone().deleteParameters()%>" method="POST">
-    <%
-    me.include(me.getBody(), out);
-    writePropertyValues(out, propertyValues);
-
-    %>
-<br><%= button(confirmAction.getConfirmText()).submit(true) %>&nbsp;<%
-    if (null != cancelUrl)
-    {
-        %><%= button(confirmAction.getCancelText()).href(cancelUrl) %><%
-    }
-    else if (confirmAction.isPopupConfirmation())
-    {
-        %><%= button(confirmAction.getCancelText()).submit(true).onClick("window.close(); return false;") %><%
-    }
-    else
-    {
-        %><%= generateBackButton(confirmAction.getCancelText()) %><%
-    }
-%></labkey:form>
-<% } %>
-
-
-<%!
-    void writePropertyValues(JspWriter out, PropertyValues pvs) throws IOException
-    {
-        if (pvs == null)
-            return;
-        for (PropertyValue pv : pvs.getPropertyValues())
-        {
-            String name = pv.getName();
-            Object v = pv.getValue();
-            if (v == null)
-                continue;
-            if (v.getClass().isArray()) // only object arrays
-                v = Arrays.asList((Object[]) v);
-            if (v instanceof Collection)
-            {
-                for (Object o : (Collection) v)
-                {
-                    writeHidden(out, name, o);
-                }
-            }
-            else
-            {
-                writeHidden(out, name, v);
-            }
-        }
-    }
-
-    void writeHidden(JspWriter out, String name, Object v) throws IOException
-    {
-        out.print("<input type=\"hidden\" name=\"");
-        out.print(h(name));
-        out.print("\" value=\"");
-        out.print(h(String.valueOf(v)));
-        out.print("\">");
-    }
+<%
+/*
+ * Copyright (c) 2008-2019 LabKey Corporation
+ *
+ * Licensed under the Apache License, Version 2.0 (the "License");
+ * you may not use this file except in compliance with the License.
+ * You may obtain a copy of the License at
+ *
+ *     http://www.apache.org/licenses/LICENSE-2.0
+ *
+ * Unless required by applicable law or agreed to in writing, software
+ * distributed under the License is distributed on an "AS IS" BASIS,
+ * WITHOUT WARRANTIES OR CONDITIONS OF ANY KIND, either express or implied.
+ * See the License for the specific language governing permissions and
+ * limitations under the License.
+ */
+%>
+<%@ page import="org.labkey.api.action.ConfirmAction"%>
+<%@ page import="org.labkey.api.util.URLHelper" %>
+<%@ page import="org.labkey.api.view.HttpView" %>
+<%@ page import="org.labkey.api.view.JspView" %>
+<%@ page import="org.springframework.beans.PropertyValue" %>
+<%@ page import="org.springframework.beans.PropertyValues" %>
+<%@ page import="java.io.IOException" %>
+<%@ page import="java.util.Arrays" %>
+<%@ page import="java.util.Collection" %>
+<%@ page extends="org.labkey.api.jsp.JspBase"%>
+<%@ taglib prefix="labkey" uri="http://www.labkey.org/taglib" %>
+<%
+    JspView<ConfirmAction> me = (JspView<ConfirmAction>) HttpView.currentView();
+    ConfirmAction confirmAction = me.getModelBean();
+    PropertyValues propertyValues = confirmAction.getPropertyValues();
+    URLHelper cancelUrl = confirmAction.getCancelUrl();
+%>
+<labkey:errors/>
+<% if (null == me.getErrors() || !me.getErrors().hasErrors()) { %>
+<labkey:form action="<%=getActionURL().clone().deleteParameters()%>" method="POST">
+    <%
+    me.include(me.getBody(), out);
+    writePropertyValues(out, propertyValues);
+
+    %>
+<br><%= button(confirmAction.getConfirmText()).submit(true) %>&nbsp;<%
+    if (null != cancelUrl)
+    {
+        %><%= button(confirmAction.getCancelText()).href(cancelUrl) %><%
+    }
+    else if (confirmAction.isPopupConfirmation())
+    {
+        %><%= button(confirmAction.getCancelText()).submit(true).onClick("window.close(); return false;") %><%
+    }
+    else
+    {
+        %><%= generateBackButton(confirmAction.getCancelText()) %><%
+    }
+%></labkey:form>
+<% } %>
+
+
+<%!
+    void writePropertyValues(JspWriter out, PropertyValues pvs) throws IOException
+    {
+        if (pvs == null)
+            return;
+        for (PropertyValue pv : pvs.getPropertyValues())
+        {
+            String name = pv.getName();
+            Object v = pv.getValue();
+            if (v == null)
+                continue;
+            if (v.getClass().isArray()) // only object arrays
+                v = Arrays.asList((Object[]) v);
+            if (v instanceof Collection)
+            {
+                for (Object o : (Collection) v)
+                {
+                    writeHidden(out, name, o);
+                }
+            }
+            else
+            {
+                writeHidden(out, name, v);
+            }
+        }
+    }
+
+    void writeHidden(JspWriter out, String name, Object v) throws IOException
+    {
+        out.print("<input type=\"hidden\" name=\"");
+        out.print(h(name));
+        out.print("\" value=\"");
+        out.print(h(String.valueOf(v)));
+        out.print("\">");
+    }
 %>