--- conflicted
+++ resolved
@@ -1,167 +1,163 @@
-/*
- * Copyright (c) 2008-2019 LabKey Corporation
- *
- * Licensed under the Apache License, Version 2.0 (the "License");
- * you may not use this file except in compliance with the License.
- * You may obtain a copy of the License at
- *
- *     http://www.apache.org/licenses/LICENSE-2.0
- *
- * Unless required by applicable law or agreed to in writing, software
- * distributed under the License is distributed on an "AS IS" BASIS,
- * WITHOUT WARRANTIES OR CONDITIONS OF ANY KIND, either express or implied.
- * See the License for the specific language governing permissions and
- * limitations under the License.
- */
-
-package org.labkey.api.action;
-
-import org.jetbrains.annotations.NotNull;
-import org.labkey.api.util.URLHelper;
-import org.labkey.api.view.ActionURL;
-import org.labkey.api.view.JspView;
-import org.labkey.api.view.RedirectException;
-import org.labkey.api.view.template.PageConfig;
-import org.springframework.beans.PropertyValues;
-import org.springframework.validation.BindException;
-import org.springframework.validation.Errors;
-import org.springframework.web.servlet.ModelAndView;
-
-/**
- * Base class for actions that want to show a full-page confirmation step prior to performing the actual operation.
- * User: matthewb
- * Date: May 17, 2007
- */
-public abstract class ConfirmAction<FORM> extends BaseViewAction<FORM>
-{
-    public String getConfirmText()
-    {
-        return "OK";
-    }
-
-    public String getCancelText()
-    {
-        return "Cancel";
-    }
-
-    public URLHelper getCancelUrl()
-    {
-        return null;
-    }
-
-    public boolean isPopupConfirmation()
-    {
-        return false;
-    }
-
-    @Override
-    public final ModelAndView handleRequest() throws Exception
-    {
-        BindException errors = bindParameters(getPropertyValues());
-        FORM form = (FORM)errors.getTarget();
-
-        boolean success = !errors.hasErrors();
-
-        if (success && null != form)
-            validate(form, errors);
-        success = !errors.hasErrors();
-
-        if (success)
-        {
-            if (isPost())
-            {
-                success = handlePost(form, errors);
-
-                if (success)
-                {
-                    ModelAndView mv = getSuccessView(form);
-                    if (null != mv)
-                        return mv;
-                    throw new RedirectException(getSuccessURL(form));
-                }
-            }
-            else
-            {
-                ModelAndView confirmView = getConfirmView(form, errors);
-<<<<<<< HEAD
-                JspView<ConfirmAction> confirmWrapper = new JspView<>("/org/labkey/api/action/confirmWrapper.jsp", this, errors);
-=======
-                JspView<ConfirmAction<FORM>> confirmWrapper = new JspView<>("/org/labkey/api/action/confirmWrapper.jsp", this);
->>>>>>> 3a5335c1
-                confirmWrapper.setBody(confirmView);
-                getPageConfig().setTemplate(PageConfig.Template.Dialog);
-
-                // catch all for actions that don't set the page title
-                if (getPageConfig().getTitle() == null)
-                    setTitle("Confirmation");
-                return confirmWrapper;
-            }
-        }
-
-        // We failed... redirect if fail URL is specified, otherwise return the error view
-        ActionURL urlFail = getFailURL(form, errors);
-        if (null != urlFail)
-        {
-            throw new RedirectException(urlFail);
-        }
-
-        return getFailView(form, errors);
-    }
-
-
-    @Override
-    protected String getCommandClassMethodName()
-    {
-        return "handlePost";
-    }
-
-    public BindException bindParameters(PropertyValues m) throws Exception
-    {
-        return defaultBindParameters(getCommand(), m);
-    }
-
-
-    /**
-     * View with text and buttons.  Should NOT include &lt;form&gt; 
-     */
-    public abstract ModelAndView getConfirmView(FORM form, BindException errors) throws Exception;
-
-
-    /**
-     * may call throwRedirect() on success
-     *
-     * handlePost() can call setReshow(false) to force record to be reselected
-     * return a view to display or null to call getView(form,true);
-     */
-    public abstract boolean handlePost(FORM form, BindException errors) throws Exception;
-
-    @Override
-    public void validate(Object form, Errors errors)
-    {
-        validateCommand((FORM)form, errors);
-    }
-
-    /* Generic version of validate */
-    public abstract void validateCommand(FORM form, Errors errors);
-
-
-    @NotNull
-    public abstract URLHelper getSuccessURL(FORM form);
-
-    // not usually used but some actions return views that close the current window etc...
-    public ModelAndView getSuccessView(FORM form)
-    {
-        return null;
-    }
-
-    public ActionURL getFailURL(FORM form, BindException errors)
-    {
-        return null;
-    }
-
-    public ModelAndView getFailView(FORM form, BindException errors)
-    {
-        getPageConfig().setTemplate(PageConfig.Template.Dialog);
-        return new SimpleErrorView(errors);
-    }
-}
+/*
+ * Copyright (c) 2008-2019 LabKey Corporation
+ *
+ * Licensed under the Apache License, Version 2.0 (the "License");
+ * you may not use this file except in compliance with the License.
+ * You may obtain a copy of the License at
+ *
+ *     http://www.apache.org/licenses/LICENSE-2.0
+ *
+ * Unless required by applicable law or agreed to in writing, software
+ * distributed under the License is distributed on an "AS IS" BASIS,
+ * WITHOUT WARRANTIES OR CONDITIONS OF ANY KIND, either express or implied.
+ * See the License for the specific language governing permissions and
+ * limitations under the License.
+ */
+
+package org.labkey.api.action;
+
+import org.jetbrains.annotations.NotNull;
+import org.labkey.api.util.URLHelper;
+import org.labkey.api.view.ActionURL;
+import org.labkey.api.view.JspView;
+import org.labkey.api.view.RedirectException;
+import org.labkey.api.view.template.PageConfig;
+import org.springframework.beans.PropertyValues;
+import org.springframework.validation.BindException;
+import org.springframework.validation.Errors;
+import org.springframework.web.servlet.ModelAndView;
+
+/**
+ * Base class for actions that want to show a full-page confirmation step prior to performing the actual operation.
+ * User: matthewb
+ * Date: May 17, 2007
+ */
+public abstract class ConfirmAction<FORM> extends BaseViewAction<FORM>
+{
+    public String getConfirmText()
+    {
+        return "OK";
+    }
+
+    public String getCancelText()
+    {
+        return "Cancel";
+    }
+
+    public URLHelper getCancelUrl()
+    {
+        return null;
+    }
+
+    public boolean isPopupConfirmation()
+    {
+        return false;
+    }
+
+    @Override
+    public final ModelAndView handleRequest() throws Exception
+    {
+        BindException errors = bindParameters(getPropertyValues());
+        FORM form = (FORM)errors.getTarget();
+
+        boolean success = !errors.hasErrors();
+
+        if (success && null != form)
+            validate(form, errors);
+        success = !errors.hasErrors();
+
+        if (success)
+        {
+            if (isPost())
+            {
+                success = handlePost(form, errors);
+
+                if (success)
+                {
+                    ModelAndView mv = getSuccessView(form);
+                    if (null != mv)
+                        return mv;
+                    throw new RedirectException(getSuccessURL(form));
+                }
+            }
+            else
+            {
+                ModelAndView confirmView = getConfirmView(form, errors);
+                JspView<ConfirmAction<FORM>> confirmWrapper = new JspView<>("/org/labkey/api/action/confirmWrapper.jsp", this, errors);
+                confirmWrapper.setBody(confirmView);
+                getPageConfig().setTemplate(PageConfig.Template.Dialog);
+
+                // catch all for actions that don't set the page title
+                if (getPageConfig().getTitle() == null)
+                    setTitle("Confirmation");
+                return confirmWrapper;
+            }
+        }
+
+        // We failed... redirect if fail URL is specified, otherwise return the error view
+        ActionURL urlFail = getFailURL(form, errors);
+        if (null != urlFail)
+        {
+            throw new RedirectException(urlFail);
+        }
+
+        return getFailView(form, errors);
+    }
+
+
+    @Override
+    protected String getCommandClassMethodName()
+    {
+        return "handlePost";
+    }
+
+    public BindException bindParameters(PropertyValues m) throws Exception
+    {
+        return defaultBindParameters(getCommand(), m);
+    }
+
+
+    /**
+     * View with text and buttons.  Should NOT include &lt;form&gt; 
+     */
+    public abstract ModelAndView getConfirmView(FORM form, BindException errors) throws Exception;
+
+
+    /**
+     * may call throwRedirect() on success
+     *
+     * handlePost() can call setReshow(false) to force record to be reselected
+     * return a view to display or null to call getView(form,true);
+     */
+    public abstract boolean handlePost(FORM form, BindException errors) throws Exception;
+
+    @Override
+    public void validate(Object form, Errors errors)
+    {
+        validateCommand((FORM)form, errors);
+    }
+
+    /* Generic version of validate */
+    public abstract void validateCommand(FORM form, Errors errors);
+
+
+    @NotNull
+    public abstract URLHelper getSuccessURL(FORM form);
+
+    // not usually used but some actions return views that close the current window etc...
+    public ModelAndView getSuccessView(FORM form)
+    {
+        return null;
+    }
+
+    public ActionURL getFailURL(FORM form, BindException errors)
+    {
+        return null;
+    }
+
+    public ModelAndView getFailView(FORM form, BindException errors)
+    {
+        getPageConfig().setTemplate(PageConfig.Template.Dialog);
+        return new SimpleErrorView(errors);
+    }
+}