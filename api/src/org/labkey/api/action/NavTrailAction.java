/*
 * Copyright (c) 2008-2019 LabKey Corporation
 *
 * Licensed under the Apache License, Version 2.0 (the "License");
 * you may not use this file except in compliance with the License.
 * You may obtain a copy of the License at
 *
 *     http://www.apache.org/licenses/LICENSE-2.0
 *
 * Unless required by applicable law or agreed to in writing, software
 * distributed under the License is distributed on an "AS IS" BASIS,
 * WITHOUT WARRANTIES OR CONDITIONS OF ANY KIND, either express or implied.
 * See the License for the specific language governing permissions and
 * limitations under the License.
 */

package org.labkey.api.action;

<<<<<<< HEAD
import org.apache.logging.log4j.LogManager;
import org.apache.logging.log4j.Logger;
=======
>>>>>>> ed95be35
import org.labkey.api.view.NavTree;

/**
 * Interface for {@link Action} implementations that want to fill in a nav trail to show at the top of the page.
 * User: matthewb
 * Date: May 21, 2007
 */
public interface NavTrailAction
{
<<<<<<< HEAD
    Logger LOG = LogManager.getLogger(NavTrailAction.class);

    @Deprecated()  // Implement addNavTrail() instead
    default NavTree appendNavTrail(NavTree root)
    {
        throw new IllegalStateException(getClass().getName() + " must implement addNavTrail()!");
    }

    default void addNavTrail(NavTree root)
    {
        appendNavTrail(root);
        // The last method didn't throw IllegalStateException, so we know this action implements appendNavTrail()
        LOG.warn(getClass().getName() + " should implement addNavTrail() instead of appendNavTrail()! The appendNavTrail() method is deprecated and will be removed shortly.");
    }
=======
    void addNavTrail(NavTree root);
>>>>>>> ed95be35
}<|MERGE_RESOLUTION|>--- conflicted
+++ resolved
@@ -1,51 +1,29 @@
-/*
- * Copyright (c) 2008-2019 LabKey Corporation
- *
- * Licensed under the Apache License, Version 2.0 (the "License");
- * you may not use this file except in compliance with the License.
- * You may obtain a copy of the License at
- *
- *     http://www.apache.org/licenses/LICENSE-2.0
- *
- * Unless required by applicable law or agreed to in writing, software
- * distributed under the License is distributed on an "AS IS" BASIS,
- * WITHOUT WARRANTIES OR CONDITIONS OF ANY KIND, either express or implied.
- * See the License for the specific language governing permissions and
- * limitations under the License.
- */
-
-package org.labkey.api.action;
-
-<<<<<<< HEAD
-import org.apache.logging.log4j.LogManager;
-import org.apache.logging.log4j.Logger;
-=======
->>>>>>> ed95be35
-import org.labkey.api.view.NavTree;
-
-/**
- * Interface for {@link Action} implementations that want to fill in a nav trail to show at the top of the page.
- * User: matthewb
- * Date: May 21, 2007
- */
-public interface NavTrailAction
-{
-<<<<<<< HEAD
-    Logger LOG = LogManager.getLogger(NavTrailAction.class);
-
-    @Deprecated()  // Implement addNavTrail() instead
-    default NavTree appendNavTrail(NavTree root)
-    {
-        throw new IllegalStateException(getClass().getName() + " must implement addNavTrail()!");
-    }
-
-    default void addNavTrail(NavTree root)
-    {
-        appendNavTrail(root);
-        // The last method didn't throw IllegalStateException, so we know this action implements appendNavTrail()
-        LOG.warn(getClass().getName() + " should implement addNavTrail() instead of appendNavTrail()! The appendNavTrail() method is deprecated and will be removed shortly.");
-    }
-=======
-    void addNavTrail(NavTree root);
->>>>>>> ed95be35
+/*
+ * Copyright (c) 2008-2019 LabKey Corporation
+ *
+ * Licensed under the Apache License, Version 2.0 (the "License");
+ * you may not use this file except in compliance with the License.
+ * You may obtain a copy of the License at
+ *
+ *     http://www.apache.org/licenses/LICENSE-2.0
+ *
+ * Unless required by applicable law or agreed to in writing, software
+ * distributed under the License is distributed on an "AS IS" BASIS,
+ * WITHOUT WARRANTIES OR CONDITIONS OF ANY KIND, either express or implied.
+ * See the License for the specific language governing permissions and
+ * limitations under the License.
+ */
+
+package org.labkey.api.action;
+
+import org.labkey.api.view.NavTree;
+
+/**
+ * Interface for {@link Action} implementations that want to fill in a nav trail to show at the top of the page.
+ * User: matthewb
+ * Date: May 21, 2007
+ */
+public interface NavTrailAction
+{
+    void addNavTrail(NavTree root);
 }