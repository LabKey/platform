--- conflicted
+++ resolved
@@ -83,11 +83,31 @@
 
     public static boolean isEnabled(ViewContext context)
     {
-<<<<<<< HEAD
+        return context.getContainer() != null && isEnabled(context.getUser());
+    }
+
+    private static boolean isEnabled(Principal user)
+    {
+        if (!(user instanceof User))
+            return false;
+
+        return isEnabled((User)user);
+    }
+
+    public static boolean isEnabled(User user)
+    {
+        if (ModuleLoader.getInstance().isStartupComplete())
+            return false;
+
         // CONSIDER: Add CanSeeProfilingPermission ?
-        User user = context.getUser();
-        return ModuleLoader.getInstance().isStartupComplete() && user != null && getSettings(context.getUser()).isEnabled() &&
-                context.getContainer() != null && user.isPlatformDeveloper();
+        if (user == null || !user.isPlatformDeveloper())
+            return false;
+
+        Settings settings = getSettings(user);
+        if (settings == null)
+            return false;
+
+        return settings.isEnabled();
     }
 
     /** Get per-user settings */
@@ -125,70 +145,6 @@
         SETTINGS_CACHE.remove(user);
     }
 
-=======
-        return context.getContainer() != null && isEnabled(context.getUser());
-    }
-
-    private static boolean isEnabled(Principal user)
-    {
-        if (!(user instanceof User))
-            return false;
-
-        return isEnabled((User)user);
-    }
-
-    public static boolean isEnabled(User user)
-    {
-        if (ModuleLoader.getInstance().isStartupComplete())
-            return false;
-
-        // CONSIDER: Add CanSeeProfilingPermission ?
-        if (user == null || !user.isPlatformDeveloper())
-            return false;
-
-        Settings settings = getSettings(user);
-        if (settings == null)
-            return false;
-
-        return settings.isEnabled();
-    }
-
-    /** Get per-user settings */
-    public static @Nullable Settings getSettings(@NotNull Principal user)
-    {
-        if (user instanceof User)
-            return getSettings((User)user);
-
-        return null;
-    }
-
-    /** Get per-user settings */
-    public static @Nullable Settings getSettings(@Nullable User user)
-    {
-        Settings settings = null;
-        if (user != null)
-        {
-            settings = SETTINGS_CACHE.get(user);
-
-            // Stacktrace setting isn't really cached, it just piggybacks on the MiniProfiler settings bean/form
-            settings.setCollectTroubleshootingStackTraces(_collectTroubleshootingStackTraces);
-        }
-        return settings;
-    }
-
-    /** Save per-user settings. */
-    public static void saveSettings(@NotNull Settings settings, @NotNull User user)
-    {
-        // Troubleshooting stacktraces are site-wide only
-        setCollectTroubleshootingStackTraces(settings._collectTroubleshootingStackTraces);
-
-        PropertyManager.PropertyMap map = PropertyManager.getWritableProperties(user, ContainerManager.getRoot(), CATEGORY, true);
-        SETTINGS_FACTORY.toStringMap(settings, map);
-        map.save();
-        SETTINGS_CACHE.remove(user);
-    }
-
->>>>>>> 6ed958ec
     /** Reset per-user settings. */
     public static void resetSettings(@NotNull User user)
     {
@@ -245,11 +201,7 @@
         if (requestInfo == null || requestInfo.isIgnored())
             return null;
 
-<<<<<<< HEAD
-        if (!(ModuleLoader.getInstance().isStartupComplete() && getSettings(requestInfo.getUser()).isEnabled()))
-=======
         if (!isEnabled(requestInfo.getUser()))
->>>>>>> 6ed958ec
             return null;
 
         return requestInfo.step(name);
