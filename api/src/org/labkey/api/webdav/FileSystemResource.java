/*
 * Copyright (c) 2008-2019 LabKey Corporation
 *
 * Licensed under the Apache License, Version 2.0 (the "License");
 * you may not use this file except in compliance with the License.
 * You may obtain a copy of the License at
 *
 *     http://www.apache.org/licenses/LICENSE-2.0
 *
 * Unless required by applicable law or agreed to in writing, software
 * distributed under the License is distributed on an "AS IS" BASIS,
 * WITHOUT WARRANTIES OR CONDITIONS OF ANY KIND, either express or implied.
 * See the License for the specific language governing permissions and
 * limitations under the License.
 */
package org.labkey.api.webdav;

import org.apache.commons.vfs2.FileObject;
import org.apache.commons.vfs2.FileSystemException;
import org.apache.commons.vfs2.NameScope;
import org.apache.logging.log4j.LogManager;
import org.apache.logging.log4j.Logger;
import org.jetbrains.annotations.NotNull;
import org.jetbrains.annotations.Nullable;
import org.labkey.api.action.ApiQueryResponse;
import org.labkey.api.attachments.Attachment;
import org.labkey.api.attachments.AttachmentDirectory;
import org.labkey.api.attachments.AttachmentService;
import org.labkey.api.audit.AuditLogService;
import org.labkey.api.audit.AuditTypeEvent;
import org.labkey.api.audit.provider.FileSystemAuditProvider;
import org.labkey.api.collections.CaseInsensitiveHashSet;
import org.labkey.api.data.SimpleFilter;
import org.labkey.api.data.TableInfo;
import org.labkey.api.exp.api.ExpData;
import org.labkey.api.exp.property.Domain;
import org.labkey.api.exp.property.DomainProperty;
import org.labkey.api.exp.property.PropertyService;
import org.labkey.api.exp.query.ExpDataTable;
import org.labkey.api.exp.query.ExpSchema;
import org.labkey.api.files.FileContentService;
import org.labkey.api.files.virtual.AuthorizedFileSystem;
import org.labkey.api.query.FieldKey;
import org.labkey.api.query.QueryUpdateService;
import org.labkey.api.search.SearchService;
import org.labkey.api.security.LimitedUser;
import org.labkey.api.security.SecurableResource;
import org.labkey.api.security.SecurityLogger;
import org.labkey.api.security.SecurityManager;
import org.labkey.api.security.User;
import org.labkey.api.security.UserManager;
import org.labkey.api.security.roles.CanSeeAuditLogRole;
import org.labkey.api.security.roles.ReaderRole;
import org.labkey.api.settings.AppProps;
import org.labkey.api.util.ConfigurationException;
import org.labkey.api.util.FileStream;
import org.labkey.api.util.FileUtil;
import org.labkey.api.util.Path;
import org.labkey.api.util.UnexpectedException;
import org.labkey.api.view.NavTree;
import org.labkey.api.writer.ContainerUser;
import org.labkey.api.writer.DefaultContainerUser;

import java.io.File;
import java.io.FileInputStream;
import java.io.FileNotFoundException;
import java.io.IOException;
import java.io.InputStream;
import java.lang.reflect.Proxy;
import java.nio.file.Files;
import java.nio.file.InvalidPathException;
import java.nio.file.NoSuchFileException;
import java.nio.file.attribute.BasicFileAttributes;
import java.nio.file.attribute.FileTime;
import java.util.ArrayList;
import java.util.Collection;
import java.util.Collections;
import java.util.HashMap;
import java.util.List;
import java.util.Map;
import java.util.Objects;
import java.util.Set;
import java.util.TreeSet;
import java.util.concurrent.TimeUnit;

/**
 *  Base class for file-system based resources
 */
public class FileSystemResource extends AbstractWebdavResource
{
    private static final Logger _log = LogManager.getLogger(FileSystemResource.class);

    public static final String DISPLAY_VALUE_SUFFIX = "_displayValue";

    protected List<FileInfo> _files;
    String _name = null;
    WebdavResource _folder;   // containing controller used for canList()
    protected Boolean _shouldIndex = null; // null means ask parent

    private Map<String, String> _customProperties;

    private enum FileType { file, directory, notpresent }

    protected FileSystemResource(Path path)
    {
        super(path);
        setSearchCategory(SearchService.fileCategory);
        setSearchProperty(SearchService.PROPERTY.title, path.getName());
        setSearchProperty(SearchService.PROPERTY.keywordsMed, FileUtil.getSearchKeywords(path.getName()));
    }

    protected FileSystemResource(Path folder, Path.Part name)
    {
        this(folder.append(name));
    }

    public FileSystemResource(WebdavResource folder, Path.Part name, File file, SecurableResource resource)
    {
        this(folder.getPath(), name);
        _folder = folder;
        _name = name.toString();
        setSecurableResource(resource);
        // NOTE: we don't have a user yet, so we don't know if the user has write permissions (assuming read)
<<<<<<< HEAD
        FileObject root = AuthorizedFileSystem.create(FileUtil.getAbsoluteCaseSensitiveFile(file), true, false).getRoot();
=======
        FileObject root = AuthorizedFileSystem.create(FileUtil.getAbsoluteCaseSensitiveFile(file), AuthorizedFileSystem.Mode.Read).getRoot();
>>>>>>> 2fd7ce39
        _files = Collections.singletonList(new FileInfo(root));
    }

    public FileSystemResource(FileSystemResource folder, Path.Part name)
    {
        this(folder.getPath(), name);
        _folder = folder;
        setSecurableResource(folder.getSecurableResource());

        var list = folder._files.stream()
            .map(file -> {
                try
                {
                    return new FileInfo(file._file.resolveFile(name.toString(), NameScope.DESCENDENT));
                }
                catch (FileSystemException e)
                {
                    throw UnexpectedException.wrap(e);
                }
            })
            .toList();
        _files = new ArrayList<>(list);
    }

    public FileSystemResource(Path path, File file, SecurableResource resource)
    {
        this(path);
        setSecurableResource(resource);
        // NOTE: we don't have a user yet, so we're can't limit to read-only
<<<<<<< HEAD
        FileObject root = AuthorizedFileSystem.create(FileUtil.getAbsoluteCaseSensitiveFile(file), true, false).getRoot();
=======
        FileObject root = AuthorizedFileSystem.create(FileUtil.getAbsoluteCaseSensitiveFile(file), AuthorizedFileSystem.Mode.Read).getRoot();
>>>>>>> 2fd7ce39
        _files = Collections.singletonList(new FileInfo(root));
    }

    @Override
    public String getName()
    {
        return null == _name ? super.getName() : _name;
    }

    @Override
    public String getContainerId()
    {
        if (null != _containerId)
            return _containerId;
        return null==_folder ? null : _folder.getContainerId();
    }

    @Override
    protected void setSecurableResource(SecurableResource resource)
    {
        super.setSecurableResource(resource);
        setSearchProperty(SearchService.PROPERTY.securableResourceId, null != resource ? resource.getResourceId() : null);
    }

    @Override
    public boolean exists()
    {
        if (_files == null)
        {
            // Special case
            return true;
        }

        return getType() != FileType.notpresent;
    }

    private FileType getType()
    {
        if (_files == null)
        {
            return FileType.notpresent;
        }

        for (FileInfo file : _files)
        {
            if (file.getType() != FileType.notpresent)
            {
                return file.getType();
            }
        }
        return FileType.notpresent;
    }

    @Override
    public boolean isCollection()
    {
        FileType type = getType();
        if (null != type)
            return type == FileType.directory;
        return exists() && getPath().isDirectory();
    }

    @Override
    public boolean isFile()
    {
        return _files != null && getType() == FileType.file;
    }

    protected FileInfo getFileInfo()
    {
        if (_files == null || _files.isEmpty())
        {
            return null;
        }
        for (FileInfo file : _files)
        {
            if (file.getType() != FileType.notpresent)
            {
                return file;
            }
        }
        return _files.get(0);
    }

    @Override
    public File getFile()
    {
        FileInfo f = getFileInfo();
        if (null == f)
            return null;
        return f._file.getPath().toFile();
    }

    @Override
    public FileStream getFileStream(User user) throws IOException
    {
        if (!canRead(user, true))
            return null;
        if (null == _files || !exists())
            return null;
        return new FileStream.FileContentFileStream(getFileInfo().getFileObject().getContent());
    }

    @Override
    public InputStream getInputStream(User user) throws IOException
    {
        if (!canRead(user, true))
            return null;
        if (null == _files || !exists())
            return null;
        return new FileInputStream(getFile());
    }

    @Override
    public String getAbsolutePath(User user)
    {
        if (SecurityManager.canSeeFilePaths(getContainer(), user))
        {
            File file = getFile();
            return null != file ? file.getAbsolutePath() : null;
        }
        return null;
    }

    @Override
    public long copyFrom(User user, FileStream is) throws IOException
    {
        File file = getFile();
        boolean created = false;
        if (!file.exists())
        {
            FileUtil.mkdirs(file.getParentFile(), AppProps.getInstance().isInvalidFilenameUploadBlocked());
            try
            {
                FileUtil.createNewFile(file, AppProps.getInstance().isInvalidFilenameUploadBlocked());
                created = true;
            }
            catch (IOException x)
            {
                _log.error("Couldn't create file on server: " + file.getPath(), x);
                throw new ConfigurationException("Couldn't create file on server", x);
            }
            resetMetadata();
        }

        try
        {
            is.transferTo(file);
            if (is.getLastModified() != null)
            {
                file.setLastModified(is.getLastModified().getTime());
            }
            resetMetadata();
            return file.length();
        }
        catch (IOException x)
        {
            // if InputStream was unexpectedly closed, (e.g. browser closed) try to clean up if we created this file
            if (created)
                file.delete();
            throw x;
        }
        finally
        {
            is.closeInputStream();
        }
    }

    @Override
    public void moveFrom(User user, WebdavResource src) throws IOException, DavException
    {
        super.moveFrom(user, src);
        resetMetadata();
    }

    private void resetMetadata()
    {
        if (_files != null)
        {
            for (FileInfo file : _files)
            {
                file._attributes = null;
            }
        }
    }

    @Override
    @NotNull
    public Collection<String> listNames()
    {
        if (!isCollection())
            return Collections.emptyList();
        Set<String> result = new TreeSet<>();
        if (_files != null)
        {
            _files.stream()
                    .filter(fileInfo -> fileInfo.getType() == FileType.directory)
                    .forEach(fileInfo -> {
                        try
                        {
                            FileObject[] children = fileInfo._file.getChildren();
                            if (null != children)
                            {
                                for (FileObject child : children)
                                    result.add(child.getName().getBaseName());
                            }
                        }
                        catch (FileSystemException x)
                        {
                            throw UnexpectedException.wrap(x);
                        }
                    });
        }
        return result;
    }

    @Override
    public Collection<WebdavResource> list()
    {
        Collection<String> names = listNames();
        ArrayList<WebdavResource> resources = new ArrayList<>(names.size());
        for (String name : names)
        {
            WebdavResource r = find(Path.toPathPart(name));
            if (null != r && !(r instanceof WebdavResolverImpl.UnboundResource))
                resources.add(r);
        }
        return resources;
    }

    @Override
    public WebdavResource find(Path.Part name)
    {
        return new FileSystemResource(this, name);
    }

    @Override
    public long getCreated()
    {
        return getLastModified();
    }


    @Override
    public long getLastModified()
    {
        FileInfo fi = getFileInfo();
        if (null != fi)
        {
            return fi.getLastModified();
        }
        return Long.MIN_VALUE;
    }


    @Override
    public long getContentLength()
    {
        FileInfo fi = getFileInfo();
        if (null == fi || FileType.file != fi.getType())
            return 0;
        return fi.getLength();
    }


    @Override
    public boolean canRead(User user, boolean forRead)
    {
        try
        {
            SecurityLogger.indent(getPath() + " FileSystemResource.canRead()");
            boolean canReadPerm = super.canRead(user, forRead);
            if (!canReadPerm || !isFile() || !forRead)
                return canReadPerm;
            File f = getFile();
            if (null == f)
                return canReadPerm;

            // for real files that we are about to actually read, we want to
            // check that the OS will allow LabKey server to read the file
            // should always return true, unless there is a configuration problem
            if (!f.canRead())
            {
                SecurityLogger.log("File.canRead()==false",user,null,false);
                _log.warn(user.getEmail() + " attempted to read file that is not readable by LabKey Server.  This may be a configuration problem. file: " + f.getPath());
                return false;
            }
            return canReadPerm;
        }
        finally
        {
            SecurityLogger.outdent();
        }
    }


    @Override
    public boolean canWrite(User user, boolean forWrite)
    {
        try
        {
            SecurityLogger.indent(getPath() + " FileSystemResource.canWrite()");
            boolean canWritePerm = super.canWrite(user, forWrite) && hasFileSystem();
            if (!canWritePerm || !isFile() || !forWrite)
                return canWritePerm;
            File f = getFile();
            if (null == f)
                return canWritePerm;

            // for real files that we are about to actually write, we want to
            // check that the OS will allow LabKey server to write the file
            // should always return true, unless there is a configuration problem
            if (!f.canWrite())
            {
                SecurityLogger.log("File.canWrite()==false",user,null,false);
                _log.warn(user.getEmail() + " attempted to write file that is not readable by LabKey Server.  This may be a configuration problem. file: " + f.getPath());
                return false;
            }
            return canWritePerm;
        }
        finally
        {
            SecurityLogger.outdent();
        }
    }


    @Override
    public boolean canCreate(User user, boolean forCreate)
    {
        try
        {
            SecurityLogger.indent(getPath() + " FileSystemResource.canCreate()");
            boolean canCreatePerm = super.canCreate(user, forCreate) && hasFileSystem();
            if (!canCreatePerm || !isFile() || !forCreate)
                return canCreatePerm;
            File f = getFile();
            if (null == f)
                return canCreatePerm;

            // for real files that we are about to actually write, we want to
            // check that the OS will allow LabKey server to write the file
            // should always return true, unless there is a configuration problem
            if (!f.canWrite())
            {
                SecurityLogger.log("File.canWrite()==false",user,null,false);
                _log.warn(user.getEmail() + " attempted to write file that is not readable by LabKey Server.  This may be a configuration problem. file: " + f.getPath());
                return false;
            }
            return canCreatePerm;
        }
        finally
        {
            SecurityLogger.outdent();
        }
    }


    @Override
    public boolean canDelete(User user, boolean forDelete, @Nullable List<String> message)
    {
        try
        {
            if (!super.canDelete(user, forDelete, message) || !hasFileSystem())
                return false;
            File f = getFile();
            if (null == f)
                return false;
            if (!f.canWrite())
            {
                SecurityLogger.log("File.canWrite()==false",user,null,false);
                if (forDelete)
                {
                    if (null != message)
                        message.add("File is not writable on server");
                    _log.warn(user.getEmail() + " attempted to delete file that is not writable by LabKey Server.  This may be a configuration problem. file: " + f.getPath());
                }
                return false;
            }
            // can't delete if already processed
            if (!getActions(user).isEmpty())
            {
                if (null != message)
                    message.add("File has been imported by an assay and may not be deleted.");
                return false;
            }
            return true;
        }
        finally
        {
            SecurityLogger.outdent();
        }
    }


    @Override
    public boolean canRename(User user, boolean forRename)
    {
        return super.canRename(user, forRename);
    }

    @Override
    public boolean canList(User user, boolean forRead)
    {
        return super.canRead(user, forRead) || (null != _folder && _folder.canList(user, forRead));
    }    

    private boolean hasFileSystem()
    {
        return _files != null;
    }


    @Override
    public boolean delete(User user)
    {
        File file = getFile();
        if (file == null || (null != user && !canDelete(user, true, null)))
            return false;

        try {
            FileContentService svc = FileContentService.get();
            AttachmentDirectory dir;
            dir = svc.getMappedAttachmentDirectory(getContainer(), false);
            String fileDirPath = file.getParent();

            // 23746: If file exists in parent with the same name it was deleted instead
            if (dir != null && fileDirPath != null && dir.getFileSystemDirectoryPath().toAbsolutePath().toString().equals(fileDirPath))
            {
                // legacy support for files added through the narrow files web part but deleted through
                // the newer file browser (issue: 11396). This is the difference between files stored through
                // webdav or via the attachments service.
                //
                Attachment attach = AttachmentService.get().getAttachment(dir, file.getName());
                if (attach != null)
                {
                    AttachmentService.get().deleteAttachment(dir, file.getName(), null);
                    return (AttachmentService.get().getAttachment(dir, file.getName()) == null);
                }
            }
        }
        catch (Exception e)
        {
            _log.error(e);
        }
        boolean deleted = file.delete();
        if (!deleted)
            _log.warn("Unexpected file system error, could not delete file: " + file.getPath());
        return deleted;
    }


    @Override
    @NotNull
    public Collection<WebdavResolver.History> getHistory()
    {
        File file = getFile();
        SimpleFilter filter = new SimpleFilter();
        filter.addCondition(FieldKey.fromParts(FileSystemAuditProvider.COLUMN_NAME_DIRECTORY), file.getParent());
        filter.addCondition(FieldKey.fromParts(FileSystemAuditProvider.COLUMN_NAME_FILE), file.getName());

        // Allow all users to see history in the container
        User user = new LimitedUser(UserManager.getGuestUser(), ReaderRole.class, CanSeeAuditLogRole.class);

        List<AuditTypeEvent> logs = AuditLogService.get().getAuditEvents(getContainer(), user, FileSystemAuditProvider.EVENT_TYPE, filter, null);
        if (null == logs)
            return Collections.emptyList();

        List<WebdavResolver.History> history = new ArrayList<>(logs.size());
        history.addAll(logs.stream()
            .map(e -> new HistoryImpl(e.getCreatedBy().getUserId(), e.getCreated(), e.getComment(), null))
            .toList());
        return history;
    }


    @NotNull @Override
    public Collection<NavTree> getActions(User user)
    {
        if (!isFile())
            return Collections.emptyList();

        return getActionsHelper(user, getExpData());
    }


    @Override
    public boolean shouldIndex()
    {
        boolean shouldIndexFolder = true;
        FileType ft = getType();
        if (FileType.directory == ft)
        {
            if (null != _shouldIndex)
                shouldIndexFolder = _shouldIndex.booleanValue();
        }
        else if (FileType.file == ft)
        {
            if (null != _folder)
                shouldIndexFolder = _folder.shouldIndex();
        }
        else
            return false;

        return shouldIndexFolder && super.shouldIndex();
    }


    @Override
    public Map<String, String> getCustomProperties(User user)
    {
        if (_customProperties == null)
        {
            _customProperties = new HashMap<>();
            FileContentService svc = FileContentService.get();
            ExpData data = svc.getDataObject(this, getContainer());
            Domain fileDomain = PropertyService.get().getDomain(getContainer() ,svc.getDomainURI(getContainer()));

            if (null != data && fileDomain != null && !fileDomain.getProperties().isEmpty())
            {
                Set<String> customPropertyNames = new CaseInsensitiveHashSet();
                for (DomainProperty prop : fileDomain.getProperties())
                {
                    // Look for up to three variants of each property: the formatted value, the display for a lookup, and the rendered URL
                    customPropertyNames.add(prop.getName() + DISPLAY_VALUE_SUFFIX);
                    customPropertyNames.add(prop.getName());
                    customPropertyNames.add(ApiQueryResponse.URL_COL_PREFIX + prop.getName());
                }

                try
                {
                    TableInfo ti = ExpSchema.TableType.Data.createTable(new ExpSchema(user, getContainer()), ExpSchema.TableType.Data.toString(), null);
                    // FileQueryUpdateService is responsible for resolving lookups and formatting values
                    QueryUpdateService qus = Objects.requireNonNull(ti.getUpdateService(), "exp.data table should have a QueryUpdateService");
                    Map<String, Object> keys = Collections.singletonMap(ExpDataTable.Column.RowId.name(), data.getRowId());
                    List<Map<String, Object>> rows = qus.getRows(user, getContainer(), Collections.singletonList(keys));

                    assert(rows.size() <= 1);

                    if (rows.size() == 1)
                    {
                        for (Map.Entry<String, Object> entry : rows.get(0).entrySet())
                        {
                            Object value = entry.getValue();

                            if (value != null)
                            {
                                String key = entry.getKey();

                                if (customPropertyNames.contains(key))
                                   _customProperties.put(key, String.valueOf(value));
                            }
                        }
                    }
                }
                catch (Exception re)
                {
                    throw UnexpectedException.wrap(re);
                }
                boolean b = false;
            }
        }

        return Collections.unmodifiableMap(_customProperties);
    }

    @Override
    public void notify(ContainerUser context, String message)
    {
        addAuditEvent(new DefaultContainerUser(getContainer(), context.getUser()), message);
    }

    @Override
    public void setLastModified(long time) throws IOException
    {
        java.nio.file.Path nioPath = getNioPath();
        if (nioPath != null)
        {
            Files.setLastModifiedTime(nioPath, FileTime.fromMillis(time));
        }
        FileInfo info = getFileInfo();
        if (info != null)
        {
            info._attributes = null;
        }
    }

    static final FileTime nullTime = FileTime.from(Long.MIN_VALUE,TimeUnit.MILLISECONDS);

    static final BasicFileAttributes doesNotExist = (BasicFileAttributes)Proxy.newProxyInstance(
            FileSystemResource.class.getClassLoader(),
            new Class[] {BasicFileAttributes.class},
            (proxy, method, args) -> {
                if (method.getReturnType() == Boolean.class)
                    return false;
                if (method.getReturnType() == FileTime.class)
                    return nullTime;
                if (method.getReturnType() == Long.class)
                    return 0;
                return null;
            });



    protected static class FileInfo
    {
        private FileObject _file;
        BasicFileAttributes _attributes;

        public FileInfo(FileObject file)
        {
            _file = file;
        }

        public FileObject getFileObject()
        {
            return _file;
        }

        /**
         * Try to determine if this entry exists on disk, and its type (file or directory) with the minimum number of
         * java.io.File method calls. Assume that entries are likely to exist, and that files are likely to have extensions.
         * In most cases this reduces the number of java.io.File method calls to one to answer exists(), isDirectory(), and
         * isFile().
         */
        private FileType getType()
        {
            _init();
            if (null == _attributes)
                return null;
            if (doesNotExist == _attributes)
                return FileType.notpresent;
            if (_attributes.isRegularFile())
                return FileType.file;
            else
                return FileType.directory;
        }



        private long getLastModified()
        {
            _init();
            return null==_attributes ? Long.MIN_VALUE : _attributes.lastModifiedTime().toMillis();
        }


        private long getLength()
        {
            _init();
            return null==_attributes ? 0 : _attributes.size();
        }


        private void _init()
        {
            if (_file != null && _attributes == null)
            {
                try
                {
                    _attributes = Files.readAttributes(_file.getPath(), BasicFileAttributes.class);
                }
                catch (FileNotFoundException | InvalidPathException | FileSystemException | NoSuchFileException x)
                {
                    _attributes = doesNotExist;
                }
                catch (IOException x)
                {
                    throw UnexpectedException.wrap(x);
                }
            }
        }
    }
}<|MERGE_RESOLUTION|>--- conflicted
+++ resolved
@@ -121,11 +121,7 @@
         _name = name.toString();
         setSecurableResource(resource);
         // NOTE: we don't have a user yet, so we don't know if the user has write permissions (assuming read)
-<<<<<<< HEAD
-        FileObject root = AuthorizedFileSystem.create(FileUtil.getAbsoluteCaseSensitiveFile(file), true, false).getRoot();
-=======
         FileObject root = AuthorizedFileSystem.create(FileUtil.getAbsoluteCaseSensitiveFile(file), AuthorizedFileSystem.Mode.Read).getRoot();
->>>>>>> 2fd7ce39
         _files = Collections.singletonList(new FileInfo(root));
     }
 
@@ -155,11 +151,7 @@
         this(path);
         setSecurableResource(resource);
         // NOTE: we don't have a user yet, so we're can't limit to read-only
-<<<<<<< HEAD
-        FileObject root = AuthorizedFileSystem.create(FileUtil.getAbsoluteCaseSensitiveFile(file), true, false).getRoot();
-=======
         FileObject root = AuthorizedFileSystem.create(FileUtil.getAbsoluteCaseSensitiveFile(file), AuthorizedFileSystem.Mode.Read).getRoot();
->>>>>>> 2fd7ce39
         _files = Collections.singletonList(new FileInfo(root));
     }
 
