--- conflicted
+++ resolved
@@ -1,208 +1,207 @@
-/*
- * Copyright (c) 2012-2018 LabKey Corporation
- *
- * Licensed under the Apache License, Version 2.0 (the "License");
- * you may not use this file except in compliance with the License.
- * You may obtain a copy of the License at
- *
- *     http://www.apache.org/licenses/LICENSE-2.0
- *
- * Unless required by applicable law or agreed to in writing, software
- * distributed under the License is distributed on an "AS IS" BASIS,
- * WITHOUT WARRANTIES OR CONDITIONS OF ANY KIND, either express or implied.
- * See the License for the specific language governing permissions and
- * limitations under the License.
- */
-package org.labkey.api.admin;
-
-import org.labkey.api.data.Container;
-import org.labkey.api.data.PHI;
-import org.labkey.api.exp.xar.LSIDRelativizer;
-import org.labkey.api.security.User;
-import org.labkey.api.study.Study;
-import org.labkey.api.study.StudyService;
-import org.labkey.api.util.Pair;
-import org.labkey.folder.xml.FolderDocument;
-
-import java.util.Arrays;
-import java.util.HashSet;
-import java.util.LinkedList;
-import java.util.List;
-import java.util.Set;
-
-/**
- * User: cnathe
- * Date: Jan 18, 2012
- */
-public class FolderExportContext extends AbstractFolderContext
-{
-    private final String _format;
-    private final PHI _phiLevel;
-    private final boolean _shiftDates;
-    private final boolean _alternateIds;
-    private final boolean _maskClinic;
-
-    private boolean _includeFolderXml;
-    private boolean _includeSubfolders;
-    private Set<String> _viewIds;
-    private Set<String> _reportIds;
-    private Set<Integer> _listIds;
-    private List<Pair<Integer, Container>> _lists;
-    private Set<String> _queryKeys;
-
-    private final LSIDRelativizer.RelativizedLSIDs _relativizedLSIDs = new LSIDRelativizer.RelativizedLSIDs(LSIDRelativizer.FOLDER_RELATIVE);
-
-    public FolderExportContext(User user, Container c, Set<String> dataTypes, String format, LoggerGetter logger)
-    {
-        this(user, c, dataTypes, format, false, PHI.Restricted, false, false, false, logger);
-    }
-
-    public FolderExportContext(User user, Container c, Set<String> dataTypes, String format, boolean includeSubfolders, PHI phiLevel, boolean shiftDates, boolean alternateIds, boolean maskClinic, LoggerGetter logger)
-    {
-        super(user, c, getFolderDocument(), dataTypes, logger, null);
-
-        // If the container is a Dataspace folder type and we are requesting exporting the study objects,
-        // verify that the user is allowed to export the study for this Dataspace configuration.
-        if (c.isDataspace() && dataTypes.contains("Study"))
-        {
-            Study study = StudyService.get().getStudy(c);
-            if (study != null && !study.allowExport(getUser()))
-                throw new IllegalStateException("Cannot export study from this Dataspace folder.");
-        }
-
-        _format = format;
-        _includeFolderXml = true;
-        _includeSubfolders = includeSubfolders;
-        _phiLevel = phiLevel;
-        _shiftDates = shiftDates;
-        _alternateIds = alternateIds;
-        _maskClinic = maskClinic;
-    }
-
-    @Override
-    public String getFormat()
-    {
-        return _format;
-    }
-
-    public void setIncludeFolderXml(boolean includeFolderXml)
-    {
-        _includeFolderXml = includeFolderXml;
-    }
-
-    public boolean isIncludeFolderXml()
-    {
-        return _includeFolderXml;
-    }
-
-    @Override
-    public void setIncludeSubfolders(boolean includeSubfolders)
-    {
-        _includeSubfolders = includeSubfolders;
-    }
-
-    @Override
-    public boolean isIncludeSubfolders()
-    {
-        return _includeSubfolders;
-    }
-
-    @Override
-    public PHI getPhiLevel()
-    {
-        return _phiLevel;
-    }
-
-    @Override
-    public boolean isShiftDates()
-    {
-        return _shiftDates;
-    }
-
-    @Override
-    public boolean isAlternateIds()
-    {
-        return _alternateIds;
-    }
-
-    @Override
-    public boolean isMaskClinic()
-    {
-        return _maskClinic;
-    }
-
-    public static FolderDocument getFolderDocument()
-    {
-        FolderDocument doc = FolderDocument.Factory.newInstance();
-        doc.addNewFolder();
-        return doc;
-    }
-
-    public Set<String> getReportIds()
-    {
-        return _reportIds;
-    }
-
-    public void setReportIds(String[] reportIds)
-    {
-        _reportIds = new HashSet<>(Arrays.asList(reportIds));
-    }
-
-    public Set<String> getQueryKeys()
-    {
-        return _queryKeys;
-    }
-
-    public void setQueryKeys(String[] queryKeys)
-    {
-        _queryKeys = new HashSet<>(Arrays.asList(queryKeys));
-    }
-
-    public Set<String> getViewIds()
-    {
-        return _viewIds;
-    }
-
-    public void setViewIds(String[] viewIds)
-    {
-        _viewIds = new HashSet<>(Arrays.asList(viewIds));
-    }
-
-    /**
-     * @return List Ids within current container context, useful during Folder Export to get Lists within that Folder.
-     */
-    public Set<Integer> getListIds()
-    {
-        return _listIds;
-    }
-
-    /**
-     * @param listIds List Ids within current container context
-     */
-    public void setListIds(Integer[] listIds)
-    {
-        _listIds = new HashSet<>(Arrays.asList(listIds));
-    }
-
-<<<<<<< HEAD
-    /**
-     * @return A list of List Ids and associated Containers, useful when getting Lists from specific Containers
-     */
-    public List<Pair<Integer, Container>> getLists()
-    {
-        return _lists;
-    }
-
-    /**
-     * @param lists selected List Ids and associated Containers
-     */
-    public void setLists(List<Pair<Integer, Container>> lists)
-    {
-        _lists = new LinkedList<>(lists);
-=======
-    public LSIDRelativizer.RelativizedLSIDs getRelativizedLSIDs()
-    {
-        return _relativizedLSIDs;
->>>>>>> c5846cf3
-    }
-}
+/*
+ * Copyright (c) 2012-2018 LabKey Corporation
+ *
+ * Licensed under the Apache License, Version 2.0 (the "License");
+ * you may not use this file except in compliance with the License.
+ * You may obtain a copy of the License at
+ *
+ *     http://www.apache.org/licenses/LICENSE-2.0
+ *
+ * Unless required by applicable law or agreed to in writing, software
+ * distributed under the License is distributed on an "AS IS" BASIS,
+ * WITHOUT WARRANTIES OR CONDITIONS OF ANY KIND, either express or implied.
+ * See the License for the specific language governing permissions and
+ * limitations under the License.
+ */
+package org.labkey.api.admin;
+
+import org.labkey.api.data.Container;
+import org.labkey.api.data.PHI;
+import org.labkey.api.exp.xar.LSIDRelativizer;
+import org.labkey.api.security.User;
+import org.labkey.api.study.Study;
+import org.labkey.api.study.StudyService;
+import org.labkey.api.util.Pair;
+import org.labkey.folder.xml.FolderDocument;
+
+import java.util.Arrays;
+import java.util.HashSet;
+import java.util.LinkedList;
+import java.util.List;
+import java.util.Set;
+
+/**
+ * User: cnathe
+ * Date: Jan 18, 2012
+ */
+public class FolderExportContext extends AbstractFolderContext
+{
+    private final String _format;
+    private final PHI _phiLevel;
+    private final boolean _shiftDates;
+    private final boolean _alternateIds;
+    private final boolean _maskClinic;
+
+    private boolean _includeFolderXml;
+    private boolean _includeSubfolders;
+    private Set<String> _viewIds;
+    private Set<String> _reportIds;
+    private Set<Integer> _listIds;
+    private List<Pair<Integer, Container>> _lists;
+    private Set<String> _queryKeys;
+
+    private final LSIDRelativizer.RelativizedLSIDs _relativizedLSIDs = new LSIDRelativizer.RelativizedLSIDs(LSIDRelativizer.FOLDER_RELATIVE);
+
+    public FolderExportContext(User user, Container c, Set<String> dataTypes, String format, LoggerGetter logger)
+    {
+        this(user, c, dataTypes, format, false, PHI.Restricted, false, false, false, logger);
+    }
+
+    public FolderExportContext(User user, Container c, Set<String> dataTypes, String format, boolean includeSubfolders, PHI phiLevel, boolean shiftDates, boolean alternateIds, boolean maskClinic, LoggerGetter logger)
+    {
+        super(user, c, getFolderDocument(), dataTypes, logger, null);
+
+        // If the container is a Dataspace folder type and we are requesting exporting the study objects,
+        // verify that the user is allowed to export the study for this Dataspace configuration.
+        if (c.isDataspace() && dataTypes.contains("Study"))
+        {
+            Study study = StudyService.get().getStudy(c);
+            if (study != null && !study.allowExport(getUser()))
+                throw new IllegalStateException("Cannot export study from this Dataspace folder.");
+        }
+
+        _format = format;
+        _includeFolderXml = true;
+        _includeSubfolders = includeSubfolders;
+        _phiLevel = phiLevel;
+        _shiftDates = shiftDates;
+        _alternateIds = alternateIds;
+        _maskClinic = maskClinic;
+    }
+
+    @Override
+    public String getFormat()
+    {
+        return _format;
+    }
+
+    public void setIncludeFolderXml(boolean includeFolderXml)
+    {
+        _includeFolderXml = includeFolderXml;
+    }
+
+    public boolean isIncludeFolderXml()
+    {
+        return _includeFolderXml;
+    }
+
+    @Override
+    public void setIncludeSubfolders(boolean includeSubfolders)
+    {
+        _includeSubfolders = includeSubfolders;
+    }
+
+    @Override
+    public boolean isIncludeSubfolders()
+    {
+        return _includeSubfolders;
+    }
+
+    @Override
+    public PHI getPhiLevel()
+    {
+        return _phiLevel;
+    }
+
+    @Override
+    public boolean isShiftDates()
+    {
+        return _shiftDates;
+    }
+
+    @Override
+    public boolean isAlternateIds()
+    {
+        return _alternateIds;
+    }
+
+    @Override
+    public boolean isMaskClinic()
+    {
+        return _maskClinic;
+    }
+
+    public static FolderDocument getFolderDocument()
+    {
+        FolderDocument doc = FolderDocument.Factory.newInstance();
+        doc.addNewFolder();
+        return doc;
+    }
+
+    public Set<String> getReportIds()
+    {
+        return _reportIds;
+    }
+
+    public void setReportIds(String[] reportIds)
+    {
+        _reportIds = new HashSet<>(Arrays.asList(reportIds));
+    }
+
+    public Set<String> getQueryKeys()
+    {
+        return _queryKeys;
+    }
+
+    public void setQueryKeys(String[] queryKeys)
+    {
+        _queryKeys = new HashSet<>(Arrays.asList(queryKeys));
+    }
+
+    public Set<String> getViewIds()
+    {
+        return _viewIds;
+    }
+
+    public void setViewIds(String[] viewIds)
+    {
+        _viewIds = new HashSet<>(Arrays.asList(viewIds));
+    }
+
+    /**
+     * @return List Ids within current container context, useful during Folder Export to get Lists within that Folder.
+     */
+    public Set<Integer> getListIds()
+    {
+        return _listIds;
+    }
+
+    /**
+     * @param listIds List Ids within current container context
+     */
+    public void setListIds(Integer[] listIds)
+    {
+        _listIds = new HashSet<>(Arrays.asList(listIds));
+    }
+
+    /**
+     * @return A list of List Ids and associated Containers, useful when getting Lists from specific Containers
+     */
+    public List<Pair<Integer, Container>> getLists()
+    {
+        return _lists;
+    }
+
+    /**
+     * @param lists selected List Ids and associated Containers
+     */
+    public void setLists(List<Pair<Integer, Container>> lists)
+    {
+        _lists = new LinkedList<>(lists);
+    }
+
+    public LSIDRelativizer.RelativizedLSIDs getRelativizedLSIDs()
+    {
+        return _relativizedLSIDs;
+    }
+}