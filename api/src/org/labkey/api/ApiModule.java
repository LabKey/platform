/*
 * Copyright (c) 2017-2019 LabKey Corporation
 *
 * Licensed under the Apache License, Version 2.0 (the "License");
 * you may not use this file except in compliance with the License.
 * You may obtain a copy of the License at
 *
 *     http://www.apache.org/licenses/LICENSE-2.0
 *
 * Unless required by applicable law or agreed to in writing, software
 * distributed under the License is distributed on an "AS IS" BASIS,
 * WITHOUT WARRANTIES OR CONDITIONS OF ANY KIND, either express or implied.
 * See the License for the specific language governing permissions and
 * limitations under the License.
 */
package org.labkey.api;

import org.jetbrains.annotations.NotNull;
import org.labkey.api.action.ApiXmlWriter;
import org.labkey.api.admin.SubfolderWriter;
import org.labkey.api.assay.ReplacedRunFilter;
import org.labkey.api.attachments.AttachmentService;
import org.labkey.api.attachments.LookAndFeelResourceType;
import org.labkey.api.attachments.SecureDocumentType;
import org.labkey.api.collections.ArrayListMap;
import org.labkey.api.collections.CaseInsensitiveHashMap;
import org.labkey.api.collections.CaseInsensitiveHashSet;
import org.labkey.api.collections.CaseInsensitiveMapWrapper;
import org.labkey.api.collections.CollectionUtils;
import org.labkey.api.collections.LabKeyCollectors;
import org.labkey.api.collections.Sampler;
import org.labkey.api.collections.SwapQueue;
import org.labkey.api.data.*;
import org.labkey.api.data.dialect.ParameterSubstitutionTest;
import org.labkey.api.data.dialect.StandardDialectStringHandler;
import org.labkey.api.dataiterator.CachingDataIterator;
import org.labkey.api.dataiterator.DataIteratorUtil;
import org.labkey.api.dataiterator.RemoveDuplicatesDataIterator;
import org.labkey.api.dataiterator.ResultSetDataIterator;
import org.labkey.api.dataiterator.SimpleTranslator;
import org.labkey.api.dataiterator.StatementDataIterator;
import org.labkey.api.exp.api.StorageProvisioner;
import org.labkey.api.iterator.MarkableIterator;
import org.labkey.api.jsp.LabKeyJspFactory;
import org.labkey.api.markdown.MarkdownService;
import org.labkey.api.module.CodeOnlyModule;
import org.labkey.api.module.FolderTypeManager;
import org.labkey.api.module.JavaVersion;
import org.labkey.api.module.ModuleContext;
import org.labkey.api.module.ModuleDependencySorter;
import org.labkey.api.module.ModuleHtmlView;
import org.labkey.api.module.TomcatVersion;
import org.labkey.api.query.AbstractQueryUpdateService;
import org.labkey.api.query.AliasManager;
import org.labkey.api.query.FieldKey;
import org.labkey.api.query.SchemaKey;
import org.labkey.api.reader.ExcelFactory;
import org.labkey.api.reader.ExcelLoader;
import org.labkey.api.reader.JSONDataLoader;
import org.labkey.api.reader.MapLoader;
import org.labkey.api.reader.TabLoader;
import org.labkey.api.reports.model.ViewCategoryManager;
import org.labkey.api.reports.report.RReport;
import org.labkey.api.reports.report.ReportType;
import org.labkey.api.security.ApiKeyManager;
import org.labkey.api.security.ApiKeyManager.ApiKeyMaintenanceTask;
import org.labkey.api.security.AuthenticationLogoType;
import org.labkey.api.security.AuthenticationManager;
import org.labkey.api.security.AvatarType;
import org.labkey.api.security.Encryption;
import org.labkey.api.security.GroupManager;
import org.labkey.api.security.NestedGroupsTest;
import org.labkey.api.security.PasswordExpiration;
import org.labkey.api.security.SecurityManager;
import org.labkey.api.security.ValidEmail;
import org.labkey.api.settings.AppProps;
<<<<<<< HEAD
import org.labkey.api.util.*;
import org.labkey.api.util.emailTemplate.EmailTemplate;
import org.labkey.api.view.ActionURL;
import org.labkey.api.view.JspTemplate;
import org.labkey.api.view.Portal;
=======
import org.labkey.api.util.Pair;
import org.labkey.api.util.SessionHelper;
import org.labkey.api.util.SystemMaintenance;
>>>>>>> e9a0ef24
import org.labkey.api.view.WebPartFactory;

import java.util.Collection;
import java.util.Collections;
import java.util.Set;
import java.util.stream.Collectors;

/**
 * {@link org.labkey.api.module.Module} implementation for the API module itself, registering some of the basic
 * resource types within LabKey Server.
 *
 * Created by susanh on 1/19/17.
 */
public class ApiModule extends CodeOnlyModule
{
    @Override
    protected void init()
    {
        AttachmentService.get().registerAttachmentType(ReportType.get());
        AttachmentService.get().registerAttachmentType(LookAndFeelResourceType.get());
        AttachmentService.get().registerAttachmentType(AuthenticationLogoType.get());
        AttachmentService.get().registerAttachmentType(AvatarType.get());
        AttachmentService.get().registerAttachmentType(SecureDocumentType.get());

        if (AppProps.getInstance().isDevMode())
        {
            // Avoid doing this on pipeline remote servers to avoid the need for a dependency on the JSP API JAR.
            // See issue 39242
            LabKeyJspFactory.register();
        }
    }

    @NotNull
    @Override
    protected Collection<? extends WebPartFactory> createWebPartFactories()
    {
        return Collections.emptyList();
    }

    @Override
    protected void doStartup(ModuleContext moduleContext)
    {
        SystemMaintenance.addTask(new ApiKeyMaintenanceTask());
        AuthenticationManager.registerMetricsProvider();
    }

    @Override
    public @NotNull Set<Class> getUnitTests()
    {
        return Set.of(
            Aggregate.TestCase.class,
            ApiXmlWriter.TestCase.class,
            ArrayListMap.TestCase.class,
            BooleanFormat.TestCase.class,
            BuilderObjectFactory.TestCase.class,
            CachingDataIterator.ScrollTestCase.class,
            CaseInsensitiveHashMap.TestCase.class,
            CaseInsensitiveHashSet.TestCase.class,
            CaseInsensitiveMapWrapper.TestCase.class,
            ChecksumUtil.TestCase.class,
            CollectionUtils.TestCase.class,
            Compress.TestCase.class,
            Constants.TestCase.class,
            ConvertHelper.TestCase.class,
            DatabaseCache.TestCase.class,
            DataIteratorUtil.TestCase.class,
            DateUtil.TestCase.class,
            DbScope.DialectTestCase.class,
            EmailTemplate.TestCase.class,
            ExcelFactory.ExcelFactoryTestCase.class,
            ExcelLoader.ExcelLoaderTestCase.class,
            ExtUtil.TestCase.class,
            FieldKey.TestCase.class,
            FileType.TestCase.class,
            FileUtil.TestCase.class,
            HelpTopic.TestCase.class,
            InlineInClauseGenerator.TestCase.class,
            JavaVersion.TestCase.class,
            JSONDataLoader.HeaderMatchTest.class,
            JSONDataLoader.MetadataTest.class,
            JSONDataLoader.RowTest.class,
            JsonTest.class,
            MarkableIterator.TestCase.class,
            MaterializedQueryHelper.TestCase.class,
            MemTracker.TestCase.class,
            ModuleContext.TestCase.class,
            ModuleDependencySorter.TestCase.class,
            MultiValuedRenderContext.TestCase.class,
            NumberUtilsLabKey.TestCase.class,
            PageFlowUtil.TestCase.class,
            Pair.TestCase.class,
            PasswordExpiration.TestCase.class,
            Path.TestCase.class,
            RemoveDuplicatesDataIterator.DeDuplicateTestCase.class,
            ReplacedRunFilter.TestCase.class,
            ResultSetUtil.TestCase.class,
            RReport.TestCase.class,
            Sampler.TestCase.class,
            SchemaKey.TestCase.class,
<<<<<<< HEAD
            SimpleFilter.BetweenClauseTestCase.class,
            SimpleFilter.FilterTestCase.class,
            SimpleFilter.InClauseTestCase.class,
            SqlScanner.TestCase.class,
            StringExpressionFactory.TestCase.class,
            StringUtilsLabKey.TestCase.class,
            SubfolderWriter.TestCase.class,
            SwapQueue.TestCase.class,
            TabLoader.HeaderMatchTest.class,
            TidyUtil.TestCase.class,
            TSVMapWriter.Tests.class,
            TSVWriter.TestCase.class,
            ValidEmail.TestCase.class
=======
            SessionHelper.TestCase.class,
            Pair.TestCase.class
>>>>>>> e9a0ef24
        );
    }

    @Override
    public @NotNull Set<Class> getIntegrationTests()
    {
        return Set.of(
            AbstractQueryUpdateService.TestCase.class,
            ActionURL.TestCase.class,
            AliasManager.TestCase.class,
            ApiKeyManager.TestCase.class,
            AtomicDatabaseInteger.TestCase.class,
            ContainerDisplayColumn.TestCase.class,
            ContainerFilter.TestCase.class,
            ContainerManager.TestCase.class,
            CompareType.TestCase.class,
            DbSchema.CachingTestCase.class,
            DbSchema.DDLMethodsTestCase.class,
            DbSchema.SchemaCasingTestCase.class,
            DbSchema.TableSelectTestCase.class,
            DbSchema.TransactionTestCase.class,
            DbScope.GroupConcatTestCase.class,
            DbScope.TransactionTestCase.class,
            DbSequenceManager.TestCase.class,
            DomTestCase.class,
            Encryption.TestCase.class,
            ExcelColumn.TestCase.class,
            ExceptionUtil.TestCase.class,
            FolderTypeManager.TestCase.class,
            GroupManager.TestCase.class,
            JspTemplate.TestCase.class,
            LabKeyCollectors.TestCase.class,
            MapLoader.MapLoaderTestCase.class,
            MarkdownService.TestCase.class,
            MimeMap.TestCase.class,
            ModuleHtmlView.TestCase.class,
            NestedGroupsTest.class,
            ParameterSubstitutionTest.class,
            Portal.TestCase.class,
            PropertyManager.TestCase.class,
            //RateLimiter.TestCase.class,
            ResultSetDataIterator.TestCase.class,
            ResultSetSelectorTestCase.class,
            RowTrackingResultSetWrapper.TestCase.class,
            SecurityManager.TestCase.class,
            SimpleTranslator.TranslateTestCase.class,
            SQLFragment.TestCase.class,
            SqlSelectorTestCase.class,
            StandardDialectStringHandler.TestCase.class,
            StatementDataIterator.TestCase.class,
            StatementUtils.TestCase.class,
            StorageProvisioner.TestCase.class,
            Table.DataIteratorTestCase.class,
            Table.TestCase.class,
            TableSelectorTestCase.class,
            TabLoader.TabLoaderTestCase.class,
            TempTableInClauseGenerator.TestCase.class,
            TomcatVersion.TestCase.class,
            URLHelper.TestCase.class,
            ViewCategoryManager.TestCase.class,
            WorkbookContainerType.TestCase.class
        );
    }

    @Override
    public @NotNull Collection<String> getJarFilenames()
    {
        // Filter out "labkey-client-api-XX.X.jar" -- we don't need credits for our own jar. All of its dependencies will
        // appear on the credits page, though.
        return super.getJarFilenames().stream()
            .filter(fn->!fn.startsWith("labkey-client-api-"))
            .collect(Collectors.toList());
    }
}<|MERGE_RESOLUTION|>--- conflicted
+++ resolved
@@ -74,17 +74,11 @@
 import org.labkey.api.security.SecurityManager;
 import org.labkey.api.security.ValidEmail;
 import org.labkey.api.settings.AppProps;
-<<<<<<< HEAD
 import org.labkey.api.util.*;
 import org.labkey.api.util.emailTemplate.EmailTemplate;
 import org.labkey.api.view.ActionURL;
 import org.labkey.api.view.JspTemplate;
 import org.labkey.api.view.Portal;
-=======
-import org.labkey.api.util.Pair;
-import org.labkey.api.util.SessionHelper;
-import org.labkey.api.util.SystemMaintenance;
->>>>>>> e9a0ef24
 import org.labkey.api.view.WebPartFactory;
 
 import java.util.Collection;
@@ -184,7 +178,7 @@
             RReport.TestCase.class,
             Sampler.TestCase.class,
             SchemaKey.TestCase.class,
-<<<<<<< HEAD
+            SessionHelper.TestCase.class,
             SimpleFilter.BetweenClauseTestCase.class,
             SimpleFilter.FilterTestCase.class,
             SimpleFilter.InClauseTestCase.class,
@@ -198,10 +192,6 @@
             TSVMapWriter.Tests.class,
             TSVWriter.TestCase.class,
             ValidEmail.TestCase.class
-=======
-            SessionHelper.TestCase.class,
-            Pair.TestCase.class
->>>>>>> e9a0ef24
         );
     }
 
