/*
 * Copyright (c) 2017-2019 LabKey Corporation
 *
 * Licensed under the Apache License, Version 2.0 (the "License");
 * you may not use this file except in compliance with the License.
 * You may obtain a copy of the License at
 *
 *     http://www.apache.org/licenses/LICENSE-2.0
 *
 * Unless required by applicable law or agreed to in writing, software
 * distributed under the License is distributed on an "AS IS" BASIS,
 * WITHOUT WARRANTIES OR CONDITIONS OF ANY KIND, either express or implied.
 * See the License for the specific language governing permissions and
 * limitations under the License.
 */
package org.labkey.api;

import jakarta.servlet.DispatcherType;
import jakarta.servlet.FilterRegistration;
import jakarta.servlet.MultipartConfigElement;
import jakarta.servlet.ServletContext;
import jakarta.servlet.ServletRegistration;
import org.apache.commons.collections4.Factory;
import org.jetbrains.annotations.NotNull;
import org.json.JSONObject;
import org.labkey.api.action.ApiXmlWriter;
import org.labkey.api.action.SpringActionController;
import org.labkey.api.admin.SubfolderWriter;
import org.labkey.api.assay.AssayFileWriter;
import org.labkey.api.assay.AssayResultsFileWriter;
import org.labkey.api.assay.ReplacedRunFilter;
import org.labkey.api.attachments.AttachmentService;
import org.labkey.api.attachments.ImageServlet;
import org.labkey.api.attachments.LookAndFeelResourceType;
import org.labkey.api.attachments.SecureDocumentType;
import org.labkey.api.cache.BlockingCache;
import org.labkey.api.collections.ArrayListMap;
import org.labkey.api.collections.CaseInsensitiveHashMap;
import org.labkey.api.collections.CaseInsensitiveHashSet;
import org.labkey.api.collections.CaseInsensitiveMapWrapper;
import org.labkey.api.collections.CollectionUtils;
import org.labkey.api.collections.LabKeyCollectors;
import org.labkey.api.collections.Sampler;
import org.labkey.api.collections.SwapQueue;
import org.labkey.api.compliance.ComplianceService;
import org.labkey.api.data.AbstractForeignKey;
import org.labkey.api.data.Aggregate;
import org.labkey.api.data.AtomicDatabaseInteger;
import org.labkey.api.data.BooleanFormat;
import org.labkey.api.data.BuilderObjectFactory;
import org.labkey.api.data.CompareType;
import org.labkey.api.data.ContainerDisplayColumn;
import org.labkey.api.data.ContainerFilter;
import org.labkey.api.data.ContainerManager;
import org.labkey.api.data.ConvertHelper;
import org.labkey.api.data.DatabaseCache;
import org.labkey.api.data.DbSchema;
import org.labkey.api.data.DbScope;
import org.labkey.api.data.DbSequenceManager;
import org.labkey.api.data.ExcelColumn;
import org.labkey.api.data.InlineInClauseGenerator;
import org.labkey.api.data.JsonTest;
import org.labkey.api.data.MaterializedQueryHelper;
import org.labkey.api.data.MultiValuedRenderContext;
import org.labkey.api.data.NameGenerator;
import org.labkey.api.data.PropertyManager;
import org.labkey.api.data.ResultSetSelectorTestCase;
import org.labkey.api.data.RowTrackingResultSetWrapper;
import org.labkey.api.data.SQLFragment;
import org.labkey.api.data.SimpleFilter;
import org.labkey.api.data.SqlScanner;
import org.labkey.api.data.SqlSelectorTestCase;
import org.labkey.api.data.StatementUtils;
import org.labkey.api.data.TSVMapWriter;
import org.labkey.api.data.TSVWriter;
import org.labkey.api.data.Table;
import org.labkey.api.data.TableSelectorTestCase;
import org.labkey.api.data.TempTableInClauseGenerator;
import org.labkey.api.data.WorkbookContainerType;
import org.labkey.api.data.dialect.JdbcMetaDataTest;
import org.labkey.api.data.dialect.ParameterSubstitutionTest;
import org.labkey.api.data.dialect.StandardDialectStringHandler;
import org.labkey.api.data.measurement.Measurement;
import org.labkey.api.dataiterator.CachingDataIterator;
import org.labkey.api.dataiterator.DataIteratorUtil;
import org.labkey.api.dataiterator.DiskCachingDataIterator;
import org.labkey.api.dataiterator.ExistingRecordDataIterator;
import org.labkey.api.dataiterator.GenerateUniqueDataIterator;
import org.labkey.api.dataiterator.RemoveDuplicatesDataIterator;
import org.labkey.api.dataiterator.ResultSetDataIterator;
import org.labkey.api.dataiterator.SimpleTranslator;
import org.labkey.api.dataiterator.StatementDataIterator;
import org.labkey.api.exp.api.ExperimentJSONConverter;
import org.labkey.api.exp.property.DomainTemplateGroup;
import org.labkey.api.files.FileSystemWatcherImpl;
import org.labkey.api.iterator.MarkableIterator;
import org.labkey.api.iterator.ValidatingDataRowIterator;
import org.labkey.api.markdown.MarkdownService;
import org.labkey.api.mbean.LabKeyManagement;
import org.labkey.api.mbean.OperationsMXBean;
import org.labkey.api.module.CodeOnlyModule;
import org.labkey.api.module.FolderTypeManager;
import org.labkey.api.module.JavaVersion;
import org.labkey.api.module.ModuleContext;
import org.labkey.api.module.ModuleDependencySorter;
import org.labkey.api.module.ModuleHtmlView;
import org.labkey.api.module.ModuleLoader;
import org.labkey.api.module.ModuleLoader.StartupPropertyStartupListener;
import org.labkey.api.module.ModuleXml;
import org.labkey.api.module.TomcatVersion;
import org.labkey.api.query.AbstractQueryUpdateService;
import org.labkey.api.query.AliasManager;
import org.labkey.api.query.DetailsURL;
import org.labkey.api.query.FieldKey;
import org.labkey.api.query.SchemaKey;
import org.labkey.api.reader.ExcelFactory;
import org.labkey.api.reader.ExcelLoader;
import org.labkey.api.reader.JSONDataLoader;
import org.labkey.api.reader.MapLoader;
import org.labkey.api.reader.TabLoader;
import org.labkey.api.reports.model.ViewCategoryManager;
import org.labkey.api.reports.report.ReportType;
import org.labkey.api.reports.report.r.RReport;
import org.labkey.api.security.ApiKeyManager;
import org.labkey.api.security.ApiKeyManager.ApiKeyMaintenanceTask;
import org.labkey.api.security.AuthenticationConfiguration;
import org.labkey.api.security.AuthenticationLogoType;
import org.labkey.api.security.AuthenticationManager;
import org.labkey.api.security.AvatarType;
import org.labkey.api.security.Encryption;
import org.labkey.api.security.EntropyPasswordValidator;
import org.labkey.api.security.GroupManager;
import org.labkey.api.security.LimitedUser;
import org.labkey.api.security.NestedGroupsTest;
import org.labkey.api.security.PasswordExpiration;
import org.labkey.api.security.SecurityManager;
import org.labkey.api.security.UserManager;
import org.labkey.api.security.ValidEmail;
import org.labkey.api.settings.AppProps;
import org.labkey.api.settings.AppPropsTestCase;
import org.labkey.api.settings.ExperimentalFeatureStartupListener;
import org.labkey.api.settings.LookAndFeelProperties;
import org.labkey.api.settings.WriteableLookAndFeelProperties;
import org.labkey.api.util.ChecksumUtil;
import org.labkey.api.util.Compress;
import org.labkey.api.util.ContextListener;
import org.labkey.api.util.DateUtil;
import org.labkey.api.util.DomTestCase;
import org.labkey.api.util.ExceptionUtil;
import org.labkey.api.util.ExtUtil;
import org.labkey.api.util.FileType;
import org.labkey.api.util.FileUtil;
import org.labkey.api.util.HelpTopic;
import org.labkey.api.util.JSoupUtil;
import org.labkey.api.util.JsonUtil;
import org.labkey.api.util.JspTestCase;
import org.labkey.api.util.MailHelper;
import org.labkey.api.util.MemTracker;
import org.labkey.api.util.MimeMap;
import org.labkey.api.util.NumberUtilsLabKey;
import org.labkey.api.util.PageFlowUtil;
import org.labkey.api.util.Pair;
import org.labkey.api.util.Path;
import org.labkey.api.util.ResultSetUtil;
import org.labkey.api.util.SessionHelper;
import org.labkey.api.util.StringExpressionFactory;
import org.labkey.api.util.StringUtilsLabKey;
import org.labkey.api.util.SystemMaintenance;
import org.labkey.api.util.URIUtil;
import org.labkey.api.util.URLHelper;
import org.labkey.api.util.emailTemplate.EmailTemplate;
import org.labkey.api.view.ActionURL;
import org.labkey.api.view.FileServlet;
import org.labkey.api.view.JspTemplate;
import org.labkey.api.view.LabKeyKaptchaServlet;
import org.labkey.api.view.Portal;
import org.labkey.api.view.RedirectorServlet;
import org.labkey.api.view.ViewServlet;
import org.labkey.api.view.WebPartFactory;
import org.labkey.api.webdav.WebdavResolverImpl;
import org.labkey.api.writer.ContainerUser;
import org.labkey.filters.ContentSecurityPolicyFilter;

import javax.management.StandardMBean;
import java.util.ArrayList;
import java.util.Collection;
import java.util.Collections;
import java.util.List;
import java.util.Map;
import java.util.Set;

import static java.util.EnumSet.allOf;
import static org.labkey.api.settings.LookAndFeelProperties.Properties.applicationMenuDisplayMode;
import static org.labkey.api.settings.SiteSettingsProperties.allowApiKeys;
import static org.labkey.api.settings.SiteSettingsProperties.allowSessionKeys;
import static org.labkey.api.settings.SiteSettingsProperties.apiKeyExpirationSeconds;

/**
 * {@link org.labkey.api.module.Module} implementation for the API module itself, registering some of the basic
 * resource types within LabKey Server.
 */
public class ApiModule extends CodeOnlyModule
{
    @Override
    protected void init()
    {
        AttachmentService.get().registerAttachmentType(ReportType.get());
        AttachmentService.get().registerAttachmentType(LookAndFeelResourceType.get());
        AttachmentService.get().registerAttachmentType(AuthenticationLogoType.get());
        AttachmentService.get().registerAttachmentType(AvatarType.get());
        AttachmentService.get().registerAttachmentType(SecureDocumentType.get());

        PropertyManager.registerEncryptionMigrationHandler();
        AuthenticationManager.registerEncryptionMigrationHandler();

        LabKeyManagement.register(new StandardMBean(new OperationsMXBeanImpl(), OperationsMXBean.class, true), "Operations");
    }

    @NotNull
    @Override
    protected Collection<? extends WebPartFactory> createWebPartFactories()
    {
        return Collections.emptyList();
    }

    @Override
    protected void doStartup(ModuleContext moduleContext)
    {
        SystemMaintenance.addTask(new ApiKeyMaintenanceTask());
        AuthenticationManager.registerMetricsProvider();
        ApiKeyManager.get().handleStartupProperties();
        MailHelper.init();
        // Handle experimental feature startup properties as late as possible; we want all experimental features to be registered first
        ContextListener.addStartupListener(new ExperimentalFeatureStartupListener());
        ContextListener.addStartupListener(new StartupPropertyStartupListener());
    }

    @Override
    public void registerFilters(ServletContext servletCtx)
    {
        addCSPFilter(servletCtx, "csp.enforce", "enforce", "EnforceContentSecurityPolicyFilter");
        addCSPFilter(servletCtx, "csp.report", "report", "ReportContentSecurityPolicyFilter");
    }

    private void addCSPFilter(ServletContext servletCtx, String parameterName, String disposition, String filterName)
    {
        String policy = servletCtx.getInitParameter(parameterName);
        if (null != policy)
        {
            FilterRegistration registration = servletCtx.addFilter(filterName, new ContentSecurityPolicyFilter());
            registration.addMappingForUrlPatterns(allOf(DispatcherType.class), false, "/*");
            registration.setInitParameters(Map.of("policy", policy, "disposition", disposition));
        }
    }

    @Override
    public void registerServlets(ServletContext servletCtx)
    {
        servletCtx.addListener(UserManager.SessionListener.class);

        ServletRegistration.Dynamic viewServletDynamic = servletCtx.addServlet("ViewServlet", new ViewServlet());
        viewServletDynamic.setLoadOnStartup(1);
        viewServletDynamic.setMultipartConfig(new MultipartConfigElement(SpringActionController.getTempUploadDir().getPath()));
        viewServletDynamic.addMapping("*.view");
        viewServletDynamic.addMapping("*.api");
        viewServletDynamic.addMapping("*.post");

        servletCtx.addServlet("ImageServlet", new ImageServlet()).
                addMapping("*.image");

        ServletRegistration.Dynamic kaptchaDynamic = servletCtx.addServlet("Kaptcha", new LabKeyKaptchaServlet());
        kaptchaDynamic.setInitParameter("kaptcha.textproducer.char.length", "6");
        kaptchaDynamic.addMapping("/kaptcha.jpg");

        // File Servlet. Maps standard requests for files onto the filecontent module.
        // Requests like http://host/labkey/files/home/test.pdf become
        // http://host/labkey/filecontent/home/sendFile.view?fileName=test.pdf
        // see http://host/labkey/filecontent/home/begin.view for description of how to
        // set up a static web parallel to the labkey folder hierarchy
        // maps http://host/labkey/files/proj/dir/test.html to
        // http://host/labkey/filecontent/proj/dir/sendFile.view?file=test.html
        servletCtx.addServlet("FileServlet", new FileServlet()).
            addMapping("/files/*");

        String legacyContextPath = servletCtx.getInitParameter("legacyContextPath");
        if (legacyContextPath != null)
        {
            ServletRegistration.Dynamic redirectorDynamic = servletCtx.addServlet("RedirectorServlet", new RedirectorServlet(legacyContextPath));
            redirectorDynamic.addMapping(legacyContextPath + "/*");
            redirectorDynamic.setMultipartConfig(new MultipartConfigElement(SpringActionController.getTempUploadDir().getPath()));
        }
    }

    @Override
    public @NotNull Set<Class> getUnitTests()
    {
        return Set.of(
            Aggregate.TestCase.class,
            ApiXmlWriter.TestCase.class,
            ArrayListMap.TestCase.class,
            BooleanFormat.TestCase.class,
            BuilderObjectFactory.TestCase.class,
            CachingDataIterator.ScrollTestCase.class,
            CaseInsensitiveHashMap.TestCase.class,
            CaseInsensitiveHashSet.TestCase.class,
            CaseInsensitiveMapWrapper.TestCase.class,
            ChecksumUtil.TestCase.class,
            CollectionUtils.TestCase.class,
            Compress.TestCase.class,
            Constants.TestCase.class,
            ConvertHelper.TestCase.class,
            DataIteratorUtil.TestCase.class,
            DatabaseCache.TestCase.class,
            DateUtil.TestCase.class,
            DbScope.DialectTestCase.class,
            DetailsURL.TestCase.class,
            DiskCachingDataIterator.DiskTestCase.class,
            EmailTemplate.TestCase.class,
            EntropyPasswordValidator.TestCase.class,
            ExcelFactory.ExcelFactoryTestCase.class,
            ExcelLoader.ExcelLoaderTestCase.class,
            ExistingRecordDataIterator.TestCase.class,
            ExperimentJSONConverter.TestCase.class,
            ExtUtil.TestCase.class,
            FieldKey.TestCase.class,
            FileType.TestCase.class,
            FileUtil.TestCase.class,
            GenerateUniqueDataIterator.TestCase.class,
            HelpTopic.TestCase.class,
            InlineInClauseGenerator.TestCase.class,
            JSONDataLoader.HeaderMatchTest.class,
            JSONDataLoader.MetadataTest.class,
            JSONDataLoader.RowTest.class,
            JSoupUtil.TestCase.class,
            JavaVersion.TestCase.class,
            JsonTest.class,
            JsonUtil.TestCase.class,
            LimitedUser.TestCase.class,
            MarkableIterator.TestCase.class,
            MaterializedQueryHelper.TestCase.class,
            Measurement.TestCase.class,
            Measurement.Unit.TestCase.class,
            MemTracker.TestCase.class,
            ModuleContext.TestCase.class,
            ModuleDependencySorter.TestCase.class,
            MultiValuedRenderContext.TestCase.class,
            NameGenerator.TestCase.class,
            NumberUtilsLabKey.TestCase.class,
            PageFlowUtil.TestCase.class,
            Pair.TestCase.class,
            PasswordExpiration.TestCase.class,
            Path.TestCase.class,
            RReport.TestCase.class,
            RemoveDuplicatesDataIterator.DeDuplicateTestCase.class,
            ReplacedRunFilter.TestCase.class,
            ResultSetUtil.TestCase.class,
            SQLFragment.UnitTestCase.class,
            Sampler.TestCase.class,
            SchemaKey.TestCase.class,
            SessionHelper.TestCase.class,
            SimpleFilter.BetweenClauseTestCase.class,
            SimpleFilter.FilterTestCase.class,
            SimpleFilter.InClauseTestCase.class,
            SqlScanner.TestCase.class,
            StringExpressionFactory.TestCase.class,
            StringUtilsLabKey.TestCase.class,
            SubfolderWriter.TestCase.class,
            SwapQueue.TestCase.class,
            TSVMapWriter.Tests.class,
            TSVWriter.TestCase.class,
            TabLoader.HeaderMatchTest.class,
            Table.IsSelectTestCase.class,
            ValidEmail.TestCase.class,
<<<<<<< HEAD
            ValidatingDataRowIterator.class
=======
            URIUtil.TestCase.class,
            AssayFileWriter.TestCase.class,
            AssayResultsFileWriter.TestCase.class
>>>>>>> aa0975bf
        );
    }

    @Override
    public @NotNull Collection<Factory<Class<?>>> getIntegrationTestFactories()
    {
        List<Factory<Class<?>>> list = new ArrayList<>(super.getIntegrationTestFactories());
        list.add(new JspTestCase("/org/labkey/api/module/testSimpleModule.jsp"));
        list.add(new JspTestCase("/org/labkey/api/module/actionAndFormTest.jsp"));
        return list;
    }

    @Override
    public @NotNull Set<Class> getIntegrationTests()
    {
        return Set.of(
            AbstractForeignKey.TestCase.class,
            AbstractQueryUpdateService.TestCase.class,
            ActionURL.TestCase.class,
            AliasManager.TestCase.class,
            ApiKeyManager.TestCase.class,
            AppPropsTestCase.class,
            AtomicDatabaseInteger.TestCase.class,
            BlockingCache.BlockingCacheTest.class,
            CompareType.TestCase.class,
            ContainerDisplayColumn.TestCase.class,
            ContainerFilter.TestCase.class,
            ContainerManager.TestCase.class,
            DbSchema.DDLMethodsTestCase.class,
            DbSchema.SchemaCasingTestCase.class,
            DbSchema.TableSelectTestCase.class,
            DbSchema.TransactionTestCase.class,
            DbScope.GroupConcatTestCase.class,
            DbScope.SchemaNameTestCase.class,
            DbScope.TransactionTestCase.class,
            DbSequenceManager.TestCase.class,
            DomTestCase.class,
            DomainTemplateGroup.TestCase.class,
            Encryption.TestCase.class,
            ExcelColumn.TestCase.class,
            ExceptionUtil.TestCase.class,
            FileSystemWatcherImpl.TestCase.class,
            FolderTypeManager.TestCase.class,
            GroupManager.TestCase.class,
            JdbcMetaDataTest.class,
            JspTemplate.TestCase.class,
            LabKeyCollectors.TestCase.class,
            MapLoader.MapLoaderTestCase.class,
            MarkdownService.TestCase.class,
            MimeMap.TestCase.class,
            ModuleHtmlView.TestCase.class,
            ModuleXml.TestCase.class,
            NestedGroupsTest.class,
            ParameterSubstitutionTest.class,
            Portal.TestCase.class,
            PropertyManager.TestCase.class,
            //RateLimiter.TestCase.class,
            ResultSetDataIterator.TestCase.class,
            ResultSetSelectorTestCase.class,
            RowTrackingResultSetWrapper.TestCase.class,
            SQLFragment.IntegrationTestCase.class,
            SecurityManager.TestCase.class,
            SimpleTranslator.TranslateTestCase.class,
            SqlSelectorTestCase.class,
            StandardDialectStringHandler.TestCase.class,
            StatementDataIterator.TestCase.class,
            StatementUtils.TestCase.class,
            TabLoader.TabLoaderTestCase.class,
            Table.DataIteratorTestCase.class,
            Table.TestCase.class,
            TableSelectorTestCase.class,
            TempTableInClauseGenerator.TestCase.class,
            TomcatVersion.TestCase.class,
            URLHelper.TestCase.class,
            UserManager.TestCase.class,
            ViewCategoryManager.TestCase.class,
            WebdavResolverImpl.TestCase.class,
            WorkbookContainerType.TestCase.class,
            WriteableLookAndFeelProperties.TestCase.class
        );
    }

    @Override
    public JSONObject getPageContextJson(ContainerUser context)
    {
        JSONObject json = new JSONObject(getDefaultPageContextJson(context.getContainer()));

        AuthenticationConfiguration.SSOAuthenticationConfiguration config = AuthenticationManager.getAutoRedirectSSOAuthConfiguration();
        if (config != null)
            json.put("AutoRedirectSSOAuthConfiguration", config.getDescription());

        JSONObject complianceSettings = ComplianceService.get().getPageContextJson();
        if (complianceSettings != null)
            json.put("compliance", complianceSettings);

        LookAndFeelProperties properties = LookAndFeelProperties.getInstance(context.getContainer());
        json.put(applicationMenuDisplayMode.name(), properties.getApplicationMenuDisplayMode());
        json.put(allowApiKeys.name(), AppProps.getInstance().isAllowApiKeys());
        json.put(apiKeyExpirationSeconds.name(), AppProps.getInstance().getApiKeyExpirationSeconds());
        json.put(allowSessionKeys.name(), AppProps.getInstance().isAllowSessionKeys());

        json.put("moduleNames", ModuleLoader.getInstance().getModules().stream().map(module -> module.getName().toLowerCase()).toArray());
        return json;
    }

    @Override
    public void startBackgroundThreads()
    {
        Encryption.initEncryptionKeyTest();
    }
}<|MERGE_RESOLUTION|>--- conflicted
+++ resolved
@@ -371,13 +371,10 @@
             TabLoader.HeaderMatchTest.class,
             Table.IsSelectTestCase.class,
             ValidEmail.TestCase.class,
-<<<<<<< HEAD
-            ValidatingDataRowIterator.class
-=======
             URIUtil.TestCase.class,
             AssayFileWriter.TestCase.class,
-            AssayResultsFileWriter.TestCase.class
->>>>>>> aa0975bf
+            AssayResultsFileWriter.TestCase.class,
+            ValidatingDataRowIterator.class
         );
     }
 
