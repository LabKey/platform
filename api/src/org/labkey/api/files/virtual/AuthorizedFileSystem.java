package org.labkey.api.files.virtual;

import org.apache.commons.vfs2.Capability;
import org.apache.commons.vfs2.FileContent;
import org.apache.commons.vfs2.FileContentInfo;
import org.apache.commons.vfs2.FileListener;
import org.apache.commons.vfs2.FileName;
import org.apache.commons.vfs2.FileObject;
import org.apache.commons.vfs2.FileSelector;
import org.apache.commons.vfs2.FileSystem;
import org.apache.commons.vfs2.FileSystemException;
import org.apache.commons.vfs2.FileType;
import org.apache.commons.vfs2.NameScope;
import org.apache.commons.vfs2.RandomAccessContent;
import org.apache.commons.vfs2.VFS;
import org.apache.commons.vfs2.impl.VirtualFileName;
import org.apache.commons.vfs2.operations.FileOperations;
import org.apache.commons.vfs2.provider.AbstractFileName;
import org.apache.commons.vfs2.provider.AbstractFileObject;
import org.apache.commons.vfs2.provider.AbstractFileSystem;
import org.apache.commons.vfs2.util.RandomAccessMode;
import org.apache.logging.log4j.Logger;
import org.jetbrains.annotations.NotNull;
import org.junit.Test;
import org.labkey.api.util.FileUtil;
import org.labkey.api.util.UnexpectedException;
import org.labkey.api.util.logging.LogHelper;
import org.labkey.api.view.UnauthorizedException;

import java.io.File;
import java.io.IOException;
import java.io.InputStream;
import java.io.OutputStream;
import java.io.OutputStreamWriter;
import java.io.Writer;
import java.net.URI;
import java.net.URL;
import java.nio.charset.Charset;
import java.nio.file.Path;
import java.security.cert.Certificate;
import java.util.ArrayList;
import java.util.Collection;
import java.util.HashMap;
import java.util.List;
import java.util.Map;

/**
 * Currently AuthorizedFileSystem supports two modes READ_ONLY and READWRITE
 * Any flavor of fine-grained permissions (e.g. "create, but not delete") must be implemented by the user of the
 * AuthorizedFileSystem
 */
public class AuthorizedFileSystem extends AbstractFileSystem
{
    final static String SCHEME = AuthorizedFileSystem.class.getName() + ":";
    final FileObject _rootInnerFileObject;
    final FileObject _rootWrapperFileObject;
    final FileSystem _wrappedFileSystem;
    final boolean _allowList = true;
    final boolean _allowRead;
    final boolean _allowWrite;
    final boolean _allowDeleteRoot;

    private static final Logger LOG = LogHelper.getLogger(AuthorizedFileSystem.class, "Virtual file system");


    public interface Wrapper
    {
        FileObject unwrap();
    }

    public enum Mode
    {
        Read(true, false),
        Write(false, true),
        Read_Write(true, true);

        private final boolean _canRead;
        private final boolean _canWrite;

        Mode(boolean canRead, boolean canWrite)
        {
            _canRead = canRead;
            _canWrite = canWrite;
        }

        boolean canRead() {return _canRead;}
        boolean canWrite() {return _canWrite;}
    }

    public static String toURIPath(String decodedPath)
    {
        return toURIPath(new File(decodedPath));
    }

    public static String toURIPath(File f)
    {
        boolean absolute = f.isAbsolute();
        if (!absolute)
            f = new File("/" + f.getPath());
        var encPath = f.toURI().getRawPath();
        StringBuilder sb = new StringBuilder();
        for (int i=0 ; i<encPath.length() ; i++)
        {
            char ch = encPath.charAt(i);
            switch (ch)
            {
                // note all of these generate 2-digit hex codes, so that is convenient
                case 32, 34, 60, 62, 94, 96 :   // SPACE " < > ^ `
                    sb.append('%');
                    sb.append(Integer.toHexString(ch));
                    break;
                default:
                    sb.append(ch);
                    break;
            }
        }
        return absolute ? sb.toString() : sb.substring(1);
    }

    public static AuthorizedFileSystem create(File f, Mode mode)
    {
        return create(f, mode.canRead(), mode.canWrite());
    }

    public static AuthorizedFileSystem create(File f, boolean read, boolean write)
    {
        if (!f.isAbsolute())
            throw new IllegalArgumentException(f + " is not absolute");
        try
        {
<<<<<<< HEAD
            return new AuthorizedFileSystem(VFS.getManager().resolveFile(toURIPath(f)), read, write, false);
=======
            return new AuthorizedFileSystem(VFS.getManager().resolveFile(f.getAbsolutePath()), read, write, false);
>>>>>>> e59cefa0
        }
        catch (FileSystemException e)
        {
            throw UnexpectedException.wrap(e);
        }
    }

    public static AuthorizedFileSystem create(Path path, Mode mode)
    {
        return create(path, mode.canRead(), mode.canWrite());
    }

    public static AuthorizedFileSystem create(Path path, boolean read, boolean write)
    {
        if (!path.isAbsolute())
            throw new IllegalArgumentException(path + " is not absolute");
        try
        {
            return new AuthorizedFileSystem(VFS.getManager().resolveFile(path.toAbsolutePath().toString()), read, write, false);
        }
        catch (FileSystemException e)
        {
            throw UnexpectedException.wrap(e);
        }
    }

    // same as create(), but allows the root to be deleted.  This is useful for temp subdirectories.
    public static AuthorizedFileSystem createTemp(File f)
    {
        if (!f.isAbsolute())
            throw new IllegalArgumentException(f + " is not absolute");
        try
        {
            return new AuthorizedFileSystem(VFS.getManager().resolveFile(toURIPath(f)), true, true, true);
        }
        catch (FileSystemException e)
        {
            throw UnexpectedException.wrap(e);
        }
    }


    /** This is a helper for transitioning from File->FileObject
     *<br>
     * a) In experiment land we often have free floating file URIs with no associated file system "root directory".  The
     *    solution for now is to wrap these files with an AFS scoped to its parent directory.
     * b) We often have a list of files that may be colocated, and it makes sense to create one (or a few) AFS that they share.
     *<br>
     * Given a collection of File objects that are likely in the same directory, convert them to FileObject object that are
     * each scoped to their own parent directory.
     * <br>
     * We should try to minimize usage of this method, however, it is useful while migrating the codebase.
     */
    public static List<FileObject> convertToFileObjects(List<File> files)
    {
        try
        {
            Map<File, AuthorizedFileSystem> map = new HashMap<>();
            List<FileObject> ret = new ArrayList<>(files.size());
            for (File file : files)
            {
                File parent = file.getParentFile();
                AuthorizedFileSystem fs = map.computeIfAbsent(parent, key -> AuthorizedFileSystem.create(parent, true, true));
                ret.add(fs.resolveFile(toURIPath(file.getName())));
            }
            return ret;
        }
        catch (FileSystemException e)
        {
            throw UnexpectedException.wrap(e);
        }
    }

    /* See note above.  We should try to minimize usage of this method, however, it is useful while migrating the codebase. */
    public static FileObject convertToFileObject(File file)
    {
        try
        {
            if (null == file)
                return null;
            File parent = file.getParentFile();
            return AuthorizedFileSystem.create(parent, true, true).getRoot().resolveFile(toURIPath(file.getName()));
        }
        catch (FileSystemException fse)
        {
            throw UnexpectedException.wrap(fse);
        }
    }


    public static AuthorizedFileSystem createReadOnly(AuthorizedFileSystem src)
    {
        if (src._allowRead && !src._allowWrite)
            return src;
        return new AuthorizedFileSystem(src._rootInnerFileObject, true, false, false);
    }


    public static AuthorizedFileSystem createReadWrite(AuthorizedFileSystem src)
    {
        if (src._allowRead && src._allowWrite)
            return src;
        return new AuthorizedFileSystem(src._rootInnerFileObject, true, true, false);
    }


    private AuthorizedFileSystem(FileObject wrappedFileObjectRoot, boolean read, boolean write, boolean allowDeleteRoot)
    {
        super(new VirtualFileName(SCHEME, "/", FileType.FOLDER), null, null);
<<<<<<< HEAD
=======

        // NOTE: wrappedFileObjectRoot.getPath() calls wrappedFileObjectRoot.getURI() which does not seem to handle unicode very well???
        LOG.debug("AuthorizedFileSystem(" + wrappedFileObjectRoot.getName().getPath() + "," + (read?"r":"") + (write?"w":"")+")");
>>>>>>> e59cefa0
        try
        {
            LOG.debug("AuthorizedFileSystem(" + wrappedFileObjectRoot.getName().getPathDecoded() + "," + (read ? "r" : "") + (write ? "w" : "") + ")");
            if (wrappedFileObjectRoot.isFile())
                throw new IllegalArgumentException("parentLayer must be a Folder");
        }
        catch (FileSystemException e)
        {
            throw UnexpectedException.wrap(e);
        }
        _rootInnerFileObject = wrappedFileObjectRoot;
        _rootWrapperFileObject = wrapFileObject(_rootInnerFileObject);
        _wrappedFileSystem = wrappedFileObjectRoot.getFileSystem();
        _allowRead = read;
        _allowWrite = write;
        _allowDeleteRoot = allowDeleteRoot;
    }

    public FileObject getInnerFileObject()
    {
        return _rootInnerFileObject;
    }

    void checkListable()
    {
        if (!_allowList)
            throw new UnauthorizedException();
    }

    void checkReadable()
    {
        if (!_allowRead)
            throw new UnauthorizedException();
    }

    void checkWritable()
    {
        if (!_allowWrite)
            throw new UnauthorizedException();
    }


    @Override
    protected FileObject createFile(AbstractFileName name) throws Exception
    {
        FileObject inner = getParentLayer().resolveFile(name.getPathDecoded(), NameScope.DESCENDENT_OR_SELF);
        return wrapFileObject(inner);
    }

    @Override
    protected void addCapabilities(Collection<Capability> caps)
    {
        // override hasCapability instead
    }

    @Override
    public boolean hasCapability(Capability capability)
    {
        switch (capability)
        {
            case READ_CONTENT:
            case RANDOM_ACCESS_READ:
                if (!_allowRead)
                    return false;
                break;

            case WRITE_CONTENT:
            case RANDOM_ACCESS_SET_LENGTH:
            case RANDOM_ACCESS_WRITE:
            case APPEND_CONTENT:
            case SET_LAST_MODIFIED_FILE:
            case SET_LAST_MODIFIED_FOLDER:
            case CREATE:
            case DELETE:
            case RENAME:
                if (!_allowWrite)
                    return false;
                break;

            case ATTRIBUTES:
            case LAST_MODIFIED:
            case GET_LAST_MODIFIED:
            case GET_TYPE:
            case LIST_CHILDREN:
                if (!_allowList)
                    return false;
                break;

            case JUNCTIONS:
                return false;

            case DIRECTORY_READ_CONTENT:
            case SIGNING:
            case URI:
            case FS_ATTRIBUTES:
            case MANIFEST_ATTRIBUTES:
            case DISPATCHER:
            case COMPRESS:
            case VIRTUAL:
                break;
        }
        return _wrappedFileSystem.hasCapability(capability);
    }

    @Override
    public FileObject getRoot()
    {
        return _rootWrapperFileObject;
    }

    @Override
    public FileName getRootName()
    {
        return _rootWrapperFileObject.getName();
    }

    @Override
    public String getRootURI()
    {
        throw new UnsupportedOperationException();
    }

    @Override
    public Object getAttribute(String s) throws FileSystemException
    {
        return super.getAttribute(s);
    }

    @Override
    public void setAttribute(String s, Object o) throws FileSystemException
    {
        super.setAttribute(s, o);
    }

    @Override
    public FileObject resolveFile(FileName fileName) throws FileSystemException
    {
        return resolveFile(fileName.getPath());
    }

    @Override
    public FileObject resolveFile(String s) throws FileSystemException
    {
        String encFullPath = _rootInnerFileObject.getName().getPath() + "/" + s;
        FileObject fo = _wrappedFileSystem.resolveFile(encFullPath);
        return wrapFileObject(fo);
    }

    @Override
    public void addListener(FileObject fileObject, FileListener fileListener)
    {
        super.addListener(fileObject, fileListener);
    }

    @Override
    public void removeListener(FileObject fileObject, FileListener fileListener)
    {
        super.removeListener(fileObject, fileListener);
    }

    @Override
    public void addJunction(String s, FileObject fileObject) throws FileSystemException
    {
        throw new UnsupportedOperationException();
    }

    @Override
    public void removeJunction(String s) throws FileSystemException
    {
        throw new UnsupportedOperationException();
    }

    @Override
    public File replicateFile(FileObject fileObject, FileSelector fileSelector) throws FileSystemException
    {
        return super.replicateFile(fileObject, fileSelector);
    }

    class _FileContent implements FileContent
    {
        final FileObject _fo;
        final FileContent _fc;

        _FileContent(FileObject fo) throws FileSystemException
        {
            _fo = fo;
            _fc = fo.getContent();
        }

        @Override
        public void close() throws FileSystemException
        {
            _fc.close();
        }

        @Override
        public Object getAttribute(String attrName) throws FileSystemException
        {
            checkListable();
            return _fc.getAttribute(attrName);
        }

        @Override
        public String[] getAttributeNames() throws FileSystemException
        {
            checkListable();
            return _fc.getAttributeNames();
        }

        @Override
        public Map<String, Object> getAttributes() throws FileSystemException
        {
            checkListable();
            return _fc.getAttributes();
        }

        @Override
        public Certificate[] getCertificates() throws FileSystemException
        {
            checkListable();
            return _fc.getCertificates();
        }

        @Override
        public FileContentInfo getContentInfo() throws FileSystemException
        {
            checkListable();
            return _fc.getContentInfo();
        }

        @Override
        public FileObject getFile()
        {
            return _fc.getFile();
        }

        @Override
        public InputStream getInputStream() throws FileSystemException
        {
            checkReadable();
            return _fc.getInputStream();
        }

        @Override
        public InputStream getInputStream(int bufferSize) throws FileSystemException
        {
            checkReadable();
            return _fc.getInputStream(bufferSize);
        }

        @Override
        public long getLastModifiedTime() throws FileSystemException
        {
            checkListable();
            return _fc.getLastModifiedTime();
        }

        @Override
        public OutputStream getOutputStream() throws FileSystemException
        {
            checkWritable();
            return _fc.getOutputStream();
        }

        @Override
        public OutputStream getOutputStream(boolean bAppend) throws FileSystemException
        {
            checkWritable();
            return _fc.getOutputStream(bAppend);
        }

        @Override
        public OutputStream getOutputStream(boolean bAppend, int bufferSize) throws FileSystemException
        {
            checkWritable();
            return _fc.getOutputStream(bAppend, bufferSize);
        }

        @Override
        public OutputStream getOutputStream(int bufferSize) throws FileSystemException
        {
            checkWritable();
            return _fc.getOutputStream(bufferSize);
        }

        @Override
        public RandomAccessContent getRandomAccessContent(RandomAccessMode mode) throws FileSystemException
        {
            if (mode.requestRead())
                checkReadable();
            if (mode.requestWrite())
                checkWritable();
            return _fc.getRandomAccessContent(mode);
        }

        @Override
        public long getSize() throws FileSystemException
        {
            checkListable();
            return _fc.getSize();
        }

        @Override
        public boolean hasAttribute(String attrName) throws FileSystemException
        {
            checkListable();
            return _fc.hasAttribute(attrName);
        }

        @Override
        public boolean isOpen()
        {
            return _fc.isOpen();
        }

        @Override
        public void removeAttribute(String attrName) throws FileSystemException
        {
            checkWritable();
            _fc.removeAttribute(attrName);
        }

        @Override
        public void setAttribute(String attrName, Object value) throws FileSystemException
        {
            checkWritable();
            _fc.setAttribute(attrName, value);
        }

        @Override
        public void setLastModifiedTime(long modTime) throws FileSystemException
        {
            checkWritable();
            _fc.setLastModifiedTime(modTime);
        }

        @Override
        public long write(FileObject file) throws IOException
        {
            checkReadable();
            return _fc.write(file);
        }

        @Override
        public long write(FileContent output) throws IOException
        {
            checkReadable();
            return _fc.write(output);
        }

        @Override
        public long write(OutputStream output) throws IOException
        {
            checkReadable();
            return _fc.write(output);
        }

        @Override
        public long write(OutputStream output, int bufferSize) throws IOException
        {
            checkReadable();
            return _fc.write(output, bufferSize);
        }
    }


    _FileObject wrapFileObject(FileObject fo)
    {
        if (!_rootInnerFileObject.getName().isDescendent(fo.getName(), NameScope.DESCENDENT_OR_SELF))
            throw new UnauthorizedException();
        String relative;
        try
        {
            // this should not actually throw
            relative = _rootInnerFileObject.getName().getRelativeName(fo.getName());
        }
        catch (FileSystemException e)
        {
            throw UnexpectedException.wrap(e);
        }
        String absPath;
        if (".".equals(relative))
            absPath = "/";
        else
            absPath = "/" + relative;
        var name = new VirtualFileName(SCHEME, absPath, FileType.FILE_OR_FOLDER);
        return new _FileObject(name, fo);
    }

    /*
     * AbstractFileObject maybe isn't the right base class, we don't want it to do any caching at all.
     * e.g. see doGetType()
     */
    class _FileObject extends AbstractFileObject<AuthorizedFileSystem> implements Wrapper
    {
        final FileObject _fo;

        _FileObject(VirtualFileName name, FileObject fo)
        {
            super(name, AuthorizedFileSystem.this);
            _fo = fo;
        }

        @Override
<<<<<<< HEAD
        public FileObject unwrap()
        {
            return _fo;
        }

        @Override
        public boolean equals(Object obj)
        {
            return obj instanceof _FileObject other && _fo.equals(other._fo);
        }

        @Override
=======
>>>>>>> e59cefa0
        protected long doGetContentSize() throws Exception
        {
            throw new UnsupportedOperationException();
        }

        @Override
        public FileType getType() throws FileSystemException
        {
            return _fo.getType();
        }

        @Override
        protected FileType doGetType() throws Exception
        {
            throw new UnsupportedOperationException();
        }

        @Override
        public FileObject[] getChildren() throws FileSystemException
        {
            if (!_allowList)
                return new FileObject[0];
            refresh();
            FileObject[] children = _fo.getChildren();
            FileObject[] ret = new FileObject[children.length];
            for (int i=0 ; i < children.length ; i++)
                ret[i] = wrapFileObject(children[i]);
            return ret;
        }

        @Override
        protected String[] doListChildren() throws Exception
        {
            throw new UnsupportedOperationException();
        }

        @Override
        public boolean canRenameTo(FileObject newfile)
        {
            return _allowWrite && newfile instanceof _FileObject other && _fo.canRenameTo(other._fo);
        }

        @Override
        public void close() throws FileSystemException
        {
            _fo.close();
        }

        @Override
        public void copyFrom(FileObject srcFile, FileSelector selector) throws FileSystemException
        {
            checkWritable();
            _fo.copyFrom(srcFile, selector);
        }

        @Override
        public void createFile() throws FileSystemException
        {
            checkWritable();
            _fo.createFile();
            refresh();
        }

        @Override
        public void createFolder() throws FileSystemException
        {
            checkWritable();
            _fo.createFolder();
            refresh();
        }

        @Override
        public boolean delete() throws FileSystemException
        {
            checkWritable();
            if (!_allowDeleteRoot && "/".equals(getName().getPathDecoded()))
                throw new UnauthorizedException();
            var ret = _fo.delete();
            refresh();
            return ret;
        }

        @Override
        public int delete(FileSelector selector) throws FileSystemException
        {
            checkWritable();
            var ret = _fo.delete(selector);
            refresh();
            return ret;
        }

        @Override
        public int deleteAll() throws FileSystemException
        {
            checkWritable();
            var ret = _fo.deleteAll();
            refresh();
            return ret;
        }

        @Override
        public boolean exists() throws FileSystemException
        {
            return _allowRead && _fo.exists();
        }

        @Override
        public FileObject[] findFiles(FileSelector selector) throws FileSystemException
        {
            if (!_allowRead)
                return new FileObject[0];
            var array = _fo.findFiles(selector);
            FileObject[] ret = new FileObject[array.length];
            for (int i=0 ; i < array.length ; i++)
                ret[i] = wrapFileObject(array[i]);
            return ret;
        }

        @Override
        public void findFiles(FileSelector selector, boolean depthwise, List<FileObject> selected) throws FileSystemException
        {
            if (!_allowRead)
                return;
            ArrayList<FileObject> found = new ArrayList<>();
            _fo.findFiles(selector, depthwise, found);
            found.forEach(f -> selected.add(wrapFileObject(f)));
        }

        @Override
        public FileObject getChild(String name) throws FileSystemException
        {
            if (!_allowRead)
                return null;
            return wrapFileObject(_fo.getChild(name));
        }

        @Override
        public FileContent getContent() throws FileSystemException
        {
            return new _FileContent(_fo);
        }

        @Override
        public FileOperations getFileOperations() throws FileSystemException
        {
            // TODO
            return _fo.getFileOperations();
        }

        @Override
        public FileSystem getFileSystem()
        {
            return AuthorizedFileSystem.this;
        }

        @Override
        public FileObject getParent() throws FileSystemException
        {
            return super.getParent();
        }

        @Override
        public String getPublicURIString()
        {
            return _fo.getPublicURIString();
        }

        @Override
        public URI getURI()
        {
            // https://issues.apache.org/jira/browse/VFS-840
            throw new UnsupportedOperationException("use FileObject.getName()");
        }

        @Override
        public Path getPath()
        {
            // https://issues.apache.org/jira/browse/VFS-840
            throw new UnsupportedOperationException("use FileObject.getName()");
        }

        @Override
        public URL getURL() throws FileSystemException
        {
            return _fo.getURL();
        }

        @Override
        public boolean isAttached()
        {
            return _fo.isAttached();
        }

        @Override
        public boolean isContentOpen()
        {
            return _fo.isContentOpen();
        }

        @Override
        public boolean isExecutable() throws FileSystemException
        {
            return _fo.isExecutable();
        }

        @Override
        public boolean isFile() throws FileSystemException
        {
            return _fo.isFile();
        }

        @Override
        public boolean isFolder() throws FileSystemException
        {
            return _fo.isFolder();
        }

        @Override
        public boolean isHidden() throws FileSystemException
        {
            return _fo.isHidden();
        }

        @Override
        public boolean isReadable() throws FileSystemException
        {
            return _allowRead && _fo.isReadable();
        }

        @Override
        public boolean isSymbolicLink() throws FileSystemException
        {
            return _fo.isSymbolicLink();
        }

        @Override
        public boolean isWriteable() throws FileSystemException
        {
            return _allowWrite && _fo.isWriteable();
        }

        @Override
        public void moveTo(FileObject destFile) throws FileSystemException
        {
            checkWritable();
            _fo.moveTo(destFile);
        }

        @Override
        public void refresh() throws FileSystemException
        {
            super.refresh();
            _fo.refresh();
        }

        @Override
        public FileObject resolveFile(String path) throws FileSystemException
        {
            if (!_allowRead)
                return null;
            if (path.startsWith("/"))
                return AuthorizedFileSystem.this.resolveFile(path);
            else
                return wrapFileObject(_fo.resolveFile(path));
        }

        @Override
        public FileObject resolveFile(String name, NameScope scope) throws FileSystemException
        {
            if (!_allowRead)
                return null;
            return wrapFileObject(_fo.resolveFile(name, scope));
        }

        @Override
        public boolean setExecutable(boolean executable, boolean ownerOnly) throws FileSystemException
        {
            checkWritable();
            return _fo.setExecutable(executable, ownerOnly);
        }

        @Override
        public boolean setReadable(boolean readable, boolean ownerOnly) throws FileSystemException
        {
            checkWritable();
            return _fo.setReadable(readable, ownerOnly);
        }

        @Override
        public boolean setWritable(boolean writable, boolean ownerOnly) throws FileSystemException
        {
            checkWritable();
            return _fo.setWritable(writable, ownerOnly);
        }

        @Override
        public int compareTo(@NotNull FileObject other)
        {
            checkReadable();
            if (!(other instanceof _FileObject otherFO))
                throw new IllegalArgumentException();
            return _fo.compareTo(otherFO._fo);
        }

        @Override
        public int hashCode()
        {
            return _fo.hashCode();
        }

        @Override
        public boolean equals(Object obj)
        {
            return obj instanceof _FileObject other && _fo.equals(other._fo);
        }
    }


    public static class TestCase extends org.junit.Assert
    {
        @Test
        public void create_delete() throws Exception
        {
            FileObject root = FileUtil.createTempDirectoryFileObject(AuthorizedFileSystem.class.getName());
            assertTrue(root.getFileSystem() instanceof AuthorizedFileSystem);
            var readOnlyRoot = createReadOnly((AuthorizedFileSystem) root.getFileSystem()).getRoot();

            try
            {
                assertNotNull(root);
                assertTrue(root.exists());
                try
                {
                    root.delete();
                    fail("Should not be able to delete root of FileSystem");
                }
                catch (UnauthorizedException fse)
                {
                    // expected
                }

                FileObject aRO = readOnlyRoot.resolveFile("a.txt");
                assertFalse(aRO.exists());
                try
                {
                    aRO.createFile();
                    fail("shouldn't be able to create file in readonly file system");
                }
                catch (UnauthorizedException fse)
                {
                    // pass
                }

                var a = root.resolveFile("a.txt");
                assertFalse(a.exists());
                a.createFile();
                assertTrue(a.isFile());
                FileObject x = root.resolveFile("a.txt");
                assertEquals(a, x);
                assertTrue(x.exists());
                x = root.resolveFile("/a.txt");
                assertEquals(a, x);
                assertTrue(x.exists());
                try
                {
                    aRO.delete();
                    fail("shouldn't be able to delete file in readonly file system");
                }
                catch (UnauthorizedException ue)
                {
                    // pass
                }
                assertTrue(a.delete());
                assertFalse(a.exists());
                assertFalse(x.exists());
                assertFalse(aRO.exists());

                try
                {
                    root.resolveFile("../a.txt");
                    fail("all files outside '/' are unauthorized");
                }
                catch (UnauthorizedException ue)
                {
                    // expected
                }
            }
            finally
            {
                FileUtil.deleteTempDirectoryFileObject(root);
            }
        }

        @Test
        public void read_write() throws Exception
        {
            FileObject root = FileUtil.createTempDirectoryFileObject(AuthorizedFileSystem.class.getName());
            var readOnlyRoot = createReadOnly((AuthorizedFileSystem) root.getFileSystem()).getRoot();
            try
            {
                assertNotNull(root);
                assertTrue(root.exists());
                try
                {
                    root.delete();
                    fail("Should not be able to delete root of FileSystem");
                }
                catch (UnauthorizedException fse)
                {
                    // expected
                }

                FileObject a = root.resolveFile("a.txt");
                a.createFile();
                assertTrue(a.isFile());

                try (FileContent contentRW = a.getContent();
                     OutputStream os = contentRW.getOutputStream())
                {
                    Writer w = new OutputStreamWriter(os, Charset.defaultCharset());
                    w.write("Hello World");
                    w.close();
                }

                FileObject aRO = readOnlyRoot.resolveFile("a.txt");
                FileContent contentRO = aRO.getContent();
                try (var is = contentRO.getInputStream())
                {
                    // success, we can read
                }
                assertEquals("Hello World", contentRO.getString(Charset.defaultCharset()));
                try
                {
                    var os = contentRO.getOutputStream();
                    fail("shouldn't be able to write");
                }
                catch (UnauthorizedException ue)
                {
                    // pass
                }
            }
            finally
            {
                FileUtil.deleteTempDirectoryFileObject(root);
            }
        }

        @Test
        public void testFileName() throws Exception
        {
            // just to make sure I understand how FileName works
            FileObject fo = VFS.getManager().resolveFile("/a/b/file%20name.txt");
            assertNotNull(fo);

            FileName fn = fo.getName();
            assertNotNull(fn);
            assertEquals("file name.txt", fn.getBaseName());
            assertEquals("file:///a/b/file name.txt", fn.toString());
            assertEquals("txt", fn.getExtension());

            String path = fo.getName().getPathDecoded();
            assertEquals("/a/b/file name.txt", path.toString());

            assertEquals(fo.getURI().toString(), fo.getURL().toString());
        }

        @Test
<<<<<<< HEAD
        public void testToURI() throws Exception
        {
            // JDK and VFS don't like each other, lets make sure our toURI() works
            for (char ch = 32; ch <= 127; ch++)
            {
                if (ch == '/') continue;
                if (ch == '\\') continue;
                File f = new File("/" + ch + "☃");
                var root = AuthorizedFileSystem.create(f, false, false).getRoot();
                var local = ((Wrapper)root).unwrap();
                assertEquals("fail for char " + (int)ch + "='" + ch + "'",
                        f.getPath(), local.getName().getPathDecoded());
            }


            // JDK and VFS don't like each other, lets make sure our toURI() works
            var root = AuthorizedFileSystem.create(new File("/"), false, false).getRoot();
            for (char ch = 32; ch <= 127; ch++)
            {
                if (ch == '/') continue;
                String decodedPath = "x/" + ch + "☃";
                var fo = root.resolveFile(toURIPath(decodedPath));
                assertNotNull(fo);
                var local = ((Wrapper)fo).unwrap();
                assertEquals("fail for char " + (int)ch + "=" + ch,
                        decodedPath, local.getName().getPathDecoded());
            }
        }

        @Test
        public void toFile() throws Exception
        {
            AuthorizedFileSystem afs = AuthorizedFileSystem.create(new File("/tmp/a"), true, false);
            FileObject root = afs.getRoot();
            assertEquals("/", root.getName().getPathDecoded());
            FileObject fileC = root.resolveFile("b/c.txt");
            assertEquals("/b/c.txt", fileC.getName().getPathDecoded());
            assertEquals("/tmp/a/b/c.txt", FileUtil.toFile(fileC).getPath());
        }

        @Test
        public void resolveFile() throws Exception
        {
            // NOTE resolveFiles also takes encoded paths!
            var root = AuthorizedFileSystem.create(new File("/tmp/a"), true, false).getRoot();
            var file = root.resolveFile("/%23xyz");
            assertTrue(file.getName().getPath().endsWith("/#xyz"));
            assertTrue(file.getName().getPathDecoded().endsWith("/#xyz"));
            assertEquals("#xyz", file.getName().getBaseName());

            file = root.resolveFile("/%25xyz");
            assertTrue(file.getName().getPath().endsWith("/%25xyz"));
            assertTrue(file.getName().getPathDecoded().endsWith("/%xyz"));
            assertEquals("%25xyz", file.getName().getBaseName());
=======
        public void bug() throws Exception
        {
            java.nio.file.Path nioPath;
            // what am I doing wrong here?
            try
            {
                File f = new File("/lk/develop/build/deploy/files/FileRootTestProject1☃~!@$&()_+{}-=[],.%23äöü/Subfolder1/SubSubfolder/@files");
                FileObject localFile = VFS.getManager().resolveFile(f.getAbsolutePath());
                nioPath = localFile.getPath();
            }
            catch (Exception e)
            {
                System.err.println(e);
            }

            try
            {
                // what am I doing wrong here?
                File f = new File("/lk/develop/build/deploy/files/FileRootTestProject1☃~!@$&()_+{}-=[],.%23äöü/Subfolder1/SubSubfolder/@files");
                FileObject localFile = VFS.getManager().resolveFile(f.toURI());
                nioPath = localFile.getPath();
            }
            catch (Exception e)
            {
                System.err.println(e);
            }
>>>>>>> e59cefa0
        }
    }
}

/*
 TODO
[ ] exp.data.datafileurl is a problem.  We really need to be able to map those back to a current PipeRoot
[ ] use AbstractFileSystem.close()?
[ ] There is way too much metadata caching going on.  NOTE FileInfo in FileSystemResource tries to solve the same
    problem of excessive calls to isFile(), exists() etc.  So there are cases where we want the caching.

CONSIDER

[ ] fine-grained permissions list/read/insert/update/delete
[ ] handling declared exception FileSystemException is annoying

NOTES
To find File usages that are candidates for conversion look for
- File (case-sensitive whole word), especially in interfaces and Controller classes.
- getPath().toFile()
- FileUtil.appendName()
- The JDK implementation of LocalFile seems to have problems with Unicode (e.g. fileobject.getPath() blows up!), use new File(fileobject.getName().getPath()) instead?

*/<|MERGE_RESOLUTION|>--- conflicted
+++ resolved
@@ -128,11 +128,7 @@
             throw new IllegalArgumentException(f + " is not absolute");
         try
         {
-<<<<<<< HEAD
             return new AuthorizedFileSystem(VFS.getManager().resolveFile(toURIPath(f)), read, write, false);
-=======
-            return new AuthorizedFileSystem(VFS.getManager().resolveFile(f.getAbsolutePath()), read, write, false);
->>>>>>> e59cefa0
         }
         catch (FileSystemException e)
         {
@@ -151,7 +147,7 @@
             throw new IllegalArgumentException(path + " is not absolute");
         try
         {
-            return new AuthorizedFileSystem(VFS.getManager().resolveFile(path.toAbsolutePath().toString()), read, write, false);
+            return new AuthorizedFileSystem(VFS.getManager().resolveFile(toURIPath(path.toString())), read, write, false);
         }
         catch (FileSystemException e)
         {
@@ -242,12 +238,6 @@
     private AuthorizedFileSystem(FileObject wrappedFileObjectRoot, boolean read, boolean write, boolean allowDeleteRoot)
     {
         super(new VirtualFileName(SCHEME, "/", FileType.FOLDER), null, null);
-<<<<<<< HEAD
-=======
-
-        // NOTE: wrappedFileObjectRoot.getPath() calls wrappedFileObjectRoot.getURI() which does not seem to handle unicode very well???
-        LOG.debug("AuthorizedFileSystem(" + wrappedFileObjectRoot.getName().getPath() + "," + (read?"r":"") + (write?"w":"")+")");
->>>>>>> e59cefa0
         try
         {
             LOG.debug("AuthorizedFileSystem(" + wrappedFileObjectRoot.getName().getPathDecoded() + "," + (read ? "r" : "") + (write ? "w" : "") + ")");
@@ -652,21 +642,12 @@
         }
 
         @Override
-<<<<<<< HEAD
         public FileObject unwrap()
         {
             return _fo;
         }
 
         @Override
-        public boolean equals(Object obj)
-        {
-            return obj instanceof _FileObject other && _fo.equals(other._fo);
-        }
-
-        @Override
-=======
->>>>>>> e59cefa0
         protected long doGetContentSize() throws Exception
         {
             throw new UnsupportedOperationException();
@@ -1134,7 +1115,6 @@
         }
 
         @Test
-<<<<<<< HEAD
         public void testToURI() throws Exception
         {
             // JDK and VFS don't like each other, lets make sure our toURI() works
@@ -1189,34 +1169,6 @@
             assertTrue(file.getName().getPath().endsWith("/%25xyz"));
             assertTrue(file.getName().getPathDecoded().endsWith("/%xyz"));
             assertEquals("%25xyz", file.getName().getBaseName());
-=======
-        public void bug() throws Exception
-        {
-            java.nio.file.Path nioPath;
-            // what am I doing wrong here?
-            try
-            {
-                File f = new File("/lk/develop/build/deploy/files/FileRootTestProject1☃~!@$&()_+{}-=[],.%23äöü/Subfolder1/SubSubfolder/@files");
-                FileObject localFile = VFS.getManager().resolveFile(f.getAbsolutePath());
-                nioPath = localFile.getPath();
-            }
-            catch (Exception e)
-            {
-                System.err.println(e);
-            }
-
-            try
-            {
-                // what am I doing wrong here?
-                File f = new File("/lk/develop/build/deploy/files/FileRootTestProject1☃~!@$&()_+{}-=[],.%23äöü/Subfolder1/SubSubfolder/@files");
-                FileObject localFile = VFS.getManager().resolveFile(f.toURI());
-                nioPath = localFile.getPath();
-            }
-            catch (Exception e)
-            {
-                System.err.println(e);
-            }
->>>>>>> e59cefa0
         }
     }
 }
