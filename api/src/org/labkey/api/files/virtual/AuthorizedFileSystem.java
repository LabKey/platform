--- conflicted
+++ resolved
@@ -1111,7 +1111,6 @@
         }
 
         @Test
-<<<<<<< HEAD
         public void testSet() throws Exception
         {
             // we put files in maps and sets, test that this works for _FileObject
@@ -1142,57 +1141,6 @@
         }
 
         @Test
-        public void bug() throws Exception
-        {
-            java.nio.file.Path nioPath;
-/*
-            try
-            {
-                // TLDR; resolveFile() tries to infer escaped/not escaped.  Blows up in an unexpected place when UNICODE chars are involved.
-                // This is example is wrong because resolveFile() expects an encoded path.
-                // This _usually_ works because resolveFile() looks for '%' to decide that the path does not need to be decoded.
-                // However, this string has both a % (and a sequence that looks like a valid escape) AND unicode chars which are not valid in an escaped string
-                // resolveFile() lets this through, but blows up when getPath() tries to use URI(String str) on this escaped string with UNICODE
-                File f = new File("/lk/develop/build/deploy/files/FileRootTestProject1☃~!@$&()_+{}-=[],.%23äöü/Subfolder1/SubSubfolder/@files");
-                // resolveFile will always call
-                FileObject localFile = VFS.getManager().resolveFile(f.getAbsolutePath());
-                nioPath = localFile.getPath();
-                fail("expect URISyntaxException");
-            }
-            catch (Exception e)
-            {
-                // pass
-            }
-
-            try
-            {
-                // I think this should be work
-                // f.toURI() _SHOULD_ create a URL that VFS thinks is fine
-                // NOTE: alas no. File.toURI() will encode the %, but passes the unicode chars, again this blows up in URI(String path, Strings scheme)
-                File f = new File("/lk/develop/build/deploy/files/FileRootTestProject1☃~!@$&()_+{}-=[],.%23äöü/Subfolder1/SubSubfolder/@files");
-                FileObject localFile = VFS.getManager().resolveFile(f.toURI());
-                nioPath = localFile.getPath();
-                fail("This throws in 2.7.0");
-            }
-            catch (Exception e)
-            {
-                e.printStackTrace();
-            }
-*/
-            try
-            {
-                // HOW about if we do the encoding ourselves
-                File f = new File("/lk/develop/build/deploy/files/FileRootTestProject1☃~!@$&()_+{}-=[],.%23äöü/Subfolder1/SubSubfolder/@files");
-                var uri = FileUtil.createUri(f.getAbsolutePath());
-                assertFalse(uri.toString().contains("☃"));
-                assertTrue(f.getPath().equals(uri.getPath()));
-                FileObject localFile = VFS.getManager().resolveFile(uri);
-                nioPath = localFile.getPath();
-            }
-            catch (Exception e)
-            {
-                fail("This should work");
-=======
         public void testToURI() throws Exception
         {
             // JDK and VFS don't like each other, lets make sure our toURI() works
@@ -1219,7 +1167,6 @@
                 var local = ((Wrapper)fo).unwrap();
                 assertEquals("fail for char " + (int)ch + "=" + ch,
                         decodedPath, local.getName().getPathDecoded());
->>>>>>> 6a1f30dc
             }
         }
 
