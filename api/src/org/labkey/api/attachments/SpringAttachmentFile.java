/*
 * Copyright (c) 2008-2019 LabKey Corporation
 *
 * Licensed under the Apache License, Version 2.0 (the "License");
 * you may not use this file except in compliance with the License.
 * You may obtain a copy of the License at
 *
 *     http://www.apache.org/licenses/LICENSE-2.0
 *
 * Unless required by applicable law or agreed to in writing, software
 * distributed under the License is distributed on an "AS IS" BASIS,
 * WITHOUT WARRANTIES OR CONDITIONS OF ANY KIND, either express or implied.
 * See the License for the specific language governing permissions and
 * limitations under the License.
 */

package org.labkey.api.attachments;

import org.apache.logging.log4j.Logger;
import org.jetbrains.annotations.Nullable;
import org.labkey.api.util.FileUtil;
import org.labkey.api.util.logging.LogHelper;
import org.springframework.web.multipart.MultipartFile;

import java.io.File;
import java.io.FileOutputStream;
import java.io.IOException;
import java.io.InputStream;
import java.io.OutputStream;
import java.util.ArrayList;
import java.util.List;
import java.util.Map;

/**
 * User: adam
 * Date: Sep 10, 2007
 * Time: 7:30:27 PM
 */
public class SpringAttachmentFile implements AttachmentFile
{
    private static final Logger LOG = LogHelper.getLogger(SpringAttachmentFile.class, "Attachment file for uploaded files");
    private final MultipartFile _file;
    private final String _filename;

    private InputStream _in;

    public SpringAttachmentFile(MultipartFile file)
    {
        this(file, null);
    }

    public SpringAttachmentFile(MultipartFile file, @Nullable String newName)
    {
        _file = file;
        _filename = (null == newName ? _file.getOriginalFilename() : newName);

    }

    @Override
    public String getFilename()
    {
        return _filename;
    }

    @Override
    public String getContentType()
    {
        return _file.getContentType();
    }

    @Override
    public long getSize()
    {
        return _file.getSize();
    }

    @Override
    public String getError()
    {
        if (!_file.isEmpty() && 0 == getSize())
            return "Warning: " + getFilename() + " was not uploaded.  Attachments must not exceed the maximum file size of " + getMaxFileUploadSize() + ".";
        else
            return null;
    }

    private String getMaxFileUploadSize()
    {
        // For now, assume we're configured for the default maximum struts file size
        // TODO: Lame -- should query Spring to determine the configured max file size
        return "250MB";
    }

    @Override
    public InputStream openInputStream() throws IOException
    {
        if (_in != null)
            throw new IllegalStateException("An unclosed input stream is already active for this SpringAttachmentFile");

        _in = _file.getInputStream();
        return _in;
    }

    @Override
    public void closeInputStream() throws IOException
    {
        if (_in != null)
        {
            _in.close();
            _in = null;
        }
<<<<<<< HEAD
=======
        else
            LOG.warn("No input stream is active for this SpringAttachmentFile");
>>>>>>> aa5c443b
    }

    public static List<AttachmentFile> createList(Map<String, MultipartFile> fileMap)
    {
        List<AttachmentFile> files = new ArrayList<>(fileMap.size());
        ArrayList<String> keys = new ArrayList<>(fileMap.keySet());
        keys.sort(String.CASE_INSENSITIVE_ORDER);

        for (String fileKey : keys)
        {
            MultipartFile file = fileMap.get(fileKey);
            if (!file.isEmpty())
            {
                files.add(new SpringAttachmentFile(file));
            }
        }

        return files;
    }

    public String toString()
    {
        return getFilename();
    }

    public boolean isEmpty()
    {
        return _file.isEmpty();
    }

    public void saveTo(File targetFile) throws IOException
    {
        InputStream is = openInputStream();
        try (OutputStream out = new FileOutputStream(targetFile))
        {
            FileUtil.copyData(is, out);
        }
        finally
        {
            closeInputStream();
        }
    }
}
<|MERGE_RESOLUTION|>--- conflicted
+++ resolved
@@ -1,158 +1,155 @@
-/*
- * Copyright (c) 2008-2019 LabKey Corporation
- *
- * Licensed under the Apache License, Version 2.0 (the "License");
- * you may not use this file except in compliance with the License.
- * You may obtain a copy of the License at
- *
- *     http://www.apache.org/licenses/LICENSE-2.0
- *
- * Unless required by applicable law or agreed to in writing, software
- * distributed under the License is distributed on an "AS IS" BASIS,
- * WITHOUT WARRANTIES OR CONDITIONS OF ANY KIND, either express or implied.
- * See the License for the specific language governing permissions and
- * limitations under the License.
- */
-
-package org.labkey.api.attachments;
-
-import org.apache.logging.log4j.Logger;
-import org.jetbrains.annotations.Nullable;
-import org.labkey.api.util.FileUtil;
-import org.labkey.api.util.logging.LogHelper;
-import org.springframework.web.multipart.MultipartFile;
-
-import java.io.File;
-import java.io.FileOutputStream;
-import java.io.IOException;
-import java.io.InputStream;
-import java.io.OutputStream;
-import java.util.ArrayList;
-import java.util.List;
-import java.util.Map;
-
-/**
- * User: adam
- * Date: Sep 10, 2007
- * Time: 7:30:27 PM
- */
-public class SpringAttachmentFile implements AttachmentFile
-{
-    private static final Logger LOG = LogHelper.getLogger(SpringAttachmentFile.class, "Attachment file for uploaded files");
-    private final MultipartFile _file;
-    private final String _filename;
-
-    private InputStream _in;
-
-    public SpringAttachmentFile(MultipartFile file)
-    {
-        this(file, null);
-    }
-
-    public SpringAttachmentFile(MultipartFile file, @Nullable String newName)
-    {
-        _file = file;
-        _filename = (null == newName ? _file.getOriginalFilename() : newName);
-
-    }
-
-    @Override
-    public String getFilename()
-    {
-        return _filename;
-    }
-
-    @Override
-    public String getContentType()
-    {
-        return _file.getContentType();
-    }
-
-    @Override
-    public long getSize()
-    {
-        return _file.getSize();
-    }
-
-    @Override
-    public String getError()
-    {
-        if (!_file.isEmpty() && 0 == getSize())
-            return "Warning: " + getFilename() + " was not uploaded.  Attachments must not exceed the maximum file size of " + getMaxFileUploadSize() + ".";
-        else
-            return null;
-    }
-
-    private String getMaxFileUploadSize()
-    {
-        // For now, assume we're configured for the default maximum struts file size
-        // TODO: Lame -- should query Spring to determine the configured max file size
-        return "250MB";
-    }
-
-    @Override
-    public InputStream openInputStream() throws IOException
-    {
-        if (_in != null)
-            throw new IllegalStateException("An unclosed input stream is already active for this SpringAttachmentFile");
-
-        _in = _file.getInputStream();
-        return _in;
-    }
-
-    @Override
-    public void closeInputStream() throws IOException
-    {
-        if (_in != null)
-        {
-            _in.close();
-            _in = null;
-        }
-<<<<<<< HEAD
-=======
-        else
-            LOG.warn("No input stream is active for this SpringAttachmentFile");
->>>>>>> aa5c443b
-    }
-
-    public static List<AttachmentFile> createList(Map<String, MultipartFile> fileMap)
-    {
-        List<AttachmentFile> files = new ArrayList<>(fileMap.size());
-        ArrayList<String> keys = new ArrayList<>(fileMap.keySet());
-        keys.sort(String.CASE_INSENSITIVE_ORDER);
-
-        for (String fileKey : keys)
-        {
-            MultipartFile file = fileMap.get(fileKey);
-            if (!file.isEmpty())
-            {
-                files.add(new SpringAttachmentFile(file));
-            }
-        }
-
-        return files;
-    }
-
-    public String toString()
-    {
-        return getFilename();
-    }
-
-    public boolean isEmpty()
-    {
-        return _file.isEmpty();
-    }
-
-    public void saveTo(File targetFile) throws IOException
-    {
-        InputStream is = openInputStream();
-        try (OutputStream out = new FileOutputStream(targetFile))
-        {
-            FileUtil.copyData(is, out);
-        }
-        finally
-        {
-            closeInputStream();
-        }
-    }
-}
+/*
+ * Copyright (c) 2008-2019 LabKey Corporation
+ *
+ * Licensed under the Apache License, Version 2.0 (the "License");
+ * you may not use this file except in compliance with the License.
+ * You may obtain a copy of the License at
+ *
+ *     http://www.apache.org/licenses/LICENSE-2.0
+ *
+ * Unless required by applicable law or agreed to in writing, software
+ * distributed under the License is distributed on an "AS IS" BASIS,
+ * WITHOUT WARRANTIES OR CONDITIONS OF ANY KIND, either express or implied.
+ * See the License for the specific language governing permissions and
+ * limitations under the License.
+ */
+
+package org.labkey.api.attachments;
+
+import org.apache.logging.log4j.Logger;
+import org.jetbrains.annotations.Nullable;
+import org.labkey.api.util.FileUtil;
+import org.labkey.api.util.logging.LogHelper;
+import org.springframework.web.multipart.MultipartFile;
+
+import java.io.File;
+import java.io.FileOutputStream;
+import java.io.IOException;
+import java.io.InputStream;
+import java.io.OutputStream;
+import java.util.ArrayList;
+import java.util.List;
+import java.util.Map;
+
+/**
+ * User: adam
+ * Date: Sep 10, 2007
+ * Time: 7:30:27 PM
+ */
+public class SpringAttachmentFile implements AttachmentFile
+{
+    private static final Logger LOG = LogHelper.getLogger(SpringAttachmentFile.class, "Attachment file for uploaded files");
+    private final MultipartFile _file;
+    private final String _filename;
+
+    private InputStream _in;
+
+    public SpringAttachmentFile(MultipartFile file)
+    {
+        this(file, null);
+    }
+
+    public SpringAttachmentFile(MultipartFile file, @Nullable String newName)
+    {
+        _file = file;
+        _filename = (null == newName ? _file.getOriginalFilename() : newName);
+
+    }
+
+    @Override
+    public String getFilename()
+    {
+        return _filename;
+    }
+
+    @Override
+    public String getContentType()
+    {
+        return _file.getContentType();
+    }
+
+    @Override
+    public long getSize()
+    {
+        return _file.getSize();
+    }
+
+    @Override
+    public String getError()
+    {
+        if (!_file.isEmpty() && 0 == getSize())
+            return "Warning: " + getFilename() + " was not uploaded.  Attachments must not exceed the maximum file size of " + getMaxFileUploadSize() + ".";
+        else
+            return null;
+    }
+
+    private String getMaxFileUploadSize()
+    {
+        // For now, assume we're configured for the default maximum struts file size
+        // TODO: Lame -- should query Spring to determine the configured max file size
+        return "250MB";
+    }
+
+    @Override
+    public InputStream openInputStream() throws IOException
+    {
+        if (_in != null)
+            throw new IllegalStateException("An unclosed input stream is already active for this SpringAttachmentFile");
+
+        _in = _file.getInputStream();
+        return _in;
+    }
+
+    @Override
+    public void closeInputStream() throws IOException
+    {
+        if (_in != null)
+        {
+            _in.close();
+            _in = null;
+        }
+        else
+            LOG.warn("No input stream is active for this SpringAttachmentFile");
+    }
+
+    public static List<AttachmentFile> createList(Map<String, MultipartFile> fileMap)
+    {
+        List<AttachmentFile> files = new ArrayList<>(fileMap.size());
+        ArrayList<String> keys = new ArrayList<>(fileMap.keySet());
+        keys.sort(String.CASE_INSENSITIVE_ORDER);
+
+        for (String fileKey : keys)
+        {
+            MultipartFile file = fileMap.get(fileKey);
+            if (!file.isEmpty())
+            {
+                files.add(new SpringAttachmentFile(file));
+            }
+        }
+
+        return files;
+    }
+
+    public String toString()
+    {
+        return getFilename();
+    }
+
+    public boolean isEmpty()
+    {
+        return _file.isEmpty();
+    }
+
+    public void saveTo(File targetFile) throws IOException
+    {
+        InputStream is = openInputStream();
+        try (OutputStream out = new FileOutputStream(targetFile))
+        {
+            FileUtil.copyData(is, out);
+        }
+        finally
+        {
+            closeInputStream();
+        }
+    }
+}