--- conflicted
+++ resolved
@@ -201,16 +201,10 @@
             String name = col.getName();
             targetAliasesMap.put(name, new Pair<>(col,MatchType.name));
         }
-<<<<<<< HEAD
 
         return targetAliasesMap;
     }
 
-=======
-
-        return targetAliasesMap;
-    }
->>>>>>> ab49bf58
 
     /* NOTE doesn't check column mapping collisions */
     protected static ArrayList<Pair<ColumnInfo,MatchType>> _matchColumns(DataIterator input, TableInfo target, boolean useImportAliases, Container container)
@@ -227,10 +221,7 @@
                 matches.add(null);
                 continue;
             }
-<<<<<<< HEAD
-
-=======
->>>>>>> ab49bf58
+
             Pair<ColumnInfo,MatchType> to = targetMap.get(from.getName());
             if (null == to && null != from.getPropertyURI())
             {
