/*
 * Copyright (c) 2016-2019 LabKey Corporation
 *
 * Licensed under the Apache License, Version 2.0 (the "License");
 * you may not use this file except in compliance with the License.
 * You may obtain a copy of the License at
 *
 *     http://www.apache.org/licenses/LICENSE-2.0
 *
 * Unless required by applicable law or agreed to in writing, software
 * distributed under the License is distributed on an "AS IS" BASIS,
 * WITHOUT WARRANTIES OR CONDITIONS OF ANY KIND, either express or implied.
 * See the License for the specific language governing permissions and
 * limitations under the License.
 */

package org.labkey.api.dataiterator;

import org.apache.commons.collections4.MultiValuedMap;
import org.apache.commons.collections4.multimap.ArrayListValuedHashMap;
import org.apache.commons.io.IOUtils;
import org.apache.logging.log4j.LogManager;
import org.apache.logging.log4j.Logger;
import org.jetbrains.annotations.NotNull;
import org.jetbrains.annotations.Nullable;
import org.junit.Assert;
import org.junit.Test;
import org.labkey.api.collections.CaseInsensitiveHashMap;
import org.labkey.api.data.ColumnInfo;
import org.labkey.api.data.Container;
import org.labkey.api.data.TableInfo;
import org.labkey.api.data.UpdateableTableInfo;
import org.labkey.api.exp.MvColumn;
import org.labkey.api.exp.property.PropertyService;
import org.labkey.api.query.BatchValidationException;
import org.labkey.api.query.FieldKey;
import org.labkey.api.query.QueryUpdateService;
import org.labkey.api.query.ValidationException;
import org.labkey.api.reader.DataLoader;
import org.labkey.api.reader.DataLoaderService;
import org.labkey.api.reader.TabLoader;
import org.labkey.api.security.User;
import org.labkey.api.util.Pair;
import org.labkey.api.util.StringUtilsLabKey;

import java.io.File;
import java.io.IOException;
import java.util.ArrayList;
import java.util.Collection;
import java.util.Collections;
import java.util.LinkedHashMap;
import java.util.List;
import java.util.Map;
import java.util.Spliterator;
import java.util.function.Consumer;
import java.util.stream.Collectors;
import java.util.stream.Stream;
import java.util.stream.StreamSupport;

/**
 * User: matthewb
 * Date: 2011-05-31
 * Time: 12:52 PM
 */
public class DataIteratorUtil
{
    public static final String DATA_SOURCE = "dataSource";
    public static final String ETL_DATA_SOURCE = "etl";

    private static final Logger LOG = LogManager.getLogger(DataIteratorUtil.class);

    public static Map<FieldKey, ColumnInfo> createFieldKeyMap(DataIterator di)
    {
        Map<FieldKey, ColumnInfo> map = new LinkedHashMap<>();
        for (int i=1 ; i<=di.getColumnCount() ; ++i)
        {
            ColumnInfo col = di.getColumnInfo(i);
            map.put(col.getFieldKey(), col);
        }
        return map;
    }

    public static Map<FieldKey, Integer> createFieldIndexMap(DataIterator di)
    {
        Map<FieldKey, Integer> map = new LinkedHashMap<>();
        for (int i=1 ; i<=di.getColumnCount() ; ++i)
        {
            ColumnInfo col = di.getColumnInfo(i);
            map.put(col.getFieldKey(), i);
        }
        return map;
    }

    public static Map<String,Integer> createColumnNameMap(DataIterator di)
    {
        Map<String,Integer> map = new CaseInsensitiveHashMap<>();
        for (int i=1 ; i<=di.getColumnCount() ; ++i)
        {
            map.put(di.getColumnInfo(i).getName(),i);
        }
        return map;
    }


    public static Map<String,Integer> createColumnAndPropertyMap(DataIterator di)
    {
        Map<String,Integer> map = new CaseInsensitiveHashMap<>();
        for (int i=1 ; i<=di.getColumnCount() ; ++i)
        {
            ColumnInfo col = di.getColumnInfo(i);
            map.put(col.getName(),i);
            String prop = col.getPropertyURI();
            if (null != prop && !col.isMvIndicatorColumn() && !col.isRawValueColumn())
            {
                if (!map.containsKey(prop))
                    map.put(prop, i);
            }
        }
        return map;
    }


    public static Map<String,ColumnInfo> createTableMap(TableInfo target, boolean useImportAliases)
    {
        Map<String,Pair<ColumnInfo,MatchType>> targetAliasesMapWithMatchType = _createTableMap(target,useImportAliases);
        Map<String, ColumnInfo> targetAliasesMap = new CaseInsensitiveHashMap<>();

        targetAliasesMapWithMatchType.forEach((tableIdentifier, tablePair) -> targetAliasesMap.put(tableIdentifier, tablePair.first));

        return targetAliasesMap;
    }


    // rank of a match of import column NAME matching various properties of target column
    // MatchType.low is used for matches based on something other than name
    enum MatchType {propertyuri, name, alias, jdbcname, tsvColumn, low}


    /**
     * NOTE: matchColumns() handles multiple source columns matching the same target column (usually a data file problem
     * for the user to fix), we don't handle one source column matching multiple target columns (more of an admin design problem).
     * One idea would be to return MultiValuedMap<String,Pair<>>, or check for duplicates entries of the same MatchType.
     */
    protected static Map<String,Pair<ColumnInfo,MatchType>> _createTableMap(TableInfo target, boolean useImportAliases)
    {
        /* CONSIDER: move this functionality into a TableInfo method so this map (or maps) can be cached */
        List<ColumnInfo> cols = target.getColumns().stream()
                .filter(col -> !col.isMvIndicatorColumn() && !col.isRawValueColumn())
                .collect(Collectors.toList());

        Map<String, Pair<ColumnInfo,MatchType>> targetAliasesMap = new CaseInsensitiveHashMap<>(cols.size()*4);

        // should this be under the useImportAliases flag???
        for (ColumnInfo col : cols)
        {
            // Issue 21015: Dataset snapshot over flow assay dataset doesn't pick up stat column values
            // TSVColumnWriter.ColumnHeaderType.queryColumnName format is a FieldKey display value from the column name. Blech.
            String tsvQueryColumnName = FieldKey.fromString(col.getName()).toDisplayString();
            targetAliasesMap.put(tsvQueryColumnName, new Pair<>(col, MatchType.tsvColumn));
        }

        // should this be under the useImportAliases flag???
        for (ColumnInfo col : cols)
        {
            // Jdbc resultset names have substitutions for special characters. If this is such a column, need the substituted name to match on
            targetAliasesMap.put(col.getJdbcRsName(), new Pair<>(col, MatchType.jdbcname));
        }

        for (ColumnInfo col : cols)
        {
            if (useImportAliases || "folder".equalsIgnoreCase(col.getName()))
            {
                for (String alias : col.getImportAliasSet())
                    targetAliasesMap.put(alias, new Pair<>(col, MatchType.alias));

                // Be sure we have an alias the column name we generate for TSV exports. See issue 21774
                String translatedFieldKey = FieldKey.fromString(col.getName()).toDisplayString();
                targetAliasesMap.put(translatedFieldKey, new Pair<>(col, MatchType.alias));
            }
        }

        for (ColumnInfo col : cols)
        {
            String label = col.getLabel();
            if (null != label)
                targetAliasesMap.put(label, new Pair<>(col, MatchType.alias));
        }

        for (ColumnInfo col : cols)
        {
            String uri = col.getPropertyURI();
            if (null != uri)
            {
                targetAliasesMap.put(uri, new Pair<>(col, MatchType.propertyuri));
                String propName = uri.substring(uri.lastIndexOf('#')+1);
                targetAliasesMap.put(propName, new Pair<>(col, MatchType.alias));
            }
        }

        for (ColumnInfo col : cols)
        {
            String name = col.getName();
            targetAliasesMap.put(name, new Pair<>(col,MatchType.name));
        }

        return targetAliasesMap;
    }

    public static boolean isEtl(@NotNull DataIteratorContext context)
    {
        return context.getDataSource() != null && context.getDataSource().equals(ETL_DATA_SOURCE);
    }

    /* NOTE doesn't check column mapping collisions */
    protected static ArrayList<Pair<ColumnInfo,MatchType>> _matchColumns(DataIterator input, TableInfo target, boolean useImportAliases, boolean isEtl, Container container)
    {
        Map<String,Pair<ColumnInfo,MatchType>> targetMap = _createTableMap(target, useImportAliases);
        ArrayList<Pair<ColumnInfo,MatchType>> matches = new ArrayList<>(input.getColumnCount()+1);
        matches.add(null);

        for (int i=1 ; i<=input.getColumnCount() ; i++)
        {
            ColumnInfo from = input.getColumnInfo(i);
            if (from.getName().toLowerCase().endsWith(MvColumn.MV_INDICATOR_SUFFIX.toLowerCase()))
            {
                matches.add(null);
                continue;
            }

<<<<<<< HEAD
            Pair<ColumnInfo,MatchType> to = targetMap.get(from.getName());
            if (null == to && null != from.getPropertyURI())
            {
                // Do we actually rely on this anywhere???
                // Like maybe ETL from one study to another where subject name does not match? or assay publish?
                to = targetMap.get(from.getPropertyURI());
                if (null != to)
                    to = new Pair<>(to.first, MatchType.low);
            }
=======
            Pair<ColumnInfo,MatchType> to = null;
            if (isEtl)
            {
                // Match by name first
                to = targetMap.get(from.getName());

                // If name matches, check if property URI matches for higher priority match type
                if (null != to && null != from.getPropertyURI())
                {
                    // Renamed built-in columns (ex. LSID, ParticipantId) in source queries will not match propertyURI with
                    // target. In that case, just stick with name match. Otherwise check for propertyURI match for higher priority match
                    // (this is primarily for ParticipantId which can have two columns with same name in the dataiterator)
                    if (from.getPropertyURI().equals(to.first.getPropertyURI())) {
                        Pair<ColumnInfo,MatchType> toUri = targetMap.get(from.getPropertyURI());
                        if (null != toUri)
                            to = toUri;
                    }
                }
            }
            else
            {
                if (null != from.getPropertyURI())
                    to = targetMap.get(from.getPropertyURI());
                if (null == to)
                    to = targetMap.get(from.getName());
            }

>>>>>>> f028dd45
            if (null == to)
            {
                // Check to see if the column i.e. propURI has a property descriptor and vocabulary domain is present
                var vocabProperties = PropertyService.get().findVocabularyProperties(container, Collections.singleton(from.getColumnName()));
                if (vocabProperties.size() > 0)
                {
                    to = Pair.of(target.getColumn(from.getColumnName()), MatchType.propertyuri);
                }
            }
            if (null != to && null == to.first)
            {
                LOG.info("Column Info is null here: - " +  from.getColumnName() + " in " + target.getName());
            }
            matches.add(to);
        }
        return matches;
    }


    /** throws ValidationException only if there are unresolvable ambiguity in the source->destination column mapping */
    public static ArrayList<ColumnInfo> matchColumns(DataIterator input, TableInfo target, boolean useImportAliases, boolean isEtl, ValidationException setupError, @Nullable Container container)
    {
        ArrayList<Pair<ColumnInfo,MatchType>> matches = _matchColumns(input, target, useImportAliases, isEtl, container);
        MultiValuedMap<FieldKey,Integer> duplicatesMap = new ArrayListValuedHashMap<>(input.getColumnCount()+1);

        for (int i=1 ; i<= input.getColumnCount() ; i++)
        {
            Pair<ColumnInfo,MatchType> match = matches.get(i);
            if (null != match)
                duplicatesMap.put(match.first.getFieldKey(), i);
        }

        // handle duplicates, by priority
        for (Map.Entry<FieldKey, Collection<Integer>> e : duplicatesMap.asMap().entrySet())
        {
            if (e.getValue().size() == 1)
                continue;
            int[] counts = new int[MatchType.values().length];
            for (Integer i : e.getValue())
                counts[matches.get(i).second.ordinal()]++;
            for (MatchType mt : MatchType.values())
            {
                int count = counts[mt.ordinal()];

                if (count == 1)
                {
                    // found the best match
                    for (Integer i : e.getValue())
                    {
                        if (matches.get(i).second != mt)
                            matches.set(i, null);
                    }
                    break;
                }
                if (count > 1)
                {
                    setupError.addGlobalError("Two columns mapped to target column " + e.getKey().toString() + ". Check the column names and import aliases for your data.");
                    break;
                }
            }
        }

        ArrayList<ColumnInfo> ret = new ArrayList<>(matches.size());
        for (Pair<ColumnInfo,MatchType> m : matches)
            ret.add(null==m ? null : m.first);
        return ret;
    }


    // NOTE: first consider if using QueryUpdateService is better
    // this is just a point-to-point copy _without_ triggers
    public static int copy(File from, TableInfo to, Container c, User user) throws IOException, BatchValidationException
    {
        BatchValidationException errors = new BatchValidationException();
        DataIteratorContext context = new DataIteratorContext(errors);
        DataLoader loader = DataLoaderService.get().createLoader(from, null, true, c, TabLoader.TSV_FILE_TYPE);
        loader.setInferTypes(false);
        int count = copy(context, loader, to, c, user);
        if (errors.hasErrors())
            throw errors;
        return count;
    }


    public static int copy(DataIteratorContext context, DataIterator from, TableInfo to, Container c, User user)
    {
        DataIteratorBuilder builder = new DataIteratorBuilder.Wrapper(from);
        return copy(context, builder, to, c, user);
    }

    // NOTE: first consider if using QueryUpdateService is better
    // this is just a point-to-point copy _without_ triggers
    public static int merge(DataIteratorBuilder from, TableInfo to, Container c, User user) throws BatchValidationException
    {
        BatchValidationException errors = new BatchValidationException();
        DataIteratorContext context = new DataIteratorContext(errors);
        context.setInsertOption(QueryUpdateService.InsertOption.MERGE);
        context.setSupportAutoIncrementKey(true);
        int count = copy(context, from, to, c, user);
        if (errors.hasErrors())
            throw errors;
        return count;
    }


    // NOTE: first consider if using QueryUpdateService is better
    // this is just a point-to-point copy _without_ triggers
    public static int copy(DataIteratorContext context, DataIteratorBuilder from, TableInfo to, Container c, User user)
    {
        StandardDataIteratorBuilder etl = StandardDataIteratorBuilder.forInsert(to, from, c, user);
        DataIteratorBuilder insert = ((UpdateableTableInfo)to).persistRows(etl, context);
        Pump pump = new Pump(insert, context);
        pump.run();
        return pump.getRowCount();
    }


    public static void closeQuietly(DataIterator it)
    {
        if (null == it)
            return;
        try
        {
            it.close();
        }
        catch (Exception x)
        {
            LogManager.getLogger(it.getClass()).warn("Unexpected error closing DataIterator", x);
        }
    }


    /*
     * Wrapping functions to add functionality to existing DataIterators
     */

    public static ScrollableDataIterator wrapScrollable(DataIterator di)
    {
        return CachingDataIterator.wrap(di);
    }


    public static MapDataIterator wrapMap(DataIterator in, boolean mutable)
    {
        if (!mutable && in instanceof MapDataIterator && ((MapDataIterator)in).supportsGetMap())
        {
            return (MapDataIterator)in;
        }
        return new MapDataIterator.MapDataIteratorImpl(in, mutable);
    }


    public static class DataSpliterator implements Spliterator<Map<String,Object>>
    {
        private final MapDataIterator maps;

        DataSpliterator(MapDataIterator maps)
        {
            this.maps = maps;
        }

        @Override
        public boolean tryAdvance(Consumer<? super Map<String, Object>> action)
        {
            try
            {
                if (!maps.next())
                    return false;
                Map<String,Object> m = maps.getMap();
                action.accept(m);
                return true;
            }
            catch (BatchValidationException x)
            {
                return false;
            }
        }

        @Override
        public Spliterator<Map<String, Object>> trySplit()
        {
            return null;
        }

        @Override
        public long estimateSize()
        {
            return maps.estimateSize();
        }

        @Override
        public int characteristics()
        {
            return 0;
        }
    }


    public static Stream<Map<String,Object>> stream(DataIterator in, boolean mutable)
    {
        final MapDataIterator maps = wrapMap(in,mutable);
        Stream<Map<String,Object>> s = StreamSupport.stream(new DataSpliterator(maps),false);
        s.onClose(() -> {
            try
            {
                maps.close();
            }
            catch (IOException x)
            {
                /* */
            }
        });
        return s;
    }


    public static class TestCase extends Assert
    {
        String csv = "a,b,c\n1,2,3\n4,5,6\n";

        DataIterator data() throws Exception
        {
            DataLoader dl = new TabLoader.CsvFactory().createLoader(IOUtils.toInputStream(csv, StringUtilsLabKey.DEFAULT_CHARSET),true);
            DataIteratorContext c = new DataIteratorContext();
            return dl.getDataIterator(c);
        }
        @Test
        public void testStream() throws Exception
        {
            assertEquals(2, data().stream().count());
            assertEquals(5, data().stream().mapToInt(m -> Integer.parseInt((String) m.get("a"))).sum());
            assertEquals(9, data().stream().mapToInt(m -> Integer.parseInt((String) m.get("c"))).sum());
        }
    }
}<|MERGE_RESOLUTION|>--- conflicted
+++ resolved
@@ -227,17 +227,6 @@
                 continue;
             }
 
-<<<<<<< HEAD
-            Pair<ColumnInfo,MatchType> to = targetMap.get(from.getName());
-            if (null == to && null != from.getPropertyURI())
-            {
-                // Do we actually rely on this anywhere???
-                // Like maybe ETL from one study to another where subject name does not match? or assay publish?
-                to = targetMap.get(from.getPropertyURI());
-                if (null != to)
-                    to = new Pair<>(to.first, MatchType.low);
-            }
-=======
             Pair<ColumnInfo,MatchType> to = null;
             if (isEtl)
             {
@@ -259,13 +248,18 @@
             }
             else
             {
-                if (null != from.getPropertyURI())
+                to = targetMap.get(from.getName());
+                if (null == to && null != from.getPropertyURI())
+                {
+                    // Do we actually rely on this anywhere???
+                    // Like maybe ETL from one study to another where subject name does not match? or assay publish?
                     to = targetMap.get(from.getPropertyURI());
-                if (null == to)
-                    to = targetMap.get(from.getName());
-            }
-
->>>>>>> f028dd45
+                    if (null != to)
+                        to = new Pair<>(to.first, org.labkey.api.dataiterator.DataIteratorUtil.MatchType.low);
+                }
+            }
+
+
             if (null == to)
             {
                 // Check to see if the column i.e. propURI has a property descriptor and vocabulary domain is present
