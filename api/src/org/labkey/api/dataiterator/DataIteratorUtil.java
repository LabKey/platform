/*
 * Copyright (c) 2016-2019 LabKey Corporation
 *
 * Licensed under the Apache License, Version 2.0 (the "License");
 * you may not use this file except in compliance with the License.
 * You may obtain a copy of the License at
 *
 *     http://www.apache.org/licenses/LICENSE-2.0
 *
 * Unless required by applicable law or agreed to in writing, software
 * distributed under the License is distributed on an "AS IS" BASIS,
 * WITHOUT WARRANTIES OR CONDITIONS OF ANY KIND, either express or implied.
 * See the License for the specific language governing permissions and
 * limitations under the License.
 */

package org.labkey.api.dataiterator;

import org.apache.commons.collections4.MultiValuedMap;
import org.apache.commons.collections4.multimap.ArrayListValuedHashMap;
import org.apache.commons.io.IOUtils;
import org.apache.logging.log4j.LogManager;
import org.apache.logging.log4j.Logger;
import org.jetbrains.annotations.Nullable;
import org.junit.Assert;
import org.junit.Test;
import org.labkey.api.collections.CaseInsensitiveHashMap;
import org.labkey.api.data.ColumnInfo;
import org.labkey.api.data.Container;
import org.labkey.api.data.TableInfo;
import org.labkey.api.data.UpdateableTableInfo;
import org.labkey.api.exp.MvColumn;
import org.labkey.api.exp.property.PropertyService;
import org.labkey.api.query.BatchValidationException;
import org.labkey.api.query.FieldKey;
import org.labkey.api.query.QueryUpdateService;
import org.labkey.api.query.ValidationException;
import org.labkey.api.reader.DataLoader;
import org.labkey.api.reader.DataLoaderService;
import org.labkey.api.reader.TabLoader;
import org.labkey.api.security.User;
import org.labkey.api.util.Pair;
import org.labkey.api.util.StringUtilsLabKey;

import java.io.File;
import java.io.IOException;
import java.util.ArrayList;
import java.util.Collection;
import java.util.Collections;
import java.util.LinkedHashMap;
import java.util.List;
import java.util.Map;
import java.util.Spliterator;
import java.util.function.Consumer;
import java.util.stream.Collectors;
import java.util.stream.Stream;
import java.util.stream.StreamSupport;

/**
 * User: matthewb
 * Date: 2011-05-31
 * Time: 12:52 PM
 */
public class DataIteratorUtil
{
    public static final String DATA_SOURCE = "dataSource";
    public static final String ETL_DATA_SOURCE = "etl";

    private static final Logger LOG = LogManager.getLogger(DataIteratorUtil.class);

    public static Map<FieldKey, ColumnInfo> createFieldKeyMap(DataIterator di)
    {
        Map<FieldKey, ColumnInfo> map = new LinkedHashMap<>();
        for (int i=1 ; i<=di.getColumnCount() ; ++i)
        {
            ColumnInfo col = di.getColumnInfo(i);
            map.put(col.getFieldKey(), col);
        }
        return map;
    }

    public static Map<FieldKey, Integer> createFieldIndexMap(DataIterator di)
    {
        Map<FieldKey, Integer> map = new LinkedHashMap<>();
        for (int i=1 ; i<=di.getColumnCount() ; ++i)
        {
            ColumnInfo col = di.getColumnInfo(i);
            map.put(col.getFieldKey(), i);
        }
        return map;
    }

    public static Map<String,Integer> createColumnNameMap(DataIterator di)
    {
        Map<String,Integer> map = new CaseInsensitiveHashMap<>();
        for (int i=1 ; i<=di.getColumnCount() ; ++i)
        {
            map.put(di.getColumnInfo(i).getName(),i);
        }
        return map;
    }


    public static Map<String,Integer> createColumnAndPropertyMap(DataIterator di)
    {
        Map<String,Integer> map = new CaseInsensitiveHashMap<>();
        for (int i=1 ; i<=di.getColumnCount() ; ++i)
        {
            ColumnInfo col = di.getColumnInfo(i);
            map.put(col.getName(),i);
            String prop = col.getPropertyURI();
            if (null != prop && !col.isMvIndicatorColumn() && !col.isRawValueColumn())
            {
                if (!map.containsKey(prop))
                    map.put(prop, i);
            }
        }
        return map;
    }


    public static Map<String,ColumnInfo> createTableMap(TableInfo target, boolean useImportAliases)
    {
        Map<String,Pair<ColumnInfo,MatchType>> targetAliasesMapWithMatchType = _createTableMap(target,useImportAliases);
        Map<String, ColumnInfo> targetAliasesMap = new CaseInsensitiveHashMap<>();

        targetAliasesMapWithMatchType.forEach((tableIdentifier, tablePair) -> targetAliasesMap.put(tableIdentifier, tablePair.first));

        return targetAliasesMap;
    }


    // rank of a match of import column NAME matching various properties of target column
    // MatchType.low is used for matches based on something other than name
    enum MatchType {propertyuri, name, alias, jdbcname, tsvColumn, low}


    /**
     * NOTE: matchColumns() handles multiple source columns matching the same target column (usually a data file problem
     * for the user to fix), we don't handle one source column matching multiple target columns (more of an admin design problem).
     * One idea would be to return MultiValuedMap<String,Pair<>>, or check for duplicates entries of the same MatchType.
     */
    protected static Map<String,Pair<ColumnInfo,MatchType>> _createTableMap(TableInfo target, boolean useImportAliases)
    {
        /* CONSIDER: move this functionality into a TableInfo method so this map (or maps) can be cached */
        List<ColumnInfo> cols = target.getColumns().stream()
                .filter(col -> !col.isMvIndicatorColumn() && !col.isRawValueColumn())
                .collect(Collectors.toList());

        Map<String, Pair<ColumnInfo,MatchType>> targetAliasesMap = new CaseInsensitiveHashMap<>(cols.size()*4);

        // should this be under the useImportAliases flag???
        for (ColumnInfo col : cols)
        {
            // Issue 21015: Dataset snapshot over flow assay dataset doesn't pick up stat column values
            // TSVColumnWriter.ColumnHeaderType.queryColumnName format is a FieldKey display value from the column name. Blech.
            String tsvQueryColumnName = FieldKey.fromString(col.getName()).toDisplayString();
            targetAliasesMap.put(tsvQueryColumnName, new Pair<>(col, MatchType.tsvColumn));
        }

        // should this be under the useImportAliases flag???
        for (ColumnInfo col : cols)
        {
            // Jdbc resultset names have substitutions for special characters. If this is such a column, need the substituted name to match on
            targetAliasesMap.put(col.getJdbcRsName(), new Pair<>(col, MatchType.jdbcname));
        }

        for (ColumnInfo col : cols)
        {
            if (useImportAliases || "folder".equalsIgnoreCase(col.getName()))
            {
                for (String alias : col.getImportAliasSet())
                    targetAliasesMap.put(alias, new Pair<>(col, MatchType.alias));

                // Be sure we have an alias the column name we generate for TSV exports. See issue 21774
                String translatedFieldKey = FieldKey.fromString(col.getName()).toDisplayString();
                targetAliasesMap.put(translatedFieldKey, new Pair<>(col, MatchType.alias));
            }
        }

        for (ColumnInfo col : cols)
        {
            String label = col.getLabel();
            if (null != label)
                targetAliasesMap.put(label, new Pair<>(col, MatchType.alias));
        }

        for (ColumnInfo col : cols)
        {
            String uri = col.getPropertyURI();
            if (null != uri)
            {
                targetAliasesMap.put(uri, new Pair<>(col, MatchType.propertyuri));
                String propName = uri.substring(uri.lastIndexOf('#')+1);
                targetAliasesMap.put(propName, new Pair<>(col, MatchType.alias));
            }
        }

        for (ColumnInfo col : cols)
        {
            String name = col.getName();
            targetAliasesMap.put(name, new Pair<>(col,MatchType.name));
        }

        return targetAliasesMap;
    }


    /* NOTE doesn't check column mapping collisions */
    protected static ArrayList<Pair<ColumnInfo,MatchType>> _matchColumns(DataIterator input, TableInfo target, boolean useImportAliases, Container container)
    {
        Map<String,Pair<ColumnInfo,MatchType>> targetMap = _createTableMap(target, useImportAliases);
        ArrayList<Pair<ColumnInfo,MatchType>> matches = new ArrayList<>(input.getColumnCount()+1);
        matches.add(null);

        for (int i=1 ; i<=input.getColumnCount() ; i++)
        {
            ColumnInfo from = input.getColumnInfo(i);
            if (from.getName().toLowerCase().endsWith(MvColumn.MV_INDICATOR_SUFFIX.toLowerCase()))
            {
                matches.add(null);
                continue;
            }
<<<<<<< HEAD
            Pair<ColumnInfo,MatchType> to = targetMap.get(from.getName());
            if (null == to && null != from.getPropertyURI())
            {
                // Do we actually rely on this anywhere???
                // Like maybe ETL from one study to another where subject name does not match? or assay publish?
                to = targetMap.get(from.getPropertyURI());
                if (null != to)
                    to = new Pair<>(to.first, org.labkey.api.dataiterator.DataIteratorUtil.MatchType.low);
            }
=======
            Pair<ColumnInfo,MatchType> to = null;
            if (null != from.getPropertyURI())
                to = targetMap.get(from.getPropertyURI());
            if (null == to)
                to = targetMap.get(from.getName());
>>>>>>> 1582ab0f
            if (null == to)
            {
                // Check to see if the column i.e. propURI has a property descriptor and vocabulary domain is present
                var vocabProperties = PropertyService.get().findVocabularyProperties(container, Collections.singleton(from.getColumnName()));
                if (vocabProperties.size() > 0)
                {
                    to = Pair.of(target.getColumn(from.getColumnName()), MatchType.propertyuri);
                }
            }
            if (null != to && null == to.first)
            {
                LOG.info("Column Info is null here: - " +  from.getColumnName() + " in " + target.getName());
            }
            matches.add(to);
        }
        return matches;
    }


    /** throws ValidationException only if there are unresolvable ambiguity in the source->destination column mapping */
    public static ArrayList<ColumnInfo> matchColumns(DataIterator input, TableInfo target, boolean useImportAliases, ValidationException setupError, @Nullable Container container)
    {
        ArrayList<Pair<ColumnInfo,MatchType>> matches = _matchColumns(input, target, useImportAliases, container);
        MultiValuedMap<FieldKey,Integer> duplicatesMap = new ArrayListValuedHashMap<>(input.getColumnCount()+1);

        for (int i=1 ; i<= input.getColumnCount() ; i++)
        {
            Pair<ColumnInfo,MatchType> match = matches.get(i);
            if (null != match)
                duplicatesMap.put(match.first.getFieldKey(), i);
        }

        // handle duplicates, by priority
        for (Map.Entry<FieldKey, Collection<Integer>> e : duplicatesMap.asMap().entrySet())
        {
            if (e.getValue().size() == 1)
                continue;
            int[] counts = new int[MatchType.values().length];
            for (Integer i : e.getValue())
                counts[matches.get(i).second.ordinal()]++;
            for (MatchType mt : MatchType.values())
            {
                int count = counts[mt.ordinal()];

                if (count == 1)
                {
                    // found the best match
                    for (Integer i : e.getValue())
                    {
                        if (matches.get(i).second != mt)
                            matches.set(i, null);
                    }
                    break;
                }
                if (count > 1)
                {
                    setupError.addGlobalError("Two columns mapped to target column: " + e.getKey().toString());
                    break;
                }
            }
        }

        ArrayList<ColumnInfo> ret = new ArrayList<>(matches.size());
        for (Pair<ColumnInfo,MatchType> m : matches)
            ret.add(null==m ? null : m.first);
        return ret;
    }


    // NOTE: first consider if using QueryUpdateService is better
    // this is just a point-to-point copy _without_ triggers
    public static int copy(File from, TableInfo to, Container c, User user) throws IOException, BatchValidationException
    {
        BatchValidationException errors = new BatchValidationException();
        DataIteratorContext context = new DataIteratorContext(errors);
        DataLoader loader = DataLoaderService.get().createLoader(from, null, true, c, TabLoader.TSV_FILE_TYPE);
        loader.setInferTypes(false);
        int count = copy(context, loader, to, c, user);
        if (errors.hasErrors())
            throw errors;
        return count;
    }


    public static int copy(DataIteratorContext context, DataIterator from, TableInfo to, Container c, User user)
    {
        DataIteratorBuilder builder = new DataIteratorBuilder.Wrapper(from);
        return copy(context, builder, to, c, user);
    }

    // NOTE: first consider if using QueryUpdateService is better
    // this is just a point-to-point copy _without_ triggers
    public static int merge(DataIteratorBuilder from, TableInfo to, Container c, User user) throws BatchValidationException
    {
        BatchValidationException errors = new BatchValidationException();
        DataIteratorContext context = new DataIteratorContext(errors);
        context.setInsertOption(QueryUpdateService.InsertOption.MERGE);
        context.setSupportAutoIncrementKey(true);
        int count = copy(context, from, to, c, user);
        if (errors.hasErrors())
            throw errors;
        return count;
    }


    // NOTE: first consider if using QueryUpdateService is better
    // this is just a point-to-point copy _without_ triggers
    public static int copy(DataIteratorContext context, DataIteratorBuilder from, TableInfo to, Container c, User user)
    {
        StandardDataIteratorBuilder etl = StandardDataIteratorBuilder.forInsert(to, from, c, user);
        DataIteratorBuilder insert = ((UpdateableTableInfo)to).persistRows(etl, context);
        Pump pump = new Pump(insert, context);
        pump.run();
        return pump.getRowCount();
    }


    public static void closeQuietly(DataIterator it)
    {
        if (null == it)
            return;
        try
        {
            it.close();
        }
        catch (Exception x)
        {
            LogManager.getLogger(it.getClass()).warn("Unexpected error closing DataIterator", x);
        }
    }


    /*
     * Wrapping functions to add functionality to existing DataIterators
     */

    public static ScrollableDataIterator wrapScrollable(DataIterator di)
    {
        return CachingDataIterator.wrap(di);
    }


    public static MapDataIterator wrapMap(DataIterator in, boolean mutable)
    {
        if (!mutable && in instanceof MapDataIterator && ((MapDataIterator)in).supportsGetMap())
        {
            return (MapDataIterator)in;
        }
        return new MapDataIterator.MapDataIteratorImpl(in, mutable);
    }


    public static class DataSpliterator implements Spliterator<Map<String,Object>>
    {
        private final MapDataIterator maps;

        DataSpliterator(MapDataIterator maps)
        {
            this.maps = maps;
        }

        @Override
        public boolean tryAdvance(Consumer<? super Map<String, Object>> action)
        {
            try
            {
                if (!maps.next())
                    return false;
                Map<String,Object> m = maps.getMap();
                action.accept(m);
                return true;
            }
            catch (BatchValidationException x)
            {
                return false;
            }
        }

        @Override
        public Spliterator<Map<String, Object>> trySplit()
        {
            return null;
        }

        @Override
        public long estimateSize()
        {
            return maps.estimateSize();
        }

        @Override
        public int characteristics()
        {
            return 0;
        }
    }


    public static Stream<Map<String,Object>> stream(DataIterator in, boolean mutable)
    {
        final MapDataIterator maps = wrapMap(in,mutable);
        Stream<Map<String,Object>> s = StreamSupport.stream(new DataSpliterator(maps),false);
        s.onClose(() -> {
            try
            {
                maps.close();
            }
            catch (IOException x)
            {
                /* */
            }
        });
        return s;
    }


    public static class TestCase extends Assert
    {
        String csv = "a,b,c\n1,2,3\n4,5,6\n";

        DataIterator data() throws Exception
        {
            DataLoader dl = new TabLoader.CsvFactory().createLoader(IOUtils.toInputStream(csv, StringUtilsLabKey.DEFAULT_CHARSET),true);
            DataIteratorContext c = new DataIteratorContext();
            return dl.getDataIterator(c);
        }
        @Test
        public void testStream() throws Exception
        {
            assertEquals(2, data().stream().count());
            assertEquals(5, data().stream().mapToInt(m -> Integer.parseInt((String) m.get("a"))).sum());
            assertEquals(9, data().stream().mapToInt(m -> Integer.parseInt((String) m.get("c"))).sum());
        }
    }
}<|MERGE_RESOLUTION|>--- conflicted
+++ resolved
@@ -205,7 +205,6 @@
         return targetAliasesMap;
     }
 
-
     /* NOTE doesn't check column mapping collisions */
     protected static ArrayList<Pair<ColumnInfo,MatchType>> _matchColumns(DataIterator input, TableInfo target, boolean useImportAliases, Container container)
     {
@@ -221,7 +220,6 @@
                 matches.add(null);
                 continue;
             }
-<<<<<<< HEAD
             Pair<ColumnInfo,MatchType> to = targetMap.get(from.getName());
             if (null == to && null != from.getPropertyURI())
             {
@@ -231,13 +229,6 @@
                 if (null != to)
                     to = new Pair<>(to.first, org.labkey.api.dataiterator.DataIteratorUtil.MatchType.low);
             }
-=======
-            Pair<ColumnInfo,MatchType> to = null;
-            if (null != from.getPropertyURI())
-                to = targetMap.get(from.getPropertyURI());
-            if (null == to)
-                to = targetMap.get(from.getName());
->>>>>>> 1582ab0f
             if (null == to)
             {
                 // Check to see if the column i.e. propURI has a property descriptor and vocabulary domain is present
