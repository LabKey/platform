--- conflicted
+++ resolved
@@ -740,19 +740,11 @@
             }
 
             @Override
-<<<<<<< HEAD
-            public int execute() throws SQLException
-            {
-                if (0 == _errorWhen.getAndDecrement())
-                    throw new SQLException("boom");
-                return 1;
-=======
-            public boolean execute()
+            public int execute()
             {
                 if (0 == _errorWhen.getAndDecrement())
                     throw new RuntimeSQLException(new SQLException("boom"));
-                return true;
->>>>>>> bd716a89
+                return 1;
             }
 
             @Override
