/*
 * Copyright (c) 2017 LabKey Corporation
 *
 * Licensed under the Apache License, Version 2.0 (the "License");
 * you may not use this file except in compliance with the License.
 * You may obtain a copy of the License at
 *
 *     http://www.apache.org/licenses/LICENSE-2.0
 *
 * Unless required by applicable law or agreed to in writing, software
 * distributed under the License is distributed on an "AS IS" BASIS,
 * WITHOUT WARRANTIES OR CONDITIONS OF ANY KIND, either express or implied.
 * See the License for the specific language governing permissions and
 * limitations under the License.
 */
package org.labkey.api.dataiterator;

import org.jetbrains.annotations.NotNull;
import org.labkey.api.audit.AuditHandler;
import org.labkey.api.data.ColumnInfo;
import org.labkey.api.data.Container;
import org.labkey.api.data.TableInfo;
import org.labkey.api.gwt.client.AuditBehaviorType;
import org.labkey.api.query.BatchValidationException;
import org.labkey.api.query.QueryService;
import org.labkey.api.query.QueryUpdateService;
import org.labkey.api.security.User;

import java.io.IOException;
import java.util.ArrayList;
import java.util.Map;

import static org.labkey.api.gwt.client.AuditBehaviorType.DETAILED;

/**
 * Used for adding detailed audit logs for each row in a data import, which records the full values
 * of the row that's being inserted or updated.
 *
 * This does not change the data, only adds an audit log when detailed logging is requested for the table.
 */
public class DetailedAuditLogDataIterator extends AbstractDataIterator
{
    public enum AuditConfigs {
        AuditBehavior,
        AuditUserComment
    }

    final MapDataIterator _data;
    final User _user;
    final Container _container;
    final TableInfo _table;
    final String _userComment;
    final QueryService.AuditAction _auditAction;
    final AuditHandler _auditHandler;

    // for batching
    final ArrayList<Map<String,Object>> _updatedRows = new ArrayList<>();
    final ArrayList<Map<String,Object>> _existingRows;

    protected DetailedAuditLogDataIterator(DataIterator data, DataIteratorContext context, TableInfo table, QueryService.AuditAction auditAction, User user, Container c)
    {
        super(context);
        _table = table;
        _data = (MapDataIterator)data;
        _user = user;
        _container = c;
        _userComment = (String) _context.getConfigParameter(AuditConfigs.AuditUserComment);
        _auditAction = auditAction;
        _auditHandler = table.getAuditHandler(DETAILED);

        assert DETAILED == table.getAuditBehavior() || DETAILED == context.getConfigParameter(AuditConfigs.AuditBehavior);
        assert !context.getInsertOption().mergeRows || _data.supportsGetExistingRecord();
        assert !context.getConfigParameterBoolean(QueryUpdateService.ConfigParameters.BulkLoad);

        _existingRows = _data.supportsGetExistingRecord() ? new ArrayList<>() : null;
    }

    @Override
    public int getColumnCount()
    {
        return _data.getColumnCount();
    }

    @Override
    public ColumnInfo getColumnInfo(int i)
    {
        return _data.getColumnInfo(i);
    }

    @Override
    public boolean next() throws BatchValidationException
    {
        boolean hasNext = _data.next();

        if (!hasNext || _updatedRows.size() > 1000)
        {
            if (!_updatedRows.isEmpty())
                _auditHandler.addAuditEvent(_user, _container, _table, DETAILED, _userComment, _auditAction, _updatedRows, _existingRows);
            _updatedRows.clear();
            if (null != _existingRows)
                _existingRows.clear();
        }
        if (hasNext)
        {
            _updatedRows.add(_data.getMap());
            if (null != _existingRows)
                _existingRows.add(_data.getExistingRecord());
        }
        return hasNext;
    }

    @Override
    public Object get(int i)
    {
        return _data.get(i);
    }

    @Override
    public void close() throws IOException
    {
        _data.close();
    }

<<<<<<< HEAD
    public static DataIteratorBuilder getDataIteratorBuilder(@NotNull TableInfo queryTable, @NotNull final DataIteratorBuilder builder, QueryService.AuditAction auditAction, final User user, final Container container)
=======
    public static DataIteratorBuilder getDataIteratorBuilder(TableInfo queryTable, @NotNull final DataIteratorBuilder builder, QueryUpdateService.InsertOption insertOption, final User user, final Container container)
>>>>>>> 382c063b
    {
        return context ->
        {
            AuditBehaviorType auditType = AuditBehaviorType.NONE;
            if (queryTable.supportsAuditTracking())
                auditType = queryTable.getAuditBehavior((AuditBehaviorType) context.getConfigParameter(AuditConfigs.AuditBehavior));

            // Detailed auditing and not set to bulk load in ETL
            if (auditType == DETAILED && !context.getConfigParameterBoolean(QueryUpdateService.ConfigParameters.BulkLoad))
            {
                DataIterator it = builder.getDataIterator(context);
                DataIterator in = DataIteratorUtil.wrapMap(it, true);
                return new DetailedAuditLogDataIterator(in, context, queryTable, insertOption.auditAction, user, container);
            }
            // Nothing to do, so just return input DataIterator
            return builder.getDataIterator(context);
        };
    }

    @Override
    public void debugLogInfo(StringBuilder sb)
    {
        super.debugLogInfo(sb);
        if (null != _data)
            _data.debugLogInfo(sb);
    }

    @Override
    public boolean supportsGetExistingRecord()
    {
        return _data.supportsGetExistingRecord();
    }

}<|MERGE_RESOLUTION|>--- conflicted
+++ resolved
@@ -121,11 +121,7 @@
         _data.close();
     }
 
-<<<<<<< HEAD
-    public static DataIteratorBuilder getDataIteratorBuilder(@NotNull TableInfo queryTable, @NotNull final DataIteratorBuilder builder, QueryService.AuditAction auditAction, final User user, final Container container)
-=======
     public static DataIteratorBuilder getDataIteratorBuilder(TableInfo queryTable, @NotNull final DataIteratorBuilder builder, QueryUpdateService.InsertOption insertOption, final User user, final Container container)
->>>>>>> 382c063b
     {
         return context ->
         {
