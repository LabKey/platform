/*
 * Copyright (c) 2015-2019 LabKey Corporation
 *
 * Licensed under the Apache License, Version 2.0: http://www.apache.org/licenses/LICENSE-2.0
 */
if (!LABKEY.DataRegions) {
    LABKEY.DataRegions = {};
}

(function($) {

    //
    // CONSTANTS
    //
    var CUSTOM_VIEW_PANELID = '~~customizeView~~';
    var DEFAULT_TIMEOUT = 30000;
    var PARAM_PREFIX = '.param.';
    var SORT_ASC = '+';
    var SORT_DESC = '-';

    //
    // URL PREFIXES
    //
    var ALL_FILTERS_SKIP_PREFIX = '.~';
    var COLUMNS_PREFIX = '.columns';
    var CONTAINER_FILTER_NAME = '.containerFilterName';
    var MAX_ROWS_PREFIX = '.maxRows';
    var OFFSET_PREFIX = '.offset';
    var REPORTID_PREFIX = '.reportId';
    var SORT_PREFIX = '.sort';
    var SHOW_ROWS_PREFIX = '.showRows';
    var VIEWNAME_PREFIX = '.viewName';

    // 33536: These prefixes should match the URL parameter key exactly
    var EXACT_MATCH_PREFIXES = [
        COLUMNS_PREFIX,
        CONTAINER_FILTER_NAME,
        MAX_ROWS_PREFIX,
        OFFSET_PREFIX,
        REPORTID_PREFIX,
        SORT_PREFIX,
        SHOW_ROWS_PREFIX,
        VIEWNAME_PREFIX
    ];

    var VALID_LISTENERS = [
        /**
         * @memberOf LABKEY.DataRegion.prototype
         * @name afterpanelhide
         * @event LABKEY.DataRegion.prototype#hidePanel
         * @description Fires after hiding a visible 'Customize Grid' panel.
         */
            'afterpanelhide',
        /**
         * @memberOf LABKEY.DataRegion.prototype
         * @name afterpanelshow
         * @event LABKEY.DataRegion.prototype.showPanel
         * @description Fires after showing 'Customize Grid' panel.
         */
            'afterpanelshow',
        /**
         * @memberOf LABKEY.DataRegion.prototype
         * @name beforechangeview
         * @event
         * @description Fires before changing grid/view/report.
         * @see LABKEY.DataRegion#changeView
         */
            'beforechangeview',
        /**
         * @memberOf LABKEY.DataRegion.prototype
         * @name beforeclearsort
         * @event
         * @description Fires before clearing sort applied to grid.
         * @see LABKEY.DataRegion#clearSort
         */
            'beforeclearsort',
        /**
         * @memberOf LABKEY.DataRegion.prototype
         * @name beforemaxrowschange
         * @event
         * @description Fires before change page size.
         * @see LABKEY.DataRegion#setMaxRows
         */
            'beforemaxrowschange',
        /**
         * @memberOf LABKEY.DataRegion.prototype
         * @name beforeoffsetchange
         * @event
         * @description Fires before change page number.
         * @see LABKEY.DataRegion#setPageOffset
         */
            'beforeoffsetchange',
        /**
         * @memberOf LABKEY.DataRegion.prototype
         * @name beforerefresh
         * @event
         * @description Fires before refresh grid.
         * @see LABKEY.DataRegion#refresh
         */
            'beforerefresh',
        /**
         * @memberOf LABKEY.DataRegion.prototype
         * @name beforesetparameters
         * @event
         * @description Fires before setting the parameterized query values for this query.
         * @see LABKEY.DataRegion#setParameters
         */
            'beforesetparameters',
        /**
         * @memberOf LABKEY.DataRegion.prototype
         * @name beforesortchange
         * @event
         * @description Fires before change sorting on the grid.
         * @see LABKEY.DataRegion#changeSort
         */
            'beforesortchange',
        /**
         * @memberOf LABKEY.DataRegion.prototype
         * @member
         * @name render
         * @event
         * @description Fires when data region renders.
         */
            'render',
        /**
         * @memberOf LABKEY.DataRegion.prototype
         * @name selectchange
         * @event
         * @description Fires when data region selection changes.
         */
            'selectchange',
        /**
         * @memberOf LABKEY.DataRegion.prototype
         * @name success
         * @event
         * @description Fires when data region loads successfully.
         */
            'success'];

    // TODO: Update constants to not include '.' so mapping can be used easier
    var REQUIRE_NAME_PREFIX = {
        '~': true,
        'columns': true,
        'param': true,
        'reportId': true,
        'sort': true,
        'offset': true,
        'maxRows': true,
        'showRows': true,
        'containerFilterName': true,
        'viewName': true,
        'disableAnalytics': true
    };

    //
    // PRIVATE VARIABLES
    //
    var _paneCache = {};

    /**
     * The DataRegion constructor is private - to get a LABKEY.DataRegion object, use LABKEY.DataRegions['dataregionname'].
     * @class LABKEY.DataRegion
     * The DataRegion class allows you to interact with LabKey grids, including querying and modifying selection state, filters, and more.
     * @constructor
     */
    LABKEY.DataRegion = function(config) {
        _init.call(this, config, true);
    };

    LABKEY.DataRegion.prototype.toJSON = function() {
        return {
            name: this.name,
            schemaName: this.schemaName,
            queryName: this.queryName,
            viewName: this.viewName,
            offset: this.offset,
            maxRows: this.maxRows,
            messages: this.msgbox.toJSON() // hmm, unsure exactly how this works
        };
    };

    /**
     *
     * @param {Object} config
     * @param {Boolean} [applyDefaults=false]
     * @private
     */
    var _init = function(config, applyDefaults) {

        // ensure name
        if (!config.dataRegionName) {
            if (!config.name) {
                this.name = LABKEY.Utils.id('aqwp');
            }
            else {
                this.name = config.name;
            }
        }
        else if (!config.name) {
            this.name = config.dataRegionName;
        }
        else {
            this.name = config.name;
        }

        if (!this.name) {
            throw '"name" is required to initialize a LABKEY.DataRegion';
        }

        // _useQWPDefaults is only used on initial construction
        var isQWP = config._useQWPDefaults === true;
        delete config._useQWPDefaults;

        if (config.buttonBar && config.buttonBar.items && LABKEY.Utils.isArray(config.buttonBar.items)) {
            // Be tolerant of the caller passing in undefined items, as pageSize has been removed as an option. Strip
            // them out so they don't cause problems downstream. See issue 34562
            config.buttonBar.items = config.buttonBar.items.filter(function (value, index, arr) {
                return value;
            });
        }

        var settings;

        if (applyDefaults) {

            // defensively remove, not allowed to be set
            delete config._userSort;

            /**
             * Config Options
             */
            var defaults = {

                _allowHeaderLock: isQWP,

                _failure: isQWP ? LABKEY.Utils.getOnFailure(config) : undefined,

                _success: isQWP ? LABKEY.Utils.getOnSuccess(config) : undefined,

                aggregates: undefined,

                allowChooseQuery: undefined,

                allowChooseView: undefined,

                async: isQWP,

                bodyClass: undefined,

                buttonBar: undefined,

                buttonBarPosition: undefined,

                chartWizardURL: undefined,

                /**
                 * All rows visible on the current page.
                 */
                complete: false,

                /**
                 * The currently applied container filter. Note, this is only if it is set on the URL, otherwise
                 * the containerFilter could come from the view configuration. Use getContainerFilter()
                 * on this object to get the right value.
                 */
                containerFilter: undefined,

                containerPath: undefined,

                /**
                 * @deprecated use region.name instead
                 */
                dataRegionName: this.name,

                detailsURL: undefined,

                domId: undefined,

                /**
                 * The faceted filter pane as been loaded
                 * @private
                 */
                facetLoaded: false,

                filters: undefined,

                frame: isQWP ? undefined : 'none',

                errorType: 'html',

                /**
                 * Id of the DataRegion. Same as name property.
                 */
                id: this.name,

                deleteURL: undefined,

                importURL: undefined,

                insertURL: undefined,

                linkTarget: undefined,

                /**
                 * Maximum number of rows to be displayed. 0 if the count is not limited. Read-only.
                 */
                maxRows: 0,

                metadata: undefined,

                /**
                 * Name of the DataRegion. Should be unique within a given page. Read-only. This will also be used as the id.
                 */
                name: this.name,

                /**
                 * The index of the first row to return from the server (defaults to 0). Use this along with the maxRows config property to request pages of data.
                 */
                offset: 0,

                parameters: undefined,

                /**
                 * Name of the query to which this DataRegion is bound. Read-only.
                 */
                queryName: '',

                disableAnalytics: false,

                removeableContainerFilter: undefined,

                removeableFilters: undefined,

                removeableSort: undefined,

                renderTo: undefined,

                reportId: undefined,

                requestURL: isQWP ? window.location.href : (document.location.search.substring(1) /* strip the ? */ || ''),

                returnUrl: isQWP ? window.location.href : undefined,

                /**
                 * Schema name of the query to which this DataRegion is bound. Read-only.
                 */
                schemaName: '',

                /**
                 * An object to use as the callback function's scope. Defaults to this.
                 */
                scope: this,

                /**
                 * URL to use when selecting all rows in the grid. May be null. Read-only.
                 */
                selectAllURL: undefined,

                selectedCount: 0,

                shadeAlternatingRows: undefined,

                showBorders: undefined,

                showDeleteButton: undefined,

                showDetailsColumn: undefined,

                showExportButtons: undefined,

                showRStudioButton: undefined,

                showImportDataButton: undefined,

                showInsertNewButton: undefined,

                showPagination: undefined,

                showPaginationCount: undefined,

                showRecordSelectors: false,

                showFilterDescription: true,

                showReports: undefined,

                /**
                 * An enum declaring which set of rows to show. all | selected | unselected | paginated
                 */
                showRows: 'paginated',

                showSurroundingBorder: undefined,

                showUpdateColumn: undefined,

                /**
                 * Open the customize view panel after rendering. The value of this option can be "true" or one of "ColumnsTab", "FilterTab", or "SortTab".
                 */
                showViewPanel: undefined,

                sort: undefined,

                sql: undefined,

                /**
                 * If true, no alert will appear if there is a problem rendering the QueryWebpart. This is most often encountered if page configuration changes between the time when a request was made and the content loads. Defaults to false.
                 */
                suppressRenderErrors: false,

                /**
                 * A timeout for the AJAX call, in milliseconds.
                 */
                timeout: undefined,

                title: undefined,

                titleHref: undefined,

                totalRows: undefined, // totalRows isn't available when showing all rows.

                updateURL: undefined,

                userContainerFilter: undefined, // TODO: Incorporate this with the standard containerFilter

                userFilters: {},

                /**
                 * Name of the custom view to which this DataRegion is bound, may be blank. Read-only.
                 */
                viewName: null
            };

            settings = $.extend({}, defaults, config);
        }
        else {
            settings = $.extend({}, config);
        }

        // if 'filters' is not specified and 'filterArray' is, use 'filterArray'
        if (!LABKEY.Utils.isArray(settings.filters) && LABKEY.Utils.isArray(config.filterArray)) {
            settings.filters = config.filterArray;
        }

        // Any 'key' of this object will not be copied from settings to the region instance
        var blackList = {
            failure: true,
            success: true
        };

        for (var s in settings) {
            if (settings.hasOwnProperty(s) && !blackList[s]) {
                this[s] = settings[s];
            }
        }

        if (config.renderTo) {
            _convertRenderTo(this, config.renderTo);
        }

        if (LABKEY.Utils.isArray(this.removeableFilters)) {
            LABKEY.Filter.appendFilterParams(this.userFilters, this.removeableFilters, this.name);
            delete this.removeableFilters; // they've been applied
        }

        // initialize sorting
        if (this._userSort === undefined) {
            this._userSort = _getUserSort(this, true /* asString */);
        }

        if (LABKEY.Utils.isString(this.removeableSort)) {
            this._userSort = this.removeableSort + (this._userSort ? this._userSort : '');
            delete this.removeableSort;
        }

        this._allowHeaderLock = this.allowHeaderLock === true;

        if (!config.messages) {
            this.messages = {};
        }

        /**
         * @ignore
         * Non-configurable Options
         */
        this.selectionModified = false;

        if (this.panelConfigurations === undefined) {
            this.panelConfigurations = {};
        }

        if (isQWP && this.renderTo) {
            _load(this);
        }
        else if (!isQWP) {
            _initContexts.call(this);
            _initMessaging.call(this);
            _initSelection.call(this);
            _initPaging.call(this);
            _initHeaderLocking.call(this);
            _initCustomViews.call(this);
            _initPanes.call(this);
            _initReport.call(this);
        }
        // else the user needs to call render

        // bind supported listeners
        if (isQWP) {
            var me = this;
            if (config.listeners) {
                var scope = config.listeners.scope || me;
                $.each(config.listeners, function(event, handler) {
                    if ($.inArray(event, VALID_LISTENERS) > -1) {

                        // support either "event: function" or "event: { fn: function }"
                        var callback;
                        if ($.isFunction(handler)) {
                            callback = handler;
                        }
                        else if ($.isFunction(handler.fn)) {
                            callback = handler.fn;
                        }
                        else {
                            throw 'Unsupported listener configuration: ' + event;
                        }

                        $(me).bind(event, function() {
                            callback.apply(scope, $(arguments).slice(1));
                        });
                    }
                    else if (event != 'scope') {
                        throw 'Unsupported listener: ' + event;
                    }
                });
            }
        }
    };

    LABKEY.DataRegion.prototype.destroy = function() {
        // clean-up panel configurations because we preserve this in init
        this.panelConfigurations = {};

        // currently a no-op, but should be used to clean-up after ourselves
        this.disableHeaderLock();
    };

    /**
     * Refreshes the grid, via AJAX region is in async mode (loaded through a QueryWebPart),
     * and via a page reload otherwise. Can be prevented with a listener
     * on the 'beforerefresh'
     * event.
     */
    LABKEY.DataRegion.prototype.refresh = function() {
        $(this).trigger('beforerefresh', this);

        if (this.async) {
            _load(this);
        }
        else {
            window.location.reload();
        }
    };

    //
    // Filtering
    //

    /**
     * Add a filter to this Data Region.
     * @param {LABKEY.Filter} filter
     * @see LABKEY.DataRegion.addFilter static method.
     */
    LABKEY.DataRegion.prototype.addFilter = function(filter) {
        this.clearSelected({quiet: true});
        _updateFilter(this, filter);
    };

    /**
     * Removes all filters from the DataRegion
     */
    LABKEY.DataRegion.prototype.clearAllFilters = function() {
        this.clearSelected({quiet: true});
        if (this.async) {
            this.offset = 0;
            this.userFilters = {};
        }

        _removeParameters(this, [ALL_FILTERS_SKIP_PREFIX, OFFSET_PREFIX]);
    };

    /**
     * Removes all the filters for a particular field
     * @param {string|FieldKey} fieldKey the name of the field from which all filters should be removed
     */
    LABKEY.DataRegion.prototype.clearFilter = function(fieldKey) {
        this.clearSelected({quiet: true});
        var fk = _resolveFieldKey(this, fieldKey);

        if (fk) {
            var columnPrefix = '.' + fk.toString() + '~';

            if (this.async) {
                this.offset = 0;

                if (this.userFilters) {
                    var namePrefix = this.name + columnPrefix,
                        me = this;

                    $.each(this.userFilters, function(name, v) {
                        if (name.indexOf(namePrefix) >= 0) {
                            delete me.userFilters[name];
                        }
                    });
                }
            }

            _removeParameters(this, [columnPrefix, OFFSET_PREFIX]);
        }
    };

    /**
     * Returns an Array of LABKEY.Filter instances applied when creating this DataRegion. These cannot be removed through the UI.
     * @returns {Array} Array of {@link LABKEY.Filter} objects that represent currently applied base filters.
     */
    LABKEY.DataRegion.prototype.getBaseFilters = function() {
        if (this.filters) {
            return this.filters.slice();
        }

        return [];
    };

    /**
     * Returns the {@link LABKEY.Query.containerFilter} currently applied to the DataRegion. Defaults to LABKEY.Query.containerFilter.current.
     * @returns {String} The container filter currently applied to this DataRegion. Defaults to 'undefined' if a container filter is not specified by the configuration.
     * @see LABKEY.DataRegion#getUserContainerFilter to get the containerFilter value from the URL.
     */
    LABKEY.DataRegion.prototype.getContainerFilter = function() {
        var cf;

        if (LABKEY.Utils.isString(this.containerFilter) && this.containerFilter.length > 0) {
            cf = this.containerFilter;
        }
        else if (LABKEY.Utils.isObject(this.view) && LABKEY.Utils.isString(this.view.containerFilter) && this.view.containerFilter.length > 0) {
            cf = this.view.containerFilter;
        }

        return cf;
    };

    LABKEY.DataRegion.prototype.getDataRegion = function() {
        return this;
    };

    /**
     * Returns the user {@link LABKEY.Query.containerFilter} parameter from the URL.
     * @returns {LABKEY.Query.containerFilter} The user container filter.
     */
    LABKEY.DataRegion.prototype.getUserContainerFilter = function() {
        return this.getParameter(this.name + CONTAINER_FILTER_NAME);
    };

    /**
     * Returns the user filter from the URL. The filter is represented as an Array of objects of the form:
     * <ul>
     *   <li><b>fieldKey</b>: {String} The field key of the filter.
     *   <li><b>op</b>: {String} The filter operator (eg. "eq" or "in")
     *   <li><b>value</b>: {String} Optional value to filter by.
     * </ul>
     * @returns {Object} Object representing the user filter.
     * @deprecated 12.2 Use getUserFilterArray instead
     */
    LABKEY.DataRegion.prototype.getUserFilter = function() {

        if (LABKEY.devMode) {
            console.warn([
                'LABKEY.DataRegion.getUserFilter() is deprecated since release 12.2.',
                'Consider using getUserFilterArray() instead.'
            ].join(' '));
        }

        return this.getUserFilterArray().map(function(filter) {
            return {
                fieldKey: filter.getColumnName(),
                op: filter.getFilterType().getURLSuffix(),
                value: filter.getValue()
            };
        });
    };

    /**
     * Returns an Array of LABKEY.Filter instances constructed from the URL.
     * @returns {Array} Array of {@link LABKEY.Filter} objects that represent currently applied filters.
     */
    LABKEY.DataRegion.prototype.getUserFilterArray = function() {
        var userFilter = [], me = this;

        _getParameters(this).forEach(function(pair) {
            if (pair[0].indexOf(me.name + '.') == 0 && pair[0].indexOf('~') > -1) {
                var tilde = pair[0].indexOf('~');
                var fieldKey = pair[0].substring(me.name.length + 1, tilde);
                var op = pair[0].substring(tilde + 1);
                userFilter.push(LABKEY.Filter.create(fieldKey, pair[1], LABKEY.Filter.getFilterTypeForURLSuffix(op)));
            }
        });

        return userFilter;
    };

    /**
     * Remove a filter on this DataRegion.
     * @param {LABKEY.Filter} filter
     */
    LABKEY.DataRegion.prototype.removeFilter = function(filter) {
        this.clearSelected({quiet: true});
        if (LABKEY.Utils.isObject(filter) && LABKEY.Utils.isFunction(filter.getColumnName)) {
            _updateFilter(this, null, [this.name + '.' + filter.getColumnName() + '~']);
        }
    };

    /**
     * Replace a filter on this Data Region. Optionally, supply another filter to replace for cases when the filter
     * columns don't match exactly.
     * @param {LABKEY.Filter} filter
     * @param {LABKEY.Filter} [filterToReplace]
     */
    LABKEY.DataRegion.prototype.replaceFilter = function(filter, filterToReplace) {
        this.clearSelected({quiet: true});
        var target = filterToReplace ? filterToReplace : filter;
        _updateFilter(this, filter, [this.name + '.' + target.getColumnName() + '~']);
    };

    /**
     * @ignore
     * @param filters
     * @param columnNames
     */
    LABKEY.DataRegion.prototype.replaceFilters = function(filters, columnNames) {
        this.clearSelected({quiet: true});
        var filterPrefixes = [],
            filterParams = [],
            me = this;

        if (LABKEY.Utils.isArray(filters)) {
            filters.forEach(function(filter) {
                filterPrefixes.push(me.name + '.' + filter.getColumnName() + '~');
                filterParams.push([filter.getURLParameterName(me.name), filter.getURLParameterValue()]);
            });
        }

        var fieldKeys = [];

        if (LABKEY.Utils.isArray(columnNames)) {
            fieldKeys = fieldKeys.concat(columnNames);
        }
        else if ($.isPlainObject(columnNames) && columnNames.fieldKey) {
            fieldKeys.push(columnNames.fieldKey.toString());
        }

        // support fieldKeys (e.g. ["ColumnA", "ColumnA/Sub1"])
        // A special case of fieldKey is "SUBJECT_PREFIX/", used by participant group facet
        if (fieldKeys.length > 0) {
            _getParameters(this).forEach(function(param) {
                var p = param[0];
                if (p.indexOf(me.name + '.') === 0 && p.indexOf('~') > -1) {
                    $.each(fieldKeys, function(j, name) {
                        var postfix = name && name.length && name[name.length - 1] == '/' ? '' : '~';
                        if (p.indexOf(me.name + '.' + name + postfix) > -1) {
                            filterPrefixes.push(p);
                        }
                    });
                }
            });
        }

        _setParameters(this, filterParams, [OFFSET_PREFIX].concat($.unique(filterPrefixes)));
    };

    /**
     * @private
     * @param filter
     * @param filterMatch
     */
    LABKEY.DataRegion.prototype.replaceFilterMatch = function(filter, filterMatch) {
        this.clearSelected({quiet: true});
        var skips = [], me = this;

        _getParameters(this).forEach(function(param) {
            if (param[0].indexOf(me.name + '.') === 0 && param[0].indexOf(filterMatch) > -1) {
                skips.push(param[0]);
            }
        });

        _updateFilter(this, filter, skips);
    };

    //
    // Selection
    //

    /**
     * @private
     */
    var _initSelection = function() {

        var me = this,
            form = _getFormSelector(this);

        if (form && form.length) {
            // backwards compatibility -- some references use this directly
            // if you're looking to use this internally to the region use _getFormSelector() instead
            this.form = form[0];
        }

        if (form && this.showRecordSelectors) {
            _onSelectionChange(this);
        }

        // Bind Events
        _getAllRowSelectors(this).on('click', function(evt) {
            evt.stopPropagation();
            me.selectPage.call(me, this.checked);
        });
        _getRowSelectors(this).on('click', function() { me.selectRow.call(me, this); });

        // click row highlight
        var rows = form.find('.labkey-data-region > tbody > tr');
        rows.on('click', function(e) {
            if (e.target && e.target.tagName.toLowerCase() === 'td') {
                $(this).siblings('tr').removeClass('lk-row-hl');
                $(this).addClass('lk-row-hl');
                _selClickLock = me;
            }
        });
        rows.on('mouseenter', function() {
            $(this).siblings('tr').removeClass('lk-row-over');
            $(this).addClass('lk-row-over');
        });
        rows.on('mouseleave', function() {
            $(this).removeClass('lk-row-over');
        });

        if (!_selDocClick) {
            _selDocClick = $(document).on('click', _onDocumentClick);
        }
    };

    var _selClickLock; // lock to prevent removing a row highlight that was just applied
    var _selDocClick; // global (shared across all Data Region instances) click event handler instance

    // 32898: Clear row highlights on document click
    var _onDocumentClick = function() {
        if (_selClickLock) {
            var form = _getFormSelector(_selClickLock);
            _selClickLock = undefined;

            $('.lk-row-hl').each(function() {
                if (!form.has($(this)).length) {
                    $(this).removeClass('lk-row-hl');
                }
            });
        }
        else {
            $('.lk-row-hl').removeClass('lk-row-hl');
        }
    };

    /**
     * Clear all selected items for the current DataRegion.
     *
     * @param config A configuration object with the following properties:
     * @param {Function} config.success The function to be called upon success of the request.
     * The callback will be passed the following parameters:
     * <ul>
     * <li><b>data:</b> an object with the property 'count' of 0 to indicate an empty selection.
     * <li><b>response:</b> The XMLHttpResponse object</li>
     * </ul>
     * @param {Function} [config.failure] The function to call upon error of the request.
     * The callback will be passed the following parameters:
     * <ul>
     * <li><b>errorInfo:</b> an object containing detailed error information (may be null)</li>
     * <li><b>response:</b> The XMLHttpResponse object</li>
     * </ul>
     * @param {Object} [config.scope] An optional scoping object for the success and error callback functions (default to this).
     * @param {string} [config.containerPath] An alternate container path. If not specified, the current container path will be used.
     *
     * @see LABKEY.DataRegion#selectPage
     * @see LABKEY.DataRegion.clearSelected static method.
     */
    LABKEY.DataRegion.prototype.clearSelected = function(config) {
        config = config || {};
        config.selectionKey = this.selectionKey;
        config.scope = config.scope || this;

        this.selectedCount = 0;
        if (!config.quiet)
        {
            _onSelectionChange(this);
        }

        if (config.selectionKey) {
            LABKEY.DataRegion.clearSelected(config);
        }

        if (this.showRows == 'selected') {
            _removeParameters(this, [SHOW_ROWS_PREFIX]);
        }
        else if (this.showRows == 'unselected') {
            // keep "SHOW_ROWS_PREFIX=unselected" parameter
            window.location.reload(true);
        }
        else {
            _toggleAllRows(this, false);
            this.removeMessage('selection');
        }
    };

    /**
     * Get selected items on the current page of the DataRegion, based on the current state of the checkboxes in the
     * browser's DOM. Note, if the region is paginated, selected items may exist on other pages which will not be
     * included in the results of this function.
     * @see LABKEY.DataRegion#getSelected
     */
    LABKEY.DataRegion.prototype.getChecked = function() {
        var values = [];
        _getRowSelectors(this).each(function() {
            if (this.checked) {
                values.push(this.value);
            }
        });
        return values;
    };

    /**
     * Get all selected items for this DataRegion, as maintained in server-state. This will include rows on any
     * pages of a paginated grid, and may not correspond directly with the state of the checkboxes in the current
     * browser window's DOM if the server-side state has been modified.
     *
     * @param config A configuration object with the following properties:
     * @param {Function} config.success The function to be called upon success of the request.
     * The callback will be passed the following parameters:
     * <ul>
     * <li><b>data:</b> an object with the property 'selected' that is an array of the primary keys for the selected rows.
     * <li><b>response:</b> The XMLHttpResponse object</li>
     * </ul>
     * @param {Function} [config.failure] The function to call upon error of the request.
     * The callback will be passed the following parameters:
     * <ul>
     * <li><b>errorInfo:</b> an object containing detailed error information (may be null)</li>
     * <li><b>response:</b> The XMLHttpResponse object</li>
     * </ul>
     * @param {Object} [config.scope] An optional scoping object for the success and error callback functions (default to this).
     * @param {string} [config.containerPath] An alternate container path. If not specified, the current container path will be used.
     *
     * @see LABKEY.DataRegion.getSelected static method.
     */
    LABKEY.DataRegion.prototype.getSelected = function(config) {
        if (!this.selectionKey)
            return;

        config = config || {};
        config.selectionKey = this.selectionKey;
        LABKEY.DataRegion.getSelected(config);
    };

    /**
     * Returns the number of selected rows on the current page of the DataRegion. Selected items may exist on other pages.
     * @returns {Integer} the number of selected rows on the current page of the DataRegion.
     * @see LABKEY.DataRegion#getSelected to get all selected rows.
     */
    LABKEY.DataRegion.prototype.getSelectionCount = function() {
        if (!$('#' + this.domId)) {
            return 0;
        }

        var count = 0;
        _getRowSelectors(this).each(function() {
            if (this.checked === true) {
                count++;
            }
        });

        return count;
    };

    /**
     * Returns true if any row is checked on the current page of the DataRegion. Selected items may exist on other pages.
     * @returns {Boolean} true if any row is checked on the current page of the DataRegion.
     * @see LABKEY.DataRegion#getSelected to get all selected rows.
     */
    LABKEY.DataRegion.prototype.hasSelected = function() {
        return this.getSelectionCount() > 0;
    };

    /**
     * Returns true if all rows are checked on the current page of the DataRegion and at least one row is present.
     * @returns {Boolean} true if all rows are checked on the current page of the DataRegion and at least one row is present.
     * @see LABKEY.DataRegion#getSelected to get all selected rows.
     */
    LABKEY.DataRegion.prototype.isPageSelected = function() {
        var checkboxes = _getRowSelectors(this);
        var i=0;

        for (; i < checkboxes.length; i++) {
            if (!checkboxes[i].checked) {
                return false;
            }
        }
        return i > 0;
    };

    LABKEY.DataRegion.prototype.selectAll = function(config) {
        if (this.selectionKey) {
            config = config || {};
            config.scope = config.scope || this;

            // Either use the selectAllURL provided or create a query config
            // object that can be used with the generic query/selectAll.api action.
            if (this.selectAllURL) {
                config.url = this.selectAllURL;
            }
            else {
                config = LABKEY.Utils.apply(config, this.getQueryConfig());
            }

            config = _chainSelectionCountCallback(this, config);

            LABKEY.DataRegion.selectAll(config);

            if (this.showRows === "selected") {
                // keep "SHOW_ROWS_PREFIX=selected" parameter
                window.location.reload(true);
            }
            else if (this.showRows === "unselected") {
                _removeParameters(this, [SHOW_ROWS_PREFIX]);
            }
            else {
                _toggleAllRows(this, true);
            }
        }
    };

    /**
     * @deprecated use clearSelected instead
     * @function
     * @see LABKEY.DataRegion#clearSelected
     */
    LABKEY.DataRegion.prototype.selectNone = LABKEY.DataRegion.prototype.clearSelected;

    /**
     * Set the selection state for all checkboxes on the current page of the DataRegion.
     * @param checked whether all of the rows on the current page should be selected or unselected
     * @returns {Array} Array of ids that were selected or unselected.
     *
     * @see LABKEY.DataRegion#setSelected to set selected items on the current page of the DataRegion.
     * @see LABKEY.DataRegion#clearSelected to clear all selected.
     */
    LABKEY.DataRegion.prototype.selectPage = function(checked) {
        var _check = (checked === true);
        var ids = _toggleAllRows(this, _check);
        var me = this;

        if (ids.length > 0) {
            _getAllRowSelectors(this).each(function() { this.checked = _check});
            this.setSelected({
                ids: ids,
                checked: _check,
                success: function(data) {
                    if (data && data.count > 0 && !this.complete) {
                        var count = data.count;
                        var msg;
                        if (me.totalRows) {
                            if (count == me.totalRows) {
                                msg = 'All <span class="labkey-strong">' + this.totalRows + '</span> rows selected.';
                            }
                            else {
                                msg = 'Selected <span class="labkey-strong">' + count + '</span> of ' + this.totalRows + ' rows.';
                            }
                        }
                        else {
                            // totalRows isn't available when showing all rows.
                            msg = 'Selected <span class="labkey-strong">' + count + '</span> rows.';
                        }
                        _showSelectMessage(me, msg);
                    }
                    else {
                        this.removeMessage('selection');
                    }
                }
            });
        }

        return ids;
    };

    /**
     * @ignore
     * @param el
     */
    LABKEY.DataRegion.prototype.selectRow = function(el) {
        this.setSelected({
            ids: [el.value],
            checked: el.checked
        });

        if (!el.checked) {
            this.removeMessage('selection');
        }
    };

    /**
     * Add or remove items from the selection associated with the this DataRegion.
     *
     * @param config A configuration object with the following properties:
     * @param {Array} config.ids Array of primary key ids for each row to select/unselect.
     * @param {Boolean} config.checked If true, the ids will be selected, otherwise unselected.
     * @param {Function} [config.success] The function to be called upon success of the request.
     * The callback will be passed the following parameters:
     * <ul>
     * <li><b>data:</b> an object with the property 'count' to indicate the updated selection count.
     * <li><b>response:</b> The XMLHttpResponse object</li>
     * </ul>
     * @param {Function} [config.failure] The function to call upon error of the request.
     * The callback will be passed the following parameters:
     * <ul>
     * <li><b>errorInfo:</b> an object containing detailed error information (may be null)</li>
     * <li><b>response:</b> The XMLHttpResponse object</li>
     * </ul>
     * @param {Object} [config.scope] An optional scoping object for the success and error callback functions (default to this).
     * @param {string} [config.containerPath] An alternate container path. If not specified, the current container path will be used.
     *
     * @see LABKEY.DataRegion#getSelected to get the selected items for this DataRegion.
     * @see LABKEY.DataRegion#clearSelected to clear all selected items for this DataRegion.
     */
    LABKEY.DataRegion.prototype.setSelected = function(config) {
        if (!config || !LABKEY.Utils.isArray(config.ids) || config.ids.length === 0) {
            return;
        }

        var me = this;
        config = config || {};
        config.selectionKey = this.selectionKey;
        config.scope = config.scope || me;

        config = _chainSelectionCountCallback(this, config);

        var failure = LABKEY.Utils.getOnFailure(config);
        if ($.isFunction(failure)) {
            config.failure = failure;
        }
        else {
            config.failure = function() { me.addMessage('Error sending selection.'); };
        }

        if (config.selectionKey) {
            LABKEY.DataRegion.setSelected(config);
        }
        else if ($.isFunction(config.success)) {
            // Don't send the selection change to the server if there is no selectionKey.
            // Call the success callback directly.
            config.success.call(config.scope, {count: this.getSelectionCount()});
        }
    };

    //
    // Parameters
    //

    /**
     * Removes all parameters from the DataRegion
     */
    LABKEY.DataRegion.prototype.clearAllParameters = function() {
        if (this.async) {
            this.offset = 0;
            this.parameters = undefined;
        }

        _removeParameters(this, [PARAM_PREFIX, OFFSET_PREFIX]);
    };

    /**
     * Returns the specified parameter from the URL. Note, this is not related specifically
     * to parameterized query values (e.g. setParameters()/getParameters())
     * @param {String} paramName
     * @returns {*}
     */
    LABKEY.DataRegion.prototype.getParameter = function(paramName) {
        var param = null;

        $.each(_getParameters(this), function(i, pair) {
            if (pair.length > 0 && pair[0] === paramName) {
                param = pair.length > 1 ? pair[1] : '';
                return false;
            }
        });

        return param;
    };

    /**
     * Get the parameterized query values for this query.  These parameters
     * are named by the query itself.
     * @param {boolean} toLowercase If true, all parameter names will be converted to lowercase
     * returns params An Object of key/val pairs.
     */
    LABKEY.DataRegion.prototype.getParameters = function(toLowercase) {

        var params = this.parameters ? this.parameters : {},
            re = new RegExp('^' + LABKEY.Utils.escapeRe(this.name) + PARAM_PREFIX.replace(/\./g, '\\.'), 'i'),
            name;

        _getParameters(this).forEach(function(pair) {
            if (pair.length > 0 && pair[0].match(re)) {
                name = pair[0].replace(re, '');
                if (toLowercase === true) {
                    name = name.toLowerCase();
                }

                // URL parameters will override this.parameters values
                params[name] = pair[1];
            }
        });

        return params;
    };

    /**
     * Set the parameterized query values for this query.  These parameters
     * are named by the query itself.
     * @param {Mixed} params An Object or Array of Array key/val pairs.
     */
    LABKEY.DataRegion.prototype.setParameters = function(params) {
        var event = $.Event('beforesetparameters');

        $(this).trigger(event);

        if (event.isDefaultPrevented()) {
            return;
        }

        var paramPrefix = this.name + PARAM_PREFIX, _params = [];
        var newParameters = this.parameters ? this.parameters : {};

        function applyParameters(pKey, pValue) {
            var key = pKey;
            if (pKey.indexOf(paramPrefix) !== 0) {
                key = paramPrefix + pKey;
            }
            newParameters[key.replace(paramPrefix, '')] = pValue;
            _params.push([key, pValue]);
        }

        // convert Object into Array of Array pairs and prefix the parameter name if necessary.
        if (LABKEY.Utils.isObject(params)) {
            $.each(params, applyParameters);
        }
        else if (LABKEY.Utils.isArray(params)) {
            params.forEach(function(pair) {
                if (LABKEY.Utils.isArray(pair) && pair.length > 1) {
                    applyParameters(pair[0], pair[1]);
                }
            });
        }
        else {
            return; // invalid argument shape
        }

        this.parameters = newParameters;

        _setParameters(this, _params, [PARAM_PREFIX, OFFSET_PREFIX]);
    };

    /**
     * @ignore
     * @Deprecated
     */
    LABKEY.DataRegion.prototype.setSearchString = function(regionName, search) {
        this.savedSearchString = search || "";
        // If the search string doesn't change and there is a hash on the url, the page won't reload.
        // Remove the hash by setting the full path plus search string.
        window.location.assign(window.location.pathname + (this.savedSearchString.length > 0 ? "?" + this.savedSearchString : ""));
    };

    //
    // Messaging
    //

    /**
     * @private
     */
    var _initMessaging = function() {
        if (!this.msgbox) {
            this.msgbox = new MessageArea(this);
            this.msgbox.on('rendermsg', function(evt, msgArea, parts) { _onRenderMessageArea(this, parts); }, this);
        }
        else {
            this.msgbox.bindRegion(this);
        }

        if (this.messages) {
            this.msgbox.setMessages(this.messages);
            this.msgbox.render();
        }
    };

    /**
     * Show a message in the header of this DataRegion.
     * @param {String / Object} config the HTML source of the message to be shown or a config object with the following properties:
     *      <ul>
     *          <li><strong>html</strong>: {String} the HTML source of the message to be shown.</li>
     *          <li><strong>part</strong>: {String} The part of the message area to render the message to.</li>
     *          <li><strong>duration</strong>: {Integer} The amount of time (in milliseconds) the message will stay visible.</li>
     *          <li><strong>hideButtonPanel</strong>: {Boolean} If true the button panel (customize view, export, etc.) will be hidden if visible.</li>
     *          <li><strong>append</strong>: {Boolean} If true the msg is appended to any existing content for the given part.</li>
     *      </ul>
     * @param part The part of the message area to render the message to. Used to scope messages so they can be added
     *      and removed without clearing other messages.
     */
    LABKEY.DataRegion.prototype.addMessage = function(config, part) {
        this.hidePanel();

        if (LABKEY.Utils.isString(config)) {
            this.msgbox.addMessage(config, part);
        }
        else if (LABKEY.Utils.isObject(config)) {
            this.msgbox.addMessage(config.html, config.part || part, config.append);

            if (config.hideButtonPanel) {
                this.hideButtonPanel();
            }

            if (config.duration) {
                var dr = this;
                setTimeout(function() {
                    dr.removeMessage(config.part || part);
                    _getHeaderSelector(dr).trigger('resize');
                }, config.duration);
            }
        }
    };

    /**
     * Clear the message box contents.
     */
    LABKEY.DataRegion.prototype.clearMessage = function() {
        if (this.msgbox) this.msgbox.clear();
    };

    /**
     * @param part The part of the message area to render the message to. Used to scope messages so they can be added
     *      and removed without clearing other messages.
     * @return {String} The message for 'part'. Could be undefined.
     */
    LABKEY.DataRegion.prototype.getMessage = function(part) {
        if (this.msgbox) { return this.msgbox.getMessage(part); } // else undefined
    };

    /**
     * @param part The part of the message area to render the message to. Used to scope messages so they can be added
     *      and removed without clearing other messages.
     * @return {Boolean} true iff there is a message area for this region and it has the message keyed by 'part'.
     */
    LABKEY.DataRegion.prototype.hasMessage = function(part) {
        return this.msgbox && this.msgbox.hasMessage(part);
    };

    LABKEY.DataRegion.prototype.hideContext = function() {
        _getContextBarSelector(this).hide();
        _getViewBarSelector(this).hide();
    };

    /**
     * If a message is currently showing, hide it and clear out its contents
     * @param keepContent If true don't remove the message area content
     */
    LABKEY.DataRegion.prototype.hideMessage = function(keepContent) {
        if (this.msgbox) {
            this.msgbox.hide();

            if (!keepContent)
                this.removeAllMessages();
        }
    };

    /**
     * Returns true if a message is currently being shown for this DataRegion. Messages are shown as a header.
     * @return {Boolean} true if a message is showing.
     */
    LABKEY.DataRegion.prototype.isMessageShowing = function() {
        return this.msgbox && this.msgbox.isVisible();
    };

    /**
     * Removes all messages from this Data Region.
     */
    LABKEY.DataRegion.prototype.removeAllMessages = function() {
        if (this.msgbox) { this.msgbox.removeAll(); }
    };

    /**
     * If a message is currently showing, remove the specified part
     */
    LABKEY.DataRegion.prototype.removeMessage = function(part) {
        if (this.msgbox) { this.msgbox.removeMessage(part); }
    };

    /**
     * Show a message in the header of this DataRegion with a loading indicator.
     * @param html the HTML source of the message to be shown
     */
    LABKEY.DataRegion.prototype.showLoadingMessage = function(html) {
        html = html || "Loading...";
        this.addMessage('<div><span class="loading-indicator">&nbsp;</span><em>' + html + '</em></div>', 'drloading');
    };

    LABKEY.DataRegion.prototype.hideLoadingMessage = function() {
        this.removeMessage('drloading');
    };

    /**
     * Show a success message in the header of this DataRegion.
     * @param html the HTML source of the message to be shown
     */
    LABKEY.DataRegion.prototype.showSuccessMessage = function(html) {
        html = html || "Completed successfully.";
        this.addMessage('<div class="labkey-message">' + html + '</div>');
    };

    /**
     * Show an error message in the header of this DataRegion.
     * @param html the HTML source of the message to be shown
     */
    LABKEY.DataRegion.prototype.showErrorMessage = function(html) {
        html = html || "An error occurred.";
        this.addMessage('<div class="labkey-error">' + html + '</div>');
    };

    LABKEY.DataRegion.prototype.showContext = function() {
        _initContexts();

        var contexts = [
            _getContextBarSelector(this),
            _getViewBarSelector(this)
        ];

        for (var i = 0; i < contexts.length; i++) {
            var ctx = contexts[i];
            var html = ctx.html();

            if (html && html.trim() !== '') {
                ctx.show();
            }
        }
    };

    /**
     * Show a message in the header of this DataRegion.
     * @param msg the HTML source of the message to be shown
     * @deprecated use addMessage(msg, part) instead.
     */
    LABKEY.DataRegion.prototype.showMessage = function(msg) {
        if (this.msgbox) {
            this.msgbox.addMessage(msg);
        }
    };

    LABKEY.DataRegion.prototype.showMessageArea = function() {
        if (this.msgbox && this.msgbox.hasContent()) {
            this.msgbox.show();
        }
    };

    //
    // Sections
    //

    LABKEY.DataRegion.prototype.displaySection = function(options) {
        var dir = options && options.dir ? options.dir : 'n';

        var sec = _getSectionSelector(this, dir);
        if (options && options.html) {
            options.append === true ? sec.append(options.html) : sec.html(options.html);
        }
        sec.show();
    };

    LABKEY.DataRegion.prototype.hideSection = function(options) {
        var dir = options && options.dir ? options.dir : 'n';
        var sec = _getSectionSelector(this, dir);

        sec.hide();

        if (options && options.clear === true) {
            sec.html('');
        }
    };

    LABKEY.DataRegion.prototype.writeSection = function(content, options) {
        var append = options && options.append === true;
        var dir = options && options.dir ? options.dir : 'n';

        var sec = _getSectionSelector(this, dir);
        append ? sec.append(content) : sec.html(content);
    };

    //
    // Sorting
    //

    /**
     * Replaces the sort on the given column, if present, or sets a brand new sort
     * @param {string or LABKEY.FieldKey} fieldKey name of the column to be sorted
     * @param {string} [sortDir=+] Set to '+' for ascending or '-' for descending
     */
    LABKEY.DataRegion.prototype.changeSort = function(fieldKey, sortDir) {
        if (!fieldKey)
            return;

        fieldKey = _resolveFieldKey(this, fieldKey);

        var columnName = fieldKey.toString();

        var event = $.Event("beforesortchange");

        $(this).trigger(event, [this, columnName, sortDir]);

        if (event.isDefaultPrevented()) {
            return;
        }

        this._userSort = _alterSortString(this, this._userSort, fieldKey, sortDir);
        _setParameter(this, SORT_PREFIX, this._userSort, [SORT_PREFIX, OFFSET_PREFIX]);
    };

    /**
     * Removes the sort on a specified column
     * @param {string or LABKEY.FieldKey} fieldKey name of the column
     */
    LABKEY.DataRegion.prototype.clearSort = function(fieldKey) {
        if (!fieldKey)
            return;

        fieldKey = _resolveFieldKey(this, fieldKey);

        var columnName = fieldKey.toString();

        var event = $.Event("beforeclearsort");

        $(this).trigger(event, [this, columnName]);

        if (event.isDefaultPrevented()) {
            return;
        }

        this._userSort = _alterSortString(this, this._userSort, fieldKey);
        if (this._userSort.length > 0) {
            _setParameter(this, SORT_PREFIX, this._userSort, [SORT_PREFIX, OFFSET_PREFIX]);
        }
        else {
            _removeParameters(this, [SORT_PREFIX, OFFSET_PREFIX]);
        }
    };

    /**
     * Returns the user sort from the URL. The sort is represented as an Array of objects of the form:
     * <ul>
     *   <li><b>fieldKey</b>: {String} The field key of the sort.
     *   <li><b>dir</b>: {String} The sort direction, either "+" or "-".
     * </ul>
     * @returns {Object} Object representing the user sort.
     */
    LABKEY.DataRegion.prototype.getUserSort = function() {
        return _getUserSort(this);
    };

    //
    // Paging
    //

    var _initPaging = function() {
        if (this.showPagination) {
            var ct = _getBarSelector(this).find('.labkey-pagination');

            if (ct && ct.length) {
                var hasOffset = $.isNumeric(this.offset);
                var hasTotal = $.isNumeric(this.totalRows);

                // display the counts
                if (hasOffset) {

                    // small result set
                    if (hasTotal && this.totalRows < 5) {
                        return;
                    }

                    var low = this.offset + 1;
                    var high = this.offset + this.rowCount;

                    // user has opted to show all rows
                    if (hasTotal && (this.rowCount === null || this.rowCount < 1)) {
                        high = this.totalRows;
                    }

                    var showFirst = this.offset && this.offset > 0;
                    var showLast = !(low === 1 && high === this.totalRows) && (this.offset + this.maxRows <= this.totalRows);
                    var showAll = showFirst || showLast;
                    var showFirstID = showFirst && LABKEY.Utils.id();
                    var showLastID = showLast && LABKEY.Utils.id();
                    var showAllID = showAll && LABKEY.Utils.id();

                    var paginationText = low.toLocaleString() + ' - ' + high.toLocaleString();

                    if (hasTotal && this.showPaginationCount !== false) {
                        paginationText += ' of ' + this.totalRows.toLocaleString();
                    }

                    // If modifying this ensure it is consistent with DOM generated by PopupMenu.java
                    var elems = [
                        '<div class="lk-menu-drop dropdown paging-widget">',
                            '<a data-toggle="dropdown" class="unselectable labkey-down-arrow dropdown-toggle">'+ paginationText + '</a>',
                            '<ul class="dropdown-menu dropdown-menu-left">',
                                (showFirst ? '<li><a id="' + showFirstID + '" tabindex="0">Show first</a></li>' : '<li aria-disabled="true" class="disabled"><a>Show first</a></li>'),
                                (showLast ? '<li><a id="' + showLastID + '" tabindex="0">Show last</a></li>' : '<li aria-disabled="true" class="disabled"><a>Show last</a></li>'),
                                (showAll ? '<li><a id="' + showAllID + '" tabindex="0">Show all</a></li>' : '<li aria-disabled="true" class="disabled"><a>Show all</a></li>'),
                                '<li class="dropdown-submenu"><a class="subexpand subexpand-icon" tabindex="0">Paging<i class="fa fa-chevron-right"></i></a>',
                                    '<ul class="dropdown-layer-menu">',
                                        '<li><a class="subcollapse" tabindex="3"><i class="fa fa-chevron-left"></i>Paging</a></li>',
                                        '<li class="divider"></li>'
                    ];

                    var offsets = [20, 40, 100, 250];
                    if (this.maxRows > 0 && offsets.indexOf(this.maxRows) === -1) {
                        offsets.push(this.maxRows);
                        offsets = offsets.sort(function(a, b) { return a - b; });
                    }

                    var offsetIds = {}; //"id-42": offset
                    for (var i = 0; i < offsets.length; i++) {
                        var id = LABKEY.Utils.id();
                        offsetIds[id] = offsets[i];

                        if (this.maxRows === offsets[i]) {
                            elems.push('<li><a id="'+ id + '" tabindex="0" style="padding-left: 0;"><i class="fa fa-check-square-o"></i>' + offsets[i] +' per page</a></li>')
                        }
                        else {
                            elems.push('<li><a id="'+ id + '" tabindex="0">' + offsets[i] +' per page</a></li>');
                        }
                    }

                    elems.push('</ul></ul></div>');
                    ct.append(elems.join(''));

                    //bind functions to menu items
                    if (showFirst) {
                        $('#' + showFirstID).click(_firstPage.bind(this, showFirst));
                    }
                    if (showLast) {
                        $('#' + showLastID).click(_lastPage.bind(this, showLast));
                    }
                    if (showAll) {
                        $('#' + showAllID).click(_showRows.bind(this, this, 'all'));
                    }

                    for (var key in offsetIds) {
                        if (offsetIds.hasOwnProperty(key)) {
                            $('#' + key).click(_setMaxRows.bind(this, offsetIds[key]));
                        }
                    }

                    // only display buttons if all the results are not shown
                    if (low === 1 && high === this.totalRows) {
                        _getBarSelector(this).find('.paging-widget').css("top", "4px");
                        return;
                    }

                    var canNext = this.maxRows > 0 && high !== this.totalRows,
                        canPrev = this.maxRows > 0 && low > 1,
                        prevId = LABKEY.Utils.id(),
                        nextId = LABKEY.Utils.id();

                    ct.append([
                        '<div class="btn-group" style="padding-left: 5px; display: inline-block">',
                        '<button id="' + prevId + '" class="btn btn-default"><i class="fa fa-chevron-left"></i></button>',
                        '<button id="' + nextId + '" class="btn btn-default"><i class="fa fa-chevron-right"></i></button>',
                        '</div>'
                    ].join(''));

                    var prev = $('#' + prevId);
                    prev.click(_page.bind(this, this.offset - this.maxRows, canPrev));
                    if (!canPrev) {
                        prev.addClass('disabled');
                    }

                    var next = $('#' + nextId);
                    next.click(_page.bind(this, this.offset + this.maxRows, canNext));
                    if (!canNext) {
                        next.addClass('disabled');
                    }
                }
            }
        }
        else {
            _getHeaderSelector(this).find('div.labkey-pagination').css('visibility', 'visible');
        }
    };

    var _page = function(offset, enabled) {
        if (enabled) {
            this.setPageOffset(offset);
        }
        return false;
    };

    var _firstPage = function(enabled) {
        if (enabled) {
            this.setPageOffset(0);
        }
        return false;
    };

    var _lastPage = function(enabled) {
        if (enabled) {
            var lastPageSize = this.totalRows % this.maxRows === 0 ? this.maxRows : this.totalRows % this.maxRows;
            this.setPageOffset(this.totalRows - lastPageSize);
        }
        return false;
    };

    var _setMaxRows = function(rows) {
        if (this.maxRows !== rows) {
            this.setMaxRows(rows);
        }
        return false;
    };

    /**
     * Forces the grid to show all rows, without any paging
     */
    LABKEY.DataRegion.prototype.showAllRows = function() {
        _showRows(this, 'all');
    };

    /**
     * @deprecated use showAllRows instead
     * @function
     * @see LABKEY.DataRegion#showAllRows
     */
    LABKEY.DataRegion.prototype.showAll = LABKEY.DataRegion.prototype.showAllRows;

    /**
     * Forces the grid to show only rows that have been selected
     */
    LABKEY.DataRegion.prototype.showSelectedRows = function() {
        _showRows(this, 'selected');
    };
    /**
     * @deprecated use showSelectedRows instead
     * @function
     * @see LABKEY.DataRegion#showSelectedRows
     */
    LABKEY.DataRegion.prototype.showSelected = LABKEY.DataRegion.prototype.showSelectedRows;

    /**
     * Forces the grid to show only rows that have not been selected
     */
    LABKEY.DataRegion.prototype.showUnselectedRows = function() {
        _showRows(this, 'unselected');
    };
    /**
     * @deprecated use showUnselectedRows instead
     * @function
     * @see LABKEY.DataRegion#showUnselectedRows
     */
    LABKEY.DataRegion.prototype.showUnselected = LABKEY.DataRegion.prototype.showUnselectedRows;

    /**
     * Forces the grid to do paging based on the current maximum number of rows
     */
    LABKEY.DataRegion.prototype.showPaged = function() {
        _removeParameters(this, [SHOW_ROWS_PREFIX]);
    };

    /**
     * Displays the first page of the grid
     */
    LABKEY.DataRegion.prototype.showFirstPage = function() {
        this.setPageOffset(0);
    };
    /**
     * @deprecated use showFirstPage instead
     * @function
     * @see LABKEY.DataRegion#showFirstPage
     */
    LABKEY.DataRegion.prototype.pageFirst = LABKEY.DataRegion.prototype.showFirstPage;

    /**
     * Changes the current row offset for paged content
     * @param rowOffset row index that should be at the top of the grid
     */
    LABKEY.DataRegion.prototype.setPageOffset = function(rowOffset) {
        var event = $.Event('beforeoffsetchange');

        $(this).trigger(event, [this, rowOffset]);

        if (event.isDefaultPrevented()) {
            return;
        }

        // clear sibling parameters
        this.showRows = undefined;

        if ($.isNumeric(rowOffset)) {
            _setParameter(this, OFFSET_PREFIX, rowOffset, [OFFSET_PREFIX, SHOW_ROWS_PREFIX]);
        }
        else {
            _removeParameters(this, [OFFSET_PREFIX, SHOW_ROWS_PREFIX]);
        }
    };
    /**
     * @deprecated use setPageOffset instead
     * @function
     * @see LABKEY.DataRegion#setPageOffset
     */
    LABKEY.DataRegion.prototype.setOffset = LABKEY.DataRegion.prototype.setPageOffset;

    /**
     * Changes the maximum number of rows that the grid will display at one time
     * @param newmax the maximum number of rows to be shown
     */
    LABKEY.DataRegion.prototype.setMaxRows = function(newmax) {
        var event = $.Event('beforemaxrowschange');
        $(this).trigger(event, [this, newmax]);
        if (event.isDefaultPrevented()) {
            return;
        }

        // clear sibling parameters
        this.showRows = undefined;
        this.offset = 0;

        _setParameter(this, MAX_ROWS_PREFIX, newmax, [OFFSET_PREFIX, MAX_ROWS_PREFIX, SHOW_ROWS_PREFIX]);
    };

    var _initContexts = function() {
        // clear old contents
        var ctxBar = _getContextBarSelector(this);
        ctxBar.find('.labkey-button-bar').remove();

        var numFilters = ctxBar.find('.fa-filter').length;
        var numParams = ctxBar.find('.fa-question').length;

        var html = [];

        if (numParams > 0) {
            html = html.concat([
                '<div class="labkey-button-bar" style="margin-top:10px;float:left;">',
                '<span class="labkey-button ctx-clear-var">Clear Variables</span>',
                '</div>'
            ])
        }

        if (numFilters >= 2) {
            html = html.concat([
                '<div class="labkey-button-bar" style="margin-top:10px;float:left;">',
                '<span class="labkey-button ctx-clear-all">' +
                (numParams > 0 ? 'Clear Filters' : 'Clear All') +
                '</span>',
                '</div>'
            ]);
        }

        if (html.length) {
            ctxBar.append(html.join(''));
            ctxBar.find('.ctx-clear-var').off('click').on('click', $.proxy(this.clearAllParameters, this));
            ctxBar.find('.ctx-clear-all').off('click').on('click', $.proxy(this.clearAllFilters, this));
        }

        // 35396: Support ButtonBarOptions <onRender>
        if (LABKEY.Utils.isArray(this.buttonBarOnRenders)) {
            for (var i=0; i < this.buttonBarOnRenders.length; i++) {
                var scriptFnName = this.buttonBarOnRenders[i];
                var fnParts = scriptFnName.split('.');
                var scope = window;
                var called = false;

                for (var j=0; j < fnParts.length; j++) {
                    scope = scope[fnParts[j]];
                    if (!scope) break;
                    if (j === fnParts.length - 1 && LABKEY.Utils.isFunction(scope)) {
                        scope(this);
                        called = true;
                    }
                }

                if (!called) {
                    console.warn('Unable to call "' + scriptFnName + '" for DataRegion.ButtonBar.onRender.');
                }
            }
        }
    };

    //
    // Customize View
    //
    var _initCustomViews = function() {
        if (this.view && this.view.session) {
            // clear old contents
            _getViewBarSelector(this).find('.labkey-button-bar').remove();

            _getViewBarSelector(this).append([
                '<div class="labkey-button-bar" style="margin-top:10px;float:left;">',
                    '<span style="padding:0 10px;">This grid view has been modified.</span>',
                    '<span class="labkey-button unsavedview-revert">Revert</span>',
                    '<span class="labkey-button unsavedview-edit">Edit</span>',
                    '<span class="labkey-button unsavedview-save">Save</span>',
                '</div>'
            ].join(''));
            _getViewBarSelector(this).find('.unsavedview-revert').off('click').on('click', $.proxy(function() {
                _revertCustomView(this);
            }, this));
            _getViewBarSelector(this).find('.unsavedview-edit').off('click').on('click', $.proxy(function() {
                this.showCustomizeView(undefined);
            }, this));
            _getViewBarSelector(this).find('.unsavedview-save').off('click').on('click', $.proxy(function() {
                _saveSessionCustomView(this);
            }, this));
        }
    };

    /**
     * Change the currently selected view to the named view
     * @param {Object} view An object which contains the following properties.
     * @param {String} [view.type] the type of view, either a 'view' or a 'report'.
     * @param {String} [view.viewName] If the type is 'view', then the name of the view.
     * @param {String} [view.reportId] If the type is 'report', then the report id.
     * @param {Object} urlParameters <b>NOTE: Experimental parameter; may change without warning.</b> A set of filter and sorts to apply as URL parameters when changing the view.
     */
    LABKEY.DataRegion.prototype.changeView = function(view, urlParameters) {
        var event = $.Event('beforechangeview');
        $(this).trigger(event, [this, view, urlParameters]);
        if (event.isDefaultPrevented()) {
            return;
        }

        var paramValPairs = [],
            newSort = [],
            skipPrefixes = [OFFSET_PREFIX, SHOW_ROWS_PREFIX, VIEWNAME_PREFIX, REPORTID_PREFIX];

        // clear sibling parameters
        this.viewName = undefined;
        this.reportId = undefined;

        if (view) {
            if (LABKEY.Utils.isString(view)) {
                paramValPairs.push([VIEWNAME_PREFIX, view]);
                this.viewName = view;
            }
            else if (view.type === 'report') {
                paramValPairs.push([REPORTID_PREFIX, view.reportId]);
                this.reportId = view.reportId;
            }
            else if (view.type === 'view' && view.viewName) {
                paramValPairs.push([VIEWNAME_PREFIX, view.viewName]);
                this.viewName = view.viewName;
            }
        }

        if (urlParameters) {
            $.each(urlParameters.filter, function(i, filter) {
                paramValPairs.push(['.' + filter.fieldKey + '~' + filter.op, filter.value]);
            });

            if (urlParameters.sort && urlParameters.sort.length > 0) {
                $.each(urlParameters.sort, function(i, sort) {
                    newSort.push((sort.dir === '+' ? '' : sort.dir) + sort.fieldKey);
                });
                paramValPairs.push([SORT_PREFIX, newSort.join(',')]);
            }

            if (urlParameters.containerFilter) {
                paramValPairs.push([CONTAINER_FILTER_NAME, urlParameters.containerFilter]);
            }

            // removes all filter, sort, and container filter parameters
            skipPrefixes = skipPrefixes.concat([
                ALL_FILTERS_SKIP_PREFIX, SORT_PREFIX, COLUMNS_PREFIX, CONTAINER_FILTER_NAME
            ]);
        }

        // removes all filter, sort, and container filter parameters
        _setParameters(this, paramValPairs, skipPrefixes);
    };

    LABKEY.DataRegion.prototype.getQueryDetails = function(success, failure, scope) {

        var userSort = this.getUserSort(),
            userColumns = this.getParameter(this.name + COLUMNS_PREFIX),
            fields = [],
            viewName = (this.view && this.view.name) || this.viewName || '';

        var userFilter = this.getUserFilterArray().map(function(filter) {
            var fieldKey = filter.getColumnName();
            fields.push(fieldKey);

            return {
                fieldKey: fieldKey,
                op: filter.getFilterType().getURLSuffix(),
                value: filter.getValue()
            };
        });

        userSort.forEach(function(sort) {
            fields.push(sort.fieldKey);
        });

        LABKEY.Query.getQueryDetails({
            containerPath: this.containerPath,
            schemaName: this.schemaName,
            queryName: this.queryName,
            viewName: viewName,
            fields: fields,
            initializeMissingView: true,
            success: function(queryDetails) {
                success.call(scope || this, queryDetails, viewName, userColumns, userFilter, userSort);
            },
            failure: failure,
            scope: scope
        });
    };

    /**
     * Hides the customize view interface if it is visible.
     */
    LABKEY.DataRegion.prototype.hideCustomizeView = function() {
        if (this.activePanelId === CUSTOM_VIEW_PANELID) {
            this.hideButtonPanel();
        }
    };

    /**
     * Show the customize view interface.
     * @param activeTab {[String]} Optional. One of "ColumnsTab", "FilterTab", or "SortTab".  If no value is specified (or undefined), the ColumnsTab will be shown.
     */
    LABKEY.DataRegion.prototype.showCustomizeView = function(activeTab) {
        var region = this;

        var panelConfig = this.getPanelConfiguration(CUSTOM_VIEW_PANELID);

        if (!panelConfig) {

            // whistle while we wait
            var timerId = setTimeout(function() {
                timerId = 0;
                region.showLoadingMessage("Opening custom view designer...");
            }, 500);

            LABKEY.DataRegion.loadViewDesigner(function() {

                var success = function(queryDetails, viewName, userColumns, userFilter, userSort) {
                    timerId > 0 ? clearTimeout(timerId) : this.hideLoadingMessage();

                    // If there was an error parsing the query, we won't be able to render the customize view panel.
                    if (queryDetails.exception) {
                        var viewSourceUrl = LABKEY.ActionURL.buildURL('query', 'viewQuerySource.view', this.containerPath, {
                            schemaName: this.schemaName,
                            'query.queryName': this.queryName
                        });
                        var msg = LABKEY.Utils.encodeHtml(queryDetails.exception) +
                                " &nbsp;<a target=_blank class='labkey-button' href='" + viewSourceUrl + "'>View Source</a>";

                        this.showErrorMessage(msg);
                        return;
                    }

                    this.customizeView = Ext4.create('LABKEY.internal.ViewDesigner.Designer', {
                        renderTo: Ext4.getBody().createChild({tag: 'div', customizeView: true, style: {display: 'none'}}),
                        activeTab: activeTab,
                        dataRegion: this,
                        containerPath : this.containerPath,
                        schemaName: this.schemaName,
                        queryName: this.queryName,
                        viewName: viewName,
                        query: queryDetails,
                        userFilter: userFilter,
                        userSort: userSort,
                        userColumns: userColumns,
                        userContainerFilter: this.getUserContainerFilter(),
                        allowableContainerFilters: this.allowableContainerFilters
                    });

                    this.customizeView.on('viewsave', function(designer, savedViewsInfo, urlParameters) {
                        _onViewSave.apply(this, [this, designer, savedViewsInfo, urlParameters]);
                    }, this);

                    this.customizeView.on({
                        beforedeleteview: function(cv, revert) {
                            _beforeViewDelete(region, revert);
                        },
                        deleteview: function(cv, success, json) {
                            _onViewDelete(region, success, json);
                        }
                    });

                    var first = true;

                    // Called when customize view needs to be shown
                    var showFn = function(id, panel, element, callback, scope) {
                        if (first) {
                            panel.hide();
                            panel.getEl().appendTo(Ext4.get(element[0]));
                            first = false;
                        }
                        panel.doLayout();
                        $(panel.getEl().dom).slideDown(undefined, function() {
                            panel.show();
                            callback.call(scope);
                        });
                    };

                    // Called when customize view needs to be hidden
                    var hideFn = function(id, panel, element, callback, scope) {
                        $(panel.getEl().dom).slideUp(undefined, function() {
                            panel.hide();
                            callback.call(scope);
                        });
                    };

                    this.publishPanel(CUSTOM_VIEW_PANELID, this.customizeView, showFn, hideFn, this);
                    this.showPanel(CUSTOM_VIEW_PANELID);
                };
                var failure = function() {
                    timerId > 0 ? clearTimeout(timerId) : this.hideLoadingMessage();
                };

                this.getQueryDetails(success, failure, this);
            }, region);
        }
        else {
            if (activeTab) {
                panelConfig.panel.setActiveDesignerTab(activeTab);
            }
            this.showPanel(CUSTOM_VIEW_PANELID);
        }
    };

    /**
     * @ignore
     * @private
     * Shows/Hides customize view depending on if it is currently shown
     */
    LABKEY.DataRegion.prototype.toggleShowCustomizeView = function() {
        if (this.activePanelId === CUSTOM_VIEW_PANELID) {
            this.hideCustomizeView();
        }
        else {
            this.showCustomizeView(undefined);
        }
    };

    var _defaultShow = function(panelId, panel, ribbon, cb, cbScope) {
        $('#' + panelId).slideDown(undefined, function() {
            cb.call(cbScope);
        });
    };

    var _defaultHide = function(panelId, panel, ribbon, cb, cbScope) {
        $('#' + panelId).slideUp(undefined, function() {
            cb.call(cbScope);
        });
    };

    // TODO this is a pretty bad prototype, consider using config parameter with backward compat option
    LABKEY.DataRegion.prototype.publishPanel = function(panelId, panel, showFn, hideFn, scope, friendlyName) {
        this.panelConfigurations[panelId] = {
            panelId: panelId,
            panel: panel,
            show: $.isFunction(showFn) ? showFn : _defaultShow,
            hide: $.isFunction(hideFn) ? hideFn : _defaultHide,
            scope: scope
        };
        if (friendlyName && friendlyName !== panelId)
            this.panelConfigurations[friendlyName] = this.panelConfigurations[panelId];
        return this;
    };

    LABKEY.DataRegion.prototype.getPanelConfiguration = function(panelId) {
        return this.panelConfigurations[panelId];
    };

    /**
     * @ignore
     * Hides any panel that is currently visible. Returns a callback once the panel is hidden.
     */
    LABKEY.DataRegion.prototype.hidePanel = function(callback, scope) {
        if (this.activePanelId) {
            var config = this.getPanelConfiguration(this.activePanelId);
            if (config) {

                // find the ribbon container
                var ribbon = _getDrawerSelector(this);

                config.hide.call(config.scope || this, this.activePanelId, config.panel, ribbon, function() {
                    this.activePanelId = undefined;
                    ribbon.hide();
                    if ($.isFunction(callback)) {
                        callback.call(scope || this);
                    }
                    LABKEY.Utils.signalWebDriverTest("dataRegionPanelHide");
                    $(this).trigger($.Event('afterpanelhide'), [this]);
                }, this);
            }
        }
        else {
            if ($.isFunction(callback)) {
                callback.call(scope || this);
            }
        }
    };

    LABKEY.DataRegion.prototype.showPanel = function(panelId, callback, scope) {

        var config = this.getPanelConfiguration(panelId);

        if (!config) {
            console.error('Unable to find panel for id (' + panelId + '). Use publishPanel() to register a panel to be shown.');
            return;
        }

        this.hideContext();
        this.hideMessage(true);

        this.hidePanel(function() {
            this.activePanelId = config.panelId;

            // ensure the ribbon is visible
            var ribbon = _getDrawerSelector(this);
            ribbon.show();

            config.show.call(config.scope || this, this.activePanelId, config.panel, ribbon, function() {
                if ($.isFunction(callback)) {
                    callback.call(scope || this);
                }
                LABKEY.Utils.signalWebDriverTest("dataRegionPanelShow");
                $(this).trigger($.Event('afterpanelshow'), [this]);
           }, this);
        }, this);
    };

    function _hasPanelOpen(dr) {
        return dr.activePanelId !== undefined;
    }

    function _hasButtonBarMenuOpen(dr) {
        return _getBarSelector(dr).find(".lk-menu-drop.open").length > 0;
    }

    /**
     * Returns true if the user has interacted with the DataRegion by changing
     * the selection, opening a button menu, or opening a panel.
     * @return {boolean}
     * @private
     */
    LABKEY.DataRegion.prototype.isUserInteracting = function () {
        return this.selectionModified || _hasPanelOpen(this) || _hasButtonBarMenuOpen(this);
    };

    //
    // Misc
    //

    /**
     * @private
     */
    var _initHeaderLocking = function() {
        if (this._allowHeaderLock === true) {
            this.hLock = new HeaderLock(this);
        }
    };

    /**
     * @private
     */
    var _initPanes = function() {
        var callbacks = _paneCache[this.name];
        if (callbacks) {
            var me = this;
            callbacks.forEach(function(config) {
                config.cb.call(config.scope || me, me);
            });
            delete _paneCache[this.name];
        }
    };

    /**
     * @private
     */
    var _initReport = function() {
        if (LABKEY.Utils.isObject(this.report)) {
            this.addMessage({
                html: [
                    '<span class="labkey-strong">Name:</span>',
                    LABKEY.Utils.encodeHtml(this.report.name),
                    '<span class="labkey-strong" style="padding-left: 30px;">Source:</span>',
                    LABKEY.Utils.encodeHtml(this.report.source)
                ].join('&nbsp;'),
                part: 'report',
            });
        }
    };

    // These study specific functions/constants should be moved out of Data Region
    // and into their own dependency.

    var COHORT_LABEL = '/Cohort/Label';
    var ADV_COHORT_LABEL = '/InitialCohort/Label';
    var COHORT_ENROLLED = '/Cohort/Enrolled';
    var ADV_COHORT_ENROLLED = '/InitialCohort/Enrolled';

    /**
     * DO NOT CALL DIRECTLY. This method is private and only available for removing cohort/group filters
     * for this Data Region.
     * @param subjectColumn
     * @param groupNames
     * @private
     */
    LABKEY.DataRegion.prototype._removeCohortGroupFilters = function(subjectColumn, groupNames) {
        this.clearSelected({quiet: true});
        var params = _getParameters(this);
        var skips = [], i, p, k;

        var keys = [
            subjectColumn + COHORT_LABEL,
            subjectColumn + ADV_COHORT_LABEL,
            subjectColumn + COHORT_ENROLLED,
            subjectColumn + ADV_COHORT_ENROLLED
        ];

        if (LABKEY.Utils.isArray(groupNames)) {
            for (k=0; k < groupNames.length; k++) {
                keys.push(subjectColumn + '/' + groupNames[k]);
            }
        }

        for (i = 0; i < params.length; i++) {
            p = params[i][0];
            if (p.indexOf(this.name + '.') === 0) {
                for (k=0; k < keys.length; k++) {
                    if (p.indexOf(keys[k] + '~') > -1) {
                        skips.push(p);
                        k = keys.length; // break loop
                    }
                }
            }
        }

        _updateFilter(this, undefined, skips);
    };

    /**
     * DO NOT CALL DIRECTLY. This method is private and only available for replacing advanced cohort filters
     * for this Data Region. Remove if advanced cohorts are removed.
     * @param filter
     * @private
     */
    LABKEY.DataRegion.prototype._replaceAdvCohortFilter = function(filter) {
        this.clearSelected({quiet: true});
        var params = _getParameters(this);
        var skips = [], i, p;

        for (i = 0; i < params.length; i++) {
            p = params[i][0];
            if (p.indexOf(this.name + '.') === 0) {
                if (p.indexOf(COHORT_LABEL) > -1 || p.indexOf(ADV_COHORT_LABEL) > -1 || p.indexOf(COHORT_ENROLLED) > -1 || p.indexOf(ADV_COHORT_ENROLLED)) {
                    skips.push(p);
                }
            }
        }

        _updateFilter(this, filter, skips);
    };

    /**
     * Looks for a column based on fieldKey, name, displayField, or caption (in that order)
     * @param columnIdentifier
     * @returns {*}
     */
    LABKEY.DataRegion.prototype.getColumn = function(columnIdentifier) {

        var column = null, // backwards compat
            isString = LABKEY.Utils.isString,
            cols = this.columns;

        if (isString(columnIdentifier) && LABKEY.Utils.isArray(cols)) {
            $.each(['fieldKey', 'name', 'displayField', 'caption'], function(i, key) {
                $.each(cols, function(c, col) {
                    if (isString(col[key]) && col[key] == columnIdentifier) {
                        column = col;
                        return false;
                    }
                });
                if (column) {
                    return false;
                }
            });
        }

        return column;
    };

    /**
     * Returns a query config object suitable for passing into LABKEY.Query.selectRows() or other LABKEY.Query APIs.
     * @returns {Object} Object representing the query configuration that generated this grid.
     */
    LABKEY.DataRegion.prototype.getQueryConfig = function() {
        var config = {
            dataRegionName: this.name,
            dataRegionSelectionKey: this.selectionKey,
            schemaName: this.schemaName,
            viewName: this.viewName,
            sort: this.getParameter(this.name + SORT_PREFIX),
            // NOTE: The parameterized query values from QWP are included
            parameters: this.getParameters(false),
            containerFilter: this.containerFilter
        };

        if (this.queryName) {
            config.queryName = this.queryName;
        }
        else if (this.sql) {
            config.sql = this.sql;
        }

        var filters = this.getUserFilterArray();
        if (filters.length > 0) {
            config.filters = filters;
        }

        return config;
    };

    /**
     * Hide the ribbon panel. If visible the ribbon panel will be hidden.
     */
    LABKEY.DataRegion.prototype.hideButtonPanel = function() {
        this.hidePanel();
        this.showContext();
        this.showMessageArea();
    };

    /**
     * Allows for asynchronous rendering of the Data Region. This region must be in "async" mode for
     * this to do anything.
     * @function
     * @param {String} [renderTo] - The element ID where to render the data region. If not given it will default to
     * the current renderTo target is.
     */
    LABKEY.DataRegion.prototype.render = function(renderTo) {
        if (!this.RENDER_LOCK && this.async) {
            _convertRenderTo(this, renderTo);
            this.refresh();
        }
    };

    /**
     * Show a ribbon panel.
     *
     * first arg can be button on the button bar or target panel id/configuration
     */

    LABKEY.DataRegion.prototype.toggleButtonPanelHandler = function(panelButton) {
        _toggleButtonPanel( this, $(panelButton).attr('data-labkey-panel-toggle'), null, true);
    };

    LABKEY.DataRegion.prototype.showButtonPanel = function(panel, optionalTab) {
        _toggleButtonPanel(this, panel, optionalTab, false);
    };

    LABKEY.DataRegion.prototype.toggleButtonPanel = function(panel, optionalTab) {
        _toggleButtonPanel(this, panel, optionalTab, true);
    };

    var _toggleButtonPanel = function(dr, panel, optionalTab, toggle) {
        var ribbon = _getDrawerSelector(dr);
        // first check if this is a named panel instead of a button element
        var panelId, panelSel;
        if (typeof panel === 'string' && dr.getPanelConfiguration(panel))
            panelId = dr.getPanelConfiguration(panel).panelId;
        else
            panelId = panel;

        if (panelId) {

            panelSel = $('#' + panelId);

            // allow for toggling the state
            if (panelId === dr.activePanelId) {
                if (toggle) {
                    dr.hideButtonPanel();
                    return;
                }
            }
            else {
                // determine if the content needs to be moved to the ribbon
                if (ribbon.has(panelSel).length === 0) {
                    panelSel.detach().appendTo(ribbon);
                }

                // determine if this panel has been registered
                if (!dr.getPanelConfiguration(panelId) && panelSel.length > 0) {
                    dr.publishPanel(panelId, panelId);
                }

                dr.showPanel(panelId);
            }
            if (optionalTab)
            {
                var t = panelSel.find('a[data-toggle="tab"][href="#' + optionalTab + '"]');
                if (!t.length)
                    t = panelSel.find('a[data-toggle="tab"][data-tabName="' + optionalTab + '"]');
                t.tab('show');
            }
        }
    };

    LABKEY.DataRegion.prototype.loadFaceting = function(cb, scope) {

        var region = this;

        var onLoad = function() {
            region.facetLoaded = true;
            if ($.isFunction(cb)) {
                cb.call(scope || this);
            }
        };

        LABKEY.requiresExt4ClientAPI(function() {
            if (LABKEY.devMode) {
                // should match study/ParticipantFilter.lib.xml
                LABKEY.requiresScript([
                    '/study/ReportFilterPanel.js',
                    '/study/ParticipantFilterPanel.js'
                ], function() {
                    LABKEY.requiresScript('/dataregion/panel/Facet.js', onLoad);
                });
            }
            else {
                LABKEY.requiresScript('/study/ParticipantFilter.min.js', function() {
                    LABKEY.requiresScript('/dataregion/panel/Facet.js', onLoad);
                });
            }
        }, this);
    };

    LABKEY.DataRegion.prototype.showFaceting = function() {
        if (this.facetLoaded) {
            if (!this.facet) {
                this.facet = LABKEY.dataregion.panel.Facet.display(this);
            }
            this.facet.toggleCollapse();
        }
        else {
            this.loadFaceting(this.showFaceting, this);
        }
    };

    LABKEY.DataRegion.prototype.on = function(evt, callback, scope) {
        // Prevent from handing back the jQuery event itself.
        $(this).bind(evt, function() { callback.apply(scope || this, $(arguments).slice(1)); });
    };

    LABKEY.DataRegion.prototype._onButtonClick = function(buttonId) {
        var item = this.findButtonById(this.buttonBar.items, buttonId);
        if (item && $.isFunction(item.handler)) {
            try {
                return item.handler.call(item.scope || this, this);
            }
            catch(ignore) {}
        }
        return false;
    };

    LABKEY.DataRegion.prototype.findButtonById = function(items, id) {
        if (!items || !items.length || items.length <= 0) {
            return null;
        }

        var ret;
        for (var i = 0; i < items.length; i++) {
            if (items[i].id == id) {
                return items[i];
            }
            ret = this.findButtonById(items[i].items, id);
            if (null != ret) {
                return ret;
            }
        }

        return null;
    };

    LABKEY.DataRegion.prototype.headerLock = function() { return this._allowHeaderLock === true; };

    LABKEY.DataRegion.prototype.disableHeaderLock = function() {
        if (this.headerLock() && this.hLock) {
            this.hLock.disable();
            this.hLock = undefined;
        }
    };

    /**
     * Add or remove a summary statistic for a given column in the DataRegion query view.
     * @param viewName
     * @param colFieldKey
     * @param summaryStatName
     */
    LABKEY.DataRegion.prototype.toggleSummaryStatForCustomView = function(viewName, colFieldKey, summaryStatName) {
        this.getQueryDetails(function(queryDetails) {
            var view = _getViewFromQueryDetails(queryDetails, viewName);
            if (view && _viewContainsColumn(view, colFieldKey)) {
                var colProviderNames = [];
                $.each(view.analyticsProviders, function(index, existingProvider) {
                    if (existingProvider.fieldKey === colFieldKey)
                        colProviderNames.push(existingProvider.name);
                });

                if (colProviderNames.indexOf(summaryStatName) === -1) {
                    _addAnalyticsProviderToView.call(this, view, colFieldKey, summaryStatName, true);
                }
                else {
                    _removeAnalyticsProviderFromView.call(this, view, colFieldKey, summaryStatName, true);
                }
            }
        }, null, this);
    };

    /**
     * Get the array of selected ColumnAnalyticsProviders for the given column FieldKey in a view.
     * @param viewName
     * @param colFieldKey
     * @param callback
     * @param callbackScope
     */
    LABKEY.DataRegion.prototype.getColumnAnalyticsProviders = function(viewName, colFieldKey, callback, callbackScope) {
        this.getQueryDetails(function(queryDetails) {
            var view = _getViewFromQueryDetails(queryDetails, viewName);
            if (view && _viewContainsColumn(view, colFieldKey)) {
                var colProviderNames = [];
                $.each(view.analyticsProviders, function(index, existingProvider) {
                    if (existingProvider.fieldKey === colFieldKey) {
                        colProviderNames.push(existingProvider.name);
                    }
                });

                if ($.isFunction(callback)) {
                    callback.call(callbackScope, colProviderNames);
                }
            }
        }, null, this);
    };

    /**
     * Set the summary statistic ColumnAnalyticsProviders for the given column FieldKey in the view.
     * @param viewName
     * @param colFieldKey
     * @param summaryStatProviderNames
     */
    LABKEY.DataRegion.prototype.setColumnSummaryStatistics = function(viewName, colFieldKey, summaryStatProviderNames) {
        this.getQueryDetails(function(queryDetails) {
            var view = _getViewFromQueryDetails(queryDetails, viewName);
            if (view && _viewContainsColumn(view, colFieldKey)) {
                var newAnalyticsProviders = [];
                $.each(view.analyticsProviders, function(index, existingProvider) {
                    if (existingProvider.fieldKey !== colFieldKey || existingProvider.name.indexOf('AGG_') != 0) {
                        newAnalyticsProviders.push(existingProvider);
                    }
                });

                $.each(summaryStatProviderNames, function(index, providerName) {
                    newAnalyticsProviders.push({
                        fieldKey: colFieldKey,
                        name: providerName,
                        isSummaryStatistic: true
                    });
                });

                view.analyticsProviders = newAnalyticsProviders;
                _updateSessionCustomView.call(this, view, true);
            }
        }, null, this);
    };

    /**
     * Used via SummaryStatisticsAnalyticsProvider to show a dialog of the applicable summary statistics for a column in the view.
     * @param colFieldKey
     */
    LABKEY.DataRegion.prototype.showColumnStatisticsDialog = function(colFieldKey) {
        LABKEY.requiresScript('query/ColumnSummaryStatistics', function() {
            var regionViewName = this.viewName || "",
                column = this.getColumn(colFieldKey);

            if (column) {
                this.getColumnAnalyticsProviders(regionViewName, colFieldKey, function(colSummaryStats) {
                    Ext4.create('LABKEY.ext4.ColumnSummaryStatisticsDialog', {
                        queryConfig: this.getQueryConfig(),
                        filterArray: LABKEY.Filter.getFiltersFromUrl(this.selectAllURL, 'query'), //Issue 26594
                        containerPath: this.containerPath,
                        column: column,
                        initSelection: colSummaryStats,
                        listeners: {
                            scope: this,
                            applySelection: function(win, colSummaryStatsNames) {
                                win.getEl().mask("Applying selection...");
                                this.setColumnSummaryStatistics(regionViewName, colFieldKey, colSummaryStatsNames);
                                win.close();
                            }
                        }
                    }).show();
                }, this);
            }
        }, this);
    };

    /**
     * Remove a column from the given DataRegion query view.
     * @param viewName
     * @param colFieldKey
     */
    LABKEY.DataRegion.prototype.removeColumn = function(viewName, colFieldKey) {
        this.getQueryDetails(function(queryDetails) {
            var view = _getViewFromQueryDetails(queryDetails, viewName);
            if (view && _viewContainsColumn(view, colFieldKey)) {
                var colFieldKeys = $.map(view.columns, function (c) {
                            return c.fieldKey;
                        }),
                        fieldKeyIndex = colFieldKeys.indexOf(colFieldKey);

                if (fieldKeyIndex > -1) {
                    view.columns.splice(fieldKeyIndex, 1);
                    _updateSessionCustomView.call(this, view, true);
                }
            }
        }, null, this);
    };

    /**
     * Add the enabled analytics provider to the custom view definition based on the column fieldKey and provider name.
     * In addition, disable the column menu item if the column is visible in the grid.
     * @param viewName
     * @param colFieldKey
     * @param providerName
     */
    LABKEY.DataRegion.prototype.addAnalyticsProviderForCustomView = function(viewName, colFieldKey, providerName) {
        this.getQueryDetails(function(queryDetails) {
            var view = _getViewFromQueryDetails(queryDetails, viewName);
            if (view && _viewContainsColumn(view, colFieldKey)) {
                _addAnalyticsProviderToView.call(this, view, colFieldKey, providerName, false);
                _updateAnalyticsProviderMenuItem(this.name + ':' + colFieldKey, providerName, true);
            }
        }, null, this);
    };

    /**
     * Remove an enabled analytics provider from the custom view definition based on the column fieldKey and provider name.
     * In addition, enable the column menu item if the column is visible in the grid.
     * @param viewName
     * @param colFieldKey
     * @param providerName
     */
    LABKEY.DataRegion.prototype.removeAnalyticsProviderForCustomView = function(viewName, colFieldKey, providerName) {
        this.getQueryDetails(function(queryDetails) {
            var view = _getViewFromQueryDetails(queryDetails, viewName);
            if (view && _viewContainsColumn(view, colFieldKey)) {
                _removeAnalyticsProviderFromView.call(this, view, colFieldKey, providerName, false);
                _updateAnalyticsProviderMenuItem(this.name + ':' + colFieldKey, providerName, false);
            }
        }, null, this);
    };

    /**
     * @private
     */
    LABKEY.DataRegion.prototype._openFilter = function(columnName, evt) {
        if (evt && $(evt.target).hasClass('fa-close')) {
            return;
        }

        var column = this.getColumn(columnName);

        if (column) {
            var show = function() {
                this._dialogLoaded = true;
                new LABKEY.FilterDialog({
                    dataRegionName: this.name,
                    column: this.getColumn(columnName),
                    cacheFacetResults: false // could have changed on Ajax
                }).show();
            }.bind(this);

            this._dialogLoaded ? show() : LABKEY.requiresExt3ClientAPI(show);
        }
        else {
            LABKEY.Utils.alert('Column not available', 'Unable to find column "' + columnName + '" in this view.');
        }
    };

    var _updateSessionCustomView = function(customView, requiresRefresh) {
        var viewConfig = $.extend({}, customView, {
            shared: false,
            inherit: false,
            hidden: false,
            session: true
        });

        LABKEY.Query.saveQueryViews({
            containerPath: this.containerPath,
            schemaName: this.schemaName,
            queryName: this.queryName,
            views: [viewConfig],
            scope: this,
            success: function(info) {
                if (requiresRefresh) {
                    this.refresh();
                }
                else if (info.views.length === 1) {
                    this.view = info.views[0];
                    _initCustomViews.call(this);
                    this.showContext();
                }
            }
        });
    };

    var _addAnalyticsProviderToView = function(view, colFieldKey, providerName, isSummaryStatistic) {
        var colProviderNames = [];
        $.each(view.analyticsProviders, function(index, existingProvider) {
            if (existingProvider.fieldKey === colFieldKey)
                colProviderNames.push(existingProvider.name);
        });

        if (colProviderNames.indexOf(providerName) === -1) {
            view.analyticsProviders.push({
                fieldKey: colFieldKey,
                name: providerName,
                isSummaryStatistic: isSummaryStatistic
            });

            _updateSessionCustomView.call(this, view, isSummaryStatistic);
        }
    };

    var _removeAnalyticsProviderFromView = function(view, colFieldKey, providerName, isSummaryStatistic) {
        var indexToRemove = null;
        $.each(view.analyticsProviders, function(index, existingProvider) {
            if (existingProvider.fieldKey === colFieldKey && existingProvider.name === providerName) {
                indexToRemove = index;
                return false;
            }
        });

        if (indexToRemove != null) {
            view.analyticsProviders.splice(indexToRemove, 1);
            _updateSessionCustomView.call(this, view, isSummaryStatistic);
        }
    };

    /**
     * Attempt to find a DataRegion analytics provider column menu item so that it can be either enabled to allow
     * it to once again be selected after removal or disabled so that it can't be selected a second time.
     * @param columnName the DataRegion column th element column-name attribute
     * @param providerName the analytics provider name
     * @param disable
     * @private
     */
    var _updateAnalyticsProviderMenuItem = function(columnName, providerName, disable) {
        var menuItemEl = $("th[column-name|='" + columnName + "']").find("a[onclick*='" + providerName + "']").parent();
        if (menuItemEl) {
            if (disable) {
                menuItemEl.addClass('disabled');
            }
            else {
                menuItemEl.removeClass('disabled');
            }
        }
    };

    //
    // PRIVATE FUNCTIONS
    //
    var _applyOptionalParameters = function(region, params, optionalParams) {
        optionalParams.forEach(function(p) {
            if (LABKEY.Utils.isObject(p)) {
                if (region[p.name] !== undefined) {
                    if (p.check && !p.check.call(region, region[p.name])) {
                        return;
                    }
                    if (p.prefix) {
                        params[region.name + '.' + p.name] = region[p.name];
                    }
                    else {
                        params[p.name] = region[p.name];
                    }
                }
            }
            else if (p && region[p] !== undefined) {
                params[p] = region[p];
            }
        });
    };

    var _alterSortString = function(region, current, fieldKey, direction /* optional */) {
        fieldKey = _resolveFieldKey(region, fieldKey);

        var columnName = fieldKey.toString(),
            newSorts = [];

        if (current != null) {
            current.split(',').forEach(function(sort) {
                if (sort.length > 0 && (sort != columnName) && (sort != SORT_ASC + columnName) && (sort != SORT_DESC + columnName)) {
                    newSorts.push(sort);
                }
            });
        }

        if (direction === SORT_ASC) { // Easier to read without the encoded + on the URL...
            direction = '';
        }

        if (LABKEY.Utils.isString(direction)) {
            newSorts = [direction + columnName].concat(newSorts);
        }

        return newSorts.join(',');
    };

    var _buildQueryString = function(region, pairs) {
        if (!LABKEY.Utils.isArray(pairs)) {
            return '';
        }

        var queryParts = [], key, value;

        pairs.forEach(function(pair) {
            key = pair[0];
            value = pair.length > 1 ? pair[1] : undefined;

            queryParts.push(encodeURIComponent(key));
            if (LABKEY.Utils.isDefined(value)) {

                if (LABKEY.Utils.isDate(value)) {
                    value = $.format.date(value, 'yyyy-MM-dd');
                    if (LABKEY.Utils.endsWith(value, 'Z')) {
                        value = value.substring(0, value.length - 1);
                    }
                }
                queryParts.push('=');
                queryParts.push(encodeURIComponent(value));
            }
            queryParts.push('&');
        });

        if (queryParts.length > 0) {
            queryParts.pop();
        }

        return queryParts.join("");
    };

    var _chainSelectionCountCallback = function(region, config) {

        var success = LABKEY.Utils.getOnSuccess(config);

        // On success, update the current selectedCount on this DataRegion and fire the 'selectchange' event
        config.success = function(data) {
            region.selectionModified = true;
            region.selectedCount = data.count;
            _onSelectionChange(region);

            // Chain updateSelected with the user-provided success callback
            if ($.isFunction(success)) {
                success.call(config.scope, data);
            }
        };

        return config;
    };

    var _convertRenderTo = function(region, renderTo) {
        if (renderTo) {
            if (LABKEY.Utils.isString(renderTo)) {
                region.renderTo = renderTo;
            }
            else if (LABKEY.Utils.isString(renderTo.id)) {
                region.renderTo = renderTo.id; // support 'Ext' elements
            }
            else {
                throw 'Unsupported "renderTo"';
            }
        }

        return region;
    };

    var _deleteTimer;

    var _beforeViewDelete = function(region, revert) {
        _deleteTimer = setTimeout(function() {
            _deleteTimer = 0;
            region.showLoadingMessage(revert ? 'Reverting view...' : 'Deleting view...');
        }, 500);
    };

    var _onViewDelete = function(region, success, json) {
        if (_deleteTimer) {
            clearTimeout(_deleteTimer);
        }

        if (success) {
            region.removeMessage.call(region, 'customizeview');
            region.showSuccessMessage.call(region);

            // change view to either a shadowed view or the default view
            var config = { type: 'view' };
            if (json.viewName) {
                config.viewName = json.viewName;
            }
            region.changeView.call(region, config);
        }
        else {
            region.removeMessage.call(region, 'customizeview');
            region.showErrorMessage.call(region, json.exception);
        }
    };

    // The view can be reverted without ViewDesigner present
    var _revertCustomView = function(region) {
        _beforeViewDelete(region, true);

        var config = {
            schemaName: region.schemaName,
            queryName: region.queryName,
            containerPath: region.containerPath,
            revert: true,
            success: function(json) {
                _onViewDelete(region, true /* success */, json);
            },
            failure: function(json) {
                _onViewDelete(region, false /* success */, json);
            }
        };

        if (region.viewName) {
            config.viewName = region.viewName;
        }

        LABKEY.Query.deleteQueryView(config);
    };

    var _getViewFromQueryDetails = function(queryDetails, viewName) {
        var matchingView;

        $.each(queryDetails.views, function(index, view) {
            if (view.name === viewName) {
                matchingView = view;
                return false;
            }
        });

        return matchingView;
    };

    var _viewContainsColumn = function(view, colFieldKey) {
        var keys = $.map(view.columns, function(c) {
            return c.fieldKey.toLowerCase();
        });
        var exists = colFieldKey && keys.indexOf(colFieldKey.toLowerCase()) > -1;

        if (!exists) {
            console.warn('Unable to find column in view: ' + colFieldKey);
        }

        return exists;
    };

    var _getAllRowSelectors = function(region) {
        return _getFormSelector(region).find('.labkey-selectors input[type="checkbox"][name=".toggle"]');
    };

    var _getBarSelector = function(region) {
        return $('#' + region.domId + '-headerbar');
    };

    var _getContextBarSelector = function(region) {
        return $('#' + region.domId + '-ctxbar');
    };

    var _getDrawerSelector = function(region) {
        return $('#' + region.domId + '-drawer');
    };

    var _getFormSelector = function(region) {
        var form = $('form#' + region.domId + '-form');

        // derived DataRegion's may not include the form id
        if (form.length === 0) {
            form = $('#' + region.domId).closest('form');
        }

        return form;
    };

    var _getHeaderSelector = function(region) {
        return $('#' + region.domId + '-header');
    };

    var _getRowSelectors = function(region) {
        return _getFormSelector(region).find('.labkey-selectors input[type="checkbox"][name=".select"]');
    };

    var _getSectionSelector = function(region, dir) {
        return $('#' + region.domId + '-section-' + dir);
    };

    // Formerly, LABKEY.DataRegion.getParamValPairsFromString / LABKEY.DataRegion.getParamValPairs
    var _getParameters = function(region, skipPrefixSet /* optional */) {

        var params = [];
        var qString = region.requestURL;

        if (LABKEY.Utils.isString(qString) && qString.length > 0) {

            var qmIdx = qString.indexOf('?');
            var qStringWithoutPound;
            if (qmIdx > -1) {
                qString = qString.substring(qmIdx + 1);
<<<<<<< HEAD

                if (qString.length > 1) {
                    var pairs = qString.split('&'), p, key,
                            LAST = '.lastFilter', lastIdx, skip = LABKEY.Utils.isArray(skipPrefixSet);
=======
                var poundIdx = qString.indexOf('#');
                qStringWithoutPound = poundIdx > -1 ? qString.substr(0, poundIdx) : qString;
            }

            if (qStringWithoutPound && qStringWithoutPound.length > 1) {
                var pairs = qStringWithoutPound.split('&'), p, key,
                    LAST = '.lastFilter', lastIdx, skip = LABKEY.Utils.isArray(skipPrefixSet);
>>>>>>> b8419bd9

                    var exactMatches = EXACT_MATCH_PREFIXES.map(function (prefix) {
                        return region.name + prefix;
                    });

                    $.each(pairs, function (i, pair) {
                        p = pair.split('=', 2);
                        key = p[0] = decodeURIComponent(p[0]);
                        lastIdx = key.indexOf(LAST);

                        if (lastIdx > -1 && lastIdx === (key.length - LAST.length)) {
                            return;
                        }
                        else if (REQUIRE_NAME_PREFIX.hasOwnProperty(key)) {
                            // 26686: Black list known parameters, should be prefixed by region name
                            return;
                        }

                        var stop = false;
                        if (skip) {
                            $.each(skipPrefixSet, function (j, skipPrefix) {
                                if (LABKEY.Utils.isString(skipPrefix)) {

                                    // Special prefix that should remove all filters, but no other parameters
                                    if (skipPrefix.indexOf(ALL_FILTERS_SKIP_PREFIX) === (skipPrefix.length - 2)) {
                                        if (key.indexOf('~') > 0) {
                                            stop = true;
                                            return false;
                                        }
                                    }
                                    else {
                                        if (exactMatches.indexOf(skipPrefix) > -1) {
                                            if (key === skipPrefix) {
                                                stop = true;
                                                return false;
                                            }
                                        }
                                        else if (key.toLowerCase().indexOf(skipPrefix.toLowerCase()) === 0) {
                                            // only skip filters, parameters, and sorts
                                            if (key === skipPrefix ||
                                                    key.indexOf('~') > 0 ||
                                                    key.indexOf(PARAM_PREFIX) > 0 ||
                                                    key === (skipPrefix + 'sort')) {
                                                stop = true;
                                                return false;
                                            }
                                        }
                                    }
                                }
                            });
                        }

                        if (!stop) {
                            if (p.length > 1) {
                                p[1] = decodeURIComponent(p[1]);
                            }
                            params.push(p);
                        }
                    });
                }
            }
        }

        return params;
    };

    /**
     *
     * @param region
     * @param {boolean} [asString=false]
     * @private
     */
    var _getUserSort = function(region, asString) {
        var userSort = [],
            sortParam = region.getParameter(region.name + SORT_PREFIX);

        if (asString) {
            userSort = sortParam || '';
        }
        else {
            if (sortParam) {
                var fieldKey, dir;
                sortParam.split(',').forEach(function(sort) {
                    fieldKey = sort;
                    dir = SORT_ASC;
                    if (sort.charAt(0) === SORT_DESC) {
                        fieldKey = fieldKey.substring(1);
                        dir = SORT_DESC;
                    }
                    else if (sort.charAt(0) === SORT_ASC) {
                        fieldKey = fieldKey.substring(1);
                    }
                    userSort.push({fieldKey: fieldKey, dir: dir});
                });
            }
        }

        return userSort;
    };

    var _getViewBarSelector = function(region) {
        return $('#' + region.domId + '-viewbar');
    };

    var _buttonSelectionBind = function(region, cls, fn) {
        var partEl = region.msgbox.getParent().find('div[data-msgpart="selection"]');
        partEl.find('.labkey-button' + cls).off('click').on('click', $.proxy(function() {
            fn.call(this);
        }, region));
    };

    var _onRenderMessageArea = function(region, parts) {
        var msgArea = region.msgbox;
        if (msgArea) {
            if (region.showRecordSelectors && parts['selection']) {
                _buttonSelectionBind(region, '.select-all', region.selectAll);
                _buttonSelectionBind(region, '.select-none', region.clearSelected);
                _buttonSelectionBind(region, '.show-all', region.showAll);
                _buttonSelectionBind(region, '.show-selected', region.showSelectedRows);
                _buttonSelectionBind(region, '.show-unselected', region.showUnselectedRows);
            }
            else if (parts['customizeview']) {
                _buttonSelectionBind(region, '.unsavedview-revert', function() { _revertCustomView(this); });
                _buttonSelectionBind(region, '.unsavedview-edit', function() { this.showCustomizeView(undefined); });
                _buttonSelectionBind(region, '.unsavedview-save', function() { _saveSessionCustomView(this); });
            }
        }
    };

    var _onSelectionChange = function(region) {
        $(region).trigger('selectchange', [region, region.selectedCount]);
        _updateRequiresSelectionButtons(region, region.selectedCount);
        LABKEY.Utils.signalWebDriverTest('dataRegionUpdate', region.selectedCount);
        LABKEY.Utils.signalWebDriverTest('dataRegionUpdate-' + region.name, region.selectedCount);
    };

    var _onViewSave = function(region, designer, savedViewsInfo, urlParameters) {
        if (savedViewsInfo && savedViewsInfo.views.length > 0) {
            region.hideCustomizeView.call(region);
            region.changeView.call(region, {
                type: 'view',
                viewName: savedViewsInfo.views[0].name
            }, urlParameters);
        }
    };

    var _removeParameters = function(region, skipPrefixes /* optional */) {
        return _setParameters(region, null, skipPrefixes);
    };

    var _resolveFieldKey = function(region, fieldKey) {
        var fk = fieldKey;
        if (!(fk instanceof LABKEY.FieldKey)) {
            fk = LABKEY.FieldKey.fromString('' + fk);
        }
        return fk;
    };

    var _saveSessionCustomView = function(region) {
        // Note: currently only will save session views. Future version could create a new view using url sort/filters.
        if (!(region.view && region.view.session)) {
            return;
        }

        // Get the canEditSharedViews permission and candidate targetContainers.
        var viewName = (region.view && region.view.name) || region.viewName || '';

        LABKEY.Query.getQueryDetails({
            schemaName: region.schemaName,
            queryName: region.queryName,
            viewName: viewName,
            initializeMissingView: false,
            containerPath: region.containerPath,
            success: function (json) {
                // Display an error if there was an issue error getting the query details
                if (json.exception) {
                    var viewSourceUrl = LABKEY.ActionURL.buildURL('query', 'viewQuerySource.view', null, {schemaName: this.schemaName, "query.queryName": this.queryName});
                    var msg = LABKEY.Utils.encodeHtml(json.exception) + " &nbsp;<a target=_blank class='labkey-button' href='" + viewSourceUrl + "'>View Source</a>";

                    this.showErrorMessage.call(this, msg);
                    return;
                }

                _saveSessionShowPrompt(this, json);
            },
            scope: region
        });
    };

    var _saveSessionView = function(o, region, win) {
        var timerId = setTimeout(function() {
            timerId = 0;
            Ext4.Msg.progress("Saving...", "Saving custom view...");
        }, 500);

        var jsonData = {
            schemaName: region.schemaName,
            "query.queryName": region.queryName,
            "query.viewName": region.viewName,
            newName: o.name,
            inherit: o.inherit,
            shared: o.shared,
            hidden: o.hidden,
            replace: o.replace,
        };

        if (o.inherit) {
            jsonData.containerPath = o.containerPath;
        }

        LABKEY.Ajax.request({
            url: LABKEY.ActionURL.buildURL('query', 'saveSessionView', region.containerPath),
            method: 'POST',
            jsonData: jsonData,
            callback: function() {
                if (timerId > 0)
                    clearTimeout(timerId);
                win.close();
            },
            success: function() {
                region.showSuccessMessage.call(region);
                region.changeView.call(region, {type: 'view', viewName: o.name});
            },
            failure: function(resp) {
                var json = resp.responseText ? Ext4.decode(resp.responseText) : resp;
                if (json.exception && json.exception.indexOf('A saved view by the name') === 0) {

                    Ext4.Msg.show({
                        title : "Duplicate View Name",
                        msg : json.exception + " Would you like to replace it?",
                        cls : 'data-window',
                        icon : Ext4.Msg.QUESTION,
                        buttons : Ext4.Msg.YESNO,
                        fn : function(btn) {
                            if (btn === 'yes') {
                                o.replace = true;
                                _saveSessionView(o, region, win);
                            }
                        },
                        scope : this
                    });
                }
                else
                    Ext4.Msg.alert('Error saving view', json.exception || json.statusText || Ext4.decode(json.responseText).exception);
            },
            scope: region
        });
    };

    var _saveSessionShowPrompt = function(region, queryDetails) {
        LABKEY.DataRegion.loadViewDesigner(function() {
            var config = Ext4.applyIf({
                allowableContainerFilters: region.allowableContainerFilters,
                targetContainers: queryDetails.targetContainers,
                canEditSharedViews: queryDetails.canEditSharedViews,
                canEdit: LABKEY.DataRegion.getCustomViewEditableErrors(config).length == 0,
                success: function (win, o) {
                    _saveSessionView(o, region, win);
                },
                scope: region
            }, region.view);

            LABKEY.internal.ViewDesigner.Designer.saveCustomizeViewPrompt(config);
        });
    };

    var _setParameter = function(region, param, value, skipPrefixes /* optional */) {
        _setParameters(region, [[param, value]], skipPrefixes);
    };

    var _setParameters = function(region, newParamValPairs, skipPrefixes /* optional */) {
        // prepend region name
        // e.g. ['.hello', '.goodbye'] becomes ['aqwp19.hello', 'aqwp19.goodbye']
        if (LABKEY.Utils.isArray(skipPrefixes)) {
            skipPrefixes.forEach(function(skip, i) {
                if (skip && skip.indexOf(region.name + '.') !== 0) {
                    skipPrefixes[i] = region.name + skip;
                }
            });
        }

        var param, value,
            params = _getParameters(region, skipPrefixes);

        if (LABKEY.Utils.isArray(newParamValPairs)) {
            newParamValPairs.forEach(function(newPair) {
                if (!LABKEY.Utils.isArray(newPair)) {
                    throw new Error("DataRegion: _setParameters newParamValPairs improperly initialized. It is an array of arrays. You most likely passed in an array of strings.");
                }
                param = newPair[0];
                value = newPair[1];

                // Allow value to be null/undefined to support no-value filter types (Is Blank, etc)
                if (LABKEY.Utils.isString(param) && param.length > 1) {
                    if (param.indexOf(region.name) !== 0) {
                        param = region.name + param;
                    }

                    params.push([param, value]);
                }
            });
        }

        if (region.async) {
            _load(region, params, skipPrefixes);
        }
        else {
            region.setSearchString.call(region, region.name, _buildQueryString(region, params));
        }
    };

    var _showRows = function(region, showRowsEnum) {
        // clear sibling parameters, could we do this with events?
        this.maxRows = undefined;
        this.offset = 0;

        _setParameter(region, SHOW_ROWS_PREFIX, showRowsEnum, [OFFSET_PREFIX, MAX_ROWS_PREFIX, SHOW_ROWS_PREFIX]);
    };

    var _showSelectMessage = function(region, msg) {
        if (region.showRecordSelectors) {
            if (region.totalRows && region.totalRows != region.selectedCount) {
                msg += "&nbsp;<span class='labkey-button select-all'>Select All Rows</span>";
            }

            msg += "&nbsp;" + "<span class='labkey-button select-none'>Select None</span>";
            var showOpts = [];
            if (region.showRows !== 'all')
                showOpts.push("<span class='labkey-button show-all'>Show All</span>");
            if (region.showRows !== 'selected')
                showOpts.push("<span class='labkey-button show-selected'>Show Selected</span>");
            if (region.showRows !== 'unselected')
                showOpts.push("<span class='labkey-button show-unselected'>Show Unselected</span>");
            msg += "&nbsp;&nbsp;" + showOpts.join(" ");
        }

        // add the record selector message, the link handlers will get added after render in _onRenderMessageArea
        region.addMessage.call(region, msg, 'selection');
    };

    var _toggleAllRows = function(region, checked) {
        var ids = [];

        _getRowSelectors(region).each(function() {
            if (!this.disabled) {
                this.checked = checked;
                ids.push(this.value);
            }
        });

        _getAllRowSelectors(region).each(function() { this.checked = checked === true; });
        return ids;
    };

    /**
     * Asynchronous loader for a DataRegion
     * @param region {DataRegion}
     * @param [newParams] {string}
     * @param [skipPrefixes] {string[]}
     * @param [callback] {Function}
     * @param [scope]
     * @private
     */
    var _load = function(region, newParams, skipPrefixes, callback, scope) {

        var params = _getAsyncParams(region, newParams ? newParams : _getParameters(region), skipPrefixes);
        var jsonData = _getAsyncBody(region, params);

        // TODO: This should be done in _getAsyncParams, but is not since _getAsyncBody relies on it. Refactor it.
        // ensure SQL is not on the URL -- we allow any property to be pulled through when creating parameters.
        if (params.sql) {
            delete params.sql;
        }

        /**
         * The target jQuery element that will be either written to or replaced
         */
        var target;

        /**
         * Flag used to determine if we should replace target element (default) or write to the target contents
         * (used during QWP render for example)
         * @type {boolean}
         */
        var useReplace = true;

        /**
         * The string identifier for where the region will render. Mainly used to display useful messaging upon failure.
         * @type {string}
         */
        var renderEl;

        if (region.renderTo) {
            useReplace = false;
            renderEl = region.renderTo;
            target = $('#' + region.renderTo);
        }
        else if (!region.domId) {
            throw '"renderTo" must be specified either upon construction or when calling render()';
        }
        else {
            renderEl = region.domId;
            target = $('#' + region.domId);

            // attempt to find the correct node to render to...
            var form = _getFormSelector(region);
            if (form.length && form.parent('div').length) {
                target = form.parent('div');
            }
            else {
                // next best render target
                throw 'unable to find a good target element. Perhaps this region is not using the standard renderer?'
            }
        }
        var timerId = setTimeout(function() {
            timerId = 0;
            if (target) {
                target.html("<div class=\"labkey-data-region-loading-mask-panel\">" +
                        "<div class=\"labkey-data-region-loading-mask-icon\"><i class=\"fa fa-spinner fa-pulse\"></i> loading...</div>" +
                        "</div>");
            }
        }, 500);

        LABKEY.Ajax.request({
            timeout: region.timeout === undefined ? DEFAULT_TIMEOUT : region.timeout,
            url: LABKEY.ActionURL.buildURL('project', 'getWebPart.api', region.containerPath),
            method: 'POST',
            params: params,
            jsonData: jsonData,
            success: function(response) {
                if (timerId > 0) {
                    clearTimeout(timerId);//load mask task no longer needed
                }
                this.hidePanel(function() {
                    if (target.length) {

                        this.destroy();

                        LABKEY.Utils.loadAjaxContent(response, target, function() {

                            if ($.isFunction(callback)) {
                                callback.call(scope);
                            }

                            if ($.isFunction(this._success)) {
                                this._success.call(this.scope || this, this, response);
                            }

                            $(this).trigger('success', [this, response]);

                            this.RENDER_LOCK = true;
                            $(this).trigger('render', this);
                            this.RENDER_LOCK = false;
                        }, this, useReplace);
                    }
                    else {
                        // not finding element considered a failure
                        if ($.isFunction(this._failure)) {
                            this._failure.call(this.scope || this, response /* json */, response, undefined /* options */, target);
                        }
                        else if (!this.suppressRenderErrors) {
                            LABKEY.Utils.alert('Rendering Error', 'The element "' + renderEl + '" does not exist in the document. You may need to specify "renderTo".');
                        }
                    }
                }, this);
            },
            failure: LABKEY.Utils.getCallbackWrapper(function(json, response, options) {

                if (target.length) {
                    if ($.isFunction(this._failure)) {
                        this._failure.call(this.scope || this, json, response, options);
                    }
                    else if (this.errorType === 'html') {
                        if (useReplace) {
                            target.replaceWith('<div class="labkey-error">' + LABKEY.Utils.encodeHtml(json.exception) + '</div>');
                        }
                        else {
                            target.html('<div class="labkey-error">' + LABKEY.Utils.encodeHtml(json.exception) + '</div>');
                        }
                    }
                }
                else if (!this.suppressRenderErrors) {
                    LABKEY.Utils.alert('Rendering Error', 'The element "' + renderEl + '" does not exist in the document. You may need to specify "renderTo".');
                }
            }, region, true),
            scope: region
        });
    };

    var _getAsyncBody = function(region, params) {
        var json = {};

        if (params.sql) {
            json.sql = params.sql;
        }

        _processButtonBar(region, json);

        // 10505: add non-removable sorts and filters to json (not url params).
        if (region.sort || region.filters || region.aggregates) {
            json.filters = {};

            if (region.filters) {
                LABKEY.Filter.appendFilterParams(json.filters, region.filters, region.name);
            }

            if (region.sort) {
                json.filters[region.dataRegionName + SORT_PREFIX] = region.sort;
            }

            if (region.aggregates) {
                LABKEY.Filter.appendAggregateParams(json.filters, region.aggregates, region.name);
            }
        }

        if (region.metadata) {
            json.metadata = region.metadata;
        }

        return json;
    };

    var _processButtonBar = function(region, json) {

        var bar = region.buttonBar;

        if (bar && (bar.position || (bar.items && bar.items.length > 0))) {
            _processButtonBarItems(region, bar.items);

            // only attach if valid
            json.buttonBar = bar;
        }
    };

    var _processButtonBarItems = function(region, items) {
        if (LABKEY.Utils.isArray(items) && items.length > 0) {
            for (var i = 0; i < items.length; i++) {
                var item = items[i];

                if (item && $.isFunction(item.handler)) {
                    item.id = item.id || LABKEY.Utils.id();
                    // TODO: A better way? This exposed _onButtonClick isn't very awesome
                    item.onClick = "return LABKEY.DataRegions['" + region.name + "']._onButtonClick('" + item.id + "');";
                }

                if (item.items) {
                    _processButtonBarItems(region, item.items);
                }
            }
        }
    };

    var _isFilter = function(region, parameter) {
        return parameter && parameter.indexOf(region.name + '.') === 0 && parameter.indexOf('~') > 0;
    };

    var _getAsyncParams = function(region, newParams, skipPrefixes) {

        var params = {};
        var name = region.name;

        //
        // Certain parameters are only included if the region is 'async'. These
        // were formerly a part of Query Web Part.
        //
        if (region.async) {
            params[name + '.async'] = true;

            if (LABKEY.Utils.isString(region.frame)) {
                params['webpart.frame'] = region.frame;
            }

            if (LABKEY.Utils.isString(region.bodyClass)) {
                params['webpart.bodyClass'] = region.bodyClass;
            }

            if (LABKEY.Utils.isString(region.title)) {
                params['webpart.title'] = region.title;
            }

            if (LABKEY.Utils.isString(region.titleHref)) {
                params['webpart.titleHref'] = region.titleHref;
            }

            if (LABKEY.Utils.isString(region.columns)) {
                params[region.name + '.columns'] = region.columns;
            }

            _applyOptionalParameters(region, params, [
                'allowChooseQuery',
                'allowChooseView',
                'allowHeaderLock',
                'buttonBarPosition',
                'detailsURL',
                'deleteURL',
                'importURL',
                'insertURL',
                'linkTarget',
                'updateURL',
                'shadeAlternatingRows',
                'showBorders',
                'showDeleteButton',
                'showDetailsColumn',
                'showExportButtons',
                'showRStudioButton',
                'showImportDataButton',
                'showInsertNewButton',
                'showPagination',
                'showPaginationCount',
                'showReports',
                'showSurroundingBorder',
                'showFilterDescription',
                'showUpdateColumn',
                'showViewPanel',
                'timeout',
                {name: 'disableAnalytics', prefix: true},
                {name: 'maxRows', prefix: true, check: function(v) { return v > 0; }},
                {name: 'showRows', prefix: true},
                {name: 'offset', prefix: true, check: function(v) { return v !== 0; }},
                {name: 'reportId', prefix: true},
                {name: 'viewName', prefix: true}
            ]);

            // Sorts configured by the user when interacting with the grid. We need to pass these as URL parameters.
            if (LABKEY.Utils.isString(region._userSort) && region._userSort.length > 0) {
                params[name + SORT_PREFIX] = region._userSort;
            }

            if (region.userFilters) {
                $.each(region.userFilters, function(filterExp, filterValue) {
                    if (params[filterExp] == undefined) {
                        params[filterExp] = [];
                    }
                    params[filterExp].push(filterValue);
                });
                region.userFilters = {}; // they've been applied
            }

            // TODO: Get rid of this and incorporate it with the normal containerFilter checks
            if (region.userContainerFilter) {
                params[name + CONTAINER_FILTER_NAME] = region.userContainerFilter;
            }

            if (region.parameters) {
                var paramPrefix = name + PARAM_PREFIX;
                $.each(region.parameters, function(parameter, value) {
                    var key = parameter;
                    if (parameter.indexOf(paramPrefix) !== 0) {
                        key = paramPrefix + parameter;
                    }
                    params[key] = value;
                });
            }
        }

        //
        // apply all parameters
        //

        var newParamPrefixes = {};

        if (newParams) {
            newParams.forEach(function(pair) {
                //
                // Filters may repeat themselves #25337
                //
                if (_isFilter(region, pair[0])) {
                    if (params[pair[0]] == undefined) {
                        params[pair[0]] = [];
                    }
                    else if (!LABKEY.Utils.isArray(params[pair[0]])) {
                        params[pair[0]] = [params[pair[0]]];
                    }
                    params[pair[0]].push(pair[1]);
                }
                else {
                    params[pair[0]] = pair[1];
                }

                newParamPrefixes[pair[0]] = true;
            });
        }

        //
        // 40226: Don't include parameters that are being logically excluded
        //

        if (skipPrefixes) {
            skipPrefixes.forEach(function(skipKey) {
                if (params.hasOwnProperty(skipKey) && !newParamPrefixes.hasOwnProperty(skipKey)) {
                    delete params[skipKey];
                }
            });
        }

        //
        // Properties that cannot be modified
        //

        params.dataRegionName = region.name;
        params.schemaName = region.schemaName;
        params.viewName = region.viewName;
        params.reportId = region.reportId;
        params.returnUrl = window.location.href;
        params['webpart.name'] = 'Query';

        if (region.queryName) {
            params.queryName = region.queryName;
        }
        else if (region.sql) {
            params.sql = region.sql;
        }

        var key = region.name + CONTAINER_FILTER_NAME;
        var cf = region.getContainerFilter.call(region);
        if (cf && !(key in params)) {
            params[key] = cf;
        }

        return params;
    };

    var _updateFilter = function(region, filter, skipPrefixes) {
        var params = [];
        if (filter) {
            params.push([filter.getURLParameterName(region.name), filter.getURLParameterValue()]);
        }
        _setParameters(region, params, [OFFSET_PREFIX].concat(skipPrefixes));
    };

    var _updateRequiresSelectionButtons = function(region, selectedCount) {

        // update the 'select all on page' checkbox state
        _getAllRowSelectors(region).each(function() {
            if (region.isPageSelected.call(region)) {
                this.checked = true;
                this.indeterminate = false;
            }
            else if (region.selectedCount > 0) {
                // There are rows selected, but the are not visible on this page.
                this.checked = false;
                this.indeterminate = true;
            }
            else {
                this.checked = false;
                this.indeterminate = false;
            }
        });

        // If not all rows are visible and some rows are selected, show selection message
        if (region.totalRows && 0 !== region.selectedCount && !region.complete) {
            var msg = (region.selectedCount === region.totalRows) ?
                        'All <span class="labkey-strong">' + region.totalRows + '</span> rows selected.' :
                        'Selected <span class="labkey-strong">' + region.selectedCount + '</span> of ' + region.totalRows + ' rows.';
            _showSelectMessage(region, msg);
        }

        // 10566: for javascript perf on IE stash the requires selection buttons
        if (!region._requiresSelectionButtons) {
            // escape ', ", and \
            var escaped = region.name.replace(/('|"|\\)/g, "\\$1");
            region._requiresSelectionButtons = $("a[data-labkey-requires-selection='" + escaped + "']");
        }

        region._requiresSelectionButtons.each(function() {
            var el = $(this);

            var isDropdown = false;
            var dropdownBtn = el.parent();
            if (dropdownBtn && dropdownBtn.hasClass('lk-menu-drop') && dropdownBtn.hasClass('dropdown'))
                isDropdown = true;

            // handle min-count
            var minCount = el.attr('data-labkey-requires-selection-min-count');
            if (minCount) {
                minCount = parseInt(minCount);
            }
            if (minCount === undefined) {
                minCount = 1;
            }

            // handle max-count
            var maxCount = el.attr('data-labkey-requires-selection-max-count');
            if (maxCount) {
                maxCount = parseInt(maxCount);
            }

            if (minCount <= selectedCount && (!maxCount || maxCount >= selectedCount)) {
                el.removeClass('labkey-disabled-button');
                if (isDropdown)
                    dropdownBtn.removeClass('labkey-disabled-button');
            }
            else {
                el.addClass('labkey-disabled-button');
                if (isDropdown)
                    dropdownBtn.addClass('labkey-disabled-button');
            }
        });
    };

    var HeaderLock = function(region) {

        // init
        if (!region.headerLock()) {
            region._allowHeaderLock = false;
            return;
        }

        this.region = region;

        var table = $('#' + region.domId);
        var firstRow = table.find('tr.labkey-alternate-row').first().children('td');

        // If no data rows exist just turn off header locking
        if (firstRow.length === 0) {
            firstRow = table.find('tr.labkey-row').first().children('td');
            if (firstRow.length === 0) {
                region._allowHeaderLock = false;
                return;
            }
        }

        var headerRowId = region.domId + '-column-header-row';
        var headerRow = $('#' + headerRowId);

        if (headerRow.length === 0) {
            region._allowHeaderLock = false;
            return;
        }

        var BOTTOM_OFFSET = 100;

        var me = this,
            timeout,
            locked = false,
            lastLeft = 0,
            pos = [ 0, 0, 0, 0 ];

        // init
        var floatRow = headerRow
                .clone()
                // TODO: Possibly namespace all the ids underneath
                .attr('id', headerRowId + '-float')
                .css({
                    'box-shadow': '0 4px 4px #DCDCDC',
                    display: 'none',
                    position: 'fixed',
                    top: 0,
                    'z-index': 2
                });

        floatRow.insertAfter(headerRow);

        // respect showPagination but do not use it directly as it may change
        var isPagingFloat = region.showPagination;
        var floatPaging, floatPagingWidth = 0;

        if (isPagingFloat) {
            var pageWidget = _getBarSelector(region).find('.labkey-pagination');
            if (pageWidget.children().length) {
                floatPaging = $('<div></div>')
                        .css({
                            'background-color': 'white',
                            'box-shadow': '0 4px 4px #DCDCDC',
                            display: 'none',
                            'min-width': pageWidget.width(),
                            opacity: 0.7,
                            position: 'fixed',
                            top: floatRow.height(),
                            'z-index': 1
                        })
                        .on('mouseover', function() {
                            $(this).css('opacity', '1.0');
                        })
                        .on('mouseout', function() {
                            $(this).css('opacity', '0.7')
                        });

                var floatingPageWidget = pageWidget.clone(true).css('padding', '4px 8px');

                // adjust padding when buttons aren't shown
                if (!pageWidget.find('.btn-group').length) {
                    floatingPageWidget.css('padding-bottom', '8px')
                }

                floatPaging.append(floatingPageWidget);
                table.parent().append(floatPaging);
                floatPagingWidth = floatPaging.width();
            } else {
                isPagingFloat = false;
            }
        }

        var disable = function() {
            me.region._allowHeaderLock = false;

            if (timeout) {
                clearTimeout(timeout);
            }

            $(window)
                    .unbind('load', domTask)
                    .unbind('resize', resizeTask)
                    .unbind('scroll', onScroll);
            $(document)
                    .unbind('DOMNodeInserted', domTask);
        };

        /**
         * Configures the 'pos' array containing the following values:
         * [0] - X-coordinate of the top of the object relative to the offset parent.
         * [1] - Y-coordinate of the top of the object relative to the offset parent.
         * [2] - Y-coordinate of the bottom of the object.
         * [3] - width of the object
         * This method assumes interaction with the Header of the Data Region.
         */
        var loadPosition = function() {
            var header = headerRow.offset() || {top: 0};
            var table = $('#' + region.domId);

            var bottom = header.top + table.height() - BOTTOM_OFFSET;
            var width = headerRow.width();
            pos = [ header.left, header.top, bottom, width ];
        };

        loadPosition();

        var onResize = function() {
            loadPosition();
            var sub_h = headerRow.find('th');

            floatRow.width(headerRow.width()).find('th').each(function(i, el) {
                $(el).width($(sub_h[i]).width());
            });

            isPagingFloat && floatPaging.css({
                left: pos[0] - window.pageXOffset + floatRow.width() - floatPaging.width(),
                top: floatRow.height()
            });
        };

        /**
         * WARNING: This function is called often. Performance implications for each line.
         */
        var onScroll = function() {
            if (window.pageYOffset >= pos[1] && window.pageYOffset < pos[2]) {
                var newLeft = pos[0] - window.pageXOffset;
                var newPagingLeft = isPagingFloat ? newLeft + pos[3] - floatPagingWidth : 0;

                var floatRowCSS = {
                    top: 0
                };
                var pagingCSS = isPagingFloat && {
                    top: floatRow.height()
                };

                if (!locked) {
                    locked = true;
                    floatRowCSS.display = 'table-row';
                    floatRowCSS.left = newLeft;

                    pagingCSS.display = 'block';
                    pagingCSS.left = newPagingLeft;
                }
                else if (lastLeft !== newLeft) {
                    floatRowCSS.left = newLeft;

                    pagingCSS.left = newPagingLeft;
                }

                floatRow.css(floatRowCSS);
                isPagingFloat && floatPaging.css(pagingCSS);

                lastLeft = newLeft;
            }
            else if (locked && window.pageYOffset >= pos[2]) {
                var newTop = pos[2] - window.pageYOffset;

                floatRow.css({
                    top: newTop
                });

                isPagingFloat && floatPaging.css({
                    top: newTop + floatRow.height()
                });
            }
            else if (locked) {
                locked = false;
                floatRow.hide();
                isPagingFloat && floatPaging.hide();
            }
        };

        var resizeTask = function(immediate) {
            clearTimeout(timeout);
            if (immediate) {
                onResize();
            }
            else {
                timeout = setTimeout(onResize, 110);
            }
        };

        var isDOMInit = false;

        var domTask = function() {
            if (!isDOMInit) {
                isDOMInit = true;
                // fire immediate to prevent flicker of components when reloading region
                resizeTask(true);
            }
            else {
                resizeTask();
            }
            onScroll();
        };

        $(window)
                .one('load', domTask)
                .on('resize', resizeTask)
                .on('scroll', onScroll);
        $(document)
                .on('DOMNodeInserted', domTask); // 13121

        // ensure that resize/scroll fire at the end of initialization
        domTask();

        return {
            disable: disable
        }
    };

    //
    // LOADER
    //
    LABKEY.DataRegion.create = function(config) {

        var region = LABKEY.DataRegions[config.name];

        if (region) {
            // region already exists, update properties
            $.each(config, function(key, value) {
                region[key] = value;
            });
            if (!config.view) {
                // when switching back to 'default' view, needs to clear region.view
                region.view = undefined;
            }
            _init.call(region, config);
        }
        else {
            // instantiate a new region
            region = new LABKEY.DataRegion(config);
            LABKEY.DataRegions[region.name] = region;
        }

        return region;
    };

    LABKEY.DataRegion.loadViewDesigner = function(cb, scope) {
        LABKEY.requiresExt4Sandbox(function() {
            LABKEY.requiresScript('internal/ViewDesigner', cb, scope);
        });
    };

    LABKEY.DataRegion.getCustomViewEditableErrors = function(customView) {
        var errors = [];
        if (customView && !customView.editable) {
            errors.push("The view is read-only and cannot be edited.");
        }
        return errors;
    };

    LABKEY.DataRegion.registerPane = function(regionName, callback, scope) {
        var region = LABKEY.DataRegions[regionName];
        if (region) {
            callback.call(scope || region, region);
            return;
        }
        else if (!_paneCache[regionName]) {
            _paneCache[regionName] = [];
        }

        _paneCache[regionName].push({cb: callback, scope: scope});
    };

    LABKEY.DataRegion.selectAll = function(config) {
        var params = {};
        if (!config.url) {
            // DataRegion doesn't have selectAllURL so generate url and query parameters manually
            config.url = LABKEY.ActionURL.buildURL('query', 'selectAll.api', config.containerPath);

            config.dataRegionName = config.dataRegionName || 'query';

            params = LABKEY.Query.buildQueryParams(
                    config.schemaName,
                    config.queryName,
                    config.filters,
                    null,
                    config.dataRegionName
            );

            if (config.viewName)
                params[config.dataRegionName + VIEWNAME_PREFIX] = config.viewName;

            if (config.containerFilter)
                params.containerFilter = config.containerFilter;

            if (config.selectionKey)
                params[config.dataRegionName + '.selectionKey'] = config.selectionKey;

            $.each(config.parameters, function(propName, value) {
                params[config.dataRegionName + PARAM_PREFIX + propName] = value;
            });

            if (config.ignoreFilter) {
                params[config.dataRegionName + '.ignoreFilter'] = true;
            }

            // NOTE: ignore maxRows, showRows, and offset
        }

        LABKEY.Ajax.request({
            url: config.url,
            method: 'POST',
            params: params,
            success: LABKEY.Utils.getCallbackWrapper(LABKEY.Utils.getOnSuccess(config), config.scope),
            failure: LABKEY.Utils.getCallbackWrapper(LABKEY.Utils.getOnFailure(config), config.scope, true)
        });
    };

    /**
     * Static method to add or remove items from the selection for a given {@link #selectionKey}.
     *
     * @param config A configuration object with the following properties:
     * @param {String} config.selectionKey See {@link #selectionKey}.
     * @param {Array} config.ids Array of primary key ids for each row to select/unselect.
     * @param {Boolean} config.checked If true, the ids will be selected, otherwise unselected.
     * @param {Function} config.success The function to be called upon success of the request.
     * The callback will be passed the following parameters:
     * <ul>
     * <li><b>data:</b> an object with the property 'count' to indicate the updated selection count.
     * <li><b>response:</b> The XMLHttpResponse object</li>
     * </ul>
     * @param {Function} [config.failure] The function to call upon error of the request.
     * The callback will be passed the following parameters:
     * <ul>
     * <li><b>errorInfo:</b> an object containing detailed error information (may be null)</li>
     * <li><b>response:</b> The XMLHttpResponse object</li>
     * </ul>
     * @param {Object} [config.scope] An optional scoping object for the success and error callback functions (default to this).
     * @param {string} [config.containerPath] An alternate container path. If not specified, the current container path will be used.
     *
     * @see LABKEY.DataRegion#getSelected
     * @see LABKEY.DataRegion#clearSelected
     */
    LABKEY.DataRegion.setSelected = function(config) {
        LABKEY.Ajax.request({
            url: LABKEY.ActionURL.buildURL('query', 'setSelected.api', config.containerPath),
            method: 'POST',
            jsonData: {
                checked: config.checked,
                id: config.ids || config.id,
                key: config.selectionKey,
            },
            scope: config.scope,
            success: LABKEY.Utils.getCallbackWrapper(LABKEY.Utils.getOnSuccess(config), config.scope),
            failure: LABKEY.Utils.getCallbackWrapper(LABKEY.Utils.getOnFailure(config), config.scope, true)
        });
    };

    /**
     * Static method to clear all selected items for a given {@link #selectionKey}.
     *
     * @param config A configuration object with the following properties:
     * @param {String} config.selectionKey See {@link #selectionKey}.
     * @param {Function} config.success The function to be called upon success of the request.
     * The callback will be passed the following parameters:
     * <ul>
     * <li><b>data:</b> an object with the property 'count' of 0 to indicate an empty selection.
     * <li><b>response:</b> The XMLHttpResponse object</li>
     * </ul>
     * @param {Function} [config.failure] The function to call upon error of the request.
     * The callback will be passed the following parameters:
     * <ul>
     * <li><b>errorInfo:</b> an object containing detailed error information (may be null)</li>
     * <li><b>response:</b> The XMLHttpResponse object</li>
     * </ul>
     * @param {Object} [config.scope] An optional scoping object for the success and error callback functions (default to this).
     * @param {string} [config.containerPath] An alternate container path. If not specified, the current container path will be used.
     *
     * @see LABKEY.DataRegion#setSelected
     * @see LABKEY.DataRegion#getSelected
     */
    LABKEY.DataRegion.clearSelected = function(config) {
        LABKEY.Ajax.request({
            url: LABKEY.ActionURL.buildURL('query', 'clearSelected.api', config.containerPath),
            method: 'POST',
            jsonData: { key: config.selectionKey },
            success: LABKEY.Utils.getCallbackWrapper(LABKEY.Utils.getOnSuccess(config), config.scope),
            failure: LABKEY.Utils.getCallbackWrapper(LABKEY.Utils.getOnFailure(config), config.scope, true)
        });
    };

    /**
     * Static method to get all selected items for a given {@link #selectionKey}.
     *
     * @param config A configuration object with the following properties:
     * @param {String} config.selectionKey See {@link #selectionKey}.
     * @param {Function} config.success The function to be called upon success of the request.
     * The callback will be passed the following parameters:
     * <ul>
     * <li><b>data:</b> an object with the property 'selected' that is an array of the primary keys for the selected rows.
     * <li><b>response:</b> The XMLHttpResponse object</li>
     * </ul>
     * @param {Function} [config.failure] The function to call upon error of the request.
     * The callback will be passed the following parameters:
     * <ul>
     * <li><b>errorInfo:</b> an object containing detailed error information (may be null)</li>
     * <li><b>response:</b> The XMLHttpResponse object</li>
     * </ul>
     * @param {Object} [config.scope] An optional scoping object for the success and error callback functions (default to this).
     * @param {string} [config.containerPath] An alternate container path. If not specified, the current container path will be used.
     * @param {boolean} [config.clearSelected] If true, clear the session-based selection for this Data Region after
     * retrieving the current selection. Defaults to false.
     *
     * @see LABKEY.DataRegion#setSelected
     * @see LABKEY.DataRegion#clearSelected
     */
    LABKEY.DataRegion.getSelected = function(config) {
        var jsonData = { key: config.selectionKey };

        // Issue 41705: Support clearing selection from getSelected()
        if (config.clearSelected) {
            jsonData.clearSelected = true;
        }

        LABKEY.Ajax.request({
            url: LABKEY.ActionURL.buildURL('query', 'getSelected.api', config.containerPath),
            method: 'POST',
            jsonData: jsonData,
            success: LABKEY.Utils.getCallbackWrapper(LABKEY.Utils.getOnSuccess(config), config.scope),
            failure: LABKEY.Utils.getCallbackWrapper(LABKEY.Utils.getOnFailure(config), config.scope, true)
        });
    };

    /**
     * MessageArea wraps the display of messages in a DataRegion.
     * @param dataRegion - The dataregion that the MessageArea will bind itself to.
     * @param {String[]} [messages] - An initial messages object containing mappings of 'part' to 'msg'
     * @constructor
     */
    var MessageArea = function(dataRegion, messages) {
        this.bindRegion(dataRegion);

        if (messages) {
            this.setMessages(messages);
        }
    };

    var MsgProto = MessageArea.prototype;

    MsgProto.bindRegion = function(region) {
        this.parentSel = '#' + region.domId + '-msgbox';
    };

    MsgProto.toJSON = function() {
        return this.parts;
    };

    MsgProto.addMessage = function(msg, part, append) {
        part = part || 'info';

        var p = part.toLowerCase();
        if (append && this.parts.hasOwnProperty(p))
        {
            this.parts[p] += msg;
            this.render(p, msg);
        }
        else {
            this.parts[p] = msg;
            this.render(p);
        }
    };

    MsgProto.getMessage = function(part) {
        return this.parts[part.toLowerCase()];
    };

    MsgProto.hasMessage = function(part) {
        return this.getMessage(part) !== undefined;
    };

    MsgProto.hasContent = function() {
        return this.parts && Object.keys(this.parts).length > 0;
    };

    MsgProto.removeAll = function() {
        this.parts = {};
        this.render();
    };

    MsgProto.removeMessage = function(part) {
        var p = part.toLowerCase();
        if (this.parts.hasOwnProperty(p)) {
            this.parts[p] = undefined;
            this.render();
        }
    };

    MsgProto.setMessages = function(messages) {
        if (LABKEY.Utils.isObject(messages)) {
            this.parts = messages;
        }
        else {
            this.parts = {};
        }
    };

    MsgProto.getParent = function() {
        return $(this.parentSel);
    };

    MsgProto.render = function(partToUpdate, appendMsg) {
        var hasMsg = false,
            me = this,
            parent = this.getParent();

        $.each(this.parts, function(part, msg) {

            if (msg) {
                // If this is modified, update the server-side renderer in DataRegion.java renderMessages()
                var partEl = parent.find('div[data-msgpart="' + part + '"]');
                if (partEl.length === 0) {
                    parent.append([
                        '<div class="lk-region-bar" data-msgpart="' + part + '">',
                        msg,
                        '</div>'
                    ].join(''));
                }
                else if (partToUpdate !== undefined && partToUpdate === part) {
                    if (appendMsg !== undefined)
                        partEl.append(appendMsg);
                    else
                        partEl.html(msg)
                }

                hasMsg = true;
            }
            else {
                parent.find('div[data-msgpart="' + part + '"]').remove();
                delete me.parts[part];
            }
        });

        if (hasMsg) {
            this.show();
            $(this).trigger('rendermsg', [this, this.parts]);
        }
        else {
            this.hide();
            parent.html('');
        }
    };

    MsgProto.show = function() { this.getParent().show(); };
    MsgProto.hide = function() { this.getParent().hide(); };
    MsgProto.isVisible = function() { return $(this.parentSel + ':visible').length > 0; };
    MsgProto.find = function(selector) {
        return this.getParent().find('.dataregion_msgbox_ct').find(selector);
    };
    MsgProto.on = function(evt, callback, scope) { $(this).bind(evt, $.proxy(callback, scope)); };

    /**
     * @description Constructs a LABKEY.QueryWebPart class instance
     * @class The LABKEY.QueryWebPart simplifies the task of dynamically adding a query web part to your page.  Please use
     * this class for adding query web parts to a page instead of {@link LABKEY.WebPart},
     * which can be used for other types of web parts.
     *              <p>Additional Documentation:
     *              <ul>
     *                  <li><a href= "https://www.labkey.org/Documentation/wiki-page.view?name=webPartConfig">
     *  				        Web Part Configuration Properties</a></li>
     *                  <li><a href="https://www.labkey.org/Documentation/wiki-page.view?name=findNames">
     *                      How To Find schemaName, queryName &amp; viewName</a></li>
     *                  <li><a href="https://www.labkey.org/Documentation/wiki-page.view?name=javascriptTutorial">LabKey JavaScript API Tutorial</a></li>
     *                  <li><a href="https://www.labkey.org/Documentation/wiki-page.view?name=labkeySql">
     *                      LabKey SQL Reference</a></li>
     *              </ul>
     *           </p>
     * @constructor
     * @param {Object} config A configuration object with the following possible properties:
     * @param {String} config.schemaName The name of the schema the web part will query.
     * @param {String} config.queryName The name of the query within the schema the web part will select and display.
     * @param {String} [config.viewName] the name of a saved view you wish to display for the given schema and query name.
     * @param {String} [config.reportId] the report id of a saved report you wish to display for the given schema and query name.
     * @param {Mixed} [config.renderTo] The element id, DOM element, or Ext element inside of which the part should be rendered. This is typically a &lt;div&gt;.
     * If not supplied in the configuration, you must call the render() method to render the part into the page.
     * @param {String} [config.errorType] A parameter to specify how query parse errors are returned. (default 'html'). Valid
     * values are either 'html' or 'json'. If 'html' is specified the error will be rendered to an HTML view, if 'json' is specified
     * the errors will be returned to the callback handlers as an array of objects named 'parseErrors' with the following properties:
     * <ul>
     *  <li><b>msg</b>: The error message.</li>
     *  <li><b>line</b>: The line number the error occurred at (optional).</li>
     *  <li><b>col</b>: The column number the error occurred at (optional).</li>
     *  <li><b>errorStr</b>: The line from the source query that caused the error (optional).</li>
     * </ul>
     * @param {String} [config.sql] A SQL query that can be used instead of an existing schema name/query name combination.
     * @param {Object} [config.metadata] Metadata that can be applied to the properties of the table fields. Currently, this option is only
     * available if the query has been specified through the config.sql option. For full documentation on
     * available properties, see <a href="https://www.labkey.org/download/schema-docs/xml-schemas/schemas/tableInfo_xsd/schema-summary.html">LabKey XML Schema Reference</a>.
     * This object may contain the following properties:
     * <ul>
     *  <li><b>type</b>: The type of metadata being specified. Currently, only 'xml' is supported.</li>
     *  <li><b>value</b>: The metadata XML value as a string. For example: <code>'&lt;tables xmlns=&quot;http://labkey.org/data/xml&quot;&gt;&lt;table tableName=&quot;Announcement&quot; tableDbType=&quot;NOT_IN_DB&quot;&gt;&lt;columns&gt;&lt;column columnName=&quot;Title&quot;&gt;&lt;columnTitle&gt;Custom Title&lt;/columnTitle&gt;&lt;/column&gt;&lt;/columns&gt;&lt;/table&gt;&lt;/tables&gt;'</code></li>
     * </ul>
     * @param {String} [config.title] A title for the web part. If not supplied, the query name will be used as the title.
     * @param {String} [config.titleHref] If supplied, the title will be rendered as a hyperlink with this value as the href attribute.
     * @param {String} [config.buttonBarPosition] DEPRECATED--see config.buttonBar.position
     * @param {boolean} [config.allowChooseQuery] If the button bar is showing, whether or not it should be include a button
     * to let the user choose a different query.
     * @param {boolean} [config.allowChooseView] If the button bar is showing, whether or not it should be include a button
     * to let the user choose a different view.
     * @param {String} [config.detailsURL] Specify or override the default details URL for the table with one of the form
     * "/controller/action.view?id=${RowId}" or "org.labkey.package.MyController$ActionAction.class?id=${RowId}"
     * @param {boolean} [config.showDetailsColumn] If the underlying table has a details URL, show a column that renders a [details] link (default true).  If true, the record selectors will be included regardless of the 'showRecordSelectors' config option.
     * @param {String} [config.updateURL] Specify or override the default updateURL for the table with one of the form
     * "/controller/action.view?id=${RowId}" or "org.labkey.package.MyController$ActionAction.class?id=${RowId}"
     * @param {boolean} [config.showUpdateColumn] If the underlying table has an update URL, show a column that renders an [edit] link (default true).
     * @param {String} [config.insertURL] Specify or override the default insert URL for the table with one of the form
     * "/controller/insertAction.view" or "org.labkey.package.MyController$InsertActionAction.class"
     * @param {String} [config.importURL] Specify or override the default bulk import URL for the table with one of the form
     * "/controller/importAction.view" or "org.labkey.package.MyController$ImportActionAction.class"
     * @param {String} [config.deleteURL] Specify or override the default delete URL for the table with one of the form
     * "/controller/action.view" or "org.labkey.package.MyController$ActionAction.class". The keys for the selected rows
     * will be included in the POST.
     * @param {boolean} [config.showImportDataButton] If the underlying table has an import URL, show an "Import Bulk Data" button in the button bar (default true).
     * @param {boolean} [config.showInsertNewButton] If the underlying table has an insert URL, show an "Insert New" button in the button bar (default true).
     * @param {boolean} [config.showDeleteButton] Show a "Delete" button in the button bar (default true).
     * @param {boolean} [config.showReports] If true, show reports on the Views menu (default true).
     * @param {boolean} [config.showExportButtons] Show the export button menu in the button bar (default true).
     * @param {boolean} [config.showRStudioButton] Show the export to RStudio button menu in the button bar.  Requires export button to work. (default false).
     * @param {boolean} [config.showBorders] Render the table with borders (default true).
     * @param {boolean} [config.showSurroundingBorder] Render the table with a surrounding border (default true).
     * @param {boolean} [config.showFilterDescription] Include filter and parameter values in the grid header, if present (default true).
     * @param {boolean} [config.showRecordSelectors] Render the select checkbox column (default undefined, meaning they will be shown if the query is updatable by the current user).
     *  Both 'showDeleteButton' and 'showExportButtons' must be set to false for the 'showRecordSelectors = false' setting to hide the checkboxes.
     * @param {boolean} [config.showPagination] Show the pagination links and count (default true).
     * @param {boolean} [config.showPaginationCount] Show the total count of rows in the pagination information text (default true).
     * @param {boolean} [config.shadeAlternatingRows] Shade every other row with a light gray background color (default true).
     * @param {boolean} [config.suppressRenderErrors] If true, no alert will appear if there is a problem rendering the QueryWebpart. This is most often encountered if page configuration changes between the time when a request was made and the content loads. Defaults to false.
     * @param {Object} [config.buttonBar] Button bar configuration. This object may contain any of the following properties:
     * <ul>
     *  <li><b>position</b>: Configures where the button bar will appear with respect to the data grid: legal values are 'top', or 'none'. Default is 'top'.</li>
     *  <li><b>includeStandardButtons</b>: If true, all standard buttons not specifically mentioned in the items array will be included at the end of the button bar. Default is false.</li>
     *  <li><b>items</b>: An array of button bar items. Each item may be either a reference to a standard button, or a new button configuration.
     *                  to reference standard buttons, use one of the properties on {@link #standardButtons}, or simply include a string
     *                  that matches the button's caption. To include a new button configuration, create an object with the following properties:
     *      <ul>
     *          <li><b>text</b>: The text you want displayed on the button (aka the caption).</li>
     *          <li><b>url</b>: The URL to navigate to when the button is clicked. You may use LABKEY.ActionURL to build URLs to controller actions.
     *                          Specify this or a handler function, but not both.</li>
     *          <li><b>handler</b>: A reference to the JavaScript function you want called when the button is clicked.</li>
     *          <li><b>permission</b>: Optional. Permission that the current user must possess to see the button.
     *                          Valid options are 'READ', 'INSERT', 'UPDATE', 'DELETE', and 'ADMIN'.
     *                          Default is 'READ' if permissionClass is not specified.</li>
     *          <li><b>permissionClass</b>: Optional. If permission (see above) is not specified, the fully qualified Java class
     *                           name of the permission that the user must possess to view the button.</li>
     *          <li><b>requiresSelection</b>: A boolean value (true/false) indicating whether the button should only be enabled when
     *                          data rows are checked/selected.</li>
     *          <li><b>items</b>: To create a drop-down menu button, set this to an array of menu item configurations.
     *                          Each menu item configuration can specify any of the following properties:
     *              <ul>
     *                  <li><b>text</b>: The text of the menu item.</li>
     *                  <li><b>handler</b>: A reference to the JavaScript function you want called when the menu item is clicked.</li>
     *                  <li><b>icon</b>: A url to an image to use as the menu item's icon.</li>
     *                  <li><b>items</b>: An array of sub-menu item configurations. Used for fly-out menus.</li>
     *              </ul>
     *          </li>
     *      </ul>
     *  </li>
     * </ul>
     * @param {String} [config.columns] Comma-separated list of column names to be shown in the grid, overriding
     * whatever might be set in a custom view.
     * @param {String} [config.sort] A base sort order to use. This is a comma-separated list of column names, each of
     * which may have a - prefix to indicate a descending sort. It will be treated as the final sort, after any that the user
     * has defined in a custom view or through interacting with the grid column headers.
     * @param {String} [config.removeableSort] An additional sort order to use. This is a comma-separated list of column names, each of
     * which may have a - prefix to indicate a descending sort. It will be treated as the first sort, before any that the user
     * has defined in a custom view or through interacting with the grid column headers.
     * @param {Array} [config.filters] A base set of filters to apply. This should be an array of {@link LABKEY.Filter} objects
     * each of which is created using the {@link LABKEY.Filter.create} method. These filters cannot be removed by the user
     * interacting with the UI.
     * For compatibility with the {@link LABKEY.Query} object, you may also specify base filters using config.filterArray.
     * @param {Array} [config.removeableFilters] A set of filters to apply. This should be an array of {@link LABKEY.Filter} objects
     * each of which is created using the {@link LABKEY.Filter.create} method. These filters can be modified or removed by the user
     * interacting with the UI.
     * @param {Object} [config.parameters] Map of name (string)/value pairs for the values of parameters if the SQL
     * references underlying queries that are parameterized. For example, the following passes two parameters to the query: {'Gender': 'M', 'CD4': '400'}.
     * The parameters are written to the request URL as follows: query.param.Gender=M&query.param.CD4=400.  For details on parameterized SQL queries, see
     * <a href="https://www.labkey.org/Documentation/wiki-page.view?name=paramsql">Parameterized SQL Queries</a>.
     * @param {Array} [config.aggregates] An array of aggregate definitions. The objects in this array should have the properties:
     * <ul>
     *     <li><b>column:</b> The name of the column to be aggregated.</li>
     *     <li><b>type:</b> The aggregate type (see {@link LABKEY.AggregateTypes})</li>
     *     <li><b>label:</b> Optional label used when rendering the aggregate row.
     * </ul>
     * @param {String} [config.showRows] Either 'paginated' (the default) 'selected', 'unselected', 'all', or 'none'.
     *        When 'paginated', the maxRows and offset parameters can be used to page through the query's result set rows.
     *        When 'selected' or 'unselected' the set of rows selected or unselected by the user in the grid view will be returned.
     *        You can programmatically get and set the selection using the {@link LABKEY.DataRegion.setSelected} APIs.
     *        Setting <code>config.maxRows</code> to -1 is the same as 'all'
     *        and setting <code>config.maxRows</code> to 0 is the same as 'none'.
     * @param {Integer} [config.maxRows] The maximum number of rows to return from the server (defaults to 100).
     *        If you want to return all possible rows, set this config property to -1.
     * @param {Integer} [config.offset] The index of the first row to return from the server (defaults to 0).
     *        Use this along with the maxRows config property to request pages of data.
     * @param {String} [config.dataRegionName] The name to be used for the data region. This should be unique within
     * the set of query views on the page. If not supplied, a unique name is generated for you.
     * @param {String} [config.linkTarget] The name of a browser window/tab in which to open URLs rendered in the
     * QueryWebPart. If not supplied, links will generally be opened in the same browser window/tab where the QueryWebPart.
     * @param {String} [config.frame] The frame style to use for the web part. This may be one of the following:
     * 'div', 'portal', 'none', 'dialog', 'title', 'left-nav'.
     * @param {String} [config.showViewPanel] Open the customize view panel after rendering.  The value of this option can be "true" or one of "ColumnsTab", "FilterTab", or "SortTab".
     * @param {String} [config.bodyClass] A CSS style class that will be added to the enclosing element for the web part.
     * Note, this may not be applied when used in conjunction with some "frame" types (e.g. 'none').
     * @param {Function} [config.success] A function to call after the part has been rendered. It will be passed two arguments:
     * <ul>
     * <li><b>dataRegion:</b> the LABKEY.DataRegion object representing the rendered QueryWebPart</li>
     * <li><b>request:</b> the XMLHTTPRequest that was issued to the server</li>
     * </ul>
     * @param {Function} [config.failure] A function to call if the request to retrieve the content fails. It will be passed three arguments:
     * <ul>
     * <li><b>json:</b> JSON object containing the exception.</li>
     * <li><b>response:</b> The XMLHttpRequest object containing the response data.</li>
     * <li><b>options:</b> The parameter to the request call.</li>
     * </ul>
     * @param {Object} [config.scope] An object to use as the callback function's scope. Defaults to this.
     * @param {int} [config.timeout] A timeout for the AJAX call, in milliseconds. Default is 30000 (30 seconds).
     * @param {String} [config.containerPath] The container path in which the schema and query name are defined. If not supplied, the current container path will be used.
     * @param {String} [config.containerFilter] One of the values of {@link LABKEY.Query.containerFilter} that sets the scope of this query. If not supplied, the current folder will be used.
     * @example
     * &lt;div id='queryTestDiv1'/&gt;
     * &lt;script type="text/javascript"&gt;
     var qwp1 = new LABKEY.QueryWebPart({

             renderTo: 'queryTestDiv1',
             title: 'My Query Web Part',
             schemaName: 'lists',
             queryName: 'People',
             buttonBarPosition: 'none',
             aggregates: [
                    {column: 'First', type: LABKEY.AggregateTypes.COUNT, label: 'Total People'},
                    {column: 'Age', type: LABKEY.AggregateTypes.MEAN}
             ],
             filters: [
                    LABKEY.Filter.create('Last', 'Flintstone')
             ],
                    sort: '-Last'
             });

             //note that you may also register for the 'render' event
             //instead of using the success config property.
             //registering for events is done using Ext event registration.
             //Example:
             qwp1.on("render", onRender);
             function onRender()
             {
                //...do something after the part has rendered...
             }

             ///////////////////////////////////////
             // Custom Button Bar Example

             var qwp1 = new LABKEY.QueryWebPart({
             renderTo: 'queryTestDiv1',
             title: 'My Query Web Part',
             schemaName: 'lists',
             queryName: 'People',
             buttonBar: {
                    includeStandardButtons: true,
                    items:[
                        LABKEY.QueryWebPart.standardButtons.views,
                        {text: 'Test', url: LABKEY.ActionURL.buildURL('project', 'begin')},
                        {text: 'Test Script', onClick: "alert('Hello World!'); return false;"},
                        {text: 'Test Handler', handler: onTestHandler},
                        {text: 'Test Menu', items: [
                        {text: 'Item 1', handler: onItem1Handler},
                        {text: 'Fly Out', items: [
                            {text: 'Sub Item 1', handler: onItem1Handler}
                            ]},
                            '-', //separator
                            {text: 'Item 2', handler: onItem2Handler}
                        ]},
                        LABKEY.QueryWebPart.standardButtons.exportRows
                    ]}
             });

             function onTestHandler(dataRegion)
             {
                 alert("onTestHandler called!");
                 return false;
             }

             function onItem1Handler(dataRegion)
             {
                 alert("onItem1Handler called!");
             }

             function onItem2Handler(dataRegion)
             {
                 alert("onItem2Handler called!");
             }

             &lt;/script&gt;
     */
    LABKEY.QueryWebPart = function(config) {
        config._useQWPDefaults = true;
        return LABKEY.DataRegion.create(config);
    };
})(jQuery);

/**
 * A read-only object that exposes properties representing standard buttons shown in LabKey data grids.
 * These are used in conjunction with the buttonBar configuration. The following buttons are currently defined:
 * <ul>
 *  <li>LABKEY.QueryWebPart.standardButtons.query</li>
 *  <li>LABKEY.QueryWebPart.standardButtons.views</li>
 *  <li>LABKEY.QueryWebPart.standardButtons.charts</li>
 *  <li>LABKEY.QueryWebPart.standardButtons.insertNew</li>
 *  <li>LABKEY.QueryWebPart.standardButtons.deleteRows</li>
 *  <li>LABKEY.QueryWebPart.standardButtons.exportRows</li>
 *  <li>LABKEY.QueryWebPart.standardButtons.print</li>
 * </ul>
 * @name standardButtons
 * @memberOf LABKEY.QueryWebPart#
 */
LABKEY.QueryWebPart.standardButtons = {
    query: 'query',
    views: 'grid views',
    charts: 'charts',
    insertNew: 'insert',
    deleteRows: 'delete',
    exportRows: 'export',
    print: 'print'
};

/**
 * Requests the query web part content and renders it within the element identified by the renderTo parameter.
 * Note that you do not need to call this method explicitly if you specify a renderTo property on the config object
 * handed to the class constructor. If you do not specify renderTo in the config, then you must call this method
 * passing the id of the element in which you want the part rendered
 * @function
 * @param renderTo The id of the element in which you want the part rendered.
 */

LABKEY.QueryWebPart.prototype.render = LABKEY.DataRegion.prototype.render;

/**
 * @returns {LABKEY.DataRegion}
 */
LABKEY.QueryWebPart.prototype.getDataRegion = LABKEY.DataRegion.prototype.getDataRegion;

LABKEY.AggregateTypes = {
    /**
     * Displays the sum of the values in the specified column
     */
    SUM: 'sum',
    /**
     * Displays the mean of the values in the specified column
     */
    MEAN: 'mean',
    /**
     * Displays the count of the non-blank values in the specified column
     */
    COUNT: 'count',
    /**
     * Displays the maximum value from the specified column
     */
    MIN: 'min',
    /**
     * Displays the minimum values from the specified column
     */
    MAX: 'max',

    /**
     * Deprecated
     */
    AVG: 'mean'

    // TODO how to allow premium module additions to aggregate types?
};
<|MERGE_RESOLUTION|>--- conflicted
+++ resolved
@@ -1,4838 +1,4831 @@
-/*
- * Copyright (c) 2015-2019 LabKey Corporation
- *
- * Licensed under the Apache License, Version 2.0: http://www.apache.org/licenses/LICENSE-2.0
- */
-if (!LABKEY.DataRegions) {
-    LABKEY.DataRegions = {};
-}
-
-(function($) {
-
-    //
-    // CONSTANTS
-    //
-    var CUSTOM_VIEW_PANELID = '~~customizeView~~';
-    var DEFAULT_TIMEOUT = 30000;
-    var PARAM_PREFIX = '.param.';
-    var SORT_ASC = '+';
-    var SORT_DESC = '-';
-
-    //
-    // URL PREFIXES
-    //
-    var ALL_FILTERS_SKIP_PREFIX = '.~';
-    var COLUMNS_PREFIX = '.columns';
-    var CONTAINER_FILTER_NAME = '.containerFilterName';
-    var MAX_ROWS_PREFIX = '.maxRows';
-    var OFFSET_PREFIX = '.offset';
-    var REPORTID_PREFIX = '.reportId';
-    var SORT_PREFIX = '.sort';
-    var SHOW_ROWS_PREFIX = '.showRows';
-    var VIEWNAME_PREFIX = '.viewName';
-
-    // 33536: These prefixes should match the URL parameter key exactly
-    var EXACT_MATCH_PREFIXES = [
-        COLUMNS_PREFIX,
-        CONTAINER_FILTER_NAME,
-        MAX_ROWS_PREFIX,
-        OFFSET_PREFIX,
-        REPORTID_PREFIX,
-        SORT_PREFIX,
-        SHOW_ROWS_PREFIX,
-        VIEWNAME_PREFIX
-    ];
-
-    var VALID_LISTENERS = [
-        /**
-         * @memberOf LABKEY.DataRegion.prototype
-         * @name afterpanelhide
-         * @event LABKEY.DataRegion.prototype#hidePanel
-         * @description Fires after hiding a visible 'Customize Grid' panel.
-         */
-            'afterpanelhide',
-        /**
-         * @memberOf LABKEY.DataRegion.prototype
-         * @name afterpanelshow
-         * @event LABKEY.DataRegion.prototype.showPanel
-         * @description Fires after showing 'Customize Grid' panel.
-         */
-            'afterpanelshow',
-        /**
-         * @memberOf LABKEY.DataRegion.prototype
-         * @name beforechangeview
-         * @event
-         * @description Fires before changing grid/view/report.
-         * @see LABKEY.DataRegion#changeView
-         */
-            'beforechangeview',
-        /**
-         * @memberOf LABKEY.DataRegion.prototype
-         * @name beforeclearsort
-         * @event
-         * @description Fires before clearing sort applied to grid.
-         * @see LABKEY.DataRegion#clearSort
-         */
-            'beforeclearsort',
-        /**
-         * @memberOf LABKEY.DataRegion.prototype
-         * @name beforemaxrowschange
-         * @event
-         * @description Fires before change page size.
-         * @see LABKEY.DataRegion#setMaxRows
-         */
-            'beforemaxrowschange',
-        /**
-         * @memberOf LABKEY.DataRegion.prototype
-         * @name beforeoffsetchange
-         * @event
-         * @description Fires before change page number.
-         * @see LABKEY.DataRegion#setPageOffset
-         */
-            'beforeoffsetchange',
-        /**
-         * @memberOf LABKEY.DataRegion.prototype
-         * @name beforerefresh
-         * @event
-         * @description Fires before refresh grid.
-         * @see LABKEY.DataRegion#refresh
-         */
-            'beforerefresh',
-        /**
-         * @memberOf LABKEY.DataRegion.prototype
-         * @name beforesetparameters
-         * @event
-         * @description Fires before setting the parameterized query values for this query.
-         * @see LABKEY.DataRegion#setParameters
-         */
-            'beforesetparameters',
-        /**
-         * @memberOf LABKEY.DataRegion.prototype
-         * @name beforesortchange
-         * @event
-         * @description Fires before change sorting on the grid.
-         * @see LABKEY.DataRegion#changeSort
-         */
-            'beforesortchange',
-        /**
-         * @memberOf LABKEY.DataRegion.prototype
-         * @member
-         * @name render
-         * @event
-         * @description Fires when data region renders.
-         */
-            'render',
-        /**
-         * @memberOf LABKEY.DataRegion.prototype
-         * @name selectchange
-         * @event
-         * @description Fires when data region selection changes.
-         */
-            'selectchange',
-        /**
-         * @memberOf LABKEY.DataRegion.prototype
-         * @name success
-         * @event
-         * @description Fires when data region loads successfully.
-         */
-            'success'];
-
-    // TODO: Update constants to not include '.' so mapping can be used easier
-    var REQUIRE_NAME_PREFIX = {
-        '~': true,
-        'columns': true,
-        'param': true,
-        'reportId': true,
-        'sort': true,
-        'offset': true,
-        'maxRows': true,
-        'showRows': true,
-        'containerFilterName': true,
-        'viewName': true,
-        'disableAnalytics': true
-    };
-
-    //
-    // PRIVATE VARIABLES
-    //
-    var _paneCache = {};
-
-    /**
-     * The DataRegion constructor is private - to get a LABKEY.DataRegion object, use LABKEY.DataRegions['dataregionname'].
-     * @class LABKEY.DataRegion
-     * The DataRegion class allows you to interact with LabKey grids, including querying and modifying selection state, filters, and more.
-     * @constructor
-     */
-    LABKEY.DataRegion = function(config) {
-        _init.call(this, config, true);
-    };
-
-    LABKEY.DataRegion.prototype.toJSON = function() {
-        return {
-            name: this.name,
-            schemaName: this.schemaName,
-            queryName: this.queryName,
-            viewName: this.viewName,
-            offset: this.offset,
-            maxRows: this.maxRows,
-            messages: this.msgbox.toJSON() // hmm, unsure exactly how this works
-        };
-    };
-
-    /**
-     *
-     * @param {Object} config
-     * @param {Boolean} [applyDefaults=false]
-     * @private
-     */
-    var _init = function(config, applyDefaults) {
-
-        // ensure name
-        if (!config.dataRegionName) {
-            if (!config.name) {
-                this.name = LABKEY.Utils.id('aqwp');
-            }
-            else {
-                this.name = config.name;
-            }
-        }
-        else if (!config.name) {
-            this.name = config.dataRegionName;
-        }
-        else {
-            this.name = config.name;
-        }
-
-        if (!this.name) {
-            throw '"name" is required to initialize a LABKEY.DataRegion';
-        }
-
-        // _useQWPDefaults is only used on initial construction
-        var isQWP = config._useQWPDefaults === true;
-        delete config._useQWPDefaults;
-
-        if (config.buttonBar && config.buttonBar.items && LABKEY.Utils.isArray(config.buttonBar.items)) {
-            // Be tolerant of the caller passing in undefined items, as pageSize has been removed as an option. Strip
-            // them out so they don't cause problems downstream. See issue 34562
-            config.buttonBar.items = config.buttonBar.items.filter(function (value, index, arr) {
-                return value;
-            });
-        }
-
-        var settings;
-
-        if (applyDefaults) {
-
-            // defensively remove, not allowed to be set
-            delete config._userSort;
-
-            /**
-             * Config Options
-             */
-            var defaults = {
-
-                _allowHeaderLock: isQWP,
-
-                _failure: isQWP ? LABKEY.Utils.getOnFailure(config) : undefined,
-
-                _success: isQWP ? LABKEY.Utils.getOnSuccess(config) : undefined,
-
-                aggregates: undefined,
-
-                allowChooseQuery: undefined,
-
-                allowChooseView: undefined,
-
-                async: isQWP,
-
-                bodyClass: undefined,
-
-                buttonBar: undefined,
-
-                buttonBarPosition: undefined,
-
-                chartWizardURL: undefined,
-
-                /**
-                 * All rows visible on the current page.
-                 */
-                complete: false,
-
-                /**
-                 * The currently applied container filter. Note, this is only if it is set on the URL, otherwise
-                 * the containerFilter could come from the view configuration. Use getContainerFilter()
-                 * on this object to get the right value.
-                 */
-                containerFilter: undefined,
-
-                containerPath: undefined,
-
-                /**
-                 * @deprecated use region.name instead
-                 */
-                dataRegionName: this.name,
-
-                detailsURL: undefined,
-
-                domId: undefined,
-
-                /**
-                 * The faceted filter pane as been loaded
-                 * @private
-                 */
-                facetLoaded: false,
-
-                filters: undefined,
-
-                frame: isQWP ? undefined : 'none',
-
-                errorType: 'html',
-
-                /**
-                 * Id of the DataRegion. Same as name property.
-                 */
-                id: this.name,
-
-                deleteURL: undefined,
-
-                importURL: undefined,
-
-                insertURL: undefined,
-
-                linkTarget: undefined,
-
-                /**
-                 * Maximum number of rows to be displayed. 0 if the count is not limited. Read-only.
-                 */
-                maxRows: 0,
-
-                metadata: undefined,
-
-                /**
-                 * Name of the DataRegion. Should be unique within a given page. Read-only. This will also be used as the id.
-                 */
-                name: this.name,
-
-                /**
-                 * The index of the first row to return from the server (defaults to 0). Use this along with the maxRows config property to request pages of data.
-                 */
-                offset: 0,
-
-                parameters: undefined,
-
-                /**
-                 * Name of the query to which this DataRegion is bound. Read-only.
-                 */
-                queryName: '',
-
-                disableAnalytics: false,
-
-                removeableContainerFilter: undefined,
-
-                removeableFilters: undefined,
-
-                removeableSort: undefined,
-
-                renderTo: undefined,
-
-                reportId: undefined,
-
-                requestURL: isQWP ? window.location.href : (document.location.search.substring(1) /* strip the ? */ || ''),
-
-                returnUrl: isQWP ? window.location.href : undefined,
-
-                /**
-                 * Schema name of the query to which this DataRegion is bound. Read-only.
-                 */
-                schemaName: '',
-
-                /**
-                 * An object to use as the callback function's scope. Defaults to this.
-                 */
-                scope: this,
-
-                /**
-                 * URL to use when selecting all rows in the grid. May be null. Read-only.
-                 */
-                selectAllURL: undefined,
-
-                selectedCount: 0,
-
-                shadeAlternatingRows: undefined,
-
-                showBorders: undefined,
-
-                showDeleteButton: undefined,
-
-                showDetailsColumn: undefined,
-
-                showExportButtons: undefined,
-
-                showRStudioButton: undefined,
-
-                showImportDataButton: undefined,
-
-                showInsertNewButton: undefined,
-
-                showPagination: undefined,
-
-                showPaginationCount: undefined,
-
-                showRecordSelectors: false,
-
-                showFilterDescription: true,
-
-                showReports: undefined,
-
-                /**
-                 * An enum declaring which set of rows to show. all | selected | unselected | paginated
-                 */
-                showRows: 'paginated',
-
-                showSurroundingBorder: undefined,
-
-                showUpdateColumn: undefined,
-
-                /**
-                 * Open the customize view panel after rendering. The value of this option can be "true" or one of "ColumnsTab", "FilterTab", or "SortTab".
-                 */
-                showViewPanel: undefined,
-
-                sort: undefined,
-
-                sql: undefined,
-
-                /**
-                 * If true, no alert will appear if there is a problem rendering the QueryWebpart. This is most often encountered if page configuration changes between the time when a request was made and the content loads. Defaults to false.
-                 */
-                suppressRenderErrors: false,
-
-                /**
-                 * A timeout for the AJAX call, in milliseconds.
-                 */
-                timeout: undefined,
-
-                title: undefined,
-
-                titleHref: undefined,
-
-                totalRows: undefined, // totalRows isn't available when showing all rows.
-
-                updateURL: undefined,
-
-                userContainerFilter: undefined, // TODO: Incorporate this with the standard containerFilter
-
-                userFilters: {},
-
-                /**
-                 * Name of the custom view to which this DataRegion is bound, may be blank. Read-only.
-                 */
-                viewName: null
-            };
-
-            settings = $.extend({}, defaults, config);
-        }
-        else {
-            settings = $.extend({}, config);
-        }
-
-        // if 'filters' is not specified and 'filterArray' is, use 'filterArray'
-        if (!LABKEY.Utils.isArray(settings.filters) && LABKEY.Utils.isArray(config.filterArray)) {
-            settings.filters = config.filterArray;
-        }
-
-        // Any 'key' of this object will not be copied from settings to the region instance
-        var blackList = {
-            failure: true,
-            success: true
-        };
-
-        for (var s in settings) {
-            if (settings.hasOwnProperty(s) && !blackList[s]) {
-                this[s] = settings[s];
-            }
-        }
-
-        if (config.renderTo) {
-            _convertRenderTo(this, config.renderTo);
-        }
-
-        if (LABKEY.Utils.isArray(this.removeableFilters)) {
-            LABKEY.Filter.appendFilterParams(this.userFilters, this.removeableFilters, this.name);
-            delete this.removeableFilters; // they've been applied
-        }
-
-        // initialize sorting
-        if (this._userSort === undefined) {
-            this._userSort = _getUserSort(this, true /* asString */);
-        }
-
-        if (LABKEY.Utils.isString(this.removeableSort)) {
-            this._userSort = this.removeableSort + (this._userSort ? this._userSort : '');
-            delete this.removeableSort;
-        }
-
-        this._allowHeaderLock = this.allowHeaderLock === true;
-
-        if (!config.messages) {
-            this.messages = {};
-        }
-
-        /**
-         * @ignore
-         * Non-configurable Options
-         */
-        this.selectionModified = false;
-
-        if (this.panelConfigurations === undefined) {
-            this.panelConfigurations = {};
-        }
-
-        if (isQWP && this.renderTo) {
-            _load(this);
-        }
-        else if (!isQWP) {
-            _initContexts.call(this);
-            _initMessaging.call(this);
-            _initSelection.call(this);
-            _initPaging.call(this);
-            _initHeaderLocking.call(this);
-            _initCustomViews.call(this);
-            _initPanes.call(this);
-            _initReport.call(this);
-        }
-        // else the user needs to call render
-
-        // bind supported listeners
-        if (isQWP) {
-            var me = this;
-            if (config.listeners) {
-                var scope = config.listeners.scope || me;
-                $.each(config.listeners, function(event, handler) {
-                    if ($.inArray(event, VALID_LISTENERS) > -1) {
-
-                        // support either "event: function" or "event: { fn: function }"
-                        var callback;
-                        if ($.isFunction(handler)) {
-                            callback = handler;
-                        }
-                        else if ($.isFunction(handler.fn)) {
-                            callback = handler.fn;
-                        }
-                        else {
-                            throw 'Unsupported listener configuration: ' + event;
-                        }
-
-                        $(me).bind(event, function() {
-                            callback.apply(scope, $(arguments).slice(1));
-                        });
-                    }
-                    else if (event != 'scope') {
-                        throw 'Unsupported listener: ' + event;
-                    }
-                });
-            }
-        }
-    };
-
-    LABKEY.DataRegion.prototype.destroy = function() {
-        // clean-up panel configurations because we preserve this in init
-        this.panelConfigurations = {};
-
-        // currently a no-op, but should be used to clean-up after ourselves
-        this.disableHeaderLock();
-    };
-
-    /**
-     * Refreshes the grid, via AJAX region is in async mode (loaded through a QueryWebPart),
-     * and via a page reload otherwise. Can be prevented with a listener
-     * on the 'beforerefresh'
-     * event.
-     */
-    LABKEY.DataRegion.prototype.refresh = function() {
-        $(this).trigger('beforerefresh', this);
-
-        if (this.async) {
-            _load(this);
-        }
-        else {
-            window.location.reload();
-        }
-    };
-
-    //
-    // Filtering
-    //
-
-    /**
-     * Add a filter to this Data Region.
-     * @param {LABKEY.Filter} filter
-     * @see LABKEY.DataRegion.addFilter static method.
-     */
-    LABKEY.DataRegion.prototype.addFilter = function(filter) {
-        this.clearSelected({quiet: true});
-        _updateFilter(this, filter);
-    };
-
-    /**
-     * Removes all filters from the DataRegion
-     */
-    LABKEY.DataRegion.prototype.clearAllFilters = function() {
-        this.clearSelected({quiet: true});
-        if (this.async) {
-            this.offset = 0;
-            this.userFilters = {};
-        }
-
-        _removeParameters(this, [ALL_FILTERS_SKIP_PREFIX, OFFSET_PREFIX]);
-    };
-
-    /**
-     * Removes all the filters for a particular field
-     * @param {string|FieldKey} fieldKey the name of the field from which all filters should be removed
-     */
-    LABKEY.DataRegion.prototype.clearFilter = function(fieldKey) {
-        this.clearSelected({quiet: true});
-        var fk = _resolveFieldKey(this, fieldKey);
-
-        if (fk) {
-            var columnPrefix = '.' + fk.toString() + '~';
-
-            if (this.async) {
-                this.offset = 0;
-
-                if (this.userFilters) {
-                    var namePrefix = this.name + columnPrefix,
-                        me = this;
-
-                    $.each(this.userFilters, function(name, v) {
-                        if (name.indexOf(namePrefix) >= 0) {
-                            delete me.userFilters[name];
-                        }
-                    });
-                }
-            }
-
-            _removeParameters(this, [columnPrefix, OFFSET_PREFIX]);
-        }
-    };
-
-    /**
-     * Returns an Array of LABKEY.Filter instances applied when creating this DataRegion. These cannot be removed through the UI.
-     * @returns {Array} Array of {@link LABKEY.Filter} objects that represent currently applied base filters.
-     */
-    LABKEY.DataRegion.prototype.getBaseFilters = function() {
-        if (this.filters) {
-            return this.filters.slice();
-        }
-
-        return [];
-    };
-
-    /**
-     * Returns the {@link LABKEY.Query.containerFilter} currently applied to the DataRegion. Defaults to LABKEY.Query.containerFilter.current.
-     * @returns {String} The container filter currently applied to this DataRegion. Defaults to 'undefined' if a container filter is not specified by the configuration.
-     * @see LABKEY.DataRegion#getUserContainerFilter to get the containerFilter value from the URL.
-     */
-    LABKEY.DataRegion.prototype.getContainerFilter = function() {
-        var cf;
-
-        if (LABKEY.Utils.isString(this.containerFilter) && this.containerFilter.length > 0) {
-            cf = this.containerFilter;
-        }
-        else if (LABKEY.Utils.isObject(this.view) && LABKEY.Utils.isString(this.view.containerFilter) && this.view.containerFilter.length > 0) {
-            cf = this.view.containerFilter;
-        }
-
-        return cf;
-    };
-
-    LABKEY.DataRegion.prototype.getDataRegion = function() {
-        return this;
-    };
-
-    /**
-     * Returns the user {@link LABKEY.Query.containerFilter} parameter from the URL.
-     * @returns {LABKEY.Query.containerFilter} The user container filter.
-     */
-    LABKEY.DataRegion.prototype.getUserContainerFilter = function() {
-        return this.getParameter(this.name + CONTAINER_FILTER_NAME);
-    };
-
-    /**
-     * Returns the user filter from the URL. The filter is represented as an Array of objects of the form:
-     * <ul>
-     *   <li><b>fieldKey</b>: {String} The field key of the filter.
-     *   <li><b>op</b>: {String} The filter operator (eg. "eq" or "in")
-     *   <li><b>value</b>: {String} Optional value to filter by.
-     * </ul>
-     * @returns {Object} Object representing the user filter.
-     * @deprecated 12.2 Use getUserFilterArray instead
-     */
-    LABKEY.DataRegion.prototype.getUserFilter = function() {
-
-        if (LABKEY.devMode) {
-            console.warn([
-                'LABKEY.DataRegion.getUserFilter() is deprecated since release 12.2.',
-                'Consider using getUserFilterArray() instead.'
-            ].join(' '));
-        }
-
-        return this.getUserFilterArray().map(function(filter) {
-            return {
-                fieldKey: filter.getColumnName(),
-                op: filter.getFilterType().getURLSuffix(),
-                value: filter.getValue()
-            };
-        });
-    };
-
-    /**
-     * Returns an Array of LABKEY.Filter instances constructed from the URL.
-     * @returns {Array} Array of {@link LABKEY.Filter} objects that represent currently applied filters.
-     */
-    LABKEY.DataRegion.prototype.getUserFilterArray = function() {
-        var userFilter = [], me = this;
-
-        _getParameters(this).forEach(function(pair) {
-            if (pair[0].indexOf(me.name + '.') == 0 && pair[0].indexOf('~') > -1) {
-                var tilde = pair[0].indexOf('~');
-                var fieldKey = pair[0].substring(me.name.length + 1, tilde);
-                var op = pair[0].substring(tilde + 1);
-                userFilter.push(LABKEY.Filter.create(fieldKey, pair[1], LABKEY.Filter.getFilterTypeForURLSuffix(op)));
-            }
-        });
-
-        return userFilter;
-    };
-
-    /**
-     * Remove a filter on this DataRegion.
-     * @param {LABKEY.Filter} filter
-     */
-    LABKEY.DataRegion.prototype.removeFilter = function(filter) {
-        this.clearSelected({quiet: true});
-        if (LABKEY.Utils.isObject(filter) && LABKEY.Utils.isFunction(filter.getColumnName)) {
-            _updateFilter(this, null, [this.name + '.' + filter.getColumnName() + '~']);
-        }
-    };
-
-    /**
-     * Replace a filter on this Data Region. Optionally, supply another filter to replace for cases when the filter
-     * columns don't match exactly.
-     * @param {LABKEY.Filter} filter
-     * @param {LABKEY.Filter} [filterToReplace]
-     */
-    LABKEY.DataRegion.prototype.replaceFilter = function(filter, filterToReplace) {
-        this.clearSelected({quiet: true});
-        var target = filterToReplace ? filterToReplace : filter;
-        _updateFilter(this, filter, [this.name + '.' + target.getColumnName() + '~']);
-    };
-
-    /**
-     * @ignore
-     * @param filters
-     * @param columnNames
-     */
-    LABKEY.DataRegion.prototype.replaceFilters = function(filters, columnNames) {
-        this.clearSelected({quiet: true});
-        var filterPrefixes = [],
-            filterParams = [],
-            me = this;
-
-        if (LABKEY.Utils.isArray(filters)) {
-            filters.forEach(function(filter) {
-                filterPrefixes.push(me.name + '.' + filter.getColumnName() + '~');
-                filterParams.push([filter.getURLParameterName(me.name), filter.getURLParameterValue()]);
-            });
-        }
-
-        var fieldKeys = [];
-
-        if (LABKEY.Utils.isArray(columnNames)) {
-            fieldKeys = fieldKeys.concat(columnNames);
-        }
-        else if ($.isPlainObject(columnNames) && columnNames.fieldKey) {
-            fieldKeys.push(columnNames.fieldKey.toString());
-        }
-
-        // support fieldKeys (e.g. ["ColumnA", "ColumnA/Sub1"])
-        // A special case of fieldKey is "SUBJECT_PREFIX/", used by participant group facet
-        if (fieldKeys.length > 0) {
-            _getParameters(this).forEach(function(param) {
-                var p = param[0];
-                if (p.indexOf(me.name + '.') === 0 && p.indexOf('~') > -1) {
-                    $.each(fieldKeys, function(j, name) {
-                        var postfix = name && name.length && name[name.length - 1] == '/' ? '' : '~';
-                        if (p.indexOf(me.name + '.' + name + postfix) > -1) {
-                            filterPrefixes.push(p);
-                        }
-                    });
-                }
-            });
-        }
-
-        _setParameters(this, filterParams, [OFFSET_PREFIX].concat($.unique(filterPrefixes)));
-    };
-
-    /**
-     * @private
-     * @param filter
-     * @param filterMatch
-     */
-    LABKEY.DataRegion.prototype.replaceFilterMatch = function(filter, filterMatch) {
-        this.clearSelected({quiet: true});
-        var skips = [], me = this;
-
-        _getParameters(this).forEach(function(param) {
-            if (param[0].indexOf(me.name + '.') === 0 && param[0].indexOf(filterMatch) > -1) {
-                skips.push(param[0]);
-            }
-        });
-
-        _updateFilter(this, filter, skips);
-    };
-
-    //
-    // Selection
-    //
-
-    /**
-     * @private
-     */
-    var _initSelection = function() {
-
-        var me = this,
-            form = _getFormSelector(this);
-
-        if (form && form.length) {
-            // backwards compatibility -- some references use this directly
-            // if you're looking to use this internally to the region use _getFormSelector() instead
-            this.form = form[0];
-        }
-
-        if (form && this.showRecordSelectors) {
-            _onSelectionChange(this);
-        }
-
-        // Bind Events
-        _getAllRowSelectors(this).on('click', function(evt) {
-            evt.stopPropagation();
-            me.selectPage.call(me, this.checked);
-        });
-        _getRowSelectors(this).on('click', function() { me.selectRow.call(me, this); });
-
-        // click row highlight
-        var rows = form.find('.labkey-data-region > tbody > tr');
-        rows.on('click', function(e) {
-            if (e.target && e.target.tagName.toLowerCase() === 'td') {
-                $(this).siblings('tr').removeClass('lk-row-hl');
-                $(this).addClass('lk-row-hl');
-                _selClickLock = me;
-            }
-        });
-        rows.on('mouseenter', function() {
-            $(this).siblings('tr').removeClass('lk-row-over');
-            $(this).addClass('lk-row-over');
-        });
-        rows.on('mouseleave', function() {
-            $(this).removeClass('lk-row-over');
-        });
-
-        if (!_selDocClick) {
-            _selDocClick = $(document).on('click', _onDocumentClick);
-        }
-    };
-
-    var _selClickLock; // lock to prevent removing a row highlight that was just applied
-    var _selDocClick; // global (shared across all Data Region instances) click event handler instance
-
-    // 32898: Clear row highlights on document click
-    var _onDocumentClick = function() {
-        if (_selClickLock) {
-            var form = _getFormSelector(_selClickLock);
-            _selClickLock = undefined;
-
-            $('.lk-row-hl').each(function() {
-                if (!form.has($(this)).length) {
-                    $(this).removeClass('lk-row-hl');
-                }
-            });
-        }
-        else {
-            $('.lk-row-hl').removeClass('lk-row-hl');
-        }
-    };
-
-    /**
-     * Clear all selected items for the current DataRegion.
-     *
-     * @param config A configuration object with the following properties:
-     * @param {Function} config.success The function to be called upon success of the request.
-     * The callback will be passed the following parameters:
-     * <ul>
-     * <li><b>data:</b> an object with the property 'count' of 0 to indicate an empty selection.
-     * <li><b>response:</b> The XMLHttpResponse object</li>
-     * </ul>
-     * @param {Function} [config.failure] The function to call upon error of the request.
-     * The callback will be passed the following parameters:
-     * <ul>
-     * <li><b>errorInfo:</b> an object containing detailed error information (may be null)</li>
-     * <li><b>response:</b> The XMLHttpResponse object</li>
-     * </ul>
-     * @param {Object} [config.scope] An optional scoping object for the success and error callback functions (default to this).
-     * @param {string} [config.containerPath] An alternate container path. If not specified, the current container path will be used.
-     *
-     * @see LABKEY.DataRegion#selectPage
-     * @see LABKEY.DataRegion.clearSelected static method.
-     */
-    LABKEY.DataRegion.prototype.clearSelected = function(config) {
-        config = config || {};
-        config.selectionKey = this.selectionKey;
-        config.scope = config.scope || this;
-
-        this.selectedCount = 0;
-        if (!config.quiet)
-        {
-            _onSelectionChange(this);
-        }
-
-        if (config.selectionKey) {
-            LABKEY.DataRegion.clearSelected(config);
-        }
-
-        if (this.showRows == 'selected') {
-            _removeParameters(this, [SHOW_ROWS_PREFIX]);
-        }
-        else if (this.showRows == 'unselected') {
-            // keep "SHOW_ROWS_PREFIX=unselected" parameter
-            window.location.reload(true);
-        }
-        else {
-            _toggleAllRows(this, false);
-            this.removeMessage('selection');
-        }
-    };
-
-    /**
-     * Get selected items on the current page of the DataRegion, based on the current state of the checkboxes in the
-     * browser's DOM. Note, if the region is paginated, selected items may exist on other pages which will not be
-     * included in the results of this function.
-     * @see LABKEY.DataRegion#getSelected
-     */
-    LABKEY.DataRegion.prototype.getChecked = function() {
-        var values = [];
-        _getRowSelectors(this).each(function() {
-            if (this.checked) {
-                values.push(this.value);
-            }
-        });
-        return values;
-    };
-
-    /**
-     * Get all selected items for this DataRegion, as maintained in server-state. This will include rows on any
-     * pages of a paginated grid, and may not correspond directly with the state of the checkboxes in the current
-     * browser window's DOM if the server-side state has been modified.
-     *
-     * @param config A configuration object with the following properties:
-     * @param {Function} config.success The function to be called upon success of the request.
-     * The callback will be passed the following parameters:
-     * <ul>
-     * <li><b>data:</b> an object with the property 'selected' that is an array of the primary keys for the selected rows.
-     * <li><b>response:</b> The XMLHttpResponse object</li>
-     * </ul>
-     * @param {Function} [config.failure] The function to call upon error of the request.
-     * The callback will be passed the following parameters:
-     * <ul>
-     * <li><b>errorInfo:</b> an object containing detailed error information (may be null)</li>
-     * <li><b>response:</b> The XMLHttpResponse object</li>
-     * </ul>
-     * @param {Object} [config.scope] An optional scoping object for the success and error callback functions (default to this).
-     * @param {string} [config.containerPath] An alternate container path. If not specified, the current container path will be used.
-     *
-     * @see LABKEY.DataRegion.getSelected static method.
-     */
-    LABKEY.DataRegion.prototype.getSelected = function(config) {
-        if (!this.selectionKey)
-            return;
-
-        config = config || {};
-        config.selectionKey = this.selectionKey;
-        LABKEY.DataRegion.getSelected(config);
-    };
-
-    /**
-     * Returns the number of selected rows on the current page of the DataRegion. Selected items may exist on other pages.
-     * @returns {Integer} the number of selected rows on the current page of the DataRegion.
-     * @see LABKEY.DataRegion#getSelected to get all selected rows.
-     */
-    LABKEY.DataRegion.prototype.getSelectionCount = function() {
-        if (!$('#' + this.domId)) {
-            return 0;
-        }
-
-        var count = 0;
-        _getRowSelectors(this).each(function() {
-            if (this.checked === true) {
-                count++;
-            }
-        });
-
-        return count;
-    };
-
-    /**
-     * Returns true if any row is checked on the current page of the DataRegion. Selected items may exist on other pages.
-     * @returns {Boolean} true if any row is checked on the current page of the DataRegion.
-     * @see LABKEY.DataRegion#getSelected to get all selected rows.
-     */
-    LABKEY.DataRegion.prototype.hasSelected = function() {
-        return this.getSelectionCount() > 0;
-    };
-
-    /**
-     * Returns true if all rows are checked on the current page of the DataRegion and at least one row is present.
-     * @returns {Boolean} true if all rows are checked on the current page of the DataRegion and at least one row is present.
-     * @see LABKEY.DataRegion#getSelected to get all selected rows.
-     */
-    LABKEY.DataRegion.prototype.isPageSelected = function() {
-        var checkboxes = _getRowSelectors(this);
-        var i=0;
-
-        for (; i < checkboxes.length; i++) {
-            if (!checkboxes[i].checked) {
-                return false;
-            }
-        }
-        return i > 0;
-    };
-
-    LABKEY.DataRegion.prototype.selectAll = function(config) {
-        if (this.selectionKey) {
-            config = config || {};
-            config.scope = config.scope || this;
-
-            // Either use the selectAllURL provided or create a query config
-            // object that can be used with the generic query/selectAll.api action.
-            if (this.selectAllURL) {
-                config.url = this.selectAllURL;
-            }
-            else {
-                config = LABKEY.Utils.apply(config, this.getQueryConfig());
-            }
-
-            config = _chainSelectionCountCallback(this, config);
-
-            LABKEY.DataRegion.selectAll(config);
-
-            if (this.showRows === "selected") {
-                // keep "SHOW_ROWS_PREFIX=selected" parameter
-                window.location.reload(true);
-            }
-            else if (this.showRows === "unselected") {
-                _removeParameters(this, [SHOW_ROWS_PREFIX]);
-            }
-            else {
-                _toggleAllRows(this, true);
-            }
-        }
-    };
-
-    /**
-     * @deprecated use clearSelected instead
-     * @function
-     * @see LABKEY.DataRegion#clearSelected
-     */
-    LABKEY.DataRegion.prototype.selectNone = LABKEY.DataRegion.prototype.clearSelected;
-
-    /**
-     * Set the selection state for all checkboxes on the current page of the DataRegion.
-     * @param checked whether all of the rows on the current page should be selected or unselected
-     * @returns {Array} Array of ids that were selected or unselected.
-     *
-     * @see LABKEY.DataRegion#setSelected to set selected items on the current page of the DataRegion.
-     * @see LABKEY.DataRegion#clearSelected to clear all selected.
-     */
-    LABKEY.DataRegion.prototype.selectPage = function(checked) {
-        var _check = (checked === true);
-        var ids = _toggleAllRows(this, _check);
-        var me = this;
-
-        if (ids.length > 0) {
-            _getAllRowSelectors(this).each(function() { this.checked = _check});
-            this.setSelected({
-                ids: ids,
-                checked: _check,
-                success: function(data) {
-                    if (data && data.count > 0 && !this.complete) {
-                        var count = data.count;
-                        var msg;
-                        if (me.totalRows) {
-                            if (count == me.totalRows) {
-                                msg = 'All <span class="labkey-strong">' + this.totalRows + '</span> rows selected.';
-                            }
-                            else {
-                                msg = 'Selected <span class="labkey-strong">' + count + '</span> of ' + this.totalRows + ' rows.';
-                            }
-                        }
-                        else {
-                            // totalRows isn't available when showing all rows.
-                            msg = 'Selected <span class="labkey-strong">' + count + '</span> rows.';
-                        }
-                        _showSelectMessage(me, msg);
-                    }
-                    else {
-                        this.removeMessage('selection');
-                    }
-                }
-            });
-        }
-
-        return ids;
-    };
-
-    /**
-     * @ignore
-     * @param el
-     */
-    LABKEY.DataRegion.prototype.selectRow = function(el) {
-        this.setSelected({
-            ids: [el.value],
-            checked: el.checked
-        });
-
-        if (!el.checked) {
-            this.removeMessage('selection');
-        }
-    };
-
-    /**
-     * Add or remove items from the selection associated with the this DataRegion.
-     *
-     * @param config A configuration object with the following properties:
-     * @param {Array} config.ids Array of primary key ids for each row to select/unselect.
-     * @param {Boolean} config.checked If true, the ids will be selected, otherwise unselected.
-     * @param {Function} [config.success] The function to be called upon success of the request.
-     * The callback will be passed the following parameters:
-     * <ul>
-     * <li><b>data:</b> an object with the property 'count' to indicate the updated selection count.
-     * <li><b>response:</b> The XMLHttpResponse object</li>
-     * </ul>
-     * @param {Function} [config.failure] The function to call upon error of the request.
-     * The callback will be passed the following parameters:
-     * <ul>
-     * <li><b>errorInfo:</b> an object containing detailed error information (may be null)</li>
-     * <li><b>response:</b> The XMLHttpResponse object</li>
-     * </ul>
-     * @param {Object} [config.scope] An optional scoping object for the success and error callback functions (default to this).
-     * @param {string} [config.containerPath] An alternate container path. If not specified, the current container path will be used.
-     *
-     * @see LABKEY.DataRegion#getSelected to get the selected items for this DataRegion.
-     * @see LABKEY.DataRegion#clearSelected to clear all selected items for this DataRegion.
-     */
-    LABKEY.DataRegion.prototype.setSelected = function(config) {
-        if (!config || !LABKEY.Utils.isArray(config.ids) || config.ids.length === 0) {
-            return;
-        }
-
-        var me = this;
-        config = config || {};
-        config.selectionKey = this.selectionKey;
-        config.scope = config.scope || me;
-
-        config = _chainSelectionCountCallback(this, config);
-
-        var failure = LABKEY.Utils.getOnFailure(config);
-        if ($.isFunction(failure)) {
-            config.failure = failure;
-        }
-        else {
-            config.failure = function() { me.addMessage('Error sending selection.'); };
-        }
-
-        if (config.selectionKey) {
-            LABKEY.DataRegion.setSelected(config);
-        }
-        else if ($.isFunction(config.success)) {
-            // Don't send the selection change to the server if there is no selectionKey.
-            // Call the success callback directly.
-            config.success.call(config.scope, {count: this.getSelectionCount()});
-        }
-    };
-
-    //
-    // Parameters
-    //
-
-    /**
-     * Removes all parameters from the DataRegion
-     */
-    LABKEY.DataRegion.prototype.clearAllParameters = function() {
-        if (this.async) {
-            this.offset = 0;
-            this.parameters = undefined;
-        }
-
-        _removeParameters(this, [PARAM_PREFIX, OFFSET_PREFIX]);
-    };
-
-    /**
-     * Returns the specified parameter from the URL. Note, this is not related specifically
-     * to parameterized query values (e.g. setParameters()/getParameters())
-     * @param {String} paramName
-     * @returns {*}
-     */
-    LABKEY.DataRegion.prototype.getParameter = function(paramName) {
-        var param = null;
-
-        $.each(_getParameters(this), function(i, pair) {
-            if (pair.length > 0 && pair[0] === paramName) {
-                param = pair.length > 1 ? pair[1] : '';
-                return false;
-            }
-        });
-
-        return param;
-    };
-
-    /**
-     * Get the parameterized query values for this query.  These parameters
-     * are named by the query itself.
-     * @param {boolean} toLowercase If true, all parameter names will be converted to lowercase
-     * returns params An Object of key/val pairs.
-     */
-    LABKEY.DataRegion.prototype.getParameters = function(toLowercase) {
-
-        var params = this.parameters ? this.parameters : {},
-            re = new RegExp('^' + LABKEY.Utils.escapeRe(this.name) + PARAM_PREFIX.replace(/\./g, '\\.'), 'i'),
-            name;
-
-        _getParameters(this).forEach(function(pair) {
-            if (pair.length > 0 && pair[0].match(re)) {
-                name = pair[0].replace(re, '');
-                if (toLowercase === true) {
-                    name = name.toLowerCase();
-                }
-
-                // URL parameters will override this.parameters values
-                params[name] = pair[1];
-            }
-        });
-
-        return params;
-    };
-
-    /**
-     * Set the parameterized query values for this query.  These parameters
-     * are named by the query itself.
-     * @param {Mixed} params An Object or Array of Array key/val pairs.
-     */
-    LABKEY.DataRegion.prototype.setParameters = function(params) {
-        var event = $.Event('beforesetparameters');
-
-        $(this).trigger(event);
-
-        if (event.isDefaultPrevented()) {
-            return;
-        }
-
-        var paramPrefix = this.name + PARAM_PREFIX, _params = [];
-        var newParameters = this.parameters ? this.parameters : {};
-
-        function applyParameters(pKey, pValue) {
-            var key = pKey;
-            if (pKey.indexOf(paramPrefix) !== 0) {
-                key = paramPrefix + pKey;
-            }
-            newParameters[key.replace(paramPrefix, '')] = pValue;
-            _params.push([key, pValue]);
-        }
-
-        // convert Object into Array of Array pairs and prefix the parameter name if necessary.
-        if (LABKEY.Utils.isObject(params)) {
-            $.each(params, applyParameters);
-        }
-        else if (LABKEY.Utils.isArray(params)) {
-            params.forEach(function(pair) {
-                if (LABKEY.Utils.isArray(pair) && pair.length > 1) {
-                    applyParameters(pair[0], pair[1]);
-                }
-            });
-        }
-        else {
-            return; // invalid argument shape
-        }
-
-        this.parameters = newParameters;
-
-        _setParameters(this, _params, [PARAM_PREFIX, OFFSET_PREFIX]);
-    };
-
-    /**
-     * @ignore
-     * @Deprecated
-     */
-    LABKEY.DataRegion.prototype.setSearchString = function(regionName, search) {
-        this.savedSearchString = search || "";
-        // If the search string doesn't change and there is a hash on the url, the page won't reload.
-        // Remove the hash by setting the full path plus search string.
-        window.location.assign(window.location.pathname + (this.savedSearchString.length > 0 ? "?" + this.savedSearchString : ""));
-    };
-
-    //
-    // Messaging
-    //
-
-    /**
-     * @private
-     */
-    var _initMessaging = function() {
-        if (!this.msgbox) {
-            this.msgbox = new MessageArea(this);
-            this.msgbox.on('rendermsg', function(evt, msgArea, parts) { _onRenderMessageArea(this, parts); }, this);
-        }
-        else {
-            this.msgbox.bindRegion(this);
-        }
-
-        if (this.messages) {
-            this.msgbox.setMessages(this.messages);
-            this.msgbox.render();
-        }
-    };
-
-    /**
-     * Show a message in the header of this DataRegion.
-     * @param {String / Object} config the HTML source of the message to be shown or a config object with the following properties:
-     *      <ul>
-     *          <li><strong>html</strong>: {String} the HTML source of the message to be shown.</li>
-     *          <li><strong>part</strong>: {String} The part of the message area to render the message to.</li>
-     *          <li><strong>duration</strong>: {Integer} The amount of time (in milliseconds) the message will stay visible.</li>
-     *          <li><strong>hideButtonPanel</strong>: {Boolean} If true the button panel (customize view, export, etc.) will be hidden if visible.</li>
-     *          <li><strong>append</strong>: {Boolean} If true the msg is appended to any existing content for the given part.</li>
-     *      </ul>
-     * @param part The part of the message area to render the message to. Used to scope messages so they can be added
-     *      and removed without clearing other messages.
-     */
-    LABKEY.DataRegion.prototype.addMessage = function(config, part) {
-        this.hidePanel();
-
-        if (LABKEY.Utils.isString(config)) {
-            this.msgbox.addMessage(config, part);
-        }
-        else if (LABKEY.Utils.isObject(config)) {
-            this.msgbox.addMessage(config.html, config.part || part, config.append);
-
-            if (config.hideButtonPanel) {
-                this.hideButtonPanel();
-            }
-
-            if (config.duration) {
-                var dr = this;
-                setTimeout(function() {
-                    dr.removeMessage(config.part || part);
-                    _getHeaderSelector(dr).trigger('resize');
-                }, config.duration);
-            }
-        }
-    };
-
-    /**
-     * Clear the message box contents.
-     */
-    LABKEY.DataRegion.prototype.clearMessage = function() {
-        if (this.msgbox) this.msgbox.clear();
-    };
-
-    /**
-     * @param part The part of the message area to render the message to. Used to scope messages so they can be added
-     *      and removed without clearing other messages.
-     * @return {String} The message for 'part'. Could be undefined.
-     */
-    LABKEY.DataRegion.prototype.getMessage = function(part) {
-        if (this.msgbox) { return this.msgbox.getMessage(part); } // else undefined
-    };
-
-    /**
-     * @param part The part of the message area to render the message to. Used to scope messages so they can be added
-     *      and removed without clearing other messages.
-     * @return {Boolean} true iff there is a message area for this region and it has the message keyed by 'part'.
-     */
-    LABKEY.DataRegion.prototype.hasMessage = function(part) {
-        return this.msgbox && this.msgbox.hasMessage(part);
-    };
-
-    LABKEY.DataRegion.prototype.hideContext = function() {
-        _getContextBarSelector(this).hide();
-        _getViewBarSelector(this).hide();
-    };
-
-    /**
-     * If a message is currently showing, hide it and clear out its contents
-     * @param keepContent If true don't remove the message area content
-     */
-    LABKEY.DataRegion.prototype.hideMessage = function(keepContent) {
-        if (this.msgbox) {
-            this.msgbox.hide();
-
-            if (!keepContent)
-                this.removeAllMessages();
-        }
-    };
-
-    /**
-     * Returns true if a message is currently being shown for this DataRegion. Messages are shown as a header.
-     * @return {Boolean} true if a message is showing.
-     */
-    LABKEY.DataRegion.prototype.isMessageShowing = function() {
-        return this.msgbox && this.msgbox.isVisible();
-    };
-
-    /**
-     * Removes all messages from this Data Region.
-     */
-    LABKEY.DataRegion.prototype.removeAllMessages = function() {
-        if (this.msgbox) { this.msgbox.removeAll(); }
-    };
-
-    /**
-     * If a message is currently showing, remove the specified part
-     */
-    LABKEY.DataRegion.prototype.removeMessage = function(part) {
-        if (this.msgbox) { this.msgbox.removeMessage(part); }
-    };
-
-    /**
-     * Show a message in the header of this DataRegion with a loading indicator.
-     * @param html the HTML source of the message to be shown
-     */
-    LABKEY.DataRegion.prototype.showLoadingMessage = function(html) {
-        html = html || "Loading...";
-        this.addMessage('<div><span class="loading-indicator">&nbsp;</span><em>' + html + '</em></div>', 'drloading');
-    };
-
-    LABKEY.DataRegion.prototype.hideLoadingMessage = function() {
-        this.removeMessage('drloading');
-    };
-
-    /**
-     * Show a success message in the header of this DataRegion.
-     * @param html the HTML source of the message to be shown
-     */
-    LABKEY.DataRegion.prototype.showSuccessMessage = function(html) {
-        html = html || "Completed successfully.";
-        this.addMessage('<div class="labkey-message">' + html + '</div>');
-    };
-
-    /**
-     * Show an error message in the header of this DataRegion.
-     * @param html the HTML source of the message to be shown
-     */
-    LABKEY.DataRegion.prototype.showErrorMessage = function(html) {
-        html = html || "An error occurred.";
-        this.addMessage('<div class="labkey-error">' + html + '</div>');
-    };
-
-    LABKEY.DataRegion.prototype.showContext = function() {
-        _initContexts();
-
-        var contexts = [
-            _getContextBarSelector(this),
-            _getViewBarSelector(this)
-        ];
-
-        for (var i = 0; i < contexts.length; i++) {
-            var ctx = contexts[i];
-            var html = ctx.html();
-
-            if (html && html.trim() !== '') {
-                ctx.show();
-            }
-        }
-    };
-
-    /**
-     * Show a message in the header of this DataRegion.
-     * @param msg the HTML source of the message to be shown
-     * @deprecated use addMessage(msg, part) instead.
-     */
-    LABKEY.DataRegion.prototype.showMessage = function(msg) {
-        if (this.msgbox) {
-            this.msgbox.addMessage(msg);
-        }
-    };
-
-    LABKEY.DataRegion.prototype.showMessageArea = function() {
-        if (this.msgbox && this.msgbox.hasContent()) {
-            this.msgbox.show();
-        }
-    };
-
-    //
-    // Sections
-    //
-
-    LABKEY.DataRegion.prototype.displaySection = function(options) {
-        var dir = options && options.dir ? options.dir : 'n';
-
-        var sec = _getSectionSelector(this, dir);
-        if (options && options.html) {
-            options.append === true ? sec.append(options.html) : sec.html(options.html);
-        }
-        sec.show();
-    };
-
-    LABKEY.DataRegion.prototype.hideSection = function(options) {
-        var dir = options && options.dir ? options.dir : 'n';
-        var sec = _getSectionSelector(this, dir);
-
-        sec.hide();
-
-        if (options && options.clear === true) {
-            sec.html('');
-        }
-    };
-
-    LABKEY.DataRegion.prototype.writeSection = function(content, options) {
-        var append = options && options.append === true;
-        var dir = options && options.dir ? options.dir : 'n';
-
-        var sec = _getSectionSelector(this, dir);
-        append ? sec.append(content) : sec.html(content);
-    };
-
-    //
-    // Sorting
-    //
-
-    /**
-     * Replaces the sort on the given column, if present, or sets a brand new sort
-     * @param {string or LABKEY.FieldKey} fieldKey name of the column to be sorted
-     * @param {string} [sortDir=+] Set to '+' for ascending or '-' for descending
-     */
-    LABKEY.DataRegion.prototype.changeSort = function(fieldKey, sortDir) {
-        if (!fieldKey)
-            return;
-
-        fieldKey = _resolveFieldKey(this, fieldKey);
-
-        var columnName = fieldKey.toString();
-
-        var event = $.Event("beforesortchange");
-
-        $(this).trigger(event, [this, columnName, sortDir]);
-
-        if (event.isDefaultPrevented()) {
-            return;
-        }
-
-        this._userSort = _alterSortString(this, this._userSort, fieldKey, sortDir);
-        _setParameter(this, SORT_PREFIX, this._userSort, [SORT_PREFIX, OFFSET_PREFIX]);
-    };
-
-    /**
-     * Removes the sort on a specified column
-     * @param {string or LABKEY.FieldKey} fieldKey name of the column
-     */
-    LABKEY.DataRegion.prototype.clearSort = function(fieldKey) {
-        if (!fieldKey)
-            return;
-
-        fieldKey = _resolveFieldKey(this, fieldKey);
-
-        var columnName = fieldKey.toString();
-
-        var event = $.Event("beforeclearsort");
-
-        $(this).trigger(event, [this, columnName]);
-
-        if (event.isDefaultPrevented()) {
-            return;
-        }
-
-        this._userSort = _alterSortString(this, this._userSort, fieldKey);
-        if (this._userSort.length > 0) {
-            _setParameter(this, SORT_PREFIX, this._userSort, [SORT_PREFIX, OFFSET_PREFIX]);
-        }
-        else {
-            _removeParameters(this, [SORT_PREFIX, OFFSET_PREFIX]);
-        }
-    };
-
-    /**
-     * Returns the user sort from the URL. The sort is represented as an Array of objects of the form:
-     * <ul>
-     *   <li><b>fieldKey</b>: {String} The field key of the sort.
-     *   <li><b>dir</b>: {String} The sort direction, either "+" or "-".
-     * </ul>
-     * @returns {Object} Object representing the user sort.
-     */
-    LABKEY.DataRegion.prototype.getUserSort = function() {
-        return _getUserSort(this);
-    };
-
-    //
-    // Paging
-    //
-
-    var _initPaging = function() {
-        if (this.showPagination) {
-            var ct = _getBarSelector(this).find('.labkey-pagination');
-
-            if (ct && ct.length) {
-                var hasOffset = $.isNumeric(this.offset);
-                var hasTotal = $.isNumeric(this.totalRows);
-
-                // display the counts
-                if (hasOffset) {
-
-                    // small result set
-                    if (hasTotal && this.totalRows < 5) {
-                        return;
-                    }
-
-                    var low = this.offset + 1;
-                    var high = this.offset + this.rowCount;
-
-                    // user has opted to show all rows
-                    if (hasTotal && (this.rowCount === null || this.rowCount < 1)) {
-                        high = this.totalRows;
-                    }
-
-                    var showFirst = this.offset && this.offset > 0;
-                    var showLast = !(low === 1 && high === this.totalRows) && (this.offset + this.maxRows <= this.totalRows);
-                    var showAll = showFirst || showLast;
-                    var showFirstID = showFirst && LABKEY.Utils.id();
-                    var showLastID = showLast && LABKEY.Utils.id();
-                    var showAllID = showAll && LABKEY.Utils.id();
-
-                    var paginationText = low.toLocaleString() + ' - ' + high.toLocaleString();
-
-                    if (hasTotal && this.showPaginationCount !== false) {
-                        paginationText += ' of ' + this.totalRows.toLocaleString();
-                    }
-
-                    // If modifying this ensure it is consistent with DOM generated by PopupMenu.java
-                    var elems = [
-                        '<div class="lk-menu-drop dropdown paging-widget">',
-                            '<a data-toggle="dropdown" class="unselectable labkey-down-arrow dropdown-toggle">'+ paginationText + '</a>',
-                            '<ul class="dropdown-menu dropdown-menu-left">',
-                                (showFirst ? '<li><a id="' + showFirstID + '" tabindex="0">Show first</a></li>' : '<li aria-disabled="true" class="disabled"><a>Show first</a></li>'),
-                                (showLast ? '<li><a id="' + showLastID + '" tabindex="0">Show last</a></li>' : '<li aria-disabled="true" class="disabled"><a>Show last</a></li>'),
-                                (showAll ? '<li><a id="' + showAllID + '" tabindex="0">Show all</a></li>' : '<li aria-disabled="true" class="disabled"><a>Show all</a></li>'),
-                                '<li class="dropdown-submenu"><a class="subexpand subexpand-icon" tabindex="0">Paging<i class="fa fa-chevron-right"></i></a>',
-                                    '<ul class="dropdown-layer-menu">',
-                                        '<li><a class="subcollapse" tabindex="3"><i class="fa fa-chevron-left"></i>Paging</a></li>',
-                                        '<li class="divider"></li>'
-                    ];
-
-                    var offsets = [20, 40, 100, 250];
-                    if (this.maxRows > 0 && offsets.indexOf(this.maxRows) === -1) {
-                        offsets.push(this.maxRows);
-                        offsets = offsets.sort(function(a, b) { return a - b; });
-                    }
-
-                    var offsetIds = {}; //"id-42": offset
-                    for (var i = 0; i < offsets.length; i++) {
-                        var id = LABKEY.Utils.id();
-                        offsetIds[id] = offsets[i];
-
-                        if (this.maxRows === offsets[i]) {
-                            elems.push('<li><a id="'+ id + '" tabindex="0" style="padding-left: 0;"><i class="fa fa-check-square-o"></i>' + offsets[i] +' per page</a></li>')
-                        }
-                        else {
-                            elems.push('<li><a id="'+ id + '" tabindex="0">' + offsets[i] +' per page</a></li>');
-                        }
-                    }
-
-                    elems.push('</ul></ul></div>');
-                    ct.append(elems.join(''));
-
-                    //bind functions to menu items
-                    if (showFirst) {
-                        $('#' + showFirstID).click(_firstPage.bind(this, showFirst));
-                    }
-                    if (showLast) {
-                        $('#' + showLastID).click(_lastPage.bind(this, showLast));
-                    }
-                    if (showAll) {
-                        $('#' + showAllID).click(_showRows.bind(this, this, 'all'));
-                    }
-
-                    for (var key in offsetIds) {
-                        if (offsetIds.hasOwnProperty(key)) {
-                            $('#' + key).click(_setMaxRows.bind(this, offsetIds[key]));
-                        }
-                    }
-
-                    // only display buttons if all the results are not shown
-                    if (low === 1 && high === this.totalRows) {
-                        _getBarSelector(this).find('.paging-widget').css("top", "4px");
-                        return;
-                    }
-
-                    var canNext = this.maxRows > 0 && high !== this.totalRows,
-                        canPrev = this.maxRows > 0 && low > 1,
-                        prevId = LABKEY.Utils.id(),
-                        nextId = LABKEY.Utils.id();
-
-                    ct.append([
-                        '<div class="btn-group" style="padding-left: 5px; display: inline-block">',
-                        '<button id="' + prevId + '" class="btn btn-default"><i class="fa fa-chevron-left"></i></button>',
-                        '<button id="' + nextId + '" class="btn btn-default"><i class="fa fa-chevron-right"></i></button>',
-                        '</div>'
-                    ].join(''));
-
-                    var prev = $('#' + prevId);
-                    prev.click(_page.bind(this, this.offset - this.maxRows, canPrev));
-                    if (!canPrev) {
-                        prev.addClass('disabled');
-                    }
-
-                    var next = $('#' + nextId);
-                    next.click(_page.bind(this, this.offset + this.maxRows, canNext));
-                    if (!canNext) {
-                        next.addClass('disabled');
-                    }
-                }
-            }
-        }
-        else {
-            _getHeaderSelector(this).find('div.labkey-pagination').css('visibility', 'visible');
-        }
-    };
-
-    var _page = function(offset, enabled) {
-        if (enabled) {
-            this.setPageOffset(offset);
-        }
-        return false;
-    };
-
-    var _firstPage = function(enabled) {
-        if (enabled) {
-            this.setPageOffset(0);
-        }
-        return false;
-    };
-
-    var _lastPage = function(enabled) {
-        if (enabled) {
-            var lastPageSize = this.totalRows % this.maxRows === 0 ? this.maxRows : this.totalRows % this.maxRows;
-            this.setPageOffset(this.totalRows - lastPageSize);
-        }
-        return false;
-    };
-
-    var _setMaxRows = function(rows) {
-        if (this.maxRows !== rows) {
-            this.setMaxRows(rows);
-        }
-        return false;
-    };
-
-    /**
-     * Forces the grid to show all rows, without any paging
-     */
-    LABKEY.DataRegion.prototype.showAllRows = function() {
-        _showRows(this, 'all');
-    };
-
-    /**
-     * @deprecated use showAllRows instead
-     * @function
-     * @see LABKEY.DataRegion#showAllRows
-     */
-    LABKEY.DataRegion.prototype.showAll = LABKEY.DataRegion.prototype.showAllRows;
-
-    /**
-     * Forces the grid to show only rows that have been selected
-     */
-    LABKEY.DataRegion.prototype.showSelectedRows = function() {
-        _showRows(this, 'selected');
-    };
-    /**
-     * @deprecated use showSelectedRows instead
-     * @function
-     * @see LABKEY.DataRegion#showSelectedRows
-     */
-    LABKEY.DataRegion.prototype.showSelected = LABKEY.DataRegion.prototype.showSelectedRows;
-
-    /**
-     * Forces the grid to show only rows that have not been selected
-     */
-    LABKEY.DataRegion.prototype.showUnselectedRows = function() {
-        _showRows(this, 'unselected');
-    };
-    /**
-     * @deprecated use showUnselectedRows instead
-     * @function
-     * @see LABKEY.DataRegion#showUnselectedRows
-     */
-    LABKEY.DataRegion.prototype.showUnselected = LABKEY.DataRegion.prototype.showUnselectedRows;
-
-    /**
-     * Forces the grid to do paging based on the current maximum number of rows
-     */
-    LABKEY.DataRegion.prototype.showPaged = function() {
-        _removeParameters(this, [SHOW_ROWS_PREFIX]);
-    };
-
-    /**
-     * Displays the first page of the grid
-     */
-    LABKEY.DataRegion.prototype.showFirstPage = function() {
-        this.setPageOffset(0);
-    };
-    /**
-     * @deprecated use showFirstPage instead
-     * @function
-     * @see LABKEY.DataRegion#showFirstPage
-     */
-    LABKEY.DataRegion.prototype.pageFirst = LABKEY.DataRegion.prototype.showFirstPage;
-
-    /**
-     * Changes the current row offset for paged content
-     * @param rowOffset row index that should be at the top of the grid
-     */
-    LABKEY.DataRegion.prototype.setPageOffset = function(rowOffset) {
-        var event = $.Event('beforeoffsetchange');
-
-        $(this).trigger(event, [this, rowOffset]);
-
-        if (event.isDefaultPrevented()) {
-            return;
-        }
-
-        // clear sibling parameters
-        this.showRows = undefined;
-
-        if ($.isNumeric(rowOffset)) {
-            _setParameter(this, OFFSET_PREFIX, rowOffset, [OFFSET_PREFIX, SHOW_ROWS_PREFIX]);
-        }
-        else {
-            _removeParameters(this, [OFFSET_PREFIX, SHOW_ROWS_PREFIX]);
-        }
-    };
-    /**
-     * @deprecated use setPageOffset instead
-     * @function
-     * @see LABKEY.DataRegion#setPageOffset
-     */
-    LABKEY.DataRegion.prototype.setOffset = LABKEY.DataRegion.prototype.setPageOffset;
-
-    /**
-     * Changes the maximum number of rows that the grid will display at one time
-     * @param newmax the maximum number of rows to be shown
-     */
-    LABKEY.DataRegion.prototype.setMaxRows = function(newmax) {
-        var event = $.Event('beforemaxrowschange');
-        $(this).trigger(event, [this, newmax]);
-        if (event.isDefaultPrevented()) {
-            return;
-        }
-
-        // clear sibling parameters
-        this.showRows = undefined;
-        this.offset = 0;
-
-        _setParameter(this, MAX_ROWS_PREFIX, newmax, [OFFSET_PREFIX, MAX_ROWS_PREFIX, SHOW_ROWS_PREFIX]);
-    };
-
-    var _initContexts = function() {
-        // clear old contents
-        var ctxBar = _getContextBarSelector(this);
-        ctxBar.find('.labkey-button-bar').remove();
-
-        var numFilters = ctxBar.find('.fa-filter').length;
-        var numParams = ctxBar.find('.fa-question').length;
-
-        var html = [];
-
-        if (numParams > 0) {
-            html = html.concat([
-                '<div class="labkey-button-bar" style="margin-top:10px;float:left;">',
-                '<span class="labkey-button ctx-clear-var">Clear Variables</span>',
-                '</div>'
-            ])
-        }
-
-        if (numFilters >= 2) {
-            html = html.concat([
-                '<div class="labkey-button-bar" style="margin-top:10px;float:left;">',
-                '<span class="labkey-button ctx-clear-all">' +
-                (numParams > 0 ? 'Clear Filters' : 'Clear All') +
-                '</span>',
-                '</div>'
-            ]);
-        }
-
-        if (html.length) {
-            ctxBar.append(html.join(''));
-            ctxBar.find('.ctx-clear-var').off('click').on('click', $.proxy(this.clearAllParameters, this));
-            ctxBar.find('.ctx-clear-all').off('click').on('click', $.proxy(this.clearAllFilters, this));
-        }
-
-        // 35396: Support ButtonBarOptions <onRender>
-        if (LABKEY.Utils.isArray(this.buttonBarOnRenders)) {
-            for (var i=0; i < this.buttonBarOnRenders.length; i++) {
-                var scriptFnName = this.buttonBarOnRenders[i];
-                var fnParts = scriptFnName.split('.');
-                var scope = window;
-                var called = false;
-
-                for (var j=0; j < fnParts.length; j++) {
-                    scope = scope[fnParts[j]];
-                    if (!scope) break;
-                    if (j === fnParts.length - 1 && LABKEY.Utils.isFunction(scope)) {
-                        scope(this);
-                        called = true;
-                    }
-                }
-
-                if (!called) {
-                    console.warn('Unable to call "' + scriptFnName + '" for DataRegion.ButtonBar.onRender.');
-                }
-            }
-        }
-    };
-
-    //
-    // Customize View
-    //
-    var _initCustomViews = function() {
-        if (this.view && this.view.session) {
-            // clear old contents
-            _getViewBarSelector(this).find('.labkey-button-bar').remove();
-
-            _getViewBarSelector(this).append([
-                '<div class="labkey-button-bar" style="margin-top:10px;float:left;">',
-                    '<span style="padding:0 10px;">This grid view has been modified.</span>',
-                    '<span class="labkey-button unsavedview-revert">Revert</span>',
-                    '<span class="labkey-button unsavedview-edit">Edit</span>',
-                    '<span class="labkey-button unsavedview-save">Save</span>',
-                '</div>'
-            ].join(''));
-            _getViewBarSelector(this).find('.unsavedview-revert').off('click').on('click', $.proxy(function() {
-                _revertCustomView(this);
-            }, this));
-            _getViewBarSelector(this).find('.unsavedview-edit').off('click').on('click', $.proxy(function() {
-                this.showCustomizeView(undefined);
-            }, this));
-            _getViewBarSelector(this).find('.unsavedview-save').off('click').on('click', $.proxy(function() {
-                _saveSessionCustomView(this);
-            }, this));
-        }
-    };
-
-    /**
-     * Change the currently selected view to the named view
-     * @param {Object} view An object which contains the following properties.
-     * @param {String} [view.type] the type of view, either a 'view' or a 'report'.
-     * @param {String} [view.viewName] If the type is 'view', then the name of the view.
-     * @param {String} [view.reportId] If the type is 'report', then the report id.
-     * @param {Object} urlParameters <b>NOTE: Experimental parameter; may change without warning.</b> A set of filter and sorts to apply as URL parameters when changing the view.
-     */
-    LABKEY.DataRegion.prototype.changeView = function(view, urlParameters) {
-        var event = $.Event('beforechangeview');
-        $(this).trigger(event, [this, view, urlParameters]);
-        if (event.isDefaultPrevented()) {
-            return;
-        }
-
-        var paramValPairs = [],
-            newSort = [],
-            skipPrefixes = [OFFSET_PREFIX, SHOW_ROWS_PREFIX, VIEWNAME_PREFIX, REPORTID_PREFIX];
-
-        // clear sibling parameters
-        this.viewName = undefined;
-        this.reportId = undefined;
-
-        if (view) {
-            if (LABKEY.Utils.isString(view)) {
-                paramValPairs.push([VIEWNAME_PREFIX, view]);
-                this.viewName = view;
-            }
-            else if (view.type === 'report') {
-                paramValPairs.push([REPORTID_PREFIX, view.reportId]);
-                this.reportId = view.reportId;
-            }
-            else if (view.type === 'view' && view.viewName) {
-                paramValPairs.push([VIEWNAME_PREFIX, view.viewName]);
-                this.viewName = view.viewName;
-            }
-        }
-
-        if (urlParameters) {
-            $.each(urlParameters.filter, function(i, filter) {
-                paramValPairs.push(['.' + filter.fieldKey + '~' + filter.op, filter.value]);
-            });
-
-            if (urlParameters.sort && urlParameters.sort.length > 0) {
-                $.each(urlParameters.sort, function(i, sort) {
-                    newSort.push((sort.dir === '+' ? '' : sort.dir) + sort.fieldKey);
-                });
-                paramValPairs.push([SORT_PREFIX, newSort.join(',')]);
-            }
-
-            if (urlParameters.containerFilter) {
-                paramValPairs.push([CONTAINER_FILTER_NAME, urlParameters.containerFilter]);
-            }
-
-            // removes all filter, sort, and container filter parameters
-            skipPrefixes = skipPrefixes.concat([
-                ALL_FILTERS_SKIP_PREFIX, SORT_PREFIX, COLUMNS_PREFIX, CONTAINER_FILTER_NAME
-            ]);
-        }
-
-        // removes all filter, sort, and container filter parameters
-        _setParameters(this, paramValPairs, skipPrefixes);
-    };
-
-    LABKEY.DataRegion.prototype.getQueryDetails = function(success, failure, scope) {
-
-        var userSort = this.getUserSort(),
-            userColumns = this.getParameter(this.name + COLUMNS_PREFIX),
-            fields = [],
-            viewName = (this.view && this.view.name) || this.viewName || '';
-
-        var userFilter = this.getUserFilterArray().map(function(filter) {
-            var fieldKey = filter.getColumnName();
-            fields.push(fieldKey);
-
-            return {
-                fieldKey: fieldKey,
-                op: filter.getFilterType().getURLSuffix(),
-                value: filter.getValue()
-            };
-        });
-
-        userSort.forEach(function(sort) {
-            fields.push(sort.fieldKey);
-        });
-
-        LABKEY.Query.getQueryDetails({
-            containerPath: this.containerPath,
-            schemaName: this.schemaName,
-            queryName: this.queryName,
-            viewName: viewName,
-            fields: fields,
-            initializeMissingView: true,
-            success: function(queryDetails) {
-                success.call(scope || this, queryDetails, viewName, userColumns, userFilter, userSort);
-            },
-            failure: failure,
-            scope: scope
-        });
-    };
-
-    /**
-     * Hides the customize view interface if it is visible.
-     */
-    LABKEY.DataRegion.prototype.hideCustomizeView = function() {
-        if (this.activePanelId === CUSTOM_VIEW_PANELID) {
-            this.hideButtonPanel();
-        }
-    };
-
-    /**
-     * Show the customize view interface.
-     * @param activeTab {[String]} Optional. One of "ColumnsTab", "FilterTab", or "SortTab".  If no value is specified (or undefined), the ColumnsTab will be shown.
-     */
-    LABKEY.DataRegion.prototype.showCustomizeView = function(activeTab) {
-        var region = this;
-
-        var panelConfig = this.getPanelConfiguration(CUSTOM_VIEW_PANELID);
-
-        if (!panelConfig) {
-
-            // whistle while we wait
-            var timerId = setTimeout(function() {
-                timerId = 0;
-                region.showLoadingMessage("Opening custom view designer...");
-            }, 500);
-
-            LABKEY.DataRegion.loadViewDesigner(function() {
-
-                var success = function(queryDetails, viewName, userColumns, userFilter, userSort) {
-                    timerId > 0 ? clearTimeout(timerId) : this.hideLoadingMessage();
-
-                    // If there was an error parsing the query, we won't be able to render the customize view panel.
-                    if (queryDetails.exception) {
-                        var viewSourceUrl = LABKEY.ActionURL.buildURL('query', 'viewQuerySource.view', this.containerPath, {
-                            schemaName: this.schemaName,
-                            'query.queryName': this.queryName
-                        });
-                        var msg = LABKEY.Utils.encodeHtml(queryDetails.exception) +
-                                " &nbsp;<a target=_blank class='labkey-button' href='" + viewSourceUrl + "'>View Source</a>";
-
-                        this.showErrorMessage(msg);
-                        return;
-                    }
-
-                    this.customizeView = Ext4.create('LABKEY.internal.ViewDesigner.Designer', {
-                        renderTo: Ext4.getBody().createChild({tag: 'div', customizeView: true, style: {display: 'none'}}),
-                        activeTab: activeTab,
-                        dataRegion: this,
-                        containerPath : this.containerPath,
-                        schemaName: this.schemaName,
-                        queryName: this.queryName,
-                        viewName: viewName,
-                        query: queryDetails,
-                        userFilter: userFilter,
-                        userSort: userSort,
-                        userColumns: userColumns,
-                        userContainerFilter: this.getUserContainerFilter(),
-                        allowableContainerFilters: this.allowableContainerFilters
-                    });
-
-                    this.customizeView.on('viewsave', function(designer, savedViewsInfo, urlParameters) {
-                        _onViewSave.apply(this, [this, designer, savedViewsInfo, urlParameters]);
-                    }, this);
-
-                    this.customizeView.on({
-                        beforedeleteview: function(cv, revert) {
-                            _beforeViewDelete(region, revert);
-                        },
-                        deleteview: function(cv, success, json) {
-                            _onViewDelete(region, success, json);
-                        }
-                    });
-
-                    var first = true;
-
-                    // Called when customize view needs to be shown
-                    var showFn = function(id, panel, element, callback, scope) {
-                        if (first) {
-                            panel.hide();
-                            panel.getEl().appendTo(Ext4.get(element[0]));
-                            first = false;
-                        }
-                        panel.doLayout();
-                        $(panel.getEl().dom).slideDown(undefined, function() {
-                            panel.show();
-                            callback.call(scope);
-                        });
-                    };
-
-                    // Called when customize view needs to be hidden
-                    var hideFn = function(id, panel, element, callback, scope) {
-                        $(panel.getEl().dom).slideUp(undefined, function() {
-                            panel.hide();
-                            callback.call(scope);
-                        });
-                    };
-
-                    this.publishPanel(CUSTOM_VIEW_PANELID, this.customizeView, showFn, hideFn, this);
-                    this.showPanel(CUSTOM_VIEW_PANELID);
-                };
-                var failure = function() {
-                    timerId > 0 ? clearTimeout(timerId) : this.hideLoadingMessage();
-                };
-
-                this.getQueryDetails(success, failure, this);
-            }, region);
-        }
-        else {
-            if (activeTab) {
-                panelConfig.panel.setActiveDesignerTab(activeTab);
-            }
-            this.showPanel(CUSTOM_VIEW_PANELID);
-        }
-    };
-
-    /**
-     * @ignore
-     * @private
-     * Shows/Hides customize view depending on if it is currently shown
-     */
-    LABKEY.DataRegion.prototype.toggleShowCustomizeView = function() {
-        if (this.activePanelId === CUSTOM_VIEW_PANELID) {
-            this.hideCustomizeView();
-        }
-        else {
-            this.showCustomizeView(undefined);
-        }
-    };
-
-    var _defaultShow = function(panelId, panel, ribbon, cb, cbScope) {
-        $('#' + panelId).slideDown(undefined, function() {
-            cb.call(cbScope);
-        });
-    };
-
-    var _defaultHide = function(panelId, panel, ribbon, cb, cbScope) {
-        $('#' + panelId).slideUp(undefined, function() {
-            cb.call(cbScope);
-        });
-    };
-
-    // TODO this is a pretty bad prototype, consider using config parameter with backward compat option
-    LABKEY.DataRegion.prototype.publishPanel = function(panelId, panel, showFn, hideFn, scope, friendlyName) {
-        this.panelConfigurations[panelId] = {
-            panelId: panelId,
-            panel: panel,
-            show: $.isFunction(showFn) ? showFn : _defaultShow,
-            hide: $.isFunction(hideFn) ? hideFn : _defaultHide,
-            scope: scope
-        };
-        if (friendlyName && friendlyName !== panelId)
-            this.panelConfigurations[friendlyName] = this.panelConfigurations[panelId];
-        return this;
-    };
-
-    LABKEY.DataRegion.prototype.getPanelConfiguration = function(panelId) {
-        return this.panelConfigurations[panelId];
-    };
-
-    /**
-     * @ignore
-     * Hides any panel that is currently visible. Returns a callback once the panel is hidden.
-     */
-    LABKEY.DataRegion.prototype.hidePanel = function(callback, scope) {
-        if (this.activePanelId) {
-            var config = this.getPanelConfiguration(this.activePanelId);
-            if (config) {
-
-                // find the ribbon container
-                var ribbon = _getDrawerSelector(this);
-
-                config.hide.call(config.scope || this, this.activePanelId, config.panel, ribbon, function() {
-                    this.activePanelId = undefined;
-                    ribbon.hide();
-                    if ($.isFunction(callback)) {
-                        callback.call(scope || this);
-                    }
-                    LABKEY.Utils.signalWebDriverTest("dataRegionPanelHide");
-                    $(this).trigger($.Event('afterpanelhide'), [this]);
-                }, this);
-            }
-        }
-        else {
-            if ($.isFunction(callback)) {
-                callback.call(scope || this);
-            }
-        }
-    };
-
-    LABKEY.DataRegion.prototype.showPanel = function(panelId, callback, scope) {
-
-        var config = this.getPanelConfiguration(panelId);
-
-        if (!config) {
-            console.error('Unable to find panel for id (' + panelId + '). Use publishPanel() to register a panel to be shown.');
-            return;
-        }
-
-        this.hideContext();
-        this.hideMessage(true);
-
-        this.hidePanel(function() {
-            this.activePanelId = config.panelId;
-
-            // ensure the ribbon is visible
-            var ribbon = _getDrawerSelector(this);
-            ribbon.show();
-
-            config.show.call(config.scope || this, this.activePanelId, config.panel, ribbon, function() {
-                if ($.isFunction(callback)) {
-                    callback.call(scope || this);
-                }
-                LABKEY.Utils.signalWebDriverTest("dataRegionPanelShow");
-                $(this).trigger($.Event('afterpanelshow'), [this]);
-           }, this);
-        }, this);
-    };
-
-    function _hasPanelOpen(dr) {
-        return dr.activePanelId !== undefined;
-    }
-
-    function _hasButtonBarMenuOpen(dr) {
-        return _getBarSelector(dr).find(".lk-menu-drop.open").length > 0;
-    }
-
-    /**
-     * Returns true if the user has interacted with the DataRegion by changing
-     * the selection, opening a button menu, or opening a panel.
-     * @return {boolean}
-     * @private
-     */
-    LABKEY.DataRegion.prototype.isUserInteracting = function () {
-        return this.selectionModified || _hasPanelOpen(this) || _hasButtonBarMenuOpen(this);
-    };
-
-    //
-    // Misc
-    //
-
-    /**
-     * @private
-     */
-    var _initHeaderLocking = function() {
-        if (this._allowHeaderLock === true) {
-            this.hLock = new HeaderLock(this);
-        }
-    };
-
-    /**
-     * @private
-     */
-    var _initPanes = function() {
-        var callbacks = _paneCache[this.name];
-        if (callbacks) {
-            var me = this;
-            callbacks.forEach(function(config) {
-                config.cb.call(config.scope || me, me);
-            });
-            delete _paneCache[this.name];
-        }
-    };
-
-    /**
-     * @private
-     */
-    var _initReport = function() {
-        if (LABKEY.Utils.isObject(this.report)) {
-            this.addMessage({
-                html: [
-                    '<span class="labkey-strong">Name:</span>',
-                    LABKEY.Utils.encodeHtml(this.report.name),
-                    '<span class="labkey-strong" style="padding-left: 30px;">Source:</span>',
-                    LABKEY.Utils.encodeHtml(this.report.source)
-                ].join('&nbsp;'),
-                part: 'report',
-            });
-        }
-    };
-
-    // These study specific functions/constants should be moved out of Data Region
-    // and into their own dependency.
-
-    var COHORT_LABEL = '/Cohort/Label';
-    var ADV_COHORT_LABEL = '/InitialCohort/Label';
-    var COHORT_ENROLLED = '/Cohort/Enrolled';
-    var ADV_COHORT_ENROLLED = '/InitialCohort/Enrolled';
-
-    /**
-     * DO NOT CALL DIRECTLY. This method is private and only available for removing cohort/group filters
-     * for this Data Region.
-     * @param subjectColumn
-     * @param groupNames
-     * @private
-     */
-    LABKEY.DataRegion.prototype._removeCohortGroupFilters = function(subjectColumn, groupNames) {
-        this.clearSelected({quiet: true});
-        var params = _getParameters(this);
-        var skips = [], i, p, k;
-
-        var keys = [
-            subjectColumn + COHORT_LABEL,
-            subjectColumn + ADV_COHORT_LABEL,
-            subjectColumn + COHORT_ENROLLED,
-            subjectColumn + ADV_COHORT_ENROLLED
-        ];
-
-        if (LABKEY.Utils.isArray(groupNames)) {
-            for (k=0; k < groupNames.length; k++) {
-                keys.push(subjectColumn + '/' + groupNames[k]);
-            }
-        }
-
-        for (i = 0; i < params.length; i++) {
-            p = params[i][0];
-            if (p.indexOf(this.name + '.') === 0) {
-                for (k=0; k < keys.length; k++) {
-                    if (p.indexOf(keys[k] + '~') > -1) {
-                        skips.push(p);
-                        k = keys.length; // break loop
-                    }
-                }
-            }
-        }
-
-        _updateFilter(this, undefined, skips);
-    };
-
-    /**
-     * DO NOT CALL DIRECTLY. This method is private and only available for replacing advanced cohort filters
-     * for this Data Region. Remove if advanced cohorts are removed.
-     * @param filter
-     * @private
-     */
-    LABKEY.DataRegion.prototype._replaceAdvCohortFilter = function(filter) {
-        this.clearSelected({quiet: true});
-        var params = _getParameters(this);
-        var skips = [], i, p;
-
-        for (i = 0; i < params.length; i++) {
-            p = params[i][0];
-            if (p.indexOf(this.name + '.') === 0) {
-                if (p.indexOf(COHORT_LABEL) > -1 || p.indexOf(ADV_COHORT_LABEL) > -1 || p.indexOf(COHORT_ENROLLED) > -1 || p.indexOf(ADV_COHORT_ENROLLED)) {
-                    skips.push(p);
-                }
-            }
-        }
-
-        _updateFilter(this, filter, skips);
-    };
-
-    /**
-     * Looks for a column based on fieldKey, name, displayField, or caption (in that order)
-     * @param columnIdentifier
-     * @returns {*}
-     */
-    LABKEY.DataRegion.prototype.getColumn = function(columnIdentifier) {
-
-        var column = null, // backwards compat
-            isString = LABKEY.Utils.isString,
-            cols = this.columns;
-
-        if (isString(columnIdentifier) && LABKEY.Utils.isArray(cols)) {
-            $.each(['fieldKey', 'name', 'displayField', 'caption'], function(i, key) {
-                $.each(cols, function(c, col) {
-                    if (isString(col[key]) && col[key] == columnIdentifier) {
-                        column = col;
-                        return false;
-                    }
-                });
-                if (column) {
-                    return false;
-                }
-            });
-        }
-
-        return column;
-    };
-
-    /**
-     * Returns a query config object suitable for passing into LABKEY.Query.selectRows() or other LABKEY.Query APIs.
-     * @returns {Object} Object representing the query configuration that generated this grid.
-     */
-    LABKEY.DataRegion.prototype.getQueryConfig = function() {
-        var config = {
-            dataRegionName: this.name,
-            dataRegionSelectionKey: this.selectionKey,
-            schemaName: this.schemaName,
-            viewName: this.viewName,
-            sort: this.getParameter(this.name + SORT_PREFIX),
-            // NOTE: The parameterized query values from QWP are included
-            parameters: this.getParameters(false),
-            containerFilter: this.containerFilter
-        };
-
-        if (this.queryName) {
-            config.queryName = this.queryName;
-        }
-        else if (this.sql) {
-            config.sql = this.sql;
-        }
-
-        var filters = this.getUserFilterArray();
-        if (filters.length > 0) {
-            config.filters = filters;
-        }
-
-        return config;
-    };
-
-    /**
-     * Hide the ribbon panel. If visible the ribbon panel will be hidden.
-     */
-    LABKEY.DataRegion.prototype.hideButtonPanel = function() {
-        this.hidePanel();
-        this.showContext();
-        this.showMessageArea();
-    };
-
-    /**
-     * Allows for asynchronous rendering of the Data Region. This region must be in "async" mode for
-     * this to do anything.
-     * @function
-     * @param {String} [renderTo] - The element ID where to render the data region. If not given it will default to
-     * the current renderTo target is.
-     */
-    LABKEY.DataRegion.prototype.render = function(renderTo) {
-        if (!this.RENDER_LOCK && this.async) {
-            _convertRenderTo(this, renderTo);
-            this.refresh();
-        }
-    };
-
-    /**
-     * Show a ribbon panel.
-     *
-     * first arg can be button on the button bar or target panel id/configuration
-     */
-
-    LABKEY.DataRegion.prototype.toggleButtonPanelHandler = function(panelButton) {
-        _toggleButtonPanel( this, $(panelButton).attr('data-labkey-panel-toggle'), null, true);
-    };
-
-    LABKEY.DataRegion.prototype.showButtonPanel = function(panel, optionalTab) {
-        _toggleButtonPanel(this, panel, optionalTab, false);
-    };
-
-    LABKEY.DataRegion.prototype.toggleButtonPanel = function(panel, optionalTab) {
-        _toggleButtonPanel(this, panel, optionalTab, true);
-    };
-
-    var _toggleButtonPanel = function(dr, panel, optionalTab, toggle) {
-        var ribbon = _getDrawerSelector(dr);
-        // first check if this is a named panel instead of a button element
-        var panelId, panelSel;
-        if (typeof panel === 'string' && dr.getPanelConfiguration(panel))
-            panelId = dr.getPanelConfiguration(panel).panelId;
-        else
-            panelId = panel;
-
-        if (panelId) {
-
-            panelSel = $('#' + panelId);
-
-            // allow for toggling the state
-            if (panelId === dr.activePanelId) {
-                if (toggle) {
-                    dr.hideButtonPanel();
-                    return;
-                }
-            }
-            else {
-                // determine if the content needs to be moved to the ribbon
-                if (ribbon.has(panelSel).length === 0) {
-                    panelSel.detach().appendTo(ribbon);
-                }
-
-                // determine if this panel has been registered
-                if (!dr.getPanelConfiguration(panelId) && panelSel.length > 0) {
-                    dr.publishPanel(panelId, panelId);
-                }
-
-                dr.showPanel(panelId);
-            }
-            if (optionalTab)
-            {
-                var t = panelSel.find('a[data-toggle="tab"][href="#' + optionalTab + '"]');
-                if (!t.length)
-                    t = panelSel.find('a[data-toggle="tab"][data-tabName="' + optionalTab + '"]');
-                t.tab('show');
-            }
-        }
-    };
-
-    LABKEY.DataRegion.prototype.loadFaceting = function(cb, scope) {
-
-        var region = this;
-
-        var onLoad = function() {
-            region.facetLoaded = true;
-            if ($.isFunction(cb)) {
-                cb.call(scope || this);
-            }
-        };
-
-        LABKEY.requiresExt4ClientAPI(function() {
-            if (LABKEY.devMode) {
-                // should match study/ParticipantFilter.lib.xml
-                LABKEY.requiresScript([
-                    '/study/ReportFilterPanel.js',
-                    '/study/ParticipantFilterPanel.js'
-                ], function() {
-                    LABKEY.requiresScript('/dataregion/panel/Facet.js', onLoad);
-                });
-            }
-            else {
-                LABKEY.requiresScript('/study/ParticipantFilter.min.js', function() {
-                    LABKEY.requiresScript('/dataregion/panel/Facet.js', onLoad);
-                });
-            }
-        }, this);
-    };
-
-    LABKEY.DataRegion.prototype.showFaceting = function() {
-        if (this.facetLoaded) {
-            if (!this.facet) {
-                this.facet = LABKEY.dataregion.panel.Facet.display(this);
-            }
-            this.facet.toggleCollapse();
-        }
-        else {
-            this.loadFaceting(this.showFaceting, this);
-        }
-    };
-
-    LABKEY.DataRegion.prototype.on = function(evt, callback, scope) {
-        // Prevent from handing back the jQuery event itself.
-        $(this).bind(evt, function() { callback.apply(scope || this, $(arguments).slice(1)); });
-    };
-
-    LABKEY.DataRegion.prototype._onButtonClick = function(buttonId) {
-        var item = this.findButtonById(this.buttonBar.items, buttonId);
-        if (item && $.isFunction(item.handler)) {
-            try {
-                return item.handler.call(item.scope || this, this);
-            }
-            catch(ignore) {}
-        }
-        return false;
-    };
-
-    LABKEY.DataRegion.prototype.findButtonById = function(items, id) {
-        if (!items || !items.length || items.length <= 0) {
-            return null;
-        }
-
-        var ret;
-        for (var i = 0; i < items.length; i++) {
-            if (items[i].id == id) {
-                return items[i];
-            }
-            ret = this.findButtonById(items[i].items, id);
-            if (null != ret) {
-                return ret;
-            }
-        }
-
-        return null;
-    };
-
-    LABKEY.DataRegion.prototype.headerLock = function() { return this._allowHeaderLock === true; };
-
-    LABKEY.DataRegion.prototype.disableHeaderLock = function() {
-        if (this.headerLock() && this.hLock) {
-            this.hLock.disable();
-            this.hLock = undefined;
-        }
-    };
-
-    /**
-     * Add or remove a summary statistic for a given column in the DataRegion query view.
-     * @param viewName
-     * @param colFieldKey
-     * @param summaryStatName
-     */
-    LABKEY.DataRegion.prototype.toggleSummaryStatForCustomView = function(viewName, colFieldKey, summaryStatName) {
-        this.getQueryDetails(function(queryDetails) {
-            var view = _getViewFromQueryDetails(queryDetails, viewName);
-            if (view && _viewContainsColumn(view, colFieldKey)) {
-                var colProviderNames = [];
-                $.each(view.analyticsProviders, function(index, existingProvider) {
-                    if (existingProvider.fieldKey === colFieldKey)
-                        colProviderNames.push(existingProvider.name);
-                });
-
-                if (colProviderNames.indexOf(summaryStatName) === -1) {
-                    _addAnalyticsProviderToView.call(this, view, colFieldKey, summaryStatName, true);
-                }
-                else {
-                    _removeAnalyticsProviderFromView.call(this, view, colFieldKey, summaryStatName, true);
-                }
-            }
-        }, null, this);
-    };
-
-    /**
-     * Get the array of selected ColumnAnalyticsProviders for the given column FieldKey in a view.
-     * @param viewName
-     * @param colFieldKey
-     * @param callback
-     * @param callbackScope
-     */
-    LABKEY.DataRegion.prototype.getColumnAnalyticsProviders = function(viewName, colFieldKey, callback, callbackScope) {
-        this.getQueryDetails(function(queryDetails) {
-            var view = _getViewFromQueryDetails(queryDetails, viewName);
-            if (view && _viewContainsColumn(view, colFieldKey)) {
-                var colProviderNames = [];
-                $.each(view.analyticsProviders, function(index, existingProvider) {
-                    if (existingProvider.fieldKey === colFieldKey) {
-                        colProviderNames.push(existingProvider.name);
-                    }
-                });
-
-                if ($.isFunction(callback)) {
-                    callback.call(callbackScope, colProviderNames);
-                }
-            }
-        }, null, this);
-    };
-
-    /**
-     * Set the summary statistic ColumnAnalyticsProviders for the given column FieldKey in the view.
-     * @param viewName
-     * @param colFieldKey
-     * @param summaryStatProviderNames
-     */
-    LABKEY.DataRegion.prototype.setColumnSummaryStatistics = function(viewName, colFieldKey, summaryStatProviderNames) {
-        this.getQueryDetails(function(queryDetails) {
-            var view = _getViewFromQueryDetails(queryDetails, viewName);
-            if (view && _viewContainsColumn(view, colFieldKey)) {
-                var newAnalyticsProviders = [];
-                $.each(view.analyticsProviders, function(index, existingProvider) {
-                    if (existingProvider.fieldKey !== colFieldKey || existingProvider.name.indexOf('AGG_') != 0) {
-                        newAnalyticsProviders.push(existingProvider);
-                    }
-                });
-
-                $.each(summaryStatProviderNames, function(index, providerName) {
-                    newAnalyticsProviders.push({
-                        fieldKey: colFieldKey,
-                        name: providerName,
-                        isSummaryStatistic: true
-                    });
-                });
-
-                view.analyticsProviders = newAnalyticsProviders;
-                _updateSessionCustomView.call(this, view, true);
-            }
-        }, null, this);
-    };
-
-    /**
-     * Used via SummaryStatisticsAnalyticsProvider to show a dialog of the applicable summary statistics for a column in the view.
-     * @param colFieldKey
-     */
-    LABKEY.DataRegion.prototype.showColumnStatisticsDialog = function(colFieldKey) {
-        LABKEY.requiresScript('query/ColumnSummaryStatistics', function() {
-            var regionViewName = this.viewName || "",
-                column = this.getColumn(colFieldKey);
-
-            if (column) {
-                this.getColumnAnalyticsProviders(regionViewName, colFieldKey, function(colSummaryStats) {
-                    Ext4.create('LABKEY.ext4.ColumnSummaryStatisticsDialog', {
-                        queryConfig: this.getQueryConfig(),
-                        filterArray: LABKEY.Filter.getFiltersFromUrl(this.selectAllURL, 'query'), //Issue 26594
-                        containerPath: this.containerPath,
-                        column: column,
-                        initSelection: colSummaryStats,
-                        listeners: {
-                            scope: this,
-                            applySelection: function(win, colSummaryStatsNames) {
-                                win.getEl().mask("Applying selection...");
-                                this.setColumnSummaryStatistics(regionViewName, colFieldKey, colSummaryStatsNames);
-                                win.close();
-                            }
-                        }
-                    }).show();
-                }, this);
-            }
-        }, this);
-    };
-
-    /**
-     * Remove a column from the given DataRegion query view.
-     * @param viewName
-     * @param colFieldKey
-     */
-    LABKEY.DataRegion.prototype.removeColumn = function(viewName, colFieldKey) {
-        this.getQueryDetails(function(queryDetails) {
-            var view = _getViewFromQueryDetails(queryDetails, viewName);
-            if (view && _viewContainsColumn(view, colFieldKey)) {
-                var colFieldKeys = $.map(view.columns, function (c) {
-                            return c.fieldKey;
-                        }),
-                        fieldKeyIndex = colFieldKeys.indexOf(colFieldKey);
-
-                if (fieldKeyIndex > -1) {
-                    view.columns.splice(fieldKeyIndex, 1);
-                    _updateSessionCustomView.call(this, view, true);
-                }
-            }
-        }, null, this);
-    };
-
-    /**
-     * Add the enabled analytics provider to the custom view definition based on the column fieldKey and provider name.
-     * In addition, disable the column menu item if the column is visible in the grid.
-     * @param viewName
-     * @param colFieldKey
-     * @param providerName
-     */
-    LABKEY.DataRegion.prototype.addAnalyticsProviderForCustomView = function(viewName, colFieldKey, providerName) {
-        this.getQueryDetails(function(queryDetails) {
-            var view = _getViewFromQueryDetails(queryDetails, viewName);
-            if (view && _viewContainsColumn(view, colFieldKey)) {
-                _addAnalyticsProviderToView.call(this, view, colFieldKey, providerName, false);
-                _updateAnalyticsProviderMenuItem(this.name + ':' + colFieldKey, providerName, true);
-            }
-        }, null, this);
-    };
-
-    /**
-     * Remove an enabled analytics provider from the custom view definition based on the column fieldKey and provider name.
-     * In addition, enable the column menu item if the column is visible in the grid.
-     * @param viewName
-     * @param colFieldKey
-     * @param providerName
-     */
-    LABKEY.DataRegion.prototype.removeAnalyticsProviderForCustomView = function(viewName, colFieldKey, providerName) {
-        this.getQueryDetails(function(queryDetails) {
-            var view = _getViewFromQueryDetails(queryDetails, viewName);
-            if (view && _viewContainsColumn(view, colFieldKey)) {
-                _removeAnalyticsProviderFromView.call(this, view, colFieldKey, providerName, false);
-                _updateAnalyticsProviderMenuItem(this.name + ':' + colFieldKey, providerName, false);
-            }
-        }, null, this);
-    };
-
-    /**
-     * @private
-     */
-    LABKEY.DataRegion.prototype._openFilter = function(columnName, evt) {
-        if (evt && $(evt.target).hasClass('fa-close')) {
-            return;
-        }
-
-        var column = this.getColumn(columnName);
-
-        if (column) {
-            var show = function() {
-                this._dialogLoaded = true;
-                new LABKEY.FilterDialog({
-                    dataRegionName: this.name,
-                    column: this.getColumn(columnName),
-                    cacheFacetResults: false // could have changed on Ajax
-                }).show();
-            }.bind(this);
-
-            this._dialogLoaded ? show() : LABKEY.requiresExt3ClientAPI(show);
-        }
-        else {
-            LABKEY.Utils.alert('Column not available', 'Unable to find column "' + columnName + '" in this view.');
-        }
-    };
-
-    var _updateSessionCustomView = function(customView, requiresRefresh) {
-        var viewConfig = $.extend({}, customView, {
-            shared: false,
-            inherit: false,
-            hidden: false,
-            session: true
-        });
-
-        LABKEY.Query.saveQueryViews({
-            containerPath: this.containerPath,
-            schemaName: this.schemaName,
-            queryName: this.queryName,
-            views: [viewConfig],
-            scope: this,
-            success: function(info) {
-                if (requiresRefresh) {
-                    this.refresh();
-                }
-                else if (info.views.length === 1) {
-                    this.view = info.views[0];
-                    _initCustomViews.call(this);
-                    this.showContext();
-                }
-            }
-        });
-    };
-
-    var _addAnalyticsProviderToView = function(view, colFieldKey, providerName, isSummaryStatistic) {
-        var colProviderNames = [];
-        $.each(view.analyticsProviders, function(index, existingProvider) {
-            if (existingProvider.fieldKey === colFieldKey)
-                colProviderNames.push(existingProvider.name);
-        });
-
-        if (colProviderNames.indexOf(providerName) === -1) {
-            view.analyticsProviders.push({
-                fieldKey: colFieldKey,
-                name: providerName,
-                isSummaryStatistic: isSummaryStatistic
-            });
-
-            _updateSessionCustomView.call(this, view, isSummaryStatistic);
-        }
-    };
-
-    var _removeAnalyticsProviderFromView = function(view, colFieldKey, providerName, isSummaryStatistic) {
-        var indexToRemove = null;
-        $.each(view.analyticsProviders, function(index, existingProvider) {
-            if (existingProvider.fieldKey === colFieldKey && existingProvider.name === providerName) {
-                indexToRemove = index;
-                return false;
-            }
-        });
-
-        if (indexToRemove != null) {
-            view.analyticsProviders.splice(indexToRemove, 1);
-            _updateSessionCustomView.call(this, view, isSummaryStatistic);
-        }
-    };
-
-    /**
-     * Attempt to find a DataRegion analytics provider column menu item so that it can be either enabled to allow
-     * it to once again be selected after removal or disabled so that it can't be selected a second time.
-     * @param columnName the DataRegion column th element column-name attribute
-     * @param providerName the analytics provider name
-     * @param disable
-     * @private
-     */
-    var _updateAnalyticsProviderMenuItem = function(columnName, providerName, disable) {
-        var menuItemEl = $("th[column-name|='" + columnName + "']").find("a[onclick*='" + providerName + "']").parent();
-        if (menuItemEl) {
-            if (disable) {
-                menuItemEl.addClass('disabled');
-            }
-            else {
-                menuItemEl.removeClass('disabled');
-            }
-        }
-    };
-
-    //
-    // PRIVATE FUNCTIONS
-    //
-    var _applyOptionalParameters = function(region, params, optionalParams) {
-        optionalParams.forEach(function(p) {
-            if (LABKEY.Utils.isObject(p)) {
-                if (region[p.name] !== undefined) {
-                    if (p.check && !p.check.call(region, region[p.name])) {
-                        return;
-                    }
-                    if (p.prefix) {
-                        params[region.name + '.' + p.name] = region[p.name];
-                    }
-                    else {
-                        params[p.name] = region[p.name];
-                    }
-                }
-            }
-            else if (p && region[p] !== undefined) {
-                params[p] = region[p];
-            }
-        });
-    };
-
-    var _alterSortString = function(region, current, fieldKey, direction /* optional */) {
-        fieldKey = _resolveFieldKey(region, fieldKey);
-
-        var columnName = fieldKey.toString(),
-            newSorts = [];
-
-        if (current != null) {
-            current.split(',').forEach(function(sort) {
-                if (sort.length > 0 && (sort != columnName) && (sort != SORT_ASC + columnName) && (sort != SORT_DESC + columnName)) {
-                    newSorts.push(sort);
-                }
-            });
-        }
-
-        if (direction === SORT_ASC) { // Easier to read without the encoded + on the URL...
-            direction = '';
-        }
-
-        if (LABKEY.Utils.isString(direction)) {
-            newSorts = [direction + columnName].concat(newSorts);
-        }
-
-        return newSorts.join(',');
-    };
-
-    var _buildQueryString = function(region, pairs) {
-        if (!LABKEY.Utils.isArray(pairs)) {
-            return '';
-        }
-
-        var queryParts = [], key, value;
-
-        pairs.forEach(function(pair) {
-            key = pair[0];
-            value = pair.length > 1 ? pair[1] : undefined;
-
-            queryParts.push(encodeURIComponent(key));
-            if (LABKEY.Utils.isDefined(value)) {
-
-                if (LABKEY.Utils.isDate(value)) {
-                    value = $.format.date(value, 'yyyy-MM-dd');
-                    if (LABKEY.Utils.endsWith(value, 'Z')) {
-                        value = value.substring(0, value.length - 1);
-                    }
-                }
-                queryParts.push('=');
-                queryParts.push(encodeURIComponent(value));
-            }
-            queryParts.push('&');
-        });
-
-        if (queryParts.length > 0) {
-            queryParts.pop();
-        }
-
-        return queryParts.join("");
-    };
-
-    var _chainSelectionCountCallback = function(region, config) {
-
-        var success = LABKEY.Utils.getOnSuccess(config);
-
-        // On success, update the current selectedCount on this DataRegion and fire the 'selectchange' event
-        config.success = function(data) {
-            region.selectionModified = true;
-            region.selectedCount = data.count;
-            _onSelectionChange(region);
-
-            // Chain updateSelected with the user-provided success callback
-            if ($.isFunction(success)) {
-                success.call(config.scope, data);
-            }
-        };
-
-        return config;
-    };
-
-    var _convertRenderTo = function(region, renderTo) {
-        if (renderTo) {
-            if (LABKEY.Utils.isString(renderTo)) {
-                region.renderTo = renderTo;
-            }
-            else if (LABKEY.Utils.isString(renderTo.id)) {
-                region.renderTo = renderTo.id; // support 'Ext' elements
-            }
-            else {
-                throw 'Unsupported "renderTo"';
-            }
-        }
-
-        return region;
-    };
-
-    var _deleteTimer;
-
-    var _beforeViewDelete = function(region, revert) {
-        _deleteTimer = setTimeout(function() {
-            _deleteTimer = 0;
-            region.showLoadingMessage(revert ? 'Reverting view...' : 'Deleting view...');
-        }, 500);
-    };
-
-    var _onViewDelete = function(region, success, json) {
-        if (_deleteTimer) {
-            clearTimeout(_deleteTimer);
-        }
-
-        if (success) {
-            region.removeMessage.call(region, 'customizeview');
-            region.showSuccessMessage.call(region);
-
-            // change view to either a shadowed view or the default view
-            var config = { type: 'view' };
-            if (json.viewName) {
-                config.viewName = json.viewName;
-            }
-            region.changeView.call(region, config);
-        }
-        else {
-            region.removeMessage.call(region, 'customizeview');
-            region.showErrorMessage.call(region, json.exception);
-        }
-    };
-
-    // The view can be reverted without ViewDesigner present
-    var _revertCustomView = function(region) {
-        _beforeViewDelete(region, true);
-
-        var config = {
-            schemaName: region.schemaName,
-            queryName: region.queryName,
-            containerPath: region.containerPath,
-            revert: true,
-            success: function(json) {
-                _onViewDelete(region, true /* success */, json);
-            },
-            failure: function(json) {
-                _onViewDelete(region, false /* success */, json);
-            }
-        };
-
-        if (region.viewName) {
-            config.viewName = region.viewName;
-        }
-
-        LABKEY.Query.deleteQueryView(config);
-    };
-
-    var _getViewFromQueryDetails = function(queryDetails, viewName) {
-        var matchingView;
-
-        $.each(queryDetails.views, function(index, view) {
-            if (view.name === viewName) {
-                matchingView = view;
-                return false;
-            }
-        });
-
-        return matchingView;
-    };
-
-    var _viewContainsColumn = function(view, colFieldKey) {
-        var keys = $.map(view.columns, function(c) {
-            return c.fieldKey.toLowerCase();
-        });
-        var exists = colFieldKey && keys.indexOf(colFieldKey.toLowerCase()) > -1;
-
-        if (!exists) {
-            console.warn('Unable to find column in view: ' + colFieldKey);
-        }
-
-        return exists;
-    };
-
-    var _getAllRowSelectors = function(region) {
-        return _getFormSelector(region).find('.labkey-selectors input[type="checkbox"][name=".toggle"]');
-    };
-
-    var _getBarSelector = function(region) {
-        return $('#' + region.domId + '-headerbar');
-    };
-
-    var _getContextBarSelector = function(region) {
-        return $('#' + region.domId + '-ctxbar');
-    };
-
-    var _getDrawerSelector = function(region) {
-        return $('#' + region.domId + '-drawer');
-    };
-
-    var _getFormSelector = function(region) {
-        var form = $('form#' + region.domId + '-form');
-
-        // derived DataRegion's may not include the form id
-        if (form.length === 0) {
-            form = $('#' + region.domId).closest('form');
-        }
-
-        return form;
-    };
-
-    var _getHeaderSelector = function(region) {
-        return $('#' + region.domId + '-header');
-    };
-
-    var _getRowSelectors = function(region) {
-        return _getFormSelector(region).find('.labkey-selectors input[type="checkbox"][name=".select"]');
-    };
-
-    var _getSectionSelector = function(region, dir) {
-        return $('#' + region.domId + '-section-' + dir);
-    };
-
-    // Formerly, LABKEY.DataRegion.getParamValPairsFromString / LABKEY.DataRegion.getParamValPairs
-    var _getParameters = function(region, skipPrefixSet /* optional */) {
-
-        var params = [];
-        var qString = region.requestURL;
-
-        if (LABKEY.Utils.isString(qString) && qString.length > 0) {
-
-            var qmIdx = qString.indexOf('?');
-            var qStringWithoutPound;
-            if (qmIdx > -1) {
-                qString = qString.substring(qmIdx + 1);
-<<<<<<< HEAD
-
-                if (qString.length > 1) {
-                    var pairs = qString.split('&'), p, key,
-                            LAST = '.lastFilter', lastIdx, skip = LABKEY.Utils.isArray(skipPrefixSet);
-=======
-                var poundIdx = qString.indexOf('#');
-                qStringWithoutPound = poundIdx > -1 ? qString.substr(0, poundIdx) : qString;
-            }
-
-            if (qStringWithoutPound && qStringWithoutPound.length > 1) {
-                var pairs = qStringWithoutPound.split('&'), p, key,
-                    LAST = '.lastFilter', lastIdx, skip = LABKEY.Utils.isArray(skipPrefixSet);
->>>>>>> b8419bd9
-
-                    var exactMatches = EXACT_MATCH_PREFIXES.map(function (prefix) {
-                        return region.name + prefix;
-                    });
-
-                    $.each(pairs, function (i, pair) {
-                        p = pair.split('=', 2);
-                        key = p[0] = decodeURIComponent(p[0]);
-                        lastIdx = key.indexOf(LAST);
-
-                        if (lastIdx > -1 && lastIdx === (key.length - LAST.length)) {
-                            return;
-                        }
-                        else if (REQUIRE_NAME_PREFIX.hasOwnProperty(key)) {
-                            // 26686: Black list known parameters, should be prefixed by region name
-                            return;
-                        }
-
-                        var stop = false;
-                        if (skip) {
-                            $.each(skipPrefixSet, function (j, skipPrefix) {
-                                if (LABKEY.Utils.isString(skipPrefix)) {
-
-                                    // Special prefix that should remove all filters, but no other parameters
-                                    if (skipPrefix.indexOf(ALL_FILTERS_SKIP_PREFIX) === (skipPrefix.length - 2)) {
-                                        if (key.indexOf('~') > 0) {
-                                            stop = true;
-                                            return false;
-                                        }
-                                    }
-                                    else {
-                                        if (exactMatches.indexOf(skipPrefix) > -1) {
-                                            if (key === skipPrefix) {
-                                                stop = true;
-                                                return false;
-                                            }
-                                        }
-                                        else if (key.toLowerCase().indexOf(skipPrefix.toLowerCase()) === 0) {
-                                            // only skip filters, parameters, and sorts
-                                            if (key === skipPrefix ||
-                                                    key.indexOf('~') > 0 ||
-                                                    key.indexOf(PARAM_PREFIX) > 0 ||
-                                                    key === (skipPrefix + 'sort')) {
-                                                stop = true;
-                                                return false;
-                                            }
-                                        }
-                                    }
-                                }
-                            });
-                        }
-
-                        if (!stop) {
-                            if (p.length > 1) {
-                                p[1] = decodeURIComponent(p[1]);
-                            }
-                            params.push(p);
-                        }
-                    });
-                }
-            }
-        }
-
-        return params;
-    };
-
-    /**
-     *
-     * @param region
-     * @param {boolean} [asString=false]
-     * @private
-     */
-    var _getUserSort = function(region, asString) {
-        var userSort = [],
-            sortParam = region.getParameter(region.name + SORT_PREFIX);
-
-        if (asString) {
-            userSort = sortParam || '';
-        }
-        else {
-            if (sortParam) {
-                var fieldKey, dir;
-                sortParam.split(',').forEach(function(sort) {
-                    fieldKey = sort;
-                    dir = SORT_ASC;
-                    if (sort.charAt(0) === SORT_DESC) {
-                        fieldKey = fieldKey.substring(1);
-                        dir = SORT_DESC;
-                    }
-                    else if (sort.charAt(0) === SORT_ASC) {
-                        fieldKey = fieldKey.substring(1);
-                    }
-                    userSort.push({fieldKey: fieldKey, dir: dir});
-                });
-            }
-        }
-
-        return userSort;
-    };
-
-    var _getViewBarSelector = function(region) {
-        return $('#' + region.domId + '-viewbar');
-    };
-
-    var _buttonSelectionBind = function(region, cls, fn) {
-        var partEl = region.msgbox.getParent().find('div[data-msgpart="selection"]');
-        partEl.find('.labkey-button' + cls).off('click').on('click', $.proxy(function() {
-            fn.call(this);
-        }, region));
-    };
-
-    var _onRenderMessageArea = function(region, parts) {
-        var msgArea = region.msgbox;
-        if (msgArea) {
-            if (region.showRecordSelectors && parts['selection']) {
-                _buttonSelectionBind(region, '.select-all', region.selectAll);
-                _buttonSelectionBind(region, '.select-none', region.clearSelected);
-                _buttonSelectionBind(region, '.show-all', region.showAll);
-                _buttonSelectionBind(region, '.show-selected', region.showSelectedRows);
-                _buttonSelectionBind(region, '.show-unselected', region.showUnselectedRows);
-            }
-            else if (parts['customizeview']) {
-                _buttonSelectionBind(region, '.unsavedview-revert', function() { _revertCustomView(this); });
-                _buttonSelectionBind(region, '.unsavedview-edit', function() { this.showCustomizeView(undefined); });
-                _buttonSelectionBind(region, '.unsavedview-save', function() { _saveSessionCustomView(this); });
-            }
-        }
-    };
-
-    var _onSelectionChange = function(region) {
-        $(region).trigger('selectchange', [region, region.selectedCount]);
-        _updateRequiresSelectionButtons(region, region.selectedCount);
-        LABKEY.Utils.signalWebDriverTest('dataRegionUpdate', region.selectedCount);
-        LABKEY.Utils.signalWebDriverTest('dataRegionUpdate-' + region.name, region.selectedCount);
-    };
-
-    var _onViewSave = function(region, designer, savedViewsInfo, urlParameters) {
-        if (savedViewsInfo && savedViewsInfo.views.length > 0) {
-            region.hideCustomizeView.call(region);
-            region.changeView.call(region, {
-                type: 'view',
-                viewName: savedViewsInfo.views[0].name
-            }, urlParameters);
-        }
-    };
-
-    var _removeParameters = function(region, skipPrefixes /* optional */) {
-        return _setParameters(region, null, skipPrefixes);
-    };
-
-    var _resolveFieldKey = function(region, fieldKey) {
-        var fk = fieldKey;
-        if (!(fk instanceof LABKEY.FieldKey)) {
-            fk = LABKEY.FieldKey.fromString('' + fk);
-        }
-        return fk;
-    };
-
-    var _saveSessionCustomView = function(region) {
-        // Note: currently only will save session views. Future version could create a new view using url sort/filters.
-        if (!(region.view && region.view.session)) {
-            return;
-        }
-
-        // Get the canEditSharedViews permission and candidate targetContainers.
-        var viewName = (region.view && region.view.name) || region.viewName || '';
-
-        LABKEY.Query.getQueryDetails({
-            schemaName: region.schemaName,
-            queryName: region.queryName,
-            viewName: viewName,
-            initializeMissingView: false,
-            containerPath: region.containerPath,
-            success: function (json) {
-                // Display an error if there was an issue error getting the query details
-                if (json.exception) {
-                    var viewSourceUrl = LABKEY.ActionURL.buildURL('query', 'viewQuerySource.view', null, {schemaName: this.schemaName, "query.queryName": this.queryName});
-                    var msg = LABKEY.Utils.encodeHtml(json.exception) + " &nbsp;<a target=_blank class='labkey-button' href='" + viewSourceUrl + "'>View Source</a>";
-
-                    this.showErrorMessage.call(this, msg);
-                    return;
-                }
-
-                _saveSessionShowPrompt(this, json);
-            },
-            scope: region
-        });
-    };
-
-    var _saveSessionView = function(o, region, win) {
-        var timerId = setTimeout(function() {
-            timerId = 0;
-            Ext4.Msg.progress("Saving...", "Saving custom view...");
-        }, 500);
-
-        var jsonData = {
-            schemaName: region.schemaName,
-            "query.queryName": region.queryName,
-            "query.viewName": region.viewName,
-            newName: o.name,
-            inherit: o.inherit,
-            shared: o.shared,
-            hidden: o.hidden,
-            replace: o.replace,
-        };
-
-        if (o.inherit) {
-            jsonData.containerPath = o.containerPath;
-        }
-
-        LABKEY.Ajax.request({
-            url: LABKEY.ActionURL.buildURL('query', 'saveSessionView', region.containerPath),
-            method: 'POST',
-            jsonData: jsonData,
-            callback: function() {
-                if (timerId > 0)
-                    clearTimeout(timerId);
-                win.close();
-            },
-            success: function() {
-                region.showSuccessMessage.call(region);
-                region.changeView.call(region, {type: 'view', viewName: o.name});
-            },
-            failure: function(resp) {
-                var json = resp.responseText ? Ext4.decode(resp.responseText) : resp;
-                if (json.exception && json.exception.indexOf('A saved view by the name') === 0) {
-
-                    Ext4.Msg.show({
-                        title : "Duplicate View Name",
-                        msg : json.exception + " Would you like to replace it?",
-                        cls : 'data-window',
-                        icon : Ext4.Msg.QUESTION,
-                        buttons : Ext4.Msg.YESNO,
-                        fn : function(btn) {
-                            if (btn === 'yes') {
-                                o.replace = true;
-                                _saveSessionView(o, region, win);
-                            }
-                        },
-                        scope : this
-                    });
-                }
-                else
-                    Ext4.Msg.alert('Error saving view', json.exception || json.statusText || Ext4.decode(json.responseText).exception);
-            },
-            scope: region
-        });
-    };
-
-    var _saveSessionShowPrompt = function(region, queryDetails) {
-        LABKEY.DataRegion.loadViewDesigner(function() {
-            var config = Ext4.applyIf({
-                allowableContainerFilters: region.allowableContainerFilters,
-                targetContainers: queryDetails.targetContainers,
-                canEditSharedViews: queryDetails.canEditSharedViews,
-                canEdit: LABKEY.DataRegion.getCustomViewEditableErrors(config).length == 0,
-                success: function (win, o) {
-                    _saveSessionView(o, region, win);
-                },
-                scope: region
-            }, region.view);
-
-            LABKEY.internal.ViewDesigner.Designer.saveCustomizeViewPrompt(config);
-        });
-    };
-
-    var _setParameter = function(region, param, value, skipPrefixes /* optional */) {
-        _setParameters(region, [[param, value]], skipPrefixes);
-    };
-
-    var _setParameters = function(region, newParamValPairs, skipPrefixes /* optional */) {
-        // prepend region name
-        // e.g. ['.hello', '.goodbye'] becomes ['aqwp19.hello', 'aqwp19.goodbye']
-        if (LABKEY.Utils.isArray(skipPrefixes)) {
-            skipPrefixes.forEach(function(skip, i) {
-                if (skip && skip.indexOf(region.name + '.') !== 0) {
-                    skipPrefixes[i] = region.name + skip;
-                }
-            });
-        }
-
-        var param, value,
-            params = _getParameters(region, skipPrefixes);
-
-        if (LABKEY.Utils.isArray(newParamValPairs)) {
-            newParamValPairs.forEach(function(newPair) {
-                if (!LABKEY.Utils.isArray(newPair)) {
-                    throw new Error("DataRegion: _setParameters newParamValPairs improperly initialized. It is an array of arrays. You most likely passed in an array of strings.");
-                }
-                param = newPair[0];
-                value = newPair[1];
-
-                // Allow value to be null/undefined to support no-value filter types (Is Blank, etc)
-                if (LABKEY.Utils.isString(param) && param.length > 1) {
-                    if (param.indexOf(region.name) !== 0) {
-                        param = region.name + param;
-                    }
-
-                    params.push([param, value]);
-                }
-            });
-        }
-
-        if (region.async) {
-            _load(region, params, skipPrefixes);
-        }
-        else {
-            region.setSearchString.call(region, region.name, _buildQueryString(region, params));
-        }
-    };
-
-    var _showRows = function(region, showRowsEnum) {
-        // clear sibling parameters, could we do this with events?
-        this.maxRows = undefined;
-        this.offset = 0;
-
-        _setParameter(region, SHOW_ROWS_PREFIX, showRowsEnum, [OFFSET_PREFIX, MAX_ROWS_PREFIX, SHOW_ROWS_PREFIX]);
-    };
-
-    var _showSelectMessage = function(region, msg) {
-        if (region.showRecordSelectors) {
-            if (region.totalRows && region.totalRows != region.selectedCount) {
-                msg += "&nbsp;<span class='labkey-button select-all'>Select All Rows</span>";
-            }
-
-            msg += "&nbsp;" + "<span class='labkey-button select-none'>Select None</span>";
-            var showOpts = [];
-            if (region.showRows !== 'all')
-                showOpts.push("<span class='labkey-button show-all'>Show All</span>");
-            if (region.showRows !== 'selected')
-                showOpts.push("<span class='labkey-button show-selected'>Show Selected</span>");
-            if (region.showRows !== 'unselected')
-                showOpts.push("<span class='labkey-button show-unselected'>Show Unselected</span>");
-            msg += "&nbsp;&nbsp;" + showOpts.join(" ");
-        }
-
-        // add the record selector message, the link handlers will get added after render in _onRenderMessageArea
-        region.addMessage.call(region, msg, 'selection');
-    };
-
-    var _toggleAllRows = function(region, checked) {
-        var ids = [];
-
-        _getRowSelectors(region).each(function() {
-            if (!this.disabled) {
-                this.checked = checked;
-                ids.push(this.value);
-            }
-        });
-
-        _getAllRowSelectors(region).each(function() { this.checked = checked === true; });
-        return ids;
-    };
-
-    /**
-     * Asynchronous loader for a DataRegion
-     * @param region {DataRegion}
-     * @param [newParams] {string}
-     * @param [skipPrefixes] {string[]}
-     * @param [callback] {Function}
-     * @param [scope]
-     * @private
-     */
-    var _load = function(region, newParams, skipPrefixes, callback, scope) {
-
-        var params = _getAsyncParams(region, newParams ? newParams : _getParameters(region), skipPrefixes);
-        var jsonData = _getAsyncBody(region, params);
-
-        // TODO: This should be done in _getAsyncParams, but is not since _getAsyncBody relies on it. Refactor it.
-        // ensure SQL is not on the URL -- we allow any property to be pulled through when creating parameters.
-        if (params.sql) {
-            delete params.sql;
-        }
-
-        /**
-         * The target jQuery element that will be either written to or replaced
-         */
-        var target;
-
-        /**
-         * Flag used to determine if we should replace target element (default) or write to the target contents
-         * (used during QWP render for example)
-         * @type {boolean}
-         */
-        var useReplace = true;
-
-        /**
-         * The string identifier for where the region will render. Mainly used to display useful messaging upon failure.
-         * @type {string}
-         */
-        var renderEl;
-
-        if (region.renderTo) {
-            useReplace = false;
-            renderEl = region.renderTo;
-            target = $('#' + region.renderTo);
-        }
-        else if (!region.domId) {
-            throw '"renderTo" must be specified either upon construction or when calling render()';
-        }
-        else {
-            renderEl = region.domId;
-            target = $('#' + region.domId);
-
-            // attempt to find the correct node to render to...
-            var form = _getFormSelector(region);
-            if (form.length && form.parent('div').length) {
-                target = form.parent('div');
-            }
-            else {
-                // next best render target
-                throw 'unable to find a good target element. Perhaps this region is not using the standard renderer?'
-            }
-        }
-        var timerId = setTimeout(function() {
-            timerId = 0;
-            if (target) {
-                target.html("<div class=\"labkey-data-region-loading-mask-panel\">" +
-                        "<div class=\"labkey-data-region-loading-mask-icon\"><i class=\"fa fa-spinner fa-pulse\"></i> loading...</div>" +
-                        "</div>");
-            }
-        }, 500);
-
-        LABKEY.Ajax.request({
-            timeout: region.timeout === undefined ? DEFAULT_TIMEOUT : region.timeout,
-            url: LABKEY.ActionURL.buildURL('project', 'getWebPart.api', region.containerPath),
-            method: 'POST',
-            params: params,
-            jsonData: jsonData,
-            success: function(response) {
-                if (timerId > 0) {
-                    clearTimeout(timerId);//load mask task no longer needed
-                }
-                this.hidePanel(function() {
-                    if (target.length) {
-
-                        this.destroy();
-
-                        LABKEY.Utils.loadAjaxContent(response, target, function() {
-
-                            if ($.isFunction(callback)) {
-                                callback.call(scope);
-                            }
-
-                            if ($.isFunction(this._success)) {
-                                this._success.call(this.scope || this, this, response);
-                            }
-
-                            $(this).trigger('success', [this, response]);
-
-                            this.RENDER_LOCK = true;
-                            $(this).trigger('render', this);
-                            this.RENDER_LOCK = false;
-                        }, this, useReplace);
-                    }
-                    else {
-                        // not finding element considered a failure
-                        if ($.isFunction(this._failure)) {
-                            this._failure.call(this.scope || this, response /* json */, response, undefined /* options */, target);
-                        }
-                        else if (!this.suppressRenderErrors) {
-                            LABKEY.Utils.alert('Rendering Error', 'The element "' + renderEl + '" does not exist in the document. You may need to specify "renderTo".');
-                        }
-                    }
-                }, this);
-            },
-            failure: LABKEY.Utils.getCallbackWrapper(function(json, response, options) {
-
-                if (target.length) {
-                    if ($.isFunction(this._failure)) {
-                        this._failure.call(this.scope || this, json, response, options);
-                    }
-                    else if (this.errorType === 'html') {
-                        if (useReplace) {
-                            target.replaceWith('<div class="labkey-error">' + LABKEY.Utils.encodeHtml(json.exception) + '</div>');
-                        }
-                        else {
-                            target.html('<div class="labkey-error">' + LABKEY.Utils.encodeHtml(json.exception) + '</div>');
-                        }
-                    }
-                }
-                else if (!this.suppressRenderErrors) {
-                    LABKEY.Utils.alert('Rendering Error', 'The element "' + renderEl + '" does not exist in the document. You may need to specify "renderTo".');
-                }
-            }, region, true),
-            scope: region
-        });
-    };
-
-    var _getAsyncBody = function(region, params) {
-        var json = {};
-
-        if (params.sql) {
-            json.sql = params.sql;
-        }
-
-        _processButtonBar(region, json);
-
-        // 10505: add non-removable sorts and filters to json (not url params).
-        if (region.sort || region.filters || region.aggregates) {
-            json.filters = {};
-
-            if (region.filters) {
-                LABKEY.Filter.appendFilterParams(json.filters, region.filters, region.name);
-            }
-
-            if (region.sort) {
-                json.filters[region.dataRegionName + SORT_PREFIX] = region.sort;
-            }
-
-            if (region.aggregates) {
-                LABKEY.Filter.appendAggregateParams(json.filters, region.aggregates, region.name);
-            }
-        }
-
-        if (region.metadata) {
-            json.metadata = region.metadata;
-        }
-
-        return json;
-    };
-
-    var _processButtonBar = function(region, json) {
-
-        var bar = region.buttonBar;
-
-        if (bar && (bar.position || (bar.items && bar.items.length > 0))) {
-            _processButtonBarItems(region, bar.items);
-
-            // only attach if valid
-            json.buttonBar = bar;
-        }
-    };
-
-    var _processButtonBarItems = function(region, items) {
-        if (LABKEY.Utils.isArray(items) && items.length > 0) {
-            for (var i = 0; i < items.length; i++) {
-                var item = items[i];
-
-                if (item && $.isFunction(item.handler)) {
-                    item.id = item.id || LABKEY.Utils.id();
-                    // TODO: A better way? This exposed _onButtonClick isn't very awesome
-                    item.onClick = "return LABKEY.DataRegions['" + region.name + "']._onButtonClick('" + item.id + "');";
-                }
-
-                if (item.items) {
-                    _processButtonBarItems(region, item.items);
-                }
-            }
-        }
-    };
-
-    var _isFilter = function(region, parameter) {
-        return parameter && parameter.indexOf(region.name + '.') === 0 && parameter.indexOf('~') > 0;
-    };
-
-    var _getAsyncParams = function(region, newParams, skipPrefixes) {
-
-        var params = {};
-        var name = region.name;
-
-        //
-        // Certain parameters are only included if the region is 'async'. These
-        // were formerly a part of Query Web Part.
-        //
-        if (region.async) {
-            params[name + '.async'] = true;
-
-            if (LABKEY.Utils.isString(region.frame)) {
-                params['webpart.frame'] = region.frame;
-            }
-
-            if (LABKEY.Utils.isString(region.bodyClass)) {
-                params['webpart.bodyClass'] = region.bodyClass;
-            }
-
-            if (LABKEY.Utils.isString(region.title)) {
-                params['webpart.title'] = region.title;
-            }
-
-            if (LABKEY.Utils.isString(region.titleHref)) {
-                params['webpart.titleHref'] = region.titleHref;
-            }
-
-            if (LABKEY.Utils.isString(region.columns)) {
-                params[region.name + '.columns'] = region.columns;
-            }
-
-            _applyOptionalParameters(region, params, [
-                'allowChooseQuery',
-                'allowChooseView',
-                'allowHeaderLock',
-                'buttonBarPosition',
-                'detailsURL',
-                'deleteURL',
-                'importURL',
-                'insertURL',
-                'linkTarget',
-                'updateURL',
-                'shadeAlternatingRows',
-                'showBorders',
-                'showDeleteButton',
-                'showDetailsColumn',
-                'showExportButtons',
-                'showRStudioButton',
-                'showImportDataButton',
-                'showInsertNewButton',
-                'showPagination',
-                'showPaginationCount',
-                'showReports',
-                'showSurroundingBorder',
-                'showFilterDescription',
-                'showUpdateColumn',
-                'showViewPanel',
-                'timeout',
-                {name: 'disableAnalytics', prefix: true},
-                {name: 'maxRows', prefix: true, check: function(v) { return v > 0; }},
-                {name: 'showRows', prefix: true},
-                {name: 'offset', prefix: true, check: function(v) { return v !== 0; }},
-                {name: 'reportId', prefix: true},
-                {name: 'viewName', prefix: true}
-            ]);
-
-            // Sorts configured by the user when interacting with the grid. We need to pass these as URL parameters.
-            if (LABKEY.Utils.isString(region._userSort) && region._userSort.length > 0) {
-                params[name + SORT_PREFIX] = region._userSort;
-            }
-
-            if (region.userFilters) {
-                $.each(region.userFilters, function(filterExp, filterValue) {
-                    if (params[filterExp] == undefined) {
-                        params[filterExp] = [];
-                    }
-                    params[filterExp].push(filterValue);
-                });
-                region.userFilters = {}; // they've been applied
-            }
-
-            // TODO: Get rid of this and incorporate it with the normal containerFilter checks
-            if (region.userContainerFilter) {
-                params[name + CONTAINER_FILTER_NAME] = region.userContainerFilter;
-            }
-
-            if (region.parameters) {
-                var paramPrefix = name + PARAM_PREFIX;
-                $.each(region.parameters, function(parameter, value) {
-                    var key = parameter;
-                    if (parameter.indexOf(paramPrefix) !== 0) {
-                        key = paramPrefix + parameter;
-                    }
-                    params[key] = value;
-                });
-            }
-        }
-
-        //
-        // apply all parameters
-        //
-
-        var newParamPrefixes = {};
-
-        if (newParams) {
-            newParams.forEach(function(pair) {
-                //
-                // Filters may repeat themselves #25337
-                //
-                if (_isFilter(region, pair[0])) {
-                    if (params[pair[0]] == undefined) {
-                        params[pair[0]] = [];
-                    }
-                    else if (!LABKEY.Utils.isArray(params[pair[0]])) {
-                        params[pair[0]] = [params[pair[0]]];
-                    }
-                    params[pair[0]].push(pair[1]);
-                }
-                else {
-                    params[pair[0]] = pair[1];
-                }
-
-                newParamPrefixes[pair[0]] = true;
-            });
-        }
-
-        //
-        // 40226: Don't include parameters that are being logically excluded
-        //
-
-        if (skipPrefixes) {
-            skipPrefixes.forEach(function(skipKey) {
-                if (params.hasOwnProperty(skipKey) && !newParamPrefixes.hasOwnProperty(skipKey)) {
-                    delete params[skipKey];
-                }
-            });
-        }
-
-        //
-        // Properties that cannot be modified
-        //
-
-        params.dataRegionName = region.name;
-        params.schemaName = region.schemaName;
-        params.viewName = region.viewName;
-        params.reportId = region.reportId;
-        params.returnUrl = window.location.href;
-        params['webpart.name'] = 'Query';
-
-        if (region.queryName) {
-            params.queryName = region.queryName;
-        }
-        else if (region.sql) {
-            params.sql = region.sql;
-        }
-
-        var key = region.name + CONTAINER_FILTER_NAME;
-        var cf = region.getContainerFilter.call(region);
-        if (cf && !(key in params)) {
-            params[key] = cf;
-        }
-
-        return params;
-    };
-
-    var _updateFilter = function(region, filter, skipPrefixes) {
-        var params = [];
-        if (filter) {
-            params.push([filter.getURLParameterName(region.name), filter.getURLParameterValue()]);
-        }
-        _setParameters(region, params, [OFFSET_PREFIX].concat(skipPrefixes));
-    };
-
-    var _updateRequiresSelectionButtons = function(region, selectedCount) {
-
-        // update the 'select all on page' checkbox state
-        _getAllRowSelectors(region).each(function() {
-            if (region.isPageSelected.call(region)) {
-                this.checked = true;
-                this.indeterminate = false;
-            }
-            else if (region.selectedCount > 0) {
-                // There are rows selected, but the are not visible on this page.
-                this.checked = false;
-                this.indeterminate = true;
-            }
-            else {
-                this.checked = false;
-                this.indeterminate = false;
-            }
-        });
-
-        // If not all rows are visible and some rows are selected, show selection message
-        if (region.totalRows && 0 !== region.selectedCount && !region.complete) {
-            var msg = (region.selectedCount === region.totalRows) ?
-                        'All <span class="labkey-strong">' + region.totalRows + '</span> rows selected.' :
-                        'Selected <span class="labkey-strong">' + region.selectedCount + '</span> of ' + region.totalRows + ' rows.';
-            _showSelectMessage(region, msg);
-        }
-
-        // 10566: for javascript perf on IE stash the requires selection buttons
-        if (!region._requiresSelectionButtons) {
-            // escape ', ", and \
-            var escaped = region.name.replace(/('|"|\\)/g, "\\$1");
-            region._requiresSelectionButtons = $("a[data-labkey-requires-selection='" + escaped + "']");
-        }
-
-        region._requiresSelectionButtons.each(function() {
-            var el = $(this);
-
-            var isDropdown = false;
-            var dropdownBtn = el.parent();
-            if (dropdownBtn && dropdownBtn.hasClass('lk-menu-drop') && dropdownBtn.hasClass('dropdown'))
-                isDropdown = true;
-
-            // handle min-count
-            var minCount = el.attr('data-labkey-requires-selection-min-count');
-            if (minCount) {
-                minCount = parseInt(minCount);
-            }
-            if (minCount === undefined) {
-                minCount = 1;
-            }
-
-            // handle max-count
-            var maxCount = el.attr('data-labkey-requires-selection-max-count');
-            if (maxCount) {
-                maxCount = parseInt(maxCount);
-            }
-
-            if (minCount <= selectedCount && (!maxCount || maxCount >= selectedCount)) {
-                el.removeClass('labkey-disabled-button');
-                if (isDropdown)
-                    dropdownBtn.removeClass('labkey-disabled-button');
-            }
-            else {
-                el.addClass('labkey-disabled-button');
-                if (isDropdown)
-                    dropdownBtn.addClass('labkey-disabled-button');
-            }
-        });
-    };
-
-    var HeaderLock = function(region) {
-
-        // init
-        if (!region.headerLock()) {
-            region._allowHeaderLock = false;
-            return;
-        }
-
-        this.region = region;
-
-        var table = $('#' + region.domId);
-        var firstRow = table.find('tr.labkey-alternate-row').first().children('td');
-
-        // If no data rows exist just turn off header locking
-        if (firstRow.length === 0) {
-            firstRow = table.find('tr.labkey-row').first().children('td');
-            if (firstRow.length === 0) {
-                region._allowHeaderLock = false;
-                return;
-            }
-        }
-
-        var headerRowId = region.domId + '-column-header-row';
-        var headerRow = $('#' + headerRowId);
-
-        if (headerRow.length === 0) {
-            region._allowHeaderLock = false;
-            return;
-        }
-
-        var BOTTOM_OFFSET = 100;
-
-        var me = this,
-            timeout,
-            locked = false,
-            lastLeft = 0,
-            pos = [ 0, 0, 0, 0 ];
-
-        // init
-        var floatRow = headerRow
-                .clone()
-                // TODO: Possibly namespace all the ids underneath
-                .attr('id', headerRowId + '-float')
-                .css({
-                    'box-shadow': '0 4px 4px #DCDCDC',
-                    display: 'none',
-                    position: 'fixed',
-                    top: 0,
-                    'z-index': 2
-                });
-
-        floatRow.insertAfter(headerRow);
-
-        // respect showPagination but do not use it directly as it may change
-        var isPagingFloat = region.showPagination;
-        var floatPaging, floatPagingWidth = 0;
-
-        if (isPagingFloat) {
-            var pageWidget = _getBarSelector(region).find('.labkey-pagination');
-            if (pageWidget.children().length) {
-                floatPaging = $('<div></div>')
-                        .css({
-                            'background-color': 'white',
-                            'box-shadow': '0 4px 4px #DCDCDC',
-                            display: 'none',
-                            'min-width': pageWidget.width(),
-                            opacity: 0.7,
-                            position: 'fixed',
-                            top: floatRow.height(),
-                            'z-index': 1
-                        })
-                        .on('mouseover', function() {
-                            $(this).css('opacity', '1.0');
-                        })
-                        .on('mouseout', function() {
-                            $(this).css('opacity', '0.7')
-                        });
-
-                var floatingPageWidget = pageWidget.clone(true).css('padding', '4px 8px');
-
-                // adjust padding when buttons aren't shown
-                if (!pageWidget.find('.btn-group').length) {
-                    floatingPageWidget.css('padding-bottom', '8px')
-                }
-
-                floatPaging.append(floatingPageWidget);
-                table.parent().append(floatPaging);
-                floatPagingWidth = floatPaging.width();
-            } else {
-                isPagingFloat = false;
-            }
-        }
-
-        var disable = function() {
-            me.region._allowHeaderLock = false;
-
-            if (timeout) {
-                clearTimeout(timeout);
-            }
-
-            $(window)
-                    .unbind('load', domTask)
-                    .unbind('resize', resizeTask)
-                    .unbind('scroll', onScroll);
-            $(document)
-                    .unbind('DOMNodeInserted', domTask);
-        };
-
-        /**
-         * Configures the 'pos' array containing the following values:
-         * [0] - X-coordinate of the top of the object relative to the offset parent.
-         * [1] - Y-coordinate of the top of the object relative to the offset parent.
-         * [2] - Y-coordinate of the bottom of the object.
-         * [3] - width of the object
-         * This method assumes interaction with the Header of the Data Region.
-         */
-        var loadPosition = function() {
-            var header = headerRow.offset() || {top: 0};
-            var table = $('#' + region.domId);
-
-            var bottom = header.top + table.height() - BOTTOM_OFFSET;
-            var width = headerRow.width();
-            pos = [ header.left, header.top, bottom, width ];
-        };
-
-        loadPosition();
-
-        var onResize = function() {
-            loadPosition();
-            var sub_h = headerRow.find('th');
-
-            floatRow.width(headerRow.width()).find('th').each(function(i, el) {
-                $(el).width($(sub_h[i]).width());
-            });
-
-            isPagingFloat && floatPaging.css({
-                left: pos[0] - window.pageXOffset + floatRow.width() - floatPaging.width(),
-                top: floatRow.height()
-            });
-        };
-
-        /**
-         * WARNING: This function is called often. Performance implications for each line.
-         */
-        var onScroll = function() {
-            if (window.pageYOffset >= pos[1] && window.pageYOffset < pos[2]) {
-                var newLeft = pos[0] - window.pageXOffset;
-                var newPagingLeft = isPagingFloat ? newLeft + pos[3] - floatPagingWidth : 0;
-
-                var floatRowCSS = {
-                    top: 0
-                };
-                var pagingCSS = isPagingFloat && {
-                    top: floatRow.height()
-                };
-
-                if (!locked) {
-                    locked = true;
-                    floatRowCSS.display = 'table-row';
-                    floatRowCSS.left = newLeft;
-
-                    pagingCSS.display = 'block';
-                    pagingCSS.left = newPagingLeft;
-                }
-                else if (lastLeft !== newLeft) {
-                    floatRowCSS.left = newLeft;
-
-                    pagingCSS.left = newPagingLeft;
-                }
-
-                floatRow.css(floatRowCSS);
-                isPagingFloat && floatPaging.css(pagingCSS);
-
-                lastLeft = newLeft;
-            }
-            else if (locked && window.pageYOffset >= pos[2]) {
-                var newTop = pos[2] - window.pageYOffset;
-
-                floatRow.css({
-                    top: newTop
-                });
-
-                isPagingFloat && floatPaging.css({
-                    top: newTop + floatRow.height()
-                });
-            }
-            else if (locked) {
-                locked = false;
-                floatRow.hide();
-                isPagingFloat && floatPaging.hide();
-            }
-        };
-
-        var resizeTask = function(immediate) {
-            clearTimeout(timeout);
-            if (immediate) {
-                onResize();
-            }
-            else {
-                timeout = setTimeout(onResize, 110);
-            }
-        };
-
-        var isDOMInit = false;
-
-        var domTask = function() {
-            if (!isDOMInit) {
-                isDOMInit = true;
-                // fire immediate to prevent flicker of components when reloading region
-                resizeTask(true);
-            }
-            else {
-                resizeTask();
-            }
-            onScroll();
-        };
-
-        $(window)
-                .one('load', domTask)
-                .on('resize', resizeTask)
-                .on('scroll', onScroll);
-        $(document)
-                .on('DOMNodeInserted', domTask); // 13121
-
-        // ensure that resize/scroll fire at the end of initialization
-        domTask();
-
-        return {
-            disable: disable
-        }
-    };
-
-    //
-    // LOADER
-    //
-    LABKEY.DataRegion.create = function(config) {
-
-        var region = LABKEY.DataRegions[config.name];
-
-        if (region) {
-            // region already exists, update properties
-            $.each(config, function(key, value) {
-                region[key] = value;
-            });
-            if (!config.view) {
-                // when switching back to 'default' view, needs to clear region.view
-                region.view = undefined;
-            }
-            _init.call(region, config);
-        }
-        else {
-            // instantiate a new region
-            region = new LABKEY.DataRegion(config);
-            LABKEY.DataRegions[region.name] = region;
-        }
-
-        return region;
-    };
-
-    LABKEY.DataRegion.loadViewDesigner = function(cb, scope) {
-        LABKEY.requiresExt4Sandbox(function() {
-            LABKEY.requiresScript('internal/ViewDesigner', cb, scope);
-        });
-    };
-
-    LABKEY.DataRegion.getCustomViewEditableErrors = function(customView) {
-        var errors = [];
-        if (customView && !customView.editable) {
-            errors.push("The view is read-only and cannot be edited.");
-        }
-        return errors;
-    };
-
-    LABKEY.DataRegion.registerPane = function(regionName, callback, scope) {
-        var region = LABKEY.DataRegions[regionName];
-        if (region) {
-            callback.call(scope || region, region);
-            return;
-        }
-        else if (!_paneCache[regionName]) {
-            _paneCache[regionName] = [];
-        }
-
-        _paneCache[regionName].push({cb: callback, scope: scope});
-    };
-
-    LABKEY.DataRegion.selectAll = function(config) {
-        var params = {};
-        if (!config.url) {
-            // DataRegion doesn't have selectAllURL so generate url and query parameters manually
-            config.url = LABKEY.ActionURL.buildURL('query', 'selectAll.api', config.containerPath);
-
-            config.dataRegionName = config.dataRegionName || 'query';
-
-            params = LABKEY.Query.buildQueryParams(
-                    config.schemaName,
-                    config.queryName,
-                    config.filters,
-                    null,
-                    config.dataRegionName
-            );
-
-            if (config.viewName)
-                params[config.dataRegionName + VIEWNAME_PREFIX] = config.viewName;
-
-            if (config.containerFilter)
-                params.containerFilter = config.containerFilter;
-
-            if (config.selectionKey)
-                params[config.dataRegionName + '.selectionKey'] = config.selectionKey;
-
-            $.each(config.parameters, function(propName, value) {
-                params[config.dataRegionName + PARAM_PREFIX + propName] = value;
-            });
-
-            if (config.ignoreFilter) {
-                params[config.dataRegionName + '.ignoreFilter'] = true;
-            }
-
-            // NOTE: ignore maxRows, showRows, and offset
-        }
-
-        LABKEY.Ajax.request({
-            url: config.url,
-            method: 'POST',
-            params: params,
-            success: LABKEY.Utils.getCallbackWrapper(LABKEY.Utils.getOnSuccess(config), config.scope),
-            failure: LABKEY.Utils.getCallbackWrapper(LABKEY.Utils.getOnFailure(config), config.scope, true)
-        });
-    };
-
-    /**
-     * Static method to add or remove items from the selection for a given {@link #selectionKey}.
-     *
-     * @param config A configuration object with the following properties:
-     * @param {String} config.selectionKey See {@link #selectionKey}.
-     * @param {Array} config.ids Array of primary key ids for each row to select/unselect.
-     * @param {Boolean} config.checked If true, the ids will be selected, otherwise unselected.
-     * @param {Function} config.success The function to be called upon success of the request.
-     * The callback will be passed the following parameters:
-     * <ul>
-     * <li><b>data:</b> an object with the property 'count' to indicate the updated selection count.
-     * <li><b>response:</b> The XMLHttpResponse object</li>
-     * </ul>
-     * @param {Function} [config.failure] The function to call upon error of the request.
-     * The callback will be passed the following parameters:
-     * <ul>
-     * <li><b>errorInfo:</b> an object containing detailed error information (may be null)</li>
-     * <li><b>response:</b> The XMLHttpResponse object</li>
-     * </ul>
-     * @param {Object} [config.scope] An optional scoping object for the success and error callback functions (default to this).
-     * @param {string} [config.containerPath] An alternate container path. If not specified, the current container path will be used.
-     *
-     * @see LABKEY.DataRegion#getSelected
-     * @see LABKEY.DataRegion#clearSelected
-     */
-    LABKEY.DataRegion.setSelected = function(config) {
-        LABKEY.Ajax.request({
-            url: LABKEY.ActionURL.buildURL('query', 'setSelected.api', config.containerPath),
-            method: 'POST',
-            jsonData: {
-                checked: config.checked,
-                id: config.ids || config.id,
-                key: config.selectionKey,
-            },
-            scope: config.scope,
-            success: LABKEY.Utils.getCallbackWrapper(LABKEY.Utils.getOnSuccess(config), config.scope),
-            failure: LABKEY.Utils.getCallbackWrapper(LABKEY.Utils.getOnFailure(config), config.scope, true)
-        });
-    };
-
-    /**
-     * Static method to clear all selected items for a given {@link #selectionKey}.
-     *
-     * @param config A configuration object with the following properties:
-     * @param {String} config.selectionKey See {@link #selectionKey}.
-     * @param {Function} config.success The function to be called upon success of the request.
-     * The callback will be passed the following parameters:
-     * <ul>
-     * <li><b>data:</b> an object with the property 'count' of 0 to indicate an empty selection.
-     * <li><b>response:</b> The XMLHttpResponse object</li>
-     * </ul>
-     * @param {Function} [config.failure] The function to call upon error of the request.
-     * The callback will be passed the following parameters:
-     * <ul>
-     * <li><b>errorInfo:</b> an object containing detailed error information (may be null)</li>
-     * <li><b>response:</b> The XMLHttpResponse object</li>
-     * </ul>
-     * @param {Object} [config.scope] An optional scoping object for the success and error callback functions (default to this).
-     * @param {string} [config.containerPath] An alternate container path. If not specified, the current container path will be used.
-     *
-     * @see LABKEY.DataRegion#setSelected
-     * @see LABKEY.DataRegion#getSelected
-     */
-    LABKEY.DataRegion.clearSelected = function(config) {
-        LABKEY.Ajax.request({
-            url: LABKEY.ActionURL.buildURL('query', 'clearSelected.api', config.containerPath),
-            method: 'POST',
-            jsonData: { key: config.selectionKey },
-            success: LABKEY.Utils.getCallbackWrapper(LABKEY.Utils.getOnSuccess(config), config.scope),
-            failure: LABKEY.Utils.getCallbackWrapper(LABKEY.Utils.getOnFailure(config), config.scope, true)
-        });
-    };
-
-    /**
-     * Static method to get all selected items for a given {@link #selectionKey}.
-     *
-     * @param config A configuration object with the following properties:
-     * @param {String} config.selectionKey See {@link #selectionKey}.
-     * @param {Function} config.success The function to be called upon success of the request.
-     * The callback will be passed the following parameters:
-     * <ul>
-     * <li><b>data:</b> an object with the property 'selected' that is an array of the primary keys for the selected rows.
-     * <li><b>response:</b> The XMLHttpResponse object</li>
-     * </ul>
-     * @param {Function} [config.failure] The function to call upon error of the request.
-     * The callback will be passed the following parameters:
-     * <ul>
-     * <li><b>errorInfo:</b> an object containing detailed error information (may be null)</li>
-     * <li><b>response:</b> The XMLHttpResponse object</li>
-     * </ul>
-     * @param {Object} [config.scope] An optional scoping object for the success and error callback functions (default to this).
-     * @param {string} [config.containerPath] An alternate container path. If not specified, the current container path will be used.
-     * @param {boolean} [config.clearSelected] If true, clear the session-based selection for this Data Region after
-     * retrieving the current selection. Defaults to false.
-     *
-     * @see LABKEY.DataRegion#setSelected
-     * @see LABKEY.DataRegion#clearSelected
-     */
-    LABKEY.DataRegion.getSelected = function(config) {
-        var jsonData = { key: config.selectionKey };
-
-        // Issue 41705: Support clearing selection from getSelected()
-        if (config.clearSelected) {
-            jsonData.clearSelected = true;
-        }
-
-        LABKEY.Ajax.request({
-            url: LABKEY.ActionURL.buildURL('query', 'getSelected.api', config.containerPath),
-            method: 'POST',
-            jsonData: jsonData,
-            success: LABKEY.Utils.getCallbackWrapper(LABKEY.Utils.getOnSuccess(config), config.scope),
-            failure: LABKEY.Utils.getCallbackWrapper(LABKEY.Utils.getOnFailure(config), config.scope, true)
-        });
-    };
-
-    /**
-     * MessageArea wraps the display of messages in a DataRegion.
-     * @param dataRegion - The dataregion that the MessageArea will bind itself to.
-     * @param {String[]} [messages] - An initial messages object containing mappings of 'part' to 'msg'
-     * @constructor
-     */
-    var MessageArea = function(dataRegion, messages) {
-        this.bindRegion(dataRegion);
-
-        if (messages) {
-            this.setMessages(messages);
-        }
-    };
-
-    var MsgProto = MessageArea.prototype;
-
-    MsgProto.bindRegion = function(region) {
-        this.parentSel = '#' + region.domId + '-msgbox';
-    };
-
-    MsgProto.toJSON = function() {
-        return this.parts;
-    };
-
-    MsgProto.addMessage = function(msg, part, append) {
-        part = part || 'info';
-
-        var p = part.toLowerCase();
-        if (append && this.parts.hasOwnProperty(p))
-        {
-            this.parts[p] += msg;
-            this.render(p, msg);
-        }
-        else {
-            this.parts[p] = msg;
-            this.render(p);
-        }
-    };
-
-    MsgProto.getMessage = function(part) {
-        return this.parts[part.toLowerCase()];
-    };
-
-    MsgProto.hasMessage = function(part) {
-        return this.getMessage(part) !== undefined;
-    };
-
-    MsgProto.hasContent = function() {
-        return this.parts && Object.keys(this.parts).length > 0;
-    };
-
-    MsgProto.removeAll = function() {
-        this.parts = {};
-        this.render();
-    };
-
-    MsgProto.removeMessage = function(part) {
-        var p = part.toLowerCase();
-        if (this.parts.hasOwnProperty(p)) {
-            this.parts[p] = undefined;
-            this.render();
-        }
-    };
-
-    MsgProto.setMessages = function(messages) {
-        if (LABKEY.Utils.isObject(messages)) {
-            this.parts = messages;
-        }
-        else {
-            this.parts = {};
-        }
-    };
-
-    MsgProto.getParent = function() {
-        return $(this.parentSel);
-    };
-
-    MsgProto.render = function(partToUpdate, appendMsg) {
-        var hasMsg = false,
-            me = this,
-            parent = this.getParent();
-
-        $.each(this.parts, function(part, msg) {
-
-            if (msg) {
-                // If this is modified, update the server-side renderer in DataRegion.java renderMessages()
-                var partEl = parent.find('div[data-msgpart="' + part + '"]');
-                if (partEl.length === 0) {
-                    parent.append([
-                        '<div class="lk-region-bar" data-msgpart="' + part + '">',
-                        msg,
-                        '</div>'
-                    ].join(''));
-                }
-                else if (partToUpdate !== undefined && partToUpdate === part) {
-                    if (appendMsg !== undefined)
-                        partEl.append(appendMsg);
-                    else
-                        partEl.html(msg)
-                }
-
-                hasMsg = true;
-            }
-            else {
-                parent.find('div[data-msgpart="' + part + '"]').remove();
-                delete me.parts[part];
-            }
-        });
-
-        if (hasMsg) {
-            this.show();
-            $(this).trigger('rendermsg', [this, this.parts]);
-        }
-        else {
-            this.hide();
-            parent.html('');
-        }
-    };
-
-    MsgProto.show = function() { this.getParent().show(); };
-    MsgProto.hide = function() { this.getParent().hide(); };
-    MsgProto.isVisible = function() { return $(this.parentSel + ':visible').length > 0; };
-    MsgProto.find = function(selector) {
-        return this.getParent().find('.dataregion_msgbox_ct').find(selector);
-    };
-    MsgProto.on = function(evt, callback, scope) { $(this).bind(evt, $.proxy(callback, scope)); };
-
-    /**
-     * @description Constructs a LABKEY.QueryWebPart class instance
-     * @class The LABKEY.QueryWebPart simplifies the task of dynamically adding a query web part to your page.  Please use
-     * this class for adding query web parts to a page instead of {@link LABKEY.WebPart},
-     * which can be used for other types of web parts.
-     *              <p>Additional Documentation:
-     *              <ul>
-     *                  <li><a href= "https://www.labkey.org/Documentation/wiki-page.view?name=webPartConfig">
-     *  				        Web Part Configuration Properties</a></li>
-     *                  <li><a href="https://www.labkey.org/Documentation/wiki-page.view?name=findNames">
-     *                      How To Find schemaName, queryName &amp; viewName</a></li>
-     *                  <li><a href="https://www.labkey.org/Documentation/wiki-page.view?name=javascriptTutorial">LabKey JavaScript API Tutorial</a></li>
-     *                  <li><a href="https://www.labkey.org/Documentation/wiki-page.view?name=labkeySql">
-     *                      LabKey SQL Reference</a></li>
-     *              </ul>
-     *           </p>
-     * @constructor
-     * @param {Object} config A configuration object with the following possible properties:
-     * @param {String} config.schemaName The name of the schema the web part will query.
-     * @param {String} config.queryName The name of the query within the schema the web part will select and display.
-     * @param {String} [config.viewName] the name of a saved view you wish to display for the given schema and query name.
-     * @param {String} [config.reportId] the report id of a saved report you wish to display for the given schema and query name.
-     * @param {Mixed} [config.renderTo] The element id, DOM element, or Ext element inside of which the part should be rendered. This is typically a &lt;div&gt;.
-     * If not supplied in the configuration, you must call the render() method to render the part into the page.
-     * @param {String} [config.errorType] A parameter to specify how query parse errors are returned. (default 'html'). Valid
-     * values are either 'html' or 'json'. If 'html' is specified the error will be rendered to an HTML view, if 'json' is specified
-     * the errors will be returned to the callback handlers as an array of objects named 'parseErrors' with the following properties:
-     * <ul>
-     *  <li><b>msg</b>: The error message.</li>
-     *  <li><b>line</b>: The line number the error occurred at (optional).</li>
-     *  <li><b>col</b>: The column number the error occurred at (optional).</li>
-     *  <li><b>errorStr</b>: The line from the source query that caused the error (optional).</li>
-     * </ul>
-     * @param {String} [config.sql] A SQL query that can be used instead of an existing schema name/query name combination.
-     * @param {Object} [config.metadata] Metadata that can be applied to the properties of the table fields. Currently, this option is only
-     * available if the query has been specified through the config.sql option. For full documentation on
-     * available properties, see <a href="https://www.labkey.org/download/schema-docs/xml-schemas/schemas/tableInfo_xsd/schema-summary.html">LabKey XML Schema Reference</a>.
-     * This object may contain the following properties:
-     * <ul>
-     *  <li><b>type</b>: The type of metadata being specified. Currently, only 'xml' is supported.</li>
-     *  <li><b>value</b>: The metadata XML value as a string. For example: <code>'&lt;tables xmlns=&quot;http://labkey.org/data/xml&quot;&gt;&lt;table tableName=&quot;Announcement&quot; tableDbType=&quot;NOT_IN_DB&quot;&gt;&lt;columns&gt;&lt;column columnName=&quot;Title&quot;&gt;&lt;columnTitle&gt;Custom Title&lt;/columnTitle&gt;&lt;/column&gt;&lt;/columns&gt;&lt;/table&gt;&lt;/tables&gt;'</code></li>
-     * </ul>
-     * @param {String} [config.title] A title for the web part. If not supplied, the query name will be used as the title.
-     * @param {String} [config.titleHref] If supplied, the title will be rendered as a hyperlink with this value as the href attribute.
-     * @param {String} [config.buttonBarPosition] DEPRECATED--see config.buttonBar.position
-     * @param {boolean} [config.allowChooseQuery] If the button bar is showing, whether or not it should be include a button
-     * to let the user choose a different query.
-     * @param {boolean} [config.allowChooseView] If the button bar is showing, whether or not it should be include a button
-     * to let the user choose a different view.
-     * @param {String} [config.detailsURL] Specify or override the default details URL for the table with one of the form
-     * "/controller/action.view?id=${RowId}" or "org.labkey.package.MyController$ActionAction.class?id=${RowId}"
-     * @param {boolean} [config.showDetailsColumn] If the underlying table has a details URL, show a column that renders a [details] link (default true).  If true, the record selectors will be included regardless of the 'showRecordSelectors' config option.
-     * @param {String} [config.updateURL] Specify or override the default updateURL for the table with one of the form
-     * "/controller/action.view?id=${RowId}" or "org.labkey.package.MyController$ActionAction.class?id=${RowId}"
-     * @param {boolean} [config.showUpdateColumn] If the underlying table has an update URL, show a column that renders an [edit] link (default true).
-     * @param {String} [config.insertURL] Specify or override the default insert URL for the table with one of the form
-     * "/controller/insertAction.view" or "org.labkey.package.MyController$InsertActionAction.class"
-     * @param {String} [config.importURL] Specify or override the default bulk import URL for the table with one of the form
-     * "/controller/importAction.view" or "org.labkey.package.MyController$ImportActionAction.class"
-     * @param {String} [config.deleteURL] Specify or override the default delete URL for the table with one of the form
-     * "/controller/action.view" or "org.labkey.package.MyController$ActionAction.class". The keys for the selected rows
-     * will be included in the POST.
-     * @param {boolean} [config.showImportDataButton] If the underlying table has an import URL, show an "Import Bulk Data" button in the button bar (default true).
-     * @param {boolean} [config.showInsertNewButton] If the underlying table has an insert URL, show an "Insert New" button in the button bar (default true).
-     * @param {boolean} [config.showDeleteButton] Show a "Delete" button in the button bar (default true).
-     * @param {boolean} [config.showReports] If true, show reports on the Views menu (default true).
-     * @param {boolean} [config.showExportButtons] Show the export button menu in the button bar (default true).
-     * @param {boolean} [config.showRStudioButton] Show the export to RStudio button menu in the button bar.  Requires export button to work. (default false).
-     * @param {boolean} [config.showBorders] Render the table with borders (default true).
-     * @param {boolean} [config.showSurroundingBorder] Render the table with a surrounding border (default true).
-     * @param {boolean} [config.showFilterDescription] Include filter and parameter values in the grid header, if present (default true).
-     * @param {boolean} [config.showRecordSelectors] Render the select checkbox column (default undefined, meaning they will be shown if the query is updatable by the current user).
-     *  Both 'showDeleteButton' and 'showExportButtons' must be set to false for the 'showRecordSelectors = false' setting to hide the checkboxes.
-     * @param {boolean} [config.showPagination] Show the pagination links and count (default true).
-     * @param {boolean} [config.showPaginationCount] Show the total count of rows in the pagination information text (default true).
-     * @param {boolean} [config.shadeAlternatingRows] Shade every other row with a light gray background color (default true).
-     * @param {boolean} [config.suppressRenderErrors] If true, no alert will appear if there is a problem rendering the QueryWebpart. This is most often encountered if page configuration changes between the time when a request was made and the content loads. Defaults to false.
-     * @param {Object} [config.buttonBar] Button bar configuration. This object may contain any of the following properties:
-     * <ul>
-     *  <li><b>position</b>: Configures where the button bar will appear with respect to the data grid: legal values are 'top', or 'none'. Default is 'top'.</li>
-     *  <li><b>includeStandardButtons</b>: If true, all standard buttons not specifically mentioned in the items array will be included at the end of the button bar. Default is false.</li>
-     *  <li><b>items</b>: An array of button bar items. Each item may be either a reference to a standard button, or a new button configuration.
-     *                  to reference standard buttons, use one of the properties on {@link #standardButtons}, or simply include a string
-     *                  that matches the button's caption. To include a new button configuration, create an object with the following properties:
-     *      <ul>
-     *          <li><b>text</b>: The text you want displayed on the button (aka the caption).</li>
-     *          <li><b>url</b>: The URL to navigate to when the button is clicked. You may use LABKEY.ActionURL to build URLs to controller actions.
-     *                          Specify this or a handler function, but not both.</li>
-     *          <li><b>handler</b>: A reference to the JavaScript function you want called when the button is clicked.</li>
-     *          <li><b>permission</b>: Optional. Permission that the current user must possess to see the button.
-     *                          Valid options are 'READ', 'INSERT', 'UPDATE', 'DELETE', and 'ADMIN'.
-     *                          Default is 'READ' if permissionClass is not specified.</li>
-     *          <li><b>permissionClass</b>: Optional. If permission (see above) is not specified, the fully qualified Java class
-     *                           name of the permission that the user must possess to view the button.</li>
-     *          <li><b>requiresSelection</b>: A boolean value (true/false) indicating whether the button should only be enabled when
-     *                          data rows are checked/selected.</li>
-     *          <li><b>items</b>: To create a drop-down menu button, set this to an array of menu item configurations.
-     *                          Each menu item configuration can specify any of the following properties:
-     *              <ul>
-     *                  <li><b>text</b>: The text of the menu item.</li>
-     *                  <li><b>handler</b>: A reference to the JavaScript function you want called when the menu item is clicked.</li>
-     *                  <li><b>icon</b>: A url to an image to use as the menu item's icon.</li>
-     *                  <li><b>items</b>: An array of sub-menu item configurations. Used for fly-out menus.</li>
-     *              </ul>
-     *          </li>
-     *      </ul>
-     *  </li>
-     * </ul>
-     * @param {String} [config.columns] Comma-separated list of column names to be shown in the grid, overriding
-     * whatever might be set in a custom view.
-     * @param {String} [config.sort] A base sort order to use. This is a comma-separated list of column names, each of
-     * which may have a - prefix to indicate a descending sort. It will be treated as the final sort, after any that the user
-     * has defined in a custom view or through interacting with the grid column headers.
-     * @param {String} [config.removeableSort] An additional sort order to use. This is a comma-separated list of column names, each of
-     * which may have a - prefix to indicate a descending sort. It will be treated as the first sort, before any that the user
-     * has defined in a custom view or through interacting with the grid column headers.
-     * @param {Array} [config.filters] A base set of filters to apply. This should be an array of {@link LABKEY.Filter} objects
-     * each of which is created using the {@link LABKEY.Filter.create} method. These filters cannot be removed by the user
-     * interacting with the UI.
-     * For compatibility with the {@link LABKEY.Query} object, you may also specify base filters using config.filterArray.
-     * @param {Array} [config.removeableFilters] A set of filters to apply. This should be an array of {@link LABKEY.Filter} objects
-     * each of which is created using the {@link LABKEY.Filter.create} method. These filters can be modified or removed by the user
-     * interacting with the UI.
-     * @param {Object} [config.parameters] Map of name (string)/value pairs for the values of parameters if the SQL
-     * references underlying queries that are parameterized. For example, the following passes two parameters to the query: {'Gender': 'M', 'CD4': '400'}.
-     * The parameters are written to the request URL as follows: query.param.Gender=M&query.param.CD4=400.  For details on parameterized SQL queries, see
-     * <a href="https://www.labkey.org/Documentation/wiki-page.view?name=paramsql">Parameterized SQL Queries</a>.
-     * @param {Array} [config.aggregates] An array of aggregate definitions. The objects in this array should have the properties:
-     * <ul>
-     *     <li><b>column:</b> The name of the column to be aggregated.</li>
-     *     <li><b>type:</b> The aggregate type (see {@link LABKEY.AggregateTypes})</li>
-     *     <li><b>label:</b> Optional label used when rendering the aggregate row.
-     * </ul>
-     * @param {String} [config.showRows] Either 'paginated' (the default) 'selected', 'unselected', 'all', or 'none'.
-     *        When 'paginated', the maxRows and offset parameters can be used to page through the query's result set rows.
-     *        When 'selected' or 'unselected' the set of rows selected or unselected by the user in the grid view will be returned.
-     *        You can programmatically get and set the selection using the {@link LABKEY.DataRegion.setSelected} APIs.
-     *        Setting <code>config.maxRows</code> to -1 is the same as 'all'
-     *        and setting <code>config.maxRows</code> to 0 is the same as 'none'.
-     * @param {Integer} [config.maxRows] The maximum number of rows to return from the server (defaults to 100).
-     *        If you want to return all possible rows, set this config property to -1.
-     * @param {Integer} [config.offset] The index of the first row to return from the server (defaults to 0).
-     *        Use this along with the maxRows config property to request pages of data.
-     * @param {String} [config.dataRegionName] The name to be used for the data region. This should be unique within
-     * the set of query views on the page. If not supplied, a unique name is generated for you.
-     * @param {String} [config.linkTarget] The name of a browser window/tab in which to open URLs rendered in the
-     * QueryWebPart. If not supplied, links will generally be opened in the same browser window/tab where the QueryWebPart.
-     * @param {String} [config.frame] The frame style to use for the web part. This may be one of the following:
-     * 'div', 'portal', 'none', 'dialog', 'title', 'left-nav'.
-     * @param {String} [config.showViewPanel] Open the customize view panel after rendering.  The value of this option can be "true" or one of "ColumnsTab", "FilterTab", or "SortTab".
-     * @param {String} [config.bodyClass] A CSS style class that will be added to the enclosing element for the web part.
-     * Note, this may not be applied when used in conjunction with some "frame" types (e.g. 'none').
-     * @param {Function} [config.success] A function to call after the part has been rendered. It will be passed two arguments:
-     * <ul>
-     * <li><b>dataRegion:</b> the LABKEY.DataRegion object representing the rendered QueryWebPart</li>
-     * <li><b>request:</b> the XMLHTTPRequest that was issued to the server</li>
-     * </ul>
-     * @param {Function} [config.failure] A function to call if the request to retrieve the content fails. It will be passed three arguments:
-     * <ul>
-     * <li><b>json:</b> JSON object containing the exception.</li>
-     * <li><b>response:</b> The XMLHttpRequest object containing the response data.</li>
-     * <li><b>options:</b> The parameter to the request call.</li>
-     * </ul>
-     * @param {Object} [config.scope] An object to use as the callback function's scope. Defaults to this.
-     * @param {int} [config.timeout] A timeout for the AJAX call, in milliseconds. Default is 30000 (30 seconds).
-     * @param {String} [config.containerPath] The container path in which the schema and query name are defined. If not supplied, the current container path will be used.
-     * @param {String} [config.containerFilter] One of the values of {@link LABKEY.Query.containerFilter} that sets the scope of this query. If not supplied, the current folder will be used.
-     * @example
-     * &lt;div id='queryTestDiv1'/&gt;
-     * &lt;script type="text/javascript"&gt;
-     var qwp1 = new LABKEY.QueryWebPart({
-
-             renderTo: 'queryTestDiv1',
-             title: 'My Query Web Part',
-             schemaName: 'lists',
-             queryName: 'People',
-             buttonBarPosition: 'none',
-             aggregates: [
-                    {column: 'First', type: LABKEY.AggregateTypes.COUNT, label: 'Total People'},
-                    {column: 'Age', type: LABKEY.AggregateTypes.MEAN}
-             ],
-             filters: [
-                    LABKEY.Filter.create('Last', 'Flintstone')
-             ],
-                    sort: '-Last'
-             });
-
-             //note that you may also register for the 'render' event
-             //instead of using the success config property.
-             //registering for events is done using Ext event registration.
-             //Example:
-             qwp1.on("render", onRender);
-             function onRender()
-             {
-                //...do something after the part has rendered...
-             }
-
-             ///////////////////////////////////////
-             // Custom Button Bar Example
-
-             var qwp1 = new LABKEY.QueryWebPart({
-             renderTo: 'queryTestDiv1',
-             title: 'My Query Web Part',
-             schemaName: 'lists',
-             queryName: 'People',
-             buttonBar: {
-                    includeStandardButtons: true,
-                    items:[
-                        LABKEY.QueryWebPart.standardButtons.views,
-                        {text: 'Test', url: LABKEY.ActionURL.buildURL('project', 'begin')},
-                        {text: 'Test Script', onClick: "alert('Hello World!'); return false;"},
-                        {text: 'Test Handler', handler: onTestHandler},
-                        {text: 'Test Menu', items: [
-                        {text: 'Item 1', handler: onItem1Handler},
-                        {text: 'Fly Out', items: [
-                            {text: 'Sub Item 1', handler: onItem1Handler}
-                            ]},
-                            '-', //separator
-                            {text: 'Item 2', handler: onItem2Handler}
-                        ]},
-                        LABKEY.QueryWebPart.standardButtons.exportRows
-                    ]}
-             });
-
-             function onTestHandler(dataRegion)
-             {
-                 alert("onTestHandler called!");
-                 return false;
-             }
-
-             function onItem1Handler(dataRegion)
-             {
-                 alert("onItem1Handler called!");
-             }
-
-             function onItem2Handler(dataRegion)
-             {
-                 alert("onItem2Handler called!");
-             }
-
-             &lt;/script&gt;
-     */
-    LABKEY.QueryWebPart = function(config) {
-        config._useQWPDefaults = true;
-        return LABKEY.DataRegion.create(config);
-    };
-})(jQuery);
-
-/**
- * A read-only object that exposes properties representing standard buttons shown in LabKey data grids.
- * These are used in conjunction with the buttonBar configuration. The following buttons are currently defined:
- * <ul>
- *  <li>LABKEY.QueryWebPart.standardButtons.query</li>
- *  <li>LABKEY.QueryWebPart.standardButtons.views</li>
- *  <li>LABKEY.QueryWebPart.standardButtons.charts</li>
- *  <li>LABKEY.QueryWebPart.standardButtons.insertNew</li>
- *  <li>LABKEY.QueryWebPart.standardButtons.deleteRows</li>
- *  <li>LABKEY.QueryWebPart.standardButtons.exportRows</li>
- *  <li>LABKEY.QueryWebPart.standardButtons.print</li>
- * </ul>
- * @name standardButtons
- * @memberOf LABKEY.QueryWebPart#
- */
-LABKEY.QueryWebPart.standardButtons = {
-    query: 'query',
-    views: 'grid views',
-    charts: 'charts',
-    insertNew: 'insert',
-    deleteRows: 'delete',
-    exportRows: 'export',
-    print: 'print'
-};
-
-/**
- * Requests the query web part content and renders it within the element identified by the renderTo parameter.
- * Note that you do not need to call this method explicitly if you specify a renderTo property on the config object
- * handed to the class constructor. If you do not specify renderTo in the config, then you must call this method
- * passing the id of the element in which you want the part rendered
- * @function
- * @param renderTo The id of the element in which you want the part rendered.
- */
-
-LABKEY.QueryWebPart.prototype.render = LABKEY.DataRegion.prototype.render;
-
-/**
- * @returns {LABKEY.DataRegion}
- */
-LABKEY.QueryWebPart.prototype.getDataRegion = LABKEY.DataRegion.prototype.getDataRegion;
-
-LABKEY.AggregateTypes = {
-    /**
-     * Displays the sum of the values in the specified column
-     */
-    SUM: 'sum',
-    /**
-     * Displays the mean of the values in the specified column
-     */
-    MEAN: 'mean',
-    /**
-     * Displays the count of the non-blank values in the specified column
-     */
-    COUNT: 'count',
-    /**
-     * Displays the maximum value from the specified column
-     */
-    MIN: 'min',
-    /**
-     * Displays the minimum values from the specified column
-     */
-    MAX: 'max',
-
-    /**
-     * Deprecated
-     */
-    AVG: 'mean'
-
-    // TODO how to allow premium module additions to aggregate types?
-};
+/*
+ * Copyright (c) 2015-2019 LabKey Corporation
+ *
+ * Licensed under the Apache License, Version 2.0: http://www.apache.org/licenses/LICENSE-2.0
+ */
+if (!LABKEY.DataRegions) {
+    LABKEY.DataRegions = {};
+}
+
+(function($) {
+
+    //
+    // CONSTANTS
+    //
+    var CUSTOM_VIEW_PANELID = '~~customizeView~~';
+    var DEFAULT_TIMEOUT = 30000;
+    var PARAM_PREFIX = '.param.';
+    var SORT_ASC = '+';
+    var SORT_DESC = '-';
+
+    //
+    // URL PREFIXES
+    //
+    var ALL_FILTERS_SKIP_PREFIX = '.~';
+    var COLUMNS_PREFIX = '.columns';
+    var CONTAINER_FILTER_NAME = '.containerFilterName';
+    var MAX_ROWS_PREFIX = '.maxRows';
+    var OFFSET_PREFIX = '.offset';
+    var REPORTID_PREFIX = '.reportId';
+    var SORT_PREFIX = '.sort';
+    var SHOW_ROWS_PREFIX = '.showRows';
+    var VIEWNAME_PREFIX = '.viewName';
+
+    // 33536: These prefixes should match the URL parameter key exactly
+    var EXACT_MATCH_PREFIXES = [
+        COLUMNS_PREFIX,
+        CONTAINER_FILTER_NAME,
+        MAX_ROWS_PREFIX,
+        OFFSET_PREFIX,
+        REPORTID_PREFIX,
+        SORT_PREFIX,
+        SHOW_ROWS_PREFIX,
+        VIEWNAME_PREFIX
+    ];
+
+    var VALID_LISTENERS = [
+        /**
+         * @memberOf LABKEY.DataRegion.prototype
+         * @name afterpanelhide
+         * @event LABKEY.DataRegion.prototype#hidePanel
+         * @description Fires after hiding a visible 'Customize Grid' panel.
+         */
+            'afterpanelhide',
+        /**
+         * @memberOf LABKEY.DataRegion.prototype
+         * @name afterpanelshow
+         * @event LABKEY.DataRegion.prototype.showPanel
+         * @description Fires after showing 'Customize Grid' panel.
+         */
+            'afterpanelshow',
+        /**
+         * @memberOf LABKEY.DataRegion.prototype
+         * @name beforechangeview
+         * @event
+         * @description Fires before changing grid/view/report.
+         * @see LABKEY.DataRegion#changeView
+         */
+            'beforechangeview',
+        /**
+         * @memberOf LABKEY.DataRegion.prototype
+         * @name beforeclearsort
+         * @event
+         * @description Fires before clearing sort applied to grid.
+         * @see LABKEY.DataRegion#clearSort
+         */
+            'beforeclearsort',
+        /**
+         * @memberOf LABKEY.DataRegion.prototype
+         * @name beforemaxrowschange
+         * @event
+         * @description Fires before change page size.
+         * @see LABKEY.DataRegion#setMaxRows
+         */
+            'beforemaxrowschange',
+        /**
+         * @memberOf LABKEY.DataRegion.prototype
+         * @name beforeoffsetchange
+         * @event
+         * @description Fires before change page number.
+         * @see LABKEY.DataRegion#setPageOffset
+         */
+            'beforeoffsetchange',
+        /**
+         * @memberOf LABKEY.DataRegion.prototype
+         * @name beforerefresh
+         * @event
+         * @description Fires before refresh grid.
+         * @see LABKEY.DataRegion#refresh
+         */
+            'beforerefresh',
+        /**
+         * @memberOf LABKEY.DataRegion.prototype
+         * @name beforesetparameters
+         * @event
+         * @description Fires before setting the parameterized query values for this query.
+         * @see LABKEY.DataRegion#setParameters
+         */
+            'beforesetparameters',
+        /**
+         * @memberOf LABKEY.DataRegion.prototype
+         * @name beforesortchange
+         * @event
+         * @description Fires before change sorting on the grid.
+         * @see LABKEY.DataRegion#changeSort
+         */
+            'beforesortchange',
+        /**
+         * @memberOf LABKEY.DataRegion.prototype
+         * @member
+         * @name render
+         * @event
+         * @description Fires when data region renders.
+         */
+            'render',
+        /**
+         * @memberOf LABKEY.DataRegion.prototype
+         * @name selectchange
+         * @event
+         * @description Fires when data region selection changes.
+         */
+            'selectchange',
+        /**
+         * @memberOf LABKEY.DataRegion.prototype
+         * @name success
+         * @event
+         * @description Fires when data region loads successfully.
+         */
+            'success'];
+
+    // TODO: Update constants to not include '.' so mapping can be used easier
+    var REQUIRE_NAME_PREFIX = {
+        '~': true,
+        'columns': true,
+        'param': true,
+        'reportId': true,
+        'sort': true,
+        'offset': true,
+        'maxRows': true,
+        'showRows': true,
+        'containerFilterName': true,
+        'viewName': true,
+        'disableAnalytics': true
+    };
+
+    //
+    // PRIVATE VARIABLES
+    //
+    var _paneCache = {};
+
+    /**
+     * The DataRegion constructor is private - to get a LABKEY.DataRegion object, use LABKEY.DataRegions['dataregionname'].
+     * @class LABKEY.DataRegion
+     * The DataRegion class allows you to interact with LabKey grids, including querying and modifying selection state, filters, and more.
+     * @constructor
+     */
+    LABKEY.DataRegion = function(config) {
+        _init.call(this, config, true);
+    };
+
+    LABKEY.DataRegion.prototype.toJSON = function() {
+        return {
+            name: this.name,
+            schemaName: this.schemaName,
+            queryName: this.queryName,
+            viewName: this.viewName,
+            offset: this.offset,
+            maxRows: this.maxRows,
+            messages: this.msgbox.toJSON() // hmm, unsure exactly how this works
+        };
+    };
+
+    /**
+     *
+     * @param {Object} config
+     * @param {Boolean} [applyDefaults=false]
+     * @private
+     */
+    var _init = function(config, applyDefaults) {
+
+        // ensure name
+        if (!config.dataRegionName) {
+            if (!config.name) {
+                this.name = LABKEY.Utils.id('aqwp');
+            }
+            else {
+                this.name = config.name;
+            }
+        }
+        else if (!config.name) {
+            this.name = config.dataRegionName;
+        }
+        else {
+            this.name = config.name;
+        }
+
+        if (!this.name) {
+            throw '"name" is required to initialize a LABKEY.DataRegion';
+        }
+
+        // _useQWPDefaults is only used on initial construction
+        var isQWP = config._useQWPDefaults === true;
+        delete config._useQWPDefaults;
+
+        if (config.buttonBar && config.buttonBar.items && LABKEY.Utils.isArray(config.buttonBar.items)) {
+            // Be tolerant of the caller passing in undefined items, as pageSize has been removed as an option. Strip
+            // them out so they don't cause problems downstream. See issue 34562
+            config.buttonBar.items = config.buttonBar.items.filter(function (value, index, arr) {
+                return value;
+            });
+        }
+
+        var settings;
+
+        if (applyDefaults) {
+
+            // defensively remove, not allowed to be set
+            delete config._userSort;
+
+            /**
+             * Config Options
+             */
+            var defaults = {
+
+                _allowHeaderLock: isQWP,
+
+                _failure: isQWP ? LABKEY.Utils.getOnFailure(config) : undefined,
+
+                _success: isQWP ? LABKEY.Utils.getOnSuccess(config) : undefined,
+
+                aggregates: undefined,
+
+                allowChooseQuery: undefined,
+
+                allowChooseView: undefined,
+
+                async: isQWP,
+
+                bodyClass: undefined,
+
+                buttonBar: undefined,
+
+                buttonBarPosition: undefined,
+
+                chartWizardURL: undefined,
+
+                /**
+                 * All rows visible on the current page.
+                 */
+                complete: false,
+
+                /**
+                 * The currently applied container filter. Note, this is only if it is set on the URL, otherwise
+                 * the containerFilter could come from the view configuration. Use getContainerFilter()
+                 * on this object to get the right value.
+                 */
+                containerFilter: undefined,
+
+                containerPath: undefined,
+
+                /**
+                 * @deprecated use region.name instead
+                 */
+                dataRegionName: this.name,
+
+                detailsURL: undefined,
+
+                domId: undefined,
+
+                /**
+                 * The faceted filter pane as been loaded
+                 * @private
+                 */
+                facetLoaded: false,
+
+                filters: undefined,
+
+                frame: isQWP ? undefined : 'none',
+
+                errorType: 'html',
+
+                /**
+                 * Id of the DataRegion. Same as name property.
+                 */
+                id: this.name,
+
+                deleteURL: undefined,
+
+                importURL: undefined,
+
+                insertURL: undefined,
+
+                linkTarget: undefined,
+
+                /**
+                 * Maximum number of rows to be displayed. 0 if the count is not limited. Read-only.
+                 */
+                maxRows: 0,
+
+                metadata: undefined,
+
+                /**
+                 * Name of the DataRegion. Should be unique within a given page. Read-only. This will also be used as the id.
+                 */
+                name: this.name,
+
+                /**
+                 * The index of the first row to return from the server (defaults to 0). Use this along with the maxRows config property to request pages of data.
+                 */
+                offset: 0,
+
+                parameters: undefined,
+
+                /**
+                 * Name of the query to which this DataRegion is bound. Read-only.
+                 */
+                queryName: '',
+
+                disableAnalytics: false,
+
+                removeableContainerFilter: undefined,
+
+                removeableFilters: undefined,
+
+                removeableSort: undefined,
+
+                renderTo: undefined,
+
+                reportId: undefined,
+
+                requestURL: isQWP ? window.location.href : (document.location.search.substring(1) /* strip the ? */ || ''),
+
+                returnUrl: isQWP ? window.location.href : undefined,
+
+                /**
+                 * Schema name of the query to which this DataRegion is bound. Read-only.
+                 */
+                schemaName: '',
+
+                /**
+                 * An object to use as the callback function's scope. Defaults to this.
+                 */
+                scope: this,
+
+                /**
+                 * URL to use when selecting all rows in the grid. May be null. Read-only.
+                 */
+                selectAllURL: undefined,
+
+                selectedCount: 0,
+
+                shadeAlternatingRows: undefined,
+
+                showBorders: undefined,
+
+                showDeleteButton: undefined,
+
+                showDetailsColumn: undefined,
+
+                showExportButtons: undefined,
+
+                showRStudioButton: undefined,
+
+                showImportDataButton: undefined,
+
+                showInsertNewButton: undefined,
+
+                showPagination: undefined,
+
+                showPaginationCount: undefined,
+
+                showRecordSelectors: false,
+
+                showFilterDescription: true,
+
+                showReports: undefined,
+
+                /**
+                 * An enum declaring which set of rows to show. all | selected | unselected | paginated
+                 */
+                showRows: 'paginated',
+
+                showSurroundingBorder: undefined,
+
+                showUpdateColumn: undefined,
+
+                /**
+                 * Open the customize view panel after rendering. The value of this option can be "true" or one of "ColumnsTab", "FilterTab", or "SortTab".
+                 */
+                showViewPanel: undefined,
+
+                sort: undefined,
+
+                sql: undefined,
+
+                /**
+                 * If true, no alert will appear if there is a problem rendering the QueryWebpart. This is most often encountered if page configuration changes between the time when a request was made and the content loads. Defaults to false.
+                 */
+                suppressRenderErrors: false,
+
+                /**
+                 * A timeout for the AJAX call, in milliseconds.
+                 */
+                timeout: undefined,
+
+                title: undefined,
+
+                titleHref: undefined,
+
+                totalRows: undefined, // totalRows isn't available when showing all rows.
+
+                updateURL: undefined,
+
+                userContainerFilter: undefined, // TODO: Incorporate this with the standard containerFilter
+
+                userFilters: {},
+
+                /**
+                 * Name of the custom view to which this DataRegion is bound, may be blank. Read-only.
+                 */
+                viewName: null
+            };
+
+            settings = $.extend({}, defaults, config);
+        }
+        else {
+            settings = $.extend({}, config);
+        }
+
+        // if 'filters' is not specified and 'filterArray' is, use 'filterArray'
+        if (!LABKEY.Utils.isArray(settings.filters) && LABKEY.Utils.isArray(config.filterArray)) {
+            settings.filters = config.filterArray;
+        }
+
+        // Any 'key' of this object will not be copied from settings to the region instance
+        var blackList = {
+            failure: true,
+            success: true
+        };
+
+        for (var s in settings) {
+            if (settings.hasOwnProperty(s) && !blackList[s]) {
+                this[s] = settings[s];
+            }
+        }
+
+        if (config.renderTo) {
+            _convertRenderTo(this, config.renderTo);
+        }
+
+        if (LABKEY.Utils.isArray(this.removeableFilters)) {
+            LABKEY.Filter.appendFilterParams(this.userFilters, this.removeableFilters, this.name);
+            delete this.removeableFilters; // they've been applied
+        }
+
+        // initialize sorting
+        if (this._userSort === undefined) {
+            this._userSort = _getUserSort(this, true /* asString */);
+        }
+
+        if (LABKEY.Utils.isString(this.removeableSort)) {
+            this._userSort = this.removeableSort + (this._userSort ? this._userSort : '');
+            delete this.removeableSort;
+        }
+
+        this._allowHeaderLock = this.allowHeaderLock === true;
+
+        if (!config.messages) {
+            this.messages = {};
+        }
+
+        /**
+         * @ignore
+         * Non-configurable Options
+         */
+        this.selectionModified = false;
+
+        if (this.panelConfigurations === undefined) {
+            this.panelConfigurations = {};
+        }
+
+        if (isQWP && this.renderTo) {
+            _load(this);
+        }
+        else if (!isQWP) {
+            _initContexts.call(this);
+            _initMessaging.call(this);
+            _initSelection.call(this);
+            _initPaging.call(this);
+            _initHeaderLocking.call(this);
+            _initCustomViews.call(this);
+            _initPanes.call(this);
+            _initReport.call(this);
+        }
+        // else the user needs to call render
+
+        // bind supported listeners
+        if (isQWP) {
+            var me = this;
+            if (config.listeners) {
+                var scope = config.listeners.scope || me;
+                $.each(config.listeners, function(event, handler) {
+                    if ($.inArray(event, VALID_LISTENERS) > -1) {
+
+                        // support either "event: function" or "event: { fn: function }"
+                        var callback;
+                        if ($.isFunction(handler)) {
+                            callback = handler;
+                        }
+                        else if ($.isFunction(handler.fn)) {
+                            callback = handler.fn;
+                        }
+                        else {
+                            throw 'Unsupported listener configuration: ' + event;
+                        }
+
+                        $(me).bind(event, function() {
+                            callback.apply(scope, $(arguments).slice(1));
+                        });
+                    }
+                    else if (event != 'scope') {
+                        throw 'Unsupported listener: ' + event;
+                    }
+                });
+            }
+        }
+    };
+
+    LABKEY.DataRegion.prototype.destroy = function() {
+        // clean-up panel configurations because we preserve this in init
+        this.panelConfigurations = {};
+
+        // currently a no-op, but should be used to clean-up after ourselves
+        this.disableHeaderLock();
+    };
+
+    /**
+     * Refreshes the grid, via AJAX region is in async mode (loaded through a QueryWebPart),
+     * and via a page reload otherwise. Can be prevented with a listener
+     * on the 'beforerefresh'
+     * event.
+     */
+    LABKEY.DataRegion.prototype.refresh = function() {
+        $(this).trigger('beforerefresh', this);
+
+        if (this.async) {
+            _load(this);
+        }
+        else {
+            window.location.reload();
+        }
+    };
+
+    //
+    // Filtering
+    //
+
+    /**
+     * Add a filter to this Data Region.
+     * @param {LABKEY.Filter} filter
+     * @see LABKEY.DataRegion.addFilter static method.
+     */
+    LABKEY.DataRegion.prototype.addFilter = function(filter) {
+        this.clearSelected({quiet: true});
+        _updateFilter(this, filter);
+    };
+
+    /**
+     * Removes all filters from the DataRegion
+     */
+    LABKEY.DataRegion.prototype.clearAllFilters = function() {
+        this.clearSelected({quiet: true});
+        if (this.async) {
+            this.offset = 0;
+            this.userFilters = {};
+        }
+
+        _removeParameters(this, [ALL_FILTERS_SKIP_PREFIX, OFFSET_PREFIX]);
+    };
+
+    /**
+     * Removes all the filters for a particular field
+     * @param {string|FieldKey} fieldKey the name of the field from which all filters should be removed
+     */
+    LABKEY.DataRegion.prototype.clearFilter = function(fieldKey) {
+        this.clearSelected({quiet: true});
+        var fk = _resolveFieldKey(this, fieldKey);
+
+        if (fk) {
+            var columnPrefix = '.' + fk.toString() + '~';
+
+            if (this.async) {
+                this.offset = 0;
+
+                if (this.userFilters) {
+                    var namePrefix = this.name + columnPrefix,
+                        me = this;
+
+                    $.each(this.userFilters, function(name, v) {
+                        if (name.indexOf(namePrefix) >= 0) {
+                            delete me.userFilters[name];
+                        }
+                    });
+                }
+            }
+
+            _removeParameters(this, [columnPrefix, OFFSET_PREFIX]);
+        }
+    };
+
+    /**
+     * Returns an Array of LABKEY.Filter instances applied when creating this DataRegion. These cannot be removed through the UI.
+     * @returns {Array} Array of {@link LABKEY.Filter} objects that represent currently applied base filters.
+     */
+    LABKEY.DataRegion.prototype.getBaseFilters = function() {
+        if (this.filters) {
+            return this.filters.slice();
+        }
+
+        return [];
+    };
+
+    /**
+     * Returns the {@link LABKEY.Query.containerFilter} currently applied to the DataRegion. Defaults to LABKEY.Query.containerFilter.current.
+     * @returns {String} The container filter currently applied to this DataRegion. Defaults to 'undefined' if a container filter is not specified by the configuration.
+     * @see LABKEY.DataRegion#getUserContainerFilter to get the containerFilter value from the URL.
+     */
+    LABKEY.DataRegion.prototype.getContainerFilter = function() {
+        var cf;
+
+        if (LABKEY.Utils.isString(this.containerFilter) && this.containerFilter.length > 0) {
+            cf = this.containerFilter;
+        }
+        else if (LABKEY.Utils.isObject(this.view) && LABKEY.Utils.isString(this.view.containerFilter) && this.view.containerFilter.length > 0) {
+            cf = this.view.containerFilter;
+        }
+
+        return cf;
+    };
+
+    LABKEY.DataRegion.prototype.getDataRegion = function() {
+        return this;
+    };
+
+    /**
+     * Returns the user {@link LABKEY.Query.containerFilter} parameter from the URL.
+     * @returns {LABKEY.Query.containerFilter} The user container filter.
+     */
+    LABKEY.DataRegion.prototype.getUserContainerFilter = function() {
+        return this.getParameter(this.name + CONTAINER_FILTER_NAME);
+    };
+
+    /**
+     * Returns the user filter from the URL. The filter is represented as an Array of objects of the form:
+     * <ul>
+     *   <li><b>fieldKey</b>: {String} The field key of the filter.
+     *   <li><b>op</b>: {String} The filter operator (eg. "eq" or "in")
+     *   <li><b>value</b>: {String} Optional value to filter by.
+     * </ul>
+     * @returns {Object} Object representing the user filter.
+     * @deprecated 12.2 Use getUserFilterArray instead
+     */
+    LABKEY.DataRegion.prototype.getUserFilter = function() {
+
+        if (LABKEY.devMode) {
+            console.warn([
+                'LABKEY.DataRegion.getUserFilter() is deprecated since release 12.2.',
+                'Consider using getUserFilterArray() instead.'
+            ].join(' '));
+        }
+
+        return this.getUserFilterArray().map(function(filter) {
+            return {
+                fieldKey: filter.getColumnName(),
+                op: filter.getFilterType().getURLSuffix(),
+                value: filter.getValue()
+            };
+        });
+    };
+
+    /**
+     * Returns an Array of LABKEY.Filter instances constructed from the URL.
+     * @returns {Array} Array of {@link LABKEY.Filter} objects that represent currently applied filters.
+     */
+    LABKEY.DataRegion.prototype.getUserFilterArray = function() {
+        var userFilter = [], me = this;
+
+        _getParameters(this).forEach(function(pair) {
+            if (pair[0].indexOf(me.name + '.') == 0 && pair[0].indexOf('~') > -1) {
+                var tilde = pair[0].indexOf('~');
+                var fieldKey = pair[0].substring(me.name.length + 1, tilde);
+                var op = pair[0].substring(tilde + 1);
+                userFilter.push(LABKEY.Filter.create(fieldKey, pair[1], LABKEY.Filter.getFilterTypeForURLSuffix(op)));
+            }
+        });
+
+        return userFilter;
+    };
+
+    /**
+     * Remove a filter on this DataRegion.
+     * @param {LABKEY.Filter} filter
+     */
+    LABKEY.DataRegion.prototype.removeFilter = function(filter) {
+        this.clearSelected({quiet: true});
+        if (LABKEY.Utils.isObject(filter) && LABKEY.Utils.isFunction(filter.getColumnName)) {
+            _updateFilter(this, null, [this.name + '.' + filter.getColumnName() + '~']);
+        }
+    };
+
+    /**
+     * Replace a filter on this Data Region. Optionally, supply another filter to replace for cases when the filter
+     * columns don't match exactly.
+     * @param {LABKEY.Filter} filter
+     * @param {LABKEY.Filter} [filterToReplace]
+     */
+    LABKEY.DataRegion.prototype.replaceFilter = function(filter, filterToReplace) {
+        this.clearSelected({quiet: true});
+        var target = filterToReplace ? filterToReplace : filter;
+        _updateFilter(this, filter, [this.name + '.' + target.getColumnName() + '~']);
+    };
+
+    /**
+     * @ignore
+     * @param filters
+     * @param columnNames
+     */
+    LABKEY.DataRegion.prototype.replaceFilters = function(filters, columnNames) {
+        this.clearSelected({quiet: true});
+        var filterPrefixes = [],
+            filterParams = [],
+            me = this;
+
+        if (LABKEY.Utils.isArray(filters)) {
+            filters.forEach(function(filter) {
+                filterPrefixes.push(me.name + '.' + filter.getColumnName() + '~');
+                filterParams.push([filter.getURLParameterName(me.name), filter.getURLParameterValue()]);
+            });
+        }
+
+        var fieldKeys = [];
+
+        if (LABKEY.Utils.isArray(columnNames)) {
+            fieldKeys = fieldKeys.concat(columnNames);
+        }
+        else if ($.isPlainObject(columnNames) && columnNames.fieldKey) {
+            fieldKeys.push(columnNames.fieldKey.toString());
+        }
+
+        // support fieldKeys (e.g. ["ColumnA", "ColumnA/Sub1"])
+        // A special case of fieldKey is "SUBJECT_PREFIX/", used by participant group facet
+        if (fieldKeys.length > 0) {
+            _getParameters(this).forEach(function(param) {
+                var p = param[0];
+                if (p.indexOf(me.name + '.') === 0 && p.indexOf('~') > -1) {
+                    $.each(fieldKeys, function(j, name) {
+                        var postfix = name && name.length && name[name.length - 1] == '/' ? '' : '~';
+                        if (p.indexOf(me.name + '.' + name + postfix) > -1) {
+                            filterPrefixes.push(p);
+                        }
+                    });
+                }
+            });
+        }
+
+        _setParameters(this, filterParams, [OFFSET_PREFIX].concat($.unique(filterPrefixes)));
+    };
+
+    /**
+     * @private
+     * @param filter
+     * @param filterMatch
+     */
+    LABKEY.DataRegion.prototype.replaceFilterMatch = function(filter, filterMatch) {
+        this.clearSelected({quiet: true});
+        var skips = [], me = this;
+
+        _getParameters(this).forEach(function(param) {
+            if (param[0].indexOf(me.name + '.') === 0 && param[0].indexOf(filterMatch) > -1) {
+                skips.push(param[0]);
+            }
+        });
+
+        _updateFilter(this, filter, skips);
+    };
+
+    //
+    // Selection
+    //
+
+    /**
+     * @private
+     */
+    var _initSelection = function() {
+
+        var me = this,
+            form = _getFormSelector(this);
+
+        if (form && form.length) {
+            // backwards compatibility -- some references use this directly
+            // if you're looking to use this internally to the region use _getFormSelector() instead
+            this.form = form[0];
+        }
+
+        if (form && this.showRecordSelectors) {
+            _onSelectionChange(this);
+        }
+
+        // Bind Events
+        _getAllRowSelectors(this).on('click', function(evt) {
+            evt.stopPropagation();
+            me.selectPage.call(me, this.checked);
+        });
+        _getRowSelectors(this).on('click', function() { me.selectRow.call(me, this); });
+
+        // click row highlight
+        var rows = form.find('.labkey-data-region > tbody > tr');
+        rows.on('click', function(e) {
+            if (e.target && e.target.tagName.toLowerCase() === 'td') {
+                $(this).siblings('tr').removeClass('lk-row-hl');
+                $(this).addClass('lk-row-hl');
+                _selClickLock = me;
+            }
+        });
+        rows.on('mouseenter', function() {
+            $(this).siblings('tr').removeClass('lk-row-over');
+            $(this).addClass('lk-row-over');
+        });
+        rows.on('mouseleave', function() {
+            $(this).removeClass('lk-row-over');
+        });
+
+        if (!_selDocClick) {
+            _selDocClick = $(document).on('click', _onDocumentClick);
+        }
+    };
+
+    var _selClickLock; // lock to prevent removing a row highlight that was just applied
+    var _selDocClick; // global (shared across all Data Region instances) click event handler instance
+
+    // 32898: Clear row highlights on document click
+    var _onDocumentClick = function() {
+        if (_selClickLock) {
+            var form = _getFormSelector(_selClickLock);
+            _selClickLock = undefined;
+
+            $('.lk-row-hl').each(function() {
+                if (!form.has($(this)).length) {
+                    $(this).removeClass('lk-row-hl');
+                }
+            });
+        }
+        else {
+            $('.lk-row-hl').removeClass('lk-row-hl');
+        }
+    };
+
+    /**
+     * Clear all selected items for the current DataRegion.
+     *
+     * @param config A configuration object with the following properties:
+     * @param {Function} config.success The function to be called upon success of the request.
+     * The callback will be passed the following parameters:
+     * <ul>
+     * <li><b>data:</b> an object with the property 'count' of 0 to indicate an empty selection.
+     * <li><b>response:</b> The XMLHttpResponse object</li>
+     * </ul>
+     * @param {Function} [config.failure] The function to call upon error of the request.
+     * The callback will be passed the following parameters:
+     * <ul>
+     * <li><b>errorInfo:</b> an object containing detailed error information (may be null)</li>
+     * <li><b>response:</b> The XMLHttpResponse object</li>
+     * </ul>
+     * @param {Object} [config.scope] An optional scoping object for the success and error callback functions (default to this).
+     * @param {string} [config.containerPath] An alternate container path. If not specified, the current container path will be used.
+     *
+     * @see LABKEY.DataRegion#selectPage
+     * @see LABKEY.DataRegion.clearSelected static method.
+     */
+    LABKEY.DataRegion.prototype.clearSelected = function(config) {
+        config = config || {};
+        config.selectionKey = this.selectionKey;
+        config.scope = config.scope || this;
+
+        this.selectedCount = 0;
+        if (!config.quiet)
+        {
+            _onSelectionChange(this);
+        }
+
+        if (config.selectionKey) {
+            LABKEY.DataRegion.clearSelected(config);
+        }
+
+        if (this.showRows == 'selected') {
+            _removeParameters(this, [SHOW_ROWS_PREFIX]);
+        }
+        else if (this.showRows == 'unselected') {
+            // keep "SHOW_ROWS_PREFIX=unselected" parameter
+            window.location.reload(true);
+        }
+        else {
+            _toggleAllRows(this, false);
+            this.removeMessage('selection');
+        }
+    };
+
+    /**
+     * Get selected items on the current page of the DataRegion, based on the current state of the checkboxes in the
+     * browser's DOM. Note, if the region is paginated, selected items may exist on other pages which will not be
+     * included in the results of this function.
+     * @see LABKEY.DataRegion#getSelected
+     */
+    LABKEY.DataRegion.prototype.getChecked = function() {
+        var values = [];
+        _getRowSelectors(this).each(function() {
+            if (this.checked) {
+                values.push(this.value);
+            }
+        });
+        return values;
+    };
+
+    /**
+     * Get all selected items for this DataRegion, as maintained in server-state. This will include rows on any
+     * pages of a paginated grid, and may not correspond directly with the state of the checkboxes in the current
+     * browser window's DOM if the server-side state has been modified.
+     *
+     * @param config A configuration object with the following properties:
+     * @param {Function} config.success The function to be called upon success of the request.
+     * The callback will be passed the following parameters:
+     * <ul>
+     * <li><b>data:</b> an object with the property 'selected' that is an array of the primary keys for the selected rows.
+     * <li><b>response:</b> The XMLHttpResponse object</li>
+     * </ul>
+     * @param {Function} [config.failure] The function to call upon error of the request.
+     * The callback will be passed the following parameters:
+     * <ul>
+     * <li><b>errorInfo:</b> an object containing detailed error information (may be null)</li>
+     * <li><b>response:</b> The XMLHttpResponse object</li>
+     * </ul>
+     * @param {Object} [config.scope] An optional scoping object for the success and error callback functions (default to this).
+     * @param {string} [config.containerPath] An alternate container path. If not specified, the current container path will be used.
+     *
+     * @see LABKEY.DataRegion.getSelected static method.
+     */
+    LABKEY.DataRegion.prototype.getSelected = function(config) {
+        if (!this.selectionKey)
+            return;
+
+        config = config || {};
+        config.selectionKey = this.selectionKey;
+        LABKEY.DataRegion.getSelected(config);
+    };
+
+    /**
+     * Returns the number of selected rows on the current page of the DataRegion. Selected items may exist on other pages.
+     * @returns {Integer} the number of selected rows on the current page of the DataRegion.
+     * @see LABKEY.DataRegion#getSelected to get all selected rows.
+     */
+    LABKEY.DataRegion.prototype.getSelectionCount = function() {
+        if (!$('#' + this.domId)) {
+            return 0;
+        }
+
+        var count = 0;
+        _getRowSelectors(this).each(function() {
+            if (this.checked === true) {
+                count++;
+            }
+        });
+
+        return count;
+    };
+
+    /**
+     * Returns true if any row is checked on the current page of the DataRegion. Selected items may exist on other pages.
+     * @returns {Boolean} true if any row is checked on the current page of the DataRegion.
+     * @see LABKEY.DataRegion#getSelected to get all selected rows.
+     */
+    LABKEY.DataRegion.prototype.hasSelected = function() {
+        return this.getSelectionCount() > 0;
+    };
+
+    /**
+     * Returns true if all rows are checked on the current page of the DataRegion and at least one row is present.
+     * @returns {Boolean} true if all rows are checked on the current page of the DataRegion and at least one row is present.
+     * @see LABKEY.DataRegion#getSelected to get all selected rows.
+     */
+    LABKEY.DataRegion.prototype.isPageSelected = function() {
+        var checkboxes = _getRowSelectors(this);
+        var i=0;
+
+        for (; i < checkboxes.length; i++) {
+            if (!checkboxes[i].checked) {
+                return false;
+            }
+        }
+        return i > 0;
+    };
+
+    LABKEY.DataRegion.prototype.selectAll = function(config) {
+        if (this.selectionKey) {
+            config = config || {};
+            config.scope = config.scope || this;
+
+            // Either use the selectAllURL provided or create a query config
+            // object that can be used with the generic query/selectAll.api action.
+            if (this.selectAllURL) {
+                config.url = this.selectAllURL;
+            }
+            else {
+                config = LABKEY.Utils.apply(config, this.getQueryConfig());
+            }
+
+            config = _chainSelectionCountCallback(this, config);
+
+            LABKEY.DataRegion.selectAll(config);
+
+            if (this.showRows === "selected") {
+                // keep "SHOW_ROWS_PREFIX=selected" parameter
+                window.location.reload(true);
+            }
+            else if (this.showRows === "unselected") {
+                _removeParameters(this, [SHOW_ROWS_PREFIX]);
+            }
+            else {
+                _toggleAllRows(this, true);
+            }
+        }
+    };
+
+    /**
+     * @deprecated use clearSelected instead
+     * @function
+     * @see LABKEY.DataRegion#clearSelected
+     */
+    LABKEY.DataRegion.prototype.selectNone = LABKEY.DataRegion.prototype.clearSelected;
+
+    /**
+     * Set the selection state for all checkboxes on the current page of the DataRegion.
+     * @param checked whether all of the rows on the current page should be selected or unselected
+     * @returns {Array} Array of ids that were selected or unselected.
+     *
+     * @see LABKEY.DataRegion#setSelected to set selected items on the current page of the DataRegion.
+     * @see LABKEY.DataRegion#clearSelected to clear all selected.
+     */
+    LABKEY.DataRegion.prototype.selectPage = function(checked) {
+        var _check = (checked === true);
+        var ids = _toggleAllRows(this, _check);
+        var me = this;
+
+        if (ids.length > 0) {
+            _getAllRowSelectors(this).each(function() { this.checked = _check});
+            this.setSelected({
+                ids: ids,
+                checked: _check,
+                success: function(data) {
+                    if (data && data.count > 0 && !this.complete) {
+                        var count = data.count;
+                        var msg;
+                        if (me.totalRows) {
+                            if (count == me.totalRows) {
+                                msg = 'All <span class="labkey-strong">' + this.totalRows + '</span> rows selected.';
+                            }
+                            else {
+                                msg = 'Selected <span class="labkey-strong">' + count + '</span> of ' + this.totalRows + ' rows.';
+                            }
+                        }
+                        else {
+                            // totalRows isn't available when showing all rows.
+                            msg = 'Selected <span class="labkey-strong">' + count + '</span> rows.';
+                        }
+                        _showSelectMessage(me, msg);
+                    }
+                    else {
+                        this.removeMessage('selection');
+                    }
+                }
+            });
+        }
+
+        return ids;
+    };
+
+    /**
+     * @ignore
+     * @param el
+     */
+    LABKEY.DataRegion.prototype.selectRow = function(el) {
+        this.setSelected({
+            ids: [el.value],
+            checked: el.checked
+        });
+
+        if (!el.checked) {
+            this.removeMessage('selection');
+        }
+    };
+
+    /**
+     * Add or remove items from the selection associated with the this DataRegion.
+     *
+     * @param config A configuration object with the following properties:
+     * @param {Array} config.ids Array of primary key ids for each row to select/unselect.
+     * @param {Boolean} config.checked If true, the ids will be selected, otherwise unselected.
+     * @param {Function} [config.success] The function to be called upon success of the request.
+     * The callback will be passed the following parameters:
+     * <ul>
+     * <li><b>data:</b> an object with the property 'count' to indicate the updated selection count.
+     * <li><b>response:</b> The XMLHttpResponse object</li>
+     * </ul>
+     * @param {Function} [config.failure] The function to call upon error of the request.
+     * The callback will be passed the following parameters:
+     * <ul>
+     * <li><b>errorInfo:</b> an object containing detailed error information (may be null)</li>
+     * <li><b>response:</b> The XMLHttpResponse object</li>
+     * </ul>
+     * @param {Object} [config.scope] An optional scoping object for the success and error callback functions (default to this).
+     * @param {string} [config.containerPath] An alternate container path. If not specified, the current container path will be used.
+     *
+     * @see LABKEY.DataRegion#getSelected to get the selected items for this DataRegion.
+     * @see LABKEY.DataRegion#clearSelected to clear all selected items for this DataRegion.
+     */
+    LABKEY.DataRegion.prototype.setSelected = function(config) {
+        if (!config || !LABKEY.Utils.isArray(config.ids) || config.ids.length === 0) {
+            return;
+        }
+
+        var me = this;
+        config = config || {};
+        config.selectionKey = this.selectionKey;
+        config.scope = config.scope || me;
+
+        config = _chainSelectionCountCallback(this, config);
+
+        var failure = LABKEY.Utils.getOnFailure(config);
+        if ($.isFunction(failure)) {
+            config.failure = failure;
+        }
+        else {
+            config.failure = function() { me.addMessage('Error sending selection.'); };
+        }
+
+        if (config.selectionKey) {
+            LABKEY.DataRegion.setSelected(config);
+        }
+        else if ($.isFunction(config.success)) {
+            // Don't send the selection change to the server if there is no selectionKey.
+            // Call the success callback directly.
+            config.success.call(config.scope, {count: this.getSelectionCount()});
+        }
+    };
+
+    //
+    // Parameters
+    //
+
+    /**
+     * Removes all parameters from the DataRegion
+     */
+    LABKEY.DataRegion.prototype.clearAllParameters = function() {
+        if (this.async) {
+            this.offset = 0;
+            this.parameters = undefined;
+        }
+
+        _removeParameters(this, [PARAM_PREFIX, OFFSET_PREFIX]);
+    };
+
+    /**
+     * Returns the specified parameter from the URL. Note, this is not related specifically
+     * to parameterized query values (e.g. setParameters()/getParameters())
+     * @param {String} paramName
+     * @returns {*}
+     */
+    LABKEY.DataRegion.prototype.getParameter = function(paramName) {
+        var param = null;
+
+        $.each(_getParameters(this), function(i, pair) {
+            if (pair.length > 0 && pair[0] === paramName) {
+                param = pair.length > 1 ? pair[1] : '';
+                return false;
+            }
+        });
+
+        return param;
+    };
+
+    /**
+     * Get the parameterized query values for this query.  These parameters
+     * are named by the query itself.
+     * @param {boolean} toLowercase If true, all parameter names will be converted to lowercase
+     * returns params An Object of key/val pairs.
+     */
+    LABKEY.DataRegion.prototype.getParameters = function(toLowercase) {
+
+        var params = this.parameters ? this.parameters : {},
+            re = new RegExp('^' + LABKEY.Utils.escapeRe(this.name) + PARAM_PREFIX.replace(/\./g, '\\.'), 'i'),
+            name;
+
+        _getParameters(this).forEach(function(pair) {
+            if (pair.length > 0 && pair[0].match(re)) {
+                name = pair[0].replace(re, '');
+                if (toLowercase === true) {
+                    name = name.toLowerCase();
+                }
+
+                // URL parameters will override this.parameters values
+                params[name] = pair[1];
+            }
+        });
+
+        return params;
+    };
+
+    /**
+     * Set the parameterized query values for this query.  These parameters
+     * are named by the query itself.
+     * @param {Mixed} params An Object or Array of Array key/val pairs.
+     */
+    LABKEY.DataRegion.prototype.setParameters = function(params) {
+        var event = $.Event('beforesetparameters');
+
+        $(this).trigger(event);
+
+        if (event.isDefaultPrevented()) {
+            return;
+        }
+
+        var paramPrefix = this.name + PARAM_PREFIX, _params = [];
+        var newParameters = this.parameters ? this.parameters : {};
+
+        function applyParameters(pKey, pValue) {
+            var key = pKey;
+            if (pKey.indexOf(paramPrefix) !== 0) {
+                key = paramPrefix + pKey;
+            }
+            newParameters[key.replace(paramPrefix, '')] = pValue;
+            _params.push([key, pValue]);
+        }
+
+        // convert Object into Array of Array pairs and prefix the parameter name if necessary.
+        if (LABKEY.Utils.isObject(params)) {
+            $.each(params, applyParameters);
+        }
+        else if (LABKEY.Utils.isArray(params)) {
+            params.forEach(function(pair) {
+                if (LABKEY.Utils.isArray(pair) && pair.length > 1) {
+                    applyParameters(pair[0], pair[1]);
+                }
+            });
+        }
+        else {
+            return; // invalid argument shape
+        }
+
+        this.parameters = newParameters;
+
+        _setParameters(this, _params, [PARAM_PREFIX, OFFSET_PREFIX]);
+    };
+
+    /**
+     * @ignore
+     * @Deprecated
+     */
+    LABKEY.DataRegion.prototype.setSearchString = function(regionName, search) {
+        this.savedSearchString = search || "";
+        // If the search string doesn't change and there is a hash on the url, the page won't reload.
+        // Remove the hash by setting the full path plus search string.
+        window.location.assign(window.location.pathname + (this.savedSearchString.length > 0 ? "?" + this.savedSearchString : ""));
+    };
+
+    //
+    // Messaging
+    //
+
+    /**
+     * @private
+     */
+    var _initMessaging = function() {
+        if (!this.msgbox) {
+            this.msgbox = new MessageArea(this);
+            this.msgbox.on('rendermsg', function(evt, msgArea, parts) { _onRenderMessageArea(this, parts); }, this);
+        }
+        else {
+            this.msgbox.bindRegion(this);
+        }
+
+        if (this.messages) {
+            this.msgbox.setMessages(this.messages);
+            this.msgbox.render();
+        }
+    };
+
+    /**
+     * Show a message in the header of this DataRegion.
+     * @param {String / Object} config the HTML source of the message to be shown or a config object with the following properties:
+     *      <ul>
+     *          <li><strong>html</strong>: {String} the HTML source of the message to be shown.</li>
+     *          <li><strong>part</strong>: {String} The part of the message area to render the message to.</li>
+     *          <li><strong>duration</strong>: {Integer} The amount of time (in milliseconds) the message will stay visible.</li>
+     *          <li><strong>hideButtonPanel</strong>: {Boolean} If true the button panel (customize view, export, etc.) will be hidden if visible.</li>
+     *          <li><strong>append</strong>: {Boolean} If true the msg is appended to any existing content for the given part.</li>
+     *      </ul>
+     * @param part The part of the message area to render the message to. Used to scope messages so they can be added
+     *      and removed without clearing other messages.
+     */
+    LABKEY.DataRegion.prototype.addMessage = function(config, part) {
+        this.hidePanel();
+
+        if (LABKEY.Utils.isString(config)) {
+            this.msgbox.addMessage(config, part);
+        }
+        else if (LABKEY.Utils.isObject(config)) {
+            this.msgbox.addMessage(config.html, config.part || part, config.append);
+
+            if (config.hideButtonPanel) {
+                this.hideButtonPanel();
+            }
+
+            if (config.duration) {
+                var dr = this;
+                setTimeout(function() {
+                    dr.removeMessage(config.part || part);
+                    _getHeaderSelector(dr).trigger('resize');
+                }, config.duration);
+            }
+        }
+    };
+
+    /**
+     * Clear the message box contents.
+     */
+    LABKEY.DataRegion.prototype.clearMessage = function() {
+        if (this.msgbox) this.msgbox.clear();
+    };
+
+    /**
+     * @param part The part of the message area to render the message to. Used to scope messages so they can be added
+     *      and removed without clearing other messages.
+     * @return {String} The message for 'part'. Could be undefined.
+     */
+    LABKEY.DataRegion.prototype.getMessage = function(part) {
+        if (this.msgbox) { return this.msgbox.getMessage(part); } // else undefined
+    };
+
+    /**
+     * @param part The part of the message area to render the message to. Used to scope messages so they can be added
+     *      and removed without clearing other messages.
+     * @return {Boolean} true iff there is a message area for this region and it has the message keyed by 'part'.
+     */
+    LABKEY.DataRegion.prototype.hasMessage = function(part) {
+        return this.msgbox && this.msgbox.hasMessage(part);
+    };
+
+    LABKEY.DataRegion.prototype.hideContext = function() {
+        _getContextBarSelector(this).hide();
+        _getViewBarSelector(this).hide();
+    };
+
+    /**
+     * If a message is currently showing, hide it and clear out its contents
+     * @param keepContent If true don't remove the message area content
+     */
+    LABKEY.DataRegion.prototype.hideMessage = function(keepContent) {
+        if (this.msgbox) {
+            this.msgbox.hide();
+
+            if (!keepContent)
+                this.removeAllMessages();
+        }
+    };
+
+    /**
+     * Returns true if a message is currently being shown for this DataRegion. Messages are shown as a header.
+     * @return {Boolean} true if a message is showing.
+     */
+    LABKEY.DataRegion.prototype.isMessageShowing = function() {
+        return this.msgbox && this.msgbox.isVisible();
+    };
+
+    /**
+     * Removes all messages from this Data Region.
+     */
+    LABKEY.DataRegion.prototype.removeAllMessages = function() {
+        if (this.msgbox) { this.msgbox.removeAll(); }
+    };
+
+    /**
+     * If a message is currently showing, remove the specified part
+     */
+    LABKEY.DataRegion.prototype.removeMessage = function(part) {
+        if (this.msgbox) { this.msgbox.removeMessage(part); }
+    };
+
+    /**
+     * Show a message in the header of this DataRegion with a loading indicator.
+     * @param html the HTML source of the message to be shown
+     */
+    LABKEY.DataRegion.prototype.showLoadingMessage = function(html) {
+        html = html || "Loading...";
+        this.addMessage('<div><span class="loading-indicator">&nbsp;</span><em>' + html + '</em></div>', 'drloading');
+    };
+
+    LABKEY.DataRegion.prototype.hideLoadingMessage = function() {
+        this.removeMessage('drloading');
+    };
+
+    /**
+     * Show a success message in the header of this DataRegion.
+     * @param html the HTML source of the message to be shown
+     */
+    LABKEY.DataRegion.prototype.showSuccessMessage = function(html) {
+        html = html || "Completed successfully.";
+        this.addMessage('<div class="labkey-message">' + html + '</div>');
+    };
+
+    /**
+     * Show an error message in the header of this DataRegion.
+     * @param html the HTML source of the message to be shown
+     */
+    LABKEY.DataRegion.prototype.showErrorMessage = function(html) {
+        html = html || "An error occurred.";
+        this.addMessage('<div class="labkey-error">' + html + '</div>');
+    };
+
+    LABKEY.DataRegion.prototype.showContext = function() {
+        _initContexts();
+
+        var contexts = [
+            _getContextBarSelector(this),
+            _getViewBarSelector(this)
+        ];
+
+        for (var i = 0; i < contexts.length; i++) {
+            var ctx = contexts[i];
+            var html = ctx.html();
+
+            if (html && html.trim() !== '') {
+                ctx.show();
+            }
+        }
+    };
+
+    /**
+     * Show a message in the header of this DataRegion.
+     * @param msg the HTML source of the message to be shown
+     * @deprecated use addMessage(msg, part) instead.
+     */
+    LABKEY.DataRegion.prototype.showMessage = function(msg) {
+        if (this.msgbox) {
+            this.msgbox.addMessage(msg);
+        }
+    };
+
+    LABKEY.DataRegion.prototype.showMessageArea = function() {
+        if (this.msgbox && this.msgbox.hasContent()) {
+            this.msgbox.show();
+        }
+    };
+
+    //
+    // Sections
+    //
+
+    LABKEY.DataRegion.prototype.displaySection = function(options) {
+        var dir = options && options.dir ? options.dir : 'n';
+
+        var sec = _getSectionSelector(this, dir);
+        if (options && options.html) {
+            options.append === true ? sec.append(options.html) : sec.html(options.html);
+        }
+        sec.show();
+    };
+
+    LABKEY.DataRegion.prototype.hideSection = function(options) {
+        var dir = options && options.dir ? options.dir : 'n';
+        var sec = _getSectionSelector(this, dir);
+
+        sec.hide();
+
+        if (options && options.clear === true) {
+            sec.html('');
+        }
+    };
+
+    LABKEY.DataRegion.prototype.writeSection = function(content, options) {
+        var append = options && options.append === true;
+        var dir = options && options.dir ? options.dir : 'n';
+
+        var sec = _getSectionSelector(this, dir);
+        append ? sec.append(content) : sec.html(content);
+    };
+
+    //
+    // Sorting
+    //
+
+    /**
+     * Replaces the sort on the given column, if present, or sets a brand new sort
+     * @param {string or LABKEY.FieldKey} fieldKey name of the column to be sorted
+     * @param {string} [sortDir=+] Set to '+' for ascending or '-' for descending
+     */
+    LABKEY.DataRegion.prototype.changeSort = function(fieldKey, sortDir) {
+        if (!fieldKey)
+            return;
+
+        fieldKey = _resolveFieldKey(this, fieldKey);
+
+        var columnName = fieldKey.toString();
+
+        var event = $.Event("beforesortchange");
+
+        $(this).trigger(event, [this, columnName, sortDir]);
+
+        if (event.isDefaultPrevented()) {
+            return;
+        }
+
+        this._userSort = _alterSortString(this, this._userSort, fieldKey, sortDir);
+        _setParameter(this, SORT_PREFIX, this._userSort, [SORT_PREFIX, OFFSET_PREFIX]);
+    };
+
+    /**
+     * Removes the sort on a specified column
+     * @param {string or LABKEY.FieldKey} fieldKey name of the column
+     */
+    LABKEY.DataRegion.prototype.clearSort = function(fieldKey) {
+        if (!fieldKey)
+            return;
+
+        fieldKey = _resolveFieldKey(this, fieldKey);
+
+        var columnName = fieldKey.toString();
+
+        var event = $.Event("beforeclearsort");
+
+        $(this).trigger(event, [this, columnName]);
+
+        if (event.isDefaultPrevented()) {
+            return;
+        }
+
+        this._userSort = _alterSortString(this, this._userSort, fieldKey);
+        if (this._userSort.length > 0) {
+            _setParameter(this, SORT_PREFIX, this._userSort, [SORT_PREFIX, OFFSET_PREFIX]);
+        }
+        else {
+            _removeParameters(this, [SORT_PREFIX, OFFSET_PREFIX]);
+        }
+    };
+
+    /**
+     * Returns the user sort from the URL. The sort is represented as an Array of objects of the form:
+     * <ul>
+     *   <li><b>fieldKey</b>: {String} The field key of the sort.
+     *   <li><b>dir</b>: {String} The sort direction, either "+" or "-".
+     * </ul>
+     * @returns {Object} Object representing the user sort.
+     */
+    LABKEY.DataRegion.prototype.getUserSort = function() {
+        return _getUserSort(this);
+    };
+
+    //
+    // Paging
+    //
+
+    var _initPaging = function() {
+        if (this.showPagination) {
+            var ct = _getBarSelector(this).find('.labkey-pagination');
+
+            if (ct && ct.length) {
+                var hasOffset = $.isNumeric(this.offset);
+                var hasTotal = $.isNumeric(this.totalRows);
+
+                // display the counts
+                if (hasOffset) {
+
+                    // small result set
+                    if (hasTotal && this.totalRows < 5) {
+                        return;
+                    }
+
+                    var low = this.offset + 1;
+                    var high = this.offset + this.rowCount;
+
+                    // user has opted to show all rows
+                    if (hasTotal && (this.rowCount === null || this.rowCount < 1)) {
+                        high = this.totalRows;
+                    }
+
+                    var showFirst = this.offset && this.offset > 0;
+                    var showLast = !(low === 1 && high === this.totalRows) && (this.offset + this.maxRows <= this.totalRows);
+                    var showAll = showFirst || showLast;
+                    var showFirstID = showFirst && LABKEY.Utils.id();
+                    var showLastID = showLast && LABKEY.Utils.id();
+                    var showAllID = showAll && LABKEY.Utils.id();
+
+                    var paginationText = low.toLocaleString() + ' - ' + high.toLocaleString();
+
+                    if (hasTotal && this.showPaginationCount !== false) {
+                        paginationText += ' of ' + this.totalRows.toLocaleString();
+                    }
+
+                    // If modifying this ensure it is consistent with DOM generated by PopupMenu.java
+                    var elems = [
+                        '<div class="lk-menu-drop dropdown paging-widget">',
+                            '<a data-toggle="dropdown" class="unselectable labkey-down-arrow dropdown-toggle">'+ paginationText + '</a>',
+                            '<ul class="dropdown-menu dropdown-menu-left">',
+                                (showFirst ? '<li><a id="' + showFirstID + '" tabindex="0">Show first</a></li>' : '<li aria-disabled="true" class="disabled"><a>Show first</a></li>'),
+                                (showLast ? '<li><a id="' + showLastID + '" tabindex="0">Show last</a></li>' : '<li aria-disabled="true" class="disabled"><a>Show last</a></li>'),
+                                (showAll ? '<li><a id="' + showAllID + '" tabindex="0">Show all</a></li>' : '<li aria-disabled="true" class="disabled"><a>Show all</a></li>'),
+                                '<li class="dropdown-submenu"><a class="subexpand subexpand-icon" tabindex="0">Paging<i class="fa fa-chevron-right"></i></a>',
+                                    '<ul class="dropdown-layer-menu">',
+                                        '<li><a class="subcollapse" tabindex="3"><i class="fa fa-chevron-left"></i>Paging</a></li>',
+                                        '<li class="divider"></li>'
+                    ];
+
+                    var offsets = [20, 40, 100, 250];
+                    if (this.maxRows > 0 && offsets.indexOf(this.maxRows) === -1) {
+                        offsets.push(this.maxRows);
+                        offsets = offsets.sort(function(a, b) { return a - b; });
+                    }
+
+                    var offsetIds = {}; //"id-42": offset
+                    for (var i = 0; i < offsets.length; i++) {
+                        var id = LABKEY.Utils.id();
+                        offsetIds[id] = offsets[i];
+
+                        if (this.maxRows === offsets[i]) {
+                            elems.push('<li><a id="'+ id + '" tabindex="0" style="padding-left: 0;"><i class="fa fa-check-square-o"></i>' + offsets[i] +' per page</a></li>')
+                        }
+                        else {
+                            elems.push('<li><a id="'+ id + '" tabindex="0">' + offsets[i] +' per page</a></li>');
+                        }
+                    }
+
+                    elems.push('</ul></ul></div>');
+                    ct.append(elems.join(''));
+
+                    //bind functions to menu items
+                    if (showFirst) {
+                        $('#' + showFirstID).click(_firstPage.bind(this, showFirst));
+                    }
+                    if (showLast) {
+                        $('#' + showLastID).click(_lastPage.bind(this, showLast));
+                    }
+                    if (showAll) {
+                        $('#' + showAllID).click(_showRows.bind(this, this, 'all'));
+                    }
+
+                    for (var key in offsetIds) {
+                        if (offsetIds.hasOwnProperty(key)) {
+                            $('#' + key).click(_setMaxRows.bind(this, offsetIds[key]));
+                        }
+                    }
+
+                    // only display buttons if all the results are not shown
+                    if (low === 1 && high === this.totalRows) {
+                        _getBarSelector(this).find('.paging-widget').css("top", "4px");
+                        return;
+                    }
+
+                    var canNext = this.maxRows > 0 && high !== this.totalRows,
+                        canPrev = this.maxRows > 0 && low > 1,
+                        prevId = LABKEY.Utils.id(),
+                        nextId = LABKEY.Utils.id();
+
+                    ct.append([
+                        '<div class="btn-group" style="padding-left: 5px; display: inline-block">',
+                        '<button id="' + prevId + '" class="btn btn-default"><i class="fa fa-chevron-left"></i></button>',
+                        '<button id="' + nextId + '" class="btn btn-default"><i class="fa fa-chevron-right"></i></button>',
+                        '</div>'
+                    ].join(''));
+
+                    var prev = $('#' + prevId);
+                    prev.click(_page.bind(this, this.offset - this.maxRows, canPrev));
+                    if (!canPrev) {
+                        prev.addClass('disabled');
+                    }
+
+                    var next = $('#' + nextId);
+                    next.click(_page.bind(this, this.offset + this.maxRows, canNext));
+                    if (!canNext) {
+                        next.addClass('disabled');
+                    }
+                }
+            }
+        }
+        else {
+            _getHeaderSelector(this).find('div.labkey-pagination').css('visibility', 'visible');
+        }
+    };
+
+    var _page = function(offset, enabled) {
+        if (enabled) {
+            this.setPageOffset(offset);
+        }
+        return false;
+    };
+
+    var _firstPage = function(enabled) {
+        if (enabled) {
+            this.setPageOffset(0);
+        }
+        return false;
+    };
+
+    var _lastPage = function(enabled) {
+        if (enabled) {
+            var lastPageSize = this.totalRows % this.maxRows === 0 ? this.maxRows : this.totalRows % this.maxRows;
+            this.setPageOffset(this.totalRows - lastPageSize);
+        }
+        return false;
+    };
+
+    var _setMaxRows = function(rows) {
+        if (this.maxRows !== rows) {
+            this.setMaxRows(rows);
+        }
+        return false;
+    };
+
+    /**
+     * Forces the grid to show all rows, without any paging
+     */
+    LABKEY.DataRegion.prototype.showAllRows = function() {
+        _showRows(this, 'all');
+    };
+
+    /**
+     * @deprecated use showAllRows instead
+     * @function
+     * @see LABKEY.DataRegion#showAllRows
+     */
+    LABKEY.DataRegion.prototype.showAll = LABKEY.DataRegion.prototype.showAllRows;
+
+    /**
+     * Forces the grid to show only rows that have been selected
+     */
+    LABKEY.DataRegion.prototype.showSelectedRows = function() {
+        _showRows(this, 'selected');
+    };
+    /**
+     * @deprecated use showSelectedRows instead
+     * @function
+     * @see LABKEY.DataRegion#showSelectedRows
+     */
+    LABKEY.DataRegion.prototype.showSelected = LABKEY.DataRegion.prototype.showSelectedRows;
+
+    /**
+     * Forces the grid to show only rows that have not been selected
+     */
+    LABKEY.DataRegion.prototype.showUnselectedRows = function() {
+        _showRows(this, 'unselected');
+    };
+    /**
+     * @deprecated use showUnselectedRows instead
+     * @function
+     * @see LABKEY.DataRegion#showUnselectedRows
+     */
+    LABKEY.DataRegion.prototype.showUnselected = LABKEY.DataRegion.prototype.showUnselectedRows;
+
+    /**
+     * Forces the grid to do paging based on the current maximum number of rows
+     */
+    LABKEY.DataRegion.prototype.showPaged = function() {
+        _removeParameters(this, [SHOW_ROWS_PREFIX]);
+    };
+
+    /**
+     * Displays the first page of the grid
+     */
+    LABKEY.DataRegion.prototype.showFirstPage = function() {
+        this.setPageOffset(0);
+    };
+    /**
+     * @deprecated use showFirstPage instead
+     * @function
+     * @see LABKEY.DataRegion#showFirstPage
+     */
+    LABKEY.DataRegion.prototype.pageFirst = LABKEY.DataRegion.prototype.showFirstPage;
+
+    /**
+     * Changes the current row offset for paged content
+     * @param rowOffset row index that should be at the top of the grid
+     */
+    LABKEY.DataRegion.prototype.setPageOffset = function(rowOffset) {
+        var event = $.Event('beforeoffsetchange');
+
+        $(this).trigger(event, [this, rowOffset]);
+
+        if (event.isDefaultPrevented()) {
+            return;
+        }
+
+        // clear sibling parameters
+        this.showRows = undefined;
+
+        if ($.isNumeric(rowOffset)) {
+            _setParameter(this, OFFSET_PREFIX, rowOffset, [OFFSET_PREFIX, SHOW_ROWS_PREFIX]);
+        }
+        else {
+            _removeParameters(this, [OFFSET_PREFIX, SHOW_ROWS_PREFIX]);
+        }
+    };
+    /**
+     * @deprecated use setPageOffset instead
+     * @function
+     * @see LABKEY.DataRegion#setPageOffset
+     */
+    LABKEY.DataRegion.prototype.setOffset = LABKEY.DataRegion.prototype.setPageOffset;
+
+    /**
+     * Changes the maximum number of rows that the grid will display at one time
+     * @param newmax the maximum number of rows to be shown
+     */
+    LABKEY.DataRegion.prototype.setMaxRows = function(newmax) {
+        var event = $.Event('beforemaxrowschange');
+        $(this).trigger(event, [this, newmax]);
+        if (event.isDefaultPrevented()) {
+            return;
+        }
+
+        // clear sibling parameters
+        this.showRows = undefined;
+        this.offset = 0;
+
+        _setParameter(this, MAX_ROWS_PREFIX, newmax, [OFFSET_PREFIX, MAX_ROWS_PREFIX, SHOW_ROWS_PREFIX]);
+    };
+
+    var _initContexts = function() {
+        // clear old contents
+        var ctxBar = _getContextBarSelector(this);
+        ctxBar.find('.labkey-button-bar').remove();
+
+        var numFilters = ctxBar.find('.fa-filter').length;
+        var numParams = ctxBar.find('.fa-question').length;
+
+        var html = [];
+
+        if (numParams > 0) {
+            html = html.concat([
+                '<div class="labkey-button-bar" style="margin-top:10px;float:left;">',
+                '<span class="labkey-button ctx-clear-var">Clear Variables</span>',
+                '</div>'
+            ])
+        }
+
+        if (numFilters >= 2) {
+            html = html.concat([
+                '<div class="labkey-button-bar" style="margin-top:10px;float:left;">',
+                '<span class="labkey-button ctx-clear-all">' +
+                (numParams > 0 ? 'Clear Filters' : 'Clear All') +
+                '</span>',
+                '</div>'
+            ]);
+        }
+
+        if (html.length) {
+            ctxBar.append(html.join(''));
+            ctxBar.find('.ctx-clear-var').off('click').on('click', $.proxy(this.clearAllParameters, this));
+            ctxBar.find('.ctx-clear-all').off('click').on('click', $.proxy(this.clearAllFilters, this));
+        }
+
+        // 35396: Support ButtonBarOptions <onRender>
+        if (LABKEY.Utils.isArray(this.buttonBarOnRenders)) {
+            for (var i=0; i < this.buttonBarOnRenders.length; i++) {
+                var scriptFnName = this.buttonBarOnRenders[i];
+                var fnParts = scriptFnName.split('.');
+                var scope = window;
+                var called = false;
+
+                for (var j=0; j < fnParts.length; j++) {
+                    scope = scope[fnParts[j]];
+                    if (!scope) break;
+                    if (j === fnParts.length - 1 && LABKEY.Utils.isFunction(scope)) {
+                        scope(this);
+                        called = true;
+                    }
+                }
+
+                if (!called) {
+                    console.warn('Unable to call "' + scriptFnName + '" for DataRegion.ButtonBar.onRender.');
+                }
+            }
+        }
+    };
+
+    //
+    // Customize View
+    //
+    var _initCustomViews = function() {
+        if (this.view && this.view.session) {
+            // clear old contents
+            _getViewBarSelector(this).find('.labkey-button-bar').remove();
+
+            _getViewBarSelector(this).append([
+                '<div class="labkey-button-bar" style="margin-top:10px;float:left;">',
+                    '<span style="padding:0 10px;">This grid view has been modified.</span>',
+                    '<span class="labkey-button unsavedview-revert">Revert</span>',
+                    '<span class="labkey-button unsavedview-edit">Edit</span>',
+                    '<span class="labkey-button unsavedview-save">Save</span>',
+                '</div>'
+            ].join(''));
+            _getViewBarSelector(this).find('.unsavedview-revert').off('click').on('click', $.proxy(function() {
+                _revertCustomView(this);
+            }, this));
+            _getViewBarSelector(this).find('.unsavedview-edit').off('click').on('click', $.proxy(function() {
+                this.showCustomizeView(undefined);
+            }, this));
+            _getViewBarSelector(this).find('.unsavedview-save').off('click').on('click', $.proxy(function() {
+                _saveSessionCustomView(this);
+            }, this));
+        }
+    };
+
+    /**
+     * Change the currently selected view to the named view
+     * @param {Object} view An object which contains the following properties.
+     * @param {String} [view.type] the type of view, either a 'view' or a 'report'.
+     * @param {String} [view.viewName] If the type is 'view', then the name of the view.
+     * @param {String} [view.reportId] If the type is 'report', then the report id.
+     * @param {Object} urlParameters <b>NOTE: Experimental parameter; may change without warning.</b> A set of filter and sorts to apply as URL parameters when changing the view.
+     */
+    LABKEY.DataRegion.prototype.changeView = function(view, urlParameters) {
+        var event = $.Event('beforechangeview');
+        $(this).trigger(event, [this, view, urlParameters]);
+        if (event.isDefaultPrevented()) {
+            return;
+        }
+
+        var paramValPairs = [],
+            newSort = [],
+            skipPrefixes = [OFFSET_PREFIX, SHOW_ROWS_PREFIX, VIEWNAME_PREFIX, REPORTID_PREFIX];
+
+        // clear sibling parameters
+        this.viewName = undefined;
+        this.reportId = undefined;
+
+        if (view) {
+            if (LABKEY.Utils.isString(view)) {
+                paramValPairs.push([VIEWNAME_PREFIX, view]);
+                this.viewName = view;
+            }
+            else if (view.type === 'report') {
+                paramValPairs.push([REPORTID_PREFIX, view.reportId]);
+                this.reportId = view.reportId;
+            }
+            else if (view.type === 'view' && view.viewName) {
+                paramValPairs.push([VIEWNAME_PREFIX, view.viewName]);
+                this.viewName = view.viewName;
+            }
+        }
+
+        if (urlParameters) {
+            $.each(urlParameters.filter, function(i, filter) {
+                paramValPairs.push(['.' + filter.fieldKey + '~' + filter.op, filter.value]);
+            });
+
+            if (urlParameters.sort && urlParameters.sort.length > 0) {
+                $.each(urlParameters.sort, function(i, sort) {
+                    newSort.push((sort.dir === '+' ? '' : sort.dir) + sort.fieldKey);
+                });
+                paramValPairs.push([SORT_PREFIX, newSort.join(',')]);
+            }
+
+            if (urlParameters.containerFilter) {
+                paramValPairs.push([CONTAINER_FILTER_NAME, urlParameters.containerFilter]);
+            }
+
+            // removes all filter, sort, and container filter parameters
+            skipPrefixes = skipPrefixes.concat([
+                ALL_FILTERS_SKIP_PREFIX, SORT_PREFIX, COLUMNS_PREFIX, CONTAINER_FILTER_NAME
+            ]);
+        }
+
+        // removes all filter, sort, and container filter parameters
+        _setParameters(this, paramValPairs, skipPrefixes);
+    };
+
+    LABKEY.DataRegion.prototype.getQueryDetails = function(success, failure, scope) {
+
+        var userSort = this.getUserSort(),
+            userColumns = this.getParameter(this.name + COLUMNS_PREFIX),
+            fields = [],
+            viewName = (this.view && this.view.name) || this.viewName || '';
+
+        var userFilter = this.getUserFilterArray().map(function(filter) {
+            var fieldKey = filter.getColumnName();
+            fields.push(fieldKey);
+
+            return {
+                fieldKey: fieldKey,
+                op: filter.getFilterType().getURLSuffix(),
+                value: filter.getValue()
+            };
+        });
+
+        userSort.forEach(function(sort) {
+            fields.push(sort.fieldKey);
+        });
+
+        LABKEY.Query.getQueryDetails({
+            containerPath: this.containerPath,
+            schemaName: this.schemaName,
+            queryName: this.queryName,
+            viewName: viewName,
+            fields: fields,
+            initializeMissingView: true,
+            success: function(queryDetails) {
+                success.call(scope || this, queryDetails, viewName, userColumns, userFilter, userSort);
+            },
+            failure: failure,
+            scope: scope
+        });
+    };
+
+    /**
+     * Hides the customize view interface if it is visible.
+     */
+    LABKEY.DataRegion.prototype.hideCustomizeView = function() {
+        if (this.activePanelId === CUSTOM_VIEW_PANELID) {
+            this.hideButtonPanel();
+        }
+    };
+
+    /**
+     * Show the customize view interface.
+     * @param activeTab {[String]} Optional. One of "ColumnsTab", "FilterTab", or "SortTab".  If no value is specified (or undefined), the ColumnsTab will be shown.
+     */
+    LABKEY.DataRegion.prototype.showCustomizeView = function(activeTab) {
+        var region = this;
+
+        var panelConfig = this.getPanelConfiguration(CUSTOM_VIEW_PANELID);
+
+        if (!panelConfig) {
+
+            // whistle while we wait
+            var timerId = setTimeout(function() {
+                timerId = 0;
+                region.showLoadingMessage("Opening custom view designer...");
+            }, 500);
+
+            LABKEY.DataRegion.loadViewDesigner(function() {
+
+                var success = function(queryDetails, viewName, userColumns, userFilter, userSort) {
+                    timerId > 0 ? clearTimeout(timerId) : this.hideLoadingMessage();
+
+                    // If there was an error parsing the query, we won't be able to render the customize view panel.
+                    if (queryDetails.exception) {
+                        var viewSourceUrl = LABKEY.ActionURL.buildURL('query', 'viewQuerySource.view', this.containerPath, {
+                            schemaName: this.schemaName,
+                            'query.queryName': this.queryName
+                        });
+                        var msg = LABKEY.Utils.encodeHtml(queryDetails.exception) +
+                                " &nbsp;<a target=_blank class='labkey-button' href='" + viewSourceUrl + "'>View Source</a>";
+
+                        this.showErrorMessage(msg);
+                        return;
+                    }
+
+                    this.customizeView = Ext4.create('LABKEY.internal.ViewDesigner.Designer', {
+                        renderTo: Ext4.getBody().createChild({tag: 'div', customizeView: true, style: {display: 'none'}}),
+                        activeTab: activeTab,
+                        dataRegion: this,
+                        containerPath : this.containerPath,
+                        schemaName: this.schemaName,
+                        queryName: this.queryName,
+                        viewName: viewName,
+                        query: queryDetails,
+                        userFilter: userFilter,
+                        userSort: userSort,
+                        userColumns: userColumns,
+                        userContainerFilter: this.getUserContainerFilter(),
+                        allowableContainerFilters: this.allowableContainerFilters
+                    });
+
+                    this.customizeView.on('viewsave', function(designer, savedViewsInfo, urlParameters) {
+                        _onViewSave.apply(this, [this, designer, savedViewsInfo, urlParameters]);
+                    }, this);
+
+                    this.customizeView.on({
+                        beforedeleteview: function(cv, revert) {
+                            _beforeViewDelete(region, revert);
+                        },
+                        deleteview: function(cv, success, json) {
+                            _onViewDelete(region, success, json);
+                        }
+                    });
+
+                    var first = true;
+
+                    // Called when customize view needs to be shown
+                    var showFn = function(id, panel, element, callback, scope) {
+                        if (first) {
+                            panel.hide();
+                            panel.getEl().appendTo(Ext4.get(element[0]));
+                            first = false;
+                        }
+                        panel.doLayout();
+                        $(panel.getEl().dom).slideDown(undefined, function() {
+                            panel.show();
+                            callback.call(scope);
+                        });
+                    };
+
+                    // Called when customize view needs to be hidden
+                    var hideFn = function(id, panel, element, callback, scope) {
+                        $(panel.getEl().dom).slideUp(undefined, function() {
+                            panel.hide();
+                            callback.call(scope);
+                        });
+                    };
+
+                    this.publishPanel(CUSTOM_VIEW_PANELID, this.customizeView, showFn, hideFn, this);
+                    this.showPanel(CUSTOM_VIEW_PANELID);
+                };
+                var failure = function() {
+                    timerId > 0 ? clearTimeout(timerId) : this.hideLoadingMessage();
+                };
+
+                this.getQueryDetails(success, failure, this);
+            }, region);
+        }
+        else {
+            if (activeTab) {
+                panelConfig.panel.setActiveDesignerTab(activeTab);
+            }
+            this.showPanel(CUSTOM_VIEW_PANELID);
+        }
+    };
+
+    /**
+     * @ignore
+     * @private
+     * Shows/Hides customize view depending on if it is currently shown
+     */
+    LABKEY.DataRegion.prototype.toggleShowCustomizeView = function() {
+        if (this.activePanelId === CUSTOM_VIEW_PANELID) {
+            this.hideCustomizeView();
+        }
+        else {
+            this.showCustomizeView(undefined);
+        }
+    };
+
+    var _defaultShow = function(panelId, panel, ribbon, cb, cbScope) {
+        $('#' + panelId).slideDown(undefined, function() {
+            cb.call(cbScope);
+        });
+    };
+
+    var _defaultHide = function(panelId, panel, ribbon, cb, cbScope) {
+        $('#' + panelId).slideUp(undefined, function() {
+            cb.call(cbScope);
+        });
+    };
+
+    // TODO this is a pretty bad prototype, consider using config parameter with backward compat option
+    LABKEY.DataRegion.prototype.publishPanel = function(panelId, panel, showFn, hideFn, scope, friendlyName) {
+        this.panelConfigurations[panelId] = {
+            panelId: panelId,
+            panel: panel,
+            show: $.isFunction(showFn) ? showFn : _defaultShow,
+            hide: $.isFunction(hideFn) ? hideFn : _defaultHide,
+            scope: scope
+        };
+        if (friendlyName && friendlyName !== panelId)
+            this.panelConfigurations[friendlyName] = this.panelConfigurations[panelId];
+        return this;
+    };
+
+    LABKEY.DataRegion.prototype.getPanelConfiguration = function(panelId) {
+        return this.panelConfigurations[panelId];
+    };
+
+    /**
+     * @ignore
+     * Hides any panel that is currently visible. Returns a callback once the panel is hidden.
+     */
+    LABKEY.DataRegion.prototype.hidePanel = function(callback, scope) {
+        if (this.activePanelId) {
+            var config = this.getPanelConfiguration(this.activePanelId);
+            if (config) {
+
+                // find the ribbon container
+                var ribbon = _getDrawerSelector(this);
+
+                config.hide.call(config.scope || this, this.activePanelId, config.panel, ribbon, function() {
+                    this.activePanelId = undefined;
+                    ribbon.hide();
+                    if ($.isFunction(callback)) {
+                        callback.call(scope || this);
+                    }
+                    LABKEY.Utils.signalWebDriverTest("dataRegionPanelHide");
+                    $(this).trigger($.Event('afterpanelhide'), [this]);
+                }, this);
+            }
+        }
+        else {
+            if ($.isFunction(callback)) {
+                callback.call(scope || this);
+            }
+        }
+    };
+
+    LABKEY.DataRegion.prototype.showPanel = function(panelId, callback, scope) {
+
+        var config = this.getPanelConfiguration(panelId);
+
+        if (!config) {
+            console.error('Unable to find panel for id (' + panelId + '). Use publishPanel() to register a panel to be shown.');
+            return;
+        }
+
+        this.hideContext();
+        this.hideMessage(true);
+
+        this.hidePanel(function() {
+            this.activePanelId = config.panelId;
+
+            // ensure the ribbon is visible
+            var ribbon = _getDrawerSelector(this);
+            ribbon.show();
+
+            config.show.call(config.scope || this, this.activePanelId, config.panel, ribbon, function() {
+                if ($.isFunction(callback)) {
+                    callback.call(scope || this);
+                }
+                LABKEY.Utils.signalWebDriverTest("dataRegionPanelShow");
+                $(this).trigger($.Event('afterpanelshow'), [this]);
+           }, this);
+        }, this);
+    };
+
+    function _hasPanelOpen(dr) {
+        return dr.activePanelId !== undefined;
+    }
+
+    function _hasButtonBarMenuOpen(dr) {
+        return _getBarSelector(dr).find(".lk-menu-drop.open").length > 0;
+    }
+
+    /**
+     * Returns true if the user has interacted with the DataRegion by changing
+     * the selection, opening a button menu, or opening a panel.
+     * @return {boolean}
+     * @private
+     */
+    LABKEY.DataRegion.prototype.isUserInteracting = function () {
+        return this.selectionModified || _hasPanelOpen(this) || _hasButtonBarMenuOpen(this);
+    };
+
+    //
+    // Misc
+    //
+
+    /**
+     * @private
+     */
+    var _initHeaderLocking = function() {
+        if (this._allowHeaderLock === true) {
+            this.hLock = new HeaderLock(this);
+        }
+    };
+
+    /**
+     * @private
+     */
+    var _initPanes = function() {
+        var callbacks = _paneCache[this.name];
+        if (callbacks) {
+            var me = this;
+            callbacks.forEach(function(config) {
+                config.cb.call(config.scope || me, me);
+            });
+            delete _paneCache[this.name];
+        }
+    };
+
+    /**
+     * @private
+     */
+    var _initReport = function() {
+        if (LABKEY.Utils.isObject(this.report)) {
+            this.addMessage({
+                html: [
+                    '<span class="labkey-strong">Name:</span>',
+                    LABKEY.Utils.encodeHtml(this.report.name),
+                    '<span class="labkey-strong" style="padding-left: 30px;">Source:</span>',
+                    LABKEY.Utils.encodeHtml(this.report.source)
+                ].join('&nbsp;'),
+                part: 'report',
+            });
+        }
+    };
+
+    // These study specific functions/constants should be moved out of Data Region
+    // and into their own dependency.
+
+    var COHORT_LABEL = '/Cohort/Label';
+    var ADV_COHORT_LABEL = '/InitialCohort/Label';
+    var COHORT_ENROLLED = '/Cohort/Enrolled';
+    var ADV_COHORT_ENROLLED = '/InitialCohort/Enrolled';
+
+    /**
+     * DO NOT CALL DIRECTLY. This method is private and only available for removing cohort/group filters
+     * for this Data Region.
+     * @param subjectColumn
+     * @param groupNames
+     * @private
+     */
+    LABKEY.DataRegion.prototype._removeCohortGroupFilters = function(subjectColumn, groupNames) {
+        this.clearSelected({quiet: true});
+        var params = _getParameters(this);
+        var skips = [], i, p, k;
+
+        var keys = [
+            subjectColumn + COHORT_LABEL,
+            subjectColumn + ADV_COHORT_LABEL,
+            subjectColumn + COHORT_ENROLLED,
+            subjectColumn + ADV_COHORT_ENROLLED
+        ];
+
+        if (LABKEY.Utils.isArray(groupNames)) {
+            for (k=0; k < groupNames.length; k++) {
+                keys.push(subjectColumn + '/' + groupNames[k]);
+            }
+        }
+
+        for (i = 0; i < params.length; i++) {
+            p = params[i][0];
+            if (p.indexOf(this.name + '.') === 0) {
+                for (k=0; k < keys.length; k++) {
+                    if (p.indexOf(keys[k] + '~') > -1) {
+                        skips.push(p);
+                        k = keys.length; // break loop
+                    }
+                }
+            }
+        }
+
+        _updateFilter(this, undefined, skips);
+    };
+
+    /**
+     * DO NOT CALL DIRECTLY. This method is private and only available for replacing advanced cohort filters
+     * for this Data Region. Remove if advanced cohorts are removed.
+     * @param filter
+     * @private
+     */
+    LABKEY.DataRegion.prototype._replaceAdvCohortFilter = function(filter) {
+        this.clearSelected({quiet: true});
+        var params = _getParameters(this);
+        var skips = [], i, p;
+
+        for (i = 0; i < params.length; i++) {
+            p = params[i][0];
+            if (p.indexOf(this.name + '.') === 0) {
+                if (p.indexOf(COHORT_LABEL) > -1 || p.indexOf(ADV_COHORT_LABEL) > -1 || p.indexOf(COHORT_ENROLLED) > -1 || p.indexOf(ADV_COHORT_ENROLLED)) {
+                    skips.push(p);
+                }
+            }
+        }
+
+        _updateFilter(this, filter, skips);
+    };
+
+    /**
+     * Looks for a column based on fieldKey, name, displayField, or caption (in that order)
+     * @param columnIdentifier
+     * @returns {*}
+     */
+    LABKEY.DataRegion.prototype.getColumn = function(columnIdentifier) {
+
+        var column = null, // backwards compat
+            isString = LABKEY.Utils.isString,
+            cols = this.columns;
+
+        if (isString(columnIdentifier) && LABKEY.Utils.isArray(cols)) {
+            $.each(['fieldKey', 'name', 'displayField', 'caption'], function(i, key) {
+                $.each(cols, function(c, col) {
+                    if (isString(col[key]) && col[key] == columnIdentifier) {
+                        column = col;
+                        return false;
+                    }
+                });
+                if (column) {
+                    return false;
+                }
+            });
+        }
+
+        return column;
+    };
+
+    /**
+     * Returns a query config object suitable for passing into LABKEY.Query.selectRows() or other LABKEY.Query APIs.
+     * @returns {Object} Object representing the query configuration that generated this grid.
+     */
+    LABKEY.DataRegion.prototype.getQueryConfig = function() {
+        var config = {
+            dataRegionName: this.name,
+            dataRegionSelectionKey: this.selectionKey,
+            schemaName: this.schemaName,
+            viewName: this.viewName,
+            sort: this.getParameter(this.name + SORT_PREFIX),
+            // NOTE: The parameterized query values from QWP are included
+            parameters: this.getParameters(false),
+            containerFilter: this.containerFilter
+        };
+
+        if (this.queryName) {
+            config.queryName = this.queryName;
+        }
+        else if (this.sql) {
+            config.sql = this.sql;
+        }
+
+        var filters = this.getUserFilterArray();
+        if (filters.length > 0) {
+            config.filters = filters;
+        }
+
+        return config;
+    };
+
+    /**
+     * Hide the ribbon panel. If visible the ribbon panel will be hidden.
+     */
+    LABKEY.DataRegion.prototype.hideButtonPanel = function() {
+        this.hidePanel();
+        this.showContext();
+        this.showMessageArea();
+    };
+
+    /**
+     * Allows for asynchronous rendering of the Data Region. This region must be in "async" mode for
+     * this to do anything.
+     * @function
+     * @param {String} [renderTo] - The element ID where to render the data region. If not given it will default to
+     * the current renderTo target is.
+     */
+    LABKEY.DataRegion.prototype.render = function(renderTo) {
+        if (!this.RENDER_LOCK && this.async) {
+            _convertRenderTo(this, renderTo);
+            this.refresh();
+        }
+    };
+
+    /**
+     * Show a ribbon panel.
+     *
+     * first arg can be button on the button bar or target panel id/configuration
+     */
+
+    LABKEY.DataRegion.prototype.toggleButtonPanelHandler = function(panelButton) {
+        _toggleButtonPanel( this, $(panelButton).attr('data-labkey-panel-toggle'), null, true);
+    };
+
+    LABKEY.DataRegion.prototype.showButtonPanel = function(panel, optionalTab) {
+        _toggleButtonPanel(this, panel, optionalTab, false);
+    };
+
+    LABKEY.DataRegion.prototype.toggleButtonPanel = function(panel, optionalTab) {
+        _toggleButtonPanel(this, panel, optionalTab, true);
+    };
+
+    var _toggleButtonPanel = function(dr, panel, optionalTab, toggle) {
+        var ribbon = _getDrawerSelector(dr);
+        // first check if this is a named panel instead of a button element
+        var panelId, panelSel;
+        if (typeof panel === 'string' && dr.getPanelConfiguration(panel))
+            panelId = dr.getPanelConfiguration(panel).panelId;
+        else
+            panelId = panel;
+
+        if (panelId) {
+
+            panelSel = $('#' + panelId);
+
+            // allow for toggling the state
+            if (panelId === dr.activePanelId) {
+                if (toggle) {
+                    dr.hideButtonPanel();
+                    return;
+                }
+            }
+            else {
+                // determine if the content needs to be moved to the ribbon
+                if (ribbon.has(panelSel).length === 0) {
+                    panelSel.detach().appendTo(ribbon);
+                }
+
+                // determine if this panel has been registered
+                if (!dr.getPanelConfiguration(panelId) && panelSel.length > 0) {
+                    dr.publishPanel(panelId, panelId);
+                }
+
+                dr.showPanel(panelId);
+            }
+            if (optionalTab)
+            {
+                var t = panelSel.find('a[data-toggle="tab"][href="#' + optionalTab + '"]');
+                if (!t.length)
+                    t = panelSel.find('a[data-toggle="tab"][data-tabName="' + optionalTab + '"]');
+                t.tab('show');
+            }
+        }
+    };
+
+    LABKEY.DataRegion.prototype.loadFaceting = function(cb, scope) {
+
+        var region = this;
+
+        var onLoad = function() {
+            region.facetLoaded = true;
+            if ($.isFunction(cb)) {
+                cb.call(scope || this);
+            }
+        };
+
+        LABKEY.requiresExt4ClientAPI(function() {
+            if (LABKEY.devMode) {
+                // should match study/ParticipantFilter.lib.xml
+                LABKEY.requiresScript([
+                    '/study/ReportFilterPanel.js',
+                    '/study/ParticipantFilterPanel.js'
+                ], function() {
+                    LABKEY.requiresScript('/dataregion/panel/Facet.js', onLoad);
+                });
+            }
+            else {
+                LABKEY.requiresScript('/study/ParticipantFilter.min.js', function() {
+                    LABKEY.requiresScript('/dataregion/panel/Facet.js', onLoad);
+                });
+            }
+        }, this);
+    };
+
+    LABKEY.DataRegion.prototype.showFaceting = function() {
+        if (this.facetLoaded) {
+            if (!this.facet) {
+                this.facet = LABKEY.dataregion.panel.Facet.display(this);
+            }
+            this.facet.toggleCollapse();
+        }
+        else {
+            this.loadFaceting(this.showFaceting, this);
+        }
+    };
+
+    LABKEY.DataRegion.prototype.on = function(evt, callback, scope) {
+        // Prevent from handing back the jQuery event itself.
+        $(this).bind(evt, function() { callback.apply(scope || this, $(arguments).slice(1)); });
+    };
+
+    LABKEY.DataRegion.prototype._onButtonClick = function(buttonId) {
+        var item = this.findButtonById(this.buttonBar.items, buttonId);
+        if (item && $.isFunction(item.handler)) {
+            try {
+                return item.handler.call(item.scope || this, this);
+            }
+            catch(ignore) {}
+        }
+        return false;
+    };
+
+    LABKEY.DataRegion.prototype.findButtonById = function(items, id) {
+        if (!items || !items.length || items.length <= 0) {
+            return null;
+        }
+
+        var ret;
+        for (var i = 0; i < items.length; i++) {
+            if (items[i].id == id) {
+                return items[i];
+            }
+            ret = this.findButtonById(items[i].items, id);
+            if (null != ret) {
+                return ret;
+            }
+        }
+
+        return null;
+    };
+
+    LABKEY.DataRegion.prototype.headerLock = function() { return this._allowHeaderLock === true; };
+
+    LABKEY.DataRegion.prototype.disableHeaderLock = function() {
+        if (this.headerLock() && this.hLock) {
+            this.hLock.disable();
+            this.hLock = undefined;
+        }
+    };
+
+    /**
+     * Add or remove a summary statistic for a given column in the DataRegion query view.
+     * @param viewName
+     * @param colFieldKey
+     * @param summaryStatName
+     */
+    LABKEY.DataRegion.prototype.toggleSummaryStatForCustomView = function(viewName, colFieldKey, summaryStatName) {
+        this.getQueryDetails(function(queryDetails) {
+            var view = _getViewFromQueryDetails(queryDetails, viewName);
+            if (view && _viewContainsColumn(view, colFieldKey)) {
+                var colProviderNames = [];
+                $.each(view.analyticsProviders, function(index, existingProvider) {
+                    if (existingProvider.fieldKey === colFieldKey)
+                        colProviderNames.push(existingProvider.name);
+                });
+
+                if (colProviderNames.indexOf(summaryStatName) === -1) {
+                    _addAnalyticsProviderToView.call(this, view, colFieldKey, summaryStatName, true);
+                }
+                else {
+                    _removeAnalyticsProviderFromView.call(this, view, colFieldKey, summaryStatName, true);
+                }
+            }
+        }, null, this);
+    };
+
+    /**
+     * Get the array of selected ColumnAnalyticsProviders for the given column FieldKey in a view.
+     * @param viewName
+     * @param colFieldKey
+     * @param callback
+     * @param callbackScope
+     */
+    LABKEY.DataRegion.prototype.getColumnAnalyticsProviders = function(viewName, colFieldKey, callback, callbackScope) {
+        this.getQueryDetails(function(queryDetails) {
+            var view = _getViewFromQueryDetails(queryDetails, viewName);
+            if (view && _viewContainsColumn(view, colFieldKey)) {
+                var colProviderNames = [];
+                $.each(view.analyticsProviders, function(index, existingProvider) {
+                    if (existingProvider.fieldKey === colFieldKey) {
+                        colProviderNames.push(existingProvider.name);
+                    }
+                });
+
+                if ($.isFunction(callback)) {
+                    callback.call(callbackScope, colProviderNames);
+                }
+            }
+        }, null, this);
+    };
+
+    /**
+     * Set the summary statistic ColumnAnalyticsProviders for the given column FieldKey in the view.
+     * @param viewName
+     * @param colFieldKey
+     * @param summaryStatProviderNames
+     */
+    LABKEY.DataRegion.prototype.setColumnSummaryStatistics = function(viewName, colFieldKey, summaryStatProviderNames) {
+        this.getQueryDetails(function(queryDetails) {
+            var view = _getViewFromQueryDetails(queryDetails, viewName);
+            if (view && _viewContainsColumn(view, colFieldKey)) {
+                var newAnalyticsProviders = [];
+                $.each(view.analyticsProviders, function(index, existingProvider) {
+                    if (existingProvider.fieldKey !== colFieldKey || existingProvider.name.indexOf('AGG_') != 0) {
+                        newAnalyticsProviders.push(existingProvider);
+                    }
+                });
+
+                $.each(summaryStatProviderNames, function(index, providerName) {
+                    newAnalyticsProviders.push({
+                        fieldKey: colFieldKey,
+                        name: providerName,
+                        isSummaryStatistic: true
+                    });
+                });
+
+                view.analyticsProviders = newAnalyticsProviders;
+                _updateSessionCustomView.call(this, view, true);
+            }
+        }, null, this);
+    };
+
+    /**
+     * Used via SummaryStatisticsAnalyticsProvider to show a dialog of the applicable summary statistics for a column in the view.
+     * @param colFieldKey
+     */
+    LABKEY.DataRegion.prototype.showColumnStatisticsDialog = function(colFieldKey) {
+        LABKEY.requiresScript('query/ColumnSummaryStatistics', function() {
+            var regionViewName = this.viewName || "",
+                column = this.getColumn(colFieldKey);
+
+            if (column) {
+                this.getColumnAnalyticsProviders(regionViewName, colFieldKey, function(colSummaryStats) {
+                    Ext4.create('LABKEY.ext4.ColumnSummaryStatisticsDialog', {
+                        queryConfig: this.getQueryConfig(),
+                        filterArray: LABKEY.Filter.getFiltersFromUrl(this.selectAllURL, 'query'), //Issue 26594
+                        containerPath: this.containerPath,
+                        column: column,
+                        initSelection: colSummaryStats,
+                        listeners: {
+                            scope: this,
+                            applySelection: function(win, colSummaryStatsNames) {
+                                win.getEl().mask("Applying selection...");
+                                this.setColumnSummaryStatistics(regionViewName, colFieldKey, colSummaryStatsNames);
+                                win.close();
+                            }
+                        }
+                    }).show();
+                }, this);
+            }
+        }, this);
+    };
+
+    /**
+     * Remove a column from the given DataRegion query view.
+     * @param viewName
+     * @param colFieldKey
+     */
+    LABKEY.DataRegion.prototype.removeColumn = function(viewName, colFieldKey) {
+        this.getQueryDetails(function(queryDetails) {
+            var view = _getViewFromQueryDetails(queryDetails, viewName);
+            if (view && _viewContainsColumn(view, colFieldKey)) {
+                var colFieldKeys = $.map(view.columns, function (c) {
+                            return c.fieldKey;
+                        }),
+                        fieldKeyIndex = colFieldKeys.indexOf(colFieldKey);
+
+                if (fieldKeyIndex > -1) {
+                    view.columns.splice(fieldKeyIndex, 1);
+                    _updateSessionCustomView.call(this, view, true);
+                }
+            }
+        }, null, this);
+    };
+
+    /**
+     * Add the enabled analytics provider to the custom view definition based on the column fieldKey and provider name.
+     * In addition, disable the column menu item if the column is visible in the grid.
+     * @param viewName
+     * @param colFieldKey
+     * @param providerName
+     */
+    LABKEY.DataRegion.prototype.addAnalyticsProviderForCustomView = function(viewName, colFieldKey, providerName) {
+        this.getQueryDetails(function(queryDetails) {
+            var view = _getViewFromQueryDetails(queryDetails, viewName);
+            if (view && _viewContainsColumn(view, colFieldKey)) {
+                _addAnalyticsProviderToView.call(this, view, colFieldKey, providerName, false);
+                _updateAnalyticsProviderMenuItem(this.name + ':' + colFieldKey, providerName, true);
+            }
+        }, null, this);
+    };
+
+    /**
+     * Remove an enabled analytics provider from the custom view definition based on the column fieldKey and provider name.
+     * In addition, enable the column menu item if the column is visible in the grid.
+     * @param viewName
+     * @param colFieldKey
+     * @param providerName
+     */
+    LABKEY.DataRegion.prototype.removeAnalyticsProviderForCustomView = function(viewName, colFieldKey, providerName) {
+        this.getQueryDetails(function(queryDetails) {
+            var view = _getViewFromQueryDetails(queryDetails, viewName);
+            if (view && _viewContainsColumn(view, colFieldKey)) {
+                _removeAnalyticsProviderFromView.call(this, view, colFieldKey, providerName, false);
+                _updateAnalyticsProviderMenuItem(this.name + ':' + colFieldKey, providerName, false);
+            }
+        }, null, this);
+    };
+
+    /**
+     * @private
+     */
+    LABKEY.DataRegion.prototype._openFilter = function(columnName, evt) {
+        if (evt && $(evt.target).hasClass('fa-close')) {
+            return;
+        }
+
+        var column = this.getColumn(columnName);
+
+        if (column) {
+            var show = function() {
+                this._dialogLoaded = true;
+                new LABKEY.FilterDialog({
+                    dataRegionName: this.name,
+                    column: this.getColumn(columnName),
+                    cacheFacetResults: false // could have changed on Ajax
+                }).show();
+            }.bind(this);
+
+            this._dialogLoaded ? show() : LABKEY.requiresExt3ClientAPI(show);
+        }
+        else {
+            LABKEY.Utils.alert('Column not available', 'Unable to find column "' + columnName + '" in this view.');
+        }
+    };
+
+    var _updateSessionCustomView = function(customView, requiresRefresh) {
+        var viewConfig = $.extend({}, customView, {
+            shared: false,
+            inherit: false,
+            hidden: false,
+            session: true
+        });
+
+        LABKEY.Query.saveQueryViews({
+            containerPath: this.containerPath,
+            schemaName: this.schemaName,
+            queryName: this.queryName,
+            views: [viewConfig],
+            scope: this,
+            success: function(info) {
+                if (requiresRefresh) {
+                    this.refresh();
+                }
+                else if (info.views.length === 1) {
+                    this.view = info.views[0];
+                    _initCustomViews.call(this);
+                    this.showContext();
+                }
+            }
+        });
+    };
+
+    var _addAnalyticsProviderToView = function(view, colFieldKey, providerName, isSummaryStatistic) {
+        var colProviderNames = [];
+        $.each(view.analyticsProviders, function(index, existingProvider) {
+            if (existingProvider.fieldKey === colFieldKey)
+                colProviderNames.push(existingProvider.name);
+        });
+
+        if (colProviderNames.indexOf(providerName) === -1) {
+            view.analyticsProviders.push({
+                fieldKey: colFieldKey,
+                name: providerName,
+                isSummaryStatistic: isSummaryStatistic
+            });
+
+            _updateSessionCustomView.call(this, view, isSummaryStatistic);
+        }
+    };
+
+    var _removeAnalyticsProviderFromView = function(view, colFieldKey, providerName, isSummaryStatistic) {
+        var indexToRemove = null;
+        $.each(view.analyticsProviders, function(index, existingProvider) {
+            if (existingProvider.fieldKey === colFieldKey && existingProvider.name === providerName) {
+                indexToRemove = index;
+                return false;
+            }
+        });
+
+        if (indexToRemove != null) {
+            view.analyticsProviders.splice(indexToRemove, 1);
+            _updateSessionCustomView.call(this, view, isSummaryStatistic);
+        }
+    };
+
+    /**
+     * Attempt to find a DataRegion analytics provider column menu item so that it can be either enabled to allow
+     * it to once again be selected after removal or disabled so that it can't be selected a second time.
+     * @param columnName the DataRegion column th element column-name attribute
+     * @param providerName the analytics provider name
+     * @param disable
+     * @private
+     */
+    var _updateAnalyticsProviderMenuItem = function(columnName, providerName, disable) {
+        var menuItemEl = $("th[column-name|='" + columnName + "']").find("a[onclick*='" + providerName + "']").parent();
+        if (menuItemEl) {
+            if (disable) {
+                menuItemEl.addClass('disabled');
+            }
+            else {
+                menuItemEl.removeClass('disabled');
+            }
+        }
+    };
+
+    //
+    // PRIVATE FUNCTIONS
+    //
+    var _applyOptionalParameters = function(region, params, optionalParams) {
+        optionalParams.forEach(function(p) {
+            if (LABKEY.Utils.isObject(p)) {
+                if (region[p.name] !== undefined) {
+                    if (p.check && !p.check.call(region, region[p.name])) {
+                        return;
+                    }
+                    if (p.prefix) {
+                        params[region.name + '.' + p.name] = region[p.name];
+                    }
+                    else {
+                        params[p.name] = region[p.name];
+                    }
+                }
+            }
+            else if (p && region[p] !== undefined) {
+                params[p] = region[p];
+            }
+        });
+    };
+
+    var _alterSortString = function(region, current, fieldKey, direction /* optional */) {
+        fieldKey = _resolveFieldKey(region, fieldKey);
+
+        var columnName = fieldKey.toString(),
+            newSorts = [];
+
+        if (current != null) {
+            current.split(',').forEach(function(sort) {
+                if (sort.length > 0 && (sort != columnName) && (sort != SORT_ASC + columnName) && (sort != SORT_DESC + columnName)) {
+                    newSorts.push(sort);
+                }
+            });
+        }
+
+        if (direction === SORT_ASC) { // Easier to read without the encoded + on the URL...
+            direction = '';
+        }
+
+        if (LABKEY.Utils.isString(direction)) {
+            newSorts = [direction + columnName].concat(newSorts);
+        }
+
+        return newSorts.join(',');
+    };
+
+    var _buildQueryString = function(region, pairs) {
+        if (!LABKEY.Utils.isArray(pairs)) {
+            return '';
+        }
+
+        var queryParts = [], key, value;
+
+        pairs.forEach(function(pair) {
+            key = pair[0];
+            value = pair.length > 1 ? pair[1] : undefined;
+
+            queryParts.push(encodeURIComponent(key));
+            if (LABKEY.Utils.isDefined(value)) {
+
+                if (LABKEY.Utils.isDate(value)) {
+                    value = $.format.date(value, 'yyyy-MM-dd');
+                    if (LABKEY.Utils.endsWith(value, 'Z')) {
+                        value = value.substring(0, value.length - 1);
+                    }
+                }
+                queryParts.push('=');
+                queryParts.push(encodeURIComponent(value));
+            }
+            queryParts.push('&');
+        });
+
+        if (queryParts.length > 0) {
+            queryParts.pop();
+        }
+
+        return queryParts.join("");
+    };
+
+    var _chainSelectionCountCallback = function(region, config) {
+
+        var success = LABKEY.Utils.getOnSuccess(config);
+
+        // On success, update the current selectedCount on this DataRegion and fire the 'selectchange' event
+        config.success = function(data) {
+            region.selectionModified = true;
+            region.selectedCount = data.count;
+            _onSelectionChange(region);
+
+            // Chain updateSelected with the user-provided success callback
+            if ($.isFunction(success)) {
+                success.call(config.scope, data);
+            }
+        };
+
+        return config;
+    };
+
+    var _convertRenderTo = function(region, renderTo) {
+        if (renderTo) {
+            if (LABKEY.Utils.isString(renderTo)) {
+                region.renderTo = renderTo;
+            }
+            else if (LABKEY.Utils.isString(renderTo.id)) {
+                region.renderTo = renderTo.id; // support 'Ext' elements
+            }
+            else {
+                throw 'Unsupported "renderTo"';
+            }
+        }
+
+        return region;
+    };
+
+    var _deleteTimer;
+
+    var _beforeViewDelete = function(region, revert) {
+        _deleteTimer = setTimeout(function() {
+            _deleteTimer = 0;
+            region.showLoadingMessage(revert ? 'Reverting view...' : 'Deleting view...');
+        }, 500);
+    };
+
+    var _onViewDelete = function(region, success, json) {
+        if (_deleteTimer) {
+            clearTimeout(_deleteTimer);
+        }
+
+        if (success) {
+            region.removeMessage.call(region, 'customizeview');
+            region.showSuccessMessage.call(region);
+
+            // change view to either a shadowed view or the default view
+            var config = { type: 'view' };
+            if (json.viewName) {
+                config.viewName = json.viewName;
+            }
+            region.changeView.call(region, config);
+        }
+        else {
+            region.removeMessage.call(region, 'customizeview');
+            region.showErrorMessage.call(region, json.exception);
+        }
+    };
+
+    // The view can be reverted without ViewDesigner present
+    var _revertCustomView = function(region) {
+        _beforeViewDelete(region, true);
+
+        var config = {
+            schemaName: region.schemaName,
+            queryName: region.queryName,
+            containerPath: region.containerPath,
+            revert: true,
+            success: function(json) {
+                _onViewDelete(region, true /* success */, json);
+            },
+            failure: function(json) {
+                _onViewDelete(region, false /* success */, json);
+            }
+        };
+
+        if (region.viewName) {
+            config.viewName = region.viewName;
+        }
+
+        LABKEY.Query.deleteQueryView(config);
+    };
+
+    var _getViewFromQueryDetails = function(queryDetails, viewName) {
+        var matchingView;
+
+        $.each(queryDetails.views, function(index, view) {
+            if (view.name === viewName) {
+                matchingView = view;
+                return false;
+            }
+        });
+
+        return matchingView;
+    };
+
+    var _viewContainsColumn = function(view, colFieldKey) {
+        var keys = $.map(view.columns, function(c) {
+            return c.fieldKey.toLowerCase();
+        });
+        var exists = colFieldKey && keys.indexOf(colFieldKey.toLowerCase()) > -1;
+
+        if (!exists) {
+            console.warn('Unable to find column in view: ' + colFieldKey);
+        }
+
+        return exists;
+    };
+
+    var _getAllRowSelectors = function(region) {
+        return _getFormSelector(region).find('.labkey-selectors input[type="checkbox"][name=".toggle"]');
+    };
+
+    var _getBarSelector = function(region) {
+        return $('#' + region.domId + '-headerbar');
+    };
+
+    var _getContextBarSelector = function(region) {
+        return $('#' + region.domId + '-ctxbar');
+    };
+
+    var _getDrawerSelector = function(region) {
+        return $('#' + region.domId + '-drawer');
+    };
+
+    var _getFormSelector = function(region) {
+        var form = $('form#' + region.domId + '-form');
+
+        // derived DataRegion's may not include the form id
+        if (form.length === 0) {
+            form = $('#' + region.domId).closest('form');
+        }
+
+        return form;
+    };
+
+    var _getHeaderSelector = function(region) {
+        return $('#' + region.domId + '-header');
+    };
+
+    var _getRowSelectors = function(region) {
+        return _getFormSelector(region).find('.labkey-selectors input[type="checkbox"][name=".select"]');
+    };
+
+    var _getSectionSelector = function(region, dir) {
+        return $('#' + region.domId + '-section-' + dir);
+    };
+
+    // Formerly, LABKEY.DataRegion.getParamValPairsFromString / LABKEY.DataRegion.getParamValPairs
+    var _getParameters = function(region, skipPrefixSet /* optional */) {
+
+        var params = [];
+        var qString = region.requestURL;
+
+        if (LABKEY.Utils.isString(qString) && qString.length > 0) {
+
+            var qmIdx = qString.indexOf('?');
+            if (qmIdx > -1) {
+                qString = qString.substring(qmIdx + 1);
+
+                var poundIdx = qString.indexOf('#');
+                if (poundIdx > -1)
+                    qString = qString.substr(0, poundIdx);
+
+                if (qString.length > 1) {
+                    var pairs = qString.split('&'), p, key,
+                            LAST = '.lastFilter', lastIdx, skip = LABKEY.Utils.isArray(skipPrefixSet);
+
+                    var exactMatches = EXACT_MATCH_PREFIXES.map(function (prefix) {
+                        return region.name + prefix;
+                    });
+
+                    $.each(pairs, function (i, pair) {
+                        p = pair.split('=', 2);
+                        key = p[0] = decodeURIComponent(p[0]);
+                        lastIdx = key.indexOf(LAST);
+
+                        if (lastIdx > -1 && lastIdx === (key.length - LAST.length)) {
+                            return;
+                        }
+                        else if (REQUIRE_NAME_PREFIX.hasOwnProperty(key)) {
+                            // 26686: Black list known parameters, should be prefixed by region name
+                            return;
+                        }
+
+                        var stop = false;
+                        if (skip) {
+                            $.each(skipPrefixSet, function (j, skipPrefix) {
+                                if (LABKEY.Utils.isString(skipPrefix)) {
+
+                                    // Special prefix that should remove all filters, but no other parameters
+                                    if (skipPrefix.indexOf(ALL_FILTERS_SKIP_PREFIX) === (skipPrefix.length - 2)) {
+                                        if (key.indexOf('~') > 0) {
+                                            stop = true;
+                                            return false;
+                                        }
+                                    }
+                                    else {
+                                        if (exactMatches.indexOf(skipPrefix) > -1) {
+                                            if (key === skipPrefix) {
+                                                stop = true;
+                                                return false;
+                                            }
+                                        }
+                                        else if (key.toLowerCase().indexOf(skipPrefix.toLowerCase()) === 0) {
+                                            // only skip filters, parameters, and sorts
+                                            if (key === skipPrefix ||
+                                                    key.indexOf('~') > 0 ||
+                                                    key.indexOf(PARAM_PREFIX) > 0 ||
+                                                    key === (skipPrefix + 'sort')) {
+                                                stop = true;
+                                                return false;
+                                            }
+                                        }
+                                    }
+                                }
+                            });
+                        }
+
+                        if (!stop) {
+                            if (p.length > 1) {
+                                p[1] = decodeURIComponent(p[1]);
+                            }
+                            params.push(p);
+                        }
+                    });
+                }
+            }
+        }
+
+        return params;
+    };
+
+    /**
+     *
+     * @param region
+     * @param {boolean} [asString=false]
+     * @private
+     */
+    var _getUserSort = function(region, asString) {
+        var userSort = [],
+            sortParam = region.getParameter(region.name + SORT_PREFIX);
+
+        if (asString) {
+            userSort = sortParam || '';
+        }
+        else {
+            if (sortParam) {
+                var fieldKey, dir;
+                sortParam.split(',').forEach(function(sort) {
+                    fieldKey = sort;
+                    dir = SORT_ASC;
+                    if (sort.charAt(0) === SORT_DESC) {
+                        fieldKey = fieldKey.substring(1);
+                        dir = SORT_DESC;
+                    }
+                    else if (sort.charAt(0) === SORT_ASC) {
+                        fieldKey = fieldKey.substring(1);
+                    }
+                    userSort.push({fieldKey: fieldKey, dir: dir});
+                });
+            }
+        }
+
+        return userSort;
+    };
+
+    var _getViewBarSelector = function(region) {
+        return $('#' + region.domId + '-viewbar');
+    };
+
+    var _buttonSelectionBind = function(region, cls, fn) {
+        var partEl = region.msgbox.getParent().find('div[data-msgpart="selection"]');
+        partEl.find('.labkey-button' + cls).off('click').on('click', $.proxy(function() {
+            fn.call(this);
+        }, region));
+    };
+
+    var _onRenderMessageArea = function(region, parts) {
+        var msgArea = region.msgbox;
+        if (msgArea) {
+            if (region.showRecordSelectors && parts['selection']) {
+                _buttonSelectionBind(region, '.select-all', region.selectAll);
+                _buttonSelectionBind(region, '.select-none', region.clearSelected);
+                _buttonSelectionBind(region, '.show-all', region.showAll);
+                _buttonSelectionBind(region, '.show-selected', region.showSelectedRows);
+                _buttonSelectionBind(region, '.show-unselected', region.showUnselectedRows);
+            }
+            else if (parts['customizeview']) {
+                _buttonSelectionBind(region, '.unsavedview-revert', function() { _revertCustomView(this); });
+                _buttonSelectionBind(region, '.unsavedview-edit', function() { this.showCustomizeView(undefined); });
+                _buttonSelectionBind(region, '.unsavedview-save', function() { _saveSessionCustomView(this); });
+            }
+        }
+    };
+
+    var _onSelectionChange = function(region) {
+        $(region).trigger('selectchange', [region, region.selectedCount]);
+        _updateRequiresSelectionButtons(region, region.selectedCount);
+        LABKEY.Utils.signalWebDriverTest('dataRegionUpdate', region.selectedCount);
+        LABKEY.Utils.signalWebDriverTest('dataRegionUpdate-' + region.name, region.selectedCount);
+    };
+
+    var _onViewSave = function(region, designer, savedViewsInfo, urlParameters) {
+        if (savedViewsInfo && savedViewsInfo.views.length > 0) {
+            region.hideCustomizeView.call(region);
+            region.changeView.call(region, {
+                type: 'view',
+                viewName: savedViewsInfo.views[0].name
+            }, urlParameters);
+        }
+    };
+
+    var _removeParameters = function(region, skipPrefixes /* optional */) {
+        return _setParameters(region, null, skipPrefixes);
+    };
+
+    var _resolveFieldKey = function(region, fieldKey) {
+        var fk = fieldKey;
+        if (!(fk instanceof LABKEY.FieldKey)) {
+            fk = LABKEY.FieldKey.fromString('' + fk);
+        }
+        return fk;
+    };
+
+    var _saveSessionCustomView = function(region) {
+        // Note: currently only will save session views. Future version could create a new view using url sort/filters.
+        if (!(region.view && region.view.session)) {
+            return;
+        }
+
+        // Get the canEditSharedViews permission and candidate targetContainers.
+        var viewName = (region.view && region.view.name) || region.viewName || '';
+
+        LABKEY.Query.getQueryDetails({
+            schemaName: region.schemaName,
+            queryName: region.queryName,
+            viewName: viewName,
+            initializeMissingView: false,
+            containerPath: region.containerPath,
+            success: function (json) {
+                // Display an error if there was an issue error getting the query details
+                if (json.exception) {
+                    var viewSourceUrl = LABKEY.ActionURL.buildURL('query', 'viewQuerySource.view', null, {schemaName: this.schemaName, "query.queryName": this.queryName});
+                    var msg = LABKEY.Utils.encodeHtml(json.exception) + " &nbsp;<a target=_blank class='labkey-button' href='" + viewSourceUrl + "'>View Source</a>";
+
+                    this.showErrorMessage.call(this, msg);
+                    return;
+                }
+
+                _saveSessionShowPrompt(this, json);
+            },
+            scope: region
+        });
+    };
+
+    var _saveSessionView = function(o, region, win) {
+        var timerId = setTimeout(function() {
+            timerId = 0;
+            Ext4.Msg.progress("Saving...", "Saving custom view...");
+        }, 500);
+
+        var jsonData = {
+            schemaName: region.schemaName,
+            "query.queryName": region.queryName,
+            "query.viewName": region.viewName,
+            newName: o.name,
+            inherit: o.inherit,
+            shared: o.shared,
+            hidden: o.hidden,
+            replace: o.replace,
+        };
+
+        if (o.inherit) {
+            jsonData.containerPath = o.containerPath;
+        }
+
+        LABKEY.Ajax.request({
+            url: LABKEY.ActionURL.buildURL('query', 'saveSessionView', region.containerPath),
+            method: 'POST',
+            jsonData: jsonData,
+            callback: function() {
+                if (timerId > 0)
+                    clearTimeout(timerId);
+                win.close();
+            },
+            success: function() {
+                region.showSuccessMessage.call(region);
+                region.changeView.call(region, {type: 'view', viewName: o.name});
+            },
+            failure: function(resp) {
+                var json = resp.responseText ? Ext4.decode(resp.responseText) : resp;
+                if (json.exception && json.exception.indexOf('A saved view by the name') === 0) {
+
+                    Ext4.Msg.show({
+                        title : "Duplicate View Name",
+                        msg : json.exception + " Would you like to replace it?",
+                        cls : 'data-window',
+                        icon : Ext4.Msg.QUESTION,
+                        buttons : Ext4.Msg.YESNO,
+                        fn : function(btn) {
+                            if (btn === 'yes') {
+                                o.replace = true;
+                                _saveSessionView(o, region, win);
+                            }
+                        },
+                        scope : this
+                    });
+                }
+                else
+                    Ext4.Msg.alert('Error saving view', json.exception || json.statusText || Ext4.decode(json.responseText).exception);
+            },
+            scope: region
+        });
+    };
+
+    var _saveSessionShowPrompt = function(region, queryDetails) {
+        LABKEY.DataRegion.loadViewDesigner(function() {
+            var config = Ext4.applyIf({
+                allowableContainerFilters: region.allowableContainerFilters,
+                targetContainers: queryDetails.targetContainers,
+                canEditSharedViews: queryDetails.canEditSharedViews,
+                canEdit: LABKEY.DataRegion.getCustomViewEditableErrors(config).length == 0,
+                success: function (win, o) {
+                    _saveSessionView(o, region, win);
+                },
+                scope: region
+            }, region.view);
+
+            LABKEY.internal.ViewDesigner.Designer.saveCustomizeViewPrompt(config);
+        });
+    };
+
+    var _setParameter = function(region, param, value, skipPrefixes /* optional */) {
+        _setParameters(region, [[param, value]], skipPrefixes);
+    };
+
+    var _setParameters = function(region, newParamValPairs, skipPrefixes /* optional */) {
+        // prepend region name
+        // e.g. ['.hello', '.goodbye'] becomes ['aqwp19.hello', 'aqwp19.goodbye']
+        if (LABKEY.Utils.isArray(skipPrefixes)) {
+            skipPrefixes.forEach(function(skip, i) {
+                if (skip && skip.indexOf(region.name + '.') !== 0) {
+                    skipPrefixes[i] = region.name + skip;
+                }
+            });
+        }
+
+        var param, value,
+            params = _getParameters(region, skipPrefixes);
+
+        if (LABKEY.Utils.isArray(newParamValPairs)) {
+            newParamValPairs.forEach(function(newPair) {
+                if (!LABKEY.Utils.isArray(newPair)) {
+                    throw new Error("DataRegion: _setParameters newParamValPairs improperly initialized. It is an array of arrays. You most likely passed in an array of strings.");
+                }
+                param = newPair[0];
+                value = newPair[1];
+
+                // Allow value to be null/undefined to support no-value filter types (Is Blank, etc)
+                if (LABKEY.Utils.isString(param) && param.length > 1) {
+                    if (param.indexOf(region.name) !== 0) {
+                        param = region.name + param;
+                    }
+
+                    params.push([param, value]);
+                }
+            });
+        }
+
+        if (region.async) {
+            _load(region, params, skipPrefixes);
+        }
+        else {
+            region.setSearchString.call(region, region.name, _buildQueryString(region, params));
+        }
+    };
+
+    var _showRows = function(region, showRowsEnum) {
+        // clear sibling parameters, could we do this with events?
+        this.maxRows = undefined;
+        this.offset = 0;
+
+        _setParameter(region, SHOW_ROWS_PREFIX, showRowsEnum, [OFFSET_PREFIX, MAX_ROWS_PREFIX, SHOW_ROWS_PREFIX]);
+    };
+
+    var _showSelectMessage = function(region, msg) {
+        if (region.showRecordSelectors) {
+            if (region.totalRows && region.totalRows != region.selectedCount) {
+                msg += "&nbsp;<span class='labkey-button select-all'>Select All Rows</span>";
+            }
+
+            msg += "&nbsp;" + "<span class='labkey-button select-none'>Select None</span>";
+            var showOpts = [];
+            if (region.showRows !== 'all')
+                showOpts.push("<span class='labkey-button show-all'>Show All</span>");
+            if (region.showRows !== 'selected')
+                showOpts.push("<span class='labkey-button show-selected'>Show Selected</span>");
+            if (region.showRows !== 'unselected')
+                showOpts.push("<span class='labkey-button show-unselected'>Show Unselected</span>");
+            msg += "&nbsp;&nbsp;" + showOpts.join(" ");
+        }
+
+        // add the record selector message, the link handlers will get added after render in _onRenderMessageArea
+        region.addMessage.call(region, msg, 'selection');
+    };
+
+    var _toggleAllRows = function(region, checked) {
+        var ids = [];
+
+        _getRowSelectors(region).each(function() {
+            if (!this.disabled) {
+                this.checked = checked;
+                ids.push(this.value);
+            }
+        });
+
+        _getAllRowSelectors(region).each(function() { this.checked = checked === true; });
+        return ids;
+    };
+
+    /**
+     * Asynchronous loader for a DataRegion
+     * @param region {DataRegion}
+     * @param [newParams] {string}
+     * @param [skipPrefixes] {string[]}
+     * @param [callback] {Function}
+     * @param [scope]
+     * @private
+     */
+    var _load = function(region, newParams, skipPrefixes, callback, scope) {
+
+        var params = _getAsyncParams(region, newParams ? newParams : _getParameters(region), skipPrefixes);
+        var jsonData = _getAsyncBody(region, params);
+
+        // TODO: This should be done in _getAsyncParams, but is not since _getAsyncBody relies on it. Refactor it.
+        // ensure SQL is not on the URL -- we allow any property to be pulled through when creating parameters.
+        if (params.sql) {
+            delete params.sql;
+        }
+
+        /**
+         * The target jQuery element that will be either written to or replaced
+         */
+        var target;
+
+        /**
+         * Flag used to determine if we should replace target element (default) or write to the target contents
+         * (used during QWP render for example)
+         * @type {boolean}
+         */
+        var useReplace = true;
+
+        /**
+         * The string identifier for where the region will render. Mainly used to display useful messaging upon failure.
+         * @type {string}
+         */
+        var renderEl;
+
+        if (region.renderTo) {
+            useReplace = false;
+            renderEl = region.renderTo;
+            target = $('#' + region.renderTo);
+        }
+        else if (!region.domId) {
+            throw '"renderTo" must be specified either upon construction or when calling render()';
+        }
+        else {
+            renderEl = region.domId;
+            target = $('#' + region.domId);
+
+            // attempt to find the correct node to render to...
+            var form = _getFormSelector(region);
+            if (form.length && form.parent('div').length) {
+                target = form.parent('div');
+            }
+            else {
+                // next best render target
+                throw 'unable to find a good target element. Perhaps this region is not using the standard renderer?'
+            }
+        }
+        var timerId = setTimeout(function() {
+            timerId = 0;
+            if (target) {
+                target.html("<div class=\"labkey-data-region-loading-mask-panel\">" +
+                        "<div class=\"labkey-data-region-loading-mask-icon\"><i class=\"fa fa-spinner fa-pulse\"></i> loading...</div>" +
+                        "</div>");
+            }
+        }, 500);
+
+        LABKEY.Ajax.request({
+            timeout: region.timeout === undefined ? DEFAULT_TIMEOUT : region.timeout,
+            url: LABKEY.ActionURL.buildURL('project', 'getWebPart.api', region.containerPath),
+            method: 'POST',
+            params: params,
+            jsonData: jsonData,
+            success: function(response) {
+                if (timerId > 0) {
+                    clearTimeout(timerId);//load mask task no longer needed
+                }
+                this.hidePanel(function() {
+                    if (target.length) {
+
+                        this.destroy();
+
+                        LABKEY.Utils.loadAjaxContent(response, target, function() {
+
+                            if ($.isFunction(callback)) {
+                                callback.call(scope);
+                            }
+
+                            if ($.isFunction(this._success)) {
+                                this._success.call(this.scope || this, this, response);
+                            }
+
+                            $(this).trigger('success', [this, response]);
+
+                            this.RENDER_LOCK = true;
+                            $(this).trigger('render', this);
+                            this.RENDER_LOCK = false;
+                        }, this, useReplace);
+                    }
+                    else {
+                        // not finding element considered a failure
+                        if ($.isFunction(this._failure)) {
+                            this._failure.call(this.scope || this, response /* json */, response, undefined /* options */, target);
+                        }
+                        else if (!this.suppressRenderErrors) {
+                            LABKEY.Utils.alert('Rendering Error', 'The element "' + renderEl + '" does not exist in the document. You may need to specify "renderTo".');
+                        }
+                    }
+                }, this);
+            },
+            failure: LABKEY.Utils.getCallbackWrapper(function(json, response, options) {
+
+                if (target.length) {
+                    if ($.isFunction(this._failure)) {
+                        this._failure.call(this.scope || this, json, response, options);
+                    }
+                    else if (this.errorType === 'html') {
+                        if (useReplace) {
+                            target.replaceWith('<div class="labkey-error">' + LABKEY.Utils.encodeHtml(json.exception) + '</div>');
+                        }
+                        else {
+                            target.html('<div class="labkey-error">' + LABKEY.Utils.encodeHtml(json.exception) + '</div>');
+                        }
+                    }
+                }
+                else if (!this.suppressRenderErrors) {
+                    LABKEY.Utils.alert('Rendering Error', 'The element "' + renderEl + '" does not exist in the document. You may need to specify "renderTo".');
+                }
+            }, region, true),
+            scope: region
+        });
+    };
+
+    var _getAsyncBody = function(region, params) {
+        var json = {};
+
+        if (params.sql) {
+            json.sql = params.sql;
+        }
+
+        _processButtonBar(region, json);
+
+        // 10505: add non-removable sorts and filters to json (not url params).
+        if (region.sort || region.filters || region.aggregates) {
+            json.filters = {};
+
+            if (region.filters) {
+                LABKEY.Filter.appendFilterParams(json.filters, region.filters, region.name);
+            }
+
+            if (region.sort) {
+                json.filters[region.dataRegionName + SORT_PREFIX] = region.sort;
+            }
+
+            if (region.aggregates) {
+                LABKEY.Filter.appendAggregateParams(json.filters, region.aggregates, region.name);
+            }
+        }
+
+        if (region.metadata) {
+            json.metadata = region.metadata;
+        }
+
+        return json;
+    };
+
+    var _processButtonBar = function(region, json) {
+
+        var bar = region.buttonBar;
+
+        if (bar && (bar.position || (bar.items && bar.items.length > 0))) {
+            _processButtonBarItems(region, bar.items);
+
+            // only attach if valid
+            json.buttonBar = bar;
+        }
+    };
+
+    var _processButtonBarItems = function(region, items) {
+        if (LABKEY.Utils.isArray(items) && items.length > 0) {
+            for (var i = 0; i < items.length; i++) {
+                var item = items[i];
+
+                if (item && $.isFunction(item.handler)) {
+                    item.id = item.id || LABKEY.Utils.id();
+                    // TODO: A better way? This exposed _onButtonClick isn't very awesome
+                    item.onClick = "return LABKEY.DataRegions['" + region.name + "']._onButtonClick('" + item.id + "');";
+                }
+
+                if (item.items) {
+                    _processButtonBarItems(region, item.items);
+                }
+            }
+        }
+    };
+
+    var _isFilter = function(region, parameter) {
+        return parameter && parameter.indexOf(region.name + '.') === 0 && parameter.indexOf('~') > 0;
+    };
+
+    var _getAsyncParams = function(region, newParams, skipPrefixes) {
+
+        var params = {};
+        var name = region.name;
+
+        //
+        // Certain parameters are only included if the region is 'async'. These
+        // were formerly a part of Query Web Part.
+        //
+        if (region.async) {
+            params[name + '.async'] = true;
+
+            if (LABKEY.Utils.isString(region.frame)) {
+                params['webpart.frame'] = region.frame;
+            }
+
+            if (LABKEY.Utils.isString(region.bodyClass)) {
+                params['webpart.bodyClass'] = region.bodyClass;
+            }
+
+            if (LABKEY.Utils.isString(region.title)) {
+                params['webpart.title'] = region.title;
+            }
+
+            if (LABKEY.Utils.isString(region.titleHref)) {
+                params['webpart.titleHref'] = region.titleHref;
+            }
+
+            if (LABKEY.Utils.isString(region.columns)) {
+                params[region.name + '.columns'] = region.columns;
+            }
+
+            _applyOptionalParameters(region, params, [
+                'allowChooseQuery',
+                'allowChooseView',
+                'allowHeaderLock',
+                'buttonBarPosition',
+                'detailsURL',
+                'deleteURL',
+                'importURL',
+                'insertURL',
+                'linkTarget',
+                'updateURL',
+                'shadeAlternatingRows',
+                'showBorders',
+                'showDeleteButton',
+                'showDetailsColumn',
+                'showExportButtons',
+                'showRStudioButton',
+                'showImportDataButton',
+                'showInsertNewButton',
+                'showPagination',
+                'showPaginationCount',
+                'showReports',
+                'showSurroundingBorder',
+                'showFilterDescription',
+                'showUpdateColumn',
+                'showViewPanel',
+                'timeout',
+                {name: 'disableAnalytics', prefix: true},
+                {name: 'maxRows', prefix: true, check: function(v) { return v > 0; }},
+                {name: 'showRows', prefix: true},
+                {name: 'offset', prefix: true, check: function(v) { return v !== 0; }},
+                {name: 'reportId', prefix: true},
+                {name: 'viewName', prefix: true}
+            ]);
+
+            // Sorts configured by the user when interacting with the grid. We need to pass these as URL parameters.
+            if (LABKEY.Utils.isString(region._userSort) && region._userSort.length > 0) {
+                params[name + SORT_PREFIX] = region._userSort;
+            }
+
+            if (region.userFilters) {
+                $.each(region.userFilters, function(filterExp, filterValue) {
+                    if (params[filterExp] == undefined) {
+                        params[filterExp] = [];
+                    }
+                    params[filterExp].push(filterValue);
+                });
+                region.userFilters = {}; // they've been applied
+            }
+
+            // TODO: Get rid of this and incorporate it with the normal containerFilter checks
+            if (region.userContainerFilter) {
+                params[name + CONTAINER_FILTER_NAME] = region.userContainerFilter;
+            }
+
+            if (region.parameters) {
+                var paramPrefix = name + PARAM_PREFIX;
+                $.each(region.parameters, function(parameter, value) {
+                    var key = parameter;
+                    if (parameter.indexOf(paramPrefix) !== 0) {
+                        key = paramPrefix + parameter;
+                    }
+                    params[key] = value;
+                });
+            }
+        }
+
+        //
+        // apply all parameters
+        //
+
+        var newParamPrefixes = {};
+
+        if (newParams) {
+            newParams.forEach(function(pair) {
+                //
+                // Filters may repeat themselves #25337
+                //
+                if (_isFilter(region, pair[0])) {
+                    if (params[pair[0]] == undefined) {
+                        params[pair[0]] = [];
+                    }
+                    else if (!LABKEY.Utils.isArray(params[pair[0]])) {
+                        params[pair[0]] = [params[pair[0]]];
+                    }
+                    params[pair[0]].push(pair[1]);
+                }
+                else {
+                    params[pair[0]] = pair[1];
+                }
+
+                newParamPrefixes[pair[0]] = true;
+            });
+        }
+
+        //
+        // 40226: Don't include parameters that are being logically excluded
+        //
+
+        if (skipPrefixes) {
+            skipPrefixes.forEach(function(skipKey) {
+                if (params.hasOwnProperty(skipKey) && !newParamPrefixes.hasOwnProperty(skipKey)) {
+                    delete params[skipKey];
+                }
+            });
+        }
+
+        //
+        // Properties that cannot be modified
+        //
+
+        params.dataRegionName = region.name;
+        params.schemaName = region.schemaName;
+        params.viewName = region.viewName;
+        params.reportId = region.reportId;
+        params.returnUrl = window.location.href;
+        params['webpart.name'] = 'Query';
+
+        if (region.queryName) {
+            params.queryName = region.queryName;
+        }
+        else if (region.sql) {
+            params.sql = region.sql;
+        }
+
+        var key = region.name + CONTAINER_FILTER_NAME;
+        var cf = region.getContainerFilter.call(region);
+        if (cf && !(key in params)) {
+            params[key] = cf;
+        }
+
+        return params;
+    };
+
+    var _updateFilter = function(region, filter, skipPrefixes) {
+        var params = [];
+        if (filter) {
+            params.push([filter.getURLParameterName(region.name), filter.getURLParameterValue()]);
+        }
+        _setParameters(region, params, [OFFSET_PREFIX].concat(skipPrefixes));
+    };
+
+    var _updateRequiresSelectionButtons = function(region, selectedCount) {
+
+        // update the 'select all on page' checkbox state
+        _getAllRowSelectors(region).each(function() {
+            if (region.isPageSelected.call(region)) {
+                this.checked = true;
+                this.indeterminate = false;
+            }
+            else if (region.selectedCount > 0) {
+                // There are rows selected, but the are not visible on this page.
+                this.checked = false;
+                this.indeterminate = true;
+            }
+            else {
+                this.checked = false;
+                this.indeterminate = false;
+            }
+        });
+
+        // If not all rows are visible and some rows are selected, show selection message
+        if (region.totalRows && 0 !== region.selectedCount && !region.complete) {
+            var msg = (region.selectedCount === region.totalRows) ?
+                        'All <span class="labkey-strong">' + region.totalRows + '</span> rows selected.' :
+                        'Selected <span class="labkey-strong">' + region.selectedCount + '</span> of ' + region.totalRows + ' rows.';
+            _showSelectMessage(region, msg);
+        }
+
+        // 10566: for javascript perf on IE stash the requires selection buttons
+        if (!region._requiresSelectionButtons) {
+            // escape ', ", and \
+            var escaped = region.name.replace(/('|"|\\)/g, "\\$1");
+            region._requiresSelectionButtons = $("a[data-labkey-requires-selection='" + escaped + "']");
+        }
+
+        region._requiresSelectionButtons.each(function() {
+            var el = $(this);
+
+            var isDropdown = false;
+            var dropdownBtn = el.parent();
+            if (dropdownBtn && dropdownBtn.hasClass('lk-menu-drop') && dropdownBtn.hasClass('dropdown'))
+                isDropdown = true;
+
+            // handle min-count
+            var minCount = el.attr('data-labkey-requires-selection-min-count');
+            if (minCount) {
+                minCount = parseInt(minCount);
+            }
+            if (minCount === undefined) {
+                minCount = 1;
+            }
+
+            // handle max-count
+            var maxCount = el.attr('data-labkey-requires-selection-max-count');
+            if (maxCount) {
+                maxCount = parseInt(maxCount);
+            }
+
+            if (minCount <= selectedCount && (!maxCount || maxCount >= selectedCount)) {
+                el.removeClass('labkey-disabled-button');
+                if (isDropdown)
+                    dropdownBtn.removeClass('labkey-disabled-button');
+            }
+            else {
+                el.addClass('labkey-disabled-button');
+                if (isDropdown)
+                    dropdownBtn.addClass('labkey-disabled-button');
+            }
+        });
+    };
+
+    var HeaderLock = function(region) {
+
+        // init
+        if (!region.headerLock()) {
+            region._allowHeaderLock = false;
+            return;
+        }
+
+        this.region = region;
+
+        var table = $('#' + region.domId);
+        var firstRow = table.find('tr.labkey-alternate-row').first().children('td');
+
+        // If no data rows exist just turn off header locking
+        if (firstRow.length === 0) {
+            firstRow = table.find('tr.labkey-row').first().children('td');
+            if (firstRow.length === 0) {
+                region._allowHeaderLock = false;
+                return;
+            }
+        }
+
+        var headerRowId = region.domId + '-column-header-row';
+        var headerRow = $('#' + headerRowId);
+
+        if (headerRow.length === 0) {
+            region._allowHeaderLock = false;
+            return;
+        }
+
+        var BOTTOM_OFFSET = 100;
+
+        var me = this,
+            timeout,
+            locked = false,
+            lastLeft = 0,
+            pos = [ 0, 0, 0, 0 ];
+
+        // init
+        var floatRow = headerRow
+                .clone()
+                // TODO: Possibly namespace all the ids underneath
+                .attr('id', headerRowId + '-float')
+                .css({
+                    'box-shadow': '0 4px 4px #DCDCDC',
+                    display: 'none',
+                    position: 'fixed',
+                    top: 0,
+                    'z-index': 2
+                });
+
+        floatRow.insertAfter(headerRow);
+
+        // respect showPagination but do not use it directly as it may change
+        var isPagingFloat = region.showPagination;
+        var floatPaging, floatPagingWidth = 0;
+
+        if (isPagingFloat) {
+            var pageWidget = _getBarSelector(region).find('.labkey-pagination');
+            if (pageWidget.children().length) {
+                floatPaging = $('<div></div>')
+                        .css({
+                            'background-color': 'white',
+                            'box-shadow': '0 4px 4px #DCDCDC',
+                            display: 'none',
+                            'min-width': pageWidget.width(),
+                            opacity: 0.7,
+                            position: 'fixed',
+                            top: floatRow.height(),
+                            'z-index': 1
+                        })
+                        .on('mouseover', function() {
+                            $(this).css('opacity', '1.0');
+                        })
+                        .on('mouseout', function() {
+                            $(this).css('opacity', '0.7')
+                        });
+
+                var floatingPageWidget = pageWidget.clone(true).css('padding', '4px 8px');
+
+                // adjust padding when buttons aren't shown
+                if (!pageWidget.find('.btn-group').length) {
+                    floatingPageWidget.css('padding-bottom', '8px')
+                }
+
+                floatPaging.append(floatingPageWidget);
+                table.parent().append(floatPaging);
+                floatPagingWidth = floatPaging.width();
+            } else {
+                isPagingFloat = false;
+            }
+        }
+
+        var disable = function() {
+            me.region._allowHeaderLock = false;
+
+            if (timeout) {
+                clearTimeout(timeout);
+            }
+
+            $(window)
+                    .unbind('load', domTask)
+                    .unbind('resize', resizeTask)
+                    .unbind('scroll', onScroll);
+            $(document)
+                    .unbind('DOMNodeInserted', domTask);
+        };
+
+        /**
+         * Configures the 'pos' array containing the following values:
+         * [0] - X-coordinate of the top of the object relative to the offset parent.
+         * [1] - Y-coordinate of the top of the object relative to the offset parent.
+         * [2] - Y-coordinate of the bottom of the object.
+         * [3] - width of the object
+         * This method assumes interaction with the Header of the Data Region.
+         */
+        var loadPosition = function() {
+            var header = headerRow.offset() || {top: 0};
+            var table = $('#' + region.domId);
+
+            var bottom = header.top + table.height() - BOTTOM_OFFSET;
+            var width = headerRow.width();
+            pos = [ header.left, header.top, bottom, width ];
+        };
+
+        loadPosition();
+
+        var onResize = function() {
+            loadPosition();
+            var sub_h = headerRow.find('th');
+
+            floatRow.width(headerRow.width()).find('th').each(function(i, el) {
+                $(el).width($(sub_h[i]).width());
+            });
+
+            isPagingFloat && floatPaging.css({
+                left: pos[0] - window.pageXOffset + floatRow.width() - floatPaging.width(),
+                top: floatRow.height()
+            });
+        };
+
+        /**
+         * WARNING: This function is called often. Performance implications for each line.
+         */
+        var onScroll = function() {
+            if (window.pageYOffset >= pos[1] && window.pageYOffset < pos[2]) {
+                var newLeft = pos[0] - window.pageXOffset;
+                var newPagingLeft = isPagingFloat ? newLeft + pos[3] - floatPagingWidth : 0;
+
+                var floatRowCSS = {
+                    top: 0
+                };
+                var pagingCSS = isPagingFloat && {
+                    top: floatRow.height()
+                };
+
+                if (!locked) {
+                    locked = true;
+                    floatRowCSS.display = 'table-row';
+                    floatRowCSS.left = newLeft;
+
+                    pagingCSS.display = 'block';
+                    pagingCSS.left = newPagingLeft;
+                }
+                else if (lastLeft !== newLeft) {
+                    floatRowCSS.left = newLeft;
+
+                    pagingCSS.left = newPagingLeft;
+                }
+
+                floatRow.css(floatRowCSS);
+                isPagingFloat && floatPaging.css(pagingCSS);
+
+                lastLeft = newLeft;
+            }
+            else if (locked && window.pageYOffset >= pos[2]) {
+                var newTop = pos[2] - window.pageYOffset;
+
+                floatRow.css({
+                    top: newTop
+                });
+
+                isPagingFloat && floatPaging.css({
+                    top: newTop + floatRow.height()
+                });
+            }
+            else if (locked) {
+                locked = false;
+                floatRow.hide();
+                isPagingFloat && floatPaging.hide();
+            }
+        };
+
+        var resizeTask = function(immediate) {
+            clearTimeout(timeout);
+            if (immediate) {
+                onResize();
+            }
+            else {
+                timeout = setTimeout(onResize, 110);
+            }
+        };
+
+        var isDOMInit = false;
+
+        var domTask = function() {
+            if (!isDOMInit) {
+                isDOMInit = true;
+                // fire immediate to prevent flicker of components when reloading region
+                resizeTask(true);
+            }
+            else {
+                resizeTask();
+            }
+            onScroll();
+        };
+
+        $(window)
+                .one('load', domTask)
+                .on('resize', resizeTask)
+                .on('scroll', onScroll);
+        $(document)
+                .on('DOMNodeInserted', domTask); // 13121
+
+        // ensure that resize/scroll fire at the end of initialization
+        domTask();
+
+        return {
+            disable: disable
+        }
+    };
+
+    //
+    // LOADER
+    //
+    LABKEY.DataRegion.create = function(config) {
+
+        var region = LABKEY.DataRegions[config.name];
+
+        if (region) {
+            // region already exists, update properties
+            $.each(config, function(key, value) {
+                region[key] = value;
+            });
+            if (!config.view) {
+                // when switching back to 'default' view, needs to clear region.view
+                region.view = undefined;
+            }
+            _init.call(region, config);
+        }
+        else {
+            // instantiate a new region
+            region = new LABKEY.DataRegion(config);
+            LABKEY.DataRegions[region.name] = region;
+        }
+
+        return region;
+    };
+
+    LABKEY.DataRegion.loadViewDesigner = function(cb, scope) {
+        LABKEY.requiresExt4Sandbox(function() {
+            LABKEY.requiresScript('internal/ViewDesigner', cb, scope);
+        });
+    };
+
+    LABKEY.DataRegion.getCustomViewEditableErrors = function(customView) {
+        var errors = [];
+        if (customView && !customView.editable) {
+            errors.push("The view is read-only and cannot be edited.");
+        }
+        return errors;
+    };
+
+    LABKEY.DataRegion.registerPane = function(regionName, callback, scope) {
+        var region = LABKEY.DataRegions[regionName];
+        if (region) {
+            callback.call(scope || region, region);
+            return;
+        }
+        else if (!_paneCache[regionName]) {
+            _paneCache[regionName] = [];
+        }
+
+        _paneCache[regionName].push({cb: callback, scope: scope});
+    };
+
+    LABKEY.DataRegion.selectAll = function(config) {
+        var params = {};
+        if (!config.url) {
+            // DataRegion doesn't have selectAllURL so generate url and query parameters manually
+            config.url = LABKEY.ActionURL.buildURL('query', 'selectAll.api', config.containerPath);
+
+            config.dataRegionName = config.dataRegionName || 'query';
+
+            params = LABKEY.Query.buildQueryParams(
+                    config.schemaName,
+                    config.queryName,
+                    config.filters,
+                    null,
+                    config.dataRegionName
+            );
+
+            if (config.viewName)
+                params[config.dataRegionName + VIEWNAME_PREFIX] = config.viewName;
+
+            if (config.containerFilter)
+                params.containerFilter = config.containerFilter;
+
+            if (config.selectionKey)
+                params[config.dataRegionName + '.selectionKey'] = config.selectionKey;
+
+            $.each(config.parameters, function(propName, value) {
+                params[config.dataRegionName + PARAM_PREFIX + propName] = value;
+            });
+
+            if (config.ignoreFilter) {
+                params[config.dataRegionName + '.ignoreFilter'] = true;
+            }
+
+            // NOTE: ignore maxRows, showRows, and offset
+        }
+
+        LABKEY.Ajax.request({
+            url: config.url,
+            method: 'POST',
+            params: params,
+            success: LABKEY.Utils.getCallbackWrapper(LABKEY.Utils.getOnSuccess(config), config.scope),
+            failure: LABKEY.Utils.getCallbackWrapper(LABKEY.Utils.getOnFailure(config), config.scope, true)
+        });
+    };
+
+    /**
+     * Static method to add or remove items from the selection for a given {@link #selectionKey}.
+     *
+     * @param config A configuration object with the following properties:
+     * @param {String} config.selectionKey See {@link #selectionKey}.
+     * @param {Array} config.ids Array of primary key ids for each row to select/unselect.
+     * @param {Boolean} config.checked If true, the ids will be selected, otherwise unselected.
+     * @param {Function} config.success The function to be called upon success of the request.
+     * The callback will be passed the following parameters:
+     * <ul>
+     * <li><b>data:</b> an object with the property 'count' to indicate the updated selection count.
+     * <li><b>response:</b> The XMLHttpResponse object</li>
+     * </ul>
+     * @param {Function} [config.failure] The function to call upon error of the request.
+     * The callback will be passed the following parameters:
+     * <ul>
+     * <li><b>errorInfo:</b> an object containing detailed error information (may be null)</li>
+     * <li><b>response:</b> The XMLHttpResponse object</li>
+     * </ul>
+     * @param {Object} [config.scope] An optional scoping object for the success and error callback functions (default to this).
+     * @param {string} [config.containerPath] An alternate container path. If not specified, the current container path will be used.
+     *
+     * @see LABKEY.DataRegion#getSelected
+     * @see LABKEY.DataRegion#clearSelected
+     */
+    LABKEY.DataRegion.setSelected = function(config) {
+        LABKEY.Ajax.request({
+            url: LABKEY.ActionURL.buildURL('query', 'setSelected.api', config.containerPath),
+            method: 'POST',
+            jsonData: {
+                checked: config.checked,
+                id: config.ids || config.id,
+                key: config.selectionKey,
+            },
+            scope: config.scope,
+            success: LABKEY.Utils.getCallbackWrapper(LABKEY.Utils.getOnSuccess(config), config.scope),
+            failure: LABKEY.Utils.getCallbackWrapper(LABKEY.Utils.getOnFailure(config), config.scope, true)
+        });
+    };
+
+    /**
+     * Static method to clear all selected items for a given {@link #selectionKey}.
+     *
+     * @param config A configuration object with the following properties:
+     * @param {String} config.selectionKey See {@link #selectionKey}.
+     * @param {Function} config.success The function to be called upon success of the request.
+     * The callback will be passed the following parameters:
+     * <ul>
+     * <li><b>data:</b> an object with the property 'count' of 0 to indicate an empty selection.
+     * <li><b>response:</b> The XMLHttpResponse object</li>
+     * </ul>
+     * @param {Function} [config.failure] The function to call upon error of the request.
+     * The callback will be passed the following parameters:
+     * <ul>
+     * <li><b>errorInfo:</b> an object containing detailed error information (may be null)</li>
+     * <li><b>response:</b> The XMLHttpResponse object</li>
+     * </ul>
+     * @param {Object} [config.scope] An optional scoping object for the success and error callback functions (default to this).
+     * @param {string} [config.containerPath] An alternate container path. If not specified, the current container path will be used.
+     *
+     * @see LABKEY.DataRegion#setSelected
+     * @see LABKEY.DataRegion#getSelected
+     */
+    LABKEY.DataRegion.clearSelected = function(config) {
+        LABKEY.Ajax.request({
+            url: LABKEY.ActionURL.buildURL('query', 'clearSelected.api', config.containerPath),
+            method: 'POST',
+            jsonData: { key: config.selectionKey },
+            success: LABKEY.Utils.getCallbackWrapper(LABKEY.Utils.getOnSuccess(config), config.scope),
+            failure: LABKEY.Utils.getCallbackWrapper(LABKEY.Utils.getOnFailure(config), config.scope, true)
+        });
+    };
+
+    /**
+     * Static method to get all selected items for a given {@link #selectionKey}.
+     *
+     * @param config A configuration object with the following properties:
+     * @param {String} config.selectionKey See {@link #selectionKey}.
+     * @param {Function} config.success The function to be called upon success of the request.
+     * The callback will be passed the following parameters:
+     * <ul>
+     * <li><b>data:</b> an object with the property 'selected' that is an array of the primary keys for the selected rows.
+     * <li><b>response:</b> The XMLHttpResponse object</li>
+     * </ul>
+     * @param {Function} [config.failure] The function to call upon error of the request.
+     * The callback will be passed the following parameters:
+     * <ul>
+     * <li><b>errorInfo:</b> an object containing detailed error information (may be null)</li>
+     * <li><b>response:</b> The XMLHttpResponse object</li>
+     * </ul>
+     * @param {Object} [config.scope] An optional scoping object for the success and error callback functions (default to this).
+     * @param {string} [config.containerPath] An alternate container path. If not specified, the current container path will be used.
+     * @param {boolean} [config.clearSelected] If true, clear the session-based selection for this Data Region after
+     * retrieving the current selection. Defaults to false.
+     *
+     * @see LABKEY.DataRegion#setSelected
+     * @see LABKEY.DataRegion#clearSelected
+     */
+    LABKEY.DataRegion.getSelected = function(config) {
+        var jsonData = { key: config.selectionKey };
+
+        // Issue 41705: Support clearing selection from getSelected()
+        if (config.clearSelected) {
+            jsonData.clearSelected = true;
+        }
+
+        LABKEY.Ajax.request({
+            url: LABKEY.ActionURL.buildURL('query', 'getSelected.api', config.containerPath),
+            method: 'POST',
+            jsonData: jsonData,
+            success: LABKEY.Utils.getCallbackWrapper(LABKEY.Utils.getOnSuccess(config), config.scope),
+            failure: LABKEY.Utils.getCallbackWrapper(LABKEY.Utils.getOnFailure(config), config.scope, true)
+        });
+    };
+
+    /**
+     * MessageArea wraps the display of messages in a DataRegion.
+     * @param dataRegion - The dataregion that the MessageArea will bind itself to.
+     * @param {String[]} [messages] - An initial messages object containing mappings of 'part' to 'msg'
+     * @constructor
+     */
+    var MessageArea = function(dataRegion, messages) {
+        this.bindRegion(dataRegion);
+
+        if (messages) {
+            this.setMessages(messages);
+        }
+    };
+
+    var MsgProto = MessageArea.prototype;
+
+    MsgProto.bindRegion = function(region) {
+        this.parentSel = '#' + region.domId + '-msgbox';
+    };
+
+    MsgProto.toJSON = function() {
+        return this.parts;
+    };
+
+    MsgProto.addMessage = function(msg, part, append) {
+        part = part || 'info';
+
+        var p = part.toLowerCase();
+        if (append && this.parts.hasOwnProperty(p))
+        {
+            this.parts[p] += msg;
+            this.render(p, msg);
+        }
+        else {
+            this.parts[p] = msg;
+            this.render(p);
+        }
+    };
+
+    MsgProto.getMessage = function(part) {
+        return this.parts[part.toLowerCase()];
+    };
+
+    MsgProto.hasMessage = function(part) {
+        return this.getMessage(part) !== undefined;
+    };
+
+    MsgProto.hasContent = function() {
+        return this.parts && Object.keys(this.parts).length > 0;
+    };
+
+    MsgProto.removeAll = function() {
+        this.parts = {};
+        this.render();
+    };
+
+    MsgProto.removeMessage = function(part) {
+        var p = part.toLowerCase();
+        if (this.parts.hasOwnProperty(p)) {
+            this.parts[p] = undefined;
+            this.render();
+        }
+    };
+
+    MsgProto.setMessages = function(messages) {
+        if (LABKEY.Utils.isObject(messages)) {
+            this.parts = messages;
+        }
+        else {
+            this.parts = {};
+        }
+    };
+
+    MsgProto.getParent = function() {
+        return $(this.parentSel);
+    };
+
+    MsgProto.render = function(partToUpdate, appendMsg) {
+        var hasMsg = false,
+            me = this,
+            parent = this.getParent();
+
+        $.each(this.parts, function(part, msg) {
+
+            if (msg) {
+                // If this is modified, update the server-side renderer in DataRegion.java renderMessages()
+                var partEl = parent.find('div[data-msgpart="' + part + '"]');
+                if (partEl.length === 0) {
+                    parent.append([
+                        '<div class="lk-region-bar" data-msgpart="' + part + '">',
+                        msg,
+                        '</div>'
+                    ].join(''));
+                }
+                else if (partToUpdate !== undefined && partToUpdate === part) {
+                    if (appendMsg !== undefined)
+                        partEl.append(appendMsg);
+                    else
+                        partEl.html(msg)
+                }
+
+                hasMsg = true;
+            }
+            else {
+                parent.find('div[data-msgpart="' + part + '"]').remove();
+                delete me.parts[part];
+            }
+        });
+
+        if (hasMsg) {
+            this.show();
+            $(this).trigger('rendermsg', [this, this.parts]);
+        }
+        else {
+            this.hide();
+            parent.html('');
+        }
+    };
+
+    MsgProto.show = function() { this.getParent().show(); };
+    MsgProto.hide = function() { this.getParent().hide(); };
+    MsgProto.isVisible = function() { return $(this.parentSel + ':visible').length > 0; };
+    MsgProto.find = function(selector) {
+        return this.getParent().find('.dataregion_msgbox_ct').find(selector);
+    };
+    MsgProto.on = function(evt, callback, scope) { $(this).bind(evt, $.proxy(callback, scope)); };
+
+    /**
+     * @description Constructs a LABKEY.QueryWebPart class instance
+     * @class The LABKEY.QueryWebPart simplifies the task of dynamically adding a query web part to your page.  Please use
+     * this class for adding query web parts to a page instead of {@link LABKEY.WebPart},
+     * which can be used for other types of web parts.
+     *              <p>Additional Documentation:
+     *              <ul>
+     *                  <li><a href= "https://www.labkey.org/Documentation/wiki-page.view?name=webPartConfig">
+     *  				        Web Part Configuration Properties</a></li>
+     *                  <li><a href="https://www.labkey.org/Documentation/wiki-page.view?name=findNames">
+     *                      How To Find schemaName, queryName &amp; viewName</a></li>
+     *                  <li><a href="https://www.labkey.org/Documentation/wiki-page.view?name=javascriptTutorial">LabKey JavaScript API Tutorial</a></li>
+     *                  <li><a href="https://www.labkey.org/Documentation/wiki-page.view?name=labkeySql">
+     *                      LabKey SQL Reference</a></li>
+     *              </ul>
+     *           </p>
+     * @constructor
+     * @param {Object} config A configuration object with the following possible properties:
+     * @param {String} config.schemaName The name of the schema the web part will query.
+     * @param {String} config.queryName The name of the query within the schema the web part will select and display.
+     * @param {String} [config.viewName] the name of a saved view you wish to display for the given schema and query name.
+     * @param {String} [config.reportId] the report id of a saved report you wish to display for the given schema and query name.
+     * @param {Mixed} [config.renderTo] The element id, DOM element, or Ext element inside of which the part should be rendered. This is typically a &lt;div&gt;.
+     * If not supplied in the configuration, you must call the render() method to render the part into the page.
+     * @param {String} [config.errorType] A parameter to specify how query parse errors are returned. (default 'html'). Valid
+     * values are either 'html' or 'json'. If 'html' is specified the error will be rendered to an HTML view, if 'json' is specified
+     * the errors will be returned to the callback handlers as an array of objects named 'parseErrors' with the following properties:
+     * <ul>
+     *  <li><b>msg</b>: The error message.</li>
+     *  <li><b>line</b>: The line number the error occurred at (optional).</li>
+     *  <li><b>col</b>: The column number the error occurred at (optional).</li>
+     *  <li><b>errorStr</b>: The line from the source query that caused the error (optional).</li>
+     * </ul>
+     * @param {String} [config.sql] A SQL query that can be used instead of an existing schema name/query name combination.
+     * @param {Object} [config.metadata] Metadata that can be applied to the properties of the table fields. Currently, this option is only
+     * available if the query has been specified through the config.sql option. For full documentation on
+     * available properties, see <a href="https://www.labkey.org/download/schema-docs/xml-schemas/schemas/tableInfo_xsd/schema-summary.html">LabKey XML Schema Reference</a>.
+     * This object may contain the following properties:
+     * <ul>
+     *  <li><b>type</b>: The type of metadata being specified. Currently, only 'xml' is supported.</li>
+     *  <li><b>value</b>: The metadata XML value as a string. For example: <code>'&lt;tables xmlns=&quot;http://labkey.org/data/xml&quot;&gt;&lt;table tableName=&quot;Announcement&quot; tableDbType=&quot;NOT_IN_DB&quot;&gt;&lt;columns&gt;&lt;column columnName=&quot;Title&quot;&gt;&lt;columnTitle&gt;Custom Title&lt;/columnTitle&gt;&lt;/column&gt;&lt;/columns&gt;&lt;/table&gt;&lt;/tables&gt;'</code></li>
+     * </ul>
+     * @param {String} [config.title] A title for the web part. If not supplied, the query name will be used as the title.
+     * @param {String} [config.titleHref] If supplied, the title will be rendered as a hyperlink with this value as the href attribute.
+     * @param {String} [config.buttonBarPosition] DEPRECATED--see config.buttonBar.position
+     * @param {boolean} [config.allowChooseQuery] If the button bar is showing, whether or not it should be include a button
+     * to let the user choose a different query.
+     * @param {boolean} [config.allowChooseView] If the button bar is showing, whether or not it should be include a button
+     * to let the user choose a different view.
+     * @param {String} [config.detailsURL] Specify or override the default details URL for the table with one of the form
+     * "/controller/action.view?id=${RowId}" or "org.labkey.package.MyController$ActionAction.class?id=${RowId}"
+     * @param {boolean} [config.showDetailsColumn] If the underlying table has a details URL, show a column that renders a [details] link (default true).  If true, the record selectors will be included regardless of the 'showRecordSelectors' config option.
+     * @param {String} [config.updateURL] Specify or override the default updateURL for the table with one of the form
+     * "/controller/action.view?id=${RowId}" or "org.labkey.package.MyController$ActionAction.class?id=${RowId}"
+     * @param {boolean} [config.showUpdateColumn] If the underlying table has an update URL, show a column that renders an [edit] link (default true).
+     * @param {String} [config.insertURL] Specify or override the default insert URL for the table with one of the form
+     * "/controller/insertAction.view" or "org.labkey.package.MyController$InsertActionAction.class"
+     * @param {String} [config.importURL] Specify or override the default bulk import URL for the table with one of the form
+     * "/controller/importAction.view" or "org.labkey.package.MyController$ImportActionAction.class"
+     * @param {String} [config.deleteURL] Specify or override the default delete URL for the table with one of the form
+     * "/controller/action.view" or "org.labkey.package.MyController$ActionAction.class". The keys for the selected rows
+     * will be included in the POST.
+     * @param {boolean} [config.showImportDataButton] If the underlying table has an import URL, show an "Import Bulk Data" button in the button bar (default true).
+     * @param {boolean} [config.showInsertNewButton] If the underlying table has an insert URL, show an "Insert New" button in the button bar (default true).
+     * @param {boolean} [config.showDeleteButton] Show a "Delete" button in the button bar (default true).
+     * @param {boolean} [config.showReports] If true, show reports on the Views menu (default true).
+     * @param {boolean} [config.showExportButtons] Show the export button menu in the button bar (default true).
+     * @param {boolean} [config.showRStudioButton] Show the export to RStudio button menu in the button bar.  Requires export button to work. (default false).
+     * @param {boolean} [config.showBorders] Render the table with borders (default true).
+     * @param {boolean} [config.showSurroundingBorder] Render the table with a surrounding border (default true).
+     * @param {boolean} [config.showFilterDescription] Include filter and parameter values in the grid header, if present (default true).
+     * @param {boolean} [config.showRecordSelectors] Render the select checkbox column (default undefined, meaning they will be shown if the query is updatable by the current user).
+     *  Both 'showDeleteButton' and 'showExportButtons' must be set to false for the 'showRecordSelectors = false' setting to hide the checkboxes.
+     * @param {boolean} [config.showPagination] Show the pagination links and count (default true).
+     * @param {boolean} [config.showPaginationCount] Show the total count of rows in the pagination information text (default true).
+     * @param {boolean} [config.shadeAlternatingRows] Shade every other row with a light gray background color (default true).
+     * @param {boolean} [config.suppressRenderErrors] If true, no alert will appear if there is a problem rendering the QueryWebpart. This is most often encountered if page configuration changes between the time when a request was made and the content loads. Defaults to false.
+     * @param {Object} [config.buttonBar] Button bar configuration. This object may contain any of the following properties:
+     * <ul>
+     *  <li><b>position</b>: Configures where the button bar will appear with respect to the data grid: legal values are 'top', or 'none'. Default is 'top'.</li>
+     *  <li><b>includeStandardButtons</b>: If true, all standard buttons not specifically mentioned in the items array will be included at the end of the button bar. Default is false.</li>
+     *  <li><b>items</b>: An array of button bar items. Each item may be either a reference to a standard button, or a new button configuration.
+     *                  to reference standard buttons, use one of the properties on {@link #standardButtons}, or simply include a string
+     *                  that matches the button's caption. To include a new button configuration, create an object with the following properties:
+     *      <ul>
+     *          <li><b>text</b>: The text you want displayed on the button (aka the caption).</li>
+     *          <li><b>url</b>: The URL to navigate to when the button is clicked. You may use LABKEY.ActionURL to build URLs to controller actions.
+     *                          Specify this or a handler function, but not both.</li>
+     *          <li><b>handler</b>: A reference to the JavaScript function you want called when the button is clicked.</li>
+     *          <li><b>permission</b>: Optional. Permission that the current user must possess to see the button.
+     *                          Valid options are 'READ', 'INSERT', 'UPDATE', 'DELETE', and 'ADMIN'.
+     *                          Default is 'READ' if permissionClass is not specified.</li>
+     *          <li><b>permissionClass</b>: Optional. If permission (see above) is not specified, the fully qualified Java class
+     *                           name of the permission that the user must possess to view the button.</li>
+     *          <li><b>requiresSelection</b>: A boolean value (true/false) indicating whether the button should only be enabled when
+     *                          data rows are checked/selected.</li>
+     *          <li><b>items</b>: To create a drop-down menu button, set this to an array of menu item configurations.
+     *                          Each menu item configuration can specify any of the following properties:
+     *              <ul>
+     *                  <li><b>text</b>: The text of the menu item.</li>
+     *                  <li><b>handler</b>: A reference to the JavaScript function you want called when the menu item is clicked.</li>
+     *                  <li><b>icon</b>: A url to an image to use as the menu item's icon.</li>
+     *                  <li><b>items</b>: An array of sub-menu item configurations. Used for fly-out menus.</li>
+     *              </ul>
+     *          </li>
+     *      </ul>
+     *  </li>
+     * </ul>
+     * @param {String} [config.columns] Comma-separated list of column names to be shown in the grid, overriding
+     * whatever might be set in a custom view.
+     * @param {String} [config.sort] A base sort order to use. This is a comma-separated list of column names, each of
+     * which may have a - prefix to indicate a descending sort. It will be treated as the final sort, after any that the user
+     * has defined in a custom view or through interacting with the grid column headers.
+     * @param {String} [config.removeableSort] An additional sort order to use. This is a comma-separated list of column names, each of
+     * which may have a - prefix to indicate a descending sort. It will be treated as the first sort, before any that the user
+     * has defined in a custom view or through interacting with the grid column headers.
+     * @param {Array} [config.filters] A base set of filters to apply. This should be an array of {@link LABKEY.Filter} objects
+     * each of which is created using the {@link LABKEY.Filter.create} method. These filters cannot be removed by the user
+     * interacting with the UI.
+     * For compatibility with the {@link LABKEY.Query} object, you may also specify base filters using config.filterArray.
+     * @param {Array} [config.removeableFilters] A set of filters to apply. This should be an array of {@link LABKEY.Filter} objects
+     * each of which is created using the {@link LABKEY.Filter.create} method. These filters can be modified or removed by the user
+     * interacting with the UI.
+     * @param {Object} [config.parameters] Map of name (string)/value pairs for the values of parameters if the SQL
+     * references underlying queries that are parameterized. For example, the following passes two parameters to the query: {'Gender': 'M', 'CD4': '400'}.
+     * The parameters are written to the request URL as follows: query.param.Gender=M&query.param.CD4=400.  For details on parameterized SQL queries, see
+     * <a href="https://www.labkey.org/Documentation/wiki-page.view?name=paramsql">Parameterized SQL Queries</a>.
+     * @param {Array} [config.aggregates] An array of aggregate definitions. The objects in this array should have the properties:
+     * <ul>
+     *     <li><b>column:</b> The name of the column to be aggregated.</li>
+     *     <li><b>type:</b> The aggregate type (see {@link LABKEY.AggregateTypes})</li>
+     *     <li><b>label:</b> Optional label used when rendering the aggregate row.
+     * </ul>
+     * @param {String} [config.showRows] Either 'paginated' (the default) 'selected', 'unselected', 'all', or 'none'.
+     *        When 'paginated', the maxRows and offset parameters can be used to page through the query's result set rows.
+     *        When 'selected' or 'unselected' the set of rows selected or unselected by the user in the grid view will be returned.
+     *        You can programmatically get and set the selection using the {@link LABKEY.DataRegion.setSelected} APIs.
+     *        Setting <code>config.maxRows</code> to -1 is the same as 'all'
+     *        and setting <code>config.maxRows</code> to 0 is the same as 'none'.
+     * @param {Integer} [config.maxRows] The maximum number of rows to return from the server (defaults to 100).
+     *        If you want to return all possible rows, set this config property to -1.
+     * @param {Integer} [config.offset] The index of the first row to return from the server (defaults to 0).
+     *        Use this along with the maxRows config property to request pages of data.
+     * @param {String} [config.dataRegionName] The name to be used for the data region. This should be unique within
+     * the set of query views on the page. If not supplied, a unique name is generated for you.
+     * @param {String} [config.linkTarget] The name of a browser window/tab in which to open URLs rendered in the
+     * QueryWebPart. If not supplied, links will generally be opened in the same browser window/tab where the QueryWebPart.
+     * @param {String} [config.frame] The frame style to use for the web part. This may be one of the following:
+     * 'div', 'portal', 'none', 'dialog', 'title', 'left-nav'.
+     * @param {String} [config.showViewPanel] Open the customize view panel after rendering.  The value of this option can be "true" or one of "ColumnsTab", "FilterTab", or "SortTab".
+     * @param {String} [config.bodyClass] A CSS style class that will be added to the enclosing element for the web part.
+     * Note, this may not be applied when used in conjunction with some "frame" types (e.g. 'none').
+     * @param {Function} [config.success] A function to call after the part has been rendered. It will be passed two arguments:
+     * <ul>
+     * <li><b>dataRegion:</b> the LABKEY.DataRegion object representing the rendered QueryWebPart</li>
+     * <li><b>request:</b> the XMLHTTPRequest that was issued to the server</li>
+     * </ul>
+     * @param {Function} [config.failure] A function to call if the request to retrieve the content fails. It will be passed three arguments:
+     * <ul>
+     * <li><b>json:</b> JSON object containing the exception.</li>
+     * <li><b>response:</b> The XMLHttpRequest object containing the response data.</li>
+     * <li><b>options:</b> The parameter to the request call.</li>
+     * </ul>
+     * @param {Object} [config.scope] An object to use as the callback function's scope. Defaults to this.
+     * @param {int} [config.timeout] A timeout for the AJAX call, in milliseconds. Default is 30000 (30 seconds).
+     * @param {String} [config.containerPath] The container path in which the schema and query name are defined. If not supplied, the current container path will be used.
+     * @param {String} [config.containerFilter] One of the values of {@link LABKEY.Query.containerFilter} that sets the scope of this query. If not supplied, the current folder will be used.
+     * @example
+     * &lt;div id='queryTestDiv1'/&gt;
+     * &lt;script type="text/javascript"&gt;
+     var qwp1 = new LABKEY.QueryWebPart({
+
+             renderTo: 'queryTestDiv1',
+             title: 'My Query Web Part',
+             schemaName: 'lists',
+             queryName: 'People',
+             buttonBarPosition: 'none',
+             aggregates: [
+                    {column: 'First', type: LABKEY.AggregateTypes.COUNT, label: 'Total People'},
+                    {column: 'Age', type: LABKEY.AggregateTypes.MEAN}
+             ],
+             filters: [
+                    LABKEY.Filter.create('Last', 'Flintstone')
+             ],
+                    sort: '-Last'
+             });
+
+             //note that you may also register for the 'render' event
+             //instead of using the success config property.
+             //registering for events is done using Ext event registration.
+             //Example:
+             qwp1.on("render", onRender);
+             function onRender()
+             {
+                //...do something after the part has rendered...
+             }
+
+             ///////////////////////////////////////
+             // Custom Button Bar Example
+
+             var qwp1 = new LABKEY.QueryWebPart({
+             renderTo: 'queryTestDiv1',
+             title: 'My Query Web Part',
+             schemaName: 'lists',
+             queryName: 'People',
+             buttonBar: {
+                    includeStandardButtons: true,
+                    items:[
+                        LABKEY.QueryWebPart.standardButtons.views,
+                        {text: 'Test', url: LABKEY.ActionURL.buildURL('project', 'begin')},
+                        {text: 'Test Script', onClick: "alert('Hello World!'); return false;"},
+                        {text: 'Test Handler', handler: onTestHandler},
+                        {text: 'Test Menu', items: [
+                        {text: 'Item 1', handler: onItem1Handler},
+                        {text: 'Fly Out', items: [
+                            {text: 'Sub Item 1', handler: onItem1Handler}
+                            ]},
+                            '-', //separator
+                            {text: 'Item 2', handler: onItem2Handler}
+                        ]},
+                        LABKEY.QueryWebPart.standardButtons.exportRows
+                    ]}
+             });
+
+             function onTestHandler(dataRegion)
+             {
+                 alert("onTestHandler called!");
+                 return false;
+             }
+
+             function onItem1Handler(dataRegion)
+             {
+                 alert("onItem1Handler called!");
+             }
+
+             function onItem2Handler(dataRegion)
+             {
+                 alert("onItem2Handler called!");
+             }
+
+             &lt;/script&gt;
+     */
+    LABKEY.QueryWebPart = function(config) {
+        config._useQWPDefaults = true;
+        return LABKEY.DataRegion.create(config);
+    };
+})(jQuery);
+
+/**
+ * A read-only object that exposes properties representing standard buttons shown in LabKey data grids.
+ * These are used in conjunction with the buttonBar configuration. The following buttons are currently defined:
+ * <ul>
+ *  <li>LABKEY.QueryWebPart.standardButtons.query</li>
+ *  <li>LABKEY.QueryWebPart.standardButtons.views</li>
+ *  <li>LABKEY.QueryWebPart.standardButtons.charts</li>
+ *  <li>LABKEY.QueryWebPart.standardButtons.insertNew</li>
+ *  <li>LABKEY.QueryWebPart.standardButtons.deleteRows</li>
+ *  <li>LABKEY.QueryWebPart.standardButtons.exportRows</li>
+ *  <li>LABKEY.QueryWebPart.standardButtons.print</li>
+ * </ul>
+ * @name standardButtons
+ * @memberOf LABKEY.QueryWebPart#
+ */
+LABKEY.QueryWebPart.standardButtons = {
+    query: 'query',
+    views: 'grid views',
+    charts: 'charts',
+    insertNew: 'insert',
+    deleteRows: 'delete',
+    exportRows: 'export',
+    print: 'print'
+};
+
+/**
+ * Requests the query web part content and renders it within the element identified by the renderTo parameter.
+ * Note that you do not need to call this method explicitly if you specify a renderTo property on the config object
+ * handed to the class constructor. If you do not specify renderTo in the config, then you must call this method
+ * passing the id of the element in which you want the part rendered
+ * @function
+ * @param renderTo The id of the element in which you want the part rendered.
+ */
+
+LABKEY.QueryWebPart.prototype.render = LABKEY.DataRegion.prototype.render;
+
+/**
+ * @returns {LABKEY.DataRegion}
+ */
+LABKEY.QueryWebPart.prototype.getDataRegion = LABKEY.DataRegion.prototype.getDataRegion;
+
+LABKEY.AggregateTypes = {
+    /**
+     * Displays the sum of the values in the specified column
+     */
+    SUM: 'sum',
+    /**
+     * Displays the mean of the values in the specified column
+     */
+    MEAN: 'mean',
+    /**
+     * Displays the count of the non-blank values in the specified column
+     */
+    COUNT: 'count',
+    /**
+     * Displays the maximum value from the specified column
+     */
+    MIN: 'min',
+    /**
+     * Displays the minimum values from the specified column
+     */
+    MAX: 'max',
+
+    /**
+     * Deprecated
+     */
+    AVG: 'mean'
+
+    // TODO how to allow premium module additions to aggregate types?
+};